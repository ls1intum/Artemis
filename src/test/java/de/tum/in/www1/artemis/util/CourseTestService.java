package de.tum.in.www1.artemis.util;

import static de.tum.in.www1.artemis.config.Constants.ARTEMIS_GROUP_DEFAULT_PREFIX;
import static org.assertj.core.api.Assertions.assertThat;
import static org.awaitility.Awaitility.await;
import static org.junit.jupiter.api.Assertions.assertEquals;
import static org.junit.jupiter.api.Assertions.assertThrows;
import static org.mockito.Mockito.*;
import static org.springframework.test.web.servlet.result.MockMvcResultMatchers.status;

import java.io.IOException;
import java.nio.file.Files;
import java.nio.file.Path;
import java.time.DayOfWeek;
import java.time.Instant;
import java.time.ZonedDateTime;
import java.util.*;
import java.util.stream.Collectors;

import javax.validation.constraints.NotNull;

import org.mockito.ArgumentMatchers;
import org.mockito.MockedStatic;
import org.springframework.beans.factory.annotation.Autowired;
import org.springframework.beans.factory.annotation.Value;
import org.springframework.boot.actuate.audit.AuditEvent;
import org.springframework.http.HttpMethod;
import org.springframework.http.HttpStatus;
import org.springframework.http.MediaType;
import org.springframework.mock.web.MockMultipartFile;
import org.springframework.stereotype.Service;
import org.springframework.test.web.servlet.MvcResult;
import org.springframework.test.web.servlet.request.MockHttpServletRequestBuilder;
import org.springframework.test.web.servlet.request.MockMvcRequestBuilders;
import org.springframework.util.LinkedMultiValueMap;
import org.springframework.util.MultiValueMap;

import com.fasterxml.jackson.core.JsonProcessingException;
import com.fasterxml.jackson.databind.ObjectMapper;

import de.tum.in.www1.artemis.config.Constants;
import de.tum.in.www1.artemis.domain.*;
import de.tum.in.www1.artemis.domain.enumeration.*;
import de.tum.in.www1.artemis.domain.exam.Exam;
import de.tum.in.www1.artemis.domain.modeling.ModelingExercise;
import de.tum.in.www1.artemis.domain.modeling.ModelingSubmission;
import de.tum.in.www1.artemis.domain.participation.Participation;
import de.tum.in.www1.artemis.domain.participation.ProgrammingExerciseStudentParticipation;
import de.tum.in.www1.artemis.domain.participation.StudentParticipation;
import de.tum.in.www1.artemis.domain.participation.TutorParticipation;
import de.tum.in.www1.artemis.domain.quiz.QuizExercise;
import de.tum.in.www1.artemis.programmingexercise.MockDelegate;
import de.tum.in.www1.artemis.repository.*;
import de.tum.in.www1.artemis.service.*;
import de.tum.in.www1.artemis.service.dto.StudentDTO;
import de.tum.in.www1.artemis.service.dto.UserDTO;
import de.tum.in.www1.artemis.service.notifications.GroupNotificationService;
import de.tum.in.www1.artemis.web.rest.dto.CourseManagementDetailViewDTO;
import de.tum.in.www1.artemis.web.rest.dto.CourseManagementOverviewStatisticsDTO;
import de.tum.in.www1.artemis.web.rest.dto.StatsForDashboardDTO;
import de.tum.in.www1.artemis.web.rest.dto.TextAssessmentUpdateDTO;
import de.tum.in.www1.artemis.web.rest.errors.EntityNotFoundException;

@Service
public class CourseTestService {

    @Value("${artemis.course-archives-path}")
    private String courseArchivesDirPath;

    @Autowired
    private DatabaseUtilService database;

    @Autowired
    private CourseRepository courseRepo;

    @Autowired
    private ExerciseRepository exerciseRepo;

    @Autowired
    private LectureRepository lectureRepo;

    @Autowired
    private ResultRepository resultRepo;

    @Autowired
    private CustomAuditEventRepository auditEventRepo;

    @Autowired
    private UserRepository userRepo;

    @Autowired
    private ExamRepository examRepo;

    @Autowired
    private ProgrammingExerciseRepository programmingExerciseRepository;

    @Autowired
    private RequestUtilService request;

    @Autowired
    private ZipFileTestUtilService zipFileTestUtilService;

    @Autowired
    private SubmissionRepository submissionRepository;

    @Autowired
    private ComplaintRepository complaintRepo;

    @Autowired
    private CourseExamExportService courseExamExportService;

    @Autowired
    private ZipFileService zipFileService;

    @Autowired
    private FileService fileService;

    @Autowired
    private FileUploadExerciseRepository fileUploadExerciseRepository;

    @Autowired
    private TextExerciseRepository textExerciseRepository;

    @Autowired
    private ModelingExerciseRepository modelingExerciseRepository;

    @Autowired
    private GroupNotificationService groupNotificationService;

    @Autowired
    private ParticipationService participationService;

    @Autowired
    private ParticipantScoreRepository participantScoreRepository;

    @Autowired
    private OnlineCourseConfigurationRepository onlineCourseConfigurationRepository;

    @Autowired
    private ObjectMapper objectMapper;

    private static final int numberOfStudents = 8;

    private static final int numberOfTutors = 5;

    private static final int numberOfEditors = 1;

    private static final int numberOfInstructors = 1;

    private MockDelegate mockDelegate;

    private String userPrefix;

    public void setup(String userPrefix, MockDelegate mockDelegate) {
        this.userPrefix = userPrefix;
        this.mockDelegate = mockDelegate;

        database.addUsers(userPrefix, numberOfStudents, numberOfTutors, numberOfEditors, numberOfInstructors);

        // Add users that are not in the course
        database.createAndSaveUser(userPrefix + "tutor6");
        database.createAndSaveUser(userPrefix + "instructor2");
    }

    public void adjustUserGroupsToCustomGroups(String suffix) {
        for (int i = 1; i <= numberOfStudents; i++) {
            var user = database.getUserByLogin(userPrefix + "student" + i);
            user.setGroups(Set.of(userPrefix + "student" + suffix));
            userRepo.save(user);
        }
        for (int i = 1; i <= numberOfEditors; i++) {
            var user = database.getUserByLogin(userPrefix + "editor" + i);
            user.setGroups(Set.of(userPrefix + "editor" + suffix));
            userRepo.save(user);
        }
        for (int i = 1; i <= numberOfTutors; i++) {
            var user = database.getUserByLogin(userPrefix + "tutor" + i);
            user.setGroups(Set.of(userPrefix + "tutor" + suffix));
            userRepo.save(user);
        }
        for (int i = 1; i <= numberOfInstructors; i++) {
            var user = database.getUserByLogin(userPrefix + "instructor" + i);
            user.setGroups(Set.of(userPrefix + "instructor" + suffix));
            userRepo.save(user);
        }
    }

    public void adjustUserGroupsToCustomGroups() {
        adjustUserGroupsToCustomGroups("");
    }

    // Test
    public void testCreateCourseWithPermission() throws Exception {
        assertThrows(EntityNotFoundException.class, () -> courseRepo.findByIdWithLecturesAndExamsElseThrow(Long.MAX_VALUE));
        assertThrows(EntityNotFoundException.class, () -> courseRepo.findByIdElseThrow(Long.MAX_VALUE));
        assertThrows(EntityNotFoundException.class, () -> courseRepo.findByIdWithExercisesAndLecturesElseThrow(Long.MAX_VALUE));
        assertThrows(EntityNotFoundException.class, () -> courseRepo.findWithEagerOrganizationsElseThrow(Long.MAX_VALUE));
        assertThrows(EntityNotFoundException.class, () -> courseRepo.findByIdWithEagerExercisesElseThrow(Long.MAX_VALUE));

        Course course = ModelFactory.generateCourse(null, null, null, new HashSet<>());
        mockDelegate.mockCreateGroupInUserManagement(course.getDefaultStudentGroupName());
        mockDelegate.mockCreateGroupInUserManagement(course.getDefaultTeachingAssistantGroupName());
        mockDelegate.mockCreateGroupInUserManagement(course.getDefaultEditorGroupName());
        mockDelegate.mockCreateGroupInUserManagement(course.getDefaultInstructorGroupName());

        var result = request.getMvc().perform(buildCreateCourse(course)).andExpect(status().isCreated()).andReturn();
        course = objectMapper.readValue(result.getResponse().getContentAsString(), Course.class);
        courseRepo.findByIdElseThrow(course.getId());

        course = ModelFactory.generateCourse(1L, null, null, new HashSet<>());
        request.getMvc().perform(buildCreateCourse(course)).andExpect(status().isBadRequest());
    }

    // Test
    public void testCreateCourseWithSameShortName() throws Exception {
        Course course1 = ModelFactory.generateCourse(null, null, null, new HashSet<>());
        course1.setShortName("shortName");
        mockDelegate.mockCreateGroupInUserManagement(course1.getDefaultStudentGroupName());
        mockDelegate.mockCreateGroupInUserManagement(course1.getDefaultTeachingAssistantGroupName());
        mockDelegate.mockCreateGroupInUserManagement(course1.getDefaultEditorGroupName());
        mockDelegate.mockCreateGroupInUserManagement(course1.getDefaultInstructorGroupName());

        var result = request.getMvc().perform(buildCreateCourse(course1)).andExpect(status().isCreated()).andReturn();
        course1 = objectMapper.readValue(result.getResponse().getContentAsString(), Course.class);
        assertThat(courseRepo.findByIdElseThrow(course1.getId())).isNotNull();

        Course course2 = ModelFactory.generateCourse(null, null, null, new HashSet<>(), "tumuser", "tutor", "editor", "instructor");
        course2.setShortName("shortName");
        request.getMvc().perform(buildCreateCourse(course2)).andExpect(status().isBadRequest());
        assertThat(courseRepo.findAllByShortName(course2.getShortName())).as("Course has not been stored").hasSize(1);
    }

    // Test
    private void testCreateCourseWithNegativeValue(Course course) throws Exception {
        mockDelegate.mockCreateGroupInUserManagement(course.getDefaultStudentGroupName());
        mockDelegate.mockCreateGroupInUserManagement(course.getDefaultTeachingAssistantGroupName());
        mockDelegate.mockCreateGroupInUserManagement(course.getDefaultEditorGroupName());
        mockDelegate.mockCreateGroupInUserManagement(course.getDefaultInstructorGroupName());
        var coursePart = new MockMultipartFile("course", "", MediaType.APPLICATION_JSON_VALUE, objectMapper.writeValueAsString(course).getBytes());
        var builder = MockMvcRequestBuilders.multipart(HttpMethod.POST, "/api/admin/courses").file(coursePart).contentType(MediaType.MULTIPART_FORM_DATA_VALUE);
        request.getMvc().perform(builder).andExpect(status().isBadRequest());
        List<Course> repoContent = courseRepo.findAllByShortName(course.getShortName());
        assertThat(repoContent).as("Course has not been stored").isEmpty();
    }

    // Test
    public void testCreateCourseWithNegativeMaxComplainNumber() throws Exception {
        Course course = ModelFactory.generateCourse(null, null, null, new HashSet<>());
        course.setMaxComplaints(-1);
        testCreateCourseWithNegativeValue(course);
    }

    // Test
    public void testCreateCourseWithNegativeMaxComplainTimeDays() throws Exception {
        Course course = ModelFactory.generateCourse(null, null, null, new HashSet<>());
        course.setMaxComplaintTimeDays(-1);
        testCreateCourseWithNegativeValue(course);
    }

    // Test
    public void testCreateCourseWithNegativeMaxTeamComplainNumber() throws Exception {
        Course course = ModelFactory.generateCourse(null, null, null, new HashSet<>());
        course.setMaxTeamComplaints(-1);
        testCreateCourseWithNegativeValue(course);
    }

    // Test
    public void testCreateCourseWithNegativeMaxComplaintTextLimit() throws Exception {
        Course course = ModelFactory.generateCourse(null, null, null, new HashSet<>());
        course.setMaxComplaintTextLimit(-1);
        testCreateCourseWithNegativeValue(course);
    }

    // Test
    public void testCreateCourseWithNegativeMaxComplaintResponseTextLimit() throws Exception {
        Course course = ModelFactory.generateCourse(null, null, null, new HashSet<>());
        course.setMaxComplaintResponseTextLimit(-1);
        testCreateCourseWithNegativeValue(course);
    }

    // Test
    public void testCreateCourseWithModifiedMaxComplainTimeDaysAndMaxComplains() throws Exception {
        Course course = ModelFactory.generateCourse(null, null, null, new HashSet<>());

        mockDelegate.mockCreateGroupInUserManagement(course.getDefaultStudentGroupName());
        mockDelegate.mockCreateGroupInUserManagement(course.getDefaultTeachingAssistantGroupName());
        mockDelegate.mockCreateGroupInUserManagement(course.getDefaultEditorGroupName());
        mockDelegate.mockCreateGroupInUserManagement(course.getDefaultInstructorGroupName());
        course.setMaxComplaintTimeDays(0);
        course.setMaxComplaints(1);
        course.setMaxTeamComplaints(0);
        course.setMaxRequestMoreFeedbackTimeDays(0);
        request.getMvc().perform(buildCreateCourse(course)).andExpect(status().isBadRequest());
        List<Course> repoContent = courseRepo.findAllByShortName(course.getShortName());
        assertThat(repoContent).as("Course has not been stored").isEmpty();

        // change configuration
        course.setMaxComplaintTimeDays(1);
        course.setMaxComplaints(0);
        request.getMvc().perform(buildCreateCourse(course)).andExpect(status().isBadRequest());
        repoContent = courseRepo.findAllByShortName(course.getShortName());
        assertThat(repoContent).as("Course has not been stored").isEmpty();

        // change configuration again
        course.setMaxComplaintTimeDays(0);
        course.setMaxRequestMoreFeedbackTimeDays(-1);
        request.getMvc().perform(buildCreateCourse(course)).andExpect(status().isBadRequest());
        repoContent = courseRepo.findAllByShortName(course.getShortName());
        assertThat(repoContent).as("Course has not been stored").isEmpty();
    }

    // Test
    public void testCreateCourseWithCustomNonExistingGroupNames() throws Exception {
        Course course = ModelFactory.generateCourse(null, null, null, new HashSet<>());
        course.setStudentGroupName("StudentGroupName");
        course.setTeachingAssistantGroupName("TeachingAssistantGroupName");
        course.setEditorGroupName("EditorGroupName");
        course.setInstructorGroupName("InstructorGroupName");
        var result = request.getMvc().perform(buildCreateCourse(course)).andExpect(status().isCreated()).andReturn();
        course = objectMapper.readValue(result.getResponse().getContentAsString(), Course.class);
        courseRepo.findByIdElseThrow(course.getId());
        List<Course> repoContent = courseRepo.findAllByShortName(course.getShortName());
        assertThat(repoContent).as("Course got stored").hasSize(1);
    }

    // Test
    public void testCreateCourseWithOptions() throws Exception {
        // Generate POST Request Body with maxComplaints = 5, maxComplaintTimeDays = 14, postsEnabled = false
        Course course = ModelFactory.generateCourse(null, null, null, new HashSet<>(), null, null, null, null, 5, 5, 14, 2000, 2000, false, 0);

        mockDelegate.mockCreateGroupInUserManagement(course.getDefaultStudentGroupName());
        mockDelegate.mockCreateGroupInUserManagement(course.getDefaultTeachingAssistantGroupName());
        mockDelegate.mockCreateGroupInUserManagement(course.getDefaultEditorGroupName());
        mockDelegate.mockCreateGroupInUserManagement(course.getDefaultInstructorGroupName());
        MvcResult result = request.getMvc().perform(buildCreateCourse(course)).andExpect(status().isCreated()).andReturn();
        course = objectMapper.readValue(result.getResponse().getContentAsString(), Course.class);
        // Because the courseId is automatically generated we cannot use the findById method to retrieve the saved course.
        Course getFromRepo = courseRepo.findByIdElseThrow(course.getId());
        assertThat(getFromRepo.getMaxComplaints()).as("Course has right maxComplaints Value").isEqualTo(5);
        assertThat(getFromRepo.getMaxComplaintTimeDays()).as("Course has right maxComplaintTimeDays Value").isEqualTo(14);
        assertThat(getFromRepo.getPostsEnabled()).as("Course has right postsEnabled Value").isFalse();
        assertThat(getFromRepo.getRequestMoreFeedbackEnabled()).as("Course has right requestMoreFeedbackEnabled Value").isFalse();

        // Test edit course
        course.setId(getFromRepo.getId());
        course.setMaxComplaints(1);
        course.setMaxComplaintTimeDays(7);
        course.setPostsEnabled(true);
        course.setMaxRequestMoreFeedbackTimeDays(7);
        result = request.getMvc().perform(buildUpdateCourse(getFromRepo.getId(), course)).andExpect(status().isOk()).andReturn();
        Course updatedCourse = objectMapper.readValue(result.getResponse().getContentAsString(), Course.class);
        assertThat(updatedCourse.getMaxComplaints()).as("maxComplaints Value updated successfully").isEqualTo(course.getMaxComplaints());
        assertThat(updatedCourse.getMaxComplaintTimeDays()).as("maxComplaintTimeDays Value updated successfully").isEqualTo(course.getMaxComplaintTimeDays());
        assertThat(updatedCourse.getPostsEnabled()).as("postsEnabled Value updated successfully").isTrue();
        assertThat(updatedCourse.getRequestMoreFeedbackEnabled()).as("Course has right requestMoreFeedbackEnabled Value").isTrue();
    }

    // Test
    public void testDeleteCourseWithPermission() throws Exception {
        // add to new list so that we can add another course with ARTEMIS_GROUP_DEFAULT_PREFIX so that delete group will be tested properly
        List<Course> courses = new ArrayList<>(database.createCoursesWithExercisesAndLectures(userPrefix, true));
        Course course3 = ModelFactory.generateCourse(null, ZonedDateTime.now().minusDays(8), ZonedDateTime.now().minusDays(4), new HashSet<>(), null, null, null, null);
        course3.setStudentGroupName(course3.getDefaultStudentGroupName());
        course3.setTeachingAssistantGroupName(course3.getDefaultTeachingAssistantGroupName());
        course3.setEditorGroupName(course3.getDefaultEditorGroupName());
        course3.setInstructorGroupName(course3.getDefaultInstructorGroupName());
        course3 = courseRepo.save(course3);
        courses.add(course3);
        database.addExamWithExerciseGroup(courses.get(0), true);
        // mock certain requests to JIRA Bitbucket and Bamboo
        for (Course course : courses) {
            if (course.getStudentGroupName().startsWith(ARTEMIS_GROUP_DEFAULT_PREFIX)) {
                mockDelegate.mockDeleteGroupInUserManagement(course.getStudentGroupName());
            }
            if (course.getTeachingAssistantGroupName().startsWith(ARTEMIS_GROUP_DEFAULT_PREFIX)) {
                mockDelegate.mockDeleteGroupInUserManagement(course.getTeachingAssistantGroupName());
            }
            if (course.getEditorGroupName().startsWith(ARTEMIS_GROUP_DEFAULT_PREFIX)) {
                mockDelegate.mockDeleteGroupInUserManagement(course.getEditorGroupName());
            }
            if (course.getInstructorGroupName().startsWith(ARTEMIS_GROUP_DEFAULT_PREFIX)) {
                mockDelegate.mockDeleteGroupInUserManagement(course.getInstructorGroupName());
            }
            for (Exercise exercise : course.getExercises()) {
                if (exercise instanceof final ProgrammingExercise programmingExercise) {
                    final String projectKey = programmingExercise.getProjectKey();
                    final var templateRepoName = programmingExercise.generateRepositoryName(RepositoryType.TEMPLATE);
                    final var solutionRepoName = programmingExercise.generateRepositoryName(RepositoryType.SOLUTION);
                    final var testsRepoName = programmingExercise.generateRepositoryName(RepositoryType.TESTS);
                    database.addSolutionParticipationForProgrammingExercise(programmingExercise);
                    database.addTemplateParticipationForProgrammingExercise(programmingExercise);
                    mockDelegate.mockDeleteBuildPlan(projectKey, programmingExercise.getTemplateBuildPlanId(), false);
                    mockDelegate.mockDeleteBuildPlan(projectKey, programmingExercise.getSolutionBuildPlanId(), false);
                    mockDelegate.mockDeleteBuildPlanProject(projectKey, false);
                    mockDelegate.mockDeleteRepository(projectKey, templateRepoName, false);
                    mockDelegate.mockDeleteRepository(projectKey, solutionRepoName, false);
                    mockDelegate.mockDeleteRepository(projectKey, testsRepoName, false);
                    mockDelegate.mockDeleteProjectInVcs(projectKey, false);
                }
            }
        }

        for (Course course : courses) {
            if (!course.getExercises().isEmpty()) {
                groupNotificationService.notifyStudentAndEditorAndInstructorGroupAboutExerciseUpdate(course.getExercises().iterator().next(), "notify");
            }
            request.delete("/api/admin/courses/" + course.getId(), HttpStatus.OK);
        }

        for (Course course : courses) {
            assertThat(courseRepo.findById(course.getId())).as("All courses deleted").isEmpty();
            // assertThat(notificationRepo.findAll()).as("All notifications are deleted").isEmpty(); // TODO: Readd this and check only for notifications of course
            assertThat(examRepo.findByCourseId(course.getId())).as("All exams are deleted").isEmpty();
            assertThat(exerciseRepo.findAllExercisesByCourseId(course.getId())).as("All Exercises are deleted").isEmpty();
            assertThat(lectureRepo.findAllByCourseIdWithAttachments(course.getId())).as("All Lectures are deleted").isEmpty();
        }
    }

    // Test
    public void testDeleteNotExistingCourse() throws Exception {
        request.delete("/api/admin/courses/-1", HttpStatus.NOT_FOUND);
    }

    // Test
    public void testCreateCourseWithoutPermission() throws Exception {
        Course course = ModelFactory.generateCourse(null, null, null, new HashSet<>());
        request.getMvc().perform(buildCreateCourse(course)).andExpect(status().isForbidden());
        assertThat(courseRepo.findAllByShortName(course.getShortName())).as("Course got stored").isEmpty();
    }

    // Test
    public void testCreateCourseWithWrongShortName() throws Exception {
        Course course = ModelFactory.generateCourse(null, null, null, new HashSet<>());
        course.setShortName("`badName~");
        request.getMvc().perform(buildCreateCourse(course)).andExpect(status().isBadRequest());
    }

    // Test
    public void testUpdateCourseIsEmpty() throws Exception {
        Course course = ModelFactory.generateCourse(UUID.randomUUID().getLeastSignificantBits(), null, null, new HashSet<>());
        request.getMvc().perform(buildCreateCourse(course)).andExpect(status().isBadRequest());
    }

    // Test
    public void testEditCourseWithPermission() throws Exception {
        Course course = ModelFactory.generateCourse(1L, null, null, new HashSet<>(), "tumuser", "tutor", "editor", "instructor");
        course = courseRepo.save(course);

        course.setTitle("Test Course");
        course.setStartDate(ZonedDateTime.now().minusDays(5));
        course.setEndDate(ZonedDateTime.now().plusDays(5));
        MvcResult result = request.getMvc().perform(buildUpdateCourse(course.getId(), course)).andExpect(status().isOk()).andReturn();
        Course updatedCourse = objectMapper.readValue(result.getResponse().getContentAsString(), Course.class);
        assertThat(updatedCourse.getShortName()).as("short name was changed correctly").isEqualTo(course.getShortName());
        assertThat(updatedCourse.getTitle()).as("title was changed correctly").isEqualTo(course.getTitle());
        assertThat(updatedCourse.getStartDate()).as("start date was changed correctly").isEqualTo(course.getStartDate());
        assertThat(updatedCourse.getEndDate()).as("end date was changed correctly").isEqualTo(course.getEndDate());
    }

    // Test
    public void testEditCourseShouldPreserveAssociations() throws Exception {
        Course course = database.createCourseWithOrganizations();
        course = courseRepo.save(course);

        Set<Organization> organizations = course.getOrganizations();

        Set<LearningGoal> learningGoals = new HashSet<>();
        learningGoals.add(database.createLearningGoal(course));
        course.setLearningGoals(learningGoals);
        course = courseRepo.save(course);

        Set<LearningGoal> prerequisites = new HashSet<>();
        prerequisites.add(database.createLearningGoal(database.createCourse()));
        course.setPrerequisites(prerequisites);
        course = courseRepo.save(course);

        request.getMvc().perform(buildUpdateCourse(course.getId(), course)).andExpect(status().isOk());

        Course updatedCourse = courseRepo.findByIdWithOrganizationsAndLearningGoalsAndOnlineConfigurationElseThrow(course.getId());
        assertThat(updatedCourse.getOrganizations()).containsExactlyElementsOf(organizations);
        assertThat(updatedCourse.getLearningGoals()).containsExactlyElementsOf(learningGoals);
        assertThat(updatedCourse.getPrerequisites()).containsExactlyElementsOf(prerequisites);
    }

    // Test
    public void testUpdateCourseGroups() throws Exception {
        Course course = database.addCourseWithOneProgrammingExercise();
        var oldInstructorGroup = course.getInstructorGroupName();
        var oldEditorGroup = course.getEditorGroupName();
        var oldTeachingAssistantGroup = course.getTeachingAssistantGroupName();

        course.setInstructorGroupName("new-instructor-group");
        course.setEditorGroupName("new-editor-group");
        course.setTeachingAssistantGroupName("new-ta-group");

        // Create instructor in the course
        User user = database.createAndSaveUser("instructor11");
        user.setGroups(Set.of("new-instructor-group"));
        userRepo.save(user);

        // Create teaching assisstant in the course
        user = ModelFactory.generateActivatedUser("teaching-assisstant11");
        user.setGroups(Set.of("new-ta-group"));
        userRepo.save(user);

        mockDelegate.mockUpdateCoursePermissions(course, oldInstructorGroup, oldEditorGroup, oldTeachingAssistantGroup);
        MvcResult result = request.getMvc().perform(buildUpdateCourse(course.getId(), course)).andExpect(status().isOk()).andReturn();
        Course updatedCourse = objectMapper.readValue(result.getResponse().getContentAsString(), Course.class);

        assertThat(updatedCourse.getInstructorGroupName()).isEqualTo("new-instructor-group");
        assertThat(updatedCourse.getEditorGroupName()).isEqualTo("new-editor-group");
        assertThat(updatedCourse.getTeachingAssistantGroupName()).isEqualTo("new-ta-group");
    }

    // Test
    public void testCreateAndUpdateCourseWithCourseImage() throws Exception {
        var createdCourse = createCourseWithCourseImageAndReturn();
        var courseIcon = createdCourse.getCourseIcon();
        createdCourse.setDescription("new description"); // do additional update

        // Update course
        request.getMvc().perform(buildUpdateCourse(createdCourse.getId(), createdCourse, "newTestIcon")).andExpect(status().isOk());

        var updatedCourse = courseRepo.findByIdElseThrow(createdCourse.getId());
        assertThat(updatedCourse.getCourseIcon()).isNotEqualTo(courseIcon).isNotNull();
        assertThat(updatedCourse.getDescription()).isEqualTo("new description");
    }

    // Test
    public void testCreateAndUpdateCourseWithPersistentCourseImageOnUpdate() throws Exception {
        Course createdCourse = createCourseWithCourseImageAndReturn();

        // Update course
        request.getMvc().perform(buildUpdateCourse(createdCourse.getId(), createdCourse)).andExpect(status().isOk());

        var updatedCourse = courseRepo.findByIdElseThrow(createdCourse.getId());
        assertThat(updatedCourse.getCourseIcon()).isEqualTo(createdCourse.getCourseIcon());
    }

    // Test
    public void testCreateAndUpdateCourseWithRemoveCourseImageOnUpdate() throws Exception {
        Course createdCourse = createCourseWithCourseImageAndReturn();
        createdCourse.setCourseIcon(null);

        // Update course
        request.getMvc().perform(buildUpdateCourse(createdCourse.getId(), createdCourse)).andExpect(status().isOk());

        var updatedCourse = courseRepo.findByIdElseThrow(createdCourse.getId());
        assertThat(updatedCourse.getCourseIcon()).isNull();
    }

    // Test
    public void testCreateAndUpdateCourseWithSetNewImageDespiteRemoval() throws Exception {
        Course createdCourse = createCourseWithCourseImageAndReturn();
        var courseIcon = createdCourse.getCourseIcon();
        createdCourse.setCourseIcon(null);

        // Update course
        request.getMvc().perform(buildUpdateCourse(createdCourse.getId(), createdCourse, "newTestIcon")).andExpect(status().isOk());

        var updatedCourse = courseRepo.findByIdElseThrow(createdCourse.getId());
        assertThat(updatedCourse.getCourseIcon()).isNotNull().isNotEqualTo(courseIcon);
    }

    // Test
    public void testUpdateCourseGroups_InExternalCiUserManagement_failToRemoveUser() throws Exception {
        Course course = database.addCourseWithOneProgrammingExercise();
        var oldInstructorGroup = course.getInstructorGroupName();
        var oldEditorGroup = course.getEditorGroupName();
        var oldTeachingAssistantGroup = course.getTeachingAssistantGroupName();

        course.setInstructorGroupName("new-instructor-group");
        course.setInstructorGroupName("new-editor-group");
        course.setTeachingAssistantGroupName("new-ta-group");

        mockDelegate.mockFailUpdateCoursePermissionsInCi(course, oldInstructorGroup, oldEditorGroup, oldTeachingAssistantGroup, false, true);
        request.getMvc().perform(buildUpdateCourse(course.getId(), course)).andExpect(status().isInternalServerError()).andReturn();
    }

    // Test
    public void testUpdateCourseGroups_InExternalCiUserManagement_failToAddUser() throws Exception {
        Course course = database.addCourseWithOneProgrammingExercise();
        var oldInstructorGroup = course.getInstructorGroupName();
        var oldEditorGroup = course.getEditorGroupName();
        var oldTeachingAssistantGroup = course.getTeachingAssistantGroupName();

        course.setInstructorGroupName("new-instructor-group");
        course.setInstructorGroupName("new-editor-group");
        course.setTeachingAssistantGroupName("new-ta-group");

        mockDelegate.mockFailUpdateCoursePermissionsInCi(course, oldInstructorGroup, oldEditorGroup, oldTeachingAssistantGroup, true, false);
        request.getMvc().perform(buildUpdateCourse(course.getId(), course)).andExpect(status().isInternalServerError());
    }

    // Test
    public void testGetCourseWithoutPermission() throws Exception {
        request.getList("/api/courses", HttpStatus.FORBIDDEN, Course.class);
    }

    // Test
    public void testGetCourse_tutorNotInCourse() throws Exception {
        var courses = database.createCoursesWithExercisesAndLectures(userPrefix, true);
        request.getList("/api/courses/" + courses.get(0).getId(), HttpStatus.FORBIDDEN, Course.class);
        request.get("/api/courses/" + courses.get(0).getId() + "/with-exercises", HttpStatus.FORBIDDEN, Course.class);
    }

    // Test
    public void testGetCoursesWithPermission() throws Exception {
        List<Course> coursesCreated = database.createCoursesWithExercisesAndLectures(userPrefix, true);
        List<Course> courses = request.getList("/api/courses", HttpStatus.OK, Course.class);

        for (Course course : coursesCreated) {
            Optional<Course> found = courses.stream().filter(c -> Objects.equals(c.getId(), course.getId())).findFirst();
            assertThat(found).as("Course is available").isPresent();
            Course courseFound = found.get();
            for (Exercise exercise : courseFound.getExercises()) {
                assertThat(exercise.getGradingInstructions()).as("Grading instructions are not filtered out").isNotNull();
                assertThat(exercise.getProblemStatement()).as("Problem statements are not filtered out").isNotNull();
            }
        }
    }

    // Test
    public void testGetCoursesWithQuizExercises() throws Exception {
        List<Course> coursesCreated = database.createCoursesWithExercisesAndLectures(userPrefix, true);
        Course activeCourse = coursesCreated.get(0);
        Course inactiveCourse = coursesCreated.get(1);

        List<Course> courses = request.getList("/api/courses/courses-with-quiz", HttpStatus.OK, Course.class);

        assertThat(courses.stream().filter(c -> Objects.equals(c.getId(), inactiveCourse.getId())).toList()).as("Inactive course was filtered out").isEmpty();

        Optional<Course> optionalCourse = courses.stream().filter(c -> Objects.equals(c.getId(), activeCourse.getId())).findFirst();
        assertThat(optionalCourse).as("Active course was not filtered").isPresent();
        Course activeCourseNotFiltered = optionalCourse.get();

        for (Exercise exercise : activeCourseNotFiltered.getExercises()) {
            assertThat(exercise.getGradingInstructions()).as("Grading instructions are filtered out").isNull();
            assertThat(exercise.getProblemStatement()).as("Problem statements are filtered out").isNull();
        }
    }

    // Test
    public void testGetCourseForDashboard() throws Exception {
        List<Course> courses = database.createCoursesWithExercisesAndLecturesAndLectureUnits(userPrefix, true, false);
        Course receivedCourse = request.get("/api/courses/" + courses.get(0).getId() + "/for-dashboard", HttpStatus.OK, Course.class);

        // Test that the received course has five exercises
        assertThat(receivedCourse.getExercises()).as("Five exercises are returned").hasSize(5);
        // Test that the received course has two lectures
        assertThat(receivedCourse.getLectures()).as("Two lectures are returned").hasSize(2);

        // Iterate over all exercises of the remaining course
        for (Exercise exercise : courses.get(0).getExercises()) {
            // Test that the exercise does not have more than one participation.
            assertThat(exercise.getStudentParticipations()).as("At most one participation for exercise").hasSizeLessThanOrEqualTo(1);
            if (!exercise.getStudentParticipations().isEmpty()) {
                // Buffer participation so that null checking is easier.
                Participation participation = exercise.getStudentParticipations().iterator().next();
                if (!participation.getSubmissions().isEmpty()) {
                    // The call filters participations by submissions and their result. After the call each participation shouldn't have more than one submission.
                    assertThat(participation.getSubmissions()).as("At most one submission for participation").hasSizeLessThanOrEqualTo(1);
                    Submission submission = participation.getSubmissions().iterator().next();
                    if (submission != null) {
                        // Test that the correct text submission was filtered.
                        if (submission instanceof TextSubmission textSubmission) {
                            assertThat(textSubmission.getText()).as("Correct text submission").isEqualTo("text");
                        }
                        // Test that the correct modeling submission was filtered.
                        else if (submission instanceof ModelingSubmission modelingSubmission) {
                            assertThat(modelingSubmission.getModel()).as("Correct modeling submission").isEqualTo("model1");
                        }
                    }
                }
            }
        }
    }

    // Test
    public void testGetAllCoursesForDashboard() throws Exception {
        String suffix = "getall";
        adjustUserGroupsToCustomGroups(suffix);
        // Note: with the suffix, we reduce the amount of courses loaded below to prevent test issues
        List<Course> coursesCreated = database.createCoursesWithExercisesAndLecturesAndLectureUnits(userPrefix, true, false);
        for (var course : coursesCreated) {
            updateCourseGroups(course, suffix);
        }

        // Perform the request that is being tested here
        List<Course> courses = request.getList("/api/courses/for-dashboard", HttpStatus.OK, Course.class);

        Course activeCourse = coursesCreated.get(0);
        Course inactiveCourse = coursesCreated.get(1);

        // Test that the prepared inactive course was filtered out
        assertThat(courses.stream().filter(c -> Objects.equals(c.getId(), inactiveCourse.getId())).toList()).as("Inactive course was filtered out").isEmpty();

        Optional<Course> optionalCourse = courses.stream().filter(c -> Objects.equals(c.getId(), activeCourse.getId())).findFirst();
        assertThat(optionalCourse).as("Active course was not filtered").isPresent();
        Course activeCourseNotFiltered = optionalCourse.orElseThrow();

        // Test that the remaining course has five exercises
        assertThat(activeCourseNotFiltered.getExercises()).as("Five exercises are returned").hasSize(5);

        // Iterate over all exercises of the remaining course
        for (Exercise exercise : activeCourseNotFiltered.getExercises()) {
            // Test that the exercise does not have more than one participation.
            assertThat(exercise.getStudentParticipations()).as("At most one participation for exercise").hasSizeLessThanOrEqualTo(1);
            if (!exercise.getStudentParticipations().isEmpty()) {
                // Buffer participation so that null checking is easier.
                Participation participation = exercise.getStudentParticipations().iterator().next();
                if (!participation.getSubmissions().isEmpty()) {
                    // The call filters participations by submissions and their result. After the call each participation shouldn't have more than one submission.
                    assertThat(participation.getSubmissions()).as("At most one submission for participation").hasSizeLessThanOrEqualTo(1);
                    Submission submission = participation.getSubmissions().iterator().next();
                    if (submission != null) {
                        // Test that the correct text submission was filtered.
                        if (submission instanceof TextSubmission textSubmission) {
                            assertThat(textSubmission.getText()).as("Correct text submission").isEqualTo("text");
                        }
                        // Test that the correct modeling submission was filtered.
                        else if (submission instanceof ModelingSubmission modelingSubmission) {
                            assertThat(modelingSubmission.getModel()).as("Correct modeling submission").isEqualTo("model1");
                        }
                    }
                }
            }
        }
    }

    // Test
    public void testGetCoursesWithoutActiveExercises() throws Exception {
        String suffix = "active";
        adjustUserGroupsToCustomGroups(suffix);
        Course course = ModelFactory.generateCourse(null, null, null, new HashSet<>(), userPrefix + "student" + suffix, userPrefix + "tutor" + suffix,
                userPrefix + "editor" + suffix, userPrefix + "instructor" + suffix);
        course = courseRepo.save(course);
        List<Course> courses = request.getList("/api/courses/for-dashboard", HttpStatus.OK, Course.class);
        final var finalCourse = course;
        Course courseInList = courses.stream().filter(c -> c.getId().equals(finalCourse.getId())).findFirst().orElse(null);
        assertThat(courseInList).isNotNull();
        assertThat(courseInList.getExercises()).as("Course doesn't have any exercises").isEmpty();
    }

    // Test
    public void testGetCoursesAccurateTimezoneEvaluation() throws Exception {
        adjustUserGroupsToCustomGroups("timezone");
        Course courseActive = ModelFactory.generateCourse(1L, ZonedDateTime.now().minusMinutes(25), ZonedDateTime.now().plusMinutes(25), new HashSet<>(),
                userPrefix + "student" + "timezone", userPrefix + "tutor" + "timezone", userPrefix + "editor" + "timezone", userPrefix + "instructor" + "timezone");
        Course courseNotActivePast = ModelFactory.generateCourse(2L, ZonedDateTime.now().minusDays(5), ZonedDateTime.now().minusMinutes(25), new HashSet<>(),
                userPrefix + "student" + "timezone", userPrefix + "tutor" + "timezone", userPrefix + "editor" + "timezone", userPrefix + "instructor" + "timezone");
        Course courseNotActiveFuture = ModelFactory.generateCourse(3L, ZonedDateTime.now().plusMinutes(25), ZonedDateTime.now().plusDays(5), new HashSet<>(),
                userPrefix + "student" + "timezone", userPrefix + "tutor" + "timezone", userPrefix + "editor" + "timezone", userPrefix + "instructor" + "timezone");
        courseActive = courseRepo.save(courseActive);
        courseRepo.save(courseNotActivePast);
        courseRepo.save(courseNotActiveFuture);
        List<Course> courses = request.getList("/api/courses/for-dashboard", HttpStatus.OK, Course.class);

        assertThat(courses.stream().filter(c -> Objects.equals(c.getId(), courseNotActivePast.getId())).toList()).as("Past inactive course was filtered out").isEmpty();
        assertThat(courses.stream().filter(c -> Objects.equals(c.getId(), courseNotActiveFuture.getId())).toList()).as("Future inactive course was filtered out").isEmpty();

        Course finalCourseActive = courseActive;
        Optional<Course> optionalCourse = courses.stream().filter(c -> Objects.equals(c.getId(), finalCourseActive.getId())).findFirst();
        assertThat(optionalCourse).as("Active course was not filtered").isPresent();

        List<Course> coursesForNotifications = request.getList("/api/courses/for-notifications", HttpStatus.OK, Course.class);

        assertThat(coursesForNotifications.stream().filter(c -> Objects.equals(c.getId(), courseNotActivePast.getId())).toList()).as("Past inactive course was filtered out")
                .isEmpty();
        assertThat(coursesForNotifications.stream().filter(c -> Objects.equals(c.getId(), courseNotActiveFuture.getId())).toList()).as("Future inactive course was filtered out")
                .isEmpty();

        optionalCourse = coursesForNotifications.stream().filter(c -> Objects.equals(c.getId(), finalCourseActive.getId())).findFirst();
        assertThat(optionalCourse).as("Active course was not filtered").isPresent();
    }

    // Test
    public void testGetCourseWithOrganizations() throws Exception {
        Course courseWithOrganization = database.createCourseWithOrganizations();
        Course course = request.get("/api/courses/" + courseWithOrganization.getId() + "/with-organizations", HttpStatus.OK, Course.class);
        assertThat(course.getOrganizations()).isEqualTo(courseWithOrganization.getOrganizations());
        assertThat(course.getOrganizations()).isNotEmpty();
    }

    // Test
    public void testGetAllCoursesWithUserStats() throws Exception {
        adjustUserGroupsToCustomGroups();
        List<Course> testCourses = database.createCoursesWithExercisesAndLectures(userPrefix, true);
        Course course = testCourses.get(0);
        course.setStudentGroupName(userPrefix + "student");
        course.setTeachingAssistantGroupName(userPrefix + "tutor");
        course.setInstructorGroupName(userPrefix + "instructor");
        courseRepo.save(course);

        List<Course> receivedCourses = request.getList("/api/courses/with-user-stats", HttpStatus.OK, Course.class);

        Optional<Course> optionalCourse = receivedCourses.stream().filter(c -> Objects.equals(c.getId(), course.getId())).findFirst();
        assertThat(optionalCourse).as("Course is returned").isPresent();
        Course returnedCourse = optionalCourse.get();

        assertThat(returnedCourse.getNumberOfStudents()).isEqualTo(numberOfStudents);
        assertThat(returnedCourse.getNumberOfTeachingAssistants()).isEqualTo(numberOfTutors);
        assertThat(returnedCourse.getNumberOfInstructors()).isEqualTo(numberOfInstructors);
    }

    // Test
    public void testGetCoursesToRegisterAndAccurateTimeZoneEvaluation() throws Exception {
        Course courseActiveRegistrationEnabled = ModelFactory.generateCourse(1L, ZonedDateTime.now().minusMinutes(25), ZonedDateTime.now().plusMinutes(25), new HashSet<>(),
                "testuser", "tutor", "editor", "instructor");
        courseActiveRegistrationEnabled.setRegistrationEnabled(true);
        Course courseActiveRegistrationDisabled = ModelFactory.generateCourse(2L, ZonedDateTime.now().minusMinutes(25), ZonedDateTime.now().plusMinutes(25), new HashSet<>(),
                "testuser", "tutor", "editor", "instructor");
        courseActiveRegistrationDisabled.setRegistrationEnabled(false);
        Course courseNotActivePast = ModelFactory.generateCourse(3L, ZonedDateTime.now().minusDays(5), ZonedDateTime.now().minusMinutes(25), new HashSet<>(), "testuser", "tutor",
                "editor", "instructor");
        Course courseNotActiveFuture = ModelFactory.generateCourse(4L, ZonedDateTime.now().plusMinutes(25), ZonedDateTime.now().plusDays(5), new HashSet<>(), "testuser", "tutor",
                "editor", "instructor");
        courseRepo.save(courseActiveRegistrationEnabled);
        courseRepo.save(courseActiveRegistrationDisabled);
        courseRepo.save(courseNotActivePast);
        courseRepo.save(courseNotActiveFuture);

        List<Course> courses = request.getList("/api/courses/for-registration", HttpStatus.OK, Course.class);
        assertThat(courses).as("Only active course is returned").contains(courseActiveRegistrationEnabled);
        assertThat(courses).as("Inactive courses are not returned").doesNotContain(courseActiveRegistrationDisabled, courseNotActivePast, courseNotActiveFuture);
    }

    // Test
    public void testGetCourseForAssessmentDashboardWithStats() throws Exception {
        List<Course> testCourses = database.createCoursesWithExercisesAndLectures(userPrefix, true);
        for (Course testCourse : testCourses) {
            Course course = request.get("/api/courses/" + testCourse.getId() + "/for-assessment-dashboard", HttpStatus.OK, Course.class);
            for (Exercise exercise : course.getExercises()) {
                assertThat(exercise.getTotalNumberOfAssessments().inTime()).as("Number of in-time assessments is correct").isZero();
                assertThat(exercise.getTotalNumberOfAssessments().late()).as("Number of late assessments is correct").isZero();
                assertThat(exercise.getTutorParticipations()).as("Tutor participation was created").hasSize(1);
                // Mock data contains exactly two submissions for the modeling exercise
                if (exercise instanceof ModelingExercise) {
                    assertThat(exercise.getNumberOfSubmissions().inTime()).as("Number of in-time submissions is correct").isEqualTo(2);
                }
                // Mock data contains exactly one submission for the text exercise
                if (exercise instanceof TextExercise) {
                    assertThat(exercise.getNumberOfSubmissions().inTime()).as("Number of in-time submissions is correct").isEqualTo(1);
                }
                // Mock data contains no submissions for the file upload and programming exercise
                if (exercise instanceof FileUploadExercise || exercise instanceof ProgrammingExercise) {
                    assertThat(exercise.getNumberOfSubmissions().inTime()).as("Number of in-time submissions is correct").isZero();
                }

                assertThat(exercise.getNumberOfSubmissions().late()).as("Number of late submissions is correct").isZero();
                assertThat(exercise.getNumberOfAssessmentsOfCorrectionRounds()).hasSize(1);
                assertThat(exercise.getNumberOfAssessmentsOfCorrectionRounds()[0].inTime()).isZero();
                // Check tutor participation
                if (!exercise.getTutorParticipations().isEmpty()) {
                    TutorParticipation tutorParticipation = exercise.getTutorParticipations().iterator().next();
                    assertThat(tutorParticipation.getStatus()).as("Tutor participation status is correctly initialized").isEqualTo(TutorParticipationStatus.NOT_PARTICIPATED);
                }

                // There is no average rating for exercises with no assessments and therefore no ratings
                assertThat(exercise.getAverageRating()).isNull();
            }

            StatsForDashboardDTO stats = request.get("/api/courses/" + testCourse.getId() + "/stats-for-assessment-dashboard", HttpStatus.OK, StatsForDashboardDTO.class);
            long numberOfInTimeSubmissions = course.getId().equals(testCourses.get(0).getId()) ? 3 : 0; // course 1 has 3 submissions, course 2 has 0 submissions
            assertThat(stats.getNumberOfSubmissions().inTime()).as("Number of in-time submissions is correct").isEqualTo(numberOfInTimeSubmissions);
            assertThat(stats.getNumberOfSubmissions().late()).as("Number of latte submissions is correct").isZero();
            assertThat(stats.getTotalNumberOfAssessments().inTime()).as("Number of in-time assessments is correct").isZero();
            assertThat(stats.getTotalNumberOfAssessments().late()).as("Number of late assessments is correct").isZero();
            assertThat(stats.getNumberOfAssessmentsOfCorrectionRounds()).hasSize(1);
            assertThat(stats.getNumberOfAssessmentsOfCorrectionRounds()[0].inTime()).isZero();
            assertThat(stats.getTutorLeaderboardEntries()).as("Number of tutor leaderboard entries is correct").hasSize(5);
        }
    }

    // Tests that average rating and number of ratings are computed correctly in '/for-assessment-dashboard'
    public void testGetCourseForAssessmentDashboard_averageRatingComputedCorrectly() throws Exception {
        var testCourse = database.createCoursesWithExercisesAndLectures(userPrefix, true).get(0);
        var exercise = database.getFirstExerciseWithType(testCourse, TextExercise.class);

        int[] ratings = { 3, 4, 5 };
        for (int i = 0; i < ratings.length; i++) {
            var submission = database.createSubmissionForTextExercise(exercise, database.getUserByLogin(userPrefix + "student" + (i + 1)), "text");
            var assessment = database.addResultToSubmission(submission, AssessmentType.MANUAL, null, 0.0, true).getLatestResult();
            database.addRatingToResult(assessment, ratings[i]);
        }

        var responseCourse = request.get("/api/courses/" + testCourse.getId() + "/for-assessment-dashboard", HttpStatus.OK, Course.class);
        var responseExercise = database.getFirstExerciseWithType(responseCourse, TextExercise.class);

        // Ensure that average rating and number of ratings is computed correctly
        var averageRating = Arrays.stream(ratings).mapToDouble(Double::valueOf).sum() / ratings.length;
        assertThat(responseExercise.getAverageRating()).isEqualTo(averageRating);
        assertThat(responseExercise.getNumberOfRatings()).isEqualTo(ratings.length);
    }

    // Test
    public void testGetCourseForInstructorDashboardWithStats_instructorNotInCourse() throws Exception {
        List<Course> testCourses = database.createCoursesWithExercisesAndLectures(userPrefix, true);
        request.get("/api/courses/" + testCourses.get(0).getId() + "/for-assessment-dashboard", HttpStatus.FORBIDDEN, Course.class);
    }

    // Test
    public void testGetCourseForAssessmentDashboardWithStats_tutorNotInCourse() throws Exception {
        List<Course> testCourses = database.createCoursesWithExercisesAndLectures(userPrefix, true);
        request.get("/api/courses/" + testCourses.get(0).getId() + "/for-assessment-dashboard", HttpStatus.FORBIDDEN, Course.class);
        request.get("/api/courses/" + testCourses.get(0).getId() + "/stats-for-assessment-dashboard", HttpStatus.FORBIDDEN, StatsForDashboardDTO.class);
    }

    // Test
    public void testGetAssessmentDashboardStats_withoutAssessments() throws Exception {
        String validModel = FileUtils.loadFileFromResources("test-data/model-submission/model.54727.json");
        // create 6 * 4 = 24 submissions
        adjustUserGroupsToCustomGroups();
        Course testCourse = database.addCourseWithExercisesAndSubmissions(userPrefix, "", 6, 4, 0, 0, true, 0, validModel);

        StatsForDashboardDTO stats = request.get("/api/courses/" + testCourse.getId() + "/stats-for-assessment-dashboard", HttpStatus.OK, StatsForDashboardDTO.class);

        var currentTutorLeaderboard = stats.getTutorLeaderboardEntries().get(0);
        assertThat(currentTutorLeaderboard.getNumberOfTutorComplaints()).isZero();
        assertThat(currentTutorLeaderboard.getNumberOfAcceptedComplaints()).isZero();
        assertThat(currentTutorLeaderboard.getNumberOfComplaintResponses()).isZero();
        assertThat(currentTutorLeaderboard.getNumberOfAnsweredMoreFeedbackRequests()).isZero();
        assertThat(currentTutorLeaderboard.getNumberOfNotAnsweredMoreFeedbackRequests()).isZero();
        assertThat(currentTutorLeaderboard.getNumberOfTutorMoreFeedbackRequests()).isZero();
        assertThat(currentTutorLeaderboard.getNumberOfAssessments()).isZero();
        assertThat(currentTutorLeaderboard.getPoints()).isZero();
    }

    // Test
    public void testGetAssessmentDashboardStats_withAssessments() throws Exception {
        String validModel = FileUtils.loadFileFromResources("test-data/model-submission/model.54727.json");
        adjustUserGroupsToCustomGroups();
        Course testCourse = database.addCourseWithExercisesAndSubmissions(userPrefix, "", 6, 4, 2, 0, true, 0, validModel);
        StatsForDashboardDTO stats = request.get("/api/courses/" + testCourse.getId() + "/stats-for-assessment-dashboard", HttpStatus.OK, StatsForDashboardDTO.class);
        // the first two tutors did assess 2 submissions in 2 exercises. The second two only 2 in one exercise.
        assertThat(stats.getTutorLeaderboardEntries().get(0).getNumberOfAssessments()).isEqualTo(4);
        assertThat(stats.getTutorLeaderboardEntries().get(1).getNumberOfAssessments()).isEqualTo(4);
        assertThat(stats.getTutorLeaderboardEntries().get(2).getNumberOfAssessments()).isEqualTo(2);
        assertThat(stats.getTutorLeaderboardEntries().get(3).getNumberOfAssessments()).isEqualTo(2);
    }

    // Test
    public void testGetAssessmentDashboardStats_withAssessmentsAndComplaints() throws Exception {
        String validModel = FileUtils.loadFileFromResources("test-data/model-submission/model.54727.json");
        adjustUserGroupsToCustomGroups();
        Course testCourse = database.addCourseWithExercisesAndSubmissions(userPrefix, "", 6, 4, 4, 2, true, 0, validModel);
        StatsForDashboardDTO stats = request.get("/api/courses/" + testCourse.getId() + "/stats-for-assessment-dashboard", HttpStatus.OK, StatsForDashboardDTO.class);
        // the first two tutors did assess 2 submissions in 2 exercises. The second two only 2 in one exercise.
        assertThat(stats.getTutorLeaderboardEntries().get(0).getNumberOfAssessments()).isEqualTo(8);
        assertThat(stats.getTutorLeaderboardEntries().get(1).getNumberOfAssessments()).isEqualTo(8);
        assertThat(stats.getTutorLeaderboardEntries().get(2).getNumberOfAssessments()).isEqualTo(4);
        assertThat(stats.getTutorLeaderboardEntries().get(3).getNumberOfAssessments()).isEqualTo(4);

        assertThat(stats.getTutorLeaderboardEntries().get(0).getNumberOfTutorComplaints()).isEqualTo(4);
        assertThat(stats.getTutorLeaderboardEntries().get(1).getNumberOfTutorComplaints()).isEqualTo(4);
        assertThat(stats.getTutorLeaderboardEntries().get(2).getNumberOfTutorComplaints()).isEqualTo(2);
        assertThat(stats.getTutorLeaderboardEntries().get(3).getNumberOfTutorComplaints()).isEqualTo(2);

        assertThat(stats.getTutorLeaderboardEntries().get(0).getNumberOfNotAnsweredMoreFeedbackRequests()).isZero();
        assertThat(stats.getTutorLeaderboardEntries().get(1).getNumberOfNotAnsweredMoreFeedbackRequests()).isZero();
        assertThat(stats.getTutorLeaderboardEntries().get(2).getNumberOfNotAnsweredMoreFeedbackRequests()).isZero();
        assertThat(stats.getTutorLeaderboardEntries().get(3).getNumberOfNotAnsweredMoreFeedbackRequests()).isZero();
    }

    // Test
    public void testGetAssessmentDashboardStats_withAssessmentsAndFeedbackRequests() throws Exception {
        String validModel = FileUtils.loadFileFromResources("test-data/model-submission/model.54727.json");
        adjustUserGroupsToCustomGroups();
        Course testCourse = database.addCourseWithExercisesAndSubmissions(userPrefix, "", 6, 4, 4, 2, false, 0, validModel);
        StatsForDashboardDTO stats = request.get("/api/courses/" + testCourse.getId() + "/stats-for-assessment-dashboard", HttpStatus.OK, StatsForDashboardDTO.class);
        // the first two tutors did assess 2 submissions in 2 exercises. The second two only 2 in one exercise.
        assertThat(stats.getTutorLeaderboardEntries().get(0).getNumberOfAssessments()).isEqualTo(8);
        assertThat(stats.getTutorLeaderboardEntries().get(1).getNumberOfAssessments()).isEqualTo(8);
        assertThat(stats.getTutorLeaderboardEntries().get(2).getNumberOfAssessments()).isEqualTo(4);
        assertThat(stats.getTutorLeaderboardEntries().get(3).getNumberOfAssessments()).isEqualTo(4);

        assertThat(stats.getTutorLeaderboardEntries().get(0).getNumberOfTutorComplaints()).isZero();
        assertThat(stats.getTutorLeaderboardEntries().get(1).getNumberOfTutorComplaints()).isZero();
        assertThat(stats.getTutorLeaderboardEntries().get(2).getNumberOfTutorComplaints()).isZero();
        assertThat(stats.getTutorLeaderboardEntries().get(3).getNumberOfTutorComplaints()).isZero();

        assertThat(stats.getTutorLeaderboardEntries().get(0).getNumberOfNotAnsweredMoreFeedbackRequests()).isEqualTo(4);
        assertThat(stats.getTutorLeaderboardEntries().get(1).getNumberOfNotAnsweredMoreFeedbackRequests()).isEqualTo(4);
        assertThat(stats.getTutorLeaderboardEntries().get(2).getNumberOfNotAnsweredMoreFeedbackRequests()).isEqualTo(2);
        assertThat(stats.getTutorLeaderboardEntries().get(3).getNumberOfNotAnsweredMoreFeedbackRequests()).isEqualTo(2);
    }

    // Test
    public void testGetAssessmentDashboardStats_withAssessmentsAndComplaintsAndResponses() throws Exception {
        String validModel = FileUtils.loadFileFromResources("test-data/model-submission/model.54727.json");

        // Note: with the suffix, we reduce the amount of courses loaded below to prevent test issues
        String suffix = "assessStatsCom";
        adjustUserGroupsToCustomGroups(suffix);
        Course testCourse = database.addCourseWithExercisesAndSubmissions(userPrefix, suffix, 6, 4, 4, 2, true, 1, validModel);

        StatsForDashboardDTO stats = request.get("/api/courses/" + testCourse.getId() + "/stats-for-assessment-dashboard", HttpStatus.OK, StatsForDashboardDTO.class);
        // the first two tutors did assess 2 submissions in 2 exercises. The second two only 2 in one exercise.
        assertThat(stats.getTutorLeaderboardEntries().get(0).getNumberOfAssessments()).isEqualTo(8);
        assertThat(stats.getTutorLeaderboardEntries().get(1).getNumberOfAssessments()).isEqualTo(8);
        assertThat(stats.getTutorLeaderboardEntries().get(2).getNumberOfAssessments()).isEqualTo(4);
        assertThat(stats.getTutorLeaderboardEntries().get(3).getNumberOfAssessments()).isEqualTo(4);
        assertThat(stats.getTutorLeaderboardEntries().get(4).getNumberOfAssessments()).isZero();

        assertThat(stats.getTutorLeaderboardEntries().get(0).getNumberOfTutorComplaints()).isEqualTo(4);
        assertThat(stats.getTutorLeaderboardEntries().get(1).getNumberOfTutorComplaints()).isEqualTo(4);
        assertThat(stats.getTutorLeaderboardEntries().get(2).getNumberOfTutorComplaints()).isEqualTo(2);
        assertThat(stats.getTutorLeaderboardEntries().get(3).getNumberOfTutorComplaints()).isEqualTo(2);
        assertThat(stats.getTutorLeaderboardEntries().get(4).getNumberOfTutorComplaints()).isZero();

        assertThat(stats.getTutorLeaderboardEntries().get(0).getNumberOfAcceptedComplaints()).isEqualTo(2);
        assertThat(stats.getTutorLeaderboardEntries().get(1).getNumberOfAcceptedComplaints()).isEqualTo(2);
        assertThat(stats.getTutorLeaderboardEntries().get(2).getNumberOfAcceptedComplaints()).isEqualTo(1);
        assertThat(stats.getTutorLeaderboardEntries().get(3).getNumberOfAcceptedComplaints()).isEqualTo(1);
        assertThat(stats.getTutorLeaderboardEntries().get(4).getNumberOfAcceptedComplaints()).isZero();

        assertThat(stats.getTutorLeaderboardEntries().get(0).getNumberOfComplaintResponses()).isZero();
        assertThat(stats.getTutorLeaderboardEntries().get(1).getNumberOfComplaintResponses()).isZero();
        assertThat(stats.getTutorLeaderboardEntries().get(2).getNumberOfComplaintResponses()).isZero();
        assertThat(stats.getTutorLeaderboardEntries().get(3).getNumberOfComplaintResponses()).isZero();
        assertThat(stats.getTutorLeaderboardEntries().get(4).getNumberOfComplaintResponses()).isEqualTo(6);
    }

    // Test
    public void testGetAssessmentDashboardStats_withAssessmentsAndFeedBackRequestsAndResponses() throws Exception {
        String validModel = FileUtils.loadFileFromResources("test-data/model-submission/model.54727.json");

        // Note: with the suffix, we reduce the amount of courses loaded below to prevent test issues
        String suffix = "assessStatsFR";
        adjustUserGroupsToCustomGroups(suffix);
        Course testCourse = database.addCourseWithExercisesAndSubmissions(userPrefix, suffix, 6, 4, 4, 2, false, 1, validModel);

        StatsForDashboardDTO stats = request.get("/api/courses/" + testCourse.getId() + "/stats-for-assessment-dashboard", HttpStatus.OK, StatsForDashboardDTO.class);
        // the first two tutors did assess 2 submissions in 2 exercises. The second two only 2 in one exercise.
        assertThat(stats.getTutorLeaderboardEntries().get(0).getNumberOfAssessments()).isEqualTo(8);
        assertThat(stats.getTutorLeaderboardEntries().get(1).getNumberOfAssessments()).isEqualTo(8);
        assertThat(stats.getTutorLeaderboardEntries().get(2).getNumberOfAssessments()).isEqualTo(4);
        assertThat(stats.getTutorLeaderboardEntries().get(3).getNumberOfAssessments()).isEqualTo(4);
        assertThat(stats.getTutorLeaderboardEntries().get(4).getNumberOfAssessments()).isZero();

        assertThat(stats.getTutorLeaderboardEntries().get(0).getNumberOfTutorMoreFeedbackRequests()).isEqualTo(4);
        assertThat(stats.getTutorLeaderboardEntries().get(1).getNumberOfTutorMoreFeedbackRequests()).isEqualTo(4);
        assertThat(stats.getTutorLeaderboardEntries().get(2).getNumberOfTutorMoreFeedbackRequests()).isEqualTo(2);
        assertThat(stats.getTutorLeaderboardEntries().get(3).getNumberOfTutorMoreFeedbackRequests()).isEqualTo(2);
        assertThat(stats.getTutorLeaderboardEntries().get(4).getNumberOfTutorMoreFeedbackRequests()).isZero();

        assertThat(stats.getTutorLeaderboardEntries().get(0).getNumberOfNotAnsweredMoreFeedbackRequests()).isEqualTo(2);
        assertThat(stats.getTutorLeaderboardEntries().get(1).getNumberOfNotAnsweredMoreFeedbackRequests()).isEqualTo(2);
        assertThat(stats.getTutorLeaderboardEntries().get(2).getNumberOfNotAnsweredMoreFeedbackRequests()).isEqualTo(1);
        assertThat(stats.getTutorLeaderboardEntries().get(3).getNumberOfNotAnsweredMoreFeedbackRequests()).isEqualTo(1);
        assertThat(stats.getTutorLeaderboardEntries().get(4).getNumberOfNotAnsweredMoreFeedbackRequests()).isZero();

        assertThat(stats.getTutorLeaderboardEntries().get(0).getNumberOfAnsweredMoreFeedbackRequests()).isEqualTo(2);
        assertThat(stats.getTutorLeaderboardEntries().get(1).getNumberOfAnsweredMoreFeedbackRequests()).isEqualTo(2);
        assertThat(stats.getTutorLeaderboardEntries().get(2).getNumberOfAnsweredMoreFeedbackRequests()).isEqualTo(1);
        assertThat(stats.getTutorLeaderboardEntries().get(3).getNumberOfAnsweredMoreFeedbackRequests()).isEqualTo(1);
        assertThat(stats.getTutorLeaderboardEntries().get(4).getNumberOfAnsweredMoreFeedbackRequests()).isZero();
    }

    // Test
    public void testGetAssessmentDashboardStats_withAssessmentsAndComplaintsAndResponses_Large() throws Exception {
        String validModel = FileUtils.loadFileFromResources("test-data/model-submission/model.54727.json");
        // Note: with the suffix, we reduce the amount of courses loaded below to prevent test issues
        String suffix = "assessStatsLarge";
        adjustUserGroupsToCustomGroups(suffix);
        Course testCourse = database.addCourseWithExercisesAndSubmissions(userPrefix, suffix, 9, 8, 8, 5, true, 5, validModel);

        StatsForDashboardDTO stats = request.get("/api/courses/" + testCourse.getId() + "/stats-for-assessment-dashboard", HttpStatus.OK, StatsForDashboardDTO.class);
        // the first two tutors did assess 8 submissions of 3 exercises. The rest two only 8 of two exercises.
        assertThat(stats.getTutorLeaderboardEntries().get(0).getNumberOfAssessments()).isEqualTo(3 * 8);
        assertThat(stats.getTutorLeaderboardEntries().get(1).getNumberOfAssessments()).isEqualTo(2 * 8);
        assertThat(stats.getTutorLeaderboardEntries().get(2).getNumberOfAssessments()).isEqualTo(2 * 8);
        assertThat(stats.getTutorLeaderboardEntries().get(3).getNumberOfAssessments()).isEqualTo(2 * 8);
        assertThat(stats.getTutorLeaderboardEntries().get(4).getNumberOfAssessments()).isZero();

        assertThat(stats.getTutorLeaderboardEntries().get(0).getNumberOfTutorComplaints()).isEqualTo(3 * 5);
        assertThat(stats.getTutorLeaderboardEntries().get(1).getNumberOfTutorComplaints()).isEqualTo(2 * 5);
        assertThat(stats.getTutorLeaderboardEntries().get(2).getNumberOfTutorComplaints()).isEqualTo(2 * 5);
        assertThat(stats.getTutorLeaderboardEntries().get(3).getNumberOfTutorComplaints()).isEqualTo(2 * 5);
        assertThat(stats.getTutorLeaderboardEntries().get(4).getNumberOfTutorComplaints()).isZero();

        assertThat(stats.getTutorLeaderboardEntries().get(0).getNumberOfAcceptedComplaints()).isEqualTo(3 * 5);
        assertThat(stats.getTutorLeaderboardEntries().get(1).getNumberOfAcceptedComplaints()).isEqualTo(2 * 5);
        assertThat(stats.getTutorLeaderboardEntries().get(2).getNumberOfAcceptedComplaints()).isEqualTo(2 * 5);
        assertThat(stats.getTutorLeaderboardEntries().get(3).getNumberOfAcceptedComplaints()).isEqualTo(2 * 5);
        assertThat(stats.getTutorLeaderboardEntries().get(4).getNumberOfAcceptedComplaints()).isZero();

        assertThat(stats.getTutorLeaderboardEntries().get(0).getNumberOfComplaintResponses()).isZero();
        assertThat(stats.getTutorLeaderboardEntries().get(1).getNumberOfComplaintResponses()).isZero();
        assertThat(stats.getTutorLeaderboardEntries().get(2).getNumberOfComplaintResponses()).isZero();
        assertThat(stats.getTutorLeaderboardEntries().get(3).getNumberOfComplaintResponses()).isZero();
        // 9 exercises, for each one there are 5 complaintResponses
        assertThat(stats.getTutorLeaderboardEntries().get(4).getNumberOfComplaintResponses()).isEqualTo(9 * 5);
    }

    private void updateCourseGroups(Course course, String suffix) {
        course.setStudentGroupName(userPrefix + "student" + suffix);
        course.setTeachingAssistantGroupName(userPrefix + "tutor" + suffix);
        course.setEditorGroupName(userPrefix + "editor" + suffix);
        course.setInstructorGroupName(userPrefix + "instructor" + suffix);
        courseRepo.save(course);
    }

    // Test
    public void testGetCourse() throws Exception {
        adjustUserGroupsToCustomGroups();
        List<Course> testCourses = database.createCoursesWithExercisesAndLectures(userPrefix, true);
        for (Course testCourse : testCourses) {
            testCourse.setInstructorGroupName(userPrefix + "instructor");
            testCourse.setTeachingAssistantGroupName(userPrefix + "tutor");
            testCourse.setEditorGroupName(userPrefix + "editor");
            testCourse.setStudentGroupName(userPrefix + "student");
            courseRepo.save(testCourse);

            Course courseWithExercises = request.get("/api/courses/" + testCourse.getId() + "/with-exercises", HttpStatus.OK, Course.class);
            Course courseOnly = request.get("/api/courses/" + testCourse.getId(), HttpStatus.OK, Course.class);

            // Check course properties on courseOnly
            assertThat(courseOnly.getStudentGroupName()).as("Student group name is correct").isEqualTo(userPrefix + "student");
            assertThat(courseOnly.getTeachingAssistantGroupName()).as("Teaching assistant group name is correct").isEqualTo(userPrefix + "tutor");
            assertThat(courseOnly.getEditorGroupName()).as("Editor group name is correct").isEqualTo(userPrefix + "editor");
            assertThat(courseOnly.getInstructorGroupName()).as("Instructor group name is correct").isEqualTo(userPrefix + "instructor");
            assertThat(courseOnly.getEndDate()).as("End date is after start date").isAfter(courseOnly.getStartDate());
            assertThat(courseOnly.getMaxComplaints()).as("Max complaints is correct").isEqualTo(3);
            assertThat(courseOnly.getPresentationScore()).as("Presentation score is correct").isEqualTo(2);
            assertThat(courseOnly.getExercises()).as("Course without exercises contains no exercises").isEmpty();
            assertThat(courseOnly.getNumberOfStudents()).as("Amount of students is correct").isEqualTo(8);
            assertThat(courseOnly.getNumberOfTeachingAssistants()).as("Amount of teaching assistants is correct").isEqualTo(5);
            assertThat(courseOnly.getNumberOfEditors()).as("Amount of editors is correct").isEqualTo(1);
            assertThat(courseOnly.getNumberOfInstructors()).as("Amount of instructors is correct").isEqualTo(1);

            // Assert that course properties on courseWithExercises and courseWithExercisesAndRelevantParticipations match those of courseOnly
            String[] ignoringFields = { "exercises", "tutorGroups", "lectures", "exams", "fileService", "numberOfInstructorsTransient", "numberOfStudentsTransient",
                    "numberOfTeachingAssistantsTransient", "numberOfEditorsTransient" };
            assertThat(courseWithExercises).as("courseWithExercises same as courseOnly").usingRecursiveComparison().ignoringFields(ignoringFields).isEqualTo(courseOnly);

            // Verify presence of exercises in mock courses
            // - Course 1 has 5 exercises in total, 4 exercises with relevant participations
            // - Course 2 has 0 exercises in total, 0 exercises with relevant participations
            boolean isFirstCourse = courseOnly.getId().equals(testCourses.get(0).getId());
            int numberOfExercises = isFirstCourse ? 5 : 0;
            assertThat(courseWithExercises.getExercises()).as("Course contains correct number of exercises").hasSize(numberOfExercises);
        }
    }

    // Test
    public void testGetCategoriesInCourse() throws Exception {
        List<Course> testCourses = database.createCoursesWithExercisesAndLectures(userPrefix, true);
        Course course1 = testCourses.get(0);
        Course course2 = testCourses.get(1);
        List<String> categories1 = request.getList("/api/courses/" + course1.getId() + "/categories", HttpStatus.OK, String.class);
        assertThat(categories1).as("Correct categories in course1").containsExactlyInAnyOrder("Category", "Modeling", "Quiz", "File", "Text", "Programming");
        List<String> categories2 = request.getList("/api/courses/" + course2.getId() + "/categories", HttpStatus.OK, String.class);
        assertThat(categories2).as("No categories in course2").isEmpty();
    }

    // Test
    public void testGetCategoriesInCourse_instructorNotInCourse() throws Exception {
        List<Course> testCourses = database.createCoursesWithExercisesAndLectures(userPrefix, true);
        request.get("/api/courses/" + testCourses.get(0).getId() + "/categories", HttpStatus.FORBIDDEN, Set.class);
    }

    // Test
    public void testRegisterForCourse() throws Exception {
        User student = database.createAndSaveUser("ab12cde");

        ZonedDateTime pastTimestamp = ZonedDateTime.now().minusDays(5);
        ZonedDateTime futureTimestamp = ZonedDateTime.now().plusDays(5);
        Course course1 = ModelFactory.generateCourse(null, pastTimestamp, futureTimestamp, new HashSet<>(), "testcourse1", "tutor", "editor", "instructor");
        Course course2 = ModelFactory.generateCourse(null, pastTimestamp, futureTimestamp, new HashSet<>(), "testcourse2", "tutor", "editor", "instructor");
        course1.setRegistrationEnabled(true);

        course1 = courseRepo.save(course1);
        course2 = courseRepo.save(course2);

        mockDelegate.mockAddUserToGroupInUserManagement(student, course1.getStudentGroupName(), false);
        mockDelegate.mockAddUserToGroupInUserManagement(student, course2.getStudentGroupName(), false);

        User updatedStudent = request.postWithResponseBody("/api/courses/" + course1.getId() + "/register", null, User.class, HttpStatus.OK);
        assertThat(updatedStudent.getGroups()).as("User is registered for course").contains(course1.getStudentGroupName());

        List<AuditEvent> auditEvents = auditEventRepo.find("ab12cde", Instant.now().minusSeconds(20), Constants.REGISTER_FOR_COURSE);
        assertThat(auditEvents).as("Audit Event for course registration added").hasSize(1);
        AuditEvent auditEvent = auditEvents.get(0);
        assertThat(auditEvent.getData()).as("Correct Event Data").containsEntry("course", course1.getTitle());

        request.postWithResponseBody("/api/courses/" + course2.getId() + "/register", null, User.class, HttpStatus.BAD_REQUEST);
    }

    // Test
    public void testRegisterForCourse_notMeetsDate() throws Exception {
        User student = database.createAndSaveUser("ab12cde");

        ZonedDateTime pastTimestamp = ZonedDateTime.now().minusDays(5);
        ZonedDateTime futureTimestamp = ZonedDateTime.now().plusDays(5);
        Course notYetStartedCourse = ModelFactory.generateCourse(null, futureTimestamp, futureTimestamp, new HashSet<>(), "testcourse1", "tutor", "editor", "instructor");
        Course finishedCourse = ModelFactory.generateCourse(null, pastTimestamp, pastTimestamp, new HashSet<>(), "testcourse2", "tutor", "editor", "instructor");
        notYetStartedCourse.setRegistrationEnabled(true);

        notYetStartedCourse = courseRepo.save(notYetStartedCourse);
        finishedCourse = courseRepo.save(finishedCourse);

        mockDelegate.mockAddUserToGroupInUserManagement(student, notYetStartedCourse.getStudentGroupName(), false);
        mockDelegate.mockAddUserToGroupInUserManagement(student, finishedCourse.getStudentGroupName(), false);

        request.post("/api/courses/" + notYetStartedCourse.getId() + "/register", User.class, HttpStatus.BAD_REQUEST);
        request.post("/api/courses/" + finishedCourse.getId() + "/register", User.class, HttpStatus.BAD_REQUEST);
    }

    // Test
    public void testUpdateCourse_instructorNotInCourse() throws Exception {
        var course = ModelFactory.generateCourse(1L, null, null, new HashSet<>(), "tumuser", "tutor", "editor", "instructor");
        course = courseRepo.save(course);

        request.getMvc().perform(buildUpdateCourse(course.getId(), course)).andExpect(status().isForbidden());
    }

    // Test
    public void testGetAllStudentsOrTutorsOrInstructorsInCourse() throws Exception {
        adjustUserGroupsToCustomGroups();
        Course course = ModelFactory.generateCourse(null, null, null, new HashSet<>(), userPrefix + "student", userPrefix + "tutor", userPrefix + "editor",
                userPrefix + "instructor");
        course = courseRepo.save(course);

        // Get all students for course
        List<User> students = request.getList("/api/courses/" + course.getId() + "/students", HttpStatus.OK, User.class);
        assertThat(students).as("All students in course found").hasSize(numberOfStudents);

        // Get all tutors for course
        List<User> tutors = request.getList("/api/courses/" + course.getId() + "/tutors", HttpStatus.OK, User.class);
        assertThat(tutors).as("All tutors in course found").hasSize(numberOfTutors);

        // Get all instructors for course
        List<User> instructors = request.getList("/api/courses/" + course.getId() + "/instructors", HttpStatus.OK, User.class);
        assertThat(instructors).as("All instructors in course found").hasSize(numberOfInstructors);
    }

    /**
     * Searches for others users of a course in multiple roles
     */
    public void testSearchStudentsAndTutorsAndInstructorsInCourse() throws Exception {
        adjustUserGroupsToCustomGroups();
        Course course = ModelFactory.generateCourse(null, null, null, new HashSet<>(), userPrefix + "student", userPrefix + "tutor", userPrefix + "editor",
                userPrefix + "instructor");
        course = courseRepo.save(course);

        LinkedMultiValueMap<String, String> parameters = new LinkedMultiValueMap<>();
        parameters.add("nameOfUser", "student1");

        // users must not be able to find themselves
        List<User> student1 = request.getList("/api/courses/" + course.getId() + "/search-other-users", HttpStatus.OK, User.class, parameters);
        assertThat(student1).as("User could not find themself").hasSize(0);

        // find another student for course
        parameters.set("nameOfUser", "student2");
        List<User> student2 = request.getList("/api/courses/" + course.getId() + "/search-other-users", HttpStatus.OK, User.class, parameters);
        assertThat(student2).as("Another student in course found").hasSize(1);

        // find a tutor for course
        parameters.set("nameOfUser", "tutor1");
        List<User> tutor = request.getList("/api/courses/" + course.getId() + "/search-other-users", HttpStatus.OK, User.class, parameters);
        assertThat(tutor).as("A tutors in course found").hasSize(1);

        // find an instructors for course
        parameters.set("nameOfUser", "instructor");
        List<User> instructor = request.getList("/api/courses/" + course.getId() + "/search-other-users", HttpStatus.OK, User.class, parameters);
        assertThat(instructor).as("An instructors in course found").hasSize(1);
    }

    /**
     * Tries to search for users of another course and expects to be forbidden
     */
    public void testSearchStudentsAndTutorsAndInstructorsInOtherCourseForbidden() throws Exception {
        Course course = ModelFactory.generateCourse(null, null, null, new HashSet<>(), "other-tumuser", "other-tutor", "other-editor", "other-instructor");
        course = courseRepo.save(course);

        LinkedMultiValueMap<String, String> parameters = new LinkedMultiValueMap<>();
        parameters.add("nameOfUser", "student2");

        // find a user in another course
        request.getList("/api/courses/" + course.getId() + "/search-other-users", HttpStatus.FORBIDDEN, User.class, parameters);
    }

    // Test
    public void testGetAllEditorsInCourse() throws Exception {
        adjustUserGroupsToCustomGroups();
        Course course = ModelFactory.generateCourse(null, null, null, new HashSet<>(), userPrefix + "student", userPrefix + "tutor", userPrefix + "editor",
                userPrefix + "instructor");
        course = courseRepo.save(course);

        // Get all editors for course
        List<User> editors = request.getList("/api/courses/" + course.getId() + "/editors", HttpStatus.OK, User.class);
        assertThat(editors).as("All editors in course found").hasSize(numberOfEditors);
    }

    // Test
    public void testGetAllStudentsOrTutorsOrInstructorsInCourse_AsInstructorOfOtherCourse_forbidden() throws Exception {
        Course course = ModelFactory.generateCourse(null, null, null, new HashSet<>(), "other-tumuser", "other-tutor", "other-editor", "other-instructor");
        course = courseRepo.save(course);
        testGetAllStudentsOrTutorsOrInstructorsInCourse__forbidden(course);
    }

    // Test
    public void testGetAllStudentsOrTutorsOrInstructorsInCourse_AsTutor_forbidden() throws Exception {
        Course course = ModelFactory.generateCourse(null, null, null, new HashSet<>(), "tumuser", "tutor", "editor", "instructor");
        course = courseRepo.save(course);
        testGetAllStudentsOrTutorsOrInstructorsInCourse__forbidden(course);
    }

    private void testGetAllStudentsOrTutorsOrInstructorsInCourse__forbidden(Course course) throws Exception {
        request.getList("/api/courses/" + course.getId() + "/students", HttpStatus.FORBIDDEN, User.class);
        request.getList("/api/courses/" + course.getId() + "/tutors", HttpStatus.FORBIDDEN, User.class);
        request.getList("/api/courses/" + course.getId() + "/instructors", HttpStatus.FORBIDDEN, User.class);
    }

    // Test
    public void testAddStudentOrTutorOrEditorOrInstructorToCourse() throws Exception {
        adjustUserGroupsToCustomGroups();
        Course course = ModelFactory.generateCourse(null, null, null, new HashSet<>(), userPrefix + "student", userPrefix + "tutor", userPrefix + "editor",
                userPrefix + "instructor");
        course = courseRepo.save(course);
        testAddStudentOrTutorOrEditorOrInstructorToCourse(course, HttpStatus.OK);

        // TODO check that the roles have changed accordingly
    }

    // Test
    public void testAddStudentOrTutorOrInstructorToCourse_AsInstructorOfOtherCourse_forbidden() throws Exception {
        Course course = ModelFactory.generateCourse(null, null, null, new HashSet<>(), "other-tumuser", "other-tutor", "other-editor", "other-instructor");
        course = courseRepo.save(course);
        testAddStudentOrTutorOrEditorOrInstructorToCourse(course, HttpStatus.FORBIDDEN);
    }

    // Test
    public void testAddStudentOrTutorOrInstructorToCourse_AsTutor_forbidden() throws Exception {
        adjustUserGroupsToCustomGroups();
        Course course = ModelFactory.generateCourse(null, null, null, new HashSet<>(), userPrefix + "student", userPrefix + "tutor", userPrefix + "editor",
                userPrefix + "instructor");
        course = courseRepo.save(course);
        testAddStudentOrTutorOrEditorOrInstructorToCourse(course, HttpStatus.FORBIDDEN);
    }

    // Test
    public void testAddStudentOrTutorOrInstructorToCourse_WithNonExistingUser() throws Exception {
        adjustUserGroupsToCustomGroups();
        Course course = ModelFactory.generateCourse(null, null, null, new HashSet<>(), userPrefix + "student", userPrefix + "tutor", userPrefix + "editor",
                userPrefix + "instructor");
        course = courseRepo.save(course);

        request.postWithoutLocation("/api/courses/" + course.getId() + "/students/maxMustermann", null, HttpStatus.NOT_FOUND, null);
        request.postWithoutLocation("/api/courses/" + course.getId() + "/tutors/maxMustermann", null, HttpStatus.NOT_FOUND, null);
        request.postWithoutLocation("/api/courses/" + course.getId() + "/editors/maxMustermann", null, HttpStatus.NOT_FOUND, null);
        request.postWithoutLocation("/api/courses/" + course.getId() + "/instructors/maxMustermann", null, HttpStatus.NOT_FOUND, null);
    }

    private void testAddStudentOrTutorOrEditorOrInstructorToCourse(Course course, HttpStatus httpStatus) throws Exception {
        adjustUserGroupsToCustomGroups();
        var student = userRepo.findOneWithGroupsAndAuthoritiesByLogin(userPrefix + "student1").get();
        var tutor1 = userRepo.findOneWithGroupsAndAuthoritiesByLogin(userPrefix + "tutor1").get();
        var editor1 = userRepo.findOneWithGroupsAndAuthoritiesByLogin(userPrefix + "editor1").get();
        var instructor1 = userRepo.findOneWithGroupsAndAuthoritiesByLogin(userPrefix + "instructor1").get();

        mockDelegate.mockAddUserToGroupInUserManagement(student, course.getStudentGroupName(), false);
        mockDelegate.mockAddUserToGroupInUserManagement(tutor1, course.getTeachingAssistantGroupName(), false);
        mockDelegate.mockAddUserToGroupInUserManagement(editor1, course.getEditorGroupName(), false);
        mockDelegate.mockAddUserToGroupInUserManagement(instructor1, course.getInstructorGroupName(), false);

        request.postWithoutLocation("/api/courses/" + course.getId() + "/students/" + userPrefix + "student1", null, httpStatus, null);
        request.postWithoutLocation("/api/courses/" + course.getId() + "/tutors/" + userPrefix + "tutor1", null, httpStatus, null);
        request.postWithoutLocation("/api/courses/" + course.getId() + "/editors/" + userPrefix + "editor1", null, httpStatus, null);
        request.postWithoutLocation("/api/courses/" + course.getId() + "/instructors/" + userPrefix + "instructor1", null, httpStatus, null);
    }

    // Test
    public void testAddTutorAndEditorAndInstructorToCourse_failsToAddUserToGroup(HttpStatus expectedFailureCode) throws Exception {
        adjustUserGroupsToCustomGroups();
        Course course = ModelFactory.generateCourse(null, null, null, new HashSet<>(), userPrefix + "student", userPrefix + "tutor", userPrefix + "editor",
                userPrefix + "instructor");
        course = courseRepo.save(course);
        database.addProgrammingExerciseToCourse(course, false);
        course = courseRepo.save(course);

        var tutor1 = userRepo.findOneWithGroupsAndAuthoritiesByLogin(userPrefix + "tutor1").get();
        var editor1 = userRepo.findOneWithGroupsAndAuthoritiesByLogin(userPrefix + "editor1").get();
        var instructor1 = userRepo.findOneWithGroupsAndAuthoritiesByLogin(userPrefix + "instructor1").get();

        mockDelegate.mockAddUserToGroupInUserManagement(tutor1, course.getTeachingAssistantGroupName(), true);
        mockDelegate.mockAddUserToGroupInUserManagement(editor1, course.getEditorGroupName(), true);
        mockDelegate.mockAddUserToGroupInUserManagement(instructor1, course.getInstructorGroupName(), true);

        request.postWithoutLocation("/api/courses/" + course.getId() + "/tutors/" + userPrefix + "tutor1", null, expectedFailureCode, null);
        request.postWithoutLocation("/api/courses/" + course.getId() + "/editors/" + userPrefix + "editor1", null, expectedFailureCode, null);
        request.postWithoutLocation("/api/courses/" + course.getId() + "/instructors/" + userPrefix + "instructor1", null, expectedFailureCode, null);
    }

    // Test
    public void testRemoveTutorFromCourse_failsToRemoveUserFromGroup() throws Exception {
        adjustUserGroupsToCustomGroups();
        Course course = ModelFactory.generateCourse(null, null, null, new HashSet<>(), userPrefix + "student", userPrefix + "tutor", userPrefix + "editor",
                userPrefix + "instructor");
        course = courseRepo.save(course);
        database.addProgrammingExerciseToCourse(course, false);
        course = courseRepo.save(course);

        User tutor = userRepo.findOneWithGroupsByLogin(userPrefix + "tutor1").get();
        mockDelegate.mockRemoveUserFromGroup(tutor, course.getTeachingAssistantGroupName(), true);
        request.delete("/api/courses/" + course.getId() + "/tutors/" + tutor.getLogin(), HttpStatus.INTERNAL_SERVER_ERROR);
    }

    // Test
    public void testRemoveStudentOrTutorOrInstructorFromCourse() throws Exception {
        Course course = ModelFactory.generateCourse(null, null, null, new HashSet<>(), "tumuser", "tutor", "editor", "instructor");
        course = courseRepo.save(course);
        testRemoveStudentOrTutorOrEditorOrInstructorFromCourse_forbidden(course, HttpStatus.OK);
        // TODO check that the roles have changed accordingly
    }

    // Test
    public void testRemoveStudentOrTutorOrEditorOrInstructorFromCourse_WithNonExistingUser() throws Exception {
        adjustUserGroupsToCustomGroups();
        Course course = ModelFactory.generateCourse(null, null, null, new HashSet<>(), userPrefix + "student", userPrefix + "tutor", userPrefix + "editor",
                userPrefix + "instructor");
        course = courseRepo.save(course);
        request.delete("/api/courses/" + course.getId() + "/students/maxMustermann", HttpStatus.NOT_FOUND);
        request.delete("/api/courses/" + course.getId() + "/tutors/maxMustermann", HttpStatus.NOT_FOUND);
        request.delete("/api/courses/" + course.getId() + "/editors/maxMustermann", HttpStatus.NOT_FOUND);
        request.delete("/api/courses/" + course.getId() + "/instructors/maxMustermann", HttpStatus.NOT_FOUND);
    }

    // Test
    public void testRemoveStudentOrTutorOrInstructorFromCourse_AsInstructorOfOtherCourse_forbidden() throws Exception {
        Course course = ModelFactory.generateCourse(null, null, null, new HashSet<>(), "other-tumuser", "other-tutor", "other-editor", "other-instructor");
        course = courseRepo.save(course);
        testRemoveStudentOrTutorOrEditorOrInstructorFromCourse_forbidden(course, HttpStatus.FORBIDDEN);
    }

    // Test
    public void testRemoveStudentOrTutorOrInstructorFromCourse_AsTutor_forbidden() throws Exception {
        adjustUserGroupsToCustomGroups();
        Course course = ModelFactory.generateCourse(null, null, null, new HashSet<>(), userPrefix + "student", userPrefix + "tutor", userPrefix + "editor",
                userPrefix + "instructor");
        course = courseRepo.save(course);
        testRemoveStudentOrTutorOrEditorOrInstructorFromCourse_forbidden(course, HttpStatus.FORBIDDEN);
    }

    private void testRemoveStudentOrTutorOrEditorOrInstructorFromCourse_forbidden(Course course, HttpStatus httpStatus) throws Exception {
        // Retrieve users from whom to remove groups
        User student = userRepo.findOneWithGroupsByLogin(userPrefix + "student1").get();
        User tutor = userRepo.findOneWithGroupsByLogin(userPrefix + "tutor1").get();
        User editor = userRepo.findOneWithGroupsByLogin(userPrefix + "editor1").get();
        User instructor = userRepo.findOneWithGroupsByLogin(userPrefix + "instructor1").get();

        // Mock remove requests
        mockDelegate.mockRemoveUserFromGroup(student, course.getStudentGroupName(), false);
        mockDelegate.mockRemoveUserFromGroup(tutor, course.getTeachingAssistantGroupName(), false);
        mockDelegate.mockRemoveUserFromGroup(editor, course.getEditorGroupName(), false);
        mockDelegate.mockRemoveUserFromGroup(instructor, course.getInstructorGroupName(), false);

        // Remove users from their group
        request.delete("/api/courses/" + course.getId() + "/students/" + student.getLogin(), httpStatus);
        request.delete("/api/courses/" + course.getId() + "/tutors/" + tutor.getLogin(), httpStatus);
        request.delete("/api/courses/" + course.getId() + "/editors/" + editor.getLogin(), httpStatus);
        request.delete("/api/courses/" + course.getId() + "/instructors/" + instructor.getLogin(), httpStatus);
    }

    // Test
    public void testGetLockedSubmissionsForCourseAsTutor() throws Exception {
        Course course = database.addCourseWithDifferentModelingExercises();
        ModelingExercise classExercise = database.findModelingExerciseWithTitle(course.getExercises(), "ClassDiagram");

        List<Submission> lockedSubmissions = request.getList("/api/courses/" + course.getId() + "/lockedSubmissions", HttpStatus.OK, Submission.class);
        assertThat(lockedSubmissions).as("Locked Submissions is not null").isNotNull();
        assertThat(lockedSubmissions).as("Locked Submissions length is 0").isEmpty();

        String validModel = FileUtils.loadFileFromResources("test-data/model-submission/model.54727.json");

        ModelingSubmission submission = ModelFactory.generateModelingSubmission(validModel, true);
        database.addModelingSubmissionWithResultAndAssessor(classExercise, submission, userPrefix + "student1", userPrefix + "tutor1");

        submission = ModelFactory.generateModelingSubmission(validModel, true);
        database.addModelingSubmissionWithResultAndAssessor(classExercise, submission, userPrefix + "student2", userPrefix + "tutor1");

        submission = ModelFactory.generateModelingSubmission(validModel, true);
        database.addModelingSubmissionWithResultAndAssessor(classExercise, submission, userPrefix + "student3", userPrefix + "tutor1");

        lockedSubmissions = request.getList("/api/courses/" + course.getId() + "/lockedSubmissions", HttpStatus.OK, Submission.class);
        assertThat(lockedSubmissions).as("Locked Submissions is not null").isNotNull();
        assertThat(lockedSubmissions).as("Locked Submissions length is 3").hasSize(3);
    }

    // Test
    public void testGetLockedSubmissionsForCourseAsStudent() throws Exception {
        List<Submission> lockedSubmissions = request.getList("/api/courses/1/lockedSubmissions", HttpStatus.FORBIDDEN, Submission.class);
        assertThat(lockedSubmissions).as("Locked Submissions is null").isNull();
    }

    // Test
    public void testArchiveCourseAsStudent_forbidden() throws Exception {
        request.put("/api/courses/" + 1 + "/archive", null, HttpStatus.FORBIDDEN);
    }

    // Test
    public void testArchiveCourseAsTutor_forbidden() throws Exception {
        request.put("/api/courses/" + 1 + "/archive", null, HttpStatus.FORBIDDEN);
    }

    // Test
    public Course testArchiveCourseWithTestModelingAndFileUploadExercises() throws Exception {
        var course = database.createCourseWithTestModelingAndFileUploadExercisesAndSubmissions(userPrefix);
        request.put("/api/courses/" + course.getId() + "/archive", null, HttpStatus.OK);
        await().until(() -> courseRepo.findById(course.getId()).get().getCourseArchivePath() != null);
        var updatedCourse = courseRepo.findById(course.getId()).get();
        assertThat(updatedCourse.getCourseArchivePath()).isNotEmpty();
        return updatedCourse;
    }

    /**
     * Test
     */
    public void searchStudentsInCourse() throws Exception {
        var course = database.createCourse();

        MultiValueMap<String, String> params1 = new LinkedMultiValueMap<>();
        params1.add("loginOrName", userPrefix + "student");
        List<UserDTO> students = request.getList("/api/courses/" + course.getId() + "/students/search", HttpStatus.OK, UserDTO.class, params1);
        assertThat(students).size().isEqualTo(8);

        MultiValueMap<String, String> params2 = new LinkedMultiValueMap<>();
        params2.add("loginOrName", userPrefix + "tutor");
        // should be empty as we only search for students
        List<UserDTO> tutors = request.getList("/api/courses/" + course.getId() + "/students/search", HttpStatus.OK, UserDTO.class, params2);
        assertThat(tutors).isEmpty();
    }

    // Test
    public void testArchiveCourseWithTestModelingAndFileUploadExercisesFailToExportModelingExercise() throws Exception {
        Course course = database.createCourseWithTestModelingAndFileUploadExercisesAndSubmissions(userPrefix);
        Optional<ModelingExercise> modelingExercise = modelingExerciseRepository.findByCourseIdWithCategories(course.getId()).stream().findFirst();
        assertThat(modelingExercise).isPresent();
        archiveCourseAndAssertExerciseDoesntExist(course, modelingExercise.get());
    }

    // Test
    public void testArchiveCourseWithTestModelingAndFileUploadExercisesFailToExportTextExercise() throws Exception {
        Course course = database.createCourseWithTestModelingAndFileUploadExercisesAndSubmissions(userPrefix);
        Optional<TextExercise> textExercise = textExerciseRepository.findByCourseIdWithCategories(course.getId()).stream().findFirst();
        assertThat(textExercise).isPresent();
        archiveCourseAndAssertExerciseDoesntExist(course, textExercise.get());
    }

    // Test
    public void testArchiveCourseWithTestModelingAndFileUploadExercisesFailToExportFileUploadExercise() throws Exception {
        Course course = database.createCourseWithTestModelingAndFileUploadExercisesAndSubmissions(userPrefix);
        Optional<FileUploadExercise> fileUploadExercise = fileUploadExerciseRepository.findByCourseIdWithCategories(course.getId()).stream().findFirst();
        assertThat(fileUploadExercise).isPresent();
        archiveCourseAndAssertExerciseDoesntExist(course, fileUploadExercise.get());
    }

    private void archiveCourseAndAssertExerciseDoesntExist(Course course, Exercise exercise) throws Exception {
        Files.createDirectories(Path.of(courseArchivesDirPath));

        String zipGroupName = course.getShortName() + "-" + exercise.getTitle() + "-" + exercise.getId();
        String cleanZipGroupName = fileService.removeIllegalCharacters(zipGroupName);
        doThrow(new IOException("IOException")).when(zipFileService).createZipFile(ArgumentMatchers.argThat(argument -> argument.toString().contains(cleanZipGroupName)), anyList(),
                any(Path.class));

        List<Path> files = archiveCourseAndExtractFiles(course);
        assertThat(files).hasSize(4);

        String exerciseType = "";
        if (exercise instanceof FileUploadExercise) {
            exerciseType = "FileUpload";
        }
        else if (exercise instanceof ModelingExercise) {
            exerciseType = "Modeling";
        }
        else if (exercise instanceof TextExercise) {
            exerciseType = "Text";
        }
        assertThat(files).doesNotContain(Path.of(exerciseType + "-" + userPrefix + "student1"));
    }

    private List<Path> archiveCourseAndExtractFiles(Course course) throws IOException {
        List<String> exportErrors = new ArrayList<>();
        Optional<Path> exportedCourse = courseExamExportService.exportCourse(course, courseArchivesDirPath, exportErrors);
        assertThat(exportedCourse).isNotEmpty();

        // Extract the archive
        Path archivePath = exportedCourse.get();
        zipFileTestUtilService.extractZipFileRecursively(archivePath.toString());
        String extractedArchiveDir = archivePath.toString().substring(0, archivePath.toString().length() - 4);

        try (var files = Files.walk(Path.of(extractedArchiveDir))) {
            return files.filter(Files::isRegularFile).map(Path::getFileName).filter(path -> !path.toString().endsWith(".zip")).toList();
        }
    }

    public void testExportCourse_cannotCreateTmpDir() throws Exception {
        Course course = database.createCourseWithTestModelingAndFileUploadExercisesAndSubmissions(userPrefix);
        List<String> exportErrors = new ArrayList<>();

        MockedStatic<Files> mockedFiles = mockStatic(Files.class);
        mockedFiles.when(() -> Files.createDirectories(argThat(path -> path.toString().contains("exports")))).thenThrow(IOException.class);
        Optional<Path> exportedCourse = courseExamExportService.exportCourse(course, courseArchivesDirPath, exportErrors);
        mockedFiles.close();

        assertThat(exportedCourse).isEmpty();
    }

    public void testExportCourse_cannotCreateCourseExercisesDir() throws Exception {
        Course course = database.createCourseWithTestModelingAndFileUploadExercisesAndSubmissions(userPrefix);
        List<String> exportErrors = new ArrayList<>();

        MockedStatic<Files> mockedFiles = mockStatic(Files.class);
        mockedFiles.when(() -> Files.createDirectory(argThat(path -> path.toString().contains("course-exercises")))).thenThrow(IOException.class);
        Optional<Path> exportedCourse = courseExamExportService.exportCourse(course, courseArchivesDirPath, exportErrors);
        mockedFiles.close();

        assertThat(exportedCourse).isEmpty();
    }

    public void testExportCourseExam_cannotCreateTmpDir() throws Exception {
        Course course = database.createCourseWithExamAndExercises(userPrefix);
        List<String> exportErrors = new ArrayList<>();

        Optional<Exam> exam = examRepo.findByCourseId(course.getId()).stream().findFirst();
        assertThat(exam).isPresent();

        MockedStatic<Files> mockedFiles = mockStatic(Files.class);
        mockedFiles.when(() -> Files.createDirectories(argThat(path -> path.toString().contains("exports")))).thenThrow(IOException.class);
        Optional<Path> exportedCourse = courseExamExportService.exportExam(exam.get(), courseArchivesDirPath, exportErrors);
        mockedFiles.close();

        assertThat(exportedCourse).isEmpty();
    }

    public void testExportCourseExam_cannotCreateExamsDir() throws Exception {
        Course course = database.createCourseWithExamAndExercises(userPrefix);
        List<String> exportErrors = new ArrayList<>();

        course = courseRepo.findWithEagerExercisesById(course.getId());

        MockedStatic<Files> mockedFiles = mockStatic(Files.class);
        mockedFiles.when(() -> Files.createDirectory(argThat(path -> path.toString().contains("exams")))).thenThrow(IOException.class);
        Optional<Path> exportedCourse = courseExamExportService.exportCourse(course, courseArchivesDirPath, exportErrors);
        mockedFiles.close();

        assertThat(exportedCourse).isEmpty();
        assertThat(exportErrors).isNotEmpty();
    }

    // Test
    public void testDownloadCourseArchiveAsStudent_forbidden() throws Exception {
        request.get("/api/courses/" + 1 + "/download-archive", HttpStatus.FORBIDDEN, String.class);
    }

    // Test
    public void testDownloadCourseArchiveAsTutor_forbidden() throws Exception {
        request.get("/api/courses/" + 1 + "/download-archive", HttpStatus.FORBIDDEN, String.class);
    }

    // Test
    public void testDownloadCourseArchiveAsInstructor_not_found() throws Exception {
        // Generate a course that has no archive and assert that an 404 status is thrown
        Course course = ModelFactory.generateCourse(1L, null, null, new HashSet<>(), "tumuser", "tutor", "editor", "instructor");
        course = courseRepo.save(course);

        var downloadedArchive = request.get("/api/courses/" + course.getId() + "/download-archive", HttpStatus.NOT_FOUND, String.class);
        assertThat(downloadedArchive).isNull();
    }

    // Test
    public void testDownloadCourseArchiveAsInstructor() throws Exception {
        // Archive the course and wait until it's complete
        Course updatedCourse = testArchiveCourseWithTestModelingAndFileUploadExercises();

        // Download the archive
        var archive = request.getFile("/api/courses/" + updatedCourse.getId() + "/download-archive", HttpStatus.OK, new LinkedMultiValueMap<>());
        assertThat(archive).isNotNull();
        assertThat(archive).exists();
        assertThat(archive.getPath().length()).isGreaterThanOrEqualTo(4);

        // Extract the archive
        zipFileTestUtilService.extractZipFileRecursively(archive.getAbsolutePath());
        String extractedArchiveDir = archive.getPath().substring(0, archive.getPath().length() - 4);

        // We test for the filenames of the submissions since it's the easiest way.
        // We don't test the directory structure
        List<Path> filenames;
        try (var files = Files.walk(Path.of(extractedArchiveDir))) {
            filenames = files.filter(Files::isRegularFile).map(Path::getFileName).toList();
        }

        var exercises = exerciseRepo.findAllExercisesByCourseId(updatedCourse.getId());
        for (Exercise exercise : exercises) {
            var exerciseWithParticipation = exerciseRepo.findWithEagerStudentParticipationsStudentAndSubmissionsById(exercise.getId()).get();
            for (Participation participation : exerciseWithParticipation.getStudentParticipations()) {
                for (Submission submission : participation.getSubmissions()) {
                    if (submission instanceof FileUploadSubmission) {
                        assertThat(filenames).contains(Path.of("FileUpload-" + userPrefix + "student1-" + submission.getId() + ".png"));
                    }
                    if (submission instanceof TextSubmission) {
                        assertThat(filenames).contains(Path.of("Text-" + userPrefix + "student1-" + submission.getId() + ".txt"));
                    }
                    if (submission instanceof ModelingSubmission) {
                        assertThat(filenames).contains(Path.of("Modeling-" + userPrefix + "student1-" + submission.getId() + ".json"));
                    }
                }
            }
        }
    }

    // Test
    public void testCleanupCourseAsStudent_forbidden() throws Exception {
        request.delete("/api/courses/" + 1 + "/cleanup", HttpStatus.FORBIDDEN);
    }

    // Test
    public void testCleanupCourseAsTutor_forbidden() throws Exception {
        request.delete("/api/courses/" + 1 + "/cleanup", HttpStatus.FORBIDDEN);
    }

    // Test
    public void testCleanupCourseAsInstructor_no_Archive() throws Exception {
        // Generate a course that has an archive
        Course course = courseRepo.save(database.createCourse());

        request.delete("/api/courses/" + course.getId() + "/cleanup", HttpStatus.BAD_REQUEST);
    }

    // Test
    public void testCleanupCourseAsInstructor() throws Exception {
        // Generate a course that has an archive
        var course = database.addCourseWithOneProgrammingExercise(false, false, ProgrammingLanguage.JAVA);
        course.setCourseArchivePath("some-archive-path");
        courseRepo.save(course);

        var programmingExercise = programmingExerciseRepository.findAllWithEagerTemplateAndSolutionParticipations().get(0);
        database.addStudentParticipationForProgrammingExercise(programmingExercise, userPrefix + "student1");
        database.addStudentParticipationForProgrammingExercise(programmingExercise, userPrefix + "student1");

        mockDelegate.mockDeleteRepository(programmingExercise.getProjectKey(), (programmingExercise.getProjectKey()).toLowerCase() + "-student1", false);
        var buildPlanId = (programmingExercise.getProjectKey() + "-student1").toUpperCase();
        mockDelegate.mockDeleteBuildPlan(programmingExercise.getProjectKey(), buildPlanId, false);
        request.delete("/api/courses/" + course.getId() + "/cleanup", HttpStatus.OK);

        course.getExercises().forEach(exercise -> {
            var exerciseWithParticipations = exerciseRepo.findWithEagerStudentParticipationsStudentAndSubmissionsById(exercise.getId()).get();
            if (exercise instanceof ProgrammingExercise) {
                for (StudentParticipation participation : exerciseWithParticipations.getStudentParticipations()) {
                    ProgrammingExerciseStudentParticipation programmingExerciseParticipation = (ProgrammingExerciseStudentParticipation) participation;
                    assertThat(programmingExerciseParticipation.getBuildPlanId()).as("Build plan id has been removed").isNull();
                }
            }

            // TODO: Assert the other exercises after it's implemented
        });
    }

    // Test
    public void testGetCourseTitle() throws Exception {
        Course course = database.createCourse();
        course.setTitle("Test Course");
        course = courseRepo.save(course);

        final var title = request.get("/api/courses/" + course.getId() + "/title", HttpStatus.OK, String.class);
        assertThat(title).isEqualTo(course.getTitle());
    }

    // Test
    public void testGetCourseTitleForNonExistingCourse() throws Exception {
        request.get("/api/courses/12312412321/title", HttpStatus.NOT_FOUND, String.class);
    }

    // Test
    public void testGetAllCoursesForManagementOverview() throws Exception {
        // Add two courses, containing one not belonging to the instructor
        var testCourses = database.createCoursesWithExercisesAndLectures(userPrefix, true);
        var instructorsCourse = testCourses.get(0);
        instructorsCourse.setInstructorGroupName("test-instructors");
        courseRepo.save(instructorsCourse);
        var nonInstructorsCourse = testCourses.get(1);

        var instructor = database.getUserByLogin(userPrefix + "instructor1");
        var groups = new HashSet<String>();
        groups.add("test-instructors");
        instructor.setGroups(groups);
        userRepo.save(instructor);

        var courses = request.getList("/api/courses/course-management-overview", HttpStatus.OK, Course.class);

        assertThat(courses.stream().filter(c -> Objects.equals(c.getId(), nonInstructorsCourse.getId())).toList()).as("Non instructors course was filtered out").isEmpty();

        Optional<Course> optionalCourse = courses.stream().filter(c -> Objects.equals(c.getId(), instructorsCourse.getId())).findFirst();
        assertThat(optionalCourse).as("Instructors course is returned").isPresent();
        Course returnedCourse = optionalCourse.get();

        assertThat(returnedCourse.getId()).isEqualTo(instructorsCourse.getId());
    }

    // Test
    public void testGetExercisesForCourseOverview() throws Exception {

        // Add two courses, containing one not belonging to the instructor
        var testCourses = database.createCoursesWithExercisesAndLectures(userPrefix, true);
        var instructorsCourse = testCourses.get(0);
        instructorsCourse.setInstructorGroupName("test-instructors");
        courseRepo.save(instructorsCourse);
        var nonInstructorsCourse = testCourses.get(1);

        var instructor = database.getUserByLogin(userPrefix + "instructor1");
        var groups = new HashSet<String>();
        groups.add("test-instructors");
        instructor.setGroups(groups);
        userRepo.save(instructor);

        var courses = request.getList("/api/courses/exercises-for-management-overview", HttpStatus.OK, Course.class);

        assertThat(courses.stream().filter(c -> Objects.equals(c.getId(), nonInstructorsCourse.getId())).toList()).as("Non instructors course was filtered out").isEmpty();

        Optional<Course> optionalCourse = courses.stream().filter(c -> Objects.equals(c.getId(), instructorsCourse.getId())).findFirst();
        assertThat(optionalCourse).as("Instructors course is returned").isPresent();
        Course returnedCourse = optionalCourse.get();

        var exerciseDetails = returnedCourse.getExercises();
        assertThat(exerciseDetails).isNotNull();
        assertThat(exerciseDetails).hasSize(5);

        var quizDetailsOptional = exerciseDetails.stream().filter(e -> e instanceof QuizExercise).findFirst();
        assertThat(quizDetailsOptional).isPresent();

        var quizExercise = database.getFirstExerciseWithType(returnedCourse, QuizExercise.class);

        var quizDetails = quizDetailsOptional.get();
        assertThat(quizDetails.getCategories()).hasSize(quizExercise.getCategories().size());

        var detailsCategories = quizDetails.getCategories().stream().findFirst();
        var exerciseCategories = quizExercise.getCategories().stream().findFirst();
        assertThat(detailsCategories).isPresent();
        assertThat(exerciseCategories).isPresent();
        assertThat(detailsCategories).contains(exerciseCategories.get());
    }

    // Test
    public void testGetExerciseStatsForCourseOverview() throws Exception {
        adjustUserGroupsToCustomGroups();
        // Add a course and set the instructor group name
        var instructorsCourse = database.createCourse();
        instructorsCourse.setStartDate(ZonedDateTime.now().minusWeeks(1).with(DayOfWeek.MONDAY));
        instructorsCourse.setEndDate(ZonedDateTime.now().minusWeeks(1).with(DayOfWeek.WEDNESDAY));
        instructorsCourse.setInstructorGroupName(userPrefix + "instructor");
        instructorsCourse.setEditorGroupName(userPrefix + "editor");
        instructorsCourse.setTeachingAssistantGroupName(userPrefix + "tutor");
        instructorsCourse.setStudentGroupName(userPrefix + "student");

        var instructor = database.getUserByLogin(userPrefix + "instructor1");

        // Get two students
        var student = database.createAndSaveUser(userPrefix + "user1");
        var student2 = database.createAndSaveUser(userPrefix + "user2");

        // Add a team exercise which was just released but not due
        var releaseDate = ZonedDateTime.now().minusDays(4);
        var futureDueDate = ZonedDateTime.now().plusDays(2);
        var futureAssessmentDueDate = ZonedDateTime.now().plusDays(4);
        var teamExerciseNotEnded = database.createTeamTextExercise(instructorsCourse, releaseDate, futureDueDate, futureAssessmentDueDate);
        teamExerciseNotEnded = exerciseRepo.save(teamExerciseNotEnded);

        // Add a team with a participation to the exercise
        final var teamExerciseId = teamExerciseNotEnded.getId();
        var teamStudents = new HashSet<User>();
        teamStudents.add(student);
        var team = database.createTeam(teamStudents, instructor, teamExerciseNotEnded, "team");
        database.createSubmissionForTextExercise(teamExerciseNotEnded, team, "Team Text");
        instructorsCourse.addExercises(teamExerciseNotEnded);

        // Create an exercise which has passed the due and assessment due date
        var dueDate = ZonedDateTime.now().minusDays(2);
        var passedAssessmentDueDate = ZonedDateTime.now().minusDays(1);
        var exerciseAssessmentDone = ModelFactory.generateTextExercise(releaseDate, dueDate, passedAssessmentDueDate, instructorsCourse);
        exerciseAssessmentDone.setMaxPoints(5.0);
        exerciseAssessmentDone = exerciseRepo.save(exerciseAssessmentDone);

        // Add a single participation to that exercise
        final var exerciseId = exerciseAssessmentDone.getId();
        database.createParticipationSubmissionAndResult(exerciseId, student, 5.0, 0.0, 60, true);

        instructorsCourse.addExercises(exerciseAssessmentDone);

        // Create an exercise which is currently in assessment
        var exerciseInAssessment = ModelFactory.generateTextExercise(releaseDate, dueDate, futureAssessmentDueDate, instructorsCourse);
        exerciseInAssessment.setMaxPoints(15.0);
        exerciseInAssessment = exerciseRepo.save(exerciseInAssessment);

        // Add a participation and submission to that exercise
        final var exerciseIdInAssessment = exerciseInAssessment.getId();
        var resultToSetAssessorFor = database.createParticipationSubmissionAndResult(exerciseIdInAssessment, student, 15.0, 0.0, 30, true);
        resultToSetAssessorFor.getSubmission().setSubmissionDate(dueDate.minusHours(1));
        resultToSetAssessorFor.getSubmission().setSubmitted(true);
        resultToSetAssessorFor.setAssessor(instructor);
        resultRepo.saveAndFlush(resultToSetAssessorFor);
        submissionRepository.saveAndFlush(resultToSetAssessorFor.getSubmission());

        // Add a participation without submission to that exercise (just starting)
        participationService.startExercise(exerciseInAssessment, student2, false);

        instructorsCourse.addExercises(exerciseInAssessment);

        courseRepo.save(instructorsCourse);

        TextExercise finalExerciseInAssessment = exerciseInAssessment;
        await().until(() -> participantScoreRepository.findAllByExercise(finalExerciseInAssessment).size() == 1);
        TextExercise finalExerciseAssessmentDone = exerciseAssessmentDone;
        await().until(() -> participantScoreRepository.findAllByExercise(finalExerciseAssessmentDone).size() == 1);

        // We only added one course, so expect one dto
        var courseDtos = request.getList("/api/courses/stats-for-management-overview", HttpStatus.OK, CourseManagementOverviewStatisticsDTO.class);

        Optional<CourseManagementOverviewStatisticsDTO> optionalCourseDTO = courseDtos.stream().filter(dto -> Objects.equals(dto.getCourseId(), instructorsCourse.getId()))
                .findFirst();
        assertThat(optionalCourseDTO).as("Active course was not filtered").isPresent();
        CourseManagementOverviewStatisticsDTO dto = optionalCourseDTO.get();

        assertThat(dto.getCourseId()).isEqualTo(instructorsCourse.getId());
        assertThat(dto.getActiveStudents()).as("course was only active for 3 days").hasSize(1);

        // Expect our three created exercises
        var exerciseDTOS = dto.getExerciseDTOS();
        assertThat(exerciseDTOS).hasSize(3);

        // Get the statistics of the exercise with a passed assessment due date
        var statisticsOptional = exerciseDTOS.stream().filter(exercise -> exercise.getExerciseId().equals(exerciseId)).findFirst();
        assertThat(statisticsOptional).isPresent();

        // Since the exercise is a "past exercise", the average score are the only statistics we set
        var statisticsDTO = statisticsOptional.get();
        assertThat(statisticsDTO.getAverageScoreInPercent()).isEqualTo(60.0);
        assertThat(statisticsDTO.getExerciseMaxPoints()).isEqualTo(5.0);
        assertThat(statisticsDTO.getNoOfParticipatingStudentsOrTeams()).isZero();
        assertThat(statisticsDTO.getParticipationRateInPercent()).isEqualTo(0.0);
        assertThat(statisticsDTO.getNoOfStudentsInCourse()).isEqualTo(8);
        assertThat(statisticsDTO.getNoOfRatedAssessments()).isZero();
        assertThat(statisticsDTO.getNoOfAssessmentsDoneInPercent()).isEqualTo(0.0);
        assertThat(statisticsDTO.getNoOfSubmissionsInTime()).isZero();

        // Get the statistics of the team exercise
        var teamStatisticsOptional = exerciseDTOS.stream().filter(exercise -> exercise.getExerciseId().equals(teamExerciseId)).findFirst();
        assertThat(teamStatisticsOptional).isPresent();

        // Since that exercise is still "currently in progress", the participations are the only statistics we set
        var teamStatisticsDTO = teamStatisticsOptional.get();
        assertThat(teamStatisticsDTO.getAverageScoreInPercent()).isEqualTo(0.0);
        assertThat(teamStatisticsDTO.getExerciseMaxPoints()).isEqualTo(10.0);
        assertThat(teamStatisticsDTO.getNoOfParticipatingStudentsOrTeams()).isEqualTo(1);
        assertThat(teamStatisticsDTO.getParticipationRateInPercent()).isEqualTo(100D);
        assertThat(teamStatisticsDTO.getNoOfStudentsInCourse()).isEqualTo(8);
        assertThat(teamStatisticsDTO.getNoOfTeamsInCourse()).isEqualTo(1);
        assertThat(teamStatisticsDTO.getNoOfRatedAssessments()).isZero();
        assertThat(teamStatisticsDTO.getNoOfAssessmentsDoneInPercent()).isEqualTo(0.0);
        assertThat(teamStatisticsDTO.getNoOfSubmissionsInTime()).isEqualTo(1L);

        // Get the statistics of the exercise in assessment
        var exerciseInAssessmentStatisticsOptional = exerciseDTOS.stream().filter(exercise -> exercise.getExerciseId().equals(exerciseIdInAssessment)).findFirst();
        assertThat(exerciseInAssessmentStatisticsOptional).isPresent();

        // Since that exercise is "currently in assessment", we need the numberOfRatedAssessment, assessmentsDoneInPercent and the numberOfSubmissionsInTime
        var exerciseInAssessmentStatisticsDTO = exerciseInAssessmentStatisticsOptional.get();
        assertThat(exerciseInAssessmentStatisticsDTO.getAverageScoreInPercent()).isEqualTo(0.0);
        assertThat(exerciseInAssessmentStatisticsDTO.getExerciseMaxPoints()).isEqualTo(15.0);
        assertThat(exerciseInAssessmentStatisticsDTO.getNoOfParticipatingStudentsOrTeams()).isZero();
        assertThat(exerciseInAssessmentStatisticsDTO.getParticipationRateInPercent()).isEqualTo(0D);
        assertThat(exerciseInAssessmentStatisticsDTO.getNoOfStudentsInCourse()).isEqualTo(8);
        assertThat(exerciseInAssessmentStatisticsDTO.getNoOfRatedAssessments()).isEqualTo(1);
        assertThat(exerciseInAssessmentStatisticsDTO.getNoOfAssessmentsDoneInPercent()).isEqualTo(100.0);
        assertThat(exerciseInAssessmentStatisticsDTO.getNoOfSubmissionsInTime()).isEqualTo(1L);
    }

    // Test
    public void testGetExerciseStatsForCourseOverviewWithPastExercises() throws Exception {

        // Add a single course with six past exercises, from which only five are returned
        var instructorsCourse = database.createCourse();
        var releaseDate = ZonedDateTime.now().minusDays(7);
        var dueDate = ZonedDateTime.now().minusDays(4);
        var olderDueDate = ZonedDateTime.now().minusDays(4);
        var assessmentDueDate = ZonedDateTime.now().minusDays(2);
        var olderAssessmentDueDate = ZonedDateTime.now().minusDays(3);
        var oldestAssessmentDueDate = ZonedDateTime.now().minusDays(6);

        // Add five exercises with different combinations of due dates and assessment due dates
        instructorsCourse.addExercises(exerciseRepo.save(ModelFactory.generateTextExercise(releaseDate, dueDate, assessmentDueDate, instructorsCourse)));
        instructorsCourse.addExercises(exerciseRepo.save(ModelFactory.generateTextExercise(releaseDate, null, assessmentDueDate, instructorsCourse)));
        instructorsCourse.addExercises(exerciseRepo.save(ModelFactory.generateTextExercise(releaseDate, olderDueDate, assessmentDueDate, instructorsCourse)));
        instructorsCourse.addExercises(exerciseRepo.save(ModelFactory.generateTextExercise(releaseDate, olderDueDate, olderAssessmentDueDate, instructorsCourse)));
        instructorsCourse.addExercises(exerciseRepo.save(ModelFactory.generateTextExercise(releaseDate, null, olderAssessmentDueDate, instructorsCourse)));

        // Add one exercise which will be sorted last due to the oldest assessment due date
        var exerciseNotReturned = ModelFactory.generateTextExercise(releaseDate, dueDate, oldestAssessmentDueDate, instructorsCourse);
        exerciseNotReturned = exerciseRepo.save(exerciseNotReturned);
        final var exerciseId = exerciseNotReturned.getId();
        instructorsCourse.addExercises(exerciseNotReturned);
        courseRepo.save(instructorsCourse);

        // We only added one course, so expect one dto
        var courseDtos = request.getList("/api/courses/stats-for-management-overview", HttpStatus.OK, CourseManagementOverviewStatisticsDTO.class);

        Optional<CourseManagementOverviewStatisticsDTO> optionalCourseDTO = courseDtos.stream().filter(dto -> Objects.equals(dto.getCourseId(), instructorsCourse.getId()))
                .findFirst();
        assertThat(optionalCourseDTO).as("Active course was not filtered").isPresent();
        CourseManagementOverviewStatisticsDTO dto = optionalCourseDTO.get();

        assertThat(dto.getCourseId()).isEqualTo(instructorsCourse.getId());

        // Only five exercises should be returned
        var exerciseDTOS = dto.getExerciseDTOS();
        assertThat(exerciseDTOS).hasSize(5);

        // The one specific exercise should not be included
        var statisticsOptional = exerciseDTOS.stream().filter(exercise -> exercise.getExerciseId().equals(exerciseId)).findFirst();
        assertThat(statisticsOptional).isEmpty();
    }

    public void testGetCourseManagementDetailDataForFutureCourse() throws Exception {
        adjustUserGroupsToCustomGroups();
        ZonedDateTime now = ZonedDateTime.now();
        var course = database.createCourse();
        course.setInstructorGroupName(userPrefix + "instructor");
        course.setEditorGroupName(userPrefix + "editor");
        course.setTeachingAssistantGroupName(userPrefix + "tutor");
        course.setStudentGroupName(userPrefix + "student");

        course.setStartDate(now.plusWeeks(3));

        database.createAndSaveUser(userPrefix + "user1");
        database.createAndSaveUser(userPrefix + "user2");

        var instructor2 = database.createAndSaveUser(userPrefix + "instructor2");
        instructor2.setGroups(Set.of(userPrefix + "instructor"));
        userRepo.save(instructor2);

        courseRepo.save(course);

        // API call
        var courseDTO = request.get("/api/courses/" + course.getId() + "/management-detail", HttpStatus.OK, CourseManagementDetailViewDTO.class);

        // Check results
        assertThat(courseDTO).isNotNull();

        assertThat(courseDTO.activeStudents()).isNullOrEmpty();

        // number of users in course
        assertThat(courseDTO.numberOfStudentsInCourse()).isEqualTo(8);
        assertThat(courseDTO.numberOfTeachingAssistantsInCourse()).isEqualTo(5);
        assertThat(courseDTO.numberOfInstructorsInCourse()).isEqualTo(2);
    }

    // Test
    public void testGetCourseManagementDetailData() throws Exception {
        adjustUserGroupsToCustomGroups();
        ZonedDateTime now = ZonedDateTime.now();
        // add courses with exercises
        var courses = database.createCoursesWithExercisesAndLectures(userPrefix, true);
        var course1 = courses.get(0);
        var course2 = courses.get(1);
        course1.setStartDate(now.minusWeeks(2));
        course1.setStudentGroupName(userPrefix + "student");
        course1.setTeachingAssistantGroupName(userPrefix + "tutor");
        course1.setEditorGroupName(userPrefix + "editor");
        course1.setInstructorGroupName(userPrefix + "instructor");

        /*
         * We will duplicate the following submission and result configuration with course2. course1 contains additional submissions created by the DatabaseUtilService. These
         * submissions would make the test of the active students distribution flaky but are necessary for other test statements to be meaningful. Thus, we test the actual test
         * distribution only for course2.
         */
        course2.setStartDate(now.minusWeeks(2));
        course2.setStudentGroupName(userPrefix + "student");
        course2.setTeachingAssistantGroupName(userPrefix + "tutor");
        course2.setEditorGroupName(userPrefix + "editor");
        course2.setInstructorGroupName(userPrefix + "instructor");

        var student1 = database.createAndSaveUser(userPrefix + "user1");
        var student2 = database.createAndSaveUser(userPrefix + "user2");
        // Fetch an instructor
        var instructor = database.getUserByLogin(userPrefix + "instructor1");

        var releaseDate = now.minusDays(7);
        var dueDate = now.minusDays(2);
        var assessmentDueDate = now.minusDays(1);
        var exercise1 = ModelFactory.generateTextExercise(releaseDate, dueDate, assessmentDueDate, course1);
        exercise1.setMaxPoints(5.0);
        exercise1 = exerciseRepo.save(exercise1);

        var exercise2 = ModelFactory.generateTextExercise(releaseDate, dueDate, assessmentDueDate, course2);
        exercise2.setMaxPoints(5.0);
        exercise2 = exerciseRepo.save(exercise2);

        // Add a single participation to that exercise
        final var exercise1Id = exercise1.getId();
        final var exercise2Id = exercise2.getId();

        var result1 = database.createParticipationSubmissionAndResult(exercise1Id, student1, 5.0, 0.0, 60, true);
        var result2 = database.createParticipationSubmissionAndResult(exercise1Id, student2, 5.0, 0.0, 40, true);

        var result21 = database.createParticipationSubmissionAndResult(exercise2Id, student1, 5.0, 0.0, 60, true);
        var result22 = database.createParticipationSubmissionAndResult(exercise2Id, student2, 5.0, 0.0, 40, true);

        Submission submission1 = result1.getSubmission();
        submission1.setSubmissionDate(now);
        submissionRepository.save(submission1);

        Submission submission21 = result21.getSubmission();
        submission21.setSubmissionDate(now);
        submissionRepository.save(submission21);

        Submission submission2 = result2.getSubmission();
        submission2.setSubmissionDate(now.minusWeeks(2));
        submissionRepository.save(submission2);

        Submission submission22 = result22.getSubmission();
        submission22.setSubmissionDate(now.minusWeeks(2));
        submissionRepository.save(submission22);

        result1.setAssessor(instructor);
        resultRepo.saveAndFlush(result1);
        result2.setAssessor(instructor);
        resultRepo.saveAndFlush(result2);
        course1.addExercises(exercise1);
        courseRepo.save(course1);

        result21.setAssessor(instructor);
        resultRepo.saveAndFlush(result21);
        result22.setAssessor(instructor);
        resultRepo.saveAndFlush(result22);
        course2.addExercises(exercise2);
        courseRepo.save(course2);

        // Complaint
        Complaint complaint = new Complaint().complaintType(ComplaintType.COMPLAINT);
        complaint.setResult(result1);
        complaint = complaintRepo.save(complaint);

        complaint.getResult().setParticipation(null);

        // Accept Complaint and update Assessment
        ComplaintResponse complaintResponse = database.createInitialEmptyResponse(userPrefix + "tutor2", complaint);
        complaintResponse.getComplaint().setAccepted(false);
        complaintResponse.setResponseText("rejected");

        Feedback feedback1 = new Feedback();
        feedback1.setCredits(2.5);
        feedback1.setReference(ModelFactory.generateTextBlock(0, 5, "test1").getId());
        Feedback feedback2 = new Feedback();
        feedback2.setCredits(-0.5);
        feedback2.setReference(ModelFactory.generateTextBlock(0, 5, "test2").getId());
        Feedback feedback3 = new Feedback();
        feedback3.setCredits(1.5);
        feedback3.setReference(ModelFactory.generateTextBlock(0, 5, "test3").getId());
        Feedback feedback4 = new Feedback();
        feedback4.setCredits(-1.5);
        feedback4.setReference(ModelFactory.generateTextBlock(0, 5, "test4").getId());
        Feedback feedback5 = new Feedback();
        feedback5.setCredits(2.0);
        feedback5.setReference(ModelFactory.generateTextBlock(0, 5, "test5").getId());
        var feedbackListForComplaint = Arrays.asList(feedback1, feedback2, feedback3, feedback4, feedback5);

        var assessmentUpdate = new TextAssessmentUpdateDTO();
        assessmentUpdate.feedbacks(feedbackListForComplaint).complaintResponse(complaintResponse);
        assessmentUpdate.setTextBlocks(new HashSet<>());

        request.putWithResponseBody("/api/participations/" + result1.getSubmission().getParticipation().getId() + "/submissions/" + result1.getSubmission().getId()
                + "/text-assessment-after-complaint", assessmentUpdate, Result.class, HttpStatus.OK);

        // Feedback request
        Complaint feedbackRequest = new Complaint().complaintType(ComplaintType.MORE_FEEDBACK);
        feedbackRequest.setResult(result2);
        feedbackRequest = complaintRepo.save(feedbackRequest);

        feedbackRequest.getResult().setParticipation(null);

        ComplaintResponse feedbackResponse = database.createInitialEmptyResponse(userPrefix + "tutor2", feedbackRequest);
        feedbackResponse.getComplaint().setAccepted(true);
        feedbackResponse.setResponseText("accepted");
        var feedbackListForMoreFeedback = Arrays.asList(feedback1, feedback2, feedback3, feedback4);

        var feedbackUpdate = new TextAssessmentUpdateDTO();
        feedbackUpdate.feedbacks(feedbackListForMoreFeedback).complaintResponse(feedbackResponse);
        feedbackUpdate.setTextBlocks(new HashSet<>());

        request.putWithResponseBody("/api/participations/" + result2.getSubmission().getParticipation().getId() + "/submissions/" + result2.getSubmission().getId()
                + "/text-assessment-after-complaint", feedbackUpdate, Result.class, HttpStatus.OK);

        TextExercise finalExercise1 = exercise1;
        await().until(() -> participantScoreRepository.findAllByExercise(finalExercise1).size() == 2);
        TextExercise finalExercise2 = exercise2;
        await().until(() -> participantScoreRepository.findAllByExercise(finalExercise2).size() == 2);

        // API call
        var courseDTO = request.get("/api/courses/" + course1.getId() + "/management-detail", HttpStatus.OK, CourseManagementDetailViewDTO.class);

        // Check results
        assertThat(courseDTO).isNotNull();

        assertThat(courseDTO.activeStudents()).hasSize(3);

        // number of users in course
        assertThat(courseDTO.numberOfStudentsInCourse()).isEqualTo(8);
        assertThat(courseDTO.numberOfTeachingAssistantsInCourse()).isEqualTo(5);
        assertThat(courseDTO.numberOfInstructorsInCourse()).isEqualTo(1);

        // Assessments - 133 because each we have only 2 submissions which have assessments, but as they have complaints which got accepted
        // they now have 2 results each.
        assertThat(courseDTO.currentPercentageAssessments()).isEqualTo(133.3);
        assertThat(courseDTO.currentAbsoluteAssessments()).isEqualTo(4);
        assertThat(courseDTO.currentMaxAssessments()).isEqualTo(3);

        // Complaints
        assertThat(courseDTO.currentPercentageComplaints()).isEqualTo(100);
        assertThat(courseDTO.currentAbsoluteComplaints()).isEqualTo(1);
        assertThat(courseDTO.currentMaxComplaints()).isEqualTo(1);

        // More feedback requests
        assertThat(courseDTO.currentPercentageMoreFeedbacks()).isEqualTo(100);
        assertThat(courseDTO.currentAbsoluteMoreFeedbacks()).isEqualTo(1);
        assertThat(courseDTO.currentMaxMoreFeedbacks()).isEqualTo(1);

        // Average Score
        assertThat(courseDTO.currentPercentageAverageScore()).isEqualTo(60);
        assertThat(courseDTO.currentAbsoluteAverageScore()).isEqualTo(18);
        assertThat(courseDTO.currentMaxAverageScore()).isEqualTo(30);

        course2.setStartDate(now.minusWeeks(20));
        course2.setEndDate(null);
        courseRepo.save(course2);

        // API call for the lifetime overview
        var lifetimeOverviewStats = request.get("/api/courses/" + course2.getId() + "/statistics-lifetime-overview", HttpStatus.OK, List.class);

        var expectedLifetimeOverviewStats = Arrays.stream(new int[21]).boxed().collect(Collectors.toCollection(ArrayList::new));
        expectedLifetimeOverviewStats.set(18, 1);
        expectedLifetimeOverviewStats.set(20, 1);
        assertThat(lifetimeOverviewStats).as("should depict 21 weeks in total").isEqualTo(expectedLifetimeOverviewStats);

        course2.setEndDate(now.minusWeeks(1));
        courseRepo.save(course2);

        lifetimeOverviewStats = request.get("/api/courses/" + course2.getId() + "/statistics-lifetime-overview", HttpStatus.OK, List.class);

        expectedLifetimeOverviewStats = Arrays.stream(new int[20]).boxed().collect(Collectors.toCollection(ArrayList::new));
        expectedLifetimeOverviewStats.set(18, 1);
        assertThat(lifetimeOverviewStats).as("should only depict data until the end date of the course").isEqualTo(expectedLifetimeOverviewStats);

        course2.setStartDate(now.minusWeeks(2));
        courseRepo.save(course2);

        // API call for course2
        courseDTO = request.get("/api/courses/" + course2.getId() + "/management-detail", HttpStatus.OK, CourseManagementDetailViewDTO.class);

        var expectedActiveStudentDistribution = List.of(1, 0);
        assertThat(courseDTO.activeStudents()).as("submission today should not be included").isEqualTo(expectedActiveStudentDistribution);

        // Active Users
        int periodIndex = 0;
        LinkedMultiValueMap<String, String> parameters = new LinkedMultiValueMap<>();
        parameters.add("periodIndex", Integer.toString(periodIndex));

        var activeStudents = request.get("/api/courses/" + course1.getId() + "/statistics", HttpStatus.OK, Integer[].class, parameters);

        assertThat(activeStudents).isNotNull();
        assertThat(activeStudents).hasSize(3);

    }

    // Test
<<<<<<< HEAD
    public void testAddUsersToCourseGroup(String group, String registrationNumber1, String registrationNumber2, String email) throws Exception {
        var course = database.createCoursesWithExercisesAndLectures(true).get(0);
=======
    public void testAddUsersToCourseGroup(String group, String registrationNumber1, String registrationNumber2) throws Exception {
        var course = database.createCoursesWithExercisesAndLectures(userPrefix, true).get(0);
>>>>>>> f1abacaa
        StudentDTO dto1 = new StudentDTO().registrationNumber(registrationNumber1);
        dto1.setLogin("newstudent1");
        StudentDTO dto2 = new StudentDTO().registrationNumber(registrationNumber2);
        dto1.setLogin("newstudent2");
        StudentDTO dto3 = new StudentDTO();
        dto3.setEmail(email);
        var newStudents = request.postListWithResponseBody("/api/courses/" + course.getId() + "/" + group, List.of(dto1, dto2, dto3), StudentDTO.class, HttpStatus.OK);
        assertThat(newStudents).hasSize(3);
        assertThat(newStudents).contains(dto1, dto2, dto3);
    }

    // Test
    public void testCreateCourseWithValidStartAndEndDate() throws Exception {
        Course course = ModelFactory.generateCourse(null, ZonedDateTime.now().minusDays(1), ZonedDateTime.now(), new HashSet<>(), "student", "tutor", "editor", "instructor");
        request.getMvc().perform(buildCreateCourse(course)).andExpect(status().isCreated());
    }

    // Test
    public void testCreateCourseWithInvalidStartAndEndDate() throws Exception {
        Course course = ModelFactory.generateCourse(null, ZonedDateTime.now().plusDays(1), ZonedDateTime.now(), new HashSet<>(), "student", "tutor", "editor", "instructor");
        request.getMvc().perform(buildCreateCourse(course)).andExpect(status().isBadRequest());
    }

    // Test
    public void testCreateInvalidOnlineCourse() throws Exception {
        Course course = ModelFactory.generateCourse(null, ZonedDateTime.now().minusDays(1), ZonedDateTime.now(), new HashSet<>(), "student", "tutor", "editor", "instructor");

        // with RegistrationEnabled
        course.setOnlineCourse(true);
        course.setRegistrationEnabled(true);
        request.getMvc().perform(buildCreateCourse(course)).andExpect(status().isBadRequest());
    }

    // Test
    public void testCreateValidOnlineCourse() throws Exception {
        Course course = ModelFactory.generateCourse(null, ZonedDateTime.now().minusDays(1), ZonedDateTime.now(), new HashSet<>(), "student", "tutor", "editor", "instructor");
        course.setOnlineCourse(true);
        MvcResult result = request.getMvc().perform(buildCreateCourse(course)).andExpect(status().isCreated()).andReturn();
        Course createdCourse = objectMapper.readValue(result.getResponse().getContentAsString(), Course.class);
        Course courseWithOnlineConfiguration = courseRepo.findByIdWithEagerOnlineCourseConfigurationAndTutorialGroupConfigurationElseThrow(createdCourse.getId());
        assertThat(courseWithOnlineConfiguration.getOnlineCourseConfiguration()).isNotNull();
        assertThat(courseWithOnlineConfiguration.getOnlineCourseConfiguration().getLtiKey()).isNotNull();
        assertThat(courseWithOnlineConfiguration.getOnlineCourseConfiguration().getLtiSecret()).isNotNull();
        assertThat(courseWithOnlineConfiguration.getOnlineCourseConfiguration().getRegistrationId()).isNotNull();
        assertEquals(courseWithOnlineConfiguration.getOnlineCourseConfiguration().getUserPrefix(), courseWithOnlineConfiguration.getShortName());
    }

    public void testUpdateToOnlineCourse() throws Exception {
        Course course = ModelFactory.generateCourse(null, ZonedDateTime.now().minusDays(1), ZonedDateTime.now(), new HashSet<>(), "student", "tutor", "editor", "instructor");
        MvcResult result = request.getMvc().perform(buildCreateCourse(course)).andExpect(status().isCreated()).andReturn();
        Course createdCourse = objectMapper.readValue(result.getResponse().getContentAsString(), Course.class);

        createdCourse.setOnlineCourse(true);
        result = request.getMvc().perform(buildUpdateCourse(createdCourse.getId(), createdCourse)).andExpect(status().isOk()).andReturn();
        Course updatedCourse = objectMapper.readValue(result.getResponse().getContentAsString(), Course.class);

        assertThat(updatedCourse.getOnlineCourseConfiguration()).isNotNull();
        assertThat(updatedCourse.getOnlineCourseConfiguration().getLtiKey()).isNotNull();
        assertThat(updatedCourse.getOnlineCourseConfiguration().getLtiSecret()).isNotNull();
        assertThat(updatedCourse.getOnlineCourseConfiguration().getRegistrationId()).isNotNull();
        assertEquals(updatedCourse.getOnlineCourseConfiguration().getUserPrefix(), updatedCourse.getShortName());
    }

    public void testOnlineCourseConfigurationIsLazyLoaded() throws Exception {
        Course course = ModelFactory.generateCourse(null, ZonedDateTime.now().minusDays(1), ZonedDateTime.now(), new HashSet<>(), "student", "tutor", "editor", "instructor");
        course.setOnlineCourse(true);
        course = courseRepo.save(course);
        var courseId = course.getId();

        List<Course> courses = request.getList("/api/courses", HttpStatus.OK, Course.class);

        Course receivedCourse = courses.stream().filter(c -> courseId.equals(c.getId())).findFirst().get();
        assertThat(receivedCourse.getOnlineCourseConfiguration()).as("Online course configuration is lazily loaded").isNull();
    }

    // Test
    public void testUpdateOnlineCourseConfiguration() throws Exception {
        Course course = ModelFactory.generateCourse(null, ZonedDateTime.now().minusDays(1), ZonedDateTime.now(), new HashSet<>(), "student", "tutor", "editor", "instructor");
        course.setOnlineCourse(true);

        MvcResult result = request.getMvc().perform(buildCreateCourse(course)).andExpect(status().isCreated()).andReturn();
        Course createdCourse = objectMapper.readValue(result.getResponse().getContentAsString(), Course.class);

        course.setOnlineCourse(true);

        result = request.getMvc().perform(buildUpdateCourse(createdCourse.getId(), createdCourse)).andExpect(status().isOk()).andReturn();
        Course updatedCourse = objectMapper.readValue(result.getResponse().getContentAsString(), Course.class);

        Course actualCourse = courseRepo.findByIdWithEagerOnlineCourseConfigurationAndTutorialGroupConfigurationElseThrow(updatedCourse.getId());
        OnlineCourseConfiguration ocConfiguration = actualCourse.getOnlineCourseConfiguration();

        assertThat(ocConfiguration).isNotNull();
        assertThat(ocConfiguration.getLtiKey()).isNotNull();
        assertThat(ocConfiguration.getLtiSecret()).isNotNull();
        assertThat(ocConfiguration.getRegistrationId()).isNotNull();
        assertEquals(ocConfiguration.getUserPrefix(), actualCourse.getShortName());
    }

    // Test
    public void testUpdateCourseRemoveOnlineCourseConfiguration() throws Exception {
        Course course = ModelFactory.generateCourse(null, ZonedDateTime.now().minusDays(1), ZonedDateTime.now(), new HashSet<>(), "student", "tutor", "editor", "instructor");
        course.setOnlineCourse(true);

        MvcResult result = request.getMvc().perform(buildCreateCourse(course)).andExpect(status().isCreated()).andReturn();
        Course createdCourse = objectMapper.readValue(result.getResponse().getContentAsString(), Course.class);

        createdCourse.setOnlineCourse(false);
        result = request.getMvc().perform(buildUpdateCourse(createdCourse.getId(), createdCourse)).andExpect(status().isOk()).andReturn();
        Course updatedCourse = objectMapper.readValue(result.getResponse().getContentAsString(), Course.class);

        Course courseWithoutOnlineConfiguration = courseRepo.findByIdWithEagerOnlineCourseConfigurationAndTutorialGroupConfigurationElseThrow(updatedCourse.getId());
        assertThat(courseWithoutOnlineConfiguration.getOnlineCourseConfiguration()).isNull();
    }

    // Test
    public void testDeleteCourseDeletesOnlineConfiguration() throws Exception {
        Course course = ModelFactory.generateCourse(null, ZonedDateTime.now().minusDays(1), ZonedDateTime.now(), new HashSet<>(), "student", "tutor", "editor", "instructor");
        course.setOnlineCourse(true);
        ModelFactory.generateOnlineCourseConfiguration(course, "test", "secret", "prefix", null);
        course = courseRepo.save(course);

        request.delete("/api/admin/courses/" + course.getId(), HttpStatus.OK);

        assertThat(onlineCourseConfigurationRepository.findById(course.getOnlineCourseConfiguration().getId())).isNotPresent();
    }

    // Test
    public void testUpdateInvalidOnlineCourseConfiguration() throws Exception {
        Course course = ModelFactory.generateCourse(null, ZonedDateTime.now().minusDays(1), ZonedDateTime.now(), new HashSet<>(), "student", "tutor", "editor", "instructor");
        course.setOnlineCourse(true);

        MvcResult result = request.getMvc().perform(buildCreateCourse(course)).andExpect(status().isCreated()).andReturn();
        Course createdCourse = objectMapper.readValue(result.getResponse().getContentAsString(), Course.class);
        String courseId = createdCourse.getId().toString();

        // without onlinecourseconfiguration
        OnlineCourseConfiguration ocConfiguration = null;
        request.putWithResponseBody(getUpdateOnlineCourseConfigurationPath(courseId), ocConfiguration, OnlineCourseConfiguration.class, HttpStatus.BAD_REQUEST);

        // with invalid online course configuration - no key
        ocConfiguration = createdCourse.getOnlineCourseConfiguration();
        ModelFactory.updateOnlineCourseConfiguration(ocConfiguration, null, "secret", "prefix", null, "10000");
        request.putWithResponseBody(getUpdateOnlineCourseConfigurationPath(courseId), ocConfiguration, OnlineCourseConfiguration.class, HttpStatus.BAD_REQUEST);

        // with invalid online course configuration - no secret
        ModelFactory.updateOnlineCourseConfiguration(ocConfiguration, "key", null, "prefix", null, "10000");
        request.putWithResponseBody(getUpdateOnlineCourseConfigurationPath(courseId), ocConfiguration, OnlineCourseConfiguration.class, HttpStatus.BAD_REQUEST);

        // with invalid user prefix - not matching regex
        ModelFactory.updateOnlineCourseConfiguration(ocConfiguration, "key", "secret", "with space", null, "10000");
        request.putWithResponseBody(getUpdateOnlineCourseConfigurationPath(courseId), ocConfiguration, OnlineCourseConfiguration.class, HttpStatus.BAD_REQUEST);
    }

    public void testInvalidOnlineCourseConfigurationNonUniqueRegistrationId() throws Exception {
        Course course1 = ModelFactory.generateCourse(null, ZonedDateTime.now().minusDays(1), ZonedDateTime.now(), new HashSet<>(), "student", "tutor", "editor", "instructor");
        course1.setOnlineCourse(true);
        MvcResult result1 = request.getMvc().perform(buildCreateCourse(course1)).andExpect(status().isCreated()).andReturn();
        Course createdCourse1 = objectMapper.readValue(result1.getResponse().getContentAsString(), Course.class);

        Course course2 = ModelFactory.generateCourse(null, ZonedDateTime.now().minusDays(1), ZonedDateTime.now(), new HashSet<>(), "student", "tutor", "editor", "instructor");
        course2.setOnlineCourse(true);
        MvcResult result2 = request.getMvc().perform(buildCreateCourse(course2)).andExpect(status().isCreated()).andReturn();
        Course createdCourse2 = objectMapper.readValue(result2.getResponse().getContentAsString(), Course.class);

        Course createdCourse1WithOcConfiguration = courseRepo.findByIdWithEagerOnlineCourseConfigurationElseThrow(createdCourse1.getId());
        Course createdCourse2WithOcConfiguration = courseRepo.findByIdWithEagerOnlineCourseConfigurationElseThrow(createdCourse2.getId());
        String courseId = createdCourse2.getId().toString();

        OnlineCourseConfiguration ocConfiguration = createdCourse2WithOcConfiguration.getOnlineCourseConfiguration();
        ocConfiguration.setRegistrationId(createdCourse1WithOcConfiguration.getOnlineCourseConfiguration().getRegistrationId());
        request.putWithResponseBody(getUpdateOnlineCourseConfigurationPath(courseId), ocConfiguration, OnlineCourseConfiguration.class, HttpStatus.BAD_REQUEST);
    }

    public void testUpdateValidOnlineCourseConfigurationAsStudent_forbidden() throws Exception {
        Course course = ModelFactory.generateCourse(null, ZonedDateTime.now().minusDays(1), ZonedDateTime.now(), new HashSet<>(), "student", "tutor", "editor", "instructor");
        course.setOnlineCourse(true);
        ModelFactory.generateOnlineCourseConfiguration(course, "test", "secret", "prefix", null);
        course = courseRepo.save(course);

        String courseId = course.getId().toString();

        request.putWithResponseBody(getUpdateOnlineCourseConfigurationPath(courseId), course.getOnlineCourseConfiguration(), OnlineCourseConfiguration.class, HttpStatus.FORBIDDEN);
    }

    public void testUpdateValidOnlineCourseConfigurationNotOnlineCourse() throws Exception {
        Course course = ModelFactory.generateCourse(null, ZonedDateTime.now().minusDays(1), ZonedDateTime.now(), new HashSet<>(), "student", "tutor", "editor", "instructor");
        course.setOnlineCourse(false);

        MvcResult result = request.getMvc().perform(buildCreateCourse(course)).andExpect(status().isCreated()).andReturn();
        Course createdCourse = objectMapper.readValue(result.getResponse().getContentAsString(), Course.class);
        String courseId = createdCourse.getId().toString();

        OnlineCourseConfiguration onlineCourseConfiguration = ModelFactory.generateOnlineCourseConfiguration(course, "key", "secret", "prefix", null);

        request.putWithResponseBody(getUpdateOnlineCourseConfigurationPath(courseId), onlineCourseConfiguration, OnlineCourseConfiguration.class, HttpStatus.BAD_REQUEST);
    }

    public void testUpdateValidOnlineCourseConfiguration_IdMismatch() throws Exception {
        Course course = ModelFactory.generateCourse(null, ZonedDateTime.now().minusDays(1), ZonedDateTime.now(), new HashSet<>(), "student", "tutor", "editor", "instructor");
        course.setOnlineCourse(true);

        MvcResult result = request.getMvc().perform(buildCreateCourse(course)).andExpect(status().isCreated()).andReturn();
        Course createdCourse = objectMapper.readValue(result.getResponse().getContentAsString(), Course.class);
        String courseId = createdCourse.getId().toString();

        OnlineCourseConfiguration ocConfiguration = createdCourse.getOnlineCourseConfiguration();
        ocConfiguration.setId(10000L);
        request.putWithResponseBody(getUpdateOnlineCourseConfigurationPath(courseId), ocConfiguration, OnlineCourseConfiguration.class, HttpStatus.BAD_REQUEST);
    }

    public void testUpdateValidOnlineCourseConfiguration() throws Exception {
        Course course = ModelFactory.generateCourse(null, ZonedDateTime.now().minusDays(1), ZonedDateTime.now(), new HashSet<>(), "student", "tutor", "editor", "instructor");
        course.setOnlineCourse(true);
        ModelFactory.generateOnlineCourseConfiguration(course, "test", "secret", "prefix", null);
        course = courseRepo.save(course);

        OnlineCourseConfiguration ocConfiguration = course.getOnlineCourseConfiguration();
        ocConfiguration.setLtiKey("key");
        ocConfiguration.setLtiSecret("secret");
        ocConfiguration.setUserPrefix("prefix");
        ocConfiguration.setRegistrationId("random");
        ocConfiguration.setAuthorizationUri("authUri");
        ocConfiguration.setTokenUri("tokenUri");
        ocConfiguration.setJwkSetUri("jwksUri");

        String courseId = course.getId().toString();

        OnlineCourseConfiguration response = request.putWithResponseBody(getUpdateOnlineCourseConfigurationPath(courseId), ocConfiguration, OnlineCourseConfiguration.class,
                HttpStatus.OK);
        assertEquals("key", response.getLtiKey());
        assertEquals("secret", response.getLtiSecret());
        assertEquals("prefix", response.getUserPrefix());
        assertEquals("random", response.getRegistrationId());
        assertEquals("authUri", response.getAuthorizationUri());
        assertEquals("tokenUri", response.getTokenUri());
        assertEquals("jwksUri", response.getJwkSetUri());
    }

    public MockHttpServletRequestBuilder buildCreateCourse(@NotNull Course course) throws JsonProcessingException {
        return buildCreateCourse(course, null);
    }

    public MockHttpServletRequestBuilder buildCreateCourse(@NotNull Course course, String fileContent) throws JsonProcessingException {
        var coursePart = new MockMultipartFile("course", "", MediaType.APPLICATION_JSON_VALUE, objectMapper.writeValueAsString(course).getBytes());
        var builder = MockMvcRequestBuilders.multipart(HttpMethod.POST, "/api/admin/courses").file(coursePart);
        if (fileContent != null) {
            var filePart = new MockMultipartFile("file", "placeholderName.png", MediaType.IMAGE_PNG_VALUE, fileContent.getBytes());
            builder.file(filePart);
        }
        return builder.contentType(MediaType.MULTIPART_FORM_DATA_VALUE);
    }

    public MockHttpServletRequestBuilder buildUpdateCourse(long id, @NotNull Course course) throws JsonProcessingException {
        return buildUpdateCourse(id, course, null);
    }

    public MockHttpServletRequestBuilder buildUpdateCourse(long id, @NotNull Course course, String fileContent) throws JsonProcessingException {
        var coursePart = new MockMultipartFile("course", "", MediaType.APPLICATION_JSON_VALUE, objectMapper.writeValueAsString(course).getBytes());
        var builder = MockMvcRequestBuilders.multipart(HttpMethod.PUT, "/api/courses/" + id).file(coursePart);
        if (fileContent != null) {
            var filePart = new MockMultipartFile("file", "placeholderName.png", MediaType.IMAGE_PNG_VALUE, fileContent.getBytes());
            builder.file(filePart);
        }
        return builder.contentType(MediaType.MULTIPART_FORM_DATA_VALUE);
    }

    private Course createCourseWithCourseImageAndReturn() throws Exception {
        Course course = ModelFactory.generateCourse(null, null, null, new HashSet<>());
        mockDelegate.mockCreateGroupInUserManagement(course.getDefaultStudentGroupName());
        mockDelegate.mockCreateGroupInUserManagement(course.getDefaultTeachingAssistantGroupName());
        mockDelegate.mockCreateGroupInUserManagement(course.getDefaultEditorGroupName());
        mockDelegate.mockCreateGroupInUserManagement(course.getDefaultInstructorGroupName());

        var result = request.getMvc().perform(buildCreateCourse(course, "testIcon")).andExpect(status().isCreated()).andReturn();
        course = objectMapper.readValue(result.getResponse().getContentAsString(), Course.class);

        var createdCourse = courseRepo.findByIdElseThrow(course.getId());
        assertThat(createdCourse.getCourseIcon()).as("Course icon got stored").isNotNull();

        return createdCourse;
    }

    /**
     * Test courseIcon of Course and the file is deleted when updating courseIcon of a Course to null
     *
     * @throws Exception might be thrown from Network Call to Artemis API
     */
    public void testEditCourseRemoveExistingIcon() throws Exception {
        ZonedDateTime pastTimestamp = ZonedDateTime.now().minusDays(5);
        ZonedDateTime futureTimestamp = ZonedDateTime.now().plusDays(5);

        Course course = ModelFactory.generateCourse(null, pastTimestamp, futureTimestamp, new HashSet<>(), "tumuser", "tutor", "editor", "instructor");
        byte[] iconBytes = "icon".getBytes();
        MockMultipartFile iconFile = new MockMultipartFile("file", "icon.png", MediaType.APPLICATION_JSON_VALUE, iconBytes);
        String iconPath = fileService.handleSaveFile(iconFile, false, false);
        iconPath = fileService.manageFilesForUpdatedFilePath(null, iconPath, FilePathService.getCourseIconFilePath(), course.getId());
        course.setCourseIcon(iconPath);
        course = courseRepo.save(course);
        iconPath = iconPath.replace(Constants.FILEPATH_ID_PLACEHOLDER, course.getId().toString());
        assertThat(course.getCourseIcon()).as("course icon was set correctly").isEqualTo(iconPath);

        course.setCourseIcon(null);
        request.putWithMultipartFile("/api/courses/" + course.getId(), course, "course", null, Course.class, HttpStatus.OK);

        course = courseRepo.findByIdElseThrow(course.getId());
        assertThat(course.getCourseIcon()).as("course icon was deleted correctly").isNull();
        assertThat(fileService.getFileForPath(fileService.actualPathForPublicPath(iconPath))).as("course icon file was deleted correctly").isNull();
    }

    private String getUpdateOnlineCourseConfigurationPath(String courseId) {
        return "/api/courses/" + courseId + "/onlineCourseConfiguration";
    }
}<|MERGE_RESOLUTION|>--- conflicted
+++ resolved
@@ -2272,13 +2272,8 @@
     }
 
     // Test
-<<<<<<< HEAD
     public void testAddUsersToCourseGroup(String group, String registrationNumber1, String registrationNumber2, String email) throws Exception {
-        var course = database.createCoursesWithExercisesAndLectures(true).get(0);
-=======
-    public void testAddUsersToCourseGroup(String group, String registrationNumber1, String registrationNumber2) throws Exception {
         var course = database.createCoursesWithExercisesAndLectures(userPrefix, true).get(0);
->>>>>>> f1abacaa
         StudentDTO dto1 = new StudentDTO().registrationNumber(registrationNumber1);
         dto1.setLogin("newstudent1");
         StudentDTO dto2 = new StudentDTO().registrationNumber(registrationNumber2);
