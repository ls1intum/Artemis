package de.tum.in.www1.artemis.util;

import static de.tum.in.www1.artemis.config.Constants.ARTEMIS_GROUP_DEFAULT_PREFIX;
import static org.assertj.core.api.Assertions.assertThat;
import static org.awaitility.Awaitility.await;
import static org.junit.jupiter.api.Assertions.assertThrows;
import static org.mockito.Mockito.*;
import static org.springframework.test.web.servlet.result.MockMvcResultMatchers.status;

import java.io.IOException;
import java.nio.file.Files;
import java.nio.file.Path;
import java.time.DayOfWeek;
import java.time.Instant;
import java.time.ZonedDateTime;
import java.util.*;
import java.util.stream.Collectors;

import javax.validation.constraints.NotNull;

import org.mockito.ArgumentMatchers;
import org.mockito.MockedStatic;
import org.springframework.beans.factory.annotation.Autowired;
import org.springframework.beans.factory.annotation.Value;
import org.springframework.boot.actuate.audit.AuditEvent;
import org.springframework.http.HttpMethod;
import org.springframework.http.HttpStatus;
import org.springframework.http.MediaType;
import org.springframework.mock.web.MockMultipartFile;
import org.springframework.stereotype.Service;
import org.springframework.test.web.servlet.MvcResult;
import org.springframework.test.web.servlet.request.MockHttpServletRequestBuilder;
import org.springframework.test.web.servlet.request.MockMvcRequestBuilders;
import org.springframework.util.LinkedMultiValueMap;
import org.springframework.util.MultiValueMap;

import com.fasterxml.jackson.core.JsonProcessingException;
import com.fasterxml.jackson.databind.ObjectMapper;

import de.tum.in.www1.artemis.config.Constants;
import de.tum.in.www1.artemis.domain.*;
import de.tum.in.www1.artemis.domain.enumeration.*;
import de.tum.in.www1.artemis.domain.exam.Exam;
import de.tum.in.www1.artemis.domain.modeling.ModelingExercise;
import de.tum.in.www1.artemis.domain.modeling.ModelingSubmission;
import de.tum.in.www1.artemis.domain.participation.Participation;
import de.tum.in.www1.artemis.domain.participation.ProgrammingExerciseStudentParticipation;
import de.tum.in.www1.artemis.domain.participation.StudentParticipation;
import de.tum.in.www1.artemis.domain.participation.TutorParticipation;
import de.tum.in.www1.artemis.domain.quiz.QuizExercise;
import de.tum.in.www1.artemis.programmingexercise.MockDelegate;
import de.tum.in.www1.artemis.repository.*;
import de.tum.in.www1.artemis.service.CourseExamExportService;
import de.tum.in.www1.artemis.service.FileService;
import de.tum.in.www1.artemis.service.ParticipationService;
import de.tum.in.www1.artemis.service.ZipFileService;
import de.tum.in.www1.artemis.service.dto.StudentDTO;
import de.tum.in.www1.artemis.service.dto.UserDTO;
import de.tum.in.www1.artemis.service.notifications.GroupNotificationService;
import de.tum.in.www1.artemis.web.rest.dto.CourseManagementDetailViewDTO;
import de.tum.in.www1.artemis.web.rest.dto.CourseManagementOverviewStatisticsDTO;
import de.tum.in.www1.artemis.web.rest.dto.StatsForDashboardDTO;
import de.tum.in.www1.artemis.web.rest.dto.TextAssessmentUpdateDTO;
import de.tum.in.www1.artemis.web.rest.errors.EntityNotFoundException;

@Service
public class CourseTestService {

    @Value("${artemis.course-archives-path}")
    private String courseArchivesDirPath;

    @Autowired
    private DatabaseUtilService database;

    @Autowired
    private CourseRepository courseRepo;

    @Autowired
    private ExerciseRepository exerciseRepo;

    @Autowired
    private LectureRepository lectureRepo;

    @Autowired
    private ResultRepository resultRepo;

    @Autowired
    private CustomAuditEventRepository auditEventRepo;

    @Autowired
    private UserRepository userRepo;

    @Autowired
    private NotificationRepository notificationRepo;

    @Autowired
    private ExamRepository examRepo;

    @Autowired
    private ProgrammingExerciseRepository programmingExerciseRepository;

    @Autowired
    private RequestUtilService request;

    @Autowired
    private ZipFileTestUtilService zipFileTestUtilService;

    @Autowired
    private SubmissionRepository submissionRepository;

    @Autowired
    private ComplaintRepository complaintRepo;

    @Autowired
    private CourseExamExportService courseExamExportService;

    @Autowired
    private ZipFileService zipFileService;

    @Autowired
    private FileService fileService;

    @Autowired
    private FileUploadExerciseRepository fileUploadExerciseRepository;

    @Autowired
    private TextExerciseRepository textExerciseRepository;

    @Autowired
    private ModelingExerciseRepository modelingExerciseRepository;

    @Autowired
    private GroupNotificationService groupNotificationService;

    @Autowired
    private ParticipationService participationService;

    @Autowired
    private ParticipantScoreRepository participantScoreRepository;

    @Autowired
    private OnlineCourseConfigurationRepository onlineCourseConfigurationRepository;

    @Autowired
    private ObjectMapper objectMapper;

    private final static int numberOfStudents = 8;

    private final static int numberOfTutors = 5;

    private final static int numberOfEditors = 1;

    private final static int numberOfInstructors = 1;

    private MockDelegate mockDelegate;

    public void setup(MockDelegate mockDelegate) {
        this.mockDelegate = mockDelegate;

        database.addUsers(numberOfStudents, numberOfTutors, numberOfEditors, numberOfInstructors);

        // Add users that are not in the course
        userRepo.save(ModelFactory.generateActivatedUser("tutor6"));
        userRepo.save(ModelFactory.generateActivatedUser("instructor2"));
    }

    public void tearDown() {
        database.resetDatabase();
    }

    // Test
    public void testCreateCourseWithPermission() throws Exception {
        assertThrows(EntityNotFoundException.class, () -> courseRepo.findByIdWithLecturesAndExamsElseThrow(Long.MAX_VALUE));
        assertThrows(EntityNotFoundException.class, () -> courseRepo.findByIdElseThrow(Long.MAX_VALUE));
        assertThrows(EntityNotFoundException.class, () -> courseRepo.findByIdWithExercisesAndLecturesElseThrow(Long.MAX_VALUE));
        assertThrows(EntityNotFoundException.class, () -> courseRepo.findWithEagerOrganizationsElseThrow(Long.MAX_VALUE));
        assertThrows(EntityNotFoundException.class, () -> courseRepo.findByIdWithEagerExercisesElseThrow(Long.MAX_VALUE));

        Course course = ModelFactory.generateCourse(null, null, null, new HashSet<>());
        mockDelegate.mockCreateGroupInUserManagement(course.getDefaultStudentGroupName());
        mockDelegate.mockCreateGroupInUserManagement(course.getDefaultTeachingAssistantGroupName());
        mockDelegate.mockCreateGroupInUserManagement(course.getDefaultEditorGroupName());
        mockDelegate.mockCreateGroupInUserManagement(course.getDefaultInstructorGroupName());

        request.getMvc().perform(buildCreateCourse(course)).andExpect(status().isCreated());
        List<Course> repoContent = courseRepo.findAll();
        assertThat(repoContent).as("Course got stored").hasSize(1);

        course = ModelFactory.generateCourse(1L, null, null, new HashSet<>());
        request.getMvc().perform(buildCreateCourse(course)).andExpect(status().isBadRequest());
        assertThat(courseRepo.findAll()).as("Course has not been stored").contains(repoContent.toArray(new Course[0]));
    }

    // Test
    public void testCreateCourseWithSameShortName() throws Exception {
        Course course1 = ModelFactory.generateCourse(null, null, null, new HashSet<>());
        course1.setShortName("shortName");
        mockDelegate.mockCreateGroupInUserManagement(course1.getDefaultStudentGroupName());
        mockDelegate.mockCreateGroupInUserManagement(course1.getDefaultTeachingAssistantGroupName());
        mockDelegate.mockCreateGroupInUserManagement(course1.getDefaultEditorGroupName());
        mockDelegate.mockCreateGroupInUserManagement(course1.getDefaultInstructorGroupName());

        request.getMvc().perform(buildCreateCourse(course1)).andExpect(status().isCreated());
        assertThat(courseRepo.findAll()).as("Course got stored").hasSize(1);

        Course course2 = ModelFactory.generateCourse(null, null, null, new HashSet<>(), "tumuser", "tutor", "editor", "instructor");
        course2.setShortName("shortName");
        request.getMvc().perform(buildCreateCourse(course2)).andExpect(status().isBadRequest());
        assertThat(courseRepo.findAll()).as("Course has not been stored").hasSize(1);
    }

    // Test
    private void testCreateCourseWithNegativeValue(Course course) throws Exception {
        mockDelegate.mockCreateGroupInUserManagement(course.getDefaultStudentGroupName());
        mockDelegate.mockCreateGroupInUserManagement(course.getDefaultTeachingAssistantGroupName());
        mockDelegate.mockCreateGroupInUserManagement(course.getDefaultEditorGroupName());
        mockDelegate.mockCreateGroupInUserManagement(course.getDefaultInstructorGroupName());
        var coursePart = new MockMultipartFile("course", "", MediaType.APPLICATION_JSON_VALUE, objectMapper.writeValueAsString(course).getBytes());
        var builder = MockMvcRequestBuilders.multipart(HttpMethod.POST, "/api/courses").file(coursePart).contentType(MediaType.MULTIPART_FORM_DATA_VALUE);
        request.getMvc().perform(builder).andExpect(status().isBadRequest());
        List<Course> repoContent = courseRepo.findAll();
        assertThat(repoContent).as("Course has not been stored").isEmpty();
    }

    // Test
    public void testCreateCourseWithNegativeMaxComplainNumber() throws Exception {
        Course course = ModelFactory.generateCourse(null, null, null, new HashSet<>());
        course.setMaxComplaints(-1);
        testCreateCourseWithNegativeValue(course);
    }

    // Test
    public void testCreateCourseWithNegativeMaxComplainTimeDays() throws Exception {
        Course course = ModelFactory.generateCourse(null, null, null, new HashSet<>());
        course.setMaxComplaintTimeDays(-1);
        testCreateCourseWithNegativeValue(course);
    }

    // Test
    public void testCreateCourseWithNegativeMaxTeamComplainNumber() throws Exception {
        Course course = ModelFactory.generateCourse(null, null, null, new HashSet<>());
        course.setMaxTeamComplaints(-1);
        testCreateCourseWithNegativeValue(course);
    }

    // Test
    public void testCreateCourseWithNegativeMaxComplaintTextLimit() throws Exception {
        Course course = ModelFactory.generateCourse(null, null, null, new HashSet<>());
        course.setMaxComplaintTextLimit(-1);
        testCreateCourseWithNegativeValue(course);
    }

    // Test
    public void testCreateCourseWithNegativeMaxComplaintResponseTextLimit() throws Exception {
        Course course = ModelFactory.generateCourse(null, null, null, new HashSet<>());
        course.setMaxComplaintResponseTextLimit(-1);
        testCreateCourseWithNegativeValue(course);
    }

    // Test
    public void testCreateCourseWithModifiedMaxComplainTimeDaysAndMaxComplains() throws Exception {
        Course course = ModelFactory.generateCourse(null, null, null, new HashSet<>());

        mockDelegate.mockCreateGroupInUserManagement(course.getDefaultStudentGroupName());
        mockDelegate.mockCreateGroupInUserManagement(course.getDefaultTeachingAssistantGroupName());
        mockDelegate.mockCreateGroupInUserManagement(course.getDefaultEditorGroupName());
        mockDelegate.mockCreateGroupInUserManagement(course.getDefaultInstructorGroupName());
        course.setMaxComplaintTimeDays(0);
        course.setMaxComplaints(1);
        course.setMaxTeamComplaints(0);
        course.setMaxRequestMoreFeedbackTimeDays(0);
        request.getMvc().perform(buildCreateCourse(course)).andExpect(status().isBadRequest());
        List<Course> repoContent = courseRepo.findAll();
        assertThat(repoContent).as("Course has not been stored").isEmpty();

        // change configuration
        course.setMaxComplaintTimeDays(1);
        course.setMaxComplaints(0);
        request.getMvc().perform(buildCreateCourse(course)).andExpect(status().isBadRequest());
        repoContent = courseRepo.findAll();
        assertThat(repoContent).as("Course has not been stored").isEmpty();

        // change configuration again
        course.setMaxComplaintTimeDays(0);
        course.setMaxRequestMoreFeedbackTimeDays(-1);
        request.getMvc().perform(buildCreateCourse(course)).andExpect(status().isBadRequest());
        repoContent = courseRepo.findAll();
        assertThat(repoContent).as("Course has not been stored").isEmpty();
    }

    // Test
    public void testCreateCourseWithCustomNonExistingGroupNames() throws Exception {
        Course course = ModelFactory.generateCourse(null, null, null, new HashSet<>());
        course.setStudentGroupName("StudentGroupName");
        course.setTeachingAssistantGroupName("TeachingAssistantGroupName");
        course.setEditorGroupName("EditorGroupName");
        course.setInstructorGroupName("InstructorGroupName");

        request.getMvc().perform(buildCreateCourse(course)).andExpect(status().isCreated());
        List<Course> repoContent = courseRepo.findAll();
        assertThat(repoContent).as("Course got stored").hasSize(1);
    }

    // Test
    public void testCreateCourseWithOptions() throws Exception {
        // Generate POST Request Body with maxComplaints = 5, maxComplaintTimeDays = 14, postsEnabled = false
        Course course = ModelFactory.generateCourse(null, null, null, new HashSet<>(), null, null, null, null, 5, 5, 14, 2000, 2000, false, 0);

        mockDelegate.mockCreateGroupInUserManagement(course.getDefaultStudentGroupName());
        mockDelegate.mockCreateGroupInUserManagement(course.getDefaultTeachingAssistantGroupName());
        mockDelegate.mockCreateGroupInUserManagement(course.getDefaultEditorGroupName());
        mockDelegate.mockCreateGroupInUserManagement(course.getDefaultInstructorGroupName());
        MvcResult result = request.getMvc().perform(buildCreateCourse(course)).andExpect(status().isCreated()).andReturn();
        course = objectMapper.readValue(result.getResponse().getContentAsString(), Course.class);
        // Because the courseId is automatically generated we cannot use the findById method to retrieve the saved course.
        Course getFromRepo = courseRepo.findAll().get(0);
        assertThat(getFromRepo.getMaxComplaints()).as("Course has right maxComplaints Value").isEqualTo(5);
        assertThat(getFromRepo.getMaxComplaintTimeDays()).as("Course has right maxComplaintTimeDays Value").isEqualTo(14);
        assertThat(getFromRepo.getPostsEnabled()).as("Course has right postsEnabled Value").isFalse();
        assertThat(getFromRepo.getRequestMoreFeedbackEnabled()).as("Course has right requestMoreFeedbackEnabled Value").isFalse();

        // Test edit course
        course.setId(getFromRepo.getId());
        course.setMaxComplaints(1);
        course.setMaxComplaintTimeDays(7);
        course.setPostsEnabled(true);
        course.setMaxRequestMoreFeedbackTimeDays(7);
        result = request.getMvc().perform(buildUpdateCourse(getFromRepo.getId(), course)).andExpect(status().isOk()).andReturn();
        Course updatedCourse = objectMapper.readValue(result.getResponse().getContentAsString(), Course.class);
        assertThat(updatedCourse.getMaxComplaints()).as("maxComplaints Value updated successfully").isEqualTo(course.getMaxComplaints());
        assertThat(updatedCourse.getMaxComplaintTimeDays()).as("maxComplaintTimeDays Value updated successfully").isEqualTo(course.getMaxComplaintTimeDays());
        assertThat(updatedCourse.getPostsEnabled()).as("postsEnabled Value updated successfully").isTrue();
        assertThat(updatedCourse.getRequestMoreFeedbackEnabled()).as("Course has right requestMoreFeedbackEnabled Value").isTrue();
    }

    // Test
    public void testDeleteCourseWithPermission() throws Exception {
        // add to new list so that we can add another course with ARTEMIS_GROUP_DEFAULT_PREFIX so that delete group will be tested properly
        List<Course> courses = new ArrayList<>(database.createCoursesWithExercisesAndLectures(true));
        Course course3 = ModelFactory.generateCourse(null, ZonedDateTime.now().minusDays(8), ZonedDateTime.now().minusDays(4), new HashSet<>(), null, null, null, null);
        course3.setStudentGroupName(course3.getDefaultStudentGroupName());
        course3.setTeachingAssistantGroupName(course3.getDefaultTeachingAssistantGroupName());
        course3.setEditorGroupName(course3.getDefaultEditorGroupName());
        course3.setInstructorGroupName(course3.getDefaultInstructorGroupName());
        course3 = courseRepo.save(course3);
        courses.add(course3);
        database.addExamWithExerciseGroup(courses.get(0), true);
        // mock certain requests to JIRA Bitbucket and Bamboo
        for (Course course : courses) {
            if (course.getStudentGroupName().startsWith(ARTEMIS_GROUP_DEFAULT_PREFIX)) {
                mockDelegate.mockDeleteGroupInUserManagement(course.getStudentGroupName());
            }
            if (course.getTeachingAssistantGroupName().startsWith(ARTEMIS_GROUP_DEFAULT_PREFIX)) {
                mockDelegate.mockDeleteGroupInUserManagement(course.getTeachingAssistantGroupName());
            }
            if (course.getEditorGroupName().startsWith(ARTEMIS_GROUP_DEFAULT_PREFIX)) {
                mockDelegate.mockDeleteGroupInUserManagement(course.getEditorGroupName());
            }
            if (course.getInstructorGroupName().startsWith(ARTEMIS_GROUP_DEFAULT_PREFIX)) {
                mockDelegate.mockDeleteGroupInUserManagement(course.getInstructorGroupName());
            }
            for (Exercise exercise : course.getExercises()) {
                if (exercise instanceof final ProgrammingExercise programmingExercise) {
                    final String projectKey = programmingExercise.getProjectKey();
                    final var templateRepoName = programmingExercise.generateRepositoryName(RepositoryType.TEMPLATE);
                    final var solutionRepoName = programmingExercise.generateRepositoryName(RepositoryType.SOLUTION);
                    final var testsRepoName = programmingExercise.generateRepositoryName(RepositoryType.TESTS);
                    database.addSolutionParticipationForProgrammingExercise(programmingExercise);
                    database.addTemplateParticipationForProgrammingExercise(programmingExercise);
                    mockDelegate.mockDeleteBuildPlan(projectKey, programmingExercise.getTemplateBuildPlanId(), false);
                    mockDelegate.mockDeleteBuildPlan(projectKey, programmingExercise.getSolutionBuildPlanId(), false);
                    mockDelegate.mockDeleteBuildPlanProject(projectKey, false);
                    mockDelegate.mockDeleteRepository(projectKey, templateRepoName, false);
                    mockDelegate.mockDeleteRepository(projectKey, solutionRepoName, false);
                    mockDelegate.mockDeleteRepository(projectKey, testsRepoName, false);
                    mockDelegate.mockDeleteProjectInVcs(projectKey, false);
                }
            }
        }

        for (Course course : courses) {
            if (!course.getExercises().isEmpty()) {
                groupNotificationService.notifyStudentAndEditorAndInstructorGroupAboutExerciseUpdate(course.getExercises().iterator().next(), "notify");
            }
            request.delete("/api/courses/" + course.getId(), HttpStatus.OK);
        }
        assertThat(courseRepo.findAll()).as("All courses deleted").isEmpty();
        assertThat(notificationRepo.findAll()).as("All notifications are deleted").isEmpty();
        assertThat(examRepo.findAll()).as("All exams are deleted").isEmpty();
        assertThat(exerciseRepo.findAll()).as("All Exercises are deleted").isEmpty();
        assertThat(lectureRepo.findAll()).as("All Lectures are deleted").isEmpty();
    }

    // Test
    public void testDeleteNotExistingCourse() throws Exception {
        request.delete("/api/courses/1", HttpStatus.NOT_FOUND);
    }

    // Test
    public void testCreateCourseWithoutPermission() throws Exception {
        Course course = ModelFactory.generateCourse(null, null, null, new HashSet<>());
        request.getMvc().perform(buildCreateCourse(course)).andExpect(status().isForbidden());
        assertThat(courseRepo.findAll()).as("Course got stored").isEmpty();
    }

    // Test
    public void testCreateCourseWithWrongShortName() throws Exception {
        Course course = ModelFactory.generateCourse(null, null, null, new HashSet<>());
        course.setShortName("`badName~");
        request.getMvc().perform(buildCreateCourse(course)).andExpect(status().isBadRequest());
    }

    // Test
    public void testUpdateCourseIsEmpty() throws Exception {
        Course course = ModelFactory.generateCourse(1L, null, null, new HashSet<>());
        request.getMvc().perform(buildCreateCourse(course)).andExpect(status().isBadRequest());
    }

    // Test
    public void testEditCourseWithPermission() throws Exception {
        Course course = ModelFactory.generateCourse(1L, null, null, new HashSet<>(), "tumuser", "tutor", "editor", "instructor");
        course = courseRepo.save(course);

        course.setTitle("Test Course");
        course.setStartDate(ZonedDateTime.now().minusDays(5));
        course.setEndDate(ZonedDateTime.now().plusDays(5));
        MvcResult result = request.getMvc().perform(buildUpdateCourse(course.getId(), course)).andExpect(status().isOk()).andReturn();
        Course updatedCourse = objectMapper.readValue(result.getResponse().getContentAsString(), Course.class);
        assertThat(updatedCourse.getShortName()).as("short name was changed correctly").isEqualTo(course.getShortName());
        assertThat(updatedCourse.getTitle()).as("title was changed correctly").isEqualTo(course.getTitle());
        assertThat(updatedCourse.getStartDate()).as("start date was changed correctly").isEqualTo(course.getStartDate());
        assertThat(updatedCourse.getEndDate()).as("end date was changed correctly").isEqualTo(course.getEndDate());
    }

    // Test
    public void testEditCourseShouldPreserveAssociations() throws Exception {
        Course course = database.createCourseWithOrganizations();
        course = courseRepo.save(course);

        Set<Organization> organizations = course.getOrganizations();

        Set<LearningGoal> learningGoals = new HashSet<>();
        learningGoals.add(database.createLearningGoal(course));
        course.setLearningGoals(learningGoals);
        course = courseRepo.save(course);

        Set<LearningGoal> prerequisites = new HashSet<>();
        prerequisites.add(database.createLearningGoal(database.createCourse()));
        course.setPrerequisites(prerequisites);
        course = courseRepo.save(course);

        request.getMvc().perform(buildUpdateCourse(course.getId(), course)).andExpect(status().isOk());

        Course updatedCourse = courseRepo.findByIdWithOrganizationsAndLearningGoalsElseThrow(course.getId());
        assertThat(updatedCourse.getOrganizations()).containsExactlyElementsOf(organizations);
        assertThat(updatedCourse.getLearningGoals()).containsExactlyElementsOf(learningGoals);
        assertThat(updatedCourse.getPrerequisites()).containsExactlyElementsOf(prerequisites);
    }

    // Test
    public void testUpdateCourseGroups() throws Exception {
        Course course = database.addCourseWithOneProgrammingExercise();
        var oldInstructorGroup = course.getInstructorGroupName();
        var oldEditorGroup = course.getEditorGroupName();
        var oldTeachingAssistantGroup = course.getTeachingAssistantGroupName();

        course.setInstructorGroupName("new-instructor-group");
        course.setEditorGroupName("new-editor-group");
        course.setTeachingAssistantGroupName("new-ta-group");

        // Create instructor in the course
        User user = ModelFactory.generateActivatedUser("instructor11");
        user.setGroups(Set.of("new-instructor-group"));
        userRepo.save(user);

        // Create teaching assistant in the course
        user = ModelFactory.generateActivatedUser("teaching-assisstant11");
        user.setGroups(Set.of("new-ta-group"));
        userRepo.save(user);

        mockDelegate.mockUpdateCoursePermissions(course, oldInstructorGroup, oldEditorGroup, oldTeachingAssistantGroup);
        MvcResult result = request.getMvc().perform(buildUpdateCourse(course.getId(), course)).andExpect(status().isOk()).andReturn();
        Course updatedCourse = objectMapper.readValue(result.getResponse().getContentAsString(), Course.class);

        assertThat(updatedCourse.getInstructorGroupName()).isEqualTo("new-instructor-group");
        assertThat(updatedCourse.getEditorGroupName()).isEqualTo("new-editor-group");
        assertThat(updatedCourse.getTeachingAssistantGroupName()).isEqualTo("new-ta-group");
    }

    // Test
    public void testCreateAndUpdateCourseWithCourseImage() throws Exception {
        var createdCourse = createCourseWithCourseImageAndReturn();
        var courseIcon = createdCourse.getCourseIcon();
        createdCourse.setDescription("new description"); // do additional update

        // Update course
        request.getMvc().perform(buildUpdateCourse(createdCourse.getId(), createdCourse, "newTestIcon")).andExpect(status().isOk());

        List<Course> updatedCourses = courseRepo.findAll();
        assertThat(updatedCourses).hasSize(1);
        var updatedCourse = updatedCourses.get(0);
        assertThat(updatedCourse.getId()).isEqualTo(createdCourse.getId());
        assertThat(updatedCourse.getCourseIcon()).isNotEqualTo(courseIcon).isNotNull();
        assertThat(updatedCourse.getDescription()).isEqualTo("new description");
    }

    // Test
    public void testCreateAndUpdateCourseWithPersistentCourseImageOnUpdate() throws Exception {
        Course createdCourse = createCourseWithCourseImageAndReturn();

        // Update course
        request.getMvc().perform(buildUpdateCourse(createdCourse.getId(), createdCourse)).andExpect(status().isOk());

        List<Course> updatedCourses = courseRepo.findAll();
        assertThat(updatedCourses).hasSize(1);
        var updatedCourse = updatedCourses.get(0);
        assertThat(updatedCourse.getId()).isEqualTo(createdCourse.getId());
        assertThat(updatedCourse.getCourseIcon()).isEqualTo(createdCourse.getCourseIcon());
    }

    // Test
    public void testCreateAndUpdateCourseWithRemoveCourseImageOnUpdate() throws Exception {
        Course createdCourse = createCourseWithCourseImageAndReturn();
        createdCourse.setCourseIcon(null);

        // Update course
        request.getMvc().perform(buildUpdateCourse(createdCourse.getId(), createdCourse)).andExpect(status().isOk());

        List<Course> updatedCourses = courseRepo.findAll();
        assertThat(updatedCourses).hasSize(1);
        var updatedCourse = updatedCourses.get(0);
        assertThat(updatedCourse.getId()).isEqualTo(createdCourse.getId());
        assertThat(updatedCourse.getCourseIcon()).isNull();
    }

    // Test
    public void testCreateAndUpdateCourseWithSetNewImageDespiteRemoval() throws Exception {
        Course createdCourse = createCourseWithCourseImageAndReturn();
        var courseIcon = createdCourse.getCourseIcon();
        createdCourse.setCourseIcon(null);

        // Update course
        request.getMvc().perform(buildUpdateCourse(createdCourse.getId(), createdCourse, "newTestIcon")).andExpect(status().isOk());

        List<Course> updatedCourses = courseRepo.findAll();
        assertThat(updatedCourses).hasSize(1);
        var updatedCourse = updatedCourses.get(0);
        assertThat(updatedCourse.getId()).isEqualTo(createdCourse.getId());
        assertThat(updatedCourse.getCourseIcon()).isNotNull().isNotEqualTo(courseIcon);
    }

    // Test
    public void testUpdateCourseGroups_InExternalCiUserManagement_failToRemoveUser() throws Exception {
        Course course = database.addCourseWithOneProgrammingExercise();
        var oldInstructorGroup = course.getInstructorGroupName();
        var oldEditorGroup = course.getEditorGroupName();
        var oldTeachingAssistantGroup = course.getTeachingAssistantGroupName();

        course.setInstructorGroupName("new-instructor-group");
        course.setInstructorGroupName("new-editor-group");
        course.setTeachingAssistantGroupName("new-ta-group");

        mockDelegate.mockFailUpdateCoursePermissionsInCi(course, oldInstructorGroup, oldEditorGroup, oldTeachingAssistantGroup, false, true);
        request.getMvc().perform(buildUpdateCourse(course.getId(), course)).andExpect(status().isInternalServerError()).andReturn();
    }

    // Test
    public void testUpdateCourseGroups_InExternalCiUserManagement_failToAddUser() throws Exception {
        Course course = database.addCourseWithOneProgrammingExercise();
        var oldInstructorGroup = course.getInstructorGroupName();
        var oldEditorGroup = course.getEditorGroupName();
        var oldTeachingAssistantGroup = course.getTeachingAssistantGroupName();

        course.setInstructorGroupName("new-instructor-group");
        course.setInstructorGroupName("new-editor-group");
        course.setTeachingAssistantGroupName("new-ta-group");

        mockDelegate.mockFailUpdateCoursePermissionsInCi(course, oldInstructorGroup, oldEditorGroup, oldTeachingAssistantGroup, true, false);
        request.getMvc().perform(buildUpdateCourse(course.getId(), course)).andExpect(status().isInternalServerError());
    }

    // Test
    public void testGetCourseWithoutPermission() throws Exception {
        request.getList("/api/courses", HttpStatus.FORBIDDEN, Course.class);
    }

    // Test
    public void testGetCourse_tutorNotInCourse() throws Exception {
        var courses = database.createCoursesWithExercisesAndLectures(true);
        request.getList("/api/courses/" + courses.get(0).getId(), HttpStatus.FORBIDDEN, Course.class);
        request.get("/api/courses/" + courses.get(0).getId() + "/with-exercises", HttpStatus.FORBIDDEN, Course.class);
    }

    // Test
    public void testGetCoursesWithPermission() throws Exception {
        database.createCoursesWithExercisesAndLectures(true);
        List<Course> courses = request.getList("/api/courses", HttpStatus.OK, Course.class);
        assertThat(courses).as("All courses are available").hasSize(2);
        for (Exercise exercise : courses.get(0).getExercises()) {
            assertThat(exercise.getGradingInstructions()).as("Grading instructions are not filtered out").isNotNull();
            assertThat(exercise.getProblemStatement()).as("Problem statements are not filtered out").isNotNull();
        }
    }

    // Test
    public void testGetCoursesWithQuizExercises() throws Exception {
        database.createCoursesWithExercisesAndLectures(true);
        List<Course> courses = request.getList("/api/courses/courses-with-quiz", HttpStatus.OK, Course.class);
        assertThat(courses).as("All courses are available").hasSize(1);
        for (Exercise exercise : courses.get(0).getExercises()) {
            assertThat(exercise.getGradingInstructions()).as("Grading instructions are filtered out").isNull();
            assertThat(exercise.getProblemStatement()).as("Problem statements are filtered out").isNull();
        }
    }

    // Test
    public void testGetCourseForDashboard() throws Exception {
        List<Course> courses = database.createCoursesWithExercisesAndLecturesAndLectureUnits(true, false);
        Course receivedCourse = request.get("/api/courses/" + courses.get(0).getId() + "/for-dashboard", HttpStatus.OK, Course.class);

        // Test that the received course has five exercises
        assertThat(receivedCourse.getExercises()).as("Five exercises are returned").hasSize(5);
        // Test that the received course has two lectures
        assertThat(receivedCourse.getLectures()).as("Two lectures are returned").hasSize(2);

        // Iterate over all exercises of the remaining course
        for (Exercise exercise : courses.get(0).getExercises()) {
            // Test that the exercise does not have more than one participation.
            assertThat(exercise.getStudentParticipations()).as("At most one participation for exercise").hasSizeLessThanOrEqualTo(1);
            if (!exercise.getStudentParticipations().isEmpty()) {
                // Buffer participation so that null checking is easier.
                Participation participation = exercise.getStudentParticipations().iterator().next();
                if (!participation.getSubmissions().isEmpty()) {
                    // The call filters participations by submissions and their result. After the call each participation shouldn't have more than one submission.
                    assertThat(participation.getSubmissions()).as("At most one submission for participation").hasSizeLessThanOrEqualTo(1);
                    Submission submission = participation.getSubmissions().iterator().next();
                    if (submission != null) {
                        // Test that the correct text submission was filtered.
                        if (submission instanceof TextSubmission textSubmission) {
                            assertThat(textSubmission.getText()).as("Correct text submission").isEqualTo("text");
                        }
                        // Test that the correct modeling submission was filtered.
                        else if (submission instanceof ModelingSubmission modelingSubmission) {
                            assertThat(modelingSubmission.getModel()).as("Correct modeling submission").isEqualTo("model1");
                        }
                    }
                }
            }
        }
    }

    // Test
    public void testGetAllCoursesForDashboard() throws Exception {
        database.createCoursesWithExercisesAndLecturesAndLectureUnits(true, false);

        // Perform the request that is being tested here
        List<Course> courses = request.getList("/api/courses/for-dashboard", HttpStatus.OK, Course.class);

        // Test that the prepared inactive course was filtered out
        assertThat(courses).as("Inactive course was filtered out").hasSize(1);

        // Test that the remaining course has five exercises
        assertThat(courses.get(0).getExercises()).as("Five exercises are returned").hasSize(5);

        // Iterate over all exercises of the remaining course
        for (Exercise exercise : courses.get(0).getExercises()) {
            // Test that the exercise does not have more than one participation.
            assertThat(exercise.getStudentParticipations()).as("At most one participation for exercise").hasSizeLessThanOrEqualTo(1);
            if (!exercise.getStudentParticipations().isEmpty()) {
                // Buffer participation so that null checking is easier.
                Participation participation = exercise.getStudentParticipations().iterator().next();
                if (!participation.getSubmissions().isEmpty()) {
                    // The call filters participations by submissions and their result. After the call each participation shouldn't have more than one submission.
                    assertThat(participation.getSubmissions()).as("At most one submission for participation").hasSizeLessThanOrEqualTo(1);
                    Submission submission = participation.getSubmissions().iterator().next();
                    if (submission != null) {
                        // Test that the correct text submission was filtered.
                        if (submission instanceof TextSubmission textSubmission) {
                            assertThat(textSubmission.getText()).as("Correct text submission").isEqualTo("text");
                        }
                        // Test that the correct modeling submission was filtered.
                        else if (submission instanceof ModelingSubmission modelingSubmission) {
                            assertThat(modelingSubmission.getModel()).as("Correct modeling submission").isEqualTo("model1");
                        }
                    }
                }
            }
        }
    }

    // Test
    public void testGetCoursesWithoutActiveExercises() throws Exception {
        Course course = ModelFactory.generateCourse(1L, null, null, new HashSet<>(), "tumuser", "tutor", "editor", "instructor");
        courseRepo.save(course);
        List<Course> courses = request.getList("/api/courses/for-dashboard", HttpStatus.OK, Course.class);
        assertThat(courses).as("Only one course is returned").hasSize(1);
        assertThat(courses.stream().findFirst().get().getExercises()).as("Course doesn't have any exercises").isEmpty();
    }

    // Test
    public void testGetCoursesAccurateTimezoneEvaluation() throws Exception {
        Course courseActive = ModelFactory.generateCourse(1L, ZonedDateTime.now().minusMinutes(25), ZonedDateTime.now().plusMinutes(25), new HashSet<>(), "tumuser", "tutor",
                "editor", "instructor");
        Course courseNotActivePast = ModelFactory.generateCourse(2L, ZonedDateTime.now().minusDays(5), ZonedDateTime.now().minusMinutes(25), new HashSet<>(), "tumuser", "tutor",
                "editor", "instructor");
        Course courseNotActiveFuture = ModelFactory.generateCourse(3L, ZonedDateTime.now().plusMinutes(25), ZonedDateTime.now().plusDays(5), new HashSet<>(), "tumuser", "tutor",
                "editor", "instructor");
        courseActive = courseRepo.save(courseActive);
        courseRepo.save(courseNotActivePast);
        courseRepo.save(courseNotActiveFuture);
        List<Course> courses = request.getList("/api/courses/for-dashboard", HttpStatus.OK, Course.class);
        assertThat(courses).as("Exactly one course is returned").hasSize(1);
        assertThat(courses.get(0)).as("Active course is returned").isEqualTo(courseActive);
        List<Course> coursesForNotifications = request.getList("/api/courses/for-notifications", HttpStatus.OK, Course.class);
        assertThat(coursesForNotifications).as("Exactly one course is returned").hasSize(1);
        assertThat(coursesForNotifications.get(0)).as("Active course is returned").isEqualTo(courseActive);
    }

    // Test
    public void testGetCourseWithOrganizations() throws Exception {
        Course courseWithOrganization = database.createCourseWithOrganizations();
        Course course = request.get("/api/courses/" + courseWithOrganization.getId() + "/with-organizations", HttpStatus.OK, Course.class);
        assertThat(course.getOrganizations()).isEqualTo(courseWithOrganization.getOrganizations());
        assertThat(course.getOrganizations()).isNotEmpty();
    }

    // Test
    public void testGetAllCoursesWithUserStats() throws Exception {
        List<Course> testCourses = database.createCoursesWithExercisesAndLectures(true);
        List<Course> receivedCourse = request.getList("/api/courses/with-user-stats", HttpStatus.OK, Course.class);
        assertThat(testCourses).isEqualTo(receivedCourse);
        assertThat(receivedCourse.get(0).getNumberOfStudents()).isEqualTo(numberOfStudents);
        assertThat(receivedCourse.get(0).getNumberOfTeachingAssistants()).isEqualTo(numberOfTutors);
        assertThat(receivedCourse.get(0).getNumberOfInstructors()).isEqualTo(numberOfInstructors);
    }

    // Test
    public void testGetCoursesToRegisterAndAccurateTimeZoneEvaluation() throws Exception {
        Course courseActiveRegistrationEnabled = ModelFactory.generateCourse(1L, ZonedDateTime.now().minusMinutes(25), ZonedDateTime.now().plusMinutes(25), new HashSet<>(),
                "testuser", "tutor", "editor", "instructor");
        courseActiveRegistrationEnabled.setRegistrationEnabled(true);
        Course courseActiveRegistrationDisabled = ModelFactory.generateCourse(2L, ZonedDateTime.now().minusMinutes(25), ZonedDateTime.now().plusMinutes(25), new HashSet<>(),
                "testuser", "tutor", "editor", "instructor");
        courseActiveRegistrationDisabled.setRegistrationEnabled(false);
        Course courseNotActivePast = ModelFactory.generateCourse(3L, ZonedDateTime.now().minusDays(5), ZonedDateTime.now().minusMinutes(25), new HashSet<>(), "testuser", "tutor",
                "editor", "instructor");
        Course courseNotActiveFuture = ModelFactory.generateCourse(4L, ZonedDateTime.now().plusMinutes(25), ZonedDateTime.now().plusDays(5), new HashSet<>(), "testuser", "tutor",
                "editor", "instructor");
        courseRepo.save(courseActiveRegistrationEnabled);
        courseRepo.save(courseActiveRegistrationDisabled);
        courseRepo.save(courseNotActivePast);
        courseRepo.save(courseNotActiveFuture);

        List<Course> courses = request.getList("/api/courses/for-registration", HttpStatus.OK, Course.class);
        assertThat(courses).as("Exactly one course is available to register").hasSize(1);
        courses.get(0).setId(courseActiveRegistrationEnabled.getId());
        assertThat(courses.get(0)).as("Only active course is returned").isEqualTo(courseActiveRegistrationEnabled);
    }

    // Test
    public void testGetCourseForAssessmentDashboardWithStats() throws Exception {
        List<Course> testCourses = database.createCoursesWithExercisesAndLectures(true);
        for (Course testCourse : testCourses) {
            Course course = request.get("/api/courses/" + testCourse.getId() + "/for-assessment-dashboard", HttpStatus.OK, Course.class);
            for (Exercise exercise : course.getExercises()) {
                assertThat(exercise.getTotalNumberOfAssessments().inTime()).as("Number of in-time assessments is correct").isZero();
                assertThat(exercise.getTotalNumberOfAssessments().late()).as("Number of late assessments is correct").isZero();
                assertThat(exercise.getTutorParticipations()).as("Tutor participation was created").hasSize(1);
                // Mock data contains exactly two submissions for the modeling exercise
                if (exercise instanceof ModelingExercise) {
                    assertThat(exercise.getNumberOfSubmissions().inTime()).as("Number of in-time submissions is correct").isEqualTo(2);
                }
                // Mock data contains exactly one submission for the text exercise
                if (exercise instanceof TextExercise) {
                    assertThat(exercise.getNumberOfSubmissions().inTime()).as("Number of in-time submissions is correct").isEqualTo(1);
                }
                // Mock data contains no submissions for the file upload and programming exercise
                if (exercise instanceof FileUploadExercise || exercise instanceof ProgrammingExercise) {
                    assertThat(exercise.getNumberOfSubmissions().inTime()).as("Number of in-time submissions is correct").isZero();
                }

                assertThat(exercise.getNumberOfSubmissions().late()).as("Number of late submissions is correct").isZero();
                assertThat(exercise.getNumberOfAssessmentsOfCorrectionRounds()).hasSize(1);
                assertThat(exercise.getNumberOfAssessmentsOfCorrectionRounds()[0].inTime()).isZero();
                // Check tutor participation
                if (!exercise.getTutorParticipations().isEmpty()) {
                    TutorParticipation tutorParticipation = exercise.getTutorParticipations().iterator().next();
                    assertThat(tutorParticipation.getStatus()).as("Tutor participation status is correctly initialized").isEqualTo(TutorParticipationStatus.NOT_PARTICIPATED);
                }

                // There is no average rating for exercises with no assessments and therefore no ratings
                assertThat(exercise.getAverageRating()).isNull();
            }

            StatsForDashboardDTO stats = request.get("/api/courses/" + testCourse.getId() + "/stats-for-assessment-dashboard", HttpStatus.OK, StatsForDashboardDTO.class);
            long numberOfInTimeSubmissions = course.getId().equals(testCourses.get(0).getId()) ? 3 : 0; // course 1 has 3 submissions, course 2 has 0 submissions
            assertThat(stats.getNumberOfSubmissions().inTime()).as("Number of in-time submissions is correct").isEqualTo(numberOfInTimeSubmissions);
            assertThat(stats.getNumberOfSubmissions().late()).as("Number of latte submissions is correct").isZero();
            assertThat(stats.getTotalNumberOfAssessments().inTime()).as("Number of in-time assessments is correct").isZero();
            assertThat(stats.getTotalNumberOfAssessments().late()).as("Number of late assessments is correct").isZero();
            assertThat(stats.getNumberOfAssessmentsOfCorrectionRounds()).hasSize(1);
            assertThat(stats.getNumberOfAssessmentsOfCorrectionRounds()[0].inTime()).isZero();
            assertThat(stats.getTutorLeaderboardEntries()).as("Number of tutor leaderboard entries is correct").hasSize(5);
        }
    }

    // Tests that average rating and number of ratings are computed correctly in '/for-assessment-dashboard'
    public void testGetCourseForAssessmentDashboard_averageRatingComputedCorrectly() throws Exception {
        var testCourse = database.createCoursesWithExercisesAndLectures(true).get(0);
        var exercise = (TextExercise) testCourse.getExercises().stream().filter(ex -> ex.getExerciseType() == ExerciseType.TEXT).findFirst().get();

        int[] ratings = { 3, 4, 5 };
        for (int i = 0; i < ratings.length; i++) {
            var submission = database.createSubmissionForTextExercise(exercise, database.getUserByLogin("student" + (i + 1)), "text");
            var assessment = database.addResultToSubmission(submission, AssessmentType.MANUAL, null, 0.0, true).getLatestResult();
            database.addRatingToResult(assessment, ratings[i]);
        }

        var responseCourse = request.get("/api/courses/" + testCourse.getId() + "/for-assessment-dashboard", HttpStatus.OK, Course.class);
        var responseExercise = responseCourse.getExercises().stream().filter(ex -> ex.getExerciseType() == ExerciseType.TEXT).findFirst().get();

        // Ensure that average rating and number of ratings is computed correctly
        var averageRating = Arrays.stream(ratings).mapToDouble(Double::valueOf).sum() / ratings.length;
        assertThat(responseExercise.getAverageRating()).isEqualTo(averageRating);
        assertThat(responseExercise.getNumberOfRatings()).isEqualTo(ratings.length);
    }

    // Test
    public void testGetCourseForInstructorDashboardWithStats_instructorNotInCourse() throws Exception {
        List<Course> testCourses = database.createCoursesWithExercisesAndLectures(true);
        request.get("/api/courses/" + testCourses.get(0).getId() + "/for-assessment-dashboard", HttpStatus.FORBIDDEN, Course.class);
    }

    // Test
    public void testGetCourseForAssessmentDashboardWithStats_tutorNotInCourse() throws Exception {
        List<Course> testCourses = database.createCoursesWithExercisesAndLectures(true);
        request.get("/api/courses/" + testCourses.get(0).getId() + "/for-assessment-dashboard", HttpStatus.FORBIDDEN, Course.class);
        request.get("/api/courses/" + testCourses.get(0).getId() + "/stats-for-assessment-dashboard", HttpStatus.FORBIDDEN, StatsForDashboardDTO.class);
    }

    // Test
    public void testGetAssessmentDashboardStats_withoutAssessments() throws Exception {
        String validModel = FileUtils.loadFileFromResources("test-data/model-submission/model.54727.json");
        // create 6 * 4 = 24 submissions
        Course testCourse = database.addCourseWithExercisesAndSubmissions(6, 4, 0, 0, true, 0, validModel);

        StatsForDashboardDTO stats = request.get("/api/courses/" + testCourse.getId() + "/stats-for-assessment-dashboard", HttpStatus.OK, StatsForDashboardDTO.class);

        var currentTutorLeaderboard = stats.getTutorLeaderboardEntries().get(0);
        assertThat(currentTutorLeaderboard.getNumberOfTutorComplaints()).isZero();
        assertThat(currentTutorLeaderboard.getNumberOfAcceptedComplaints()).isZero();
        assertThat(currentTutorLeaderboard.getNumberOfComplaintResponses()).isZero();
        assertThat(currentTutorLeaderboard.getNumberOfAnsweredMoreFeedbackRequests()).isZero();
        assertThat(currentTutorLeaderboard.getNumberOfNotAnsweredMoreFeedbackRequests()).isZero();
        assertThat(currentTutorLeaderboard.getNumberOfTutorMoreFeedbackRequests()).isZero();
        assertThat(currentTutorLeaderboard.getNumberOfAssessments()).isZero();
        assertThat(currentTutorLeaderboard.getPoints()).isZero();
    }

    // Test
    public void testGetAssessmentDashboardStats_withAssessments() throws Exception {
        String validModel = FileUtils.loadFileFromResources("test-data/model-submission/model.54727.json");
        Course testCourse = database.addCourseWithExercisesAndSubmissions(6, 4, 2, 0, true, 0, validModel);
        StatsForDashboardDTO stats = request.get("/api/courses/" + testCourse.getId() + "/stats-for-assessment-dashboard", HttpStatus.OK, StatsForDashboardDTO.class);
        // the first two tutors did assess 2 submissions in 2 exercises. The second two only 2 in one exercise.
        assertThat(stats.getTutorLeaderboardEntries().get(0).getNumberOfAssessments()).isEqualTo(4);
        assertThat(stats.getTutorLeaderboardEntries().get(1).getNumberOfAssessments()).isEqualTo(4);
        assertThat(stats.getTutorLeaderboardEntries().get(2).getNumberOfAssessments()).isEqualTo(2);
        assertThat(stats.getTutorLeaderboardEntries().get(3).getNumberOfAssessments()).isEqualTo(2);
    }

    // Test
    public void testGetAssessmentDashboardStats_withAssessmentsAndComplaints() throws Exception {
        String validModel = FileUtils.loadFileFromResources("test-data/model-submission/model.54727.json");
        Course testCourse = database.addCourseWithExercisesAndSubmissions(6, 4, 4, 2, true, 0, validModel);
        StatsForDashboardDTO stats = request.get("/api/courses/" + testCourse.getId() + "/stats-for-assessment-dashboard", HttpStatus.OK, StatsForDashboardDTO.class);
        // the first two tutors did assess 2 submissions in 2 exercises. The second two only 2 in one exercise.
        assertThat(stats.getTutorLeaderboardEntries().get(0).getNumberOfAssessments()).isEqualTo(8);
        assertThat(stats.getTutorLeaderboardEntries().get(1).getNumberOfAssessments()).isEqualTo(8);
        assertThat(stats.getTutorLeaderboardEntries().get(2).getNumberOfAssessments()).isEqualTo(4);
        assertThat(stats.getTutorLeaderboardEntries().get(3).getNumberOfAssessments()).isEqualTo(4);

        assertThat(stats.getTutorLeaderboardEntries().get(0).getNumberOfTutorComplaints()).isEqualTo(4);
        assertThat(stats.getTutorLeaderboardEntries().get(1).getNumberOfTutorComplaints()).isEqualTo(4);
        assertThat(stats.getTutorLeaderboardEntries().get(2).getNumberOfTutorComplaints()).isEqualTo(2);
        assertThat(stats.getTutorLeaderboardEntries().get(3).getNumberOfTutorComplaints()).isEqualTo(2);

        assertThat(stats.getTutorLeaderboardEntries().get(0).getNumberOfNotAnsweredMoreFeedbackRequests()).isZero();
        assertThat(stats.getTutorLeaderboardEntries().get(1).getNumberOfNotAnsweredMoreFeedbackRequests()).isZero();
        assertThat(stats.getTutorLeaderboardEntries().get(2).getNumberOfNotAnsweredMoreFeedbackRequests()).isZero();
        assertThat(stats.getTutorLeaderboardEntries().get(3).getNumberOfNotAnsweredMoreFeedbackRequests()).isZero();
    }

    // Test
    public void testGetAssessmentDashboardStats_withAssessmentsAndFeedbackRequests() throws Exception {
        String validModel = FileUtils.loadFileFromResources("test-data/model-submission/model.54727.json");
        Course testCourse = database.addCourseWithExercisesAndSubmissions(6, 4, 4, 2, false, 0, validModel);
        StatsForDashboardDTO stats = request.get("/api/courses/" + testCourse.getId() + "/stats-for-assessment-dashboard", HttpStatus.OK, StatsForDashboardDTO.class);
        // the first two tutors did assess 2 submissions in 2 exercises. The second two only 2 in one exercise.
        assertThat(stats.getTutorLeaderboardEntries().get(0).getNumberOfAssessments()).isEqualTo(8);
        assertThat(stats.getTutorLeaderboardEntries().get(1).getNumberOfAssessments()).isEqualTo(8);
        assertThat(stats.getTutorLeaderboardEntries().get(2).getNumberOfAssessments()).isEqualTo(4);
        assertThat(stats.getTutorLeaderboardEntries().get(3).getNumberOfAssessments()).isEqualTo(4);

        assertThat(stats.getTutorLeaderboardEntries().get(0).getNumberOfTutorComplaints()).isZero();
        assertThat(stats.getTutorLeaderboardEntries().get(1).getNumberOfTutorComplaints()).isZero();
        assertThat(stats.getTutorLeaderboardEntries().get(2).getNumberOfTutorComplaints()).isZero();
        assertThat(stats.getTutorLeaderboardEntries().get(3).getNumberOfTutorComplaints()).isZero();

        assertThat(stats.getTutorLeaderboardEntries().get(0).getNumberOfNotAnsweredMoreFeedbackRequests()).isEqualTo(4);
        assertThat(stats.getTutorLeaderboardEntries().get(1).getNumberOfNotAnsweredMoreFeedbackRequests()).isEqualTo(4);
        assertThat(stats.getTutorLeaderboardEntries().get(2).getNumberOfNotAnsweredMoreFeedbackRequests()).isEqualTo(2);
        assertThat(stats.getTutorLeaderboardEntries().get(3).getNumberOfNotAnsweredMoreFeedbackRequests()).isEqualTo(2);
    }

    // Test
    public void testGetAssessmentDashboardStats_withAssessmentsAndComplaintsAndResponses() throws Exception {
        String validModel = FileUtils.loadFileFromResources("test-data/model-submission/model.54727.json");
        Course testCourse = database.addCourseWithExercisesAndSubmissions(6, 4, 4, 2, true, 1, validModel);
        StatsForDashboardDTO stats = request.get("/api/courses/" + testCourse.getId() + "/stats-for-assessment-dashboard", HttpStatus.OK, StatsForDashboardDTO.class);
        // the first two tutors did assess 2 submissions in 2 exercises. The second two only 2 in one exercise.
        assertThat(stats.getTutorLeaderboardEntries().get(0).getNumberOfAssessments()).isEqualTo(8);
        assertThat(stats.getTutorLeaderboardEntries().get(1).getNumberOfAssessments()).isEqualTo(8);
        assertThat(stats.getTutorLeaderboardEntries().get(2).getNumberOfAssessments()).isEqualTo(4);
        assertThat(stats.getTutorLeaderboardEntries().get(3).getNumberOfAssessments()).isEqualTo(4);
        assertThat(stats.getTutorLeaderboardEntries().get(4).getNumberOfAssessments()).isZero();

        assertThat(stats.getTutorLeaderboardEntries().get(0).getNumberOfTutorComplaints()).isEqualTo(4);
        assertThat(stats.getTutorLeaderboardEntries().get(1).getNumberOfTutorComplaints()).isEqualTo(4);
        assertThat(stats.getTutorLeaderboardEntries().get(2).getNumberOfTutorComplaints()).isEqualTo(2);
        assertThat(stats.getTutorLeaderboardEntries().get(3).getNumberOfTutorComplaints()).isEqualTo(2);
        assertThat(stats.getTutorLeaderboardEntries().get(4).getNumberOfTutorComplaints()).isZero();

        assertThat(stats.getTutorLeaderboardEntries().get(0).getNumberOfAcceptedComplaints()).isEqualTo(2);
        assertThat(stats.getTutorLeaderboardEntries().get(1).getNumberOfAcceptedComplaints()).isEqualTo(2);
        assertThat(stats.getTutorLeaderboardEntries().get(2).getNumberOfAcceptedComplaints()).isEqualTo(1);
        assertThat(stats.getTutorLeaderboardEntries().get(3).getNumberOfAcceptedComplaints()).isEqualTo(1);
        assertThat(stats.getTutorLeaderboardEntries().get(4).getNumberOfAcceptedComplaints()).isZero();

        assertThat(stats.getTutorLeaderboardEntries().get(0).getNumberOfComplaintResponses()).isZero();
        assertThat(stats.getTutorLeaderboardEntries().get(1).getNumberOfComplaintResponses()).isZero();
        assertThat(stats.getTutorLeaderboardEntries().get(2).getNumberOfComplaintResponses()).isZero();
        assertThat(stats.getTutorLeaderboardEntries().get(3).getNumberOfComplaintResponses()).isZero();
        assertThat(stats.getTutorLeaderboardEntries().get(4).getNumberOfComplaintResponses()).isEqualTo(6);
    }

    // Test
    public void testGetAssessmentDashboardStats_withAssessmentsAndFeedBackRequestsAndResponses() throws Exception {
        String validModel = FileUtils.loadFileFromResources("test-data/model-submission/model.54727.json");
        Course testCourse = database.addCourseWithExercisesAndSubmissions(6, 4, 4, 2, false, 1, validModel);
        StatsForDashboardDTO stats = request.get("/api/courses/" + testCourse.getId() + "/stats-for-assessment-dashboard", HttpStatus.OK, StatsForDashboardDTO.class);
        // the first two tutors did assess 2 submissions in 2 exercises. The second two only 2 in one exercise.
        assertThat(stats.getTutorLeaderboardEntries().get(0).getNumberOfAssessments()).isEqualTo(8);
        assertThat(stats.getTutorLeaderboardEntries().get(1).getNumberOfAssessments()).isEqualTo(8);
        assertThat(stats.getTutorLeaderboardEntries().get(2).getNumberOfAssessments()).isEqualTo(4);
        assertThat(stats.getTutorLeaderboardEntries().get(3).getNumberOfAssessments()).isEqualTo(4);
        assertThat(stats.getTutorLeaderboardEntries().get(4).getNumberOfAssessments()).isZero();

        assertThat(stats.getTutorLeaderboardEntries().get(0).getNumberOfTutorMoreFeedbackRequests()).isEqualTo(4);
        assertThat(stats.getTutorLeaderboardEntries().get(1).getNumberOfTutorMoreFeedbackRequests()).isEqualTo(4);
        assertThat(stats.getTutorLeaderboardEntries().get(2).getNumberOfTutorMoreFeedbackRequests()).isEqualTo(2);
        assertThat(stats.getTutorLeaderboardEntries().get(3).getNumberOfTutorMoreFeedbackRequests()).isEqualTo(2);
        assertThat(stats.getTutorLeaderboardEntries().get(4).getNumberOfTutorMoreFeedbackRequests()).isZero();

        assertThat(stats.getTutorLeaderboardEntries().get(0).getNumberOfNotAnsweredMoreFeedbackRequests()).isEqualTo(2);
        assertThat(stats.getTutorLeaderboardEntries().get(1).getNumberOfNotAnsweredMoreFeedbackRequests()).isEqualTo(2);
        assertThat(stats.getTutorLeaderboardEntries().get(2).getNumberOfNotAnsweredMoreFeedbackRequests()).isEqualTo(1);
        assertThat(stats.getTutorLeaderboardEntries().get(3).getNumberOfNotAnsweredMoreFeedbackRequests()).isEqualTo(1);
        assertThat(stats.getTutorLeaderboardEntries().get(4).getNumberOfNotAnsweredMoreFeedbackRequests()).isZero();

        assertThat(stats.getTutorLeaderboardEntries().get(0).getNumberOfAnsweredMoreFeedbackRequests()).isEqualTo(2);
        assertThat(stats.getTutorLeaderboardEntries().get(1).getNumberOfAnsweredMoreFeedbackRequests()).isEqualTo(2);
        assertThat(stats.getTutorLeaderboardEntries().get(2).getNumberOfAnsweredMoreFeedbackRequests()).isEqualTo(1);
        assertThat(stats.getTutorLeaderboardEntries().get(3).getNumberOfAnsweredMoreFeedbackRequests()).isEqualTo(1);
        assertThat(stats.getTutorLeaderboardEntries().get(4).getNumberOfAnsweredMoreFeedbackRequests()).isZero();
    }

    // Test
    public void testGetAssessmentDashboardStats_withAssessmentsAndComplaintsAndResponses_Large() throws Exception {
        String validModel = FileUtils.loadFileFromResources("test-data/model-submission/model.54727.json");
        Course testCourse = database.addCourseWithExercisesAndSubmissions(9, 8, 8, 5, true, 5, validModel);
        StatsForDashboardDTO stats = request.get("/api/courses/" + testCourse.getId() + "/stats-for-assessment-dashboard", HttpStatus.OK, StatsForDashboardDTO.class);
        // the first two tutors did assess 8 submissions of 3 exercises. The rest two only 8 of two exercises.
        assertThat(stats.getTutorLeaderboardEntries().get(0).getNumberOfAssessments()).isEqualTo(3 * 8);
        assertThat(stats.getTutorLeaderboardEntries().get(1).getNumberOfAssessments()).isEqualTo(2 * 8);
        assertThat(stats.getTutorLeaderboardEntries().get(2).getNumberOfAssessments()).isEqualTo(2 * 8);
        assertThat(stats.getTutorLeaderboardEntries().get(3).getNumberOfAssessments()).isEqualTo(2 * 8);
        assertThat(stats.getTutorLeaderboardEntries().get(4).getNumberOfAssessments()).isZero();

        assertThat(stats.getTutorLeaderboardEntries().get(0).getNumberOfTutorComplaints()).isEqualTo(3 * 5);
        assertThat(stats.getTutorLeaderboardEntries().get(1).getNumberOfTutorComplaints()).isEqualTo(2 * 5);
        assertThat(stats.getTutorLeaderboardEntries().get(2).getNumberOfTutorComplaints()).isEqualTo(2 * 5);
        assertThat(stats.getTutorLeaderboardEntries().get(3).getNumberOfTutorComplaints()).isEqualTo(2 * 5);
        assertThat(stats.getTutorLeaderboardEntries().get(4).getNumberOfTutorComplaints()).isZero();

        assertThat(stats.getTutorLeaderboardEntries().get(0).getNumberOfAcceptedComplaints()).isEqualTo(3 * 5);
        assertThat(stats.getTutorLeaderboardEntries().get(1).getNumberOfAcceptedComplaints()).isEqualTo(2 * 5);
        assertThat(stats.getTutorLeaderboardEntries().get(2).getNumberOfAcceptedComplaints()).isEqualTo(2 * 5);
        assertThat(stats.getTutorLeaderboardEntries().get(3).getNumberOfAcceptedComplaints()).isEqualTo(2 * 5);
        assertThat(stats.getTutorLeaderboardEntries().get(4).getNumberOfAcceptedComplaints()).isZero();

        assertThat(stats.getTutorLeaderboardEntries().get(0).getNumberOfComplaintResponses()).isZero();
        assertThat(stats.getTutorLeaderboardEntries().get(1).getNumberOfComplaintResponses()).isZero();
        assertThat(stats.getTutorLeaderboardEntries().get(2).getNumberOfComplaintResponses()).isZero();
        assertThat(stats.getTutorLeaderboardEntries().get(3).getNumberOfComplaintResponses()).isZero();
        // 9 exercises, for each one there are 5 complaintResponses
        assertThat(stats.getTutorLeaderboardEntries().get(4).getNumberOfComplaintResponses()).isEqualTo(9 * 5);
    }

    // Test
    public void testGetCourse() throws Exception {
        List<Course> testCourses = database.createCoursesWithExercisesAndLectures(true);
        for (Course testCourse : testCourses) {
            Course courseWithExercises = request.get("/api/courses/" + testCourse.getId() + "/with-exercises", HttpStatus.OK, Course.class);
            Course courseOnly = request.get("/api/courses/" + testCourse.getId(), HttpStatus.OK, Course.class);

            // Check course properties on courseOnly
            assertThat(courseOnly.getStudentGroupName()).as("Student group name is correct").isEqualTo("tumuser");
            assertThat(courseOnly.getTeachingAssistantGroupName()).as("Teaching assistant group name is correct").isEqualTo("tutor");
            assertThat(courseOnly.getEditorGroupName()).as("Editor group name is correct").isEqualTo("editor");
            assertThat(courseOnly.getInstructorGroupName()).as("Instructor group name is correct").isEqualTo("instructor");
            assertThat(courseOnly.getEndDate()).as("End date is after start date").isAfter(courseOnly.getStartDate());
            assertThat(courseOnly.getMaxComplaints()).as("Max complaints is correct").isEqualTo(3);
            assertThat(courseOnly.getPresentationScore()).as("Presentation score is correct").isEqualTo(2);
            assertThat(courseOnly.getExercises()).as("Course without exercises contains no exercises").isEmpty();
            assertThat(courseOnly.getNumberOfStudents()).as("Amount of students is correct").isEqualTo(8);
            assertThat(courseOnly.getNumberOfTeachingAssistants()).as("Amount of teaching assistants is correct").isEqualTo(5);
            assertThat(courseOnly.getNumberOfEditors()).as("Amount of editors is correct").isEqualTo(1);
            assertThat(courseOnly.getNumberOfInstructors()).as("Amount of instructors is correct").isEqualTo(1);

            // Assert that course properties on courseWithExercises and courseWithExercisesAndRelevantParticipations match those of courseOnly
            String[] ignoringFields = { "exercises", "tutorGroups", "lectures", "exams", "fileService", "numberOfInstructorsTransient", "numberOfStudentsTransient",
                    "numberOfTeachingAssistantsTransient", "numberOfEditorsTransient" };
            assertThat(courseWithExercises).as("courseWithExercises same as courseOnly").usingRecursiveComparison().ignoringFields(ignoringFields).isEqualTo(courseOnly);

            // Verify presence of exercises in mock courses
            // - Course 1 has 5 exercises in total, 4 exercises with relevant participations
            // - Course 2 has 0 exercises in total, 0 exercises with relevant participations
            boolean isFirstCourse = courseOnly.getId().equals(testCourses.get(0).getId());
            int numberOfExercises = isFirstCourse ? 5 : 0;
            assertThat(courseWithExercises.getExercises()).as("Course contains correct number of exercises").hasSize(numberOfExercises);
        }
    }

    // Test
    public void testGetCategoriesInCourse() throws Exception {
        List<Course> testCourses = database.createCoursesWithExercisesAndLectures(true);
        Course course1 = testCourses.get(0);
        Course course2 = testCourses.get(1);
        List<String> categories1 = request.getList("/api/courses/" + course1.getId() + "/categories", HttpStatus.OK, String.class);
        assertThat(categories1).as("Correct categories in course1").containsExactlyInAnyOrder("Category", "Modeling", "Quiz", "File", "Text", "Programming");
        List<String> categories2 = request.getList("/api/courses/" + course2.getId() + "/categories", HttpStatus.OK, String.class);
        assertThat(categories2).as("No categories in course2").isEmpty();
    }

    // Test
    public void testGetCategoriesInCourse_instructorNotInCourse() throws Exception {
        List<Course> testCourses = database.createCoursesWithExercisesAndLectures(true);
        request.get("/api/courses/" + testCourses.get(0).getId() + "/categories", HttpStatus.FORBIDDEN, Set.class);
    }

    // Test
    public void testRegisterForCourse() throws Exception {
        User student = ModelFactory.generateActivatedUser("ab12cde");
        userRepo.save(student);

        ZonedDateTime pastTimestamp = ZonedDateTime.now().minusDays(5);
        ZonedDateTime futureTimestamp = ZonedDateTime.now().plusDays(5);
        Course course1 = ModelFactory.generateCourse(null, pastTimestamp, futureTimestamp, new HashSet<>(), "testcourse1", "tutor", "editor", "instructor");
        Course course2 = ModelFactory.generateCourse(null, pastTimestamp, futureTimestamp, new HashSet<>(), "testcourse2", "tutor", "editor", "instructor");
        course1.setRegistrationEnabled(true);

        course1 = courseRepo.save(course1);
        course2 = courseRepo.save(course2);

        mockDelegate.mockAddUserToGroupInUserManagement(student, course1.getStudentGroupName(), false);
        mockDelegate.mockAddUserToGroupInUserManagement(student, course2.getStudentGroupName(), false);

        User updatedStudent = request.postWithResponseBody("/api/courses/" + course1.getId() + "/register", null, User.class, HttpStatus.OK);
        assertThat(updatedStudent.getGroups()).as("User is registered for course").contains(course1.getStudentGroupName());

        List<AuditEvent> auditEvents = auditEventRepo.find("ab12cde", Instant.now().minusSeconds(20), Constants.REGISTER_FOR_COURSE);
        assertThat(auditEvents).as("Audit Event for course registration added").hasSize(1);
        AuditEvent auditEvent = auditEvents.get(0);
        assertThat(auditEvent.getData()).as("Correct Event Data").containsEntry("course", course1.getTitle());

        request.postWithResponseBody("/api/courses/" + course2.getId() + "/register", null, User.class, HttpStatus.BAD_REQUEST);
    }

    // Test
    public void testRegisterForCourse_notMeetsDate() throws Exception {
        User student = ModelFactory.generateActivatedUser("ab12cde");
        userRepo.save(student);

        ZonedDateTime pastTimestamp = ZonedDateTime.now().minusDays(5);
        ZonedDateTime futureTimestamp = ZonedDateTime.now().plusDays(5);
        Course notYetStartedCourse = ModelFactory.generateCourse(null, futureTimestamp, futureTimestamp, new HashSet<>(), "testcourse1", "tutor", "editor", "instructor");
        Course finishedCourse = ModelFactory.generateCourse(null, pastTimestamp, pastTimestamp, new HashSet<>(), "testcourse2", "tutor", "editor", "instructor");
        notYetStartedCourse.setRegistrationEnabled(true);

        notYetStartedCourse = courseRepo.save(notYetStartedCourse);
        finishedCourse = courseRepo.save(finishedCourse);

        mockDelegate.mockAddUserToGroupInUserManagement(student, notYetStartedCourse.getStudentGroupName(), false);
        mockDelegate.mockAddUserToGroupInUserManagement(student, finishedCourse.getStudentGroupName(), false);

        request.post("/api/courses/" + notYetStartedCourse.getId() + "/register", User.class, HttpStatus.BAD_REQUEST);
        request.post("/api/courses/" + finishedCourse.getId() + "/register", User.class, HttpStatus.BAD_REQUEST);
    }

    // Test
    public void testUpdateCourse_instructorNotInCourse() throws Exception {
        var course = ModelFactory.generateCourse(1L, null, null, new HashSet<>(), "tumuser", "tutor", "editor", "instructor");
        course = courseRepo.save(course);

        request.getMvc().perform(buildUpdateCourse(course.getId(), course)).andExpect(status().isForbidden());
    }

    // Test
    public void testGetAllStudentsOrTutorsOrInstructorsInCourse() throws Exception {
        Course course = ModelFactory.generateCourse(null, null, null, new HashSet<>(), "tumuser", "tutor", "editor", "instructor");
        course = courseRepo.save(course);

        // Get all students for course
        List<User> students = request.getList("/api/courses/" + course.getId() + "/students", HttpStatus.OK, User.class);
        assertThat(students).as("All students in course found").hasSize(numberOfStudents);

        // Get all tutors for course
        List<User> tutors = request.getList("/api/courses/" + course.getId() + "/tutors", HttpStatus.OK, User.class);
        assertThat(tutors).as("All tutors in course found").hasSize(numberOfTutors);

        // Get all instructors for course
        List<User> instructors = request.getList("/api/courses/" + course.getId() + "/instructors", HttpStatus.OK, User.class);
        assertThat(instructors).as("All instructors in course found").hasSize(numberOfInstructors);
    }

    /**
     * Searches for others users of a course in multiple roles
     *
     * @throws Exception
     */
    public void testSearchStudentsAndTutorsAndInstructorsInCourse() throws Exception {
        Course course = ModelFactory.generateCourse(null, null, null, new HashSet<>(), "tumuser", "tutor", "editor", "instructor");
        course = courseRepo.save(course);

        LinkedMultiValueMap<String, String> parameters = new LinkedMultiValueMap<>();
        parameters.add("nameOfUser", "student1");

        // users must not be able to find themselves
        List<User> student1 = request.getList("/api/courses/" + course.getId() + "/search-other-users", HttpStatus.OK, User.class, parameters);
        assertThat(student1).as("User could not find themself").hasSize(0);

        // find another student for course
        parameters.set("nameOfUser", "student2");
        List<User> student2 = request.getList("/api/courses/" + course.getId() + "/search-other-users", HttpStatus.OK, User.class, parameters);
        assertThat(student2).as("Another student in course found").hasSize(1);

        // find a tutor for course
        parameters.set("nameOfUser", "tutor1");
        List<User> tutor = request.getList("/api/courses/" + course.getId() + "/search-other-users", HttpStatus.OK, User.class, parameters);
        assertThat(tutor).as("A tutors in course found").hasSize(1);

        // find an instructors for course
        parameters.set("nameOfUser", "instructor");
        List<User> instructor = request.getList("/api/courses/" + course.getId() + "/search-other-users", HttpStatus.OK, User.class, parameters);
        assertThat(instructor).as("An instructors in course found").hasSize(1);
    }

    /**
     * Tries to search for users of another course and expects to be forbidden
     *
     * @throws Exception
     */
    public void testSearchStudentsAndTutorsAndInstructorsInOtherCourseForbidden() throws Exception {
        Course course = ModelFactory.generateCourse(null, null, null, new HashSet<>(), "other-tumuser", "other-tutor", "other-editor", "other-instructor");
        course = courseRepo.save(course);

        LinkedMultiValueMap<String, String> parameters = new LinkedMultiValueMap<>();
        parameters.add("nameOfUser", "student2");

        // find a user in another course
        request.getList("/api/courses/" + course.getId() + "/search-other-users", HttpStatus.FORBIDDEN, User.class, parameters);
    }

    // Test
    public void testGetAllEditorsInCourse() throws Exception {
        Course course = ModelFactory.generateCourse(null, null, null, new HashSet<>(), "tumuser", "tutor", "editor", "instructor");
        course = courseRepo.save(course);

        // Get all editors for course
        List<User> editors = request.getList("/api/courses/" + course.getId() + "/editors", HttpStatus.OK, User.class);
        assertThat(editors).as("All editors in course found").hasSize(numberOfEditors);
    }

    // Test
    public void testGetAllStudentsOrTutorsOrInstructorsInCourse_AsInstructorOfOtherCourse_forbidden() throws Exception {
        Course course = ModelFactory.generateCourse(null, null, null, new HashSet<>(), "other-tumuser", "other-tutor", "other-editor", "other-instructor");
        course = courseRepo.save(course);
        testGetAllStudentsOrTutorsOrInstructorsInCourse__forbidden(course);
    }

    // Test
    public void testGetAllStudentsOrTutorsOrInstructorsInCourse_AsTutor_forbidden() throws Exception {
        Course course = ModelFactory.generateCourse(null, null, null, new HashSet<>(), "tumuser", "tutor", "editor", "instructor");
        course = courseRepo.save(course);
        testGetAllStudentsOrTutorsOrInstructorsInCourse__forbidden(course);
    }

    private void testGetAllStudentsOrTutorsOrInstructorsInCourse__forbidden(Course course) throws Exception {
        request.getList("/api/courses/" + course.getId() + "/students", HttpStatus.FORBIDDEN, User.class);
        request.getList("/api/courses/" + course.getId() + "/tutors", HttpStatus.FORBIDDEN, User.class);
        request.getList("/api/courses/" + course.getId() + "/instructors", HttpStatus.FORBIDDEN, User.class);
    }

    // Test
    public void testAddStudentOrTutorOrEditorOrInstructorToCourse() throws Exception {
        Course course = ModelFactory.generateCourse(null, null, null, new HashSet<>(), "tumuser", "tutor", "editor", "instructor");
        course = courseRepo.save(course);
        testAddStudentOrTutorOrEditorOrInstructorToCourse(course, HttpStatus.OK);

        // TODO check that the roles have changed accordingly
    }

    // Test
    public void testAddStudentOrTutorOrInstructorToCourse_AsInstructorOfOtherCourse_forbidden() throws Exception {
        Course course = ModelFactory.generateCourse(null, null, null, new HashSet<>(), "other-tumuser", "other-tutor", "other-editor", "other-instructor");
        course = courseRepo.save(course);
        testAddStudentOrTutorOrEditorOrInstructorToCourse(course, HttpStatus.FORBIDDEN);
    }

    // Test
    public void testAddStudentOrTutorOrInstructorToCourse_AsTutor_forbidden() throws Exception {
        Course course = ModelFactory.generateCourse(null, null, null, new HashSet<>(), "tumuser", "tutor", "editor", "instructor");
        course = courseRepo.save(course);
        testAddStudentOrTutorOrEditorOrInstructorToCourse(course, HttpStatus.FORBIDDEN);
    }

    // Test
    public void testAddStudentOrTutorOrInstructorToCourse_WithNonExistingUser() throws Exception {
        Course course = ModelFactory.generateCourse(null, null, null, new HashSet<>(), "tumuser", "tutor", "editor", "instructor");
        course = courseRepo.save(course);

        request.postWithoutLocation("/api/courses/" + course.getId() + "/students/maxMustermann", null, HttpStatus.NOT_FOUND, null);
        request.postWithoutLocation("/api/courses/" + course.getId() + "/tutors/maxMustermann", null, HttpStatus.NOT_FOUND, null);
        request.postWithoutLocation("/api/courses/" + course.getId() + "/editors/maxMustermann", null, HttpStatus.NOT_FOUND, null);
        request.postWithoutLocation("/api/courses/" + course.getId() + "/instructors/maxMustermann", null, HttpStatus.NOT_FOUND, null);
    }

    private void testAddStudentOrTutorOrEditorOrInstructorToCourse(Course course, HttpStatus httpStatus) throws Exception {
        var student = userRepo.findOneWithGroupsAndAuthoritiesByLogin("student1").get();
        var tutor1 = userRepo.findOneWithGroupsAndAuthoritiesByLogin("tutor1").get();
        var editor1 = userRepo.findOneWithGroupsAndAuthoritiesByLogin("editor1").get();
        var instructor1 = userRepo.findOneWithGroupsAndAuthoritiesByLogin("instructor1").get();

        mockDelegate.mockAddUserToGroupInUserManagement(student, course.getStudentGroupName(), false);
        mockDelegate.mockAddUserToGroupInUserManagement(tutor1, course.getTeachingAssistantGroupName(), false);
        mockDelegate.mockAddUserToGroupInUserManagement(editor1, course.getEditorGroupName(), false);
        mockDelegate.mockAddUserToGroupInUserManagement(instructor1, course.getInstructorGroupName(), false);

        request.postWithoutLocation("/api/courses/" + course.getId() + "/students/student1", null, httpStatus, null);
        request.postWithoutLocation("/api/courses/" + course.getId() + "/tutors/tutor1", null, httpStatus, null);
        request.postWithoutLocation("/api/courses/" + course.getId() + "/editors/editor1", null, httpStatus, null);
        request.postWithoutLocation("/api/courses/" + course.getId() + "/instructors/instructor1", null, httpStatus, null);
    }

    // Test
    public void testAddTutorAndEditorAndInstructorToCourse_failsToAddUserToGroup(HttpStatus expectedFailureCode) throws Exception {
        Course course = ModelFactory.generateCourse(null, null, null, new HashSet<>(), "tumuser", "tutor", "editor", "instructor");
        course = courseRepo.save(course);
        database.addProgrammingExerciseToCourse(course, false);
        course = courseRepo.save(course);

        var tutor1 = userRepo.findOneWithGroupsAndAuthoritiesByLogin("tutor1").get();
        var editor1 = userRepo.findOneWithGroupsAndAuthoritiesByLogin("editor1").get();
        var instructor1 = userRepo.findOneWithGroupsAndAuthoritiesByLogin("instructor1").get();

        mockDelegate.mockAddUserToGroupInUserManagement(tutor1, course.getTeachingAssistantGroupName(), true);
        mockDelegate.mockAddUserToGroupInUserManagement(editor1, course.getEditorGroupName(), true);
        mockDelegate.mockAddUserToGroupInUserManagement(instructor1, course.getInstructorGroupName(), true);

        request.postWithoutLocation("/api/courses/" + course.getId() + "/tutors/tutor1", null, expectedFailureCode, null);
        request.postWithoutLocation("/api/courses/" + course.getId() + "/editors/editor1", null, expectedFailureCode, null);
        request.postWithoutLocation("/api/courses/" + course.getId() + "/instructors/instructor1", null, expectedFailureCode, null);
    }

    // Test
    public void testRemoveTutorFromCourse_failsToRemoveUserFromGroup() throws Exception {
        Course course = ModelFactory.generateCourse(null, null, null, new HashSet<>(), "tumuser", "tutor", "editor", "instructor");
        course = courseRepo.save(course);
        database.addProgrammingExerciseToCourse(course, false);
        course = courseRepo.save(course);

        User tutor = userRepo.findOneWithGroupsByLogin("tutor1").get();
        mockDelegate.mockRemoveUserFromGroup(tutor, course.getTeachingAssistantGroupName(), true);
        request.delete("/api/courses/" + course.getId() + "/tutors/" + tutor.getLogin(), HttpStatus.INTERNAL_SERVER_ERROR);
    }

    // Test
    public void testRemoveStudentOrTutorOrInstructorFromCourse() throws Exception {
        Course course = ModelFactory.generateCourse(null, null, null, new HashSet<>(), "tumuser", "tutor", "editor", "instructor");
        course = courseRepo.save(course);
        testRemoveStudentOrTutorOrEditorOrInstructorFromCourse_forbidden(course, HttpStatus.OK);
        // TODO check that the roles have changed accordingly
    }

    // Test
    public void testRemoveStudentOrTutorOrEditorOrInstructorFromCourse_WithNonExistingUser() throws Exception {
        Course course = ModelFactory.generateCourse(null, null, null, new HashSet<>(), "tumuser", "tutor", "editor", "instructor");
        course = courseRepo.save(course);
        request.delete("/api/courses/" + course.getId() + "/students/maxMustermann", HttpStatus.NOT_FOUND);
        request.delete("/api/courses/" + course.getId() + "/tutors/maxMustermann", HttpStatus.NOT_FOUND);
        request.delete("/api/courses/" + course.getId() + "/editors/maxMustermann", HttpStatus.NOT_FOUND);
        request.delete("/api/courses/" + course.getId() + "/instructors/maxMustermann", HttpStatus.NOT_FOUND);
    }

    // Test
    public void testRemoveStudentOrTutorOrInstructorFromCourse_AsInstructorOfOtherCourse_forbidden() throws Exception {
        Course course = ModelFactory.generateCourse(null, null, null, new HashSet<>(), "other-tumuser", "other-tutor", "other-editor", "other-instructor");
        course = courseRepo.save(course);
        testRemoveStudentOrTutorOrEditorOrInstructorFromCourse_forbidden(course, HttpStatus.FORBIDDEN);
    }

    // Test
    public void testRemoveStudentOrTutorOrInstructorFromCourse_AsTutor_forbidden() throws Exception {
        Course course = ModelFactory.generateCourse(null, null, null, new HashSet<>(), "tumuser", "tutor", "editor", "instructor");
        course = courseRepo.save(course);
        testRemoveStudentOrTutorOrEditorOrInstructorFromCourse_forbidden(course, HttpStatus.FORBIDDEN);
    }

    private void testRemoveStudentOrTutorOrEditorOrInstructorFromCourse_forbidden(Course course, HttpStatus httpStatus) throws Exception {
        // Retrieve users from whom to remove groups
        User student = userRepo.findOneWithGroupsByLogin("student1").get();
        User tutor = userRepo.findOneWithGroupsByLogin("tutor1").get();
        User editor = userRepo.findOneWithGroupsByLogin("editor1").get();
        User instructor = userRepo.findOneWithGroupsByLogin("instructor1").get();

        // Mock remove requests
        mockDelegate.mockRemoveUserFromGroup(student, course.getStudentGroupName(), false);
        mockDelegate.mockRemoveUserFromGroup(tutor, course.getTeachingAssistantGroupName(), false);
        mockDelegate.mockRemoveUserFromGroup(editor, course.getEditorGroupName(), false);
        mockDelegate.mockRemoveUserFromGroup(instructor, course.getInstructorGroupName(), false);

        // Remove users from their group
        request.delete("/api/courses/" + course.getId() + "/students/" + student.getLogin(), httpStatus);
        request.delete("/api/courses/" + course.getId() + "/tutors/" + tutor.getLogin(), httpStatus);
        request.delete("/api/courses/" + course.getId() + "/editors/" + editor.getLogin(), httpStatus);
        request.delete("/api/courses/" + course.getId() + "/instructors/" + instructor.getLogin(), httpStatus);
    }

    // Test
    public void testGetLockedSubmissionsForCourseAsTutor() throws Exception {
        Course course = database.addCourseWithDifferentModelingExercises();
        ModelingExercise classExercise = database.findModelingExerciseWithTitle(course.getExercises(), "ClassDiagram");

        List<Submission> lockedSubmissions = request.getList("/api/courses/" + course.getId() + "/lockedSubmissions", HttpStatus.OK, Submission.class);
        assertThat(lockedSubmissions).as("Locked Submissions is not null").isNotNull();
        assertThat(lockedSubmissions).as("Locked Submissions length is 0").isEmpty();

        String validModel = FileUtils.loadFileFromResources("test-data/model-submission/model.54727.json");

        ModelingSubmission submission = ModelFactory.generateModelingSubmission(validModel, true);
        database.addModelingSubmissionWithResultAndAssessor(classExercise, submission, "student1", "tutor1");

        submission = ModelFactory.generateModelingSubmission(validModel, true);
        database.addModelingSubmissionWithResultAndAssessor(classExercise, submission, "student2", "tutor1");

        submission = ModelFactory.generateModelingSubmission(validModel, true);
        database.addModelingSubmissionWithResultAndAssessor(classExercise, submission, "student3", "tutor1");

        lockedSubmissions = request.getList("/api/courses/" + course.getId() + "/lockedSubmissions", HttpStatus.OK, Submission.class);
        assertThat(lockedSubmissions).as("Locked Submissions is not null").isNotNull();
        assertThat(lockedSubmissions).as("Locked Submissions length is 3").hasSize(3);
    }

    // Test
    public void testGetLockedSubmissionsForCourseAsStudent() throws Exception {
        List<Submission> lockedSubmissions = request.getList("/api/courses/1/lockedSubmissions", HttpStatus.FORBIDDEN, Submission.class);
        assertThat(lockedSubmissions).as("Locked Submissions is null").isNull();
    }

    // Test
    public void testArchiveCourseAsStudent_forbidden() throws Exception {
        request.put("/api/courses/" + 1 + "/archive", null, HttpStatus.FORBIDDEN);
    }

    // Test
    public void testArchiveCourseAsTutor_forbidden() throws Exception {
        request.put("/api/courses/" + 1 + "/archive", null, HttpStatus.FORBIDDEN);
    }

    // Test
    public void testArchiveCourseWithTestModelingAndFileUploadExercises() throws Exception {
        var course = database.createCourseWithTestModelingAndFileUploadExercisesAndSubmissions();
        request.put("/api/courses/" + course.getId() + "/archive", null, HttpStatus.OK);
        await().until(() -> courseRepo.findById(course.getId()).get().getCourseArchivePath() != null);
        var updatedCourse = courseRepo.findById(course.getId()).get();
        assertThat(updatedCourse.getCourseArchivePath()).isNotEmpty();
    }

    /**
     * Test
     *
     * @throws Exception
     */
    public void searchStudentsInCourse() throws Exception {
        var course = database.createCourse();

        MultiValueMap<String, String> params1 = new LinkedMultiValueMap<>();
        params1.add("loginOrName", "student");
        List<UserDTO> students = request.getList("/api/courses/" + course.getId() + "/students/search", HttpStatus.OK, UserDTO.class, params1);
        assertThat(students).size().isEqualTo(8);

        MultiValueMap<String, String> params2 = new LinkedMultiValueMap<>();
        params2.add("loginOrName", "tutor");
        // should be empty as we only search for students
        List<UserDTO> tutors = request.getList("/api/courses/" + course.getId() + "/students/search", HttpStatus.OK, UserDTO.class, params2);
        assertThat(tutors).isEmpty();
    }

    // Test
    public void testArchiveCourseWithTestModelingAndFileUploadExercisesFailToExportModelingExercise() throws Exception {
        Course course = database.createCourseWithTestModelingAndFileUploadExercisesAndSubmissions();
        Optional<ModelingExercise> modelingExercise = modelingExerciseRepository.findByCourseIdWithCategories(course.getId()).stream().findFirst();
        assertThat(modelingExercise).isPresent();
        archiveCourseAndAssertExerciseDoesntExist(course, modelingExercise.get());
    }

    // Test
    public void testArchiveCourseWithTestModelingAndFileUploadExercisesFailToExportTextExercise() throws Exception {
        Course course = database.createCourseWithTestModelingAndFileUploadExercisesAndSubmissions();
        Optional<TextExercise> textExercise = textExerciseRepository.findByCourseIdWithCategories(course.getId()).stream().findFirst();
        assertThat(textExercise).isPresent();
        archiveCourseAndAssertExerciseDoesntExist(course, textExercise.get());
    }

    // Test
    public void testArchiveCourseWithTestModelingAndFileUploadExercisesFailToExportFileUploadExercise() throws Exception {
        Course course = database.createCourseWithTestModelingAndFileUploadExercisesAndSubmissions();
        Optional<FileUploadExercise> fileUploadExercise = fileUploadExerciseRepository.findByCourseIdWithCategories(course.getId()).stream().findFirst();
        assertThat(fileUploadExercise).isPresent();
        archiveCourseAndAssertExerciseDoesntExist(course, fileUploadExercise.get());
    }

    private void archiveCourseAndAssertExerciseDoesntExist(Course course, Exercise exercise) throws Exception {
        Files.createDirectories(Path.of(courseArchivesDirPath));

        String zipGroupName = course.getShortName() + "-" + exercise.getTitle() + "-" + exercise.getId();
        String cleanZipGroupName = fileService.removeIllegalCharacters(zipGroupName);
        doThrow(new IOException("IOException")).when(zipFileService).createZipFile(ArgumentMatchers.argThat(argument -> argument.toString().contains(cleanZipGroupName)), anyList(),
                any(Path.class));

        List<Path> files = archiveCourseAndExtractFiles(course);
        assertThat(files).hasSize(4);

        String exerciseType = "";
        if (exercise instanceof FileUploadExercise) {
            exerciseType = "FileUpload";
        }
        else if (exercise instanceof ModelingExercise) {
            exerciseType = "Modeling";
        }
        else if (exercise instanceof TextExercise) {
            exerciseType = "Text";
        }
        assertThat(files).doesNotContain(Path.of(exerciseType + "-student1"));
    }

    private List<Path> archiveCourseAndExtractFiles(Course course) throws IOException {
        List<String> exportErrors = new ArrayList<>();
        Optional<Path> exportedCourse = courseExamExportService.exportCourse(course, courseArchivesDirPath, exportErrors);
        assertThat(exportedCourse).isNotEmpty();

        // Extract the archive
        Path archivePath = exportedCourse.get();
        zipFileTestUtilService.extractZipFileRecursively(archivePath.toString());
        String extractedArchiveDir = archivePath.toString().substring(0, archivePath.toString().length() - 4);

        try (var files = Files.walk(Path.of(extractedArchiveDir))) {
            return files.filter(Files::isRegularFile).map(Path::getFileName).filter(path -> !path.toString().endsWith(".zip")).toList();
        }
    }

    public void testExportCourse_cannotCreateTmpDir() throws Exception {
        Course course = database.createCourseWithTestModelingAndFileUploadExercisesAndSubmissions();
        List<String> exportErrors = new ArrayList<>();

        MockedStatic<Files> mockedFiles = mockStatic(Files.class);
        mockedFiles.when(() -> Files.createDirectories(argThat(path -> path.toString().contains("exports")))).thenThrow(IOException.class);
        Optional<Path> exportedCourse = courseExamExportService.exportCourse(course, courseArchivesDirPath, exportErrors);
        mockedFiles.close();

        assertThat(exportedCourse).isEmpty();
    }

    public void testExportCourse_cannotCreateCourseExercisesDir() throws Exception {
        Course course = database.createCourseWithTestModelingAndFileUploadExercisesAndSubmissions();
        List<String> exportErrors = new ArrayList<>();

        MockedStatic<Files> mockedFiles = mockStatic(Files.class);
        mockedFiles.when(() -> Files.createDirectory(argThat(path -> path.toString().contains("course-exercises")))).thenThrow(IOException.class);
        Optional<Path> exportedCourse = courseExamExportService.exportCourse(course, courseArchivesDirPath, exportErrors);
        mockedFiles.close();

        assertThat(exportedCourse).isEmpty();
    }

    public void testExportCourseExam_cannotCreateTmpDir() throws Exception {
        Course course = database.createCourseWithExamAndExercises();
        List<String> exportErrors = new ArrayList<>();

        Optional<Exam> exam = examRepo.findByCourseId(course.getId()).stream().findFirst();
        assertThat(exam).isPresent();

        MockedStatic<Files> mockedFiles = mockStatic(Files.class);
        mockedFiles.when(() -> Files.createDirectories(argThat(path -> path.toString().contains("exports")))).thenThrow(IOException.class);
        Optional<Path> exportedCourse = courseExamExportService.exportExam(exam.get(), courseArchivesDirPath, exportErrors);
        mockedFiles.close();

        assertThat(exportedCourse).isEmpty();
    }

    public void testExportCourseExam_cannotCreateExamsDir() throws Exception {
        Course course = database.createCourseWithExamAndExercises();
        List<String> exportErrors = new ArrayList<>();

        course = courseRepo.findWithEagerExercisesById(course.getId());

        MockedStatic<Files> mockedFiles = mockStatic(Files.class);
        mockedFiles.when(() -> Files.createDirectory(argThat(path -> path.toString().contains("exams")))).thenThrow(IOException.class);
        Optional<Path> exportedCourse = courseExamExportService.exportCourse(course, courseArchivesDirPath, exportErrors);
        mockedFiles.close();

        assertThat(exportedCourse).isEmpty();
        assertThat(exportErrors).isNotEmpty();
    }

    // Test
    public void testDownloadCourseArchiveAsStudent_forbidden() throws Exception {
        request.get("/api/courses/" + 1 + "/download-archive", HttpStatus.FORBIDDEN, String.class);
    }

    // Test
    public void testDownloadCourseArchiveAsTutor_forbidden() throws Exception {
        request.get("/api/courses/" + 1 + "/download-archive", HttpStatus.FORBIDDEN, String.class);
    }

    // Test
    public void testDownloadCourseArchiveAsInstructor_not_found() throws Exception {
        // Generate a course that has no archive and assert that an 404 status is thrown
        Course course = ModelFactory.generateCourse(1L, null, null, new HashSet<>(), "tumuser", "tutor", "editor", "instructor");
        course = courseRepo.save(course);

        var downloadedArchive = request.get("/api/courses/" + course.getId() + "/download-archive", HttpStatus.NOT_FOUND, String.class);
        assertThat(downloadedArchive).isNull();
    }

    // Test
    public void testDownloadCourseArchiveAsInstructor() throws Exception {
        submissionRepository.deleteAll();

        // Archive the course and wait until it's complete
        testArchiveCourseWithTestModelingAndFileUploadExercises();

        var optCourse = courseRepo.findAll().stream().findFirst();
        assertThat(optCourse).isPresent();
        var course = optCourse.get();

        // Download the archive
        var archive = request.getFile("/api/courses/" + course.getId() + "/download-archive", HttpStatus.OK, new LinkedMultiValueMap<>());
        assertThat(archive).isNotNull();
        assertThat(archive).exists();
        assertThat(archive.getPath().length()).isGreaterThanOrEqualTo(4);

        // Extract the archive
        zipFileTestUtilService.extractZipFileRecursively(archive.getAbsolutePath());
        String extractedArchiveDir = archive.getPath().substring(0, archive.getPath().length() - 4);

        // We test for the filenames of the submissions since it's the easiest way.
        // We don't test the directory structure
        List<Path> filenames;
        try (var files = Files.walk(Path.of(extractedArchiveDir))) {
            filenames = files.filter(Files::isRegularFile).map(Path::getFileName).toList();
        }

        var submissions = submissionRepository.findAll();

        var fileUploadSubmissionId = submissions.stream().filter(submission -> submission instanceof FileUploadSubmission).findFirst().get().getId();
        assertThat(filenames).contains(Path.of("FileUpload-student1-" + fileUploadSubmissionId + ".png"));

        var textSubmissionId = submissions.stream().filter(submission -> submission instanceof TextSubmission).findFirst().get().getId();
        assertThat(filenames).contains(Path.of("Text-student1-" + textSubmissionId + ".txt"));

        var modelingSubmission = submissions.stream().filter(submission -> submission instanceof ModelingSubmission).findFirst().get().getId();
        assertThat(filenames).contains(Path.of("Modeling-student1-" + modelingSubmission + ".json"));
    }

    // Test
    public void testCleanupCourseAsStudent_forbidden() throws Exception {
        request.delete("/api/courses/" + 1 + "/cleanup", HttpStatus.FORBIDDEN);
    }

    // Test
    public void testCleanupCourseAsTutor_forbidden() throws Exception {
        request.delete("/api/courses/" + 1 + "/cleanup", HttpStatus.FORBIDDEN);
    }

    // Test
    public void testCleanupCourseAsInstructor_no_Archive() throws Exception {
        // Generate a course that has an archive
        Course course = courseRepo.save(database.createCourse());

        request.delete("/api/courses/" + course.getId() + "/cleanup", HttpStatus.BAD_REQUEST);
    }

    // Test
    public void testCleanupCourseAsInstructor() throws Exception {
        // Generate a course that has an archive
        var course = database.addCourseWithOneProgrammingExercise(false, false, ProgrammingLanguage.JAVA);
        course.setCourseArchivePath("some-archive-path");
        courseRepo.save(course);

        var programmingExercise = programmingExerciseRepository.findAllWithEagerTemplateAndSolutionParticipations().get(0);
        database.addStudentParticipationForProgrammingExercise(programmingExercise, "student1");
        database.addStudentParticipationForProgrammingExercise(programmingExercise, "student1");

        mockDelegate.mockDeleteRepository(programmingExercise.getProjectKey(), (programmingExercise.getProjectKey()).toLowerCase() + "-student1", false);
        var buildPlanId = (programmingExercise.getProjectKey() + "-student1").toUpperCase();
        mockDelegate.mockDeleteBuildPlan(programmingExercise.getProjectKey(), buildPlanId, false);
        request.delete("/api/courses/" + course.getId() + "/cleanup", HttpStatus.OK);

        course.getExercises().forEach(exercise -> {
            var exerciseWithParticipations = exerciseRepo.findWithEagerStudentParticipationsStudentAndSubmissionsById(exercise.getId()).get();
            if (exercise instanceof ProgrammingExercise) {
                for (StudentParticipation participation : exerciseWithParticipations.getStudentParticipations()) {
                    ProgrammingExerciseStudentParticipation programmingExerciseParticipation = (ProgrammingExerciseStudentParticipation) participation;
                    assertThat(programmingExerciseParticipation.getBuildPlanId()).as("Build plan id has been removed").isNull();
                }
            }

            // TODO: Assert the other exercises after it's implemented
        });
    }

    // Test
    public void testGetCourseTitle() throws Exception {
        Course course = database.createCourse();
        course.setTitle("Test Course");
        course = courseRepo.save(course);

        final var title = request.get("/api/courses/" + course.getId() + "/title", HttpStatus.OK, String.class);
        assertThat(title).isEqualTo(course.getTitle());
    }

    // Test
    public void testGetCourseTitleForNonExistingCourse() throws Exception {
        request.get("/api/courses/12312412321/title", HttpStatus.NOT_FOUND, String.class);
    }

    // Test
    public void testGetAllCoursesForManagementOverview() throws Exception {
        // Add two courses, containing one not belonging to the instructor
        var testCourses = database.createCoursesWithExercisesAndLectures(true);
        var instructorsCourse = testCourses.get(0);
        instructorsCourse.setInstructorGroupName("test-instructors");
        courseRepo.save(instructorsCourse);

        var instructor = database.getUserByLogin("instructor1");
        var groups = new HashSet<String>();
        groups.add("test-instructors");
        instructor.setGroups(groups);
        userRepo.save(instructor);

        var courses = request.getList("/api/courses/course-management-overview", HttpStatus.OK, Course.class);
        assertThat(courses).hasSize(1);

        var course = courses.get(0);
        assertThat(course.getId()).isEqualTo(instructorsCourse.getId());
    }

    // Test
    public void testGetExercisesForCourseOverview() throws Exception {
        // Add two courses, containing one not belonging to the instructor
        var testCourses = database.createCoursesWithExercisesAndLectures(true);
        var instructorsCourse = testCourses.get(0);
        instructorsCourse.setInstructorGroupName("test-instructors");
        courseRepo.save(instructorsCourse);

        var instructor = database.getUserByLogin("instructor1");
        var groups = new HashSet<String>();
        groups.add("test-instructors");
        instructor.setGroups(groups);
        userRepo.save(instructor);

        var courses = request.getList("/api/courses/exercises-for-management-overview", HttpStatus.OK, Course.class);
        assertThat(courses).hasSize(1);

        var course = courses.get(0);
        assertThat(course.getId()).isEqualTo(instructorsCourse.getId());

        var exerciseDetails = course.getExercises();
        assertThat(exerciseDetails).isNotNull();
        assertThat(exerciseDetails).hasSize(5);

        var quizDetailsOptional = exerciseDetails.stream().filter(e -> e instanceof QuizExercise).findFirst();
        assertThat(quizDetailsOptional).isPresent();

        var quizExerciseOptional = instructorsCourse.getExercises().stream().filter(e -> e instanceof QuizExercise).findFirst();
        assertThat(quizExerciseOptional).isPresent();

        var quizDetails = quizDetailsOptional.get();
        var quizExercise = quizExerciseOptional.get();
        assertThat(quizDetails.getCategories()).hasSize(quizExercise.getCategories().size());

        var detailsCategories = quizDetails.getCategories().stream().findFirst();
        var exerciseCategories = quizExercise.getCategories().stream().findFirst();
        assertThat(detailsCategories).isPresent();
        assertThat(exerciseCategories).isPresent();
        assertThat(detailsCategories).contains(exerciseCategories.get());
    }

    // Test
    public void testGetExerciseStatsForCourseOverview() throws Exception {
        // Add a course and set the instructor group name
        var instructorsCourse = database.createCourse();
        instructorsCourse.setStartDate(ZonedDateTime.now().minusWeeks(1).with(DayOfWeek.MONDAY));
        instructorsCourse.setEndDate(ZonedDateTime.now().minusWeeks(1).with(DayOfWeek.WEDNESDAY));
        instructorsCourse.setInstructorGroupName("test-instructors");

        // Fetch and update an instructor
        var instructor = database.getUserByLogin("instructor1");
        var groups = new HashSet<String>();
        groups.add("test-instructors");
        instructor.setGroups(groups);
        userRepo.save(instructor);

        // Get two students
        var student = ModelFactory.generateActivatedUser("user1");
        userRepo.save(student);
        var student2 = ModelFactory.generateActivatedUser("user2");
        userRepo.save(student2);

        // Add a team exercise which was just released but not due
        var releaseDate = ZonedDateTime.now().minusDays(4);
        var futureDueDate = ZonedDateTime.now().plusDays(2);
        var futureAssessmentDueDate = ZonedDateTime.now().plusDays(4);
        var teamExerciseNotEnded = database.createTeamTextExercise(instructorsCourse, releaseDate, futureDueDate, futureAssessmentDueDate);
        teamExerciseNotEnded = exerciseRepo.save(teamExerciseNotEnded);

        // Add a team with a participation to the exercise
        final var teamExerciseId = teamExerciseNotEnded.getId();
        var teamStudents = new HashSet<User>();
        teamStudents.add(student);
        var team = database.createTeam(teamStudents, instructor, teamExerciseNotEnded, "team");
        database.createSubmissionForTextExercise(teamExerciseNotEnded, team, "Team Text");
        instructorsCourse.addExercises(teamExerciseNotEnded);

        // Create an exercise which has passed the due and assessment due date
        var dueDate = ZonedDateTime.now().minusDays(2);
        var passedAssessmentDueDate = ZonedDateTime.now().minusDays(1);
        var exerciseAssessmentDone = ModelFactory.generateTextExercise(releaseDate, dueDate, passedAssessmentDueDate, instructorsCourse);
        exerciseAssessmentDone.setMaxPoints(5.0);
        exerciseAssessmentDone = exerciseRepo.save(exerciseAssessmentDone);

        // Add a single participation to that exercise
        final var exerciseId = exerciseAssessmentDone.getId();
        database.createParticipationSubmissionAndResult(exerciseId, student, 5.0, 0.0, 60, true);

        instructorsCourse.addExercises(exerciseAssessmentDone);

        // Create an exercise which is currently in assessment
        var exerciseInAssessment = ModelFactory.generateTextExercise(releaseDate, dueDate, futureAssessmentDueDate, instructorsCourse);
        exerciseInAssessment.setMaxPoints(15.0);
        exerciseInAssessment = exerciseRepo.save(exerciseInAssessment);

        // Add a participation and submission to that exercise
        final var exerciseIdInAssessment = exerciseInAssessment.getId();
        var resultToSetAssessorFor = database.createParticipationSubmissionAndResult(exerciseIdInAssessment, student, 15.0, 0.0, 30, true);
        resultToSetAssessorFor.getSubmission().setSubmissionDate(dueDate.minusHours(1));
        resultToSetAssessorFor.getSubmission().setSubmitted(true);
        resultToSetAssessorFor.setAssessor(instructor);
        resultRepo.saveAndFlush(resultToSetAssessorFor);
        submissionRepository.saveAndFlush(resultToSetAssessorFor.getSubmission());

        // Add a participation without submission to that exercise (just starting)
        participationService.startExercise(exerciseInAssessment, student2, false);

        instructorsCourse.addExercises(exerciseInAssessment);

        courseRepo.save(instructorsCourse);

        await().until(() -> participantScoreRepository.findAll().size() == 2);

        // We only added one course, so expect one dto
        var courseDtos = request.getList("/api/courses/stats-for-management-overview", HttpStatus.OK, CourseManagementOverviewStatisticsDTO.class);
        assertThat(courseDtos).hasSize(1);
        var dto = courseDtos.get(0);
        assertThat(dto.getCourseId()).isEqualTo(instructorsCourse.getId());
        assertThat(dto.getActiveStudents()).as("course was only active for 3 days").hasSize(1);

        // Expect our three created exercises
        var exerciseDTOS = dto.getExerciseDTOS();
        assertThat(exerciseDTOS).hasSize(3);

        // Get the statistics of the exercise with a passed assessment due date
        var statisticsOptional = exerciseDTOS.stream().filter(exercise -> exercise.getExerciseId().equals(exerciseId)).findFirst();
        assertThat(statisticsOptional).isPresent();

        // Since the exercise is a "past exercise", the average score are the only statistics we set
        var statisticsDTO = statisticsOptional.get();
        assertThat(statisticsDTO.getAverageScoreInPercent()).isEqualTo(60.0);
        assertThat(statisticsDTO.getExerciseMaxPoints()).isEqualTo(5.0);
        assertThat(statisticsDTO.getNoOfParticipatingStudentsOrTeams()).isZero();
        assertThat(statisticsDTO.getParticipationRateInPercent()).isEqualTo(0.0);
        assertThat(statisticsDTO.getNoOfStudentsInCourse()).isEqualTo(8);
        assertThat(statisticsDTO.getNoOfRatedAssessments()).isZero();
        assertThat(statisticsDTO.getNoOfAssessmentsDoneInPercent()).isEqualTo(0.0);
        assertThat(statisticsDTO.getNoOfSubmissionsInTime()).isZero();

        // Get the statistics of the team exercise
        var teamStatisticsOptional = exerciseDTOS.stream().filter(exercise -> exercise.getExerciseId().equals(teamExerciseId)).findFirst();
        assertThat(teamStatisticsOptional).isPresent();

        // Since that exercise is still "currently in progress", the participations are the only statistics we set
        var teamStatisticsDTO = teamStatisticsOptional.get();
        assertThat(teamStatisticsDTO.getAverageScoreInPercent()).isEqualTo(0.0);
        assertThat(teamStatisticsDTO.getExerciseMaxPoints()).isEqualTo(10.0);
        assertThat(teamStatisticsDTO.getNoOfParticipatingStudentsOrTeams()).isEqualTo(1);
        assertThat(teamStatisticsDTO.getParticipationRateInPercent()).isEqualTo(100D);
        assertThat(teamStatisticsDTO.getNoOfStudentsInCourse()).isEqualTo(8);
        assertThat(teamStatisticsDTO.getNoOfTeamsInCourse()).isEqualTo(1);
        assertThat(teamStatisticsDTO.getNoOfRatedAssessments()).isZero();
        assertThat(teamStatisticsDTO.getNoOfAssessmentsDoneInPercent()).isEqualTo(0.0);
        assertThat(teamStatisticsDTO.getNoOfSubmissionsInTime()).isEqualTo(1L);

        // Get the statistics of the exercise in assessment
        var exerciseInAssessmentStatisticsOptional = exerciseDTOS.stream().filter(exercise -> exercise.getExerciseId().equals(exerciseIdInAssessment)).findFirst();
        assertThat(exerciseInAssessmentStatisticsOptional).isPresent();

        // Since that exercise is "currently in assessment", we need the numberOfRatedAssessment, assessmentsDoneInPercent and the numberOfSubmissionsInTime
        var exerciseInAssessmentStatisticsDTO = exerciseInAssessmentStatisticsOptional.get();
        assertThat(exerciseInAssessmentStatisticsDTO.getAverageScoreInPercent()).isEqualTo(0.0);
        assertThat(exerciseInAssessmentStatisticsDTO.getExerciseMaxPoints()).isEqualTo(15.0);
        assertThat(exerciseInAssessmentStatisticsDTO.getNoOfParticipatingStudentsOrTeams()).isZero();
        assertThat(exerciseInAssessmentStatisticsDTO.getParticipationRateInPercent()).isEqualTo(0D);
        assertThat(exerciseInAssessmentStatisticsDTO.getNoOfStudentsInCourse()).isEqualTo(8);
        assertThat(exerciseInAssessmentStatisticsDTO.getNoOfRatedAssessments()).isEqualTo(1);
        assertThat(exerciseInAssessmentStatisticsDTO.getNoOfAssessmentsDoneInPercent()).isEqualTo(100.0);
        assertThat(exerciseInAssessmentStatisticsDTO.getNoOfSubmissionsInTime()).isEqualTo(1L);
    }

    // Test
    public void testGetExerciseStatsForCourseOverviewWithPastExercises() throws Exception {
        // Add a single course with six past exercises, from which only five are returned
        var instructorsCourse = database.createCourse();
        var releaseDate = ZonedDateTime.now().minusDays(7);
        var dueDate = ZonedDateTime.now().minusDays(4);
        var olderDueDate = ZonedDateTime.now().minusDays(4);
        var assessmentDueDate = ZonedDateTime.now().minusDays(2);
        var olderAssessmentDueDate = ZonedDateTime.now().minusDays(3);
        var oldestAssessmentDueDate = ZonedDateTime.now().minusDays(6);

        // Add five exercises with different combinations of due dates and assessment due dates
        instructorsCourse.addExercises(exerciseRepo.save(ModelFactory.generateTextExercise(releaseDate, dueDate, assessmentDueDate, instructorsCourse)));
        instructorsCourse.addExercises(exerciseRepo.save(ModelFactory.generateTextExercise(releaseDate, null, assessmentDueDate, instructorsCourse)));
        instructorsCourse.addExercises(exerciseRepo.save(ModelFactory.generateTextExercise(releaseDate, olderDueDate, assessmentDueDate, instructorsCourse)));
        instructorsCourse.addExercises(exerciseRepo.save(ModelFactory.generateTextExercise(releaseDate, olderDueDate, olderAssessmentDueDate, instructorsCourse)));
        instructorsCourse.addExercises(exerciseRepo.save(ModelFactory.generateTextExercise(releaseDate, null, olderAssessmentDueDate, instructorsCourse)));

        // Add one exercise which will be sorted last due to the oldest assessment due date
        var exerciseNotReturned = ModelFactory.generateTextExercise(releaseDate, dueDate, oldestAssessmentDueDate, instructorsCourse);
        exerciseNotReturned = exerciseRepo.save(exerciseNotReturned);
        final var exerciseId = exerciseNotReturned.getId();
        instructorsCourse.addExercises(exerciseNotReturned);
        courseRepo.save(instructorsCourse);

        // We only added one course, so expect one dto
        var courseDtos = request.getList("/api/courses/stats-for-management-overview", HttpStatus.OK, CourseManagementOverviewStatisticsDTO.class);
        assertThat(courseDtos).hasSize(1);
        var dto = courseDtos.get(0);
        assertThat(dto.getCourseId()).isEqualTo(instructorsCourse.getId());

        // Only five exercises should be returned
        var exerciseDTOS = dto.getExerciseDTOS();
        assertThat(exerciseDTOS).hasSize(5);

        // The one specific exercise should not be included
        var statisticsOptional = exerciseDTOS.stream().filter(exercise -> exercise.getExerciseId().equals(exerciseId)).findFirst();
        assertThat(statisticsOptional).isEmpty();
    }

    public void testGetCourseManagementDetailDataForFutureCourse() throws Exception {
        ZonedDateTime now = ZonedDateTime.now();
        var course = database.createCourse();

        course.setStartDate(now.plusWeeks(3));

        var student1 = ModelFactory.generateActivatedUser("user1");
        var student2 = ModelFactory.generateActivatedUser("user2");
        // Fetch and update an instructor
        var instructor1 = database.getUserByLogin("instructor1");
        var instructor2 = database.getUserByLogin("instructor2");
        var groups = new HashSet<String>();
        groups.add("instructor");
        instructor1.setGroups(groups);
        instructor2.setGroups(groups);

        userRepo.save(instructor1);
        userRepo.save(instructor2);
        userRepo.save(student1);
        userRepo.save(student2);

        courseRepo.save(course);

        // API call
        var courseDTO = request.get("/api/courses/" + course.getId() + "/management-detail", HttpStatus.OK, CourseManagementDetailViewDTO.class);

        // Check results
        assertThat(courseDTO).isNotNull();

        assertThat(courseDTO.activeStudents()).isNullOrEmpty();

        // number of users in course
        assertThat(courseDTO.numberOfStudentsInCourse()).isEqualTo(8);
        assertThat(courseDTO.numberOfTeachingAssistantsInCourse()).isEqualTo(5);
        assertThat(courseDTO.numberOfInstructorsInCourse()).isEqualTo(2);
    }

    // Test
    public void testGetCourseManagementDetailData() throws Exception {
        ZonedDateTime now = ZonedDateTime.now();
        // add courses with exercises
        var courses = database.createCoursesWithExercisesAndLectures(true);
        var course1 = courses.get(0);
        var course2 = courses.get(1);
        course1.setStartDate(now.minusWeeks(2));
        /*
         * We will duplicate the following submission and result configuration with course2. course1 contains additional submissions created by the DatabaseUtilService. These
         * submissions would make the test of the active students distribution flaky but are necessary for other test statements to be meaningful. Thus, we test the actual test
         * distribution only for course2.
         */
        course2.setStartDate(now.minusWeeks(2));

        var student1 = ModelFactory.generateActivatedUser("user1");
        var student2 = ModelFactory.generateActivatedUser("user2");
        // Fetch and update an instructor
        var instructor = database.getUserByLogin("instructor1");
        var groups = new HashSet<String>();
        groups.add("instructor");
        instructor.setGroups(groups);

        userRepo.save(instructor);
        userRepo.save(student1);
        userRepo.save(student2);

        var releaseDate = now.minusDays(7);
        var dueDate = now.minusDays(2);
        var assessmentDueDate = now.minusDays(1);
        var exercise1 = ModelFactory.generateTextExercise(releaseDate, dueDate, assessmentDueDate, course1);
        exercise1.setMaxPoints(5.0);
        exercise1 = exerciseRepo.save(exercise1);

        var exercise2 = ModelFactory.generateTextExercise(releaseDate, dueDate, assessmentDueDate, course2);
        exercise2.setMaxPoints(5.0);
        exercise2 = exerciseRepo.save(exercise2);

        // Add a single participation to that exercise
        final var exercise1Id = exercise1.getId();
        final var exercise2Id = exercise2.getId();

        var result1 = database.createParticipationSubmissionAndResult(exercise1Id, student1, 5.0, 0.0, 60, true);
        var result2 = database.createParticipationSubmissionAndResult(exercise1Id, student2, 5.0, 0.0, 40, true);

        var result21 = database.createParticipationSubmissionAndResult(exercise2Id, student1, 5.0, 0.0, 60, true);
        var result22 = database.createParticipationSubmissionAndResult(exercise2Id, student2, 5.0, 0.0, 40, true);

        Submission submission1 = result1.getSubmission();
        submission1.setSubmissionDate(now);
        submissionRepository.save(submission1);

        Submission submission21 = result21.getSubmission();
        submission21.setSubmissionDate(now);
        submissionRepository.save(submission21);

        Submission submission2 = result2.getSubmission();
        submission2.setSubmissionDate(now.minusWeeks(2));
        submissionRepository.save(submission2);

        Submission submission22 = result22.getSubmission();
        submission22.setSubmissionDate(now.minusWeeks(2));
        submissionRepository.save(submission22);

        result1.setAssessor(instructor);
        resultRepo.saveAndFlush(result1);
        result2.setAssessor(instructor);
        resultRepo.saveAndFlush(result2);
        course1.addExercises(exercise1);
        courseRepo.save(course1);

        result21.setAssessor(instructor);
        resultRepo.saveAndFlush(result21);
        result22.setAssessor(instructor);
        resultRepo.saveAndFlush(result22);
        course2.addExercises(exercise2);
        courseRepo.save(course2);

        // Complaint
        Complaint complaint = new Complaint().complaintType(ComplaintType.COMPLAINT);
        complaint.setResult(result1);
        complaint = complaintRepo.save(complaint);

        complaint.getResult().setParticipation(null);

        // Accept Complaint and update Assessment
        ComplaintResponse complaintResponse = database.createInitialEmptyResponse("tutor2", complaint);
        complaintResponse.getComplaint().setAccepted(false);
        complaintResponse.setResponseText("rejected");

        Feedback feedback1 = new Feedback();
        feedback1.setCredits(2.5);
        feedback1.setReference(ModelFactory.generateTextBlock(0, 5, "test1").getId());
        Feedback feedback2 = new Feedback();
        feedback2.setCredits(-0.5);
        feedback2.setReference(ModelFactory.generateTextBlock(0, 5, "test2").getId());
        Feedback feedback3 = new Feedback();
        feedback3.setCredits(1.5);
        feedback3.setReference(ModelFactory.generateTextBlock(0, 5, "test3").getId());
        Feedback feedback4 = new Feedback();
        feedback4.setCredits(-1.5);
        feedback4.setReference(ModelFactory.generateTextBlock(0, 5, "test4").getId());
        Feedback feedback5 = new Feedback();
        feedback5.setCredits(2.0);
        feedback5.setReference(ModelFactory.generateTextBlock(0, 5, "test5").getId());
        var feedbackListForComplaint = Arrays.asList(feedback1, feedback2, feedback3, feedback4, feedback5);

        var assessmentUpdate = new TextAssessmentUpdateDTO();
        assessmentUpdate.feedbacks(feedbackListForComplaint).complaintResponse(complaintResponse);
        assessmentUpdate.setTextBlocks(new HashSet<>());

        request.putWithResponseBody("/api/participations/" + result1.getSubmission().getParticipation().getId() + "/submissions/" + result1.getSubmission().getId()
                + "/text-assessment-after-complaint", assessmentUpdate, Result.class, HttpStatus.OK);

        // Feedback request
        Complaint feedbackRequest = new Complaint().complaintType(ComplaintType.MORE_FEEDBACK);
        feedbackRequest.setResult(result2);
        feedbackRequest = complaintRepo.save(feedbackRequest);

        feedbackRequest.getResult().setParticipation(null);

        ComplaintResponse feedbackResponse = database.createInitialEmptyResponse("tutor2", feedbackRequest);
        feedbackResponse.getComplaint().setAccepted(true);
        feedbackResponse.setResponseText("accepted");
        var feedbackListForMoreFeedback = Arrays.asList(feedback1, feedback2, feedback3, feedback4);

        var feedbackUpdate = new TextAssessmentUpdateDTO();
        feedbackUpdate.feedbacks(feedbackListForMoreFeedback).complaintResponse(feedbackResponse);
        feedbackUpdate.setTextBlocks(new HashSet<>());

        request.putWithResponseBody("/api/participations/" + result2.getSubmission().getParticipation().getId() + "/submissions/" + result2.getSubmission().getId()
                + "/text-assessment-after-complaint", feedbackUpdate, Result.class, HttpStatus.OK);

        await().until(() -> participantScoreRepository.findAll().size() == 4);

        // API call
        var courseDTO = request.get("/api/courses/" + course1.getId() + "/management-detail", HttpStatus.OK, CourseManagementDetailViewDTO.class);

        // Check results
        assertThat(courseDTO).isNotNull();

        assertThat(courseDTO.activeStudents()).hasSize(3);

        // number of users in course
        assertThat(courseDTO.numberOfStudentsInCourse()).isEqualTo(8);
        assertThat(courseDTO.numberOfTeachingAssistantsInCourse()).isEqualTo(5);
        assertThat(courseDTO.numberOfInstructorsInCourse()).isEqualTo(1);

        // Assessments - 133 because each we have only 2 submissions which have assessments, but as they have complaints which got accepted
        // they now have 2 results each.
        assertThat(courseDTO.currentPercentageAssessments()).isEqualTo(133.3);
        assertThat(courseDTO.currentAbsoluteAssessments()).isEqualTo(4);
        assertThat(courseDTO.currentMaxAssessments()).isEqualTo(3);

        // Complaints
        assertThat(courseDTO.currentPercentageComplaints()).isEqualTo(100);
        assertThat(courseDTO.currentAbsoluteComplaints()).isEqualTo(1);
        assertThat(courseDTO.currentMaxComplaints()).isEqualTo(1);

        // More feedback requests
        assertThat(courseDTO.currentPercentageMoreFeedbacks()).isEqualTo(100);
        assertThat(courseDTO.currentAbsoluteMoreFeedbacks()).isEqualTo(1);
        assertThat(courseDTO.currentMaxMoreFeedbacks()).isEqualTo(1);

        // Average Score
        assertThat(courseDTO.currentPercentageAverageScore()).isEqualTo(60);
        assertThat(courseDTO.currentAbsoluteAverageScore()).isEqualTo(18);
        assertThat(courseDTO.currentMaxAverageScore()).isEqualTo(30);

        course2.setStartDate(now.minusWeeks(20));
        course2.setEndDate(null);
        courseRepo.save(course2);

        // API call for the lifetime overview
        var lifetimeOverviewStats = request.get("/api/courses/" + course2.getId() + "/statistics-lifetime-overview", HttpStatus.OK, List.class);

        var expectedLifetimeOverviewStats = Arrays.stream(new int[21]).boxed().collect(Collectors.toCollection(ArrayList::new));
        expectedLifetimeOverviewStats.set(18, 1);
        expectedLifetimeOverviewStats.set(20, 1);
        assertThat(lifetimeOverviewStats).as("should depict 21 weeks in total").isEqualTo(expectedLifetimeOverviewStats);

        course2.setEndDate(now.minusWeeks(1));
        courseRepo.save(course2);

        lifetimeOverviewStats = request.get("/api/courses/" + course2.getId() + "/statistics-lifetime-overview", HttpStatus.OK, List.class);

        expectedLifetimeOverviewStats = Arrays.stream(new int[20]).boxed().collect(Collectors.toCollection(ArrayList::new));
        expectedLifetimeOverviewStats.set(18, 1);
        assertThat(lifetimeOverviewStats).as("should only depict data until the end date of the course").isEqualTo(expectedLifetimeOverviewStats);

        course2.setStartDate(now.minusWeeks(2));
        courseRepo.save(course2);

        // API call for course2
        courseDTO = request.get("/api/courses/" + course2.getId() + "/management-detail", HttpStatus.OK, CourseManagementDetailViewDTO.class);

        var expectedActiveStudentDistribution = List.of(1, 0);
        assertThat(courseDTO.activeStudents()).as("submission today should not be included").isEqualTo(expectedActiveStudentDistribution);

        // Active Users
        int periodIndex = 0;
        LinkedMultiValueMap<String, String> parameters = new LinkedMultiValueMap<>();
        parameters.add("periodIndex", Integer.toString(periodIndex));

        var activeStudents = request.get("/api/courses/" + course1.getId() + "/statistics", HttpStatus.OK, Integer[].class, parameters);

        assertThat(activeStudents).isNotNull();
        assertThat(activeStudents).hasSize(3);

    }

    // Test
    public void testAddUsersToCourseGroup(String group, String registrationNumber1, String registrationNumber2) throws Exception {
        var course = database.createCoursesWithExercisesAndLectures(true).get(0);
        StudentDTO dto1 = new StudentDTO().registrationNumber(registrationNumber1);
        dto1.setLogin("newstudent1");
        StudentDTO dto2 = new StudentDTO().registrationNumber(registrationNumber2);
        dto1.setLogin("newstudent2");
        var newStudents = request.postListWithResponseBody("/api/courses/" + course.getId() + "/" + group, List.of(dto1, dto2), StudentDTO.class, HttpStatus.OK);
        assertThat(newStudents).hasSize(2);
        assertThat(newStudents).contains(dto1, dto2);
    }

    // Test
    public void testCreateCourseWithValidStartAndEndDate() throws Exception {
        Course course = ModelFactory.generateCourse(null, ZonedDateTime.now().minusDays(1), ZonedDateTime.now(), new HashSet<>(), "student", "tutor", "editor", "instructor");
        request.getMvc().perform(buildCreateCourse(course)).andExpect(status().isCreated());
    }

    // Test
    public void testCreateCourseWithInvalidStartAndEndDate() throws Exception {
        Course course = ModelFactory.generateCourse(null, ZonedDateTime.now().plusDays(1), ZonedDateTime.now(), new HashSet<>(), "student", "tutor", "editor", "instructor");
        request.getMvc().perform(buildCreateCourse(course)).andExpect(status().isBadRequest());
    }

    // Test
    public void testCreateInvalidOnlineCourse() throws Exception {
        Course course = ModelFactory.generateCourse(null, ZonedDateTime.now().minusDays(1), ZonedDateTime.now(), new HashSet<>(), "student", "tutor", "editor", "instructor");

        // with RegistrationEnabled
        course.setOnlineCourse(true);
        course.setRegistrationEnabled(true);
        request.getMvc().perform(buildCreateCourse(course)).andExpect(status().isBadRequest());

        // without onlinecourseconfiguration
        course.setRegistrationEnabled(false);
        course.setOnlineCourseConfiguration(null);
        request.getMvc().perform(buildCreateCourse(course)).andExpect(status().isBadRequest());

        // with invalid online course configuration - no key and secret
        ModelFactory.generateOnlineCourseConfiguration(course, null, null, null, null);
        request.getMvc().perform(buildCreateCourse(course)).andExpect(status().isBadRequest());

        // with invalid user prefix - not matching regex
        ModelFactory.generateOnlineCourseConfiguration(course, "key", "secret", "with space", null);
        request.getMvc().perform(buildCreateCourse(course)).andExpect(status().isBadRequest());
    }

    // Test
    public void testCreateValidOnlineCourse() throws Exception {
        Course course = ModelFactory.generateCourse(null, ZonedDateTime.now().minusDays(1), ZonedDateTime.now(), new HashSet<>(), "student", "tutor", "editor", "instructor");
        course.setOnlineCourse(true);
        ModelFactory.generateOnlineCourseConfiguration(course, "key", "secret", "validprefix", null);
<<<<<<< HEAD
        course = request.postWithResponseBody("/api/courses", course, Course.class, HttpStatus.CREATED);
        Course courseWithOnlineConfiguration = courseRepo.findByIdWithEagerOnlineCourseConfigurationAndTutorialGroupConfigurationElseThrow(course.getId());
=======
        MvcResult result = request.getMvc().perform(buildCreateCourse(course)).andExpect(status().isCreated()).andReturn();
        Course createdCourse = objectMapper.readValue(result.getResponse().getContentAsString(), Course.class);
        Course courseWithOnlineConfiguration = courseRepo.findByIdWithEagerOnlineCourseConfigurationElseThrow(createdCourse.getId());
>>>>>>> 780fa989
        assertThat(courseWithOnlineConfiguration.getOnlineCourseConfiguration()).isNotNull();
    }

    public void testOnlineCourseConfigurationIsLazyLoaded() throws Exception {
        Course course = ModelFactory.generateCourse(null, ZonedDateTime.now().minusDays(1), ZonedDateTime.now(), new HashSet<>(), "student", "tutor", "editor", "instructor");
        course.setOnlineCourse(true);
        ModelFactory.generateOnlineCourseConfiguration(course, "key", "secret", "validprefix", null);
        course = courseRepo.save(course);
        var courseId = course.getId();

        List<Course> courses = request.getList("/api/courses", HttpStatus.OK, Course.class);

        Course receivedCourse = courses.stream().filter(c -> courseId.equals(c.getId())).findFirst().get();
        assertThat(receivedCourse.getOnlineCourseConfiguration()).as("Online course configuration is lazily loaded").isNull();
    }

    // Test
    public void testUpdateOnlineCourseConfiguration() throws Exception {
        Course course = ModelFactory.generateCourse(null, ZonedDateTime.now().minusDays(1), ZonedDateTime.now(), new HashSet<>(), "student", "tutor", "editor", "instructor");
        course.setOnlineCourse(true);
        ModelFactory.generateOnlineCourseConfiguration(course, "key", "secret", "validprefix", null);

        MvcResult result = request.getMvc().perform(buildCreateCourse(course)).andExpect(status().isCreated()).andReturn();
        Course createdCourse = objectMapper.readValue(result.getResponse().getContentAsString(), Course.class);

        OnlineCourseConfiguration onlineCourseConfiguration = createdCourse.getOnlineCourseConfiguration();
        onlineCourseConfiguration.setLtiKey("changedKey");
        onlineCourseConfiguration.setLtiSecret("changedSecret");
        onlineCourseConfiguration.setUserPrefix("changedUserPrefix");

        result = request.getMvc().perform(buildUpdateCourse(createdCourse.getId(), createdCourse)).andExpect(status().isOk()).andReturn();
        Course updatedCourse = objectMapper.readValue(result.getResponse().getContentAsString(), Course.class);

<<<<<<< HEAD
        course = courseRepo.findByIdWithEagerOnlineCourseConfigurationAndTutorialGroupConfigurationElseThrow(course.getId());
=======
        Course actualCourse = courseRepo.findByIdWithEagerOnlineCourseConfigurationElseThrow(updatedCourse.getId());
>>>>>>> 780fa989

        assertThat(actualCourse.getOnlineCourseConfiguration().getLtiKey()).isEqualTo("changedKey");
        assertThat(actualCourse.getOnlineCourseConfiguration().getLtiSecret()).isEqualTo("changedSecret");
        assertThat(actualCourse.getOnlineCourseConfiguration().getUserPrefix()).isEqualTo("changedUserPrefix");
    }

    // Test
    public void testUpdateCourseRemoveOnlineCourseConfiguration() throws Exception {
        Course course = ModelFactory.generateCourse(null, ZonedDateTime.now().minusDays(1), ZonedDateTime.now(), new HashSet<>(), "student", "tutor", "editor", "instructor");
        course.setOnlineCourse(true);
        ModelFactory.generateOnlineCourseConfiguration(course, "key", "secret", "validprefix", null);

        MvcResult result = request.getMvc().perform(buildCreateCourse(course)).andExpect(status().isCreated()).andReturn();
        Course createdCourse = objectMapper.readValue(result.getResponse().getContentAsString(), Course.class);

        createdCourse.setOnlineCourse(false);
        createdCourse.setOnlineCourseConfiguration(null);
        result = request.getMvc().perform(buildUpdateCourse(createdCourse.getId(), createdCourse)).andExpect(status().isOk()).andReturn();
        Course updatedCourse = objectMapper.readValue(result.getResponse().getContentAsString(), Course.class);

<<<<<<< HEAD
        Course courseWithoutOnlineConfiguration = courseRepo.findByIdWithEagerOnlineCourseConfigurationAndTutorialGroupConfigurationElseThrow(course.getId());
=======
        Course courseWithoutOnlineConfiguration = courseRepo.findByIdWithEagerOnlineCourseConfigurationElseThrow(updatedCourse.getId());
>>>>>>> 780fa989
        assertThat(courseWithoutOnlineConfiguration.getOnlineCourseConfiguration()).isNull();
    }

    // Test
    public void testDeleteCourseDeletesOnlineConfiguration() throws Exception {
        Course course = ModelFactory.generateCourse(null, ZonedDateTime.now().minusDays(1), ZonedDateTime.now(), new HashSet<>(), "student", "tutor", "editor", "instructor");
        course.setOnlineCourse(true);
        ModelFactory.generateOnlineCourseConfiguration(course, "key", "secret", "validprefix", null);
        course = courseRepo.save(course);

        request.delete("/api/courses/" + course.getId(), HttpStatus.OK);

        assertThat(onlineCourseConfigurationRepository.findById(course.getOnlineCourseConfiguration().getId())).isNotPresent();
    }

    public MockHttpServletRequestBuilder buildCreateCourse(@NotNull Course course) throws JsonProcessingException {
        return buildCreateCourse(course, null);
    }

    public MockHttpServletRequestBuilder buildCreateCourse(@NotNull Course course, String fileContent) throws JsonProcessingException {
        var coursePart = new MockMultipartFile("course", "", MediaType.APPLICATION_JSON_VALUE, objectMapper.writeValueAsString(course).getBytes());
        var builder = MockMvcRequestBuilders.multipart(HttpMethod.POST, "/api/courses").file(coursePart);
        if (fileContent != null) {
            var filePart = new MockMultipartFile("file", "placeholderName.png", MediaType.IMAGE_PNG_VALUE, fileContent.getBytes());
            builder.file(filePart);
        }
        return builder.contentType(MediaType.MULTIPART_FORM_DATA_VALUE);
    }

    public MockHttpServletRequestBuilder buildUpdateCourse(long id, @NotNull Course course) throws JsonProcessingException {
        return buildUpdateCourse(id, course, null);
    }

    public MockHttpServletRequestBuilder buildUpdateCourse(long id, @NotNull Course course, String fileContent) throws JsonProcessingException {
        var coursePart = new MockMultipartFile("course", "", MediaType.APPLICATION_JSON_VALUE, objectMapper.writeValueAsString(course).getBytes());
        var builder = MockMvcRequestBuilders.multipart(HttpMethod.PUT, "/api/courses/" + id).file(coursePart);
        if (fileContent != null) {
            var filePart = new MockMultipartFile("file", "placeholderName.png", MediaType.IMAGE_PNG_VALUE, fileContent.getBytes());
            builder.file(filePart);
        }
        return builder.contentType(MediaType.MULTIPART_FORM_DATA_VALUE);
    }

    private Course createCourseWithCourseImageAndReturn() throws Exception {
        Course course = ModelFactory.generateCourse(null, null, null, new HashSet<>());
        mockDelegate.mockCreateGroupInUserManagement(course.getDefaultStudentGroupName());
        mockDelegate.mockCreateGroupInUserManagement(course.getDefaultTeachingAssistantGroupName());
        mockDelegate.mockCreateGroupInUserManagement(course.getDefaultEditorGroupName());
        mockDelegate.mockCreateGroupInUserManagement(course.getDefaultInstructorGroupName());

        request.getMvc().perform(buildCreateCourse(course, "testIcon")).andExpect(status().isCreated());

        List<Course> courses = courseRepo.findAll();
        assertThat(courses).as("Course got stored").hasSize(1);
        var createdCourse = courses.get(0);
        assertThat(createdCourse.getCourseIcon()).as("Course icon got stored").isNotNull();

        return createdCourse;
    }
}<|MERGE_RESOLUTION|>--- conflicted
+++ resolved
@@ -2188,14 +2188,9 @@
         Course course = ModelFactory.generateCourse(null, ZonedDateTime.now().minusDays(1), ZonedDateTime.now(), new HashSet<>(), "student", "tutor", "editor", "instructor");
         course.setOnlineCourse(true);
         ModelFactory.generateOnlineCourseConfiguration(course, "key", "secret", "validprefix", null);
-<<<<<<< HEAD
-        course = request.postWithResponseBody("/api/courses", course, Course.class, HttpStatus.CREATED);
-        Course courseWithOnlineConfiguration = courseRepo.findByIdWithEagerOnlineCourseConfigurationAndTutorialGroupConfigurationElseThrow(course.getId());
-=======
         MvcResult result = request.getMvc().perform(buildCreateCourse(course)).andExpect(status().isCreated()).andReturn();
         Course createdCourse = objectMapper.readValue(result.getResponse().getContentAsString(), Course.class);
-        Course courseWithOnlineConfiguration = courseRepo.findByIdWithEagerOnlineCourseConfigurationElseThrow(createdCourse.getId());
->>>>>>> 780fa989
+        Course courseWithOnlineConfiguration = courseRepo.findByIdWithEagerOnlineCourseConfigurationAndTutorialGroupConfigurationElseThrow(createdCourse.getId());
         assertThat(courseWithOnlineConfiguration.getOnlineCourseConfiguration()).isNotNull();
     }
 
@@ -2229,11 +2224,7 @@
         result = request.getMvc().perform(buildUpdateCourse(createdCourse.getId(), createdCourse)).andExpect(status().isOk()).andReturn();
         Course updatedCourse = objectMapper.readValue(result.getResponse().getContentAsString(), Course.class);
 
-<<<<<<< HEAD
-        course = courseRepo.findByIdWithEagerOnlineCourseConfigurationAndTutorialGroupConfigurationElseThrow(course.getId());
-=======
-        Course actualCourse = courseRepo.findByIdWithEagerOnlineCourseConfigurationElseThrow(updatedCourse.getId());
->>>>>>> 780fa989
+        Course actualCourse = courseRepo.findByIdWithEagerOnlineCourseConfigurationAndTutorialGroupConfigurationElseThrow(updatedCourse.getId());
 
         assertThat(actualCourse.getOnlineCourseConfiguration().getLtiKey()).isEqualTo("changedKey");
         assertThat(actualCourse.getOnlineCourseConfiguration().getLtiSecret()).isEqualTo("changedSecret");
@@ -2254,11 +2245,7 @@
         result = request.getMvc().perform(buildUpdateCourse(createdCourse.getId(), createdCourse)).andExpect(status().isOk()).andReturn();
         Course updatedCourse = objectMapper.readValue(result.getResponse().getContentAsString(), Course.class);
 
-<<<<<<< HEAD
-        Course courseWithoutOnlineConfiguration = courseRepo.findByIdWithEagerOnlineCourseConfigurationAndTutorialGroupConfigurationElseThrow(course.getId());
-=======
-        Course courseWithoutOnlineConfiguration = courseRepo.findByIdWithEagerOnlineCourseConfigurationElseThrow(updatedCourse.getId());
->>>>>>> 780fa989
+        Course courseWithoutOnlineConfiguration = courseRepo.findByIdWithEagerOnlineCourseConfigurationAndTutorialGroupConfigurationElseThrow(updatedCourse.getId());
         assertThat(courseWithoutOnlineConfiguration.getOnlineCourseConfiguration()).isNull();
     }
 
