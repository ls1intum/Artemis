--- conflicted
+++ resolved
@@ -831,16 +831,10 @@
         Course courseNotActiveFuture = ModelFactory.generateCourse(null, ZonedDateTime.now().plusMinutes(25), ZonedDateTime.now().plusDays(5), new HashSet<>(),
                 userPrefix + "student" + suffix, userPrefix + "tutor" + suffix, userPrefix + "editor" + suffix, userPrefix + "instructor" + suffix);
         courseActive = courseRepo.save(courseActive);
-<<<<<<< HEAD
-        courseRepo.save(courseNotActivePast);
-        courseRepo.save(courseNotActiveFuture);
+        courseNotActivePast = courseRepo.save(courseNotActivePast);
+        courseNotActiveFuture = courseRepo.save(courseNotActiveFuture);
         List<CourseForDashboardDTO> coursesForDashboard = request.getList("/api/courses/for-dashboard", HttpStatus.OK, CourseForDashboardDTO.class);
         List<Course> courses = coursesForDashboard.stream().map(CourseForDashboardDTO::course).toList();
-=======
-        courseNotActivePast = courseRepo.save(courseNotActivePast);
-        courseNotActiveFuture = courseRepo.save(courseNotActiveFuture);
-        List<Course> courses = request.getList("/api/courses/for-dashboard", HttpStatus.OK, Course.class);
->>>>>>> eefa70f6
 
         long courseNotActivePastId = courseNotActivePast.getId();
         long courseNotActiveFutureId = courseNotActiveFuture.getId();
