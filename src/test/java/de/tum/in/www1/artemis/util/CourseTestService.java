--- conflicted
+++ resolved
@@ -2104,7 +2104,102 @@
         request.post("/api/courses", course, HttpStatus.BAD_REQUEST);
     }
 
-<<<<<<< HEAD
+    // Test
+    public void testCreateInvalidOnlineCourse() throws Exception {
+        Course course = ModelFactory.generateCourse(null, ZonedDateTime.now().minusDays(1), ZonedDateTime.now(), new HashSet<>(), "student", "tutor", "editor", "instructor");
+
+        // with RegistrationEnabled
+        course.setOnlineCourse(true);
+        course.setRegistrationEnabled(true);
+        request.post("/api/courses", course, HttpStatus.BAD_REQUEST);
+
+        // without onlinecourseconfiguration
+        course.setRegistrationEnabled(false);
+        course.setOnlineCourseConfiguration(null);
+        request.post("/api/courses", course, HttpStatus.BAD_REQUEST);
+
+        // with invalid online course configuration - no key and secret
+        ModelFactory.generateOnlineCourseConfiguration(course, null, null, null, null);
+        request.post("/api/courses", course, HttpStatus.BAD_REQUEST);
+
+        // with invalid user prefix - not matching regex
+        ModelFactory.generateOnlineCourseConfiguration(course, "key", "secret", "with space", null);
+        request.post("/api/courses", course, HttpStatus.BAD_REQUEST);
+    }
+
+    // Test
+    public void testCreateValidOnlineCourse() throws Exception {
+        Course course = ModelFactory.generateCourse(null, ZonedDateTime.now().minusDays(1), ZonedDateTime.now(), new HashSet<>(), "student", "tutor", "editor", "instructor");
+        course.setOnlineCourse(true);
+        ModelFactory.generateOnlineCourseConfiguration(course, "key", "secret", "validprefix", null);
+        course = request.postWithResponseBody("/api/courses", course, Course.class, HttpStatus.CREATED);
+        Course courseWithOnlineConfiguration = courseRepo.findByIdWithEagerOnlineCourseConfigurationElseThrow(course.getId());
+        assertThat(courseWithOnlineConfiguration.getOnlineCourseConfiguration()).isNotNull();
+    }
+
+    public void testOnlineCourseConfigurationIsLazyLoaded() throws Exception {
+        Course course = ModelFactory.generateCourse(null, ZonedDateTime.now().minusDays(1), ZonedDateTime.now(), new HashSet<>(), "student", "tutor", "editor", "instructor");
+        course.setOnlineCourse(true);
+        ModelFactory.generateOnlineCourseConfiguration(course, "key", "secret", "validprefix", null);
+        course = courseRepo.save(course);
+        var courseId = course.getId();
+
+        List<Course> courses = request.getList("/api/courses", HttpStatus.OK, Course.class);
+
+        Course receivedCourse = courses.stream().filter(c -> courseId.equals(c.getId())).findFirst().get();
+        assertThat(receivedCourse.getOnlineCourseConfiguration()).as("Online course configuration is lazily loaded").isNull();
+    }
+
+    // Test
+    public void testUpdateOnlineCourseConfiguration() throws Exception {
+        Course course = ModelFactory.generateCourse(null, ZonedDateTime.now().minusDays(1), ZonedDateTime.now(), new HashSet<>(), "student", "tutor", "editor", "instructor");
+        course.setOnlineCourse(true);
+        ModelFactory.generateOnlineCourseConfiguration(course, "key", "secret", "validprefix", null);
+
+        course = request.postWithResponseBody("/api/courses", course, Course.class, HttpStatus.CREATED);
+
+        OnlineCourseConfiguration onlineCourseConfiguration = course.getOnlineCourseConfiguration();
+        onlineCourseConfiguration.setLtiKey("changedKey");
+        onlineCourseConfiguration.setLtiSecret("changedSecret");
+        onlineCourseConfiguration.setUserPrefix("changedUserPrefix");
+
+        course = request.putWithResponseBody("/api/courses", course, Course.class, HttpStatus.OK);
+
+        course = courseRepo.findByIdWithEagerOnlineCourseConfigurationElseThrow(course.getId());
+
+        assertThat(course.getOnlineCourseConfiguration().getLtiKey()).isEqualTo("changedKey");
+        assertThat(course.getOnlineCourseConfiguration().getLtiSecret()).isEqualTo("changedSecret");
+        assertThat(course.getOnlineCourseConfiguration().getUserPrefix()).isEqualTo("changedUserPrefix");
+    }
+
+    // Test
+    public void testUpdateCourseRemoveOnlineCourseConfiguration() throws Exception {
+        Course course = ModelFactory.generateCourse(null, ZonedDateTime.now().minusDays(1), ZonedDateTime.now(), new HashSet<>(), "student", "tutor", "editor", "instructor");
+        course.setOnlineCourse(true);
+        ModelFactory.generateOnlineCourseConfiguration(course, "key", "secret", "validprefix", null);
+
+        course = request.postWithResponseBody("/api/courses", course, Course.class, HttpStatus.CREATED);
+
+        course.setOnlineCourse(false);
+        course.setOnlineCourseConfiguration(null);
+        course = request.putWithResponseBody("/api/courses", course, Course.class, HttpStatus.OK);
+
+        Course courseWithoutOnlineConfiguration = courseRepo.findByIdWithEagerOnlineCourseConfigurationElseThrow(course.getId());
+        assertThat(courseWithoutOnlineConfiguration.getOnlineCourseConfiguration()).isNull();
+    }
+
+    // Test
+    public void testDeleteCourseDeletesOnlineConfiguration() throws Exception {
+        Course course = ModelFactory.generateCourse(null, ZonedDateTime.now().minusDays(1), ZonedDateTime.now(), new HashSet<>(), "student", "tutor", "editor", "instructor");
+        course.setOnlineCourse(true);
+        ModelFactory.generateOnlineCourseConfiguration(course, "key", "secret", "validprefix", null);
+        course = courseRepo.save(course);
+
+        request.delete("/api/courses/" + course.getId(), HttpStatus.OK);
+
+        assertThat(onlineCourseConfigurationRepository.findById(course.getOnlineCourseConfiguration().getId())).isNotPresent();
+    }
+
     /**
      * Test courseIcon of Course and the file is deleted when updating courseIcon of a Course to null
      *
@@ -2130,101 +2225,5 @@
         course = courseRepo.findByIdElseThrow(course.getId());
         assertThat(course.getCourseIcon()).as("course icon was deleted correctly").isNull();
         assertThat(fileService.getFileForPath(fileService.actualPathForPublicPath(iconPath))).as("course icon file was deleted correctly").isNull();
-=======
-    // Test
-    public void testCreateInvalidOnlineCourse() throws Exception {
-        Course course = ModelFactory.generateCourse(null, ZonedDateTime.now().minusDays(1), ZonedDateTime.now(), new HashSet<>(), "student", "tutor", "editor", "instructor");
-
-        // with RegistrationEnabled
-        course.setOnlineCourse(true);
-        course.setRegistrationEnabled(true);
-        request.post("/api/courses", course, HttpStatus.BAD_REQUEST);
-
-        // without onlinecourseconfiguration
-        course.setRegistrationEnabled(false);
-        course.setOnlineCourseConfiguration(null);
-        request.post("/api/courses", course, HttpStatus.BAD_REQUEST);
-
-        // with invalid online course configuration - no key and secret
-        ModelFactory.generateOnlineCourseConfiguration(course, null, null, null, null);
-        request.post("/api/courses", course, HttpStatus.BAD_REQUEST);
-
-        // with invalid user prefix - not matching regex
-        ModelFactory.generateOnlineCourseConfiguration(course, "key", "secret", "with space", null);
-        request.post("/api/courses", course, HttpStatus.BAD_REQUEST);
-    }
-
-    // Test
-    public void testCreateValidOnlineCourse() throws Exception {
-        Course course = ModelFactory.generateCourse(null, ZonedDateTime.now().minusDays(1), ZonedDateTime.now(), new HashSet<>(), "student", "tutor", "editor", "instructor");
-        course.setOnlineCourse(true);
-        ModelFactory.generateOnlineCourseConfiguration(course, "key", "secret", "validprefix", null);
-        course = request.postWithResponseBody("/api/courses", course, Course.class, HttpStatus.CREATED);
-        Course courseWithOnlineConfiguration = courseRepo.findByIdWithEagerOnlineCourseConfigurationElseThrow(course.getId());
-        assertThat(courseWithOnlineConfiguration.getOnlineCourseConfiguration()).isNotNull();
-    }
-
-    public void testOnlineCourseConfigurationIsLazyLoaded() throws Exception {
-        Course course = ModelFactory.generateCourse(null, ZonedDateTime.now().minusDays(1), ZonedDateTime.now(), new HashSet<>(), "student", "tutor", "editor", "instructor");
-        course.setOnlineCourse(true);
-        ModelFactory.generateOnlineCourseConfiguration(course, "key", "secret", "validprefix", null);
-        course = courseRepo.save(course);
-        var courseId = course.getId();
-
-        List<Course> courses = request.getList("/api/courses", HttpStatus.OK, Course.class);
-
-        Course receivedCourse = courses.stream().filter(c -> courseId.equals(c.getId())).findFirst().get();
-        assertThat(receivedCourse.getOnlineCourseConfiguration()).as("Online course configuration is lazily loaded").isNull();
-    }
-
-    // Test
-    public void testUpdateOnlineCourseConfiguration() throws Exception {
-        Course course = ModelFactory.generateCourse(null, ZonedDateTime.now().minusDays(1), ZonedDateTime.now(), new HashSet<>(), "student", "tutor", "editor", "instructor");
-        course.setOnlineCourse(true);
-        ModelFactory.generateOnlineCourseConfiguration(course, "key", "secret", "validprefix", null);
-
-        course = request.postWithResponseBody("/api/courses", course, Course.class, HttpStatus.CREATED);
-
-        OnlineCourseConfiguration onlineCourseConfiguration = course.getOnlineCourseConfiguration();
-        onlineCourseConfiguration.setLtiKey("changedKey");
-        onlineCourseConfiguration.setLtiSecret("changedSecret");
-        onlineCourseConfiguration.setUserPrefix("changedUserPrefix");
-
-        course = request.putWithResponseBody("/api/courses", course, Course.class, HttpStatus.OK);
-
-        course = courseRepo.findByIdWithEagerOnlineCourseConfigurationElseThrow(course.getId());
-
-        assertThat(course.getOnlineCourseConfiguration().getLtiKey()).isEqualTo("changedKey");
-        assertThat(course.getOnlineCourseConfiguration().getLtiSecret()).isEqualTo("changedSecret");
-        assertThat(course.getOnlineCourseConfiguration().getUserPrefix()).isEqualTo("changedUserPrefix");
-    }
-
-    // Test
-    public void testUpdateCourseRemoveOnlineCourseConfiguration() throws Exception {
-        Course course = ModelFactory.generateCourse(null, ZonedDateTime.now().minusDays(1), ZonedDateTime.now(), new HashSet<>(), "student", "tutor", "editor", "instructor");
-        course.setOnlineCourse(true);
-        ModelFactory.generateOnlineCourseConfiguration(course, "key", "secret", "validprefix", null);
-
-        course = request.postWithResponseBody("/api/courses", course, Course.class, HttpStatus.CREATED);
-
-        course.setOnlineCourse(false);
-        course.setOnlineCourseConfiguration(null);
-        course = request.putWithResponseBody("/api/courses", course, Course.class, HttpStatus.OK);
-
-        Course courseWithoutOnlineConfiguration = courseRepo.findByIdWithEagerOnlineCourseConfigurationElseThrow(course.getId());
-        assertThat(courseWithoutOnlineConfiguration.getOnlineCourseConfiguration()).isNull();
-    }
-
-    // Test
-    public void testDeleteCourseDeletesOnlineConfiguration() throws Exception {
-        Course course = ModelFactory.generateCourse(null, ZonedDateTime.now().minusDays(1), ZonedDateTime.now(), new HashSet<>(), "student", "tutor", "editor", "instructor");
-        course.setOnlineCourse(true);
-        ModelFactory.generateOnlineCourseConfiguration(course, "key", "secret", "validprefix", null);
-        course = courseRepo.save(course);
-
-        request.delete("/api/courses/" + course.getId(), HttpStatus.OK);
-
-        assertThat(onlineCourseConfigurationRepository.findById(course.getOnlineCourseConfiguration().getId())).isNotPresent();
->>>>>>> 69949599
     }
 }