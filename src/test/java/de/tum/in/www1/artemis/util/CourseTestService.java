--- conflicted
+++ resolved
@@ -476,11 +476,8 @@
 
         Course course1 = ModelFactory.generateCourse(null, null, null, new HashSet<>());
         course1.setShortName("testdefaultchannels");
-<<<<<<< HEAD
         course1.setRegistrationEnabled(true);
-=======
         course1.setEnrollmentEnabled(true);
->>>>>>> 7c42b9e5
         mockDelegate.mockCreateGroupInUserManagement(course1.getDefaultStudentGroupName());
         mockDelegate.mockCreateGroupInUserManagement(course1.getDefaultTeachingAssistantGroupName());
         mockDelegate.mockCreateGroupInUserManagement(course1.getDefaultEditorGroupName());
