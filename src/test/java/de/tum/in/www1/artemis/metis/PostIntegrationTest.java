--- conflicted
+++ resolved
@@ -5,13 +5,7 @@
 
 import java.util.List;
 
-<<<<<<< HEAD
-import jakarta.mail.internet.MimeMessage;
-import jakarta.validation.*;
 import jakarta.validation.constraints.NotNull;
-=======
-import javax.validation.constraints.NotNull;
->>>>>>> 9c684b17
 
 import org.junit.jupiter.api.BeforeEach;
 import org.junit.jupiter.api.Test;
@@ -166,59 +160,8 @@
         conversationUtilService.assertSensitiveInformationHidden(createdPost);
         checkCreatedPost(postToSave, createdPost);
 
-<<<<<<< HEAD
-        PostContextFilter postContextFilter = new PostContextFilter(courseId);
-        postContextFilter.setCourseId(courseId);
-
-        List<Post> updatedCourseWidePosts = postRepository.findPosts(postContextFilter, null, false, null).stream().filter(post -> post.getCourseWideContext() != null).toList();
-        assertThat(existingCourseWidePosts).hasSize(updatedCourseWidePosts.size() - 1);
-        verify(groupNotificationService).notifyAllGroupsAboutNewCoursePost(createdPost, course);
-    }
-
-    @Test
-    @WithMockUser(username = TEST_PREFIX + "instructor1", roles = "INSTRUCTOR")
-    void testCreateAnnouncement() throws Exception {
-        Post postToSave = createPostWithoutContext();
-        postToSave.setCourse(course);
-        postToSave.setCourseWideContext(CourseWideContext.ANNOUNCEMENT);
-
-        PostContextFilter postContextFilter = new PostContextFilter(courseId);
-        postContextFilter.setCourseId(course.getId());
-        postContextFilter.setCourseWideContexts(new CourseWideContext[] { CourseWideContext.ANNOUNCEMENT });
-        var numberOfPostsBefore = postRepository.findPosts(postContextFilter, null, false, null).getSize();
-
-        Post createdPost = request.postWithResponseBody("/api/courses/" + courseId + "/posts", postToSave, Post.class, HttpStatus.CREATED);
-        conversationUtilService.assertSensitiveInformationHidden(createdPost);
-        postToSave.setDisplayPriority(DisplayPriority.PINNED);
-        checkCreatedPost(postToSave, createdPost);
-
-        postRepository.findPosts(postContextFilter, null, false, null).stream().filter(post -> post.getCourseWideContext() != null).toList();
-        assertThat(postRepository.findPosts(postContextFilter, null, false, null)).hasSize(numberOfPostsBefore + 1);
-        verify(groupNotificationService).notifyAllGroupsAboutNewAnnouncement(createdPost, course);
-        verify(javaMailSender, timeout(4000).times(4)).send(any(MimeMessage.class));
-    }
-
-    @Test
-    @WithMockUser(username = TEST_PREFIX + "tutor1", roles = "TA")
-    void testCreateAnnouncement_asStudent_forbidden() throws Exception {
-        Post postToSave = createPostWithoutContext();
-        postToSave.setCourse(course);
-        postToSave.setCourseWideContext(CourseWideContext.ANNOUNCEMENT);
-
-        PostContextFilter postContextFilter = new PostContextFilter(courseId);
-        postContextFilter.setCourseId(course.getId());
-        postContextFilter.setCourseWideContexts(new CourseWideContext[] { CourseWideContext.ANNOUNCEMENT });
-        var numberOfPostsBefore = postRepository.findPosts(postContextFilter, null, false, null).getSize();
-
-        request.postWithResponseBody("/api/courses/" + courseId + "/posts", postToSave, Post.class, HttpStatus.FORBIDDEN);
-        // assertThat(existingPostsAndConversationPosts.size()).isEqualTo(postRepository.count());
-
-        assertThat(postRepository.findPosts(postContextFilter, null, false, null)).hasSize(numberOfPostsBefore);
-        verify(groupNotificationService, never()).notifyAllGroupsAboutNewAnnouncement(any(), any());
-=======
         List<Post> plagiarismPosts = postRepository.findPostsByPlagiarismCaseId(createdPost.getPlagiarismCase().getId());
         assertThat(plagiarismPosts).hasSize(1);
->>>>>>> 9c684b17
     }
 
     @Test
