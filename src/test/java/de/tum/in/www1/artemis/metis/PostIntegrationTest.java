package de.tum.in.www1.artemis.metis;

import static de.tum.in.www1.artemis.service.metis.PostService.TOP_K_SIMILARITY_RESULTS;
import static org.assertj.core.api.Assertions.assertThat;
import static org.mockito.Mockito.*;

import java.util.List;
import java.util.Set;

import javax.validation.ConstraintViolation;
import javax.validation.Validation;
import javax.validation.Validator;

import org.junit.jupiter.api.AfterEach;
import org.junit.jupiter.api.BeforeEach;
import org.junit.jupiter.api.Test;
import org.junit.jupiter.params.ParameterizedTest;
import org.junit.jupiter.params.provider.ValueSource;
import org.springframework.beans.factory.annotation.Autowired;
import org.springframework.http.HttpStatus;
import org.springframework.security.test.context.support.WithMockUser;
import org.springframework.util.LinkedMultiValueMap;
import org.springframework.util.MultiValueMap;

import de.tum.in.www1.artemis.AbstractSpringIntegrationBambooBitbucketJiraTest;
import de.tum.in.www1.artemis.domain.Course;
import de.tum.in.www1.artemis.domain.Exercise;
import de.tum.in.www1.artemis.domain.Lecture;
import de.tum.in.www1.artemis.domain.User;
import de.tum.in.www1.artemis.domain.enumeration.DisplayPriority;
import de.tum.in.www1.artemis.domain.exam.Exam;
import de.tum.in.www1.artemis.domain.metis.CourseWideContext;
import de.tum.in.www1.artemis.domain.metis.Post;
import de.tum.in.www1.artemis.domain.plagiarism.PlagiarismCase;
import de.tum.in.www1.artemis.repository.metis.PostRepository;
import de.tum.in.www1.artemis.repository.plagiarism.PlagiarismCaseRepository;
import de.tum.in.www1.artemis.service.notifications.GroupNotificationService;
import de.tum.in.www1.artemis.web.rest.dto.PostContextFilter;

class PostIntegrationTest extends AbstractSpringIntegrationBambooBitbucketJiraTest {

    @Autowired
    private PostRepository postRepository;

<<<<<<< HEAD
    private List<Post> existingPostsAndConversationPosts;
=======
    @Autowired
    private PlagiarismCaseRepository plagiarismCaseRepository;
>>>>>>> 728e61c5

    private List<Post> existingPosts;

    private List<Post> existingCoursePosts;

    private List<Post> existingExercisePosts;

    private List<Post> existingLecturePosts;

    private List<Post> existingPlagiarismPosts;

    private List<Post> existingCourseWidePosts;

    private Course course;

    private Long courseId;

    private Long exerciseId;

    private Long lectureId;

    private Long plagiarismCaseId;

    private Validator validator;

    private User student1;

    private static final int MAX_POSTS_PER_PAGE = 20;

    @BeforeEach
    void initTestCase() {

        // used to test hibernate validation using custom PostContextConstraintValidator
        validator = Validation.buildDefaultValidatorFactory().getValidator();

        database.addUsers(5, 5, 0, 1);

        student1 = database.getUserByLogin("student1");

<<<<<<< HEAD
        // initialize test setup and get all existing posts
        // (there are 4 posts with lecture context, 4 with exercise context, 3 with course-wide context and 3 with conversation initialized): 14 posts in total
        existingPostsAndConversationPosts = database.createPostsWithinCourse();

        existingPosts = existingPostsAndConversationPosts.stream().filter(post -> post.getConversation() == null).collect(Collectors.toList());
=======
        // initialize test setup and get all existing posts (there are 4 posts with lecture context, 4 with exercise context,
        // 1 plagiarism case and 3 with course-wide context - initialized): 12 posts in total
        existingPosts = database.createPostsWithinCourse();
>>>>>>> 728e61c5

        existingCoursePosts = existingPosts.stream().filter(post -> post.getPlagiarismCase() == null).toList();

        // filter existing posts with exercise context
        existingExercisePosts = existingCoursePosts.stream().filter(coursePost -> (coursePost.getExercise() != null)).toList();

        // filter existing posts with lecture context
        existingLecturePosts = existingCoursePosts.stream().filter(coursePost -> (coursePost.getLecture() != null)).toList();

        // filter existing posts with plagiarism context
        existingPlagiarismPosts = existingPosts.stream().filter(coursePost -> coursePost.getPlagiarismCase() != null).toList();

        // filter existing posts with course-wide context
        existingCourseWidePosts = existingCoursePosts.stream().filter(coursePost -> (coursePost.getCourseWideContext() != null)).toList();

        course = existingExercisePosts.get(0).getExercise().getCourseViaExerciseGroupOrCourseMember();

        courseId = course.getId();

        exerciseId = existingExercisePosts.get(0).getExercise().getId();

        lectureId = existingLecturePosts.get(0).getLecture().getId();

        plagiarismCaseId = existingPlagiarismPosts.get(0).getPlagiarismCase().getId();

        GroupNotificationService groupNotificationService = mock(GroupNotificationService.class);
        doNothing().when(groupNotificationService).notifyAllGroupsAboutNewPostForExercise(any(), any());
        doNothing().when(groupNotificationService).notifyAllGroupsAboutNewPostForLecture(any(), any());
        doNothing().when(groupNotificationService).notifyAllGroupsAboutNewCoursePost(any(), any());
        doNothing().when(groupNotificationService).notifyAllGroupsAboutNewAnnouncement(any(), any());
    }

    @AfterEach
    void tearDown() {
        database.resetDatabase();
    }

    // POST

    @Test
    @WithMockUser(username = "student1", roles = "USER")
    void testCreateExercisePost() throws Exception {
        Post postToSave = createPostWithoutContext();
        Exercise exercise = existingExercisePosts.get(0).getExercise();
        postToSave.setExercise(exercise);

        Post createdPost = request.postWithResponseBody("/api/courses/" + courseId + "/posts", postToSave, Post.class, HttpStatus.CREATED);
        database.assertSensitiveInformationHidden(createdPost);
        checkCreatedPost(postToSave, createdPost);

        PostContextFilter postContextFilter = new PostContextFilter();
        postContextFilter.setExerciseId(exerciseId);
        assertThat(existingExercisePosts).hasSize(postRepository.findPosts(postContextFilter, null, false, null).getSize() - 1);
        verify(groupNotificationService, times(1)).notifyAllGroupsAboutNewPostForExercise(createdPost, course);
    }

    @Test
    @WithMockUser(username = "student1", roles = "USER")
    void testCreateExamExercisePost_badRequest() throws Exception {
        Exam exam = database.setupSimpleExamWithExerciseGroupExercise(course);
        Post postToSave = createPostWithoutContext();
        Exercise examExercise = exam.getExerciseGroups().get(0).getExercises().stream().findFirst().orElseThrow();
        postToSave.setExercise(examExercise);

        request.postWithResponseBody("/api/courses/" + courseId + "/posts", postToSave, Post.class, HttpStatus.BAD_REQUEST);
<<<<<<< HEAD
        assertThat(existingExercisePosts).hasSameSizeAs(postRepository.findPostsByExerciseId(exerciseId, false, false, false, null));
=======

        PostContextFilter postContextFilter = new PostContextFilter();
        postContextFilter.setExerciseId(exerciseId);
        assertThat(existingExercisePosts).hasSameSizeAs(postRepository.findPosts(postContextFilter, null, false, null));
>>>>>>> 728e61c5
        verify(groupNotificationService, times(0)).notifyAllGroupsAboutNewPostForExercise(any(), any());
    }

    @Test
    @WithMockUser(username = "student1", roles = "USER")
    void testCreateLecturePost() throws Exception {
        Post postToSave = createPostWithoutContext();
        Lecture lecture = existingLecturePosts.get(0).getLecture();
        postToSave.setLecture(lecture);

        Post createdPost = request.postWithResponseBody("/api/courses/" + courseId + "/posts", postToSave, Post.class, HttpStatus.CREATED);
        database.assertSensitiveInformationHidden(createdPost);
        checkCreatedPost(postToSave, createdPost);

        PostContextFilter postContextFilter = new PostContextFilter();
        postContextFilter.setLectureId(lectureId);
        assertThat(existingLecturePosts).hasSize(postRepository.findPosts(postContextFilter, null, false, null).getSize() - 1);
        verify(groupNotificationService, times(1)).notifyAllGroupsAboutNewPostForLecture(createdPost, course);
    }

    @Test
    @WithMockUser(username = "student1", roles = "USER")
    void testCreateCourseWidePost() throws Exception {
        Post postToSave = createPostWithoutContext();
        postToSave.setCourse(course);
        postToSave.setCourseWideContext(existingCourseWidePosts.get(0).getCourseWideContext());

        Post createdPost = request.postWithResponseBody("/api/courses/" + courseId + "/posts", postToSave, Post.class, HttpStatus.CREATED);
        database.assertSensitiveInformationHidden(createdPost);
        checkCreatedPost(postToSave, createdPost);

        PostContextFilter postContextFilter = new PostContextFilter();
        postContextFilter.setCourseId(courseId);

        List<Post> updatedCourseWidePosts = postRepository.findPosts(postContextFilter, null, false, null).stream().filter(post -> post.getCourseWideContext() != null).toList();
        assertThat(existingCourseWidePosts).hasSize(updatedCourseWidePosts.size() - 1);
        verify(groupNotificationService, times(1)).notifyAllGroupsAboutNewCoursePost(createdPost, course);
    }

    @Test
    @WithMockUser(username = "instructor1", roles = "INSTRUCTOR")
    void testCreateAnnouncement() throws Exception {
        Post postToSave = createPostWithoutContext();
        postToSave.setCourse(course);
        postToSave.setCourseWideContext(CourseWideContext.ANNOUNCEMENT);

        Post createdPost = request.postWithResponseBody("/api/courses/" + courseId + "/posts", postToSave, Post.class, HttpStatus.CREATED);
        database.assertSensitiveInformationHidden(createdPost);
        postToSave.setDisplayPriority(DisplayPriority.PINNED);
        checkCreatedPost(postToSave, createdPost);

        PostContextFilter postContextFilter = new PostContextFilter();
        postContextFilter.setCourseId(courseId);

        List<Post> updatedCourseWidePosts = postRepository.findPosts(postContextFilter, null, false, null).stream().filter(post -> post.getCourseWideContext() != null).toList();
        assertThat(existingCourseWidePosts).hasSize(updatedCourseWidePosts.size() - 1);
        verify(groupNotificationService, times(1)).notifyAllGroupsAboutNewAnnouncement(createdPost, course);
    }

    @Test
    @WithMockUser(username = "tutor1", roles = "TA")
    void testCreateAnnouncement_asStudent_forbidden() throws Exception {
        Post postToSave = createPostWithoutContext();
        postToSave.setCourse(course);
        postToSave.setCourseWideContext(CourseWideContext.ANNOUNCEMENT);

        request.postWithResponseBody("/api/courses/" + courseId + "/posts", postToSave, Post.class, HttpStatus.FORBIDDEN);
        assertThat(existingPostsAndConversationPosts).hasSize((int) postRepository.count());
        verify(groupNotificationService, times(0)).notifyAllGroupsAboutNewAnnouncement(any(), any());
    }

    @Test
    @WithMockUser(username = "instructor1", roles = "INSTRUCTOR")
    void testCreatePlagiarismPost() throws Exception {
        doNothing().when(singleUserNotificationService).notifyUserAboutNewPlagiarismCase(any(), any());

        Post postToSave = createPostWithoutContext();
        postToSave.setCourse(course);

        final PlagiarismCase plagiarismCase = plagiarismCaseRepository.save(new PlagiarismCase());
        postToSave.setPlagiarismCase(plagiarismCase);

        request.postWithResponseBody("/api/courses/" + courseId + "/posts", postToSave, Post.class, HttpStatus.CREATED);

        List<Post> updatedPlagiarismCasePosts = postRepository.findPostsByPlagiarismCaseId(plagiarismCase.getId());
        assertThat(updatedPlagiarismCasePosts).hasSize(1);
        verify(singleUserNotificationService, times(1)).notifyUserAboutNewPlagiarismCase(any(), any());
    }

    @Test
    @WithMockUser(username = "student1", roles = "USER")
    void testCreateExistingPost_badRequest() throws Exception {
        Post existingPostToSave = existingPosts.get(0);

        request.postWithResponseBody("/api/courses/" + courseId + "/posts", existingPostToSave, Post.class, HttpStatus.BAD_REQUEST);
        assertThat(existingPostsAndConversationPosts).hasSize((int) postRepository.count());
        verify(groupNotificationService, times(0)).notifyAllGroupsAboutNewPostForExercise(any(), any());
    }

    @Test
    @WithMockUser(username = "student1", roles = "USER")
    void testCreatePostForCourseWithDisabledPosts_badRequest() throws Exception {
        Course course = database.createCourseWithPostsDisabled();
        courseId = course.getId();
        Post postToSave = createPostWithoutContext();
        postToSave.setCourse(course);
        postToSave.setCourseWideContext(CourseWideContext.RANDOM);

        request.postWithResponseBody("/api/courses/" + courseId + "/posts", postToSave, Post.class, HttpStatus.BAD_REQUEST);
        verify(groupNotificationService, times(0)).notifyAllGroupsAboutNewCoursePost(any(), any());
    }

    @Test
    @WithMockUser(username = "student1", roles = "USER")
    void testCreateEmptyPostWithParsingError() throws Exception {
        Post postToSave = createPostWithoutContext();
        Exercise exercise = existingExercisePosts.get(0).getExercise();
        postToSave.setExercise(exercise);
        postToSave.setContent("");

        Post createdPost = request.postWithResponseBody("/api/courses/" + courseId + "/posts", postToSave, Post.class, HttpStatus.CREATED);
        database.assertSensitiveInformationHidden(createdPost);
        Post expectedPost = new Post();
        expectedPost.setId(createdPost.getId());
        expectedPost.setAuthor(createdPost.getAuthor());
        expectedPost.setCourse(course);
        expectedPost.setExercise(createdPost.getExercise());
        expectedPost.setTitle(createdPost.getTitle());
        expectedPost.setCreationDate(createdPost.getCreationDate());
        // if error occurs during parsing markdown to html, the content will be replaced by an empty string
        expectedPost.setContent("");

        verify(groupNotificationService, times(1)).notifyAllGroupsAboutNewPostForExercise(expectedPost, course);
    }

    @Test
    @WithMockUser(username = "student1", roles = "USER")
    void testValidatePostContextConstraintViolation() throws Exception {
        Post invalidPost = createPostWithoutContext();
        request.postWithResponseBody("/api/courses/" + courseId + "/posts", invalidPost, Post.class, HttpStatus.BAD_REQUEST);

        invalidPost = createPostWithoutContext();
        invalidPost.setCourseWideContext(CourseWideContext.ORGANIZATION);
        invalidPost.setLecture(existingLecturePosts.get(0).getLecture());
        request.postWithResponseBody("/api/courses/" + courseId + "/posts", invalidPost, Post.class, HttpStatus.BAD_REQUEST);
        Set<ConstraintViolation<Post>> constraintViolations = validator.validate(invalidPost);
        assertThat(constraintViolations).hasSize(1);

        invalidPost = createPostWithoutContext();
        invalidPost.setCourseWideContext(CourseWideContext.ORGANIZATION);
        invalidPost.setExercise(existingExercisePosts.get(0).getExercise());
        request.postWithResponseBody("/api/courses/" + courseId + "/posts", invalidPost, Post.class, HttpStatus.BAD_REQUEST);
        constraintViolations = validator.validate(invalidPost);
        assertThat(constraintViolations).hasSize(1);

        invalidPost = createPostWithoutContext();
        invalidPost.setLecture(existingLecturePosts.get(0).getLecture());
        invalidPost.setExercise(existingExercisePosts.get(0).getExercise());
        request.postWithResponseBody("/api/courses/" + courseId + "/posts", invalidPost, Post.class, HttpStatus.BAD_REQUEST);
        constraintViolations = validator.validate(invalidPost);
        assertThat(constraintViolations).hasSize(1);
    }

    @Test
    @WithMockUser(username = "student1", roles = "USER")
    void testSimilarityCheck() throws Exception {
        Post postToCheck = new Post();
        postToCheck.setTitle("Title Post");

        List<Post> similarPosts = request.postListWithResponseBody("/api/courses/" + courseId + "/posts/similarity-check", postToCheck, Post.class, HttpStatus.OK);
        assertThat(similarPosts).hasSize(TOP_K_SIMILARITY_RESULTS);
    }

    // UPDATE

    @Test
    @WithMockUser(username = "tutor1", roles = "TA")
    void testEditAnnouncement_asTutor_forbidden() throws Exception {
        Post postToUpdate = editExistingPost(existingCourseWidePosts.get(0));
        // simulate as if it was an announcement
        postToUpdate.setCourseWideContext(CourseWideContext.ANNOUNCEMENT);

        Post notUpdatedPost = request.putWithResponseBody("/api/courses/" + courseId + "/posts/" + postToUpdate.getId(), postToUpdate, Post.class, HttpStatus.FORBIDDEN);
        assertThat(notUpdatedPost).isNull();
    }

    @Test
    @WithMockUser(username = "tutor1", roles = "TA")
    void testEditPost_asTutor() throws Exception {
        // update post of student1 (index 0)--> OK
        Post postToUpdate = editExistingPost(existingPosts.get(0));

        Post updatedPost = request.putWithResponseBody("/api/courses/" + courseId + "/posts/" + postToUpdate.getId(), postToUpdate, Post.class, HttpStatus.OK);
        database.assertSensitiveInformationHidden(updatedPost);
        assertThat(updatedPost).isEqualTo(postToUpdate);
    }

    @Test
    @WithMockUser(username = "tutor1", roles = "TA")
    void testEditPostByChangingContext1_asTutor() throws Exception {
        // update exercise post
        Post postToUpdate = existingExercisePosts.get(0);
        // change to context to lecture
        postToUpdate.setExercise(null);
        postToUpdate.setLecture(this.existingLecturePosts.get(0).getLecture());

        Post updatedPost = request.putWithResponseBody("/api/courses/" + courseId + "/posts/" + postToUpdate.getId(), postToUpdate, Post.class, HttpStatus.OK);
        database.assertSensitiveInformationHidden(updatedPost);
        assertThat(updatedPost).isEqualTo(postToUpdate);
    }

    @Test
    @WithMockUser(username = "tutor1", roles = "TA")
    void testEditPostByChangingContext2_asTutor() throws Exception {
        // update lecture post
        Post postToUpdate = existingLecturePosts.get(0);
        // change to context to exercise
        postToUpdate.setLecture(null);
        postToUpdate.setExercise(this.existingExercisePosts.get(0).getExercise());

        Post updatedPost = request.putWithResponseBody("/api/courses/" + courseId + "/posts/" + postToUpdate.getId(), postToUpdate, Post.class, HttpStatus.OK);
        database.assertSensitiveInformationHidden(updatedPost);
        assertThat(updatedPost).isEqualTo(postToUpdate);
    }

    @Test
    @WithMockUser(username = "tutor1", roles = "TA")
    void testEditPostByChangingContext3_asTutor() throws Exception {
        // update course-wide post
        Post postToUpdate = existingCourseWidePosts.get(0);
        // change to context to lecture
        postToUpdate.setCourseWideContext(null);
        postToUpdate.setCourse(null);
        postToUpdate.setLecture(this.existingLecturePosts.get(0).getLecture());

        Post updatedPost = request.putWithResponseBody("/api/courses/" + courseId + "/posts/" + postToUpdate.getId(), postToUpdate, Post.class, HttpStatus.OK);
        database.assertSensitiveInformationHidden(updatedPost);
        assertThat(updatedPost).isEqualTo(postToUpdate);
    }

    @Test
    @WithMockUser(username = "tutor1", roles = "TA")
    void testEditPostByChangingContext4_asTutor() throws Exception {
        // update course post
        Post postToUpdate = existingCourseWidePosts.get(0);
        // change to course post with different course-wide context
        postToUpdate.setCourseWideContext(CourseWideContext.RANDOM);

        Post updatedPost = request.putWithResponseBody("/api/courses/" + courseId + "/posts/" + postToUpdate.getId(), postToUpdate, Post.class, HttpStatus.OK);
        database.assertSensitiveInformationHidden(updatedPost);
        assertThat(updatedPost).isEqualTo(postToUpdate);
    }

    @Test
    @WithMockUser(username = "student1", roles = "USER")
    void testEditPost_forbidden() throws Exception {
        // update own post (index 0)--> OK
        Post postToUpdate = editExistingPost(existingPosts.get(0));

        Post updatedPost = request.putWithResponseBody("/api/courses/" + courseId + "/posts/" + postToUpdate.getId(), postToUpdate, Post.class, HttpStatus.OK);
        database.assertSensitiveInformationHidden(updatedPost);
        assertThat(updatedPost).isEqualTo(postToUpdate);

        // update post from another student (index 1)--> forbidden
        Post postToNotUpdate = editExistingPost(existingPosts.get(1));

        Post notUpdatedPost = request.putWithResponseBody("/api/courses/" + courseId + "/posts/" + postToNotUpdate.getId(), postToNotUpdate, Post.class, HttpStatus.FORBIDDEN);
        assertThat(notUpdatedPost).isNull();
    }

    @Test
    @WithMockUser(username = "student1", roles = "USER")
    void testEditPostByChangingContext_asStudent() throws Exception {
        // update exercise post
        Post postToNotUpdate = existingExercisePosts.get(0);
        // change to context to lecture
        postToNotUpdate.setExercise(null);
        postToNotUpdate.setLecture(this.existingLecturePosts.get(0).getLecture());

        Post notUpdatedPost = request.putWithResponseBody("/api/courses/" + courseId + "/posts/" + postToNotUpdate.getId(), postToNotUpdate, Post.class, HttpStatus.OK);
        database.assertSensitiveInformationHidden(notUpdatedPost);
        // no effect on post context
        assertThat(notUpdatedPost.getCourseWideContext()).isNull();
        assertThat(notUpdatedPost.getCourse()).isNull();
        assertThat(notUpdatedPost.getLecture()).isNull();
        assertThat(notUpdatedPost.getExercise()).isEqualTo(existingExercisePosts.get(2).getExercise());
    }

    @Test
    @WithMockUser(username = "student1", roles = "USER")
    void testEditPost_asStudent_forbidden() throws Exception {
        // update post from another student (index 1)--> forbidden
        Post postToNotUpdate = editExistingPost(existingPosts.get(1));

        Post notUpdatedPost = request.putWithResponseBody("/api/courses/" + courseId + "/posts/" + postToNotUpdate.getId(), postToNotUpdate, Post.class, HttpStatus.FORBIDDEN);
        assertThat(notUpdatedPost).isNull();
    }

    @Test
    @WithMockUser(username = "student1", roles = "USER")
    void testEditPostWithIdIsNull_badRequest() throws Exception {
        Post postToUpdate = existingPosts.get(0);
        postToUpdate.setId(null);

        Post updatedPost = request.putWithResponseBody("/api/courses/" + courseId + "/posts/" + postToUpdate.getId(), postToUpdate, Post.class, HttpStatus.BAD_REQUEST);
        assertThat(updatedPost).isNull();
    }

    @Test
    @WithMockUser(username = "student1", roles = "USER")
    void testPinPost_asStudent_forbidden() throws Exception {
        Post postToNotPin = editExistingPost(existingPosts.get(1));
        MultiValueMap<String, String> params = new LinkedMultiValueMap<>();
        params.add("displayPriority", DisplayPriority.PINNED.toString());

        // try to change display priority to PINNED
        Post notUpdatedPost = request.putWithResponseBodyAndParams("/api/courses/" + courseId + "/posts/" + postToNotPin.getId() + "/display-priority", null, Post.class,
                HttpStatus.FORBIDDEN, params);
        assertThat(notUpdatedPost).isNull();
    }

    @Test
    @WithMockUser(username = "tutor1", roles = "TA")
    void testPinPost_asTutor() throws Exception {
        Post postToPin = editExistingPost(existingPosts.get(0));
        MultiValueMap<String, String> params = new LinkedMultiValueMap<>();
        params.add("displayPriority", DisplayPriority.PINNED.toString());

        // change display priority to PINNED
        Post updatedPost = request.putWithResponseBodyAndParams("/api/courses/" + courseId + "/posts/" + postToPin.getId() + "/display-priority", null, Post.class, HttpStatus.OK,
                params);
        database.assertSensitiveInformationHidden(updatedPost);
        assertThat(updatedPost).isEqualTo(postToPin);
    }

    @Test
    @WithMockUser(username = "student1", roles = "USER")
    void testArchivePost_asStudent_forbidden() throws Exception {
        Post postToNotArchive = editExistingPost(existingPosts.get(1));
        MultiValueMap<String, String> params = new LinkedMultiValueMap<>();
        params.add("displayPriority", DisplayPriority.ARCHIVED.toString());

        // try to change display priority to ARCHIVED
        Post notUpdatedPost = request.putWithResponseBodyAndParams("/api/courses/" + courseId + "/posts/" + postToNotArchive.getId() + "/display-priority", null, Post.class,
                HttpStatus.FORBIDDEN, params);
        assertThat(notUpdatedPost).isNull();
    }

    @Test
    @WithMockUser(username = "tutor1", roles = "TA")
    void testArchivePost_asTutor() throws Exception {
        Post postToArchive = editExistingPost(existingPosts.get(0));
        MultiValueMap<String, String> params = new LinkedMultiValueMap<>();
        params.add("displayPriority", DisplayPriority.ARCHIVED.toString());

        // change display priority to ARCHIVED
        Post updatedPost = request.putWithResponseBodyAndParams("/api/courses/" + courseId + "/posts/" + postToArchive.getId() + "/display-priority", null, Post.class,
                HttpStatus.OK, params);
        database.assertSensitiveInformationHidden(updatedPost);
        assertThat(updatedPost).isEqualTo(postToArchive);
    }

    // GET

    @Test
    @WithMockUser(username = "tutor1", roles = "USER")
    void testGetPostsForCourse() throws Exception {
        // no request params set will fetch all course posts without any context filter
        var params = new LinkedMultiValueMap<String, String>();

        List<Post> returnedPosts = request.getList("/api/courses/" + courseId + "/posts", HttpStatus.OK, Post.class, params);
        // get amount of posts with that certain
        database.assertSensitiveInformationHidden(returnedPosts);
        assertThat(returnedPosts).hasSameSizeAs(existingCoursePosts);
    }

    @Test
    @WithMockUser(username = "tutor1", roles = "USER")
    void testGetPostsForCourse_WithCourseWideContextRequestParam() throws Exception {
        var courseWideContext = CourseWideContext.RANDOM;
        // request param courseWideContext will fetch all course posts that match this context filter
        var params = new LinkedMultiValueMap<String, String>();
        params.add("courseWideContext", courseWideContext.toString());

        List<Post> returnedPosts = request.getList("/api/courses/" + courseId + "/posts", HttpStatus.OK, Post.class, params);
        database.assertSensitiveInformationHidden(returnedPosts);
        // get amount of posts with that certain course-wide context
        var expectedAmountOfFetchedPosts = existingCourseWidePosts.stream().filter(coursePost -> coursePost.getCourseWideContext() == courseWideContext).count();
        assertThat(returnedPosts.size()).isEqualTo(expectedAmountOfFetchedPosts);
    }

    @Test
    @WithMockUser(username = "tutor1", roles = "USER")
    void testGetPostsForCourse_WithExerciseIdRequestParam() throws Exception {
        // request param courseWideContext will fetch all course posts that match this context filter
        var params = new LinkedMultiValueMap<String, String>();
        params.add("exerciseId", exerciseId.toString());

        List<Post> returnedPosts = request.getList("/api/courses/" + courseId + "/posts", HttpStatus.OK, Post.class, params);
        database.assertSensitiveInformationHidden(returnedPosts);
        // get amount of posts with that certain course-wide context
        assertThat(returnedPosts).hasSameSizeAs(existingExercisePosts);
    }

    @Test
    @WithMockUser(username = "tutor1", roles = "USER")
    void testGetPostsForCourse_WithLectureIdRequestParam() throws Exception {
        // request param courseWideContext will fetch all course posts that match this context filter
        var params = new LinkedMultiValueMap<String, String>();
        params.add("lectureId", lectureId.toString());

        List<Post> returnedPosts = request.getList("/api/courses/" + courseId + "/posts", HttpStatus.OK, Post.class, params);
        database.assertSensitiveInformationHidden(returnedPosts);
        // get amount of posts with that certain course-wide context
        assertThat(returnedPosts).hasSameSizeAs(existingLecturePosts);
    }

    @Test
    @WithMockUser(username = "instructor1", roles = "INSTRUCTOR")
    void testGetPostsForCourse_WithPlagiarismCaseIdRequestParam_asInstructor() throws Exception {
        // request param plagiarismCaseId will fetch all posts that match this context filter
        var params = new LinkedMultiValueMap<String, String>();
        params.add("plagiarismCaseId", plagiarismCaseId.toString());

        List<Post> returnedPosts = request.getList("/api/courses/" + courseId + "/posts", HttpStatus.OK, Post.class, params);
        database.assertSensitiveInformationHidden(returnedPosts);
        // get amount of posts with certain plagiarism context
        assertThat(returnedPosts).hasSameSizeAs(existingPlagiarismPosts);
    }

    @Test
    @WithMockUser(username = "student1", roles = "USER")
    void testGetPostsForCourse_WithPlagiarismCaseIdRequestParam_asStudent() throws Exception {
        // request param plagiarismCaseId will fetch all posts that match this context filter
        var params = new LinkedMultiValueMap<String, String>();
        params.add("plagiarismCaseId", plagiarismCaseId.toString());

        List<Post> returnedPosts = request.getList("/api/courses/" + courseId + "/posts", HttpStatus.OK, Post.class, params);
        database.assertSensitiveInformationHidden(returnedPosts);
        // get amount of posts with certain plagiarism context
        assertThat(returnedPosts).hasSameSizeAs(existingPlagiarismPosts);
    }

    @Test
    @WithMockUser(username = "student2", roles = "USER")
    void testGetPostsForCourse_WithPlagiarismCaseIdRequestParam_asStudent_Forbidden() throws Exception {
        // request param plagiarismCaseId will fetch all posts that match this context filter
        var params = new LinkedMultiValueMap<String, String>();
        params.add("plagiarismCaseId", plagiarismCaseId.toString());

        List<Post> returnedPosts = request.getList("/api/courses/" + courseId + "/posts", HttpStatus.FORBIDDEN, Post.class, params);
        assertThat(returnedPosts).isNull();
    }

    @Test
    @WithMockUser(username = "tutor1", roles = "USER")
    void testGetPostsForCourse_WithInvalidRequestParams_badRequest() throws Exception {
        // request param courseWideContext will fetch all course posts that match this context filter
        var params = new LinkedMultiValueMap<String, String>();
        params.add("lectureId", lectureId.toString());
        params.add("exerciseId", exerciseId.toString());

        List<Post> returnedPosts = request.getList("/api/courses/" + courseId + "/posts", HttpStatus.BAD_REQUEST, Post.class, params);
        // get amount of posts with that certain course-wide context
        assertThat(returnedPosts).isNull();
    }

    @Test
    @WithMockUser(username = "student1", roles = "USER")
    void testGetPostTagsForCourse() throws Exception {
        List<String> returnedTags = request.getList("/api/courses/" + courseId + "/posts/tags", HttpStatus.OK, String.class);
        // 4 different tags were used for the posts
        assertThat(returnedTags).hasSameSizeAs(postRepository.findPostTagsForCourse(courseId));
    }

    @Test
    @WithMockUser(username = "student1", roles = "USER")
    void testGetPostTagsForCourseWithNonExistentCourseId_notFound() throws Exception {
        List<String> returnedTags = request.getList("/api/courses/" + 9999L + "/posts/tags", HttpStatus.NOT_FOUND, String.class);
        assertThat(returnedTags).isNull();
    }

    @Test
    @WithMockUser(username = "student1", roles = "USER")
    void testGetPostsForCourse_WithUsersOwnPosts() throws Exception {
        // filterToOwn set; will fetch all course posts of current logged-in user
        var params = new LinkedMultiValueMap<String, String>();
        params.add("filterToOwn", "true");

        List<Post> returnedPosts = request.getList("/api/courses/" + courseId + "/posts", HttpStatus.OK, Post.class, params);
        database.assertSensitiveInformationHidden(returnedPosts);
        // get posts of current user and compare
        assertThat(returnedPosts).isEqualTo(existingCoursePosts.stream().filter(post -> student1.getId().equals(post.getAuthor().getId())).toList());
    }

    @Test
    @WithMockUser(username = "student1", roles = "USER")
    void testGetUnresolvedPostsPostsForCourse_AnnouncementsFilteredOut() throws Exception {
        // filterToUnresolved set true; will filter out announcements as they are resolved by default
        var params = new LinkedMultiValueMap<String, String>();
        params.add("filterToUnresolved", "true");

        List<Post> returnedPosts = request.getList("/api/courses/" + courseId + "/posts", HttpStatus.OK, Post.class, params);
        database.assertSensitiveInformationHidden(returnedPosts);
        // get posts of current user without announcements and compare
        List<Post> postsWithoutAnnouncements = existingCoursePosts.stream()
                .filter(post -> (post.getCourseWideContext() == null || !post.getCourseWideContext().equals(CourseWideContext.ANNOUNCEMENT))).toList();

        assertThat(returnedPosts).isEqualTo(postsWithoutAnnouncements);
    }

    @Test
    @WithMockUser(username = "student1", roles = "USER")
    void testGetPostsForCourse_WithPostId() throws Exception {

        var params = new LinkedMultiValueMap<String, String>();
        params.add("searchText", "#1");
        params.add("pagingEnabled", "true"); // search by text

        List<Post> returnedPosts = request.getList("/api/courses/" + courseId + "/posts", HttpStatus.OK, Post.class, params);
        database.assertSensitiveInformationHidden(returnedPosts);
        assertThat(returnedPosts).isEqualTo(existingPosts.stream().filter(post -> post.getId() == 1).toList());
    }

    @ParameterizedTest(name = "{displayName} [{index}] {argumentsWithNames}")
    @ValueSource(strings = { "Title Post 1", "Content Post 1", "Tag 1" })
    @WithMockUser(username = "student1", roles = "USER")
    void testGetPostsForCourse_SearchByTitleOrContentOrTag(String searchText) throws Exception {
        var params = new LinkedMultiValueMap<String, String>();
        params.add("searchText", searchText);
        params.add("pagingEnabled", "true"); // search by text

        List<Post> returnedPosts = request.getList("/api/courses/" + courseId + "/posts", HttpStatus.OK, Post.class, params);
        database.assertSensitiveInformationHidden(returnedPosts);
        assertThat(returnedPosts).hasSize(3);
    }

    @Test
    @WithMockUser(username = "student1", roles = "USER")
    void testGetPostsForCourse_OrderByCreationDateDESC() throws Exception {
        // TODO: Disabled until next refactoring due to incompatibility of DISTINCT & ORDER BY in H2 DB during testing
        // TODO: https://github.com/h2database/h2database/issues/408

        // PostSortCriterion sortCriterion = PostSortCriterion.CREATION_DATE;
        // SortingOrder sortingOrder = SortingOrder.DESCENDING;
        //
        // var params = new LinkedMultiValueMap<String, String>();
        //
        // // ordering only available in course discussions page, where paging is enabled
        // params.add("pagingEnabled", "true");
        // params.add("page", "0");
        // params.add("size", String.valueOf(MAX_POSTS_PER_PAGE));
        //
        // params.add("postSortCriterion", sortCriterion.toString());
        // params.add("sortingOrder", sortingOrder.toString());
        //
        // List<Post> returnedPosts = request.getList("/api/courses/" + courseId + "/posts", HttpStatus.OK, Post.class, params);
        // database.assertSensitiveInformationHidden(returnedPosts);
        // existingPosts.sort(Comparator.comparing(Post::getCreationDate).reversed());
        //
        // assertThat(returnedPosts).isEqualTo(existingPosts);
    }

    @Test
    @WithMockUser(username = "student1", roles = "USER")
    void testGetPostsForCourse_OrderByCreationDateASC() throws Exception {
        // TODO: Disabled until next refactoring due to incompatibility of DISTINCT & ORDER BY in H2 DB during testing
        // TODO: https://github.com/h2database/h2database/issues/408

        // PostSortCriterion sortCriterion = PostSortCriterion.CREATION_DATE;
        // SortingOrder sortingOrder = SortingOrder.ASCENDING;
        //
        // var params = new LinkedMultiValueMap<String, String>();
        //
        // // ordering only available in course discussions page, where paging is enabled
        // params.add("pagingEnabled", "true");
        // params.add("page", "0");
        // params.add("size", String.valueOf(MAX_POSTS_PER_PAGE));
        //
        // params.add("postSortCriterion", sortCriterion.toString());
        // params.add("sortingOrder", sortingOrder.toString());
        //
        // List<Post> returnedPosts = request.getList("/api/courses/" + courseId + "/posts", HttpStatus.OK, Post.class, params);
        // database.assertSensitiveInformationHidden(returnedPosts);
        // existingPosts.sort(Comparator.comparing(Post::getCreationDate));
        //
        // assertThat(returnedPosts).isEqualTo(existingPosts);
    }

    @Test
    @WithMockUser(username = "student1", roles = "USER")
    void testGetPostsPageForCourse() throws Exception {
        // pagingEnabled set; will fetch a page of course posts
        var params = new LinkedMultiValueMap<String, String>();

        params.add("pagingEnabled", "true");
        // Valid page request
        params.add("page", "0");
        params.add("size", String.valueOf(MAX_POSTS_PER_PAGE));

        List<Post> returnedPosts = request.getList("/api/courses/" + courseId + "/posts", HttpStatus.OK, Post.class, params);
        database.assertSensitiveInformationHidden(returnedPosts);
        assertThat(returnedPosts.size()).isIn(returnedPosts.size(), MAX_POSTS_PER_PAGE);
    }

    // DELETE

    @Test
    @WithMockUser(username = "student1", roles = "USER")
    void testDeletePosts_asStudent() throws Exception {
        // delete own post (index 0)--> OK
        Post postToDelete = existingPosts.get(0);

        request.delete("/api/courses/" + courseId + "/posts/" + postToDelete.getId(), HttpStatus.OK);
        assertThat(postRepository.count()).isEqualTo(existingPostsAndConversationPosts.size() - 1);
    }

    @Test
    @WithMockUser(username = "student1", roles = "USER")
    void testDeletePosts_asStudent_forbidden() throws Exception {
        // delete post from another student (index 1) --> forbidden
        Post postToNotDelete = existingPosts.get(1);

        request.delete("/api/courses/" + courseId + "/posts/" + postToNotDelete.getId(), HttpStatus.FORBIDDEN);
        assertThat(postRepository.count()).isEqualTo(existingPostsAndConversationPosts.size());
    }

    @Test
    @WithMockUser(username = "tutor1", roles = "TA")
    void testDeleteAnnouncement_asTutor_forbidden() throws Exception {
        Post postToNotDelete = existingCourseWidePosts.get(1);
        // simulate as if it was an announcement
        postToNotDelete.setCourseWideContext(CourseWideContext.ANNOUNCEMENT);
        postRepository.save(postToNotDelete);

        request.delete("/api/courses/" + courseId + "/posts/" + postToNotDelete.getId(), HttpStatus.FORBIDDEN);
        assertThat(postRepository.count()).isEqualTo(existingPostsAndConversationPosts.size());
    }

    @Test
    @WithMockUser(username = "tutor1", roles = "TA")
    void testDeletePosts_asTutor() throws Exception {
        Post postToDelete = existingLecturePosts.get(0);

        request.delete("/api/courses/" + courseId + "/posts/" + postToDelete.getId(), HttpStatus.OK);
        assertThat(postRepository.findById(postToDelete.getId())).isEmpty();
        assertThat(postRepository.count()).isEqualTo(existingPostsAndConversationPosts.size() - 1);

        postToDelete = existingExercisePosts.get(0);

        request.delete("/api/courses/" + courseId + "/posts/" + postToDelete.getId(), HttpStatus.OK);
        assertThat(postRepository.count()).isEqualTo(existingPostsAndConversationPosts.size() - 2);

        postToDelete = existingCourseWidePosts.get(0);

        request.delete("/api/courses/" + courseId + "/posts/" + postToDelete.getId(), HttpStatus.OK);
        assertThat(postRepository.count()).isEqualTo(existingPostsAndConversationPosts.size() - 3);
    }

    @Test
    @WithMockUser(username = "tutor1", roles = "TA")
    void testDeleteNonExistentPosts_asTutor_notFound() throws Exception {
        // try to delete non-existing post
        request.delete("/api/courses/" + courseId + "/posts/" + 9999L, HttpStatus.NOT_FOUND);
    }

    // HELPER METHODS

    private Post createPostWithoutContext() {
        Post post = new Post();
        post.setTitle("Title Post");
        post.setContent("Content Post");
        post.setVisibleForStudents(true);
        post.setDisplayPriority(DisplayPriority.NONE);
        post.addTag("Tag");
        return post;
    }

    private Post editExistingPost(Post postToUpdate) {
        postToUpdate.setTitle("New Title");
        postToUpdate.setContent("New Test Post");
        postToUpdate.setVisibleForStudents(false);
        postToUpdate.addTag("New Tag");
        return postToUpdate;
    }

    private void checkCreatedPost(Post expectedPost, Post createdPost) {
        // check if post was created with id
        assertThat(createdPost).isNotNull();
        assertThat(createdPost.getId()).isNotNull();

        // check if title, content, creation date, and tags are set correctly on creation
        assertThat(createdPost.getTitle()).isEqualTo(expectedPost.getTitle());
        assertThat(createdPost.getContent()).isEqualTo(expectedPost.getContent());
        assertThat(createdPost.getCreationDate()).isNotNull();
        assertThat(createdPost.getTags()).isEqualTo(expectedPost.getTags());

        // check if default values are set correctly on creation
        assertThat(createdPost.getAnswers()).isEmpty();
        assertThat(createdPost.getReactions()).isEmpty();
        assertThat(createdPost.getDisplayPriority()).isEqualTo(expectedPost.getDisplayPriority());

        // check if context, i.e. either correct lecture, exercise or course-wide context are set correctly on creation
        assertThat(createdPost.getCourse()).isEqualTo(expectedPost.getCourse());
        assertThat(createdPost.getCourseWideContext()).isEqualTo(expectedPost.getCourseWideContext());
        assertThat(createdPost.getExercise()).isEqualTo(expectedPost.getExercise());
        assertThat(createdPost.getLecture()).isEqualTo(expectedPost.getLecture());
    }
}<|MERGE_RESOLUTION|>--- conflicted
+++ resolved
@@ -42,12 +42,10 @@
     @Autowired
     private PostRepository postRepository;
 
-<<<<<<< HEAD
-    private List<Post> existingPostsAndConversationPosts;
-=======
     @Autowired
     private PlagiarismCaseRepository plagiarismCaseRepository;
->>>>>>> 728e61c5
+
+    private List<Post> existingPostsAndConversationPosts;
 
     private List<Post> existingPosts;
 
@@ -87,19 +85,11 @@
 
         student1 = database.getUserByLogin("student1");
 
-<<<<<<< HEAD
-        // initialize test setup and get all existing posts
-        // (there are 4 posts with lecture context, 4 with exercise context, 3 with course-wide context and 3 with conversation initialized): 14 posts in total
+        // initialize test setup and get all existing posts (there are 4 posts with lecture context, 4 with exercise context,
+        // 1 plagiarism case, 3 with course-wide context and 3 with conversation initialized - initialized): 15 posts in total
         existingPostsAndConversationPosts = database.createPostsWithinCourse();
 
-        existingPosts = existingPostsAndConversationPosts.stream().filter(post -> post.getConversation() == null).collect(Collectors.toList());
-=======
-        // initialize test setup and get all existing posts (there are 4 posts with lecture context, 4 with exercise context,
-        // 1 plagiarism case and 3 with course-wide context - initialized): 12 posts in total
-        existingPosts = database.createPostsWithinCourse();
->>>>>>> 728e61c5
-
-        existingCoursePosts = existingPosts.stream().filter(post -> post.getPlagiarismCase() == null).toList();
+        existingPosts = existingPostsAndConversationPosts.stream().filter(post -> post.getConversation() == null).toList(),
 
         // filter existing posts with exercise context
         existingExercisePosts = existingCoursePosts.stream().filter(coursePost -> (coursePost.getExercise() != null)).toList();
@@ -163,15 +153,12 @@
         postToSave.setExercise(examExercise);
 
         request.postWithResponseBody("/api/courses/" + courseId + "/posts", postToSave, Post.class, HttpStatus.BAD_REQUEST);
-<<<<<<< HEAD
-        assertThat(existingExercisePosts).hasSameSizeAs(postRepository.findPostsByExerciseId(exerciseId, false, false, false, null));
-=======
 
         PostContextFilter postContextFilter = new PostContextFilter();
         postContextFilter.setExerciseId(exerciseId);
         assertThat(existingExercisePosts).hasSameSizeAs(postRepository.findPosts(postContextFilter, null, false, null));
->>>>>>> 728e61c5
         verify(groupNotificationService, times(0)).notifyAllGroupsAboutNewPostForExercise(any(), any());
+
     }
 
     @Test
@@ -238,7 +225,7 @@
         postToSave.setCourseWideContext(CourseWideContext.ANNOUNCEMENT);
 
         request.postWithResponseBody("/api/courses/" + courseId + "/posts", postToSave, Post.class, HttpStatus.FORBIDDEN);
-        assertThat(existingPostsAndConversationPosts).hasSize((int) postRepository.count());
+        assertThat(existingPostsAndConversationPosts.size()).isEqualTo(postRepository.count());
         verify(groupNotificationService, times(0)).notifyAllGroupsAboutNewAnnouncement(any(), any());
     }
 
@@ -266,7 +253,7 @@
         Post existingPostToSave = existingPosts.get(0);
 
         request.postWithResponseBody("/api/courses/" + courseId + "/posts", existingPostToSave, Post.class, HttpStatus.BAD_REQUEST);
-        assertThat(existingPostsAndConversationPosts).hasSize((int) postRepository.count());
+        assertThat(existingPostsAndConversationPosts.size()).isEqualTo(postRepository.count());
         verify(groupNotificationService, times(0)).notifyAllGroupsAboutNewPostForExercise(any(), any());
     }
 
@@ -665,7 +652,6 @@
         // get posts of current user and compare
         assertThat(returnedPosts).isEqualTo(existingCoursePosts.stream().filter(post -> student1.getId().equals(post.getAuthor().getId())).toList());
     }
-
     @Test
     @WithMockUser(username = "student1", roles = "USER")
     void testGetUnresolvedPostsPostsForCourse_AnnouncementsFilteredOut() throws Exception {
@@ -684,11 +670,11 @@
 
     @Test
     @WithMockUser(username = "student1", roles = "USER")
-    void testGetPostsForCourse_WithPostId() throws Exception {
+    public void testGetPostsForCourse_WithPostId() throws Exception {
 
         var params = new LinkedMultiValueMap<String, String>();
         params.add("searchText", "#1");
-        params.add("pagingEnabled", "true"); // search by text
+        params.add("pagingEnabled", "true"); // search by text, only available in course discussions page where paging is enabled
 
         List<Post> returnedPosts = request.getList("/api/courses/" + courseId + "/posts", HttpStatus.OK, Post.class, params);
         database.assertSensitiveInformationHidden(returnedPosts);
@@ -706,6 +692,29 @@
         List<Post> returnedPosts = request.getList("/api/courses/" + courseId + "/posts", HttpStatus.OK, Post.class, params);
         database.assertSensitiveInformationHidden(returnedPosts);
         assertThat(returnedPosts).hasSize(3);
+    }
+
+    @Test
+    @WithMockUser(username = "student1", roles = "USER")
+    public void testGetPostsForCourse_OrderByCreationDateASC() throws Exception {
+        PostSortCriterion sortCriterion = PostSortCriterion.CREATION_DATE;
+        SortingOrder sortingOrder = SortingOrder.ASCENDING;
+
+        var params = new LinkedMultiValueMap<String, String>();
+
+        // ordering only available in course discussions page, where paging is enabled
+        params.add("pagingEnabled", "true");
+        params.add("page", "0");
+        params.add("size", String.valueOf(MAX_POSTS_PER_PAGE));
+
+        params.add("postSortCriterion", sortCriterion.toString());
+        params.add("sortingOrder", sortingOrder.toString());
+
+        List<Post> returnedPosts = request.getList("/api/courses/" + courseId + "/posts", HttpStatus.OK, Post.class, params);
+        database.assertSensitiveInformationHidden(returnedPosts);
+        existingPosts.sort(Comparator.comparing(Post::getCreationDate));
+
+        assertThat(returnedPosts).isEqualTo(existingPosts);
     }
 
     @Test
@@ -762,7 +771,7 @@
 
     @Test
     @WithMockUser(username = "student1", roles = "USER")
-    void testGetPostsPageForCourse() throws Exception {
+    public void testGetPostsPageForCourse() throws Exception {
         // pagingEnabled set; will fetch a page of course posts
         var params = new LinkedMultiValueMap<String, String>();
 
