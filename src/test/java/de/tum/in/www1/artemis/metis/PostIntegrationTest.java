--- conflicted
+++ resolved
@@ -123,15 +123,9 @@
 
         student1 = userUtilService.getUserByLogin(TEST_PREFIX + "student1");
 
-<<<<<<< HEAD
         // initialize test setup and get all existing posts (there are 8 posts with lecture context (4 per lecture), 8 with exercise context (4 per exercise),
         // 1 plagiarism case, 4 with course-wide context and 3 with conversation initialized - initialized): 24 posts in total
-        existingPostsAndConversationPosts = database.createPostsWithinCourse(TEST_PREFIX);
-=======
-        // initialize test setup and get all existing posts (there are 4 posts with lecture context, 4 with exercise context,
-        // 1 plagiarism case, 3 with course-wide context and 3 with conversation initialized - initialized): 15 posts in total
         existingPostsAndConversationPosts = conversationUtilService.createPostsWithinCourse(TEST_PREFIX);
->>>>>>> 0d4bbc39
 
         existingPosts = existingPostsAndConversationPosts.stream().filter(post -> post.getConversation() == null).toList();
 
@@ -640,13 +634,7 @@
         // no request params set will fetch all course posts without any context filter
         var params = new LinkedMultiValueMap<String, String>();
 
-<<<<<<< HEAD
-        List<Post> returnedPosts = getPosts(params);
-=======
-        List<Post> returnedPosts = request.getList("/api/courses/" + courseId + "/posts", HttpStatus.OK, Post.class, params);
-        // get amount of posts with that certain
-        conversationUtilService.assertSensitiveInformationHidden(returnedPosts);
->>>>>>> 0d4bbc39
+        List<Post> returnedPosts = getPosts(params);
         assertThat(returnedPosts).hasSameSizeAs(existingCoursePosts);
 
         assertThat(returnedPosts.stream().filter(post -> Arrays.asList(1L, 2L, 3L, 4L).contains(post.getId()))).allMatch(post -> post.getAuthorRole().equals(UserRole.USER));
@@ -663,12 +651,7 @@
         var params = new LinkedMultiValueMap<String, String>();
         params.add("courseWideContexts", courseWideContext.toString());
 
-<<<<<<< HEAD
-        List<Post> returnedPosts = getPosts(params);
-=======
-        List<Post> returnedPosts = request.getList("/api/courses/" + courseId + "/posts", HttpStatus.OK, Post.class, params);
-        conversationUtilService.assertSensitiveInformationHidden(returnedPosts);
->>>>>>> 0d4bbc39
+        List<Post> returnedPosts = getPosts(params);
         // get amount of posts with that certain course-wide context
         var expectedAmountOfFetchedPosts = existingCourseWidePosts.stream().filter(coursePost -> coursePost.getCourseWideContext() == courseWideContext).count();
         assertThat(returnedPosts.size()).isEqualTo(expectedAmountOfFetchedPosts);
@@ -681,16 +664,9 @@
         var params = new LinkedMultiValueMap<String, String>();
         params.add("exerciseIds", firstExerciseId.toString());
 
-<<<<<<< HEAD
         List<Post> returnedPosts = getPosts(params);
         // get amount of posts with that certain exercise context
         assertThat(returnedPosts).hasSameSizeAs(postsBelongingToFirstExercise);
-=======
-        List<Post> returnedPosts = request.getList("/api/courses/" + courseId + "/posts", HttpStatus.OK, Post.class, params);
-        conversationUtilService.assertSensitiveInformationHidden(returnedPosts);
-        // get amount of posts with that certain course-wide context
-        assertThat(returnedPosts).hasSameSizeAs(existingExercisePosts);
->>>>>>> 0d4bbc39
     }
 
     @Test
@@ -712,7 +688,6 @@
         var params = new LinkedMultiValueMap<String, String>();
         params.add("courseWideContexts", String.join(",", courseWideContexts));
 
-<<<<<<< HEAD
         List<Post> returnedPosts = getPosts(params);
 
         assertThat(returnedPosts).hasSameSizeAs(existingCourseWidePosts);
@@ -737,11 +712,6 @@
         params.add("lectureIds", String.join(",", existingLectureIds));
 
         List<Post> returnedPosts = getPosts(params);
-=======
-        List<Post> returnedPosts = request.getList("/api/courses/" + courseId + "/posts", HttpStatus.OK, Post.class, params);
-        conversationUtilService.assertSensitiveInformationHidden(returnedPosts);
-        // get amount of posts with that certain course-wide context
->>>>>>> 0d4bbc39
         assertThat(returnedPosts).hasSameSizeAs(existingLecturePosts);
     }
 
@@ -764,12 +734,7 @@
         var params = new LinkedMultiValueMap<String, String>();
         params.add("plagiarismCaseId", plagiarismCaseId.toString());
 
-<<<<<<< HEAD
-        List<Post> returnedPosts = getPosts(params);
-=======
-        List<Post> returnedPosts = request.getList("/api/courses/" + courseId + "/posts", HttpStatus.OK, Post.class, params);
-        conversationUtilService.assertSensitiveInformationHidden(returnedPosts);
->>>>>>> 0d4bbc39
+        List<Post> returnedPosts = getPosts(params);
         // get amount of posts with certain plagiarism context
         assertThat(returnedPosts).hasSameSizeAs(existingPlagiarismPosts);
         assertThat(returnedPosts.get(0).getAuthorRole()).isEqualTo(UserRole.INSTRUCTOR);
@@ -782,12 +747,7 @@
         var params = new LinkedMultiValueMap<String, String>();
         params.add("plagiarismCaseId", plagiarismCaseId.toString());
 
-<<<<<<< HEAD
-        List<Post> returnedPosts = getPosts(params);
-=======
-        List<Post> returnedPosts = request.getList("/api/courses/" + courseId + "/posts", HttpStatus.OK, Post.class, params);
-        conversationUtilService.assertSensitiveInformationHidden(returnedPosts);
->>>>>>> 0d4bbc39
+        List<Post> returnedPosts = getPosts(params);
         // get amount of posts with certain plagiarism context
         assertThat(returnedPosts).hasSameSizeAs(existingPlagiarismPosts);
     }
@@ -838,12 +798,7 @@
         var params = new LinkedMultiValueMap<String, String>();
         params.add("filterToOwn", "true");
 
-<<<<<<< HEAD
-        List<Post> returnedPosts = getPosts(params);
-=======
-        List<Post> returnedPosts = request.getList("/api/courses/" + courseId + "/posts", HttpStatus.OK, Post.class, params);
-        conversationUtilService.assertSensitiveInformationHidden(returnedPosts);
->>>>>>> 0d4bbc39
+        List<Post> returnedPosts = getPosts(params);
         // get posts of current user and compare
         assertThat(returnedPosts).isEqualTo(existingPosts.stream().filter(post -> student1.getId().equals(post.getAuthor().getId())).toList());
     }
@@ -855,12 +810,7 @@
         var params = new LinkedMultiValueMap<String, String>();
         params.add("filterToUnresolved", "true");
 
-<<<<<<< HEAD
-        List<Post> returnedPosts = getPosts(params);
-=======
-        List<Post> returnedPosts = request.getList("/api/courses/" + courseId + "/posts", HttpStatus.OK, Post.class, params);
-        conversationUtilService.assertSensitiveInformationHidden(returnedPosts);
->>>>>>> 0d4bbc39
+        List<Post> returnedPosts = getPosts(params);
         // get posts of current user without announcements and compare
         List<Post> postsWithoutAnnouncements = existingCoursePosts.stream()
                 .filter(post -> (post.getCourseWideContext() == null || !post.getCourseWideContext().equals(CourseWideContext.ANNOUNCEMENT))).toList();
@@ -876,12 +826,7 @@
         params.add("searchText", "#1");
         params.add("pagingEnabled", "true"); // search by text, only available in course discussions page where paging is enabled
 
-<<<<<<< HEAD
-        List<Post> returnedPosts = getPosts(params);
-=======
-        List<Post> returnedPosts = request.getList("/api/courses/" + courseId + "/posts", HttpStatus.OK, Post.class, params);
-        conversationUtilService.assertSensitiveInformationHidden(returnedPosts);
->>>>>>> 0d4bbc39
+        List<Post> returnedPosts = getPosts(params);
         assertThat(returnedPosts).isEqualTo(existingPosts.stream().filter(post -> post.getId() == 1).toList());
     }
 
@@ -893,14 +838,8 @@
         params.add("searchText", searchText);
         params.add("pagingEnabled", "true"); // search by text
 
-<<<<<<< HEAD
         List<Post> returnedPosts = getPosts(params);
         assertThat(returnedPosts).hasSize(5);
-=======
-        List<Post> returnedPosts = request.getList("/api/courses/" + courseId + "/posts", HttpStatus.OK, Post.class, params);
-        conversationUtilService.assertSensitiveInformationHidden(returnedPosts);
-        assertThat(returnedPosts).hasSize(3);
->>>>>>> 0d4bbc39
     }
 
     @Test
@@ -916,12 +855,7 @@
         params.add("postSortCriterion", PostSortCriterion.CREATION_DATE.toString());
         params.add("sortingOrder", SortingOrder.DESCENDING.toString());
 
-<<<<<<< HEAD
-        List<Post> returnedPosts = getPosts(params);
-=======
-        List<Post> returnedPosts = request.getList("/api/courses/" + courseId + "/posts", HttpStatus.OK, Post.class, params);
-        conversationUtilService.assertSensitiveInformationHidden(returnedPosts);
->>>>>>> 0d4bbc39
+        List<Post> returnedPosts = getPosts(params);
         existingCoursePosts.sort(Comparator.comparing(Post::getCreationDate).reversed());
 
         assertThat(returnedPosts).isEqualTo(existingCoursePosts);
@@ -940,12 +874,7 @@
         params.add("postSortCriterion", PostSortCriterion.CREATION_DATE.toString());
         params.add("sortingOrder", SortingOrder.ASCENDING.toString());
 
-<<<<<<< HEAD
-        List<Post> returnedPosts = getPosts(params);
-=======
-        List<Post> returnedPosts = request.getList("/api/courses/" + courseId + "/posts", HttpStatus.OK, Post.class, params);
-        conversationUtilService.assertSensitiveInformationHidden(returnedPosts);
->>>>>>> 0d4bbc39
+        List<Post> returnedPosts = getPosts(params);
         existingCoursePosts.sort(Comparator.comparing(Post::getCreationDate));
 
         assertThat(returnedPosts).isEqualTo(existingCoursePosts);
@@ -962,12 +891,7 @@
         params.add("page", "0");
         params.add("size", String.valueOf(MAX_POSTS_PER_PAGE));
 
-<<<<<<< HEAD
-        List<Post> returnedPosts = getPosts(params);
-=======
-        List<Post> returnedPosts = request.getList("/api/courses/" + courseId + "/posts", HttpStatus.OK, Post.class, params);
-        conversationUtilService.assertSensitiveInformationHidden(returnedPosts);
->>>>>>> 0d4bbc39
+        List<Post> returnedPosts = getPosts(params);
         assertThat(returnedPosts.size()).isIn(returnedPosts.size(), MAX_POSTS_PER_PAGE);
     }
 
@@ -1077,7 +1001,7 @@
     @NotNull
     private List<Post> getPosts(LinkedMultiValueMap<String, String> params) throws Exception {
         List<Post> returnedPosts = request.getList("/api/courses/" + courseId + "/posts", HttpStatus.OK, Post.class, params);
-        database.assertSensitiveInformationHidden(returnedPosts);
+        conversationUtilService.assertSensitiveInformationHidden(returnedPosts);
         return returnedPosts;
     }
 
