--- conflicted
+++ resolved
@@ -47,11 +47,10 @@
     private PostRepository postRepository;
 
     @Autowired
-<<<<<<< HEAD
+    private PlagiarismCaseRepository plagiarismCaseRepository;
+
+    @Autowired
     private HibernateQueryInterceptor hibernateQueryInterceptor;
-=======
-    private PlagiarismCaseRepository plagiarismCaseRepository;
->>>>>>> e27013da
 
     private List<Post> existingPosts;
 
