--- conflicted
+++ resolved
@@ -7,14 +7,9 @@
 import java.util.*;
 import java.util.stream.Collectors;
 
-<<<<<<< HEAD
-import jakarta.mail.internet.MimeMessage;
-import jakarta.validation.*;
-import jakarta.validation.constraints.NotNull;
-=======
+import javax.mail.internet.MimeMessage;
 import javax.validation.*;
 import javax.validation.constraints.NotNull;
->>>>>>> 3bb4e6dc
 
 import org.junit.jupiter.api.AfterEach;
 import org.junit.jupiter.api.BeforeEach;
@@ -313,6 +308,29 @@
     }
 
     @Test
+    @WithMockUser(username = TEST_PREFIX + "instructor1", roles = "INSTRUCTOR")
+    void testCreateAnnouncement() throws Exception {
+        Post postToSave = createPostWithoutContext();
+        postToSave.setCourse(course);
+        postToSave.setCourseWideContext(CourseWideContext.ANNOUNCEMENT);
+
+        PostContextFilter postContextFilter = new PostContextFilter(courseId);
+        postContextFilter.setCourseId(course.getId());
+        postContextFilter.setCourseWideContexts(new CourseWideContext[] { CourseWideContext.ANNOUNCEMENT });
+        var numberOfPostsBefore = postRepository.findPosts(postContextFilter, null, false, null).getSize();
+
+        Post createdPost = request.postWithResponseBody("/api/courses/" + courseId + "/posts", postToSave, Post.class, HttpStatus.CREATED);
+        conversationUtilService.assertSensitiveInformationHidden(createdPost);
+        postToSave.setDisplayPriority(DisplayPriority.PINNED);
+        checkCreatedPost(postToSave, createdPost);
+
+        postRepository.findPosts(postContextFilter, null, false, null).stream().filter(post -> post.getCourseWideContext() != null).toList();
+        assertThat(postRepository.findPosts(postContextFilter, null, false, null)).hasSize(numberOfPostsBefore + 1);
+        verify(groupNotificationService).notifyAllGroupsAboutNewAnnouncement(createdPost, course);
+        verify(javaMailSender, timeout(4000).times(4)).send(any(MimeMessage.class));
+    }
+
+    @Test
     @WithMockUser(username = TEST_PREFIX + "tutor1", roles = "TA")
     void testCreateAnnouncement_asStudent_forbidden() throws Exception {
         Post postToSave = createPostWithoutContext();
