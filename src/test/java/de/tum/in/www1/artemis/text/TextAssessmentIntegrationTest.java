--- conflicted
+++ resolved
@@ -515,13 +515,8 @@
         for (int i = 0; i < submissionCount; i++) {
             StudentParticipation studentParticipation = participations.next();
             // connect it with a student (!= tutor assessing it)
-<<<<<<< HEAD
-            User user = database.getUserByLogin(TEST_PREFIX + "student" + (i % 2 + 1));
+            User user = userUtilService.getUserByLogin(TEST_PREFIX + "student" + (i % 2 + 1));
             studentParticipation.setInitializationDate(now());
-=======
-            User user = userUtilService.getUserByLogin(TEST_PREFIX + "student" + (i % 2 + 1));
-            studentParticipation.setInitializationDate(ZonedDateTime.now());
->>>>>>> 4566747a
             studentParticipation.setParticipant(user);
             studentParticipationRepository.save(studentParticipation);
         }
@@ -540,13 +535,8 @@
     @Test
     @WithMockUser(username = TEST_PREFIX + "tutor1", roles = "TA")
     void getParticipationForNonTextExercise() throws Exception {
-<<<<<<< HEAD
-        FileUploadExercise fileUploadExercise = ModelFactory.generateFileUploadExercise(now().minusDays(1), now().plusDays(1), now().plusDays(2), "png,pdf",
+        FileUploadExercise fileUploadExercise = FileUploadExerciseFactory.generateFileUploadExercise(now().minusDays(1), now().plusDays(1), now().plusDays(2), "png,pdf",
                 textExercise.getCourseViaExerciseGroupOrCourseMember());
-=======
-        FileUploadExercise fileUploadExercise = FileUploadExerciseFactory.generateFileUploadExercise(ZonedDateTime.now().minusDays(1), ZonedDateTime.now().plusDays(1),
-                ZonedDateTime.now().plusDays(2), "png,pdf", textExercise.getCourseViaExerciseGroupOrCourseMember());
->>>>>>> 4566747a
         exerciseRepo.save(fileUploadExercise);
 
         FileUploadSubmission fileUploadSubmission = ParticipationFactory.generateFileUploadSubmission(true);
@@ -562,14 +552,9 @@
     @Test
     @WithMockUser(username = TEST_PREFIX + "student1", roles = "USER")
     void getDataForTextEditor_assessorHidden() throws Exception {
-<<<<<<< HEAD
         database.updateAssessmentDueDate(textExercise.getId(), null);
-        TextSubmission textSubmission = ModelFactory.generateTextSubmission("Some text", Language.ENGLISH, true);
-        textSubmission = database.saveTextSubmissionWithResultAndAssessor(textExercise, textSubmission, TEST_PREFIX + "student1", TEST_PREFIX + "tutor1");
-=======
         TextSubmission textSubmission = ParticipationFactory.generateTextSubmission("Some text", Language.ENGLISH, true);
         textSubmission = textExerciseUtilService.saveTextSubmissionWithResultAndAssessor(textExercise, textSubmission, TEST_PREFIX + "student1", TEST_PREFIX + "tutor1");
->>>>>>> 4566747a
 
         Participation participation = request.get("/api/text-editor/" + textSubmission.getParticipation().getId(), HttpStatus.OK, Participation.class);
 
@@ -581,13 +566,8 @@
     @Test
     @WithMockUser(username = TEST_PREFIX + "student1", roles = "USER")
     void getDataForTextEditorForNonTextExercise_badRequest() throws Exception {
-<<<<<<< HEAD
-        FileUploadExercise fileUploadExercise = ModelFactory.generateFileUploadExercise(now().minusDays(1), now().plusDays(1), now().plusDays(2), "png,pdf",
+        FileUploadExercise fileUploadExercise = FileUploadExerciseFactory.generateFileUploadExercise(now().minusDays(1), now().plusDays(1), now().plusDays(2), "png,pdf",
                 textExercise.getCourseViaExerciseGroupOrCourseMember());
-=======
-        FileUploadExercise fileUploadExercise = FileUploadExerciseFactory.generateFileUploadExercise(ZonedDateTime.now().minusDays(1), ZonedDateTime.now().plusDays(1),
-                ZonedDateTime.now().plusDays(2), "png,pdf", textExercise.getCourseViaExerciseGroupOrCourseMember());
->>>>>>> 4566747a
         exerciseRepo.save(fileUploadExercise);
 
         FileUploadSubmission fileUploadSubmission = ParticipationFactory.generateFileUploadSubmission(true);
@@ -600,12 +580,8 @@
     @Test
     @WithMockUser(username = TEST_PREFIX + "student1", roles = "USER")
     void getDataForTextEditor_hasTextBlocks() throws Exception {
-<<<<<<< HEAD
         database.updateAssessmentDueDate(textExercise.getId(), null);
-        TextSubmission textSubmission = ModelFactory.generateTextSubmission("Some text", Language.ENGLISH, true);
-=======
-        TextSubmission textSubmission = ParticipationFactory.generateTextSubmission("Some text", Language.ENGLISH, true);
->>>>>>> 4566747a
+        TextSubmission textSubmission = ParticipationFactory.generateTextSubmission("Some text", Language.ENGLISH, true);
         var textBlocks = textExerciseUtilService.generateTextBlocks(1);
         textSubmission = textExerciseUtilService.saveTextSubmissionWithResultAndAssessor(textExercise, textSubmission, TEST_PREFIX + "student1", TEST_PREFIX + "tutor1");
         textExerciseUtilService.addAndSaveTextBlocksToTextSubmission(textBlocks, textSubmission);
@@ -653,14 +629,9 @@
     @Test
     @WithMockUser(username = TEST_PREFIX + "tutor1", roles = "TA")
     void getDataForTextEditor_studentHidden() throws Exception {
-<<<<<<< HEAD
         database.updateAssessmentDueDate(textExercise.getId(), null);
-        TextSubmission textSubmission = ModelFactory.generateTextSubmission("Some text", Language.ENGLISH, true);
-        textSubmission = database.saveTextSubmissionWithResultAndAssessor(textExercise, textSubmission, TEST_PREFIX + "student1", TEST_PREFIX + "tutor1");
-=======
         TextSubmission textSubmission = ParticipationFactory.generateTextSubmission("Some text", Language.ENGLISH, true);
         textSubmission = textExerciseUtilService.saveTextSubmissionWithResultAndAssessor(textExercise, textSubmission, TEST_PREFIX + "student1", TEST_PREFIX + "tutor1");
->>>>>>> 4566747a
 
         StudentParticipation participation = request.get("/api/text-editor/" + textSubmission.getParticipation().getId(), HttpStatus.OK, StudentParticipation.class);
 
@@ -1049,31 +1020,17 @@
     }
 
     private void exerciseDueDatePassed() {
-<<<<<<< HEAD
-        database.updateExerciseDueDate(textExercise.getId(), now().minusHours(2));
+        exerciseUtilService.updateExerciseDueDate(textExercise.getId(), now().minusHours(2));
     }
 
     private void assessmentDueDatePassed() {
-        database.updateAssessmentDueDate(textExercise.getId(), now().minusSeconds(10));
-    }
-
-    private void overrideAssessment(String student, String originalAssessor, HttpStatus httpStatus, String submit, boolean originalAssessmentSubmitted) throws Exception {
-        TextSubmission textSubmission = ModelFactory.generateTextSubmission("Test123", Language.ENGLISH, true);
-        textSubmission = database.saveTextSubmissionWithResultAndAssessor(textExercise, textSubmission, student, originalAssessor);
-        textSubmission.getLatestResult().setCompletionDate(originalAssessmentSubmitted ? now() : null);
-=======
-        exerciseUtilService.updateExerciseDueDate(textExercise.getId(), ZonedDateTime.now().minusHours(2));
-    }
-
-    private void assessmentDueDatePassed() {
-        exerciseUtilService.updateAssessmentDueDate(textExercise.getId(), ZonedDateTime.now().minusSeconds(10));
+        exerciseUtilService.updateAssessmentDueDate(textExercise.getId(), now().minusSeconds(10));
     }
 
     private void overrideAssessment(String student, String originalAssessor, HttpStatus httpStatus, String submit, boolean originalAssessmentSubmitted) throws Exception {
         TextSubmission textSubmission = ParticipationFactory.generateTextSubmission("Test123", Language.ENGLISH, true);
         textSubmission = textExerciseUtilService.saveTextSubmissionWithResultAndAssessor(textExercise, textSubmission, student, originalAssessor);
-        textSubmission.getLatestResult().setCompletionDate(originalAssessmentSubmitted ? ZonedDateTime.now() : null);
->>>>>>> 4566747a
+        textSubmission.getLatestResult().setCompletionDate(originalAssessmentSubmitted ? now() : null);
         resultRepo.save(textSubmission.getLatestResult());
         var params = new LinkedMultiValueMap<String, String>();
         params.add("submit", submit);
