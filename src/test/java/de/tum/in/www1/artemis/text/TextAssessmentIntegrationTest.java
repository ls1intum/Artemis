package de.tum.in.www1.artemis.text;

import static java.time.ZonedDateTime.now;
import static java.util.Arrays.asList;
import static org.assertj.core.api.Assertions.assertThat;
import static org.mockito.Mockito.*;

import java.time.ZonedDateTime;
import java.util.*;
import java.util.stream.Collectors;

import javax.validation.constraints.NotNull;

import org.assertj.core.data.Offset;
import org.junit.jupiter.api.BeforeEach;
import org.junit.jupiter.api.Test;
import org.junit.jupiter.params.ParameterizedTest;
import org.junit.jupiter.params.provider.EnumSource;
import org.springframework.beans.factory.annotation.Autowired;
import org.springframework.http.HttpStatus;
import org.springframework.security.test.context.support.WithMockUser;
import org.springframework.util.LinkedMultiValueMap;

import de.tum.in.www1.artemis.AbstractSpringIntegrationBambooBitbucketJiraTest;
import de.tum.in.www1.artemis.assessment.ComplaintUtilService;
import de.tum.in.www1.artemis.config.Constants;
import de.tum.in.www1.artemis.domain.*;
import de.tum.in.www1.artemis.domain.enumeration.*;
import de.tum.in.www1.artemis.domain.exam.Exam;
import de.tum.in.www1.artemis.domain.exam.ExerciseGroup;
import de.tum.in.www1.artemis.domain.participation.Participation;
import de.tum.in.www1.artemis.domain.participation.StudentParticipation;
import de.tum.in.www1.artemis.exam.ExamUtilService;
import de.tum.in.www1.artemis.exercise.ExerciseUtilService;
import de.tum.in.www1.artemis.exercise.fileuploadexercise.FileUploadExerciseFactory;
import de.tum.in.www1.artemis.exercise.fileuploadexercise.FileUploadExerciseUtilService;
import de.tum.in.www1.artemis.exercise.textexercise.TextExerciseFactory;
import de.tum.in.www1.artemis.exercise.textexercise.TextExerciseUtilService;
import de.tum.in.www1.artemis.participation.ParticipationFactory;
import de.tum.in.www1.artemis.participation.ParticipationUtilService;
import de.tum.in.www1.artemis.repository.*;
import de.tum.in.www1.artemis.service.AutomaticTextFeedbackService;
import de.tum.in.www1.artemis.service.TextAssessmentService;
import de.tum.in.www1.artemis.user.UserUtilService;
import de.tum.in.www1.artemis.web.rest.dto.TextAssessmentDTO;
import de.tum.in.www1.artemis.web.rest.dto.TextAssessmentUpdateDTO;

class TextAssessmentIntegrationTest extends AbstractSpringIntegrationBambooBitbucketJiraTest {

    private static final String TEST_PREFIX = "textassessment";

    @Autowired
    private ExerciseRepository exerciseRepo;

    @Autowired
    private ComplaintRepository complaintRepo;

    @Autowired
    private TextClusterRepository textClusterRepository;

    @Autowired
    private TextBlockRepository textBlockRepository;

    @Autowired
    private TextExerciseUtilService textExerciseUtilService;

    @Autowired
    private TextSubmissionRepository textSubmissionRepository;

    @Autowired
    private ExerciseRepository exerciseRepository;

    @Autowired
    private SubmissionRepository submissionRepository;

    @Autowired
    private ExampleSubmissionRepository exampleSubmissionRepository;

    @Autowired
    private ResultRepository resultRepo;

    @Autowired
    private StudentParticipationRepository studentParticipationRepository;

    @Autowired
    private ExerciseGroupRepository exerciseGroupRepository;

    @Autowired
    private ExamRepository examRepository;

    @Autowired
    private AutomaticTextFeedbackService automaticTextFeedbackService;

    @Autowired
    private FeedbackRepository feedbackRepository;

    @Autowired
    private TextAssessmentService textAssessmentService;

    @Autowired
    private UserUtilService userUtilService;

    @Autowired
    private ExerciseUtilService exerciseUtilService;

    @Autowired
    private ParticipationUtilService participationUtilService;

    @Autowired
    private FileUploadExerciseUtilService fileUploadExerciseUtilService;

    @Autowired
    private ExamUtilService examUtilService;

    @Autowired
    private ComplaintUtilService complaintUtilService;

    private TextExercise textExercise;

    private Course course;

    @BeforeEach
    void initTestCase() {
        userUtilService.addUsers(TEST_PREFIX, 2, 3, 0, 1);
        course = textExerciseUtilService.addCourseWithOneReleasedTextExercise();
        textExercise = exerciseUtilService.findTextExerciseWithTitle(course.getExercises(), "Text");
        textExercise.setAssessmentType(AssessmentType.SEMI_AUTOMATIC);
        exerciseRepo.save(textExercise);
    }

    @Test
    @WithMockUser(username = TEST_PREFIX + "tutor1", roles = "TA")
    void testPrepareSubmissionForAssessment() {
        TextSubmission textSubmission = ParticipationFactory.generateTextSubmission("Some text", Language.ENGLISH, false);
        textSubmission = textExerciseUtilService.saveTextSubmission(textExercise, textSubmission, TEST_PREFIX + "student1");
        textAssessmentService.prepareSubmissionForAssessment(textSubmission, null);
        var result = resultRepo.findDistinctBySubmissionId(textSubmission.getId());
        assertThat(result).isPresent();
    }

    @Test
    @WithMockUser(username = TEST_PREFIX + "tutor1", roles = "TA")
    void testPrepareSubmissionForAssessmentAutomaticLabel() {
        // create two text blocks
        int submissionCount = 2;
        int submissionSize = 1;
        int numberOfBlocksTotally = submissionCount * submissionSize;
        var textBlocks = textExerciseUtilService.generateTextBlocksWithIdenticalTexts(numberOfBlocksTotally);

        // Create Exercise to save blocks & submissions
        TextExercise textExercise = textExerciseUtilService.createSampleTextExerciseWithSubmissions(course, new ArrayList<>(textBlocks), submissionCount, submissionSize);
        textExercise.setMaxPoints(1000D);
        exerciseRepository.save(textExercise);

        // Create a cluster and set minimal distance to < Threshold = 1
        int[] clusterSizes = { 2 };
        List<TextCluster> clusters = textExerciseUtilService.addTextBlocksToCluster(textBlocks, clusterSizes, textExercise);
        double[][] minimalDistanceMatrix = new double[numberOfBlocksTotally][numberOfBlocksTotally];
        // Fill each row with an arbitrary fixed value < 1 to stimulate a simple case of 10 automatic feedback suggestions
        for (double[] row : minimalDistanceMatrix) {
            Arrays.fill(row, 0.1);
        }
        clusters.get(0).blocks(textBlocks.stream().toList()).distanceMatrix(minimalDistanceMatrix);
        textClusterRepository.saveAll(clusters);

        // save textBLocks
        textBlockRepository.saveAll(textBlocks);

        var listOfSubmissions = textSubmissionRepository.getTextSubmissionsWithTextBlocksByExerciseId(textExercise.getId());
        TextSubmission firstSubmission = listOfSubmissions.get(0);
        TextSubmission secondSubmission = listOfSubmissions.get(1);

        // Create and set a sample result for submissions
        Result firstResult = createSampleResultForSubmission(firstSubmission);
        Result secondResult = createSampleResultForSubmission(secondSubmission);

        // Create a manual feedback and attach first block to it as reference
        Feedback feedback = new Feedback().credits(10.0).type(FeedbackType.MANUAL).detailText("gj");
        feedback.setReference(textBlocks.iterator().next().getId());

        // Set feedback to result
        firstResult.addFeedback(feedback);
        resultRepo.save(firstResult);
        feedback.setResult(firstResult);
        feedbackRepository.save(feedback);

        automaticTextFeedbackService.suggestFeedback(secondResult);

        assertThat(secondResult).as("saved result found").isNotNull();
        assertThat(secondResult.getFeedbacks().get(0).getReference()).isEqualTo(textBlocks.stream().toList().get(1).getId());
        assertThat(secondResult.getFeedbacks().get(0).getSuggestedFeedbackOriginSubmissionReference()).isEqualTo(firstSubmission.getId());
        assertThat(secondResult.getFeedbacks().get(0).getSuggestedFeedbackParticipationReference()).isEqualTo(firstSubmission.getParticipation().getId());
        assertThat(secondResult.getFeedbacks().get(0).getSuggestedFeedbackReference()).isEqualTo(feedback.getReference());
    }

    private Result createSampleResultForSubmission(Submission submission) {
        Result result = new Result();
        result.setAssessor(userUtilService.getUserByLogin(TEST_PREFIX + "tutor1"));
        result.setCompletionDate(now());
        result.setSubmission(submission);
        submission.setResults(Collections.singletonList(result));
        return result;
    }

    @Test
    @WithMockUser(username = TEST_PREFIX + "tutor1", roles = "TA")
    void retrieveParticipationForSubmission_studentHidden() throws Exception {
        TextSubmission textSubmission = ParticipationFactory.generateTextSubmission("Some text", Language.ENGLISH, false);
        textSubmission = textExerciseUtilService.saveTextSubmission(textExercise, textSubmission, TEST_PREFIX + "student1");

        StudentParticipation participationWithoutAssessment = request.get(
                "/api/participations/" + textSubmission.getParticipation().getId() + "/submissions/" + textSubmission.getId() + "/for-text-assessment", HttpStatus.OK,
                StudentParticipation.class);

        assertThat(participationWithoutAssessment).as("participation with submission was found").isNotNull();
        assertThat(participationWithoutAssessment.getSubmissions().iterator().next().getId()).as("participation with correct text submission was found")
                .isEqualTo(textSubmission.getId());
        assertThat(participationWithoutAssessment.getStudent()).as("student of participation is hidden").isEmpty();
    }

    @Test
    @WithMockUser(username = TEST_PREFIX + "tutor1", roles = "TA")
    void retrieveParticipationForLockedSubmission() throws Exception {
        TextSubmission textSubmission = ParticipationFactory.generateTextSubmission("Some text", Language.ENGLISH, false);
        textSubmission = textExerciseUtilService.saveTextSubmissionWithResultAndAssessor(textExercise, textSubmission, TEST_PREFIX + "student1", TEST_PREFIX + "tutor2");
        Result result = textSubmission.getLatestResult();
        result.setCompletionDate(null); // assessment is still in progress for this test
        resultRepo.save(result);
        StudentParticipation participation = request.get(
                "/api/participations/" + textSubmission.getParticipation().getId() + "/submissions/" + textSubmission.getId() + "/for-text-assessment", HttpStatus.LOCKED,
                StudentParticipation.class);
        assertThat(participation).as("participation is locked and should not be returned").isNull();
    }

    @Test
    @WithMockUser(username = TEST_PREFIX + "tutor1", roles = "TA")
    void retrieveParticipationForNonExistingSubmission() throws Exception {
        StudentParticipation participation = request.get("/api/participations/1/submissions/345395769256365/for-text-assessment", HttpStatus.NOT_FOUND, StudentParticipation.class);
        assertThat(participation).as("participation should not be found").isNull();
    }

    @Test
    @WithMockUser(username = TEST_PREFIX + "tutor1", roles = "TA")
    void testDeleteTextExampleAssessment() throws Exception {
        TextSubmission textSubmission = ParticipationFactory.generateTextSubmission("Some text", Language.ENGLISH, true);
        textSubmission.setExampleSubmission(true);
        textSubmission = textExerciseUtilService.saveTextSubmissionWithResultAndAssessor(textExercise, textSubmission, TEST_PREFIX + "student1", TEST_PREFIX + "instructor1");
        final var exampleSubmission = ParticipationFactory.generateExampleSubmission(textSubmission, textExercise, true);
        participationUtilService.addExampleSubmission(exampleSubmission);
        request.delete("/api/exercises/" + exampleSubmission.getExercise().getId() + "/example-submissions/" + exampleSubmission.getId() + "/example-text-assessment/feedback",
                HttpStatus.NO_CONTENT);
        assertThat(exampleSubmissionRepository.findByIdWithEagerResultAndFeedbackElseThrow(exampleSubmission.getId()).getSubmission().getLatestResult()).isNull();
        assertThat(textBlockRepository.findAllWithEagerClusterBySubmissionId(exampleSubmission.getSubmission().getId())).isEmpty();
    }

    @Test
    @WithMockUser(username = TEST_PREFIX + "tutor1", roles = "TA")
    void testDeleteTextExampleAssessment_wrongExerciseId() throws Exception {
        TextSubmission textSubmission = ParticipationFactory.generateTextSubmission("Some text", Language.ENGLISH, true);
        textSubmission.setExampleSubmission(true);
        textSubmission = textExerciseUtilService.saveTextSubmissionWithResultAndAssessor(textExercise, textSubmission, TEST_PREFIX + "student1", TEST_PREFIX + "instructor1");
        final var exampleSubmission = ParticipationFactory.generateExampleSubmission(textSubmission, textExercise, true);
        participationUtilService.addExampleSubmission(exampleSubmission);
        long randomId = 4532;
        request.delete("/api/exercises/" + randomId + "/example-submissions/" + exampleSubmission.getId() + "/example-text-assessment/feedback", HttpStatus.BAD_REQUEST);
        assertThat(exampleSubmissionRepository.findByIdWithEagerResultAndFeedbackElseThrow(exampleSubmission.getId()).getSubmission().getLatestResult().getFeedbacks()).isEmpty();
        assertThat(textBlockRepository.findAllWithEagerClusterBySubmissionId(exampleSubmission.getSubmission().getId())).isEmpty();
    }

    @Test
    @WithMockUser(username = TEST_PREFIX + "instructor1", roles = "TA")
    void getTextSubmissionWithResultId() throws Exception {
        TextSubmission submission = ParticipationFactory.generateTextSubmission("asdf", null, true);
        submission = (TextSubmission) participationUtilService.addSubmissionWithTwoFinishedResultsWithAssessor(textExercise, submission, TEST_PREFIX + "student1",
                TEST_PREFIX + "tutor1");
        Result storedResult = submission.getResultForCorrectionRound(1);
        var params = new LinkedMultiValueMap<String, String>();
        params.add("resultId", String.valueOf(storedResult.getId()));
        StudentParticipation participation = request.get(
                "/api/participations/" + submission.getParticipation().getId() + "/submissions/" + submission.getId() + "/for-text-assessment", HttpStatus.OK,
                StudentParticipation.class, params);

        assertThat(participation.getResults()).isNotNull().contains(storedResult);
    }

    @Test
    @WithMockUser(username = TEST_PREFIX + "tutor1", roles = "TA")
    void getTextSubmissionWithResultIdAsTutor_badRequest() throws Exception {
        TextSubmission submission = ParticipationFactory.generateTextSubmission("asdf", null, true);
        submission = (TextSubmission) participationUtilService.addSubmissionWithTwoFinishedResultsWithAssessor(textExercise, submission, TEST_PREFIX + "student1",
                TEST_PREFIX + "tutor1");
        Result storedResult = submission.getResultForCorrectionRound(0);
        var params = new LinkedMultiValueMap<String, String>();
        params.add("resultId", String.valueOf(storedResult.getId()));
        request.get("/api/participations/" + submission.getParticipation().getId() + "/submissions/" + submission.getId() + "/for-text-assessment", HttpStatus.FORBIDDEN,
                TextSubmission.class, params);
    }

    @Test
    @WithMockUser(username = TEST_PREFIX + "instructor1", roles = "INSTRUCTOR")
    void getTextSubmissionWithResultIdAsTutor_wrongParticipationId() throws Exception {
        TextSubmission submission = ParticipationFactory.generateTextSubmission("asdf", null, true);
        submission = (TextSubmission) participationUtilService.addSubmissionWithTwoFinishedResultsWithAssessor(textExercise, submission, TEST_PREFIX + "student1",
                TEST_PREFIX + "tutor1");
        Result storedResult = submission.getResultForCorrectionRound(0);
        var params = new LinkedMultiValueMap<String, String>();
        params.add("resultId", String.valueOf(storedResult.getId()));
        long randomId = 12534;

        TextSubmission returnedSubmission = request.get("/api/participations/" + randomId + "/submissions/" + submission.getId() + "/for-text-assessment", HttpStatus.BAD_REQUEST,
                TextSubmission.class, params);
        assertThat(returnedSubmission).isNull();
    }

    @Test
    @WithMockUser(username = TEST_PREFIX + "tutor2", roles = "TA")
    void updateTextAssessmentAfterComplaint_wrongParticipationId() throws Exception {
        TextSubmission textSubmission = ParticipationFactory.generateTextSubmission("Some text", Language.ENGLISH, true);
        textSubmission = textExerciseUtilService.saveTextSubmissionWithResultAndAssessor(textExercise, textSubmission, TEST_PREFIX + "student1", TEST_PREFIX + "tutor1");
        Result textAssessment = textSubmission.getLatestResult();
        Complaint complaint = new Complaint().result(textAssessment).complaintText("This is not fair");

        complaintRepo.save(complaint);
        complaint.getResult().setParticipation(null); // Break infinite reference chain

        ComplaintResponse complaintResponse = complaintUtilService.createInitialEmptyResponse(TEST_PREFIX + "tutor2", complaint);
        complaintResponse.getComplaint().setAccepted(false);
        complaintResponse.setResponseText("rejected");
        AssessmentUpdate assessmentUpdate = new AssessmentUpdate().feedbacks(new ArrayList<>()).complaintResponse(complaintResponse);

        long randomId = 12354;
        Result updatedResult = request.putWithResponseBody("/api/participations/" + randomId + "/submissions/" + textSubmission.getId() + "/text-assessment-after-complaint",
                assessmentUpdate, Result.class, HttpStatus.BAD_REQUEST);

        assertThat(updatedResult).as("updated result found").isNull();
    }

    @Test
    @WithMockUser(username = TEST_PREFIX + "tutor2", roles = "TA")
    void updateTextAssessmentAfterComplaint_studentHidden() throws Exception {
        TextSubmission textSubmission = ParticipationFactory.generateTextSubmission("Some text", Language.ENGLISH, true);
        textSubmission = textExerciseUtilService.saveTextSubmissionWithResultAndAssessor(textExercise, textSubmission, TEST_PREFIX + "student1", TEST_PREFIX + "tutor1");
        Result textAssessment = textSubmission.getLatestResult();
        Complaint complaint = new Complaint().result(textAssessment).complaintText("This is not fair");

        complaintRepo.save(complaint);
        complaint.getResult().setParticipation(null); // Break infinite reference chain

        ComplaintResponse complaintResponse = complaintUtilService.createInitialEmptyResponse(TEST_PREFIX + "tutor2", complaint);
        complaintResponse.getComplaint().setAccepted(false);
        complaintResponse.setResponseText("rejected");
        AssessmentUpdate assessmentUpdate = new AssessmentUpdate().feedbacks(new ArrayList<>()).complaintResponse(complaintResponse);

        Result updatedResult = request.putWithResponseBody(
                "/api/participations/" + textSubmission.getParticipation().getId() + "/submissions/" + textSubmission.getId() + "/text-assessment-after-complaint",
                assessmentUpdate, Result.class, HttpStatus.OK);

        assertThat(updatedResult).as("updated result found").isNotNull();
        assertThat(((StudentParticipation) updatedResult.getParticipation()).getStudent()).as("student of participation is hidden").isEmpty();
    }

    @Test
    @WithMockUser(username = TEST_PREFIX + "tutor2", roles = "TA")
    void updateTextAssessmentAfterComplaint_withTextBlocks() throws Exception {
        // Setup
        TextSubmission textSubmission = ParticipationFactory.generateTextSubmission("This is Part 1, and this is Part 2. There is also Part 3.", Language.ENGLISH, true);
        textSubmission = textExerciseUtilService.saveTextSubmissionWithResultAndAssessor(textExercise, textSubmission, TEST_PREFIX + "student1", TEST_PREFIX + "tutor1");
        textExerciseUtilService.addAndSaveTextBlocksToTextSubmission(Set.of(new TextBlock().startIndex(0).endIndex(15).automatic(),
                new TextBlock().startIndex(16).endIndex(35).automatic(), new TextBlock().startIndex(36).endIndex(57).automatic()), textSubmission);

        Result textAssessment = textSubmission.getLatestResult();
        complaintRepo.save(new Complaint().result(textAssessment).complaintText("This is not fair"));

        // Get Text Submission and Complaint
        request.get("/api/participations/" + textSubmission.getParticipation().getId() + "/submissions/" + textSubmission.getId() + "/for-text-assessment", HttpStatus.OK,
                StudentParticipation.class);
        final Complaint complaint = request.get("/api/complaints/submissions/" + textSubmission.getId(), HttpStatus.OK, Complaint.class);

        // Accept Complaint and update Assessment
        ComplaintResponse complaintResponse = complaintUtilService.createInitialEmptyResponse(TEST_PREFIX + "tutor2", complaint);
        complaintResponse.getComplaint().setAccepted(false);
        complaintResponse.setResponseText("rejected");

        TextAssessmentUpdateDTO assessmentUpdate = new TextAssessmentUpdateDTO();
        assessmentUpdate.feedbacks(new ArrayList<>()).complaintResponse(complaintResponse);
        assessmentUpdate.setTextBlocks(new HashSet<>());

        Result updatedResult = request.putWithResponseBody(
                "/api/participations/" + textSubmission.getParticipation().getId() + "/submissions/" + textSubmission.getId() + "/text-assessment-after-complaint",
                assessmentUpdate, Result.class, HttpStatus.OK);

        assertThat(updatedResult).as("updated result found").isNotNull();
    }

    private TextSubmission prepareSubmission() throws Exception {
        TextSubmission textSubmission = ParticipationFactory.generateTextSubmission("Some text", Language.ENGLISH, true);
        textExerciseUtilService.saveTextSubmission(textExercise, textSubmission, TEST_PREFIX + "student1");
        exerciseDueDatePassed();

        LinkedMultiValueMap<String, String> params = new LinkedMultiValueMap<>();
        params.add("lock", "true");

        return request.get("/api/exercises/" + textExercise.getId() + "/text-submission-without-assessment", HttpStatus.OK, TextSubmission.class, params);
    }

    @Test
    @WithMockUser(username = TEST_PREFIX + "tutor1", roles = "TA")
    void saveTextAssessment_studentHidden() throws Exception {
        TextSubmission submissionWithoutAssessment = prepareSubmission();

        final TextAssessmentDTO textAssessmentDTO = new TextAssessmentDTO();
        textAssessmentDTO.setFeedbacks(new ArrayList<>());

        Result result = request.putWithResponseBody("/api/participations/" + submissionWithoutAssessment.getParticipation().getId() + "/results/"
                + submissionWithoutAssessment.getLatestResult().getId() + "/text-assessment", textAssessmentDTO, Result.class, HttpStatus.OK);

        assertThat(result).as("saved result found").isNotNull();
        assertThat(((StudentParticipation) result.getParticipation()).getStudent()).as("student of participation is hidden").isEmpty();
    }

    @Test
    @WithMockUser(username = TEST_PREFIX + "tutor1", roles = "TA")
    void saveTextAssessment_wrongParticipationId() throws Exception {

        TextSubmission submissionWithoutAssessment = prepareSubmission();

        final TextAssessmentDTO textAssessmentDTO = new TextAssessmentDTO();
        textAssessmentDTO.setFeedbacks(new ArrayList<>());

        long randomId = 1343;

        Result result = request.putWithResponseBody("/api/participations/" + randomId + "/results/" + submissionWithoutAssessment.getLatestResult().getId() + "/text-assessment",
                textAssessmentDTO, Result.class, HttpStatus.BAD_REQUEST);
        assertThat(result).isNull();
    }

    @Test
    @WithMockUser(username = TEST_PREFIX + "tutor1", roles = "TA")
    void submitTextAssessment_studentHidden() throws Exception {

        TextSubmission submissionWithoutAssessment = prepareSubmission();
        final TextAssessmentDTO textAssessmentDTO = new TextAssessmentDTO();
        textAssessmentDTO.setFeedbacks(new ArrayList<>());
        Result result = request.postWithResponseBody("/api/participations/" + submissionWithoutAssessment.getParticipation().getId() + "/results/"
                + submissionWithoutAssessment.getLatestResult().getId() + "/submit-text-assessment", textAssessmentDTO, Result.class, HttpStatus.OK);

        assertThat(result).as("saved result found").isNotNull();
        assertThat(((StudentParticipation) result.getParticipation()).getStudent()).as("student of participation is hidden").isEmpty();
    }

    @Test
    @WithMockUser(username = TEST_PREFIX + "tutor1", roles = "TA")
    void submitTextAssessment_wrongParticipationId() throws Exception {
        TextSubmission submissionWithoutAssessment = prepareSubmission();

        final TextAssessmentDTO textAssessmentDTO = new TextAssessmentDTO();
        textAssessmentDTO.setFeedbacks(new ArrayList<>());
        long randomId = 1548;
        Result result = request.postWithResponseBody(
                "/api/participations/" + randomId + "/results/" + submissionWithoutAssessment.getLatestResult().getId() + "/submit-text-assessment", textAssessmentDTO,
                Result.class, HttpStatus.BAD_REQUEST);

        assertThat(result).isNull();
    }

    @Test
    @WithMockUser(username = TEST_PREFIX + "tutor1", roles = "TA")
    void setNumberOfAffectedSubmissionsPerBlock_withIdenticalTextBlocks() throws Exception {
        int submissionCount = 5;
        int submissionSize = 1;
        int numberOfBlocksTotally = submissionCount * submissionSize;
        int[] clusterSizes = new int[] { 5 };
        var textBlocks = textExerciseUtilService.generateTextBlocksWithIdenticalTexts(numberOfBlocksTotally);
        TextExercise textExercise = textExerciseUtilService.createSampleTextExerciseWithSubmissions(course, new ArrayList<>(textBlocks), submissionCount, submissionSize);
        textBlocks.forEach(TextBlock::computeId);
        List<TextCluster> clusters = textExerciseUtilService.addTextBlocksToCluster(textBlocks, clusterSizes, textExercise);
        textClusterRepository.saveAll(clusters);
        textBlockRepository.saveAll(textBlocks);

        LinkedMultiValueMap<String, String> params = new LinkedMultiValueMap<>();
        params.add("lock", "true");

        TextSubmission submissionWithoutAssessment = request.get("/api/exercises/" + textExercise.getId() + "/text-submission-without-assessment", HttpStatus.OK,
                TextSubmission.class, params);
        var participation = textExercise.getStudentParticipations().stream().findFirst().get();
        Result result = new Result();
        result.setParticipation(participation);
        result.setSubmission(submissionWithoutAssessment);

        textBlockService.setNumberOfAffectedSubmissionsPerBlock(result);

        assertThat(result).as("saved result found").isNotNull();
        assertThat(submissionWithoutAssessment.getBlocks()).hasSize(1);
        assertThat(submissionWithoutAssessment.getBlocks().stream().findFirst()).isPresent().get().hasFieldOrPropertyWithValue("numberOfAffectedSubmissions",
                numberOfBlocksTotally - 1);
    }

    @Test
    @WithMockUser(username = TEST_PREFIX + "tutor1", roles = "TA")
    void getResult_studentHidden() throws Exception {
        int submissionCount = 5;
        int submissionSize = 4;
        int[] clusterSizes = new int[] { 4, 5, 10, 1 };
        var textBlocks = textExerciseUtilService.generateTextBlocks(submissionCount * submissionSize);
        TextExercise textExercise = textExerciseUtilService.createSampleTextExerciseWithSubmissions(course, new ArrayList<>(textBlocks), submissionCount, submissionSize);
        textBlocks.forEach(TextBlock::computeId);
        List<TextCluster> clusters = textExerciseUtilService.addTextBlocksToCluster(textBlocks, clusterSizes, textExercise);
        textClusterRepository.saveAll(clusters);
        textBlockRepository.saveAll(textBlocks);
        var participations = textExercise.getStudentParticipations().iterator();

        for (int i = 0; i < submissionCount; i++) {
            StudentParticipation studentParticipation = participations.next();
            // connect it with a student (!= tutor assessing it)
            User user = userUtilService.getUserByLogin(TEST_PREFIX + "student" + (i % 2 + 1));
            studentParticipation.setInitializationDate(ZonedDateTime.now());
            studentParticipation.setParticipant(user);
            studentParticipationRepository.save(studentParticipation);
        }

        LinkedMultiValueMap<String, String> params = new LinkedMultiValueMap<>();
        params.add("lock", "true");

        TextSubmission submissionWithoutAssessment = request.get("/api/exercises/" + textExercise.getId() + "/text-submission-without-assessment", HttpStatus.OK,
                TextSubmission.class, params);
        final Result result = submissionWithoutAssessment.getLatestResult();
        assertThat(result).as("saved result found").isNotNull();
        assertThat(((StudentParticipation) submissionWithoutAssessment.getParticipation()).getStudent()).as("student of participation is hidden").isEmpty();
        assertThat(result.getParticipation()).isNull();
    }

    @Test
    @WithMockUser(username = TEST_PREFIX + "tutor1", roles = "TA")
    void getParticipationForNonTextExercise() throws Exception {
        FileUploadExercise fileUploadExercise = FileUploadExerciseFactory.generateFileUploadExercise(ZonedDateTime.now().minusDays(1), ZonedDateTime.now().plusDays(1),
                ZonedDateTime.now().plusDays(2), "png,pdf", textExercise.getCourseViaExerciseGroupOrCourseMember());
        exerciseRepo.save(fileUploadExercise);

        FileUploadSubmission fileUploadSubmission = ParticipationFactory.generateFileUploadSubmission(true);
        fileUploadExerciseUtilService.saveFileUploadSubmissionWithResultAndAssessorFeedback(fileUploadExercise, fileUploadSubmission, TEST_PREFIX + "student1",
                TEST_PREFIX + "tutor1", new ArrayList<>());

        final Participation participation = request.get("/api/exercises/" + fileUploadExercise.getId() + "/text-submission-without-assessment", HttpStatus.BAD_REQUEST,
                Participation.class);

        assertThat(participation).as("no result should be returned when exercise is not a text exercise").isNull();
    }

    @Test
    @WithMockUser(username = TEST_PREFIX + "student1", roles = "USER")
    void getDataForTextEditor_assessorHidden() throws Exception {
        TextSubmission textSubmission = ParticipationFactory.generateTextSubmission("Some text", Language.ENGLISH, true);
        textSubmission = textExerciseUtilService.saveTextSubmissionWithResultAndAssessor(textExercise, textSubmission, TEST_PREFIX + "student1", TEST_PREFIX + "tutor1");

        Participation participation = request.get("/api/text-editor/" + textSubmission.getParticipation().getId(), HttpStatus.OK, Participation.class);

        assertThat(participation).as("participation found").isNotNull();
        assertThat(participation.getResults().iterator().next()).as("result found").isNotNull();
        assertThat(participation.getResults().iterator().next().getAssessor()).as("assessor of participation is hidden").isNull();
    }

    @Test
    @WithMockUser(username = TEST_PREFIX + "student1", roles = "USER")
    void getDataForTextEditorForNonTextExercise_badRequest() throws Exception {
        FileUploadExercise fileUploadExercise = FileUploadExerciseFactory.generateFileUploadExercise(ZonedDateTime.now().minusDays(1), ZonedDateTime.now().plusDays(1),
                ZonedDateTime.now().plusDays(2), "png,pdf", textExercise.getCourseViaExerciseGroupOrCourseMember());
        exerciseRepo.save(fileUploadExercise);

        FileUploadSubmission fileUploadSubmission = ParticipationFactory.generateFileUploadSubmission(true);
        fileUploadExerciseUtilService.saveFileUploadSubmissionWithResultAndAssessorFeedback(fileUploadExercise, fileUploadSubmission, TEST_PREFIX + "student1",
                TEST_PREFIX + "tutor1", new ArrayList<>());

        request.get("/api/text-editor/" + fileUploadSubmission.getParticipation().getId(), HttpStatus.BAD_REQUEST, Participation.class);
    }

    @Test
    @WithMockUser(username = TEST_PREFIX + "student1", roles = "USER")
    void getDataForTextEditor_hasTextBlocks() throws Exception {
        TextSubmission textSubmission = ParticipationFactory.generateTextSubmission("Some text", Language.ENGLISH, true);
        var textBlocks = textExerciseUtilService.generateTextBlocks(1);
        textSubmission = textExerciseUtilService.saveTextSubmissionWithResultAndAssessor(textExercise, textSubmission, TEST_PREFIX + "student1", TEST_PREFIX + "tutor1");
        textExerciseUtilService.addAndSaveTextBlocksToTextSubmission(textBlocks, textSubmission);

        Participation participation = request.get("/api/text-editor/" + textSubmission.getParticipation().getId(), HttpStatus.OK, Participation.class);

        final TextSubmission submission = (TextSubmission) participation.getResults().iterator().next().getSubmission();
        assertThat(submission.getBlocks()).isNotNull();
        assertThat(submission.getBlocks()).isNotEmpty();
    }

    @Test
    @WithMockUser(username = TEST_PREFIX + "student2", roles = "USER")
    void getDataForTextEditor_asOtherStudent() throws Exception {
        TextSubmission textSubmission = ParticipationFactory.generateTextSubmission("Some text", Language.ENGLISH, true);
        textSubmission = textExerciseUtilService.saveTextSubmissionWithResultAndAssessor(textExercise, textSubmission, TEST_PREFIX + "student1", TEST_PREFIX + "tutor1");
        request.get("/api/text-editor/" + textSubmission.getParticipation().getId(), HttpStatus.FORBIDDEN, Participation.class);
    }

    @Test
    @WithMockUser(username = TEST_PREFIX + "student1", roles = "USER")
    void getDataForTextEditor_BeforeExamPublishDate_Forbidden() throws Exception {
        // create exam
        Exam exam = examUtilService.addExamWithExerciseGroup(course, true);
        exam.setStartDate(now().minusHours(2));
        exam.setEndDate(now().minusHours(1));
        exam.setVisibleDate(now().minusHours(3));
        exam.setPublishResultsDate(now().plusHours(3));

        // creating exercise
        ExerciseGroup exerciseGroup = exam.getExerciseGroups().get(0);

        TextExercise textExercise = TextExerciseFactory.generateTextExerciseForExam(exerciseGroup);
        exerciseGroup.addExercise(textExercise);
        exerciseGroupRepository.save(exerciseGroup);
        textExercise = exerciseRepo.save(textExercise);

        examRepository.save(exam);

        TextSubmission textSubmission = ParticipationFactory.generateTextSubmission("Some text", Language.ENGLISH, true);
        textSubmission = textExerciseUtilService.saveTextSubmissionWithResultAndAssessor(textExercise, textSubmission, TEST_PREFIX + "student1", TEST_PREFIX + "tutor1");
        request.get("/api/text-editor/" + textSubmission.getParticipation().getId(), HttpStatus.FORBIDDEN, Participation.class);
    }

    @Test
    @WithMockUser(username = TEST_PREFIX + "tutor1", roles = "TA")
    void getDataForTextEditor_studentHidden() throws Exception {
        TextSubmission textSubmission = ParticipationFactory.generateTextSubmission("Some text", Language.ENGLISH, true);
        textSubmission = textExerciseUtilService.saveTextSubmissionWithResultAndAssessor(textExercise, textSubmission, TEST_PREFIX + "student1", TEST_PREFIX + "tutor1");

        StudentParticipation participation = request.get("/api/text-editor/" + textSubmission.getParticipation().getId(), HttpStatus.OK, StudentParticipation.class);

        assertThat(participation).as("participation found").isNotNull();
        assertThat(participation.getResults().iterator().next()).as("result found").isNotNull();
        assertThat(participation.getStudent()).as("student of participation is hidden").isEmpty();
    }

    @Test
    @WithMockUser(username = TEST_PREFIX + "tutor1", roles = "TA")
    void getDataForTextEditor_submissionWithoutResult() throws Exception {
        TextSubmission textSubmission = ParticipationFactory.generateTextSubmission("Some text", Language.ENGLISH, true);
        textSubmission = textExerciseUtilService.saveTextSubmission(textExercise, textSubmission, TEST_PREFIX + "student1");
        request.get("/api/text-editor/" + textSubmission.getParticipation().getId(), HttpStatus.OK, StudentParticipation.class);
    }

    private Result getExampleResultForTutor(HttpStatus expectedStatus, boolean isExample) throws Exception {
        TextSubmission textSubmission = ParticipationFactory.generateTextSubmission("Some text", Language.ENGLISH, true);
        textSubmission.setExampleSubmission(isExample);
        textSubmission = textExerciseUtilService.saveTextSubmissionWithResultAndAssessor(textExercise, textSubmission, TEST_PREFIX + "student1", TEST_PREFIX + "instructor1");
        final var exampleSubmission = ParticipationFactory.generateExampleSubmission(textSubmission, textExercise, true);
        participationUtilService.addExampleSubmission(exampleSubmission);

        Result result = request.getNullable("/api/exercises/" + textExercise.getId() + "/submissions/" + textSubmission.getId() + "/example-result", expectedStatus, Result.class);

        if (expectedStatus == HttpStatus.OK && result != null) {
            assertThat(result.getId() == null).isTrue();
            for (Feedback feedback : result.getFeedbacks()) {
                assertThat(feedback.getCredits()).isNull();
                assertThat(feedback.getDetailText()).isNull();
                assertThat(feedback.getReference()).isNotNull();
            }
        }

        return result;
    }

    @Test
    @WithMockUser(username = TEST_PREFIX + "tutor1", roles = "TA")
    void getExampleResultForTutor_wrongExerciseId() throws Exception {
        TextSubmission textSubmission = ParticipationFactory.generateTextSubmission("Some text", Language.ENGLISH, true);
        textSubmission.setExampleSubmission(true);
        textSubmission = textExerciseUtilService.saveTextSubmissionWithResultAndAssessor(textExercise, textSubmission, TEST_PREFIX + "student1", TEST_PREFIX + "instructor1");
        final var exampleSubmission = ParticipationFactory.generateExampleSubmission(textSubmission, textExercise, true);
        participationUtilService.addExampleSubmission(exampleSubmission);
        long randomId = 23454;
        Result result = request.get("/api/exercises/" + randomId + "/submissions/" + textSubmission.getId() + "/example-result", HttpStatus.BAD_REQUEST, Result.class);

        assertThat(result).as("result found").isNull();
    }

    @Test
    @WithMockUser(username = TEST_PREFIX + "student1", roles = "USER")
    void getExampleResultForTutorAsStudent() throws Exception {
        getExampleResultForTutor(HttpStatus.FORBIDDEN, true);
    }

    @Test
    @WithMockUser(username = TEST_PREFIX + "tutor1", roles = "TA")
    void getExampleResultForTutorAsTutor() throws Exception {
        // TODO: somehow this test fails in IntelliJ but passes when executed on the command line?!?
        getExampleResultForTutor(HttpStatus.OK, true);
    }

    @Test
    @WithMockUser(username = TEST_PREFIX + "tutor1", roles = "TA")
    void getExampleResultForNonExampleSubmissionAsTutor() throws Exception {
        getExampleResultForTutor(HttpStatus.OK, false);
    }

    private void cancelAssessment(HttpStatus expectedStatus) throws Exception {
        TextSubmission textSubmission = ParticipationFactory.generateTextSubmission("Some text", Language.ENGLISH, true);
        textSubmission = textExerciseUtilService.saveTextSubmissionWithResultAndAssessor(textExercise, textSubmission, TEST_PREFIX + "student1", TEST_PREFIX + "tutor1");
        participationUtilService.addSampleFeedbackToResults(textSubmission.getLatestResult());
        request.postWithoutLocation("/api/participations/" + textSubmission.getParticipation().getId() + "/submissions/" + textSubmission.getId() + "/cancel-assessment", null,
                expectedStatus, null);
    }

    @Test
    @WithMockUser(username = TEST_PREFIX + "student1", roles = "USER")
    void cancelOwnAssessmentAsStudent() throws Exception {
        cancelAssessment(HttpStatus.FORBIDDEN);
    }

    @Test
    @WithMockUser(username = TEST_PREFIX + "tutor1", roles = "TA")
    void cancelOwnAssessmentAsTutor() throws Exception {
        cancelAssessment(HttpStatus.OK);
    }

    @Test
    @WithMockUser(username = TEST_PREFIX + "tutor2", roles = "TA")
    void cancelAssessmentOfOtherTutorAsTutor() throws Exception {
        cancelAssessment(HttpStatus.FORBIDDEN);
    }

    @Test
    @WithMockUser(username = TEST_PREFIX + "instructor1", roles = "INSTRUCTOR")
    void cancelAssessmentOfOtherTutorAsInstructor() throws Exception {
        cancelAssessment(HttpStatus.OK);
    }

    @Test
    @WithMockUser(username = TEST_PREFIX + "tutor1", roles = "TA")
    void cancelAssessment_wrongSubmissionId() throws Exception {
        request.post("/api/participations/1/submissions/" + 1000000000 + "/cancel-assessment", null, HttpStatus.NOT_FOUND);
    }

    @Test
    @WithMockUser(username = TEST_PREFIX + "tutor2", roles = "TA")
    void testOverrideAssessment_saveOtherTutorForbidden() throws Exception {
        overrideAssessment(TEST_PREFIX + "student1", TEST_PREFIX + "tutor1", HttpStatus.FORBIDDEN, "false", true);
    }

    @Test
    @WithMockUser(username = TEST_PREFIX + "instructor1", roles = "INSTRUCTOR")
    void testOverrideAssessment_saveInstructorPossible() throws Exception {
        overrideAssessment(TEST_PREFIX + "student1", TEST_PREFIX + "tutor1", HttpStatus.OK, "false", true);
    }

    @Test
    @WithMockUser(username = TEST_PREFIX + "tutor1", roles = "TA")
    void testOverrideAssessment_saveSameTutorPossible() throws Exception {
        overrideAssessment(TEST_PREFIX + "student1", TEST_PREFIX + "tutor1", HttpStatus.OK, "false", true);
    }

    @Test
    @WithMockUser(username = TEST_PREFIX + "tutor2", roles = "TA")
    void testOverrideAssessment_submitOtherTutorForbidden() throws Exception {
        overrideAssessment(TEST_PREFIX + "student1", TEST_PREFIX + "tutor1", HttpStatus.FORBIDDEN, "true", true);
    }

    @Test
    @WithMockUser(username = TEST_PREFIX + "instructor1", roles = "INSTRUCTOR")
    void testOverrideAssessment_submitInstructorPossible() throws Exception {
        overrideAssessment(TEST_PREFIX + "student1", TEST_PREFIX + "tutor1", HttpStatus.OK, "true", true);
    }

    @Test
    @WithMockUser(username = TEST_PREFIX + "tutor1", roles = "TA")
    void testOverrideAssessment_submitSameTutorPossible() throws Exception {
        overrideAssessment(TEST_PREFIX + "student1", TEST_PREFIX + "tutor1", HttpStatus.OK, "true", true);
    }

    @Test
    @WithMockUser(username = TEST_PREFIX + "tutor2", roles = "TA")
    void testOverrideAssessment_saveOtherTutorAfterAssessmentDueDateForbidden() throws Exception {
        assessmentDueDatePassed();
        overrideAssessment(TEST_PREFIX + "student1", TEST_PREFIX + "tutor1", HttpStatus.FORBIDDEN, "false", true);
    }

    @Test
    @WithMockUser(username = TEST_PREFIX + "instructor1", roles = "INSTRUCTOR")
    void testOverrideAssessment_saveInstructorAfterAssessmentDueDatePossible() throws Exception {
        assessmentDueDatePassed();
        overrideAssessment(TEST_PREFIX + "student1", TEST_PREFIX + "tutor1", HttpStatus.OK, "false", true);
    }

    @Test
    @WithMockUser(username = TEST_PREFIX + "tutor1", roles = "TA")
    void testOverrideAssessment_saveSameTutorAfterAssessmentDueDateForbidden() throws Exception {
        assessmentDueDatePassed();
        overrideAssessment(TEST_PREFIX + "student1", TEST_PREFIX + "tutor1", HttpStatus.FORBIDDEN, "false", true);
    }

    @Test
    @WithMockUser(username = TEST_PREFIX + "tutor1", roles = "TA")
    void testOverrideAssessment_saveSameTutorAfterAssessmentDueDatePossible() throws Exception {
        assessmentDueDatePassed();
        // should be possible because the original result was not yet submitted
        overrideAssessment(TEST_PREFIX + "student1", TEST_PREFIX + "tutor1", HttpStatus.OK, "false", false);
    }

    @Test
    @WithMockUser(username = TEST_PREFIX + "tutor2", roles = "TA")
    void testOverrideAssessment_submitOtherTutorAfterAssessmentDueDateForbidden() throws Exception {
        assessmentDueDatePassed();
        overrideAssessment(TEST_PREFIX + "student1", TEST_PREFIX + "tutor1", HttpStatus.FORBIDDEN, "true", true);
    }

    @Test
    @WithMockUser(username = TEST_PREFIX + "instructor1", roles = "INSTRUCTOR")
    void testOverrideAssessment_submitInstructorAfterAssessmentDueDatePossible() throws Exception {
        assessmentDueDatePassed();
        overrideAssessment(TEST_PREFIX + "student1", TEST_PREFIX + "tutor1", HttpStatus.OK, "true", true);
    }

    @Test
    @WithMockUser(username = TEST_PREFIX + "tutor1", roles = "TA")
    void testOverrideAssessment_submitSameTutorAfterAssessmentDueDateForbidden() throws Exception {
        assessmentDueDatePassed();
        overrideAssessment(TEST_PREFIX + "student1", TEST_PREFIX + "tutor1", HttpStatus.FORBIDDEN, "true", true);
    }

    @Test
    @WithMockUser(username = TEST_PREFIX + "tutor1", roles = "TA")
    void testOverrideAssessment_submitSameTutorAfterAssessmentDueDatePossible() throws Exception {
        assessmentDueDatePassed();
        // should be possible because the original result was not yet submitted
        overrideAssessment(TEST_PREFIX + "student1", TEST_PREFIX + "tutor1", HttpStatus.OK, "true", false);
    }

    @Test
    @WithMockUser(username = TEST_PREFIX + "tutor1", roles = "TA")
    void testSubmitAssessment_IncludedCompletelyWithBonusPointsExercise() throws Exception {
        // setting up exercise
        textExercise.setIncludedInOverallScore(IncludedInOverallScore.INCLUDED_COMPLETELY);
        textExercise.setMaxPoints(10.0);
        textExercise.setBonusPoints(10.0);
        exerciseRepo.save(textExercise);

        // setting up student submission
        TextSubmission textSubmission = ParticipationFactory.generateTextSubmission("Some text", Language.ENGLISH, true);
        textExerciseUtilService.saveTextSubmission(textExercise, textSubmission, TEST_PREFIX + "student1");
        // ending exercise
        exerciseDueDatePassed();

        // getting submission from db
        LinkedMultiValueMap<String, String> params = new LinkedMultiValueMap<>();
        params.add("lock", "true");
        TextSubmission submissionWithoutAssessment = request.get("/api/exercises/" + textExercise.getId() + "/text-submission-without-assessment", HttpStatus.OK,
                TextSubmission.class, params);

        final TextAssessmentDTO textAssessmentDTO = new TextAssessmentDTO();
        List<Feedback> feedbacks = new ArrayList<>();
        addAssessmentFeedbackAndCheckScore(submissionWithoutAssessment, textAssessmentDTO, feedbacks, 0.0, 0L);
        addAssessmentFeedbackAndCheckScore(submissionWithoutAssessment, textAssessmentDTO, feedbacks, -1.0, 0L);
        addAssessmentFeedbackAndCheckScore(submissionWithoutAssessment, textAssessmentDTO, feedbacks, 1.0, 0L);
        addAssessmentFeedbackAndCheckScore(submissionWithoutAssessment, textAssessmentDTO, feedbacks, 5.0, 50L);
        addAssessmentFeedbackAndCheckScore(submissionWithoutAssessment, textAssessmentDTO, feedbacks, 5.0, 100L);
        addAssessmentFeedbackAndCheckScore(submissionWithoutAssessment, textAssessmentDTO, feedbacks, 5.0, 150L);
        addAssessmentFeedbackAndCheckScore(submissionWithoutAssessment, textAssessmentDTO, feedbacks, 5.0, 200L);
        addAssessmentFeedbackAndCheckScore(submissionWithoutAssessment, textAssessmentDTO, feedbacks, 5.0, 200L);

        Course course = request.get("/api/courses/" + textExercise.getCourseViaExerciseGroupOrCourseMember().getId() + "/for-assessment-dashboard", HttpStatus.OK, Course.class);
        Exercise exercise = (Exercise) course.getExercises().toArray()[0];
        assertThat(exercise.getNumberOfAssessmentsOfCorrectionRounds()).hasSize(1);
        assertThat(exercise.getNumberOfAssessmentsOfCorrectionRounds()[0].inTime()).isEqualTo(1L);
    }

    @Test
    @WithMockUser(username = TEST_PREFIX + "tutor1", roles = "TA")
    void testSubmitAssessment_IncludedCompletelyWithoutBonusPointsExercise() throws Exception {
        // setting up exercise
        textExercise.setIncludedInOverallScore(IncludedInOverallScore.INCLUDED_COMPLETELY);
        textExercise.setMaxPoints(10.0);
        textExercise.setBonusPoints(0.0);
        exerciseRepo.save(textExercise);

        // setting up student submission
        TextSubmission textSubmission = ParticipationFactory.generateTextSubmission("Some text", Language.ENGLISH, true);
        textExerciseUtilService.saveTextSubmission(textExercise, textSubmission, TEST_PREFIX + "student1");
        // ending exercise
        exerciseDueDatePassed();

        // getting submission from db
        LinkedMultiValueMap<String, String> params = new LinkedMultiValueMap<>();
        params.add("lock", "true");
        TextSubmission submissionWithoutAssessment = request.get("/api/exercises/" + textExercise.getId() + "/text-submission-without-assessment", HttpStatus.OK,
                TextSubmission.class, params);

        final TextAssessmentDTO textAssessmentDTO = new TextAssessmentDTO();
        List<Feedback> feedbacks = new ArrayList<>();
        addAssessmentFeedbackAndCheckScore(submissionWithoutAssessment, textAssessmentDTO, feedbacks, 0.0, 0L);
        addAssessmentFeedbackAndCheckScore(submissionWithoutAssessment, textAssessmentDTO, feedbacks, -1.0, 0L);
        addAssessmentFeedbackAndCheckScore(submissionWithoutAssessment, textAssessmentDTO, feedbacks, 1.0, 0L);
        addAssessmentFeedbackAndCheckScore(submissionWithoutAssessment, textAssessmentDTO, feedbacks, 5.0, 50L);
        addAssessmentFeedbackAndCheckScore(submissionWithoutAssessment, textAssessmentDTO, feedbacks, 5.0, 100L);
        addAssessmentFeedbackAndCheckScore(submissionWithoutAssessment, textAssessmentDTO, feedbacks, 5.0, 100L);
    }

    @Test
    @WithMockUser(username = TEST_PREFIX + "tutor1", roles = "TA")
    void testSubmitAssessment_IncludedAsBonusExercise() throws Exception {
        // setting up exercise
        textExercise.setIncludedInOverallScore(IncludedInOverallScore.INCLUDED_AS_BONUS);
        textExercise.setMaxPoints(10.0);
        textExercise.setBonusPoints(0.0);
        exerciseRepo.save(textExercise);

        // setting up student submission
        TextSubmission textSubmission = ParticipationFactory.generateTextSubmission("Some text", Language.ENGLISH, true);
        textExerciseUtilService.saveTextSubmission(textExercise, textSubmission, TEST_PREFIX + "student1");
        // ending exercise
        exerciseDueDatePassed();

        // getting submission from db
        LinkedMultiValueMap<String, String> params = new LinkedMultiValueMap<>();
        params.add("lock", "true");
        TextSubmission submissionWithoutAssessment = request.get("/api/exercises/" + textExercise.getId() + "/text-submission-without-assessment", HttpStatus.OK,
                TextSubmission.class, params);

        final TextAssessmentDTO textAssessmentDTO = new TextAssessmentDTO();
        List<Feedback> feedbacks = new ArrayList<>();
        addAssessmentFeedbackAndCheckScore(submissionWithoutAssessment, textAssessmentDTO, feedbacks, 0.0, 0L);
        addAssessmentFeedbackAndCheckScore(submissionWithoutAssessment, textAssessmentDTO, feedbacks, -1.0, 0L);
        addAssessmentFeedbackAndCheckScore(submissionWithoutAssessment, textAssessmentDTO, feedbacks, 1.0, 0L);
        addAssessmentFeedbackAndCheckScore(submissionWithoutAssessment, textAssessmentDTO, feedbacks, 5.0, 50L);
        addAssessmentFeedbackAndCheckScore(submissionWithoutAssessment, textAssessmentDTO, feedbacks, 5.0, 100L);
        addAssessmentFeedbackAndCheckScore(submissionWithoutAssessment, textAssessmentDTO, feedbacks, 5.0, 100L);
    }

    @Test
    @WithMockUser(username = TEST_PREFIX + "tutor1", roles = "TA")
    void testSubmitAssessment_NotIncludedExercise() throws Exception {
        // setting up exercise
        textExercise.setIncludedInOverallScore(IncludedInOverallScore.NOT_INCLUDED);
        textExercise.setMaxPoints(10.0);
        textExercise.setBonusPoints(0.0);
        exerciseRepo.save(textExercise);

        // setting up student submission
        TextSubmission textSubmission = ParticipationFactory.generateTextSubmission("Some text", Language.ENGLISH, true);
        textExerciseUtilService.saveTextSubmission(textExercise, textSubmission, TEST_PREFIX + "student1");
        // ending exercise
        exerciseDueDatePassed();

        // getting submission from db
        LinkedMultiValueMap<String, String> params = new LinkedMultiValueMap<>();
        params.add("lock", "true");
        TextSubmission submissionWithoutAssessment = request.get("/api/exercises/" + textExercise.getId() + "/text-submission-without-assessment", HttpStatus.OK,
                TextSubmission.class, params);

        final TextAssessmentDTO textAssessmentDTO = new TextAssessmentDTO();
        List<Feedback> feedbacks = new ArrayList<>();
        addAssessmentFeedbackAndCheckScore(submissionWithoutAssessment, textAssessmentDTO, feedbacks, 0.0, 0L);
        addAssessmentFeedbackAndCheckScore(submissionWithoutAssessment, textAssessmentDTO, feedbacks, -1.0, 0L);
        addAssessmentFeedbackAndCheckScore(submissionWithoutAssessment, textAssessmentDTO, feedbacks, 1.0, 0L);
        addAssessmentFeedbackAndCheckScore(submissionWithoutAssessment, textAssessmentDTO, feedbacks, 5.0, 50L);
        addAssessmentFeedbackAndCheckScore(submissionWithoutAssessment, textAssessmentDTO, feedbacks, 5.0, 100L);
        addAssessmentFeedbackAndCheckScore(submissionWithoutAssessment, textAssessmentDTO, feedbacks, 5.0, 100L);
    }

    @Test
    @WithMockUser(username = TEST_PREFIX + "tutor1", roles = "TA")
    void testSubmitAssessment_withResultOver100Percent() throws Exception {
        textExercise = (TextExercise) exerciseUtilService.addMaxScoreAndBonusPointsToExercise(textExercise);
        TextSubmission textSubmission = ParticipationFactory.generateTextSubmission("Some text", Language.ENGLISH, true);
        textExerciseUtilService.saveTextSubmission(textExercise, textSubmission, TEST_PREFIX + "student1");
        exerciseDueDatePassed();

        LinkedMultiValueMap<String, String> params = new LinkedMultiValueMap<>();
        params.add("lock", "true");

        TextSubmission submissionWithoutAssessment = request.get("/api/exercises/" + textExercise.getId() + "/text-submission-without-assessment", HttpStatus.OK,
                TextSubmission.class, params);

        final TextAssessmentDTO textAssessmentDTO = new TextAssessmentDTO();
        List<Feedback> feedbacks = new ArrayList<>();
        feedbacks.add(new Feedback().credits(80.00).type(FeedbackType.MANUAL_UNREFERENCED).detailText("nice submission 1")
                .reference(TextExerciseFactory.generateTextBlock(0, 5, "test1").getId()));
        feedbacks.add(new Feedback().credits(25.00).type(FeedbackType.MANUAL_UNREFERENCED).detailText("nice submission 2")
                .reference(TextExerciseFactory.generateTextBlock(0, 5, "test2").getId()));
        textAssessmentDTO.setFeedbacks(feedbacks);

        // Check that result is over 100% -> 105
        Result response = request.postWithResponseBody("/api/participations/" + submissionWithoutAssessment.getParticipation().getId() + "/results/"
                + submissionWithoutAssessment.getLatestResult().getId() + "/submit-text-assessment", textAssessmentDTO, Result.class, HttpStatus.OK);

        assertThat(response.getScore()).isEqualTo(105);

        feedbacks.add(new Feedback().credits(20.00).type(FeedbackType.MANUAL_UNREFERENCED).detailText("nice submission 3")
                .reference(TextExerciseFactory.generateTextBlock(0, 5, "test3").getId()));
        textAssessmentDTO.setFeedbacks(feedbacks);

        // Check that result is capped to maximum of maxScore + bonus points -> 110
        response = request.postWithResponseBody("/api/participations/" + submissionWithoutAssessment.getParticipation().getId() + "/results/"
                + submissionWithoutAssessment.getLatestResult().getId() + "/submit-text-assessment", textAssessmentDTO, Result.class, HttpStatus.OK);

        assertThat(response.getScore()).isEqualTo(110, Offset.offset(0.0001));
    }

    private void exerciseDueDatePassed() {
        exerciseUtilService.updateExerciseDueDate(textExercise.getId(), ZonedDateTime.now().minusHours(2));
    }

    private void assessmentDueDatePassed() {
        exerciseUtilService.updateAssessmentDueDate(textExercise.getId(), ZonedDateTime.now().minusSeconds(10));
    }

    private void overrideAssessment(String student, String originalAssessor, HttpStatus httpStatus, String submit, boolean originalAssessmentSubmitted) throws Exception {
        TextSubmission textSubmission = ParticipationFactory.generateTextSubmission("Test123", Language.ENGLISH, true);
        textSubmission = textExerciseUtilService.saveTextSubmissionWithResultAndAssessor(textExercise, textSubmission, student, originalAssessor);
        textSubmission.getLatestResult().setCompletionDate(originalAssessmentSubmitted ? ZonedDateTime.now() : null);
        resultRepo.save(textSubmission.getLatestResult());
        var params = new LinkedMultiValueMap<String, String>();
        params.add("submit", submit);
        List<Feedback> feedbacks = ParticipationFactory.generateFeedback();
        var path = "/api/participations/" + textSubmission.getParticipation().getId() + "/results/" + textSubmission.getLatestResult().getId() + "/text-assessment";
        var body = new TextAssessmentDTO(feedbacks);
        if (submit.equals("true")) {
            path = "/api/participations/" + textSubmission.getParticipation().getId() + "/results/" + textSubmission.getLatestResult().getId() + "/submit-text-assessment";
            request.postWithResponseBody(path, body, Result.class, httpStatus);
        }
        else {
            request.putWithResponseBodyAndParams(path, body, Result.class, httpStatus, params);
        }
    }

    @Test
    @WithMockUser(username = TEST_PREFIX + "tutor1", roles = "TA")
    void testTextBlocksAreConsistentWhenOpeningSameAssessmentTwiceWithAtheneEnabled() throws Exception {
        TextSubmission textSubmission = ParticipationFactory.generateTextSubmission("This is Part 1, and this is Part 2. There is also Part 3.", Language.ENGLISH, true);
        textExerciseUtilService.saveTextSubmission(textExercise, textSubmission, TEST_PREFIX + "student1");
        exerciseDueDatePassed();

        var blocks = Set.of(new TextBlock().startIndex(0).endIndex(15).automatic(), new TextBlock().startIndex(16).endIndex(35).automatic(),
                new TextBlock().startIndex(36).endIndex(57).automatic());
        textExerciseUtilService.addAndSaveTextBlocksToTextSubmission(blocks, textSubmission);

        LinkedMultiValueMap<String, String> params = new LinkedMultiValueMap<>();
        params.add("lock", "true");

        TextSubmission submission1stRequest = request.get("/api/exercises/" + textExercise.getId() + "/text-submission-without-assessment", HttpStatus.OK, TextSubmission.class,
                params);

        var blocksFrom1stRequest = submission1stRequest.getBlocks();
        assertThat(blocksFrom1stRequest.toArray()).containsExactlyInAnyOrder(blocks.toArray());

        final TextAssessmentDTO textAssessmentDTO = new TextAssessmentDTO();
        textAssessmentDTO.setFeedbacks(
                Collections.singletonList(new Feedback().detailText("Test").credits(1d).reference(blocksFrom1stRequest.iterator().next().getId()).type(FeedbackType.MANUAL)));
        textAssessmentDTO.setTextBlocks(blocksFrom1stRequest);
        request.postWithResponseBody(
                "/api/participations/" + submission1stRequest.getParticipation().getId() + "/results/" + submission1stRequest.getLatestResult().getId() + "/submit-text-assessment",
                textAssessmentDTO, Result.class, HttpStatus.OK);

        Participation participation2ndRequest = request.get(
                "/api/participations/" + textSubmission.getParticipation().getId() + "/submissions/" + textSubmission.getId() + "/for-text-assessment", HttpStatus.OK,
                Participation.class, params);
        TextSubmission submission2ndRequest = (TextSubmission) (participation2ndRequest).getSubmissions().iterator().next();
        var blocksFrom2ndRequest = submission2ndRequest.getBlocks();
        assertThat(blocksFrom2ndRequest.toArray()).containsExactlyInAnyOrder(blocks.toArray());
    }

    @Test
    @WithMockUser(username = TEST_PREFIX + "tutor1", roles = "TA")
    void checkTextSubmissionWithoutAssessmentAndRetrieveParticipationForSubmissionReturnSameBlocksAndFeedback() throws Exception {
        List<TextSubmission> textSubmissions = prepareTextSubmissionsWithFeedbackForAutomaticFeedback();

        LinkedMultiValueMap<String, String> parameters = new LinkedMultiValueMap<>();
        parameters.add("lock", "true");
        TextSubmission textSubmissionWithoutAssessment = request.get("/api/exercises/" + textExercise.getId() + "/text-submission-without-assessment", HttpStatus.OK,
                TextSubmission.class, parameters);

        request.put("/api/participations/" + textSubmissions.get(0).getParticipation().getId() + "/submissions/" + textSubmissions.get(0).getId() + "/cancel-assessment", null,
                HttpStatus.OK);

        LinkedMultiValueMap<String, String> params = new LinkedMultiValueMap<>();
        params.add("lock", "true");
        Participation participation = request.get(
                "/api/participations/" + textSubmissions.get(0).getParticipation().getId() + "/submissions/" + textSubmissions.get(0).getId() + "/for-text-assessment",
                HttpStatus.OK, Participation.class, params);
        final TextSubmission submissionFromParticipation = (TextSubmission) participation.getSubmissions().toArray()[0];
        final Result resultFromParticipation = (Result) participation.getResults().toArray()[0];

        assertThat(textSubmissionWithoutAssessment.getId()).isEqualTo(submissionFromParticipation.getId());
        assertThat(Arrays.equals(textSubmissionWithoutAssessment.getBlocks().toArray(), submissionFromParticipation.getBlocks().toArray())).isTrue();
        final Feedback feedbackFromSubmissionWithoutAssessment = textSubmissionWithoutAssessment.getLatestResult().getFeedbacks().get(0);
        final Feedback feedbackFromParticipation = resultFromParticipation.getFeedbacks().get(0);
        assertThat(feedbackFromSubmissionWithoutAssessment.getCredits()).isEqualTo(feedbackFromParticipation.getCredits());
        assertThat(feedbackFromSubmissionWithoutAssessment.getDetailText()).isEqualTo(feedbackFromParticipation.getDetailText());
        assertThat(feedbackFromSubmissionWithoutAssessment.getType()).isEqualTo(feedbackFromParticipation.getType());
    }

    @NotNull
    private List<TextSubmission> prepareTextSubmissionsWithFeedbackForAutomaticFeedback() {
        TextSubmission textSubmission1 = ParticipationFactory.generateTextSubmission("This is Part 1, and this is Part 2. There is also Part 3.", Language.ENGLISH, true);
        TextSubmission textSubmission2 = ParticipationFactory.generateTextSubmission("This is another Submission.", Language.ENGLISH, true);
        textExerciseUtilService.saveTextSubmission(textExercise, textSubmission1, TEST_PREFIX + "student1");
        textExerciseUtilService.saveTextSubmission(textExercise, textSubmission2, TEST_PREFIX + "student2");
        exerciseDueDatePassed();

        final TextCluster cluster = new TextCluster().exercise(textExercise);
        textClusterRepository.save(cluster);

        final TextBlock textBlockSubmission1 = new TextBlock().startIndex(0).endIndex(15).automatic().cluster(cluster);
        final TextBlock textBlockSubmission2 = new TextBlock().startIndex(0).endIndex(27).automatic().cluster(cluster);

        cluster.blocks(asList(textBlockSubmission1, textBlockSubmission2)).distanceMatrix(new double[][] { { 0.1, 0.1 }, { 0.1, 0.1 } });

        textSubmission1 = textExerciseUtilService.addAndSaveTextBlocksToTextSubmission(
                Set.of(textBlockSubmission1, new TextBlock().startIndex(16).endIndex(35).automatic(), new TextBlock().startIndex(36).endIndex(57).automatic()), textSubmission1);

        textSubmission2 = textExerciseUtilService.addAndSaveTextBlocksToTextSubmission(Set.of(textBlockSubmission2), textSubmission2);

        textClusterRepository.save(cluster);

        final Feedback feedback = new Feedback().detailText("Foo Bar.").credits(2d).reference(textBlockSubmission2.getId());
        textSubmission2 = textExerciseUtilService.addTextSubmissionWithResultAndAssessorAndFeedbacks(textExercise, textSubmission2, TEST_PREFIX + "student2",
                TEST_PREFIX + "tutor1", Collections.singletonList(feedback));

        // refetch the database objects to avoid lazy exceptions
        textSubmission1 = textSubmissionRepository.findWithEagerResultsAndFeedbackAndTextBlocksById(textSubmission1.getId()).get();
        textSubmission2 = textSubmissionRepository.findWithEagerResultsAndFeedbackAndTextBlocksById(textSubmission2.getId()).get();
        return asList(textSubmission1, textSubmission2);
    }

    @Test
    @WithMockUser(username = TEST_PREFIX + "tutor1", roles = "TA")
    void checkTextBlockSavePreservesClusteringInformation() throws Exception {
        List<TextSubmission> textSubmissions = prepareTextSubmissionsWithFeedbackForAutomaticFeedback();
        final Map<String, TextBlock> blocksSubmission1 = textSubmissions.get(0).getBlocks().stream().collect(Collectors.toMap(TextBlock::getId, block -> block));

        LinkedMultiValueMap<String, String> parameters = new LinkedMultiValueMap<>();
        parameters.add("lock", "true");
        TextSubmission textSubmissionWithoutAssessment = request.get("/api/exercises/" + textExercise.getId() + "/text-submission-without-assessment", HttpStatus.OK,
                TextSubmission.class, parameters);

        assertThat(textSubmissionWithoutAssessment.getBlocks()).isNotEmpty()
                .allSatisfy(block -> assertThat(block).isEqualToIgnoringGivenFields(blocksSubmission1.get(block.getId()), "positionInCluster", "submission", "cluster"));

        assertThat(textBlockRepository.findAllWithEagerClusterBySubmissionId(textSubmissionWithoutAssessment.getId())).isNotEmpty()
                .allSatisfy(block -> assertThat(block).isEqualToComparingFieldByField(blocksSubmission1.get(block.getId())));

        final var newTextBlocksToSimulateAngularSerialization = textSubmissionWithoutAssessment.getBlocks().stream().map(oldBlock -> {
            var newBlock = new TextBlock();
            newBlock.setText(oldBlock.getText());
            newBlock.setStartIndex(oldBlock.getStartIndex());
            newBlock.setEndIndex(oldBlock.getEndIndex());
            newBlock.setId(oldBlock.getId());
            return newBlock;
        }).collect(Collectors.toSet());

        final TextAssessmentDTO dto = new TextAssessmentDTO();
        dto.setTextBlocks(newTextBlocksToSimulateAngularSerialization);
        dto.setFeedbacks(new ArrayList<>());

        request.putWithResponseBody("/api/participations/" + textSubmissionWithoutAssessment.getParticipation().getId() + "/results/"
                + textSubmissionWithoutAssessment.getLatestResult().getId() + "/text-assessment", dto, Result.class, HttpStatus.OK);

        Set<TextBlock> textBlocks = textBlockRepository.findAllWithEagerClusterBySubmissionId(textSubmissionWithoutAssessment.getId());
        assertThat(textBlocks).isNotEmpty().allSatisfy(block -> assertThat(block).isEqualToComparingFieldByField(blocksSubmission1.get(block.getId())));
    }

    @Test
    @WithMockUser(username = TEST_PREFIX + "tutor1", roles = "TA")
<<<<<<< HEAD
    void checkTrackingTokenHeader() throws Exception {
        TextSubmission textSubmission = ParticipationFactory.generateTextSubmission("Some text", Language.ENGLISH, true);
        textExerciseUtilService.saveTextSubmission(textExercise, textSubmission, TEST_PREFIX + "student1");
        exerciseDueDatePassed();

        LinkedMultiValueMap<String, String> parameters = new LinkedMultiValueMap<>();
        parameters.add("lock", "true");

        request.getWithHeaders("/api/exercises/" + textExercise.getId() + "/text-submission-without-assessment", HttpStatus.OK, TextSubmission.class, parameters, new HttpHeaders(),
                new String[] { "X-Athene-Tracking-Authorization" });

=======
    void retrieveConflictingTextSubmissions() throws Exception {
        List<TextSubmission> textSubmissions = prepareTextSubmissionsWithFeedbackAndConflict();
        List<TextSubmission> conflictingTextSubmissions = request.getList("/api/participations/" + textSubmissions.get(0).getParticipation().getId() + "/submissions/"
                + textSubmissions.get(0).getId() + "/feedbacks/" + textSubmissions.get(0).getLatestResult().getFeedbacks().get(0).getId() + "/feedback-conflicts", HttpStatus.OK,
                TextSubmission.class);

        assertThat(conflictingTextSubmissions).hasSize(1);
        TextSubmission conflictingTextSubmission = conflictingTextSubmissions.get(0);
        assertThat(conflictingTextSubmission).isEqualTo(textSubmissions.get(1));
        assertThat(conflictingTextSubmission.getParticipation()).isNotNull();
        assertThat(conflictingTextSubmission.getLatestResult()).isEqualTo(textSubmissions.get(1).getLatestResult());
        assertThat(conflictingTextSubmission.getBlocks()).isNotNull();
        assertThat(conflictingTextSubmission.getLatestResult().getFeedbacks().get(0)).isEqualTo(textSubmissions.get(1).getLatestResult().getFeedbacks().get(0));
        assertThat(conflictingTextSubmission.getLatestResult().getFeedbacks().get(0).getResult()).isNull();
    }

    @Test
    @WithMockUser(username = TEST_PREFIX + "tutor1", roles = "TA")
    void retrieveConflictingTextSubmissions_wrongParticipationId() throws Exception {
        List<TextSubmission> textSubmissions = prepareTextSubmissionsWithFeedbackAndConflict();
        long randomId = 54234;
        List<TextSubmission> conflictingTextSubmissions = request.getList("/api/participations/" + randomId + "/submissions/" + textSubmissions.get(0).getId() + "/feedbacks/"
                + textSubmissions.get(0).getLatestResult().getFeedbacks().get(0).getId() + "/feedback-conflicts", HttpStatus.BAD_REQUEST, TextSubmission.class);

        assertThat(conflictingTextSubmissions).isNull();
    }

    @Test
    @WithMockUser(username = TEST_PREFIX + "tutor1", roles = "TA")
    void retrieveConflictingTextSubmissions_automaticAssessmentDisabled() throws Exception {
        List<TextSubmission> textSubmissions = prepareTextSubmissionsWithFeedbackAndConflict();
        textExercise.setAssessmentType(AssessmentType.MANUAL);
        exerciseRepo.save(textExercise);
        List<TextSubmission> conflictingTextSubmissions = request.getList("/api/participations/" + textSubmissions.get(0).getParticipation().getId() + "/submissions/"
                + textSubmissions.get(0).getId() + "/feedbacks/" + textSubmissions.get(0).getLatestResult().getFeedbacks().get(0).getId() + "/feedback-conflicts",
                HttpStatus.BAD_REQUEST, TextSubmission.class);
        assertThat(conflictingTextSubmissions).isNull();
    }

    @Test
    @WithMockUser(username = TEST_PREFIX + "tutor2", roles = "TA")
    void retrieveConflictingTextSubmissions_otherTutorForbidden() throws Exception {
        List<TextSubmission> textSubmissions = prepareTextSubmissionsWithFeedbackAndConflict();
        request.getList("/api/participations/" + textSubmissions.get(0).getParticipation().getId() + "/submissions/" + textSubmissions.get(0).getId() + "/feedbacks/"
                + textSubmissions.get(0).getLatestResult().getFeedbacks().get(0).getId() + "/feedback-conflicts", HttpStatus.FORBIDDEN, TextSubmission.class);
    }

    @Test
    @WithMockUser(username = TEST_PREFIX + "tutor1", roles = "TA")
    void retrieveConflictingTextSubmissions_forNonExistingSubmission() throws Exception {
        List<TextSubmission> textSubmissions = prepareTextSubmissionsWithFeedbackAndConflict();
        List<TextSubmission> conflictingTextSubmissions = request.getList("/api/participations/" + textSubmissions.get(0).getParticipation().getId() + "/submissions/123/feedbacks/"
                + textSubmissions.get(0).getLatestResult().getFeedbacks().get(0).getId() + "/feedback-conflicts", HttpStatus.BAD_REQUEST, TextSubmission.class);
        assertThat(conflictingTextSubmissions).as("passed submission should not be found").isNull();
    }

    @Test
    @WithMockUser(username = TEST_PREFIX + "tutor1", roles = "TA")
    void solveFeedbackConflict_tutor() throws Exception {
        FeedbackConflict feedbackConflict = solveFeedbackConflict(HttpStatus.OK);
        assertThat(feedbackConflict).isNotNull();
        assertThat(feedbackConflict.getSolvedAt()).isNotNull();
        assertThat(feedbackConflict.getConflict()).isFalse();
        assertThat(feedbackConflict.getDiscard()).isTrue();
    }

    @Test
    @WithMockUser(username = TEST_PREFIX + "tutor2", roles = "TA")
    void solveFeedbackConflict_otherTutor() throws Exception {
        solveFeedbackConflict(HttpStatus.OK);
    }

    @Test
    @WithMockUser(username = TEST_PREFIX + "instructor1", roles = "INSTRUCTOR")
    void solveFeedbackConflict_instructor() throws Exception {
        solveFeedbackConflict(HttpStatus.OK);
    }

    @Test
    @WithMockUser(username = TEST_PREFIX + "tutor3", roles = "TA")
    void solveFeedbackConflict_forbiddenTutor() throws Exception {
        solveFeedbackConflict(HttpStatus.FORBIDDEN);
    }

    @Test
    @WithMockUser(username = TEST_PREFIX + "tutor1", roles = "TA")
    void solveFeedbackConflict_forNonExistingConflict() throws Exception {
        prepareTextSubmissionsWithFeedbackAndConflict();

        FeedbackConflict feedbackConflict = request.postWithResponseBody("/api/exercises/" + textExercise.getId() + "/feedback-conflicts/2/solve", null, FeedbackConflict.class,
                HttpStatus.BAD_REQUEST);
        assertThat(feedbackConflict).as("feedback conflict should not be found").isNull();
    }

    @Test
    @WithMockUser(username = TEST_PREFIX + "tutor1", roles = "TA")
    void solveFeedbackConflict_wrongExerciseId() throws Exception {
        prepareTextSubmissionsWithFeedbackAndConflict();
        long randomId = 57456;
        FeedbackConflict feedbackConflict = request.postWithResponseBody(
                "/api/exercises/" + randomId + "/feedback-conflicts/" + feedbackConflictRepository.findAll().get(0).getId() + "/solve", null, FeedbackConflict.class,
                HttpStatus.BAD_REQUEST);
        assertThat(feedbackConflict).as("feedback conflict should not be found").isNull();
    }

    private FeedbackConflict solveFeedbackConflict(HttpStatus expectedStatus) throws Exception {
        FeedbackConflict feedbackConflict = prepareTextSubmissionsWithFeedbackAndConflictGetConflict();
        return request.postWithResponseBody("/api/exercises/" + textExercise.getId() + "/feedback-conflicts/" + feedbackConflict.getId() + "/solve", null, FeedbackConflict.class,
                expectedStatus);
>>>>>>> 5da99982
    }

    @ParameterizedTest(name = "{displayName} [{index}] {argumentsWithNames}")
    @EnumSource(value = AssessmentType.class, names = { "SEMI_AUTOMATIC", "MANUAL" })
    @WithMockUser(username = TEST_PREFIX + "tutor1", roles = "TA")
    void multipleCorrectionRoundsForExam(AssessmentType assessmentType) throws Exception {
        // Setup exam with 2 correction rounds and a text exercise
        ExerciseGroup exerciseGroup1 = new ExerciseGroup();
        Exam exam = examUtilService.addExam(textExercise.getCourseViaExerciseGroupOrCourseMember());
        exam.setNumberOfCorrectionRoundsInExam(2);
        exam.addExerciseGroup(exerciseGroup1);
        exam.setVisibleDate(ZonedDateTime.now().minusHours(3));
        exam.setStartDate(ZonedDateTime.now().minusHours(2));
        exam.setEndDate(ZonedDateTime.now().minusHours(1));
        exam = examRepository.save(exam);

        Exam examWithExerciseGroups = examRepository.findWithExerciseGroupsAndExercisesById(exam.getId()).get();
        exerciseGroup1 = examWithExerciseGroups.getExerciseGroups().get(0);
        TextExercise exercise = TextExerciseFactory.generateTextExerciseForExam(exerciseGroup1);
        exercise.setAssessmentType(assessmentType);
        exercise = exerciseRepo.save(exercise);
        exerciseGroup1.addExercise(exercise);

        // add student submission
        var studentParticipation = new StudentParticipation();
        studentParticipation.setExercise(exercise);
        studentParticipation.setParticipant(userUtilService.getUserByLogin(TEST_PREFIX + "student1"));
        studentParticipation = studentParticipationRepository.save(studentParticipation);
        var submission = ParticipationFactory.generateTextSubmission("Text", Language.ENGLISH, true);
        submission.setParticipation(studentParticipation);
        submission = textSubmissionRepository.save(submission);

        // verify setup
        assertThat(exam.getNumberOfCorrectionRoundsInExam()).isEqualTo(2);
        assertThat(exam.getEndDate()).isBefore(ZonedDateTime.now());
        var optionalFetchedExercise = exerciseRepo.findWithEagerStudentParticipationsStudentAndSubmissionsById(exercise.getId());
        assertThat(optionalFetchedExercise).isPresent();
        final var exerciseWithParticipation = optionalFetchedExercise.get();
        studentParticipation = exerciseWithParticipation.getStudentParticipations().stream().iterator().next();

        userUtilService.changeUser(TEST_PREFIX + "instructor1");
        // check properties set
        LinkedMultiValueMap<String, String> params = new LinkedMultiValueMap<>();
        params.add("withExerciseGroups", "true");
        Exam examReturned = request.get("/api/courses/" + exam.getCourse().getId() + "/exams/" + exam.getId(), HttpStatus.OK, Exam.class, params);
        examReturned.getExerciseGroups().get(0).getExercises().forEach(exerciseExamReturned -> {
            assertThat(exerciseExamReturned.getNumberOfParticipations()).isNotNull();
            assertThat(exerciseExamReturned.getNumberOfParticipations()).isEqualTo(1);
        });
        userUtilService.changeUser(TEST_PREFIX + "tutor1");

        // request to manually assess latest submission (correction round: 0)
        params = new LinkedMultiValueMap<>();
        params.add("lock", "true");
        params.add("correction-round", "0");
        TextSubmission submissionWithoutFirstAssessment = request.get("/api/exercises/" + exerciseWithParticipation.getId() + "/text-submission-without-assessment", HttpStatus.OK,
                TextSubmission.class, params);
        // verify that no new submission was created
        assertThat(submissionWithoutFirstAssessment).isEqualTo(submission);
        // verify that the lock has been set
        assertThat(submissionWithoutFirstAssessment.getLatestResult()).isNotNull();
        assertThat(submissionWithoutFirstAssessment.getLatestResult().getAssessor().getLogin()).isEqualTo(TEST_PREFIX + "tutor1");
        assertThat(submissionWithoutFirstAssessment.getLatestResult().getAssessmentType()).isEqualTo(AssessmentType.MANUAL);

        // make sure that new result correctly appears inside the continue box
        LinkedMultiValueMap<String, String> paramsGetAssessedCR1Tutor1 = new LinkedMultiValueMap<>();
        paramsGetAssessedCR1Tutor1.add("assessedByTutor", "true");
        paramsGetAssessedCR1Tutor1.add("correction-round", "0");
        var assessedSubmissionList = request.getList("/api/exercises/" + exerciseWithParticipation.getId() + "/text-submissions", HttpStatus.OK, TextSubmission.class,
                paramsGetAssessedCR1Tutor1);

        assertThat(assessedSubmissionList).hasSize(1);
        assertThat(assessedSubmissionList.get(0).getId()).isEqualTo(submissionWithoutFirstAssessment.getId());
        assertThat(assessedSubmissionList.get(0).getResultForCorrectionRound(0)).isEqualTo(submissionWithoutFirstAssessment.getLatestResult());

        // assess submission and submit
        List<Feedback> feedbacks = ParticipationFactory.generateFeedback().stream().peek(feedback -> {
            feedback.setDetailText("Good work here");
        }).collect(Collectors.toCollection(ArrayList::new));
        TextAssessmentDTO textAssessmentDTO = new TextAssessmentDTO();
        textAssessmentDTO.setFeedbacks(feedbacks);
        Result firstSubmittedManualResult = request.postWithResponseBody("/api/participations/" + submissionWithoutFirstAssessment.getParticipation().getId() + "/results/"
                + submissionWithoutFirstAssessment.getLatestResult().getId() + "/submit-text-assessment", textAssessmentDTO, Result.class, HttpStatus.OK);

        // make sure that new result correctly appears after the assessment for first correction round
        assessedSubmissionList = request.getList("/api/exercises/" + exerciseWithParticipation.getId() + "/text-submissions", HttpStatus.OK, TextSubmission.class,
                paramsGetAssessedCR1Tutor1);

        assertThat(assessedSubmissionList).hasSize(1);
        assertThat(assessedSubmissionList.get(0).getId()).isEqualTo(submissionWithoutFirstAssessment.getId());
        assertThat(assessedSubmissionList.get(0).getResultForCorrectionRound(0)).isNotNull();
        assertThat(firstSubmittedManualResult.getAssessor().getLogin()).isEqualTo(TEST_PREFIX + "tutor1");

        // verify that the result contains the relationship
        assertThat(firstSubmittedManualResult).isNotNull();
        assertThat(firstSubmittedManualResult.getParticipation()).isEqualTo(studentParticipation);

        // verify that the relationship between student participation,
        var databaseRelationshipStateOfResultsOverParticipation = studentParticipationRepository.findWithEagerLegalSubmissionsAndResultsAssessorsById(studentParticipation.getId());
        assertThat(databaseRelationshipStateOfResultsOverParticipation).isPresent();
        var fetchedParticipation = databaseRelationshipStateOfResultsOverParticipation.get();

        assertThat(fetchedParticipation.getSubmissions()).hasSize(1);
        assertThat(fetchedParticipation.findLatestSubmission()).contains(submissionWithoutFirstAssessment);
        assertThat(fetchedParticipation.findLatestLegalResult()).isEqualTo(firstSubmittedManualResult);

        var databaseRelationshipStateOfResultsOverSubmission = studentParticipationRepository
                .findAllWithEagerSubmissionsAndEagerResultsAndEagerAssessorByExerciseId(exercise.getId());
        assertThat(databaseRelationshipStateOfResultsOverSubmission).hasSize(1);
        fetchedParticipation = databaseRelationshipStateOfResultsOverSubmission.get(0);
        assertThat(fetchedParticipation.getSubmissions()).hasSize(1);
        assertThat(fetchedParticipation.findLatestSubmission()).isPresent();
        // it should contain the lock for the manual result
        assertThat(fetchedParticipation.findLatestSubmission().get().getResults()).hasSize(1);
        assertThat(fetchedParticipation.findLatestSubmission().get().getLatestResult()).isEqualTo(firstSubmittedManualResult);

        // SECOND ROUND OF CORRECTION

        userUtilService.changeUser(TEST_PREFIX + "tutor2");
        LinkedMultiValueMap<String, String> paramsSecondCorrection = new LinkedMultiValueMap<>();
        paramsSecondCorrection.add("lock", "true");
        paramsSecondCorrection.add("correction-round", "1");

        final var submissionWithoutSecondAssessment = request.get("/api/exercises/" + exerciseWithParticipation.getId() + "/text-submission-without-assessment", HttpStatus.OK,
                TextSubmission.class, paramsSecondCorrection);

        // verify that the submission is not new
        assertThat(submissionWithoutSecondAssessment).isEqualTo(submission);
        // verify that the lock has been set
        assertThat(submissionWithoutSecondAssessment.getLatestResult()).isNotNull();
        assertThat(submissionWithoutSecondAssessment.getLatestResult().getAssessor().getLogin()).isEqualTo(TEST_PREFIX + "tutor2");
        assertThat(submissionWithoutSecondAssessment.getLatestResult().getAssessmentType()).isEqualTo(AssessmentType.MANUAL);
        assertThat(submissionWithoutSecondAssessment.getLatestResult().getFeedbacks()).isNotEmpty();

        // verify that the relationship between student participation,
        databaseRelationshipStateOfResultsOverParticipation = studentParticipationRepository.findWithEagerLegalSubmissionsAndResultsAssessorsById(studentParticipation.getId());
        assertThat(databaseRelationshipStateOfResultsOverParticipation).isPresent();
        fetchedParticipation = databaseRelationshipStateOfResultsOverParticipation.get();

        assertThat(fetchedParticipation.getSubmissions()).hasSize(1);
        assertThat(fetchedParticipation.findLatestSubmission()).contains(submissionWithoutSecondAssessment);
        assertThat(fetchedParticipation.getResults().stream().filter(x -> x.getCompletionDate() == null).findFirst()).contains(submissionWithoutSecondAssessment.getLatestResult());

        databaseRelationshipStateOfResultsOverSubmission = studentParticipationRepository.findAllWithEagerSubmissionsAndEagerResultsAndEagerAssessorByExerciseId(exercise.getId());
        assertThat(databaseRelationshipStateOfResultsOverSubmission).hasSize(1);
        fetchedParticipation = databaseRelationshipStateOfResultsOverSubmission.get(0);
        assertThat(fetchedParticipation.getSubmissions()).hasSize(1);
        assertThat(fetchedParticipation.findLatestSubmission()).isPresent();
        assertThat(fetchedParticipation.findLatestSubmission().get().getResults()).hasSize(2);
        assertThat(fetchedParticipation.findLatestSubmission().get().getLatestResult()).isEqualTo(submissionWithoutSecondAssessment.getLatestResult());

        Feedback secondCorrectionFeedback = new Feedback();
        secondCorrectionFeedback.setDetailText("asfd");
        secondCorrectionFeedback.setCredits(10.0);
        secondCorrectionFeedback.setPositive(true);
        submissionWithoutSecondAssessment.getLatestResult().getFeedbacks().add(secondCorrectionFeedback);
        textAssessmentDTO.setFeedbacks(submissionWithoutSecondAssessment.getLatestResult().getFeedbacks());

        // assess submission and submit
        Result secondSubmittedManualResult = request.postWithResponseBody("/api/participations/" + submissionWithoutFirstAssessment.getParticipation().getId() + "/results/"
                + submissionWithoutSecondAssessment.getLatestResult().getId() + "/submit-text-assessment", textAssessmentDTO, Result.class, HttpStatus.OK);
        assertThat(secondSubmittedManualResult).isNotNull();

        // check if feedback copy was set correctly
        assertThat(secondSubmittedManualResult.getFeedbacks()).isNotEmpty();

        // make sure that new result correctly appears after the assessment for second correction round
        LinkedMultiValueMap<String, String> paramsGetAssessedCR2 = new LinkedMultiValueMap<>();
        paramsGetAssessedCR2.add("assessedByTutor", "true");
        paramsGetAssessedCR2.add("correction-round", "1");
        assessedSubmissionList = request.getList("/api/exercises/" + exerciseWithParticipation.getId() + "/text-submissions", HttpStatus.OK, TextSubmission.class,
                paramsGetAssessedCR2);

        assertThat(assessedSubmissionList).hasSize(1);
        assertThat(assessedSubmissionList.get(0).getId()).isEqualTo(submissionWithoutSecondAssessment.getId());
        assertThat(assessedSubmissionList.get(0).getResultForCorrectionRound(1)).isEqualTo(secondSubmittedManualResult);

        // make sure that they do not appear for the first correction round as the tutor only assessed the second correction round
        LinkedMultiValueMap<String, String> paramsGetAssessedCR1 = new LinkedMultiValueMap<>();
        paramsGetAssessedCR1.add("assessedByTutor", "true");
        paramsGetAssessedCR1.add("correction-round", "0");
        assessedSubmissionList = request.getList("/api/exercises/" + exerciseWithParticipation.getId() + "/text-submissions", HttpStatus.OK, TextSubmission.class,
                paramsGetAssessedCR1);

        assertThat(assessedSubmissionList).isEmpty();

        // Student should not have received a result over WebSocket as manual correction is ongoing
        verify(messagingTemplate, never()).convertAndSendToUser(notNull(), eq(Constants.NEW_RESULT_TOPIC), isA(Result.class));
    }

    private void addAssessmentFeedbackAndCheckScore(TextSubmission submissionWithoutAssessment, TextAssessmentDTO textAssessmentDTO, List<Feedback> feedbacks, double pointsAwarded,
            long expectedScore) throws Exception {
        feedbacks.add(new Feedback().credits(pointsAwarded).type(FeedbackType.MANUAL_UNREFERENCED).detailText("gj")
                .reference(TextExerciseFactory.generateTextBlock(0, 5, "test" + feedbacks.size()).getId()));
        textAssessmentDTO.setFeedbacks(feedbacks);
        Result response = request.postWithResponseBody("/api/participations/" + submissionWithoutAssessment.getParticipation().getId() + "/results/"
                + submissionWithoutAssessment.getLatestResult().getId() + "/submit-text-assessment", textAssessmentDTO, Result.class, HttpStatus.OK);
        assertThat(response.getScore()).isEqualTo(expectedScore);
    }

    @Test
    @WithMockUser(username = "admin", roles = "ADMIN")
    void testdeleteResult() throws Exception {
        Course course = exerciseUtilService.addCourseWithOneExerciseAndSubmissions(TEST_PREFIX, "text", 1);
        Exercise exercise = exerciseRepository.findAllExercisesByCourseId(course.getId()).iterator().next();
        exerciseUtilService.addAssessmentToExercise(exercise, userUtilService.getUserByLogin(TEST_PREFIX + "tutor1"));
        exerciseUtilService.addAssessmentToExercise(exercise, userUtilService.getUserByLogin(TEST_PREFIX + "tutor2"));

        var submissions = participationUtilService.getAllSubmissionsOfExercise(exercise);
        Submission submission = submissions.get(0);
        assertThat(submission.getResults()).hasSize(2);
        Result firstResult = submission.getResults().get(0);
        Result lastResult = submission.getLatestResult();
        request.delete("/api/participations/" + submission.getParticipation().getId() + "/text-submissions/" + submission.getId() + "/results/" + firstResult.getId(),
                HttpStatus.OK);
        submission = submissionRepository.findOneWithEagerResultAndFeedback(submission.getId());
        assertThat(submission.getResults()).hasSize(1);
        assertThat(submission.getResults().get(0)).isEqualTo(lastResult);
    }

    @Test
    @WithMockUser(username = TEST_PREFIX + "instructor1", roles = "INSTRUCTOR")
    void testFeedbackIdIsSetCorrectly() throws Exception {
        TextSubmission textSubmission = ParticipationFactory.generateTextSubmission("This is Part 1, and this is Part 2. There is also Part 3.", Language.ENGLISH, true);
        textExerciseUtilService.saveTextSubmission(textExercise, textSubmission, TEST_PREFIX + "student1");
        exerciseDueDatePassed();

        LinkedMultiValueMap<String, String> params = new LinkedMultiValueMap<>();
        params.add("lock", "true");

        TextSubmission submissionWithoutAssessment = request.get("/api/exercises/" + textExercise.getId() + "/text-submission-without-assessment", HttpStatus.OK,
                TextSubmission.class, params);

        final TextAssessmentDTO textAssessmentDTO = new TextAssessmentDTO();
        textAssessmentDTO.setTextBlocks(Set.of(TextExerciseFactory.generateTextBlock(0, 15, "This is Part 1,"),
                TextExerciseFactory.generateTextBlock(16, 35, " and this is Part 2."), TextExerciseFactory.generateTextBlock(36, 57, " There is also Part 3.")));

        List<Feedback> feedbacks = new ArrayList<>();
        textAssessmentDTO.getTextBlocks()
                .forEach(textBlock -> feedbacks.add(new Feedback().type(FeedbackType.MANUAL_UNREFERENCED).detailText("nice submission 1").reference(textBlock.getId())));
        textAssessmentDTO.setFeedbacks(feedbacks);

        request.postWithResponseBody("/api/participations/" + submissionWithoutAssessment.getParticipation().getId() + "/results/"
                + submissionWithoutAssessment.getLatestResult().getId() + "/submit-text-assessment", textAssessmentDTO, Result.class, HttpStatus.OK);

        Set<TextBlock> textBlocks = textBlockRepository.findAllBySubmissionId(submissionWithoutAssessment.getId());
        assertThat(textBlocks).isNotEmpty().allMatch(textBlock -> textBlock.getId() != null);
    }

    @Test
    @WithMockUser(username = TEST_PREFIX + "tutor1", roles = "TA")
    void testConsecutiveSaveFailsAfterAddingOrRemovingReferencedFeedback() throws Exception {

        List<TextSubmission> textSubmissions = prepareTextSubmissionsWithFeedbackForAutomaticFeedback();
        final Map<String, TextBlock> blocksSubmission1 = textSubmissions.get(0).getBlocks().stream().collect(Collectors.toMap(TextBlock::getId, block -> block));

        LinkedMultiValueMap<String, String> parameters = new LinkedMultiValueMap<>();
        parameters.add("lock", "true");
        TextSubmission textSubmissionWithoutAssessment = request.get("/api/exercises/" + textExercise.getId() + "/text-submission-without-assessment", HttpStatus.OK,
                TextSubmission.class, parameters);

        final var newTextBlocksToSimulateAngularSerialization = textSubmissionWithoutAssessment.getBlocks().stream().map(oldBlock -> {
            var newBlock = new TextBlock();
            newBlock.setText(oldBlock.getText());
            newBlock.setStartIndex(oldBlock.getStartIndex());
            newBlock.setEndIndex(oldBlock.getEndIndex());
            newBlock.setId(oldBlock.getId());
            return newBlock;
        }).collect(Collectors.toSet());

        final TextAssessmentDTO dto = new TextAssessmentDTO();
        dto.setTextBlocks(newTextBlocksToSimulateAngularSerialization);

        List<Feedback> feedbacks = new ArrayList<>();
        feedbacks.add(
                new Feedback().credits(20.00).type(FeedbackType.MANUAL).detailText("nice submission 3").reference(TextExerciseFactory.generateTextBlock(0, 15, "test3").getId()));
        dto.setFeedbacks(feedbacks);

        // These two lines ensure the call count verification near the end of this test can spot the call
        // made during the PUT /api/participations/:id/text-assessment request and not other places.
        int irrelevantCallCount = 1;
        verify(textBlockService, times(irrelevantCallCount)).findAllBySubmissionId(textSubmissionWithoutAssessment.getId());

        request.putWithResponseBody("/api/participations/" + textSubmissionWithoutAssessment.getParticipation().getId() + "/results/"
                + textSubmissionWithoutAssessment.getLatestResult().getId() + "/text-assessment", dto, Result.class, HttpStatus.OK);

        feedbacks.remove(0);

        request.putWithResponseBody("/api/participations/" + textSubmissionWithoutAssessment.getParticipation().getId() + "/results/"
                + textSubmissionWithoutAssessment.getLatestResult().getId() + "/text-assessment", dto, Result.class, HttpStatus.OK);

        var result = request.putWithResponseBody("/api/participations/" + textSubmissionWithoutAssessment.getParticipation().getId() + "/results/"
                + textSubmissionWithoutAssessment.getLatestResult().getId() + "/text-assessment", dto, Result.class, HttpStatus.OK);

        final var textSubmission = textSubmissionRepository.getTextSubmissionWithResultAndTextBlocksAndFeedbackByResultIdElseThrow(result.getId());

        // This is to ensure the fix for https://github.com/ls1intum/Artemis/issues/4962 is not removed. Please ensure that problem is not occurring
        // if you remove or change this verification. This test uses a spy because the error was caused by and EntityNotFound exception related to MySQL
        // however the intergration tests use H2 in-memory database so same code did not produce the same error.
        verify(textBlockService, times(irrelevantCallCount + 3)).findAllBySubmissionId(textSubmission.getId());

        Set<TextBlock> textBlocks = textBlockRepository.findAllWithEagerClusterBySubmissionId(textSubmissionWithoutAssessment.getId());
        assertThat(textBlocks).allSatisfy(block -> assertThat(block).isEqualToComparingFieldByField(blocksSubmission1.get(block.getId())));
    }
}<|MERGE_RESOLUTION|>--- conflicted
+++ resolved
@@ -1161,133 +1161,6 @@
         assertThat(textBlocks).isNotEmpty().allSatisfy(block -> assertThat(block).isEqualToComparingFieldByField(blocksSubmission1.get(block.getId())));
     }
 
-    @Test
-    @WithMockUser(username = TEST_PREFIX + "tutor1", roles = "TA")
-<<<<<<< HEAD
-    void checkTrackingTokenHeader() throws Exception {
-        TextSubmission textSubmission = ParticipationFactory.generateTextSubmission("Some text", Language.ENGLISH, true);
-        textExerciseUtilService.saveTextSubmission(textExercise, textSubmission, TEST_PREFIX + "student1");
-        exerciseDueDatePassed();
-
-        LinkedMultiValueMap<String, String> parameters = new LinkedMultiValueMap<>();
-        parameters.add("lock", "true");
-
-        request.getWithHeaders("/api/exercises/" + textExercise.getId() + "/text-submission-without-assessment", HttpStatus.OK, TextSubmission.class, parameters, new HttpHeaders(),
-                new String[] { "X-Athene-Tracking-Authorization" });
-
-=======
-    void retrieveConflictingTextSubmissions() throws Exception {
-        List<TextSubmission> textSubmissions = prepareTextSubmissionsWithFeedbackAndConflict();
-        List<TextSubmission> conflictingTextSubmissions = request.getList("/api/participations/" + textSubmissions.get(0).getParticipation().getId() + "/submissions/"
-                + textSubmissions.get(0).getId() + "/feedbacks/" + textSubmissions.get(0).getLatestResult().getFeedbacks().get(0).getId() + "/feedback-conflicts", HttpStatus.OK,
-                TextSubmission.class);
-
-        assertThat(conflictingTextSubmissions).hasSize(1);
-        TextSubmission conflictingTextSubmission = conflictingTextSubmissions.get(0);
-        assertThat(conflictingTextSubmission).isEqualTo(textSubmissions.get(1));
-        assertThat(conflictingTextSubmission.getParticipation()).isNotNull();
-        assertThat(conflictingTextSubmission.getLatestResult()).isEqualTo(textSubmissions.get(1).getLatestResult());
-        assertThat(conflictingTextSubmission.getBlocks()).isNotNull();
-        assertThat(conflictingTextSubmission.getLatestResult().getFeedbacks().get(0)).isEqualTo(textSubmissions.get(1).getLatestResult().getFeedbacks().get(0));
-        assertThat(conflictingTextSubmission.getLatestResult().getFeedbacks().get(0).getResult()).isNull();
-    }
-
-    @Test
-    @WithMockUser(username = TEST_PREFIX + "tutor1", roles = "TA")
-    void retrieveConflictingTextSubmissions_wrongParticipationId() throws Exception {
-        List<TextSubmission> textSubmissions = prepareTextSubmissionsWithFeedbackAndConflict();
-        long randomId = 54234;
-        List<TextSubmission> conflictingTextSubmissions = request.getList("/api/participations/" + randomId + "/submissions/" + textSubmissions.get(0).getId() + "/feedbacks/"
-                + textSubmissions.get(0).getLatestResult().getFeedbacks().get(0).getId() + "/feedback-conflicts", HttpStatus.BAD_REQUEST, TextSubmission.class);
-
-        assertThat(conflictingTextSubmissions).isNull();
-    }
-
-    @Test
-    @WithMockUser(username = TEST_PREFIX + "tutor1", roles = "TA")
-    void retrieveConflictingTextSubmissions_automaticAssessmentDisabled() throws Exception {
-        List<TextSubmission> textSubmissions = prepareTextSubmissionsWithFeedbackAndConflict();
-        textExercise.setAssessmentType(AssessmentType.MANUAL);
-        exerciseRepo.save(textExercise);
-        List<TextSubmission> conflictingTextSubmissions = request.getList("/api/participations/" + textSubmissions.get(0).getParticipation().getId() + "/submissions/"
-                + textSubmissions.get(0).getId() + "/feedbacks/" + textSubmissions.get(0).getLatestResult().getFeedbacks().get(0).getId() + "/feedback-conflicts",
-                HttpStatus.BAD_REQUEST, TextSubmission.class);
-        assertThat(conflictingTextSubmissions).isNull();
-    }
-
-    @Test
-    @WithMockUser(username = TEST_PREFIX + "tutor2", roles = "TA")
-    void retrieveConflictingTextSubmissions_otherTutorForbidden() throws Exception {
-        List<TextSubmission> textSubmissions = prepareTextSubmissionsWithFeedbackAndConflict();
-        request.getList("/api/participations/" + textSubmissions.get(0).getParticipation().getId() + "/submissions/" + textSubmissions.get(0).getId() + "/feedbacks/"
-                + textSubmissions.get(0).getLatestResult().getFeedbacks().get(0).getId() + "/feedback-conflicts", HttpStatus.FORBIDDEN, TextSubmission.class);
-    }
-
-    @Test
-    @WithMockUser(username = TEST_PREFIX + "tutor1", roles = "TA")
-    void retrieveConflictingTextSubmissions_forNonExistingSubmission() throws Exception {
-        List<TextSubmission> textSubmissions = prepareTextSubmissionsWithFeedbackAndConflict();
-        List<TextSubmission> conflictingTextSubmissions = request.getList("/api/participations/" + textSubmissions.get(0).getParticipation().getId() + "/submissions/123/feedbacks/"
-                + textSubmissions.get(0).getLatestResult().getFeedbacks().get(0).getId() + "/feedback-conflicts", HttpStatus.BAD_REQUEST, TextSubmission.class);
-        assertThat(conflictingTextSubmissions).as("passed submission should not be found").isNull();
-    }
-
-    @Test
-    @WithMockUser(username = TEST_PREFIX + "tutor1", roles = "TA")
-    void solveFeedbackConflict_tutor() throws Exception {
-        FeedbackConflict feedbackConflict = solveFeedbackConflict(HttpStatus.OK);
-        assertThat(feedbackConflict).isNotNull();
-        assertThat(feedbackConflict.getSolvedAt()).isNotNull();
-        assertThat(feedbackConflict.getConflict()).isFalse();
-        assertThat(feedbackConflict.getDiscard()).isTrue();
-    }
-
-    @Test
-    @WithMockUser(username = TEST_PREFIX + "tutor2", roles = "TA")
-    void solveFeedbackConflict_otherTutor() throws Exception {
-        solveFeedbackConflict(HttpStatus.OK);
-    }
-
-    @Test
-    @WithMockUser(username = TEST_PREFIX + "instructor1", roles = "INSTRUCTOR")
-    void solveFeedbackConflict_instructor() throws Exception {
-        solveFeedbackConflict(HttpStatus.OK);
-    }
-
-    @Test
-    @WithMockUser(username = TEST_PREFIX + "tutor3", roles = "TA")
-    void solveFeedbackConflict_forbiddenTutor() throws Exception {
-        solveFeedbackConflict(HttpStatus.FORBIDDEN);
-    }
-
-    @Test
-    @WithMockUser(username = TEST_PREFIX + "tutor1", roles = "TA")
-    void solveFeedbackConflict_forNonExistingConflict() throws Exception {
-        prepareTextSubmissionsWithFeedbackAndConflict();
-
-        FeedbackConflict feedbackConflict = request.postWithResponseBody("/api/exercises/" + textExercise.getId() + "/feedback-conflicts/2/solve", null, FeedbackConflict.class,
-                HttpStatus.BAD_REQUEST);
-        assertThat(feedbackConflict).as("feedback conflict should not be found").isNull();
-    }
-
-    @Test
-    @WithMockUser(username = TEST_PREFIX + "tutor1", roles = "TA")
-    void solveFeedbackConflict_wrongExerciseId() throws Exception {
-        prepareTextSubmissionsWithFeedbackAndConflict();
-        long randomId = 57456;
-        FeedbackConflict feedbackConflict = request.postWithResponseBody(
-                "/api/exercises/" + randomId + "/feedback-conflicts/" + feedbackConflictRepository.findAll().get(0).getId() + "/solve", null, FeedbackConflict.class,
-                HttpStatus.BAD_REQUEST);
-        assertThat(feedbackConflict).as("feedback conflict should not be found").isNull();
-    }
-
-    private FeedbackConflict solveFeedbackConflict(HttpStatus expectedStatus) throws Exception {
-        FeedbackConflict feedbackConflict = prepareTextSubmissionsWithFeedbackAndConflictGetConflict();
-        return request.postWithResponseBody("/api/exercises/" + textExercise.getId() + "/feedback-conflicts/" + feedbackConflict.getId() + "/solve", null, FeedbackConflict.class,
-                expectedStatus);
->>>>>>> 5da99982
-    }
-
     @ParameterizedTest(name = "{displayName} [{index}] {argumentsWithNames}")
     @EnumSource(value = AssessmentType.class, names = { "SEMI_AUTOMATIC", "MANUAL" })
     @WithMockUser(username = TEST_PREFIX + "tutor1", roles = "TA")
