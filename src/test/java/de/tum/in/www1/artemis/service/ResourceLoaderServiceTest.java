--- conflicted
+++ resolved
@@ -2,7 +2,6 @@
 
 import static org.assertj.core.api.Assertions.assertThat;
 import static org.assertj.core.api.Assertions.assertThatThrownBy;
-import static org.junit.jupiter.api.Assertions.assertEquals;
 import static org.mockito.ArgumentMatchers.anyString;
 import static org.mockito.Mockito.doReturn;
 import static org.mockito.Mockito.mock;
@@ -64,11 +63,7 @@
         try (InputStream inputStream = resourceLoaderService.getResource(javaPath).getInputStream()) {
             String fileContent = IOUtils.toString(inputStream, Charset.defaultCharset());
 
-<<<<<<< HEAD
-            assertEquals("classpath", fileContent.trim());
-=======
             assertThat(fileContent.trim()).isEqualTo("classpath");
->>>>>>> a54a841c
         }
     }
 
@@ -78,11 +73,7 @@
         try (InputStream inputStream = resourceLoaderService.getResource(jenkinsPath).getInputStream()) {
             String fileContent = IOUtils.toString(inputStream, Charset.defaultCharset());
 
-<<<<<<< HEAD
-            assertEquals("filesystem", fileContent.trim());
-=======
             assertThat(fileContent.trim()).isEqualTo("filesystem");
->>>>>>> a54a841c
         }
     }
 
@@ -91,11 +82,7 @@
         try (InputStream inputStream = resourceLoaderService.getResource(jenkinsPath).getInputStream()) {
             String fileContent = IOUtils.toString(inputStream, Charset.defaultCharset());
 
-<<<<<<< HEAD
-            assertEquals("classpath", fileContent.trim());
-=======
             assertThat(fileContent.trim()).isEqualTo("classpath");
->>>>>>> a54a841c
         }
     }
 
