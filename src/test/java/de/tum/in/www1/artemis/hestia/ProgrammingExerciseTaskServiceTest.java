--- conflicted
+++ resolved
@@ -176,13 +176,8 @@
     }
 
     @Test
-<<<<<<< HEAD
     void testParseTestCaseNames() {
-        List<String> testCaseNames = List.of("testClass[BubbleSort]", "testWithBraces()", "testParametrized(Parameter1, 2)[1]");
-=======
-    public void testParseTestCaseNames() {
         String[] testCaseNames = new String[] { "testClass[BubbleSort]", "testWithBraces()", "testParametrized(Parameter1, 2)[1]" };
->>>>>>> 7e4fee48
         for (var name : testCaseNames) {
             var testCase = new ProgrammingExerciseTestCase();
             testCase.setExercise(programmingExercise);
