--- conflicted
+++ resolved
@@ -42,11 +42,10 @@
     TutorialGroupChannelManagementService tutorialGroupChannelManagementService;
 
     @Autowired
-<<<<<<< HEAD
+    private TutorialGroupUtilService tutorialGroupUtilService;
+
+    @Autowired
     private LectureRepository lectureRepository;
-=======
-    private TutorialGroupUtilService tutorialGroupUtilService;
->>>>>>> 0d4bbc39
 
     private static final String TEST_PREFIX = "chtest";
 
