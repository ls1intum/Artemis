package de.tum.in.www1.artemis;

import static com.tngtech.archunit.base.DescribedPredicate.*;
import static com.tngtech.archunit.core.domain.JavaCall.Predicates.target;
import static com.tngtech.archunit.core.domain.JavaClass.Predicates.*;
import static com.tngtech.archunit.core.domain.JavaCodeUnit.Predicates.constructor;
import static com.tngtech.archunit.core.domain.properties.HasName.Predicates.nameMatching;
import static com.tngtech.archunit.core.domain.properties.HasOwner.Predicates.With.owner;
import static com.tngtech.archunit.core.domain.properties.HasType.Predicates.rawType;
import static com.tngtech.archunit.lang.SimpleConditionEvent.violated;
import static com.tngtech.archunit.lang.conditions.ArchPredicates.*;
import static com.tngtech.archunit.lang.syntax.ArchRuleDefinition.*;

import java.nio.file.Files;
import java.util.*;
import java.util.stream.Collectors;

<<<<<<< HEAD
import org.apache.commons.lang3.ClassUtils;
=======
import org.apache.commons.lang3.StringUtils;
>>>>>>> 21b809d7
import org.eclipse.jgit.api.Git;
import org.junit.jupiter.api.*;
import org.junit.jupiter.params.ParameterizedTest;
import org.slf4j.Logger;
import org.springframework.data.domain.Pageable;
import org.springframework.data.jpa.repository.Query;
import org.springframework.data.repository.query.Param;
import org.springframework.messaging.simp.SimpMessageSendingOperations;

import com.hazelcast.core.HazelcastInstance;
import com.tngtech.archunit.base.DescribedPredicate;
import com.tngtech.archunit.core.domain.*;
import com.tngtech.archunit.lang.*;
import com.tngtech.archunit.library.GeneralCodingRules;

import de.tum.in.www1.artemis.security.annotations.enforceRoleInCourse.EnforceRoleInCourse;
import de.tum.in.www1.artemis.security.annotations.enforceRoleInExercise.EnforceRoleInExercise;
import de.tum.in.www1.artemis.service.WebsocketMessagingService;
import de.tum.in.www1.artemis.service.connectors.GitService;
import de.tum.in.www1.artemis.web.rest.repository.RepositoryResource;

class ArchitectureTest extends AbstractArchitectureTest {

    @Test
    void testNoJUnit4() {
        ArchRule noJUnit4Imports = noClasses().should().dependOnClassesThat().resideInAPackage("org.junit");
        ArchRule noPublicTests = noMethods().that().areAnnotatedWith(Test.class).or().areAnnotatedWith(ParameterizedTest.class).or().areAnnotatedWith(BeforeEach.class).or()
                .areAnnotatedWith(BeforeAll.class).or().areAnnotatedWith(AfterEach.class).or().areAnnotatedWith(AfterAll.class).should().bePublic();
        ArchRule classNames = methods().that().areAnnotatedWith(Test.class).should().beDeclaredInClassesThat().haveNameMatching(".*Test");
        ArchRule noPublicTestClasses = noClasses().that().haveNameMatching(".*Test").should().bePublic();

        noJUnit4Imports.check(testClasses);
        noPublicTests.check(testClasses);
        classNames.check(testClasses);
        noPublicTestClasses.check(testClasses.that(are(not(simpleNameContaining("Abstract")))));
    }

    @Test
    void testCorrectStringUtils() {
        ArchRule stringUtils = noClasses().should()
                .dependOnClassesThat(have(simpleName("StringUtils")).and(not(resideInAnyPackage("org.apache.commons.lang3", "org.springframework.util"))));
        ArchRule randomStringUtils = noClasses().should().dependOnClassesThat(have(simpleName("RandomStringUtils")).and(not(resideInAPackage("org.apache.commons.lang3"))));

        stringUtils.check(allClasses);
        randomStringUtils.check(allClasses);
    }

    @Test
    void testNoJunitJupiterAssertions() {
        ArchRule noJunitJupiterAssertions = noClasses().should().dependOnClassesThat().haveNameMatching("org.junit.jupiter.api.Assertions");

        noJunitJupiterAssertions.check(testClasses);
    }

    @Test
    void testNoCollectorsToList() {
        ArchRule toListUsage = noClasses().should().callMethod(Collectors.class, "toList")
                .because("You should use .toList() or .collect(Collectors.toCollection(ArrayList::new)) instead");
        toListUsage.check(allClasses);
    }

    @Test
    void testNullnessAnnotations() {
        var notNullPredicate = and(not(resideInPackageAnnotation("javax.validation.constraints")), simpleNameAnnotation("NotNull"));
        var nonNullPredicate = simpleNameAnnotation("NonNull");
        var nullablePredicate = and(not(resideInPackageAnnotation("javax.annotation")), simpleNameAnnotation("Nullable"));

        Set<DescribedPredicate<? super JavaAnnotation<?>>> allPredicates = Set.of(notNullPredicate, nonNullPredicate, nullablePredicate);

        for (var predicate : allPredicates) {
            ArchRule units = noCodeUnits().should().beAnnotatedWith(predicate);
            ArchRule parameters = methods().should(notHaveAnyParameterAnnotatedWith(predicate));

            units.check(allClasses);
            parameters.check(allClasses);
        }
    }

    @Test
    void testValidSimpMessageSendingOperationsUsage() {
        ArchRule usage = fields().that().haveRawType(SimpMessageSendingOperations.class.getTypeName()).should().bePrivate().andShould()
                .beDeclaredIn(WebsocketMessagingService.class)
                .because("Classes should only use WebsocketMessagingService as a Facade and not SimpMessageSendingOperations directly");
        usage.check(productionClasses);
    }

    @Test
    void testFileWriteUsage() {
        ArchRule usage = noClasses().should()
                .callMethodWhere(target(owner(assignableTo(Files.class))).and(target(nameMatching("copy")).or(target(nameMatching("move"))).or(target(nameMatching("write.*")))))
                .because("Files.copy does not create directories if they do not exist. Use Apache FileUtils instead.");
        usage.check(allClasses);
    }

    @Test
    void testLogging() {
        GeneralCodingRules.NO_CLASSES_SHOULD_USE_JAVA_UTIL_LOGGING.check(allClasses);

        // We currently need to access standard streams in readTestReports() to use the SurefireReportParser
        // The ParallelConsoleAppender is used to print test logs to the console (necessary due to parallel test execution)
        var classes = allClasses.that(not(simpleName("ProgrammingExerciseTemplateIntegrationTest").or(simpleName("ParallelConsoleAppender"))));
        GeneralCodingRules.NO_CLASSES_SHOULD_ACCESS_STANDARD_STREAMS.check(classes);
    }

    @Test
    void testCorrectLoggerFields() {
        var naming = fields().that().haveRawType(Logger.class).should().haveName("log");
        var modifiers = fields().that().haveRawType(Logger.class).should().bePrivate().andShould().beFinal().andShould().beStatic();

        // Interfaces can only contain public attributes
        // The RepositoryResource inherits its logger
        var modifierExclusions = allClasses.that(are(not(INTERFACES)).and(not(type(RepositoryResource.class))));

        naming.check(allClasses);
        modifiers.check(modifierExclusions);
    }

    @Test
    void testJSONImplementations() {
        ArchRule jsonObject = noClasses().should().dependOnClassesThat(have(simpleName("JsonObject").or(simpleName("JSONObject"))).and(not(resideInAPackage("com.google.gson"))));

        ArchRule jsonArray = noClasses().should().dependOnClassesThat(have(simpleName("JsonArray").or(simpleName("JSONArray"))).and(not(resideInAPackage("com.google.gson"))));

        ArchRule jsonParser = noClasses().should().dependOnClassesThat(have(simpleName("JsonParser").or(simpleName("JSONParser"))).and(not(resideInAPackage("com.google.gson"))));

        jsonObject.check(allClasses);
        jsonArray.check(allClasses);
        jsonParser.check(allClasses);
    }

    @Test
    void testRepositoryParamAnnotation() {
        var useParamInQueries = methods().that().areAnnotatedWith(Query.class).should(haveAllParametersAnnotatedWithUnless(rawType(Param.class), type(Pageable.class)));
        var notUseParamOutsideQueries = methods().that().areNotAnnotatedWith(Query.class).should(notHaveAnyParameterAnnotatedWith(rawType(Param.class)));
        useParamInQueries.check(productionClasses);
        notUseParamOutsideQueries.check(productionClasses);
    }

    /**
     * Checks that no class directly calls Git.commit(), but instead uses GitService.commit()
     * This is necessary to ensure that committing is identical for all setups, with and without commit signing
     */
    @Test
    void testNoDirectGitCommitCalls() {
        ArchRule usage = noClasses().should().callMethod(Git.class, "commit").because("You should use GitService.commit() instead");
        var classesWithoutGitService = allClasses.that(not(assignableTo(GitService.class)));
        usage.check(classesWithoutGitService);
    }

    @Test
    void testNoHazelcastUsageInConstructors() {
        // CacheHandler and QuizCache are exceptions because these classes are not created during startup
        var exceptions = or(declaredClassSimpleName("QuizCache"), declaredClassSimpleName("CacheHandler"));
        var notUseHazelcastInConstructor = methods().that().areDeclaredIn(HazelcastInstance.class).should().onlyBeCalled().byCodeUnitsThat(is(not(constructor()).or(exceptions)))
                .because("Calling Hazelcast during Application startup might be slow since the Network gets used. Use @PostConstruct-methods instead.");
        notUseHazelcastInConstructor.check(allClasses);
    }

    @Test
<<<<<<< HEAD
    void testEnforceRoleInCourseEndpointHasCourseIdParameter() {
        ArchCondition<JavaMethod> haveParameterWithAnnotation = new ArchCondition<>("have a parameter with EnforceRoleInCourse annotation") {

            @Override
            public void check(JavaMethod method, ConditionEvents events) {
                // Get annotation
                var enforceRoleInCourseAnnotation = method.getAnnotationOfType(EnforceRoleInCourse.class);
                var courseIdFieldName = enforceRoleInCourseAnnotation.courseIdFieldName();
                // Check if the method has a parameter with the given name
                var owner = method.getOwner();
                try {
                    var javaClass = Class.forName(owner.getFullName());
                    var javaMethod = javaClass.getMethod(method.getName(), method.getRawParameterTypes().stream().map(paramClass -> {
                        try {
                            // Using ClassUtils, as it is primitive type aware
                            return ClassUtils.getClass(paramClass.getName());
                        }
                        catch (ClassNotFoundException e) {
                            throw new RuntimeException(e);
                        }
                    }).toArray(Class[]::new));
                    var anyParamHasName = Arrays.stream(javaMethod.getParameters()).anyMatch(parameter -> parameter.getName().equals(courseIdFieldName));
                    if (!anyParamHasName) {
                        events.add(violated(method, String.format("Method %s does not have a parameter named %s", method.getFullName(), courseIdFieldName)));
                    }
                }
                catch (ClassNotFoundException | NoSuchMethodException e) {
                    throw new RuntimeException(e);
                }
            }
        };

        var enforceRoleInCourse = methods().that().areAnnotatedWith(EnforceRoleInCourse.class).or().areDeclaredInClassesThat().areAnnotatedWith(EnforceRoleInCourse.class)
                .should(haveParameterWithAnnotation);

        enforceRoleInCourse.check(productionClasses);
    }

    @Test
    void testEnforceRoleInExerciseEndpointHasExerciseIdParameter() {
        ArchCondition<JavaMethod> haveParameterWithAnnotation = new ArchCondition<>("have a parameter with EnforceRoleInExercise annotation") {

            @Override
            public void check(JavaMethod method, ConditionEvents events) {
                // Get annotation
                var enforceRoleInExerciseAnnotation = method.getAnnotationOfType(EnforceRoleInExercise.class);
                var exerciseIdFieldName = enforceRoleInExerciseAnnotation.exerciseIdFieldName();
                // Check if the method has a parameter with the given name
                var owner = method.getOwner();
                try {
                    var javaClass = Class.forName(owner.getFullName());
                    var javaMethod = javaClass.getMethod(method.getName(), method.getRawParameterTypes().stream().map(paramClass -> {
                        try {
                            // Using ClassUtils, as it is primitive type aware
                            return ClassUtils.getClass(paramClass.getName());
                        }
                        catch (ClassNotFoundException e) {
                            throw new RuntimeException(e);
                        }
                    }).toArray(Class[]::new));
                    var anyParamHasName = Arrays.stream(javaMethod.getParameters()).anyMatch(parameter -> parameter.getName().equals(exerciseIdFieldName));
                    if (!anyParamHasName) {
                        events.add(violated(method, String.format("Method %s does not have a parameter named %s", method.getFullName(), exerciseIdFieldName)));
                    }
                }
                catch (ClassNotFoundException | NoSuchMethodException e) {
                    throw new RuntimeException(e);
                }
            }
        };

        var enforceRoleInExercise = methods().that().areAnnotatedWith(EnforceRoleInExercise.class).or().areDeclaredInClassesThat().areAnnotatedWith(EnforceRoleInExercise.class)
                .should(haveParameterWithAnnotation);

        enforceRoleInExercise.check(productionClasses);
=======
    void testJPQLStyle() {
        var queryRule = methods().that().areAnnotatedWith(Query.class).should(useUpperCaseSQLStyle()).because("@Query content should follow the style guide");
        queryRule.check(allClasses);
>>>>>>> 21b809d7
    }

    // Custom Predicates for JavaAnnotations since ArchUnit only defines them for classes

    private DescribedPredicate<? super JavaAnnotation<?>> simpleNameAnnotation(String name) {
        return equalTo(name).as("Annotation with simple name " + name).onResultOf(annotation -> annotation.getRawType().getSimpleName());
    }

    private DescribedPredicate<? super JavaAnnotation<?>> resideInPackageAnnotation(String packageName) {
        return equalTo(packageName).as("Annotation in package " + packageName).onResultOf(annotation -> annotation.getRawType().getPackageName());
    }

    private DescribedPredicate<? super JavaCodeUnit> declaredClassSimpleName(String name) {
        return equalTo(name).as("Declared in class with simple name " + name).onResultOf(unit -> unit.getOwner().getSimpleName());
    }

    private ArchCondition<JavaMethod> notHaveAnyParameterAnnotatedWith(DescribedPredicate<? super JavaAnnotation<?>> annotationPredicate) {
        return new ArchCondition<>("not have parameters annotated with " + annotationPredicate.getDescription()) {

            @Override
            public void check(JavaMethod item, ConditionEvents events) {
                boolean satisfied = item.getParameterAnnotations().stream().flatMap(Collection::stream).noneMatch(annotationPredicate);
                if (!satisfied) {
                    events.add(violated(item, String.format("Method %s has parameter violating %s", item.getFullName(), annotationPredicate.getDescription())));
                }
            }
        };
    }

    private ArchCondition<JavaMethod> haveAllParametersAnnotatedWithUnless(DescribedPredicate<? super JavaAnnotation<?>> annotationPredicate,
            DescribedPredicate<JavaClass> exception) {
        return new ArchCondition<>("have all parameters annotated with " + annotationPredicate.getDescription()) {

            @Override
            public void check(JavaMethod item, ConditionEvents events) {
                boolean satisfied = item.getParameters().stream()
                        // Ignore annotations of the Pageable parameter
                        .filter(javaParameter -> !exception.test(javaParameter.getRawType())).map(JavaParameter::getAnnotations)
                        // Else, one of the annotations should match the given predicate
                        // This allows parameters with multiple annotations (e.g. @NonNull @Param)
                        .allMatch(annotations -> annotations.stream().anyMatch(annotationPredicate));
                if (!satisfied) {
                    events.add(violated(item, String.format("Method %s has parameter violating %s", item.getFullName(), annotationPredicate.getDescription())));
                }
            }
        };
    }

    // See https://openjpa.apache.org/builds/1.2.3/apache-openjpa/docs/jpa_langref.html#jpa_langref_from_identifiers
    private static final Set<String> SQL_KEYWORDS = Set.of("SELECT", "UPDATE", "SET", "DELETE", "DISTINCT", "EXISTS", "FROM", "WHERE", "LEFT", "OUTER", "INNER", "JOIN", "FETCH",
            "TREAT", "AND", "OR", "AS", "ON", "ORDER", "BY", "ASC", "DSC", "GROUP", "COUNT", "SUM", "AVG", "MAX", "MIN", "IS", "NOT", "FALSE", "TRUE", "NULL", "LIKE", "IN",
            "BETWEEN", "HAVING", "EMPTY", "MEMBER", "OF", "UPPER", "LOWER", "TRIM");

    private ArchCondition<JavaMethod> useUpperCaseSQLStyle() {
        return new ArchCondition<>("have keywords in upper case") {

            @Override
            public void check(JavaMethod item, ConditionEvents events) {
                var queryAnnotation = item.getAnnotations().stream().filter(simpleNameAnnotation("Query")).findAny();
                if (queryAnnotation.isEmpty()) {
                    return;
                }
                Object valueProperty = queryAnnotation.get().getExplicitlyDeclaredProperty("value");
                if (!(valueProperty instanceof String query)) {
                    return;
                }
                String[] queryWords = query.split("[\\r\\n ]+");

                for (var word : queryWords) {
                    if (SQL_KEYWORDS.contains(word.toUpperCase()) && !StringUtils.isAllUpperCase(word)) {
                        events.add(violated(item, "In the Query of %s the keyword %s should be written in upper case.".formatted(item.getFullName(), word)));
                    }
                }
            }
        };
    }
}<|MERGE_RESOLUTION|>--- conflicted
+++ resolved
@@ -15,11 +15,8 @@
 import java.util.*;
 import java.util.stream.Collectors;
 
-<<<<<<< HEAD
 import org.apache.commons.lang3.ClassUtils;
-=======
 import org.apache.commons.lang3.StringUtils;
->>>>>>> 21b809d7
 import org.eclipse.jgit.api.Git;
 import org.junit.jupiter.api.*;
 import org.junit.jupiter.params.ParameterizedTest;
@@ -179,7 +176,12 @@
     }
 
     @Test
-<<<<<<< HEAD
+    void testJPQLStyle() {
+        var queryRule = methods().that().areAnnotatedWith(Query.class).should(useUpperCaseSQLStyle()).because("@Query content should follow the style guide");
+        queryRule.check(allClasses);
+    }
+
+    @Test
     void testEnforceRoleInCourseEndpointHasCourseIdParameter() {
         ArchCondition<JavaMethod> haveParameterWithAnnotation = new ArchCondition<>("have a parameter with EnforceRoleInCourse annotation") {
 
@@ -255,11 +257,6 @@
                 .should(haveParameterWithAnnotation);
 
         enforceRoleInExercise.check(productionClasses);
-=======
-    void testJPQLStyle() {
-        var queryRule = methods().that().areAnnotatedWith(Query.class).should(useUpperCaseSQLStyle()).because("@Query content should follow the style guide");
-        queryRule.check(allClasses);
->>>>>>> 21b809d7
     }
 
     // Custom Predicates for JavaAnnotations since ArchUnit only defines them for classes
