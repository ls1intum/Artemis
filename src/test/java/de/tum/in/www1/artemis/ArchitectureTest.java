package de.tum.in.www1.artemis;

import static com.tngtech.archunit.base.DescribedPredicate.*;
import static com.tngtech.archunit.core.domain.JavaCall.Predicates.target;
import static com.tngtech.archunit.core.domain.JavaClass.Predicates.*;
import static com.tngtech.archunit.core.domain.JavaCodeUnit.Predicates.constructor;
import static com.tngtech.archunit.core.domain.properties.HasName.Predicates.nameMatching;
import static com.tngtech.archunit.core.domain.properties.HasOwner.Predicates.With.owner;
import static com.tngtech.archunit.core.domain.properties.HasType.Predicates.rawType;
import static com.tngtech.archunit.lang.SimpleConditionEvent.violated;
import static com.tngtech.archunit.lang.conditions.ArchPredicates.*;
import static com.tngtech.archunit.lang.syntax.ArchRuleDefinition.*;

import java.nio.file.Files;
import java.util.*;
import java.util.stream.Collectors;

import org.apache.commons.lang3.StringUtils;
import org.eclipse.jgit.api.Git;
import org.junit.jupiter.api.*;
import org.junit.jupiter.params.ParameterizedTest;
import org.slf4j.Logger;
import org.springframework.context.annotation.Configuration;
import org.springframework.context.annotation.Profile;
import org.springframework.data.domain.Pageable;
import org.springframework.data.jpa.repository.Query;
import org.springframework.data.repository.query.Param;
import org.springframework.messaging.simp.SimpMessageSendingOperations;
import org.springframework.stereotype.*;
import org.springframework.web.bind.annotation.RestController;

import com.hazelcast.core.HazelcastInstance;
import com.tngtech.archunit.base.DescribedPredicate;
import com.tngtech.archunit.core.domain.*;
import com.tngtech.archunit.lang.*;
import com.tngtech.archunit.library.GeneralCodingRules;

import de.tum.in.www1.artemis.service.WebsocketMessagingService;
import de.tum.in.www1.artemis.service.connectors.GitService;
import de.tum.in.www1.artemis.web.rest.repository.RepositoryResource;

class ArchitectureTest extends AbstractArchitectureTest {

    @Test
    void testNoJUnit4() {
        ArchRule noJUnit4Imports = noClasses().should().dependOnClassesThat().resideInAPackage("org.junit");
        ArchRule noPublicTests = noMethods().that().areAnnotatedWith(Test.class).or().areAnnotatedWith(ParameterizedTest.class).or().areAnnotatedWith(BeforeEach.class).or()
                .areAnnotatedWith(BeforeAll.class).or().areAnnotatedWith(AfterEach.class).or().areAnnotatedWith(AfterAll.class).should().bePublic();
        ArchRule classNames = methods().that().areAnnotatedWith(Test.class).should().beDeclaredInClassesThat().haveNameMatching(".*Test");
        ArchRule noPublicTestClasses = noClasses().that().haveNameMatching(".*Test").should().bePublic();

        noJUnit4Imports.check(testClasses);
        noPublicTests.check(testClasses);
        classNames.check(testClasses);
        noPublicTestClasses.check(testClasses.that(are(not(simpleNameContaining("Abstract")))));
    }

    @Test
    void testCorrectStringUtils() {
        ArchRule stringUtils = noClasses().should()
                .dependOnClassesThat(have(simpleName("StringUtils")).and(not(resideInAnyPackage("org.apache.commons.lang3", "org.springframework.util"))));
        ArchRule randomStringUtils = noClasses().should().dependOnClassesThat(have(simpleName("RandomStringUtils")).and(not(resideInAPackage("org.apache.commons.lang3"))));

        stringUtils.check(allClasses);
        randomStringUtils.check(allClasses);
    }

    @Test
    void testNoJunitJupiterAssertions() {
        ArchRule noJunitJupiterAssertions = noClasses().should().dependOnClassesThat().haveNameMatching("org.junit.jupiter.api.Assertions");

        noJunitJupiterAssertions.check(testClasses);
    }

    @Test
    void testNoCollectorsToList() {
        ArchRule toListUsage = noClasses().should().callMethod(Collectors.class, "toList")
                .because("You should use .toList() or .collect(Collectors.toCollection(ArrayList::new)) instead");
        toListUsage.check(allClasses);
    }

    @Test
    void testNullnessAnnotations() {
        var notNullPredicate = and(not(resideInPackageAnnotation("javax.validation.constraints")), simpleNameAnnotation("NotNull"));
        var nonNullPredicate = simpleNameAnnotation("NonNull");
        var nullablePredicate = and(not(resideInPackageAnnotation("javax.annotation")), simpleNameAnnotation("Nullable"));

        Set<DescribedPredicate<? super JavaAnnotation<?>>> allPredicates = Set.of(notNullPredicate, nonNullPredicate, nullablePredicate);

        for (var predicate : allPredicates) {
            ArchRule units = noCodeUnits().should().beAnnotatedWith(predicate);
            ArchRule parameters = methods().should(notHaveAnyParameterAnnotatedWith(predicate));

            units.check(allClasses);
            parameters.check(allClasses);
        }
    }

    @Test
    void testValidSimpMessageSendingOperationsUsage() {
        ArchRule usage = fields().that().haveRawType(SimpMessageSendingOperations.class.getTypeName()).should().bePrivate().andShould()
                .beDeclaredIn(WebsocketMessagingService.class)
                .because("Classes should only use WebsocketMessagingService as a Facade and not SimpMessageSendingOperations directly");
        usage.check(productionClasses);
    }

    @Test
    void testFileWriteUsage() {
        ArchRule usage = noClasses().should()
                .callMethodWhere(target(owner(assignableTo(Files.class))).and(target(nameMatching("copy")).or(target(nameMatching("move"))).or(target(nameMatching("write.*")))))
                .because("Files.copy does not create directories if they do not exist. Use Apache FileUtils instead.");
        usage.check(allClasses);
    }

    @Test
    void testLogging() {
        GeneralCodingRules.NO_CLASSES_SHOULD_USE_JAVA_UTIL_LOGGING.check(allClasses);

        // We currently need to access standard streams in readTestReports() to use the SurefireReportParser
        // The ParallelConsoleAppender is used to print test logs to the console (necessary due to parallel test execution)
        var classes = allClasses.that(not(simpleName("ProgrammingExerciseTemplateIntegrationTest").or(simpleName("ParallelConsoleAppender"))));
        GeneralCodingRules.NO_CLASSES_SHOULD_ACCESS_STANDARD_STREAMS.check(classes);
    }

    @Test
    void testCorrectLoggerFields() {
        var naming = fields().that().haveRawType(Logger.class).should().haveName("log");
        var modifiers = fields().that().haveRawType(Logger.class).should().bePrivate().andShould().beFinal().andShould().beStatic();

        // Interfaces can only contain public attributes
        // The RepositoryResource inherits its logger
        var modifierExclusions = allClasses.that(are(not(INTERFACES)).and(not(type(RepositoryResource.class))));

        naming.check(allClasses);
        modifiers.check(modifierExclusions);
    }

    @Test
    void testJSONImplementations() {
        ArchRule jsonObject = noClasses().should().dependOnClassesThat(have(simpleName("JsonObject").or(simpleName("JSONObject"))).and(not(resideInAPackage("com.google.gson"))));

        ArchRule jsonArray = noClasses().should().dependOnClassesThat(have(simpleName("JsonArray").or(simpleName("JSONArray"))).and(not(resideInAPackage("com.google.gson"))));

        ArchRule jsonParser = noClasses().should().dependOnClassesThat(have(simpleName("JsonParser").or(simpleName("JSONParser"))).and(not(resideInAPackage("com.google.gson"))));

        jsonObject.check(allClasses);
        jsonArray.check(allClasses);
        jsonParser.check(allClasses);
    }

    @Test
    void testRepositoryParamAnnotation() {
        var useParamInQueries = methods().that().areAnnotatedWith(Query.class).should(haveAllParametersAnnotatedWithUnless(rawType(Param.class), type(Pageable.class)));
        var notUseParamOutsideQueries = methods().that().areNotAnnotatedWith(Query.class).should(notHaveAnyParameterAnnotatedWith(rawType(Param.class)));
        useParamInQueries.check(productionClasses);
        notUseParamOutsideQueries.check(productionClasses);
    }

    /**
     * Checks that no class directly calls Git.commit(), but instead uses GitService.commit()
     * This is necessary to ensure that committing is identical for all setups, with and without commit signing
     */
    @Test
    void testNoDirectGitCommitCalls() {
        ArchRule usage = noClasses().should().callMethod(Git.class, "commit").because("You should use GitService.commit() instead");
        var classesWithoutGitService = allClasses.that(not(assignableTo(GitService.class)));
        usage.check(classesWithoutGitService);
    }

    @Test
    void testNoHazelcastUsageInConstructors() {
        // CacheHandler and QuizCache are exceptions because these classes are not created during startup
        var exceptions = or(declaredClassSimpleName("QuizCache"), declaredClassSimpleName("CacheHandler"));
        var notUseHazelcastInConstructor = methods().that().areDeclaredIn(HazelcastInstance.class).should().onlyBeCalled().byCodeUnitsThat(is(not(constructor()).or(exceptions)))
                .because("Calling Hazelcast during Application startup might be slow since the Network gets used. Use @PostConstruct-methods instead.");
        notUseHazelcastInConstructor.check(allClasses);
    }

    @Test
<<<<<<< HEAD
    void ensureSpringComponentsAreProfileAnnotated() {
        ArchRule rule = classes().that().areAnnotatedWith(Controller.class).or().areAnnotatedWith(RestController.class).or().areAnnotatedWith(Repository.class).or()
                .areAnnotatedWith(Service.class).or().areAnnotatedWith(Component.class).or().areAnnotatedWith(Configuration.class).should(beProfileAnnotated())
                .because("we want to be able to exclude these classes from application startup by specifying profiles");

        rule.check(productionClasses);
=======
    void testJPQLStyle() {
        var queryRule = methods().that().areAnnotatedWith(Query.class).should(useUpperCaseSQLStyle()).because("@Query content should follow the style guide");
        queryRule.check(allClasses);
>>>>>>> 21b809d7
    }

    // Custom Predicates for JavaAnnotations since ArchUnit only defines them for classes

    private DescribedPredicate<? super JavaAnnotation<?>> simpleNameAnnotation(String name) {
        return equalTo(name).as("Annotation with simple name " + name).onResultOf(annotation -> annotation.getRawType().getSimpleName());
    }

    private DescribedPredicate<? super JavaAnnotation<?>> resideInPackageAnnotation(String packageName) {
        return equalTo(packageName).as("Annotation in package " + packageName).onResultOf(annotation -> annotation.getRawType().getPackageName());
    }

    private DescribedPredicate<? super JavaCodeUnit> declaredClassSimpleName(String name) {
        return equalTo(name).as("Declared in class with simple name " + name).onResultOf(unit -> unit.getOwner().getSimpleName());
    }

    private ArchCondition<JavaMethod> notHaveAnyParameterAnnotatedWith(DescribedPredicate<? super JavaAnnotation<?>> annotationPredicate) {
        return new ArchCondition<>("not have parameters annotated with " + annotationPredicate.getDescription()) {

            @Override
            public void check(JavaMethod item, ConditionEvents events) {
                boolean satisfied = item.getParameterAnnotations().stream().flatMap(Collection::stream).noneMatch(annotationPredicate);
                if (!satisfied) {
                    events.add(violated(item, String.format("Method %s has parameter violating %s", item.getFullName(), annotationPredicate.getDescription())));
                }
            }
        };
    }

    private ArchCondition<JavaMethod> haveAllParametersAnnotatedWithUnless(DescribedPredicate<? super JavaAnnotation<?>> annotationPredicate,
            DescribedPredicate<JavaClass> exception) {
        return new ArchCondition<>("have all parameters annotated with " + annotationPredicate.getDescription()) {

            @Override
            public void check(JavaMethod item, ConditionEvents events) {
                boolean satisfied = item.getParameters().stream()
                        // Ignore annotations of the Pageable parameter
                        .filter(javaParameter -> !exception.test(javaParameter.getRawType())).map(JavaParameter::getAnnotations)
                        // Else, one of the annotations should match the given predicate
                        // This allows parameters with multiple annotations (e.g. @NonNull @Param)
                        .allMatch(annotations -> annotations.stream().anyMatch(annotationPredicate));
                if (!satisfied) {
                    events.add(violated(item, String.format("Method %s has parameter violating %s", item.getFullName(), annotationPredicate.getDescription())));
                }
            }
        };
    }

<<<<<<< HEAD
    private static ArchCondition<JavaClass> beProfileAnnotated() {
        return new ArchCondition<>("be annotated with @Profile") {

            @Override
            public void check(JavaClass item, ConditionEvents events) {
                boolean hasProfileAnnotation = item.isAnnotatedWith(Profile.class);
                if (!hasProfileAnnotation) {
                    String message = String.format("Class %s is not annotated with @Profile", item.getFullName());
                    events.add(SimpleConditionEvent.violated(item, message));
=======
    // See https://openjpa.apache.org/builds/1.2.3/apache-openjpa/docs/jpa_langref.html#jpa_langref_from_identifiers
    private static final Set<String> SQL_KEYWORDS = Set.of("SELECT", "UPDATE", "SET", "DELETE", "DISTINCT", "EXISTS", "FROM", "WHERE", "LEFT", "OUTER", "INNER", "JOIN", "FETCH",
            "TREAT", "AND", "OR", "AS", "ON", "ORDER", "BY", "ASC", "DSC", "GROUP", "COUNT", "SUM", "AVG", "MAX", "MIN", "IS", "NOT", "FALSE", "TRUE", "NULL", "LIKE", "IN",
            "BETWEEN", "HAVING", "EMPTY", "MEMBER", "OF", "UPPER", "LOWER", "TRIM");

    private ArchCondition<JavaMethod> useUpperCaseSQLStyle() {
        return new ArchCondition<>("have keywords in upper case") {

            @Override
            public void check(JavaMethod item, ConditionEvents events) {
                var queryAnnotation = item.getAnnotations().stream().filter(simpleNameAnnotation("Query")).findAny();
                if (queryAnnotation.isEmpty()) {
                    return;
                }
                Object valueProperty = queryAnnotation.get().getExplicitlyDeclaredProperty("value");
                if (!(valueProperty instanceof String query)) {
                    return;
                }
                String[] queryWords = query.split("[\\r\\n ]+");

                for (var word : queryWords) {
                    if (SQL_KEYWORDS.contains(word.toUpperCase()) && !StringUtils.isAllUpperCase(word)) {
                        events.add(violated(item, "In the Query of %s the keyword %s should be written in upper case.".formatted(item.getFullName(), word)));
                    }
>>>>>>> 21b809d7
                }
            }
        };
    }
}<|MERGE_RESOLUTION|>--- conflicted
+++ resolved
@@ -177,18 +177,18 @@
     }
 
     @Test
-<<<<<<< HEAD
     void ensureSpringComponentsAreProfileAnnotated() {
         ArchRule rule = classes().that().areAnnotatedWith(Controller.class).or().areAnnotatedWith(RestController.class).or().areAnnotatedWith(Repository.class).or()
                 .areAnnotatedWith(Service.class).or().areAnnotatedWith(Component.class).or().areAnnotatedWith(Configuration.class).should(beProfileAnnotated())
                 .because("we want to be able to exclude these classes from application startup by specifying profiles");
 
         rule.check(productionClasses);
-=======
+    }
+
+    @Test
     void testJPQLStyle() {
         var queryRule = methods().that().areAnnotatedWith(Query.class).should(useUpperCaseSQLStyle()).because("@Query content should follow the style guide");
         queryRule.check(allClasses);
->>>>>>> 21b809d7
     }
 
     // Custom Predicates for JavaAnnotations since ArchUnit only defines them for classes
@@ -237,7 +237,6 @@
         };
     }
 
-<<<<<<< HEAD
     private static ArchCondition<JavaClass> beProfileAnnotated() {
         return new ArchCondition<>("be annotated with @Profile") {
 
@@ -247,7 +246,11 @@
                 if (!hasProfileAnnotation) {
                     String message = String.format("Class %s is not annotated with @Profile", item.getFullName());
                     events.add(SimpleConditionEvent.violated(item, message));
-=======
+                }
+            }
+        };
+    }
+
     // See https://openjpa.apache.org/builds/1.2.3/apache-openjpa/docs/jpa_langref.html#jpa_langref_from_identifiers
     private static final Set<String> SQL_KEYWORDS = Set.of("SELECT", "UPDATE", "SET", "DELETE", "DISTINCT", "EXISTS", "FROM", "WHERE", "LEFT", "OUTER", "INNER", "JOIN", "FETCH",
             "TREAT", "AND", "OR", "AS", "ON", "ORDER", "BY", "ASC", "DSC", "GROUP", "COUNT", "SUM", "AVG", "MAX", "MIN", "IS", "NOT", "FALSE", "TRUE", "NULL", "LIKE", "IN",
@@ -272,7 +275,6 @@
                     if (SQL_KEYWORDS.contains(word.toUpperCase()) && !StringUtils.isAllUpperCase(word)) {
                         events.add(violated(item, "In the Query of %s the keyword %s should be written in upper case.".formatted(item.getFullName(), word)));
                     }
->>>>>>> 21b809d7
                 }
             }
         };
