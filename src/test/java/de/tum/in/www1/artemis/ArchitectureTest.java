--- conflicted
+++ resolved
@@ -28,13 +28,9 @@
 import static com.tngtech.archunit.lang.syntax.ArchRuleDefinition.noCodeUnits;
 import static com.tngtech.archunit.lang.syntax.ArchRuleDefinition.noMethods;
 
-<<<<<<< HEAD
-import java.nio.file.Files;
-=======
 import java.lang.annotation.Annotation;
 import java.nio.file.Files;
 import java.util.Arrays;
->>>>>>> 9288fe25
 import java.util.Collection;
 import java.util.Set;
 import java.util.stream.Collectors;
@@ -245,7 +241,96 @@
     }
 
     @Test
-<<<<<<< HEAD
+    void testEnforceRoleInCourseEndpointHasCourseIdParameter() {
+        ArchCondition<JavaMethod> haveParameterWithAnnotation = new ArchCondition<>("have a parameter with EnforceRoleInCourse annotation") {
+
+            @Override
+            public void check(JavaMethod method, ConditionEvents events) {
+                // Get annotation
+                var enforceRoleInCourseAnnotation = getAnnotation(EnforceRoleInCourse.class, method);
+                var courseIdFieldName = enforceRoleInCourseAnnotation.courseIdFieldName();
+                if (!hasParameterWithName(method, courseIdFieldName)) {
+                    events.add(violated(method, String.format("Method %s does not have a parameter named %s", method.getFullName(), courseIdFieldName)));
+                }
+            }
+        };
+
+        var enforceRoleInCourse = methods().that().areAnnotatedWith(EnforceRoleInCourse.class).or().areMetaAnnotatedWith(EnforceRoleInCourse.class).or().areDeclaredInClassesThat()
+                .areAnnotatedWith(EnforceRoleInCourse.class).and().areDeclaredInClassesThat().areNotAnnotations().should(haveParameterWithAnnotation);
+
+        enforceRoleInCourse.check(productionClasses);
+    }
+
+    @Test
+    void testEnforceRoleInExerciseEndpointHasExerciseIdParameter() {
+        ArchCondition<JavaMethod> haveParameterWithAnnotation = new ArchCondition<>("have a parameter with EnforceRoleInExercise annotation") {
+
+            @Override
+            public void check(JavaMethod method, ConditionEvents events) {
+                // Get annotation
+                var enforceRoleInExerciseAnnotation = getAnnotation(EnforceRoleInExercise.class, method);
+                var exerciseIdFieldName = enforceRoleInExerciseAnnotation.exerciseIdFieldName();
+                if (!hasParameterWithName(method, exerciseIdFieldName)) {
+                    events.add(violated(method, String.format("Method %s does not have a parameter named %s", method.getFullName(), exerciseIdFieldName)));
+                }
+            }
+        };
+
+        var enforceRoleInExercise = methods().that().areAnnotatedWith(EnforceRoleInExercise.class).or().areMetaAnnotatedWith(EnforceRoleInExercise.class).or()
+                .areDeclaredInClassesThat().areAnnotatedWith(EnforceRoleInExercise.class).and().areDeclaredInClassesThat().areNotAnnotations().should(haveParameterWithAnnotation);
+
+        enforceRoleInExercise.check(productionClasses);
+    }
+
+    private boolean hasParameterWithName(JavaMethod method, String paramName) {
+        try {
+            var owner = method.getOwner();
+            var javaClass = Class.forName(owner.getFullName());
+            var javaMethod = javaClass.getMethod(method.getName(), method.getRawParameterTypes().stream().map(this::getClassForName).toArray(Class[]::new));
+            return Arrays.stream(javaMethod.getParameters()).anyMatch(parameter -> parameter.getName().equals(paramName));
+        }
+        catch (ClassNotFoundException | NoSuchMethodException e) {
+            throw new RuntimeException(e);
+        }
+    }
+
+    private Class<?> getClassForName(JavaClass paramClass) {
+        try {
+            return ClassUtils.getClass(paramClass.getName());
+        }
+        catch (ClassNotFoundException e) {
+            throw new RuntimeException(e);
+        }
+    }
+
+    private <T extends Annotation> T getAnnotation(Class<T> clazz, JavaMethod javaMethod) {
+        final var method = javaMethod.reflect();
+        T annotation = method.getAnnotation(clazz);
+        if (annotation != null) {
+            return annotation;
+        }
+        for (Annotation a : method.getDeclaredAnnotations()) {
+            annotation = a.annotationType().getAnnotation(clazz);
+            if (annotation != null) {
+                return annotation;
+            }
+        }
+
+        annotation = method.getDeclaringClass().getAnnotation(clazz);
+        if (annotation != null) {
+            return annotation;
+        }
+        for (Annotation a : method.getDeclaringClass().getDeclaredAnnotations()) {
+            annotation = a.annotationType().getAnnotation(clazz);
+            if (annotation != null) {
+                return annotation;
+            }
+        }
+
+        return null;
+    }
+
+    @Test
     void testTransactional() {
         var classesPredicated = and(INTERFACES, annotatedWith(Repository.class));
         var transactionalRule = methods().that().areAnnotatedWith(simpleNameAnnotation("Transactional")).should().beDeclaredInClassesThat(classesPredicated);
@@ -259,95 +344,6 @@
         // Method <de.tum.in.www1.artemis.service.tutorialgroups.TutorialGroupsConfigurationService.onTimeZoneUpdate(Course)>
         var result = transactionalRule.evaluate(allClasses);
         Assertions.assertThat(result.getFailureReport().getDetails()).hasSize(5);
-=======
-    void testEnforceRoleInCourseEndpointHasCourseIdParameter() {
-        ArchCondition<JavaMethod> haveParameterWithAnnotation = new ArchCondition<>("have a parameter with EnforceRoleInCourse annotation") {
-
-            @Override
-            public void check(JavaMethod method, ConditionEvents events) {
-                // Get annotation
-                var enforceRoleInCourseAnnotation = getAnnotation(EnforceRoleInCourse.class, method);
-                var courseIdFieldName = enforceRoleInCourseAnnotation.courseIdFieldName();
-                if (!hasParameterWithName(method, courseIdFieldName)) {
-                    events.add(violated(method, String.format("Method %s does not have a parameter named %s", method.getFullName(), courseIdFieldName)));
-                }
-            }
-        };
-
-        var enforceRoleInCourse = methods().that().areAnnotatedWith(EnforceRoleInCourse.class).or().areMetaAnnotatedWith(EnforceRoleInCourse.class).or().areDeclaredInClassesThat()
-                .areAnnotatedWith(EnforceRoleInCourse.class).and().areDeclaredInClassesThat().areNotAnnotations().should(haveParameterWithAnnotation);
-
-        enforceRoleInCourse.check(productionClasses);
-    }
-
-    @Test
-    void testEnforceRoleInExerciseEndpointHasExerciseIdParameter() {
-        ArchCondition<JavaMethod> haveParameterWithAnnotation = new ArchCondition<>("have a parameter with EnforceRoleInExercise annotation") {
-
-            @Override
-            public void check(JavaMethod method, ConditionEvents events) {
-                // Get annotation
-                var enforceRoleInExerciseAnnotation = getAnnotation(EnforceRoleInExercise.class, method);
-                var exerciseIdFieldName = enforceRoleInExerciseAnnotation.exerciseIdFieldName();
-                if (!hasParameterWithName(method, exerciseIdFieldName)) {
-                    events.add(violated(method, String.format("Method %s does not have a parameter named %s", method.getFullName(), exerciseIdFieldName)));
-                }
-            }
-        };
-
-        var enforceRoleInExercise = methods().that().areAnnotatedWith(EnforceRoleInExercise.class).or().areMetaAnnotatedWith(EnforceRoleInExercise.class).or()
-                .areDeclaredInClassesThat().areAnnotatedWith(EnforceRoleInExercise.class).and().areDeclaredInClassesThat().areNotAnnotations().should(haveParameterWithAnnotation);
-
-        enforceRoleInExercise.check(productionClasses);
-    }
-
-    private boolean hasParameterWithName(JavaMethod method, String paramName) {
-        try {
-            var owner = method.getOwner();
-            var javaClass = Class.forName(owner.getFullName());
-            var javaMethod = javaClass.getMethod(method.getName(), method.getRawParameterTypes().stream().map(this::getClassForName).toArray(Class[]::new));
-            return Arrays.stream(javaMethod.getParameters()).anyMatch(parameter -> parameter.getName().equals(paramName));
-        }
-        catch (ClassNotFoundException | NoSuchMethodException e) {
-            throw new RuntimeException(e);
-        }
-    }
-
-    private Class<?> getClassForName(JavaClass paramClass) {
-        try {
-            return ClassUtils.getClass(paramClass.getName());
-        }
-        catch (ClassNotFoundException e) {
-            throw new RuntimeException(e);
-        }
-    }
-
-    private <T extends Annotation> T getAnnotation(Class<T> clazz, JavaMethod javaMethod) {
-        final var method = javaMethod.reflect();
-        T annotation = method.getAnnotation(clazz);
-        if (annotation != null) {
-            return annotation;
-        }
-        for (Annotation a : method.getDeclaredAnnotations()) {
-            annotation = a.annotationType().getAnnotation(clazz);
-            if (annotation != null) {
-                return annotation;
-            }
-        }
-
-        annotation = method.getDeclaringClass().getAnnotation(clazz);
-        if (annotation != null) {
-            return annotation;
-        }
-        for (Annotation a : method.getDeclaringClass().getDeclaredAnnotations()) {
-            annotation = a.annotationType().getAnnotation(clazz);
-            if (annotation != null) {
-                return annotation;
-            }
-        }
-
-        return null;
->>>>>>> 9288fe25
     }
 
     // Custom Predicates for JavaAnnotations since ArchUnit only defines them for classes
