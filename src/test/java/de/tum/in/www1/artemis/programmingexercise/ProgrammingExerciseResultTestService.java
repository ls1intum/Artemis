--- conflicted
+++ resolved
@@ -103,11 +103,8 @@
     public void setupForProgrammingLanguage(ProgrammingLanguage programmingLanguage) {
         Course course = database.addCourseWithOneProgrammingExercise(false, false, programmingLanguage);
         programmingExercise = programmingExerciseRepository.findAll().get(0);
-<<<<<<< HEAD
         ProgrammingExercise programmingExerciseWithStaticCodeAnalysis = database.addProgrammingExerciseToCourse(course, true, false, programmingLanguage);
-=======
         programmingExerciseWithStaticCodeAnalysis = database.addProgrammingExerciseToCourse(course, true, programmingLanguage);
->>>>>>> ef4fef05
         staticCodeAnalysisService.createDefaultCategories(programmingExerciseWithStaticCodeAnalysis);
         // This is done to avoid an unproxy issue in the processNewResult method of the ResultService.
         solutionParticipation = solutionProgrammingExerciseRepository.findWithEagerResultsAndSubmissionsByProgrammingExerciseId(programmingExercise.getId()).get();
