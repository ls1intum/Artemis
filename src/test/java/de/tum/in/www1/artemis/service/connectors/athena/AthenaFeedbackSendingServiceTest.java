--- conflicted
+++ resolved
@@ -70,13 +70,8 @@
 
     @BeforeEach
     void setUp() {
-<<<<<<< HEAD
-        athenaFeedbackSendingService = new AthenaFeedbackSendingService(athenaRequestMockProvider.getRestTemplate(), athenaModuleUrlHelper,
+        athenaFeedbackSendingService = new AthenaFeedbackSendingService(athenaRequestMockProvider.getRestTemplate(), athenaModuleService,
                 new AthenaDTOConverter(textBlockRepository, textExerciseRepository, programmingExerciseRepository, modelingExerciseRepository));
-=======
-        athenaFeedbackSendingService = new AthenaFeedbackSendingService(athenaRequestMockProvider.getRestTemplate(), athenaModuleService,
-                new AthenaDTOConverter(textBlockRepository, textExerciseRepository, programmingExerciseRepository));
->>>>>>> 9288fe25
 
         athenaRequestMockProvider.enableMockingOfRequests();
 
