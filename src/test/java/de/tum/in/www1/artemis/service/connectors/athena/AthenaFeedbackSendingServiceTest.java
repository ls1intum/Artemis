package de.tum.in.www1.artemis.service.connectors.athena;

import static de.tum.in.www1.artemis.connector.AthenaRequestMockProvider.ATHENA_MODULE_PROGRAMMING_TEST;
import static de.tum.in.www1.artemis.connector.AthenaRequestMockProvider.ATHENA_MODULE_TEXT_TEST;
import static org.assertj.core.api.Assertions.assertThatThrownBy;
import static org.mockito.Mockito.when;
import static org.springframework.test.web.client.match.MockRestRequestMatchers.jsonPath;

import java.util.List;
import java.util.Optional;
import java.util.Set;

import org.junit.jupiter.api.BeforeEach;
import org.junit.jupiter.api.Test;
import org.mockito.Mock;
import org.springframework.beans.factory.annotation.Autowired;

import de.tum.in.www1.artemis.AbstractAthenaTest;
import de.tum.in.www1.artemis.domain.*;
import de.tum.in.www1.artemis.domain.enumeration.FeedbackType;
import de.tum.in.www1.artemis.domain.modeling.ModelingExercise;
import de.tum.in.www1.artemis.domain.modeling.ModelingSubmission;
import de.tum.in.www1.artemis.domain.participation.StudentParticipation;
import de.tum.in.www1.artemis.exercise.GradingCriterionUtil;
import de.tum.in.www1.artemis.exercise.programmingexercise.ProgrammingExerciseUtilService;
import de.tum.in.www1.artemis.exercise.textexercise.TextExerciseUtilService;
import de.tum.in.www1.artemis.repository.ModelingExerciseRepository;
import de.tum.in.www1.artemis.repository.ProgrammingExerciseRepository;
import de.tum.in.www1.artemis.repository.TextBlockRepository;
import de.tum.in.www1.artemis.repository.TextExerciseRepository;

class AthenaFeedbackSendingServiceTest extends AbstractAthenaTest {

    @Autowired
    private AthenaModuleService athenaModuleService;

    @Mock
    private TextBlockRepository textBlockRepository;

    @Mock
    private TextExerciseRepository textExerciseRepository;

    @Mock
    private ProgrammingExerciseRepository programmingExerciseRepository;

    @Mock
    private ModelingExerciseRepository modelingExerciseRepository;

    @Autowired
    private TextExerciseUtilService textExerciseUtilService;

    @Autowired
    private ProgrammingExerciseUtilService programmingExerciseUtilService;

    private AthenaFeedbackSendingService athenaFeedbackSendingService;

    private TextExercise textExercise;

    private TextSubmission textSubmission;

    private Feedback textFeedback;

    private TextBlock textBlock;

    private ProgrammingExercise programmingExercise;

    private ProgrammingSubmission programmingSubmission;

    private Feedback programmingFeedback;

    @BeforeEach
    void setUp() {
        athenaFeedbackSendingService = new AthenaFeedbackSendingService(athenaRequestMockProvider.getRestTemplate(), athenaModuleService,
<<<<<<< HEAD
                new AthenaDTOConverter(textBlockRepository, textExerciseRepository, programmingExerciseRepository, modelingExerciseRepository));
=======
                new AthenaDTOConverterService(textBlockRepository, textExerciseRepository, programmingExerciseRepository));
>>>>>>> 26dcaf4c

        athenaRequestMockProvider.enableMockingOfRequests();

        textExercise = textExerciseUtilService.createSampleTextExercise(null);
        textExercise.setFeedbackSuggestionModule(ATHENA_MODULE_TEXT_TEST);
        when(textExerciseRepository.findWithGradingCriteriaByIdElseThrow(textExercise.getId())).thenReturn(textExercise);

        textSubmission = new TextSubmission(2L).text("Test - This is what the feedback references - Submission");

        textBlock = new TextBlock().startIndex(7).endIndex(46).text("This is what the feedback references").submission(textSubmission);
        textBlock.computeId();
        when(textBlockRepository.findById(textBlock.getId())).thenReturn(Optional.of(textBlock));

        textFeedback = new Feedback().type(FeedbackType.MANUAL).credits(5.0).reference(textBlock.getId());
        textFeedback.setId(3L);
        var result = new Result();
        textFeedback.setResult(result);
        var participation = new StudentParticipation();
        participation.setExercise(textExercise);
        result.setParticipation(participation);

        programmingExercise = programmingExerciseUtilService.createSampleProgrammingExercise();
        programmingExercise.setFeedbackSuggestionModule(ATHENA_MODULE_PROGRAMMING_TEST);
        when(programmingExerciseRepository.findByIdWithGradingCriteriaElseThrow(programmingExercise.getId())).thenReturn(programmingExercise);

        programmingSubmission = new ProgrammingSubmission();
        programmingSubmission.setParticipation(new StudentParticipation());
        programmingSubmission.getParticipation().setExercise(programmingExercise);
        programmingSubmission.setId(2L);

        programmingFeedback = new Feedback().type(FeedbackType.MANUAL).credits(5.0).reference("test");
        programmingFeedback.setId(3L);
        programmingFeedback.setReference("file:src/Test.java_line:12");
        var programmingResult = new Result();
        programmingFeedback.setResult(programmingResult);
        programmingResult.setParticipation(programmingSubmission.getParticipation());
    }

    @Test
    void testFeedbackSendingText() {
        athenaRequestMockProvider.mockSendFeedbackAndExpect("text", jsonPath("$.exercise.id").value(textExercise.getId()),
                jsonPath("$.submission.id").value(textSubmission.getId()), jsonPath("$.submission.exerciseId").value(textExercise.getId()),
                jsonPath("$.feedbacks[0].id").value(textFeedback.getId()), jsonPath("$.feedbacks[0].exerciseId").value(textExercise.getId()),
                jsonPath("$.feedbacks[0].title").value(textFeedback.getText()), jsonPath("$.feedbacks[0].description").value(textFeedback.getDetailText()),
                jsonPath("$.feedbacks[0].credits").value(textFeedback.getCredits()), jsonPath("$.feedbacks[0].credits").value(textFeedback.getCredits()),
                jsonPath("$.feedbacks[0].indexStart").value(textBlock.getStartIndex()), jsonPath("$.feedbacks[0].indexEnd").value(textBlock.getEndIndex()));

        athenaFeedbackSendingService.sendFeedback(textExercise, textSubmission, List.of(textFeedback));
        athenaRequestMockProvider.verify();
    }

    private GradingCriterion createExampleGradingCriterion() {
        var gradingInstruction = new GradingInstruction();
        gradingInstruction.setId(101L);
        gradingInstruction.setCredits(1.0);
        gradingInstruction.setGradingScale("good");
        gradingInstruction.setInstructionDescription("Give this feedback if xyz");
        gradingInstruction.setFeedback("Well done!");
        gradingInstruction.setUsageCount(1);
        var gradingCriterion = new GradingCriterion();
        gradingCriterion.setId(1L);
        gradingCriterion.setTitle("Test");
        gradingCriterion.setExercise(textExercise);
        gradingCriterion.setStructuredGradingInstructions(Set.of(gradingInstruction));
        return gradingCriterion;
    }

    @Test
    void testFeedbackSendingTextWithGradingInstruction() {
        textExercise.setGradingCriteria(Set.of(createExampleGradingCriterion()));
        textExerciseRepository.save(textExercise);

        final GradingInstruction instruction = GradingCriterionUtil.findAnyInstructionWhere(textExercise.getGradingCriteria(),
                gradingInstruction -> "Give this feedback if xyz".equals(gradingInstruction.getInstructionDescription())).orElseThrow();
        textFeedback.setGradingInstruction(instruction);

        athenaRequestMockProvider.mockSendFeedbackAndExpect("text", jsonPath("$.exercise.id").value(textExercise.getId()), jsonPath("$.exercise.gradingCriteria[0].id").value(1),
                jsonPath("$.exercise.gradingCriteria[0].title").value("Test"), jsonPath("$.exercise.gradingCriteria[0].structuredGradingInstructions[0].id").value(101),
                jsonPath("$.exercise.gradingCriteria[0].structuredGradingInstructions[0].credits").value(1.0),
                jsonPath("$.exercise.gradingCriteria[0].structuredGradingInstructions[0].gradingScale").value("good"),
                jsonPath("$.exercise.gradingCriteria[0].structuredGradingInstructions[0].instructionDescription").value("Give this feedback if xyz"),
                jsonPath("$.exercise.gradingCriteria[0].structuredGradingInstructions[0].feedback").value("Well done!"),
                jsonPath("$.exercise.gradingCriteria[0].structuredGradingInstructions[0].usageCount").value(1), jsonPath("$.submission.id").value(textSubmission.getId()),
                jsonPath("$.submission.exerciseId").value(textExercise.getId()), jsonPath("$.feedbacks[0].id").value(textFeedback.getId()),
                jsonPath("$.feedbacks[0].exerciseId").value(textExercise.getId()), jsonPath("$.feedbacks[0].title").value(textFeedback.getText()),
                jsonPath("$.feedbacks[0].description").value(textFeedback.getDetailText()), jsonPath("$.feedbacks[0].credits").value(textFeedback.getCredits()),
                jsonPath("$.feedbacks[0].credits").value(textFeedback.getCredits()), jsonPath("$.feedbacks[0].indexStart").value(textBlock.getStartIndex()),
                jsonPath("$.feedbacks[0].indexEnd").value(textBlock.getEndIndex()), jsonPath("$.feedbacks[0].structuredGradingInstructionId").value(101));

        athenaFeedbackSendingService.sendFeedback(textExercise, textSubmission, List.of(textFeedback));
        athenaRequestMockProvider.verify();
    }

    @Test
    void testFeedbackSendingProgramming() {
        athenaRequestMockProvider.mockSendFeedbackAndExpect("programming", jsonPath("$.exercise.id").value(programmingExercise.getId()),
                jsonPath("$.submission.id").value(programmingSubmission.getId()), jsonPath("$.submission.exerciseId").value(programmingExercise.getId()),
                jsonPath("$.feedbacks[0].id").value(programmingFeedback.getId()), jsonPath("$.feedbacks[0].exerciseId").value(programmingExercise.getId()),
                jsonPath("$.feedbacks[0].title").value(programmingFeedback.getText()), jsonPath("$.feedbacks[0].description").value(programmingFeedback.getDetailText()),
                jsonPath("$.feedbacks[0].credits").value(programmingFeedback.getCredits()), jsonPath("$.feedbacks[0].credits").value(programmingFeedback.getCredits()),
                jsonPath("$.feedbacks[0].lineStart").value(12), jsonPath("$.feedbacks[0].lineEnd").value(12));

        athenaFeedbackSendingService.sendFeedback(programmingExercise, programmingSubmission, List.of(programmingFeedback));
        athenaRequestMockProvider.verify();
    }

    @Test
    void testFeedbackSendingModeling() {
        athenaRequestMockProvider.mockSendFeedbackAndExpect("modeling");
        assertThatThrownBy(() -> athenaFeedbackSendingService.sendFeedback(new ModelingExercise(), new ModelingSubmission(), List.of()))
                .isInstanceOf(IllegalArgumentException.class);
    }

    @Test
    void testEmptyFeedbackNotSending() {
        athenaFeedbackSendingService.sendFeedback(textExercise, textSubmission, List.of());
        athenaFeedbackSendingService.sendFeedback(programmingExercise, programmingSubmission, List.of());
        athenaRequestMockProvider.verify(); // Ensure that there was no request
    }

    @Test
    void testSendFeedbackWithFeedbackSuggestionsDisabled() {
        textExercise.setFeedbackSuggestionModule(null);
        assertThatThrownBy(() -> athenaFeedbackSendingService.sendFeedback(textExercise, textSubmission, List.of(textFeedback))).isInstanceOf(IllegalArgumentException.class);
        programmingExercise.setFeedbackSuggestionModule(null);
        assertThatThrownBy(() -> athenaFeedbackSendingService.sendFeedback(programmingExercise, programmingSubmission, List.of(programmingFeedback)))
                .isInstanceOf(IllegalArgumentException.class);
    }
}<|MERGE_RESOLUTION|>--- conflicted
+++ resolved
@@ -71,11 +71,7 @@
     @BeforeEach
     void setUp() {
         athenaFeedbackSendingService = new AthenaFeedbackSendingService(athenaRequestMockProvider.getRestTemplate(), athenaModuleService,
-<<<<<<< HEAD
-                new AthenaDTOConverter(textBlockRepository, textExerciseRepository, programmingExerciseRepository, modelingExerciseRepository));
-=======
-                new AthenaDTOConverterService(textBlockRepository, textExerciseRepository, programmingExerciseRepository));
->>>>>>> 26dcaf4c
+                new AthenaDTOConverterService(textBlockRepository, textExerciseRepository, programmingExerciseRepository, modelingExerciseRepository));
 
         athenaRequestMockProvider.enableMockingOfRequests();
 
