--- conflicted
+++ resolved
@@ -49,12 +49,8 @@
         database.addUsers(3, 0, 0, 1);
         Course course = database.addCourseWithOneProgrammingExercise();
         this.programmingExercise = database.findProgrammingExerciseWithTitle(course.getExercises(), "Programming");
-<<<<<<< HEAD
+        database.addTemplateParticipationForProgrammingExercise(programmingExercise);
         closeable = MockitoAnnotations.openMocks(this);
-=======
-        database.addTemplateParticipationForProgrammingExercise(programmingExercise);
-        MockitoAnnotations.openMocks(this);
->>>>>>> 7a8145a1
         jenkinsRequestMockProvider.enableMockingOfRequests(jenkinsServer);
         gitlabRequestMockProvider.enableMockingOfRequests();
     }
