--- conflicted
+++ resolved
@@ -15,7 +15,6 @@
 import org.junit.jupiter.params.provider.ValueSource;
 import org.mockito.MockitoAnnotations;
 import org.springframework.beans.factory.annotation.Autowired;
-import org.springframework.http.HttpStatus;
 import org.springframework.security.test.context.support.WithMockUser;
 
 import de.tum.in.www1.artemis.AbstractSpringIntegrationJenkinsGitlabTest;
@@ -130,21 +129,13 @@
 
     @Test
     @WithMockUser(username = TEST_PREFIX + "instructor1", roles = "INSTRUCTOR")
-<<<<<<< HEAD
-    void testGetBuildJobIdsForResultsOfParticipation() throws Exception {
-=======
     void testGetBuildJobsForResultsOfParticipation() throws Exception {
->>>>>>> c661c0b4
         Optional<User> student = userRepository.findOneWithGroupsAndAuthoritiesByLogin(TEST_PREFIX + "student1");
         participationUtilService.mockCreationOfExerciseParticipation(false, null, programmingExercise, uriService, versionControlService, continuousIntegrationService);
 
         StudentParticipation participation = participationService.createParticipationWithEmptySubmissionIfNotExisting(programmingExercise, student.orElseThrow(),
                 SubmissionType.EXTERNAL);
 
-<<<<<<< HEAD
-        var resultMap = request.get("/api/participations/" + participation.getId() + "/results/build-job-ids", HttpStatus.OK, Map.class);
-        assertThat(resultMap).size().isEqualTo(0);
-=======
         List<Result> results = resultRepository.findAllByParticipationIdOrderByCompletionDateDesc(participation.getId());
 
         Map<Long, String> resultBuildJobMap = resultService.getLogsAvailabilityForResults(results);
@@ -155,7 +146,6 @@
         ProgrammingSubmission programmingSubmission = (ProgrammingSubmission) participation.findLatestSubmission().orElseThrow();
         assertThat(programmingSubmission.getType()).isEqualTo(SubmissionType.EXTERNAL);
         assertThat(programmingSubmission.getResults()).isNullOrEmpty();
->>>>>>> c661c0b4
     }
 
     @Test
