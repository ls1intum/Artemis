package de.tum.in.www1.artemis.service.notifications;

import static de.tum.in.www1.artemis.domain.notification.NotificationConstants.*;
import static org.assertj.core.api.Assertions.assertThat;
import static org.mockito.ArgumentMatchers.any;
import static org.mockito.Mockito.*;

import java.time.ZonedDateTime;
import java.util.List;
import java.util.Set;

import org.junit.jupiter.api.BeforeEach;
import org.junit.jupiter.api.Test;
import org.springframework.beans.factory.annotation.Autowired;
import org.springframework.security.test.context.support.WithMockUser;

import de.tum.in.www1.artemis.AbstractSpringIntegrationBambooBitbucketJiraTest;
import de.tum.in.www1.artemis.course.CourseUtilService;
import de.tum.in.www1.artemis.domain.Course;
import de.tum.in.www1.artemis.domain.User;
import de.tum.in.www1.artemis.domain.metis.ConversationParticipant;
import de.tum.in.www1.artemis.domain.metis.Post;
import de.tum.in.www1.artemis.domain.metis.conversation.OneToOneChat;
import de.tum.in.www1.artemis.domain.notification.ConversationNotification;
import de.tum.in.www1.artemis.domain.notification.Notification;
import de.tum.in.www1.artemis.repository.UserRepository;
import de.tum.in.www1.artemis.repository.metis.ConversationMessageRepository;
import de.tum.in.www1.artemis.repository.metis.ConversationParticipantRepository;
import de.tum.in.www1.artemis.repository.metis.conversation.ConversationNotificationRepository;
import de.tum.in.www1.artemis.repository.metis.conversation.ConversationRepository;
import de.tum.in.www1.artemis.user.UserUtilService;

class ConversationNotificationServiceTest extends AbstractSpringIntegrationBambooBitbucketJiraTest {

    private static final String TEST_PREFIX = "conversationnotificationservice";

    @Autowired
    private ConversationNotificationRepository conversationNotificationRepository;

    @Autowired
    private ConversationNotificationService conversationNotificationService;

    @Autowired
    private ConversationMessageRepository conversationMessageRepository;

    @Autowired
    private ConversationRepository conversationRepository;

    @Autowired
    private ConversationParticipantRepository conversationParticipantRepository;

    @Autowired
    UserRepository userRepository;

    @Autowired
    private UserUtilService userUtilService;

    @Autowired
    private CourseUtilService courseUtilService;

    private OneToOneChat oneToOneChat;

    private User user1;

    private User user2;

    @BeforeEach
    void setUp() {
        userUtilService.addUsers(TEST_PREFIX, 2, 1, 0, 1);
        Course course = courseUtilService.createCourse();
        user1 = userRepository.findOneByLogin(TEST_PREFIX + "student1").get();
        user2 = userRepository.findOneByLogin(TEST_PREFIX + "tutor1").get();

        oneToOneChat = new OneToOneChat();
        oneToOneChat.setCourse(course);
        oneToOneChat.setCreator(user1);
        oneToOneChat.setCreationDate(ZonedDateTime.now());
        ConversationParticipant conversationParticipant1 = new ConversationParticipant();
        conversationParticipant1.setUser(user1);
        ConversationParticipant conversationParticipant2 = new ConversationParticipant();
        conversationParticipant2.setUser(user2);
        conversationParticipantRepository.saveAll(Set.of(conversationParticipant1, conversationParticipant2));
        oneToOneChat.setConversationParticipants(Set.of(conversationParticipant1, conversationParticipant2));
        oneToOneChat = conversationRepository.save(oneToOneChat);

        conversationNotificationRepository.deleteAll();
    }

    private void verifyRepositoryCallWithCorrectNotification(String expectedNotificationTitle) {
        List<ConversationNotification> capturedNotifications = conversationNotificationRepository.findAll();
        Notification capturedNotification = capturedNotifications.get(0);
        assertThat(capturedNotification.getTitle()).isEqualTo(expectedNotificationTitle);
    }

    @Test
    @WithMockUser(username = TEST_PREFIX + "student1", roles = "USER")
    void notifyAboutNewMessageInConversation() {
        Post post = new Post();
        post.setAuthor(user1);
        post.setCreationDate(ZonedDateTime.now());
        post.setConversation(oneToOneChat);
        post.setVisibleForStudents(true);
        post.setContent("hi test");
        post = conversationMessageRepository.save(post);

        conversationNotificationService.notifyAboutNewMessage(post);
<<<<<<< HEAD
        verify(messagingTemplate, times(1)).convertAndSend(eq("/topic/user/" + user2.getId() + "/notifications/conversations"), (Object) any());
=======
        verify(messagingTemplate).convertAndSend(eq("/topic/conversation/" + post.getConversation().getId() + "/notifications"), (Object) any());
>>>>>>> 5da99982
        verifyRepositoryCallWithCorrectNotification(NEW_MESSAGE_TITLE);

        var participants = conversationParticipantRepository.findConversationParticipantByConversationId(oneToOneChat.getId());
        // make sure that objects can be deleted after notification is saved
        conversationMessageRepository.deleteAllById(List.of(post.getId()));
        conversationParticipantRepository.deleteAllById(participants.stream().map(ConversationParticipant::getId).toList());
        conversationRepository.deleteAllById(List.of(oneToOneChat.getId()));
    }
}<|MERGE_RESOLUTION|>--- conflicted
+++ resolved
@@ -104,11 +104,7 @@
         post = conversationMessageRepository.save(post);
 
         conversationNotificationService.notifyAboutNewMessage(post);
-<<<<<<< HEAD
-        verify(messagingTemplate, times(1)).convertAndSend(eq("/topic/user/" + user2.getId() + "/notifications/conversations"), (Object) any());
-=======
-        verify(messagingTemplate).convertAndSend(eq("/topic/conversation/" + post.getConversation().getId() + "/notifications"), (Object) any());
->>>>>>> 5da99982
+        verify(messagingTemplate).convertAndSend(eq("/topic/user/" + user2.getId() + "/notifications/conversations"), (Object) any());
         verifyRepositoryCallWithCorrectNotification(NEW_MESSAGE_TITLE);
 
         var participants = conversationParticipantRepository.findConversationParticipantByConversationId(oneToOneChat.getId());
