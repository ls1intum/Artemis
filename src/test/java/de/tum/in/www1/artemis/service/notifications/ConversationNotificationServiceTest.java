--- conflicted
+++ resolved
@@ -68,13 +68,8 @@
     void setUp() {
         userUtilService.addUsers(TEST_PREFIX, 2, 1, 0, 1);
         Course course = courseUtilService.createCourse();
-<<<<<<< HEAD
-        user1 = userRepository.findOneByLogin(TEST_PREFIX + "student1").get();
-        user2 = userRepository.findOneByLogin(TEST_PREFIX + "tutor1").get();
-=======
         user1 = userRepository.findOneByLogin(TEST_PREFIX + "student1").orElseThrow();
-        User user2 = userRepository.findOneByLogin(TEST_PREFIX + "tutor1").orElseThrow();
->>>>>>> 6e7f7352
+        user2 = userRepository.findOneByLogin(TEST_PREFIX + "tutor1").orElseThrow();
 
         oneToOneChat = new OneToOneChat();
         oneToOneChat.setCourse(course);
