package de.tum.in.www1.artemis.programmingexercise;

import static de.tum.in.www1.artemis.domain.enumeration.BuildPlanType.*;
import static de.tum.in.www1.artemis.web.rest.ProgrammingExerciseResource.Endpoints.*;
import static de.tum.in.www1.artemis.web.rest.ProgrammingExerciseResource.ErrorKeys.*;
import static org.assertj.core.api.Assertions.assertThat;
import static org.mockito.ArgumentMatchers.*;
import static org.mockito.Mockito.*;
import static org.springframework.test.web.servlet.result.MockMvcResultMatchers.*;

import java.io.File;
import java.io.IOException;
import java.net.URI;
import java.nio.file.Files;
import java.nio.file.Path;
import java.nio.file.Paths;
import java.time.ZonedDateTime;
import java.util.*;
import java.util.stream.Collectors;
import java.util.stream.IntStream;
import java.util.zip.ZipFile;

import javax.validation.constraints.NotNull;

import org.apache.commons.io.FileUtils;
import org.assertj.core.data.Offset;
import org.eclipse.jgit.api.Git;
import org.eclipse.jgit.api.errors.GitAPIException;
import org.eclipse.jgit.lib.ObjectId;
import org.eclipse.jgit.lib.StoredConfig;
import org.eclipse.jgit.revwalk.RevCommit;
import org.springframework.beans.factory.annotation.Autowired;
import org.springframework.beans.factory.annotation.Value;
import org.springframework.http.HttpHeaders;
import org.springframework.http.HttpStatus;
import org.springframework.http.MediaType;
import org.springframework.stereotype.Service;
import org.springframework.test.web.servlet.request.MockMvcRequestBuilders;
import org.springframework.util.LinkedMultiValueMap;
import org.springframework.util.MultiValueMap;

import com.fasterxml.jackson.core.type.TypeReference;

import de.tum.in.www1.artemis.config.Constants;
import de.tum.in.www1.artemis.domain.*;
import de.tum.in.www1.artemis.domain.enumeration.*;
import de.tum.in.www1.artemis.domain.notification.Notification;
import de.tum.in.www1.artemis.domain.participation.ProgrammingExerciseStudentParticipation;
import de.tum.in.www1.artemis.domain.participation.StudentParticipation;
import de.tum.in.www1.artemis.domain.plagiarism.PlagiarismComparison;
import de.tum.in.www1.artemis.domain.plagiarism.PlagiarismStatus;
import de.tum.in.www1.artemis.domain.plagiarism.text.TextPlagiarismResult;
import de.tum.in.www1.artemis.domain.plagiarism.text.TextSubmissionElement;
import de.tum.in.www1.artemis.repository.*;
import de.tum.in.www1.artemis.service.FileService;
import de.tum.in.www1.artemis.service.UrlService;
import de.tum.in.www1.artemis.service.connectors.GitService;
import de.tum.in.www1.artemis.service.connectors.VersionControlService;
import de.tum.in.www1.artemis.util.DatabaseUtilService;
import de.tum.in.www1.artemis.util.GitUtilService;
import de.tum.in.www1.artemis.util.RequestUtilService;
import de.tum.in.www1.artemis.util.ZipFileTestUtilService;
import de.tum.in.www1.artemis.web.rest.ProgrammingExerciseResource;
import de.tum.in.www1.artemis.web.rest.ProgrammingExerciseTestCaseResource;
import de.tum.in.www1.artemis.web.rest.dto.ProgrammingExerciseTestCaseDTO;
import de.tum.in.www1.artemis.web.rest.dto.RepositoryExportOptionsDTO;
import de.tum.in.www1.artemis.web.websocket.dto.ProgrammingExerciseTestCaseStateDTO;

@Service
public class ProgrammingExerciseIntegrationServiceTest {

    @Value("${artemis.repo-download-clone-path}")
    private String repoDownloadClonePath;

    @Autowired
    // this will be a SpyBean because it was configured as SpyBean in the super class of the actual test class (see AbstractArtemisIntegrationTest)
    private FileService fileService;

    @Autowired
    // this will be a SpyBean because it was configured as SpyBean in the super class of the actual test class (see AbstractArtemisIntegrationTest)
    private UrlService urlService;

    @Autowired
    private GitUtilService gitUtilService;

    @Autowired
    private CourseRepository courseRepository;

    @Autowired
    private GradingCriterionRepository gradingCriterionRepository;

    @Autowired
    private ProgrammingExerciseRepository programmingExerciseRepository;

    @Autowired
    private ProgrammingExerciseStudentParticipationRepository programmingExerciseStudentParticipationRepository;

    @Autowired
    private ProgrammingExerciseTestCaseRepository programmingExerciseTestCaseRepository;

    @Autowired
    private AuxiliaryRepositoryRepository auxiliaryRepositoryRepository;

    @Autowired
    private DatabaseUtilService database;

    @Autowired
    private RequestUtilService request;

    @Autowired
    // this will be a SpyBean because it was configured as SpyBean in the super class of the actual test class (see AbstractArtemisIntegrationTest)
    private GitService gitService;

    private Course course;

    public ProgrammingExercise programmingExercise;

    private ProgrammingExercise programmingExerciseInExam;

    private ProgrammingExerciseStudentParticipation participation1;

    private ProgrammingExerciseStudentParticipation participation2;

    private File downloadedFile;

    private File localRepoFile;

    private Git localGit;

    private Git remoteGit;

    private File localRepoFile2;

    private Git localGit2;

    private Git remoteGit2;

    private MockDelegate mockDelegate;

    // this will be a SpyBean because it was configured as SpyBean in the super class of the actual test class (see AbstractArtemisIntegrationTest)
    private VersionControlService versionControlService;

    public void setup(MockDelegate mockDelegate, VersionControlService versionControlService) throws Exception {
        this.mockDelegate = mockDelegate;
        this.versionControlService = versionControlService; // this can be used like a SpyBean

        database.addUsers(3, 2, 2, 2);
        course = database.addCourseWithOneProgrammingExerciseAndTestCases();
        programmingExercise = programmingExerciseRepository.findAllWithEagerTemplateAndSolutionParticipations().get(0);
        programmingExerciseInExam = database.addCourseExamExerciseGroupWithOneProgrammingExerciseAndTestCases();
        programmingExerciseInExam = programmingExerciseRepository.findWithTemplateAndSolutionParticipationTeamAssignmentConfigCategoriesById(programmingExerciseInExam.getId())
                .get();

        participation1 = database.addStudentParticipationForProgrammingExercise(programmingExercise, "student1");
        participation2 = database.addStudentParticipationForProgrammingExercise(programmingExercise, "student2");

        database.addStudentParticipationForProgrammingExercise(programmingExerciseInExam, "student1");
        database.addStudentParticipationForProgrammingExercise(programmingExerciseInExam, "student2");

        localRepoFile = Files.createTempDirectory("repo").toFile();
        localGit = Git.init().setDirectory(localRepoFile).call();
        File originRepoFile = Files.createTempDirectory("repoOrigin").toFile();
        remoteGit = Git.init().setDirectory(originRepoFile).call();
        StoredConfig config = localGit.getRepository().getConfig();
        config.setString("remote", "origin", "url", originRepoFile.getAbsolutePath());
        config.save();

        localRepoFile2 = Files.createTempDirectory("repo2").toFile();
        localGit2 = Git.init().setDirectory(localRepoFile2).call();
        File originRepoFile2 = Files.createTempDirectory("repoOrigin").toFile();
        remoteGit2 = Git.init().setDirectory(originRepoFile2).call();
        StoredConfig config2 = localGit2.getRepository().getConfig();
        config2.setString("remote", "origin", "url", originRepoFile2.getAbsolutePath());
        config2.save();

        // TODO use createProgrammingExercise or setupTemplateAndPush to create actual content (based on the template repos) in this repository
        // so that e.g. addStudentIdToProjectName in ProgrammingExerciseExportService is tested properly as well

        // the following 2 lines prepare the generation of the structural test oracle
        var testjsonFilePath = Paths.get(localRepoFile.getPath(), "test", programmingExercise.getPackageFolderName(), "test.json");
        gitUtilService.writeEmptyJsonFileToPath(testjsonFilePath);
        // create two empty commits
        localGit.commit().setMessage("empty").setAllowEmpty(true).setAuthor("test", "test@test.com").call();
        localGit.push().call();

        // we use the temp repository as remote origin for all repositories that are created during the
        // TODO: distinguish between template, test and solution
        doReturn(new GitUtilService.MockFileRepositoryUrl(originRepoFile)).when(versionControlService).getCloneRepositoryUrl(anyString(), anyString());
    }

    public void tearDown() throws IOException {
        database.resetDatabase();
        if (downloadedFile != null && downloadedFile.exists()) {
            FileUtils.forceDelete(downloadedFile);
        }
        if (localRepoFile != null && localRepoFile.exists()) {
            FileUtils.deleteDirectory(localRepoFile);
        }
        if (repoDownloadClonePath != null && Files.exists(Path.of(repoDownloadClonePath))) {
            FileUtils.deleteDirectory(new File(repoDownloadClonePath));
        }
        if (localGit != null) {
            localGit.close();
        }
        if (remoteGit != null) {
            remoteGit.close();
        }
        if (localGit2 != null) {
            localGit2.close();
        }
        if (remoteGit2 != null) {
            remoteGit2.close();
        }
    }

    public void textProgrammingExerciseIsReleased_IsReleasedAndHasResults() throws Exception {
        programmingExercise.setReleaseDate(ZonedDateTime.now().minusHours(5L));
        programmingExerciseRepository.save(programmingExercise);
        StudentParticipation participation = database.createAndSaveParticipationForExercise(programmingExercise, "student1");
        database.addResultToParticipation(null, null, participation);

        ProgrammingExerciseTestCaseStateDTO releaseStateDTO = request.get("/api/programming-exercises/" + programmingExercise.getId() + "/test-case-state", HttpStatus.OK,
                ProgrammingExerciseTestCaseStateDTO.class);
        assertThat(releaseStateDTO.isReleased()).isTrue();
        assertThat(releaseStateDTO.isHasStudentResult()).isTrue();
        assertThat(releaseStateDTO.isTestCasesChanged()).isFalse();
    }

    public void textProgrammingExerciseIsReleased_IsNotReleasedAndHasResults() throws Exception {
        programmingExercise.setReleaseDate(ZonedDateTime.now().plusHours(5L));
        programmingExerciseRepository.save(programmingExercise);
        StudentParticipation participation = database.createAndSaveParticipationForExercise(programmingExercise, "student1");
        database.addResultToParticipation(null, null, participation);

        ProgrammingExerciseTestCaseStateDTO releaseStateDTO = request.get("/api/programming-exercises/" + programmingExercise.getId() + "/test-case-state", HttpStatus.OK,
                ProgrammingExerciseTestCaseStateDTO.class);
        assertThat(releaseStateDTO.isReleased()).isFalse();
        assertThat(releaseStateDTO.isHasStudentResult()).isTrue();
        assertThat(releaseStateDTO.isTestCasesChanged()).isFalse();
    }

    public void checkIfProgrammingExerciseIsReleased_IsReleasedAndHasNoResults() throws Exception {
        programmingExercise.setReleaseDate(ZonedDateTime.now().minusHours(5L));
        programmingExercise.setTestCasesChanged(true);
        programmingExerciseRepository.save(programmingExercise);

        ProgrammingExerciseTestCaseStateDTO releaseStateDTO = request.get("/api/programming-exercises/" + programmingExercise.getId() + "/test-case-state", HttpStatus.OK,
                ProgrammingExerciseTestCaseStateDTO.class);
        assertThat(releaseStateDTO.isReleased()).isTrue();
        assertThat(releaseStateDTO.isHasStudentResult()).isFalse();
        assertThat(releaseStateDTO.isTestCasesChanged()).isTrue();
    }

    public void textProgrammingExerciseIsReleased_forbidden() throws Exception {
        request.get("/api/programming-exercises/" + programmingExercise.getId() + "/test-case-state", HttpStatus.FORBIDDEN, Boolean.class);
    }

    public void textExportSubmissionsByParticipationIds() throws Exception {
        var repository1 = gitService.getExistingCheckedOutRepositoryByLocalPath(localRepoFile.toPath(), null);
        var repository2 = gitService.getExistingCheckedOutRepositoryByLocalPath(localRepoFile2.toPath(), null);
        doReturn(repository1).when(gitService).getOrCheckoutRepository(eq(participation1.getVcsRepositoryUrl()), anyString(), anyBoolean());
        doReturn(repository2).when(gitService).getOrCheckoutRepository(eq(participation2.getVcsRepositoryUrl()), anyString(), anyBoolean());

        // Mock and pretend first commit is template commit
        ObjectId head1 = localGit.getRepository().findRef("HEAD").getObjectId();
        ObjectId head2 = localGit2.getRepository().findRef("HEAD").getObjectId();
        // Each head has to be returned twice, once for combineStudentCommits and once for anonymizeStudentCommits
        when(gitService.getLastCommitHash(any())).thenReturn(head1, head1, head2, head2).thenCallRealMethod();

        // Add commit to anonymize
        assertThat(localRepoFile.toPath().resolve("Test.java").toFile().createNewFile()).isTrue();
        localGit.add().addFilepattern(".").call();
        localGit.commit().setMessage("commit").setAuthor("user1", "email1").call();

        var participationIds = programmingExerciseStudentParticipationRepository.findAll().stream().map(participation -> participation.getId().toString())
                .collect(Collectors.toList());
        final var path = ROOT + EXPORT_SUBMISSIONS_BY_PARTICIPATIONS.replace("{exerciseId}", String.valueOf(programmingExercise.getId())).replace("{participationIds}",
                String.join(",", participationIds));
        downloadedFile = request.postWithResponseBodyFile(path, getOptions(), HttpStatus.OK);
        assertThat(downloadedFile).exists();

        // Recursively unzip the exported file, to make sure there is no erroneous content
        (new ZipFileTestUtilService()).extractZipFileRecursively(downloadedFile.getAbsolutePath());
        Path extractedZipDir = Paths.get(downloadedFile.getPath().substring(0, downloadedFile.getPath().length() - 4));
        List<Path> entries = Files.walk(extractedZipDir).collect(Collectors.toList());

        // Checks
        assertThat(entries.stream().anyMatch(entry -> entry.endsWith("Test.java"))).isTrue();
        Optional<Path> extractedRepo1 = entries.stream().filter(entry -> entry.toString().endsWith(Paths.get("student1", ".git").toString())).findFirst();
        assertThat(extractedRepo1).isPresent();
        try (Git downloadedGit = Git.open(extractedRepo1.get().toFile())) {
            RevCommit latestCommit = downloadedGit.log().setMaxCount(1).call().iterator().next();
            assertThat(latestCommit.getAuthorIdent().getName()).isEqualTo("student");
            assertThat(latestCommit.getFullMessage()).isEqualTo("All student changes in one commit");
        }
    }

    public void textExportSubmissionsByParticipationIds_invalidParticipationId_badRequest() throws Exception {
        final var path = ROOT + EXPORT_SUBMISSIONS_BY_PARTICIPATIONS.replace("{exerciseId}", String.valueOf(programmingExercise.getId())).replace("{participationIds}", "10");
        request.postWithResponseBodyFile(path, getOptions(), HttpStatus.BAD_REQUEST);
    }

    public void textExportSubmissionsByParticipationIds_instructorNotInCourse_forbidden() throws Exception {
        database.addInstructor("other-instructors", "instructoralt");
        var participationIds = programmingExerciseStudentParticipationRepository.findAll().stream().map(participation -> participation.getId().toString())
                .collect(Collectors.toList());
        final var path = ROOT + EXPORT_SUBMISSIONS_BY_PARTICIPATIONS.replace("{exerciseId}", String.valueOf(programmingExercise.getId())).replace("{participationIds}",
                String.join(",", participationIds));
        request.postWithResponseBodyFile(path, getOptions(), HttpStatus.FORBIDDEN);
    }

    public void textExportSubmissionsByStudentLogins() throws Exception {
        var repository1 = gitService.getExistingCheckedOutRepositoryByLocalPath(localRepoFile.toPath(), null);
        var repository2 = gitService.getExistingCheckedOutRepositoryByLocalPath(localRepoFile2.toPath(), null);
        doReturn(repository1).when(gitService).getOrCheckoutRepository(eq(participation1.getVcsRepositoryUrl()), anyString(), anyBoolean());
        doReturn(repository2).when(gitService).getOrCheckoutRepository(eq(participation2.getVcsRepositoryUrl()), anyString(), anyBoolean());
        final var path = ROOT
                + EXPORT_SUBMISSIONS_BY_PARTICIPANTS.replace("{exerciseId}", String.valueOf(programmingExercise.getId())).replace("{participantIdentifiers}", "student1,student2");
        downloadedFile = request.postWithResponseBodyFile(path, getOptions(), HttpStatus.OK);
        assertThat(downloadedFile).exists();
        // TODO: unzip the files and add some checks
    }

    private RepositoryExportOptionsDTO getOptions() {
        final var repositoryExportOptions = new RepositoryExportOptionsDTO();
        repositoryExportOptions.setFilterLateSubmissions(true);
        repositoryExportOptions.setCombineStudentCommits(true);
        repositoryExportOptions.setAnonymizeStudentCommits(true);
        repositoryExportOptions.setAddParticipantName(true);
        repositoryExportOptions.setNormalizeCodeStyle(true);
        return repositoryExportOptions;
    }

    public void testProgrammingExerciseDelete() throws Exception {
        final var projectKey = programmingExercise.getProjectKey();
        final var path = ROOT + PROGRAMMING_EXERCISE.replace("{exerciseId}", String.valueOf(programmingExercise.getId()));
        var params = new LinkedMultiValueMap<String, String>();
        params.add("deleteStudentReposBuildPlans", "true");
        params.add("deleteBaseReposBuildPlans", "true");

        for (final var planName : List.of("student1", "student2", TEMPLATE.getName(), SOLUTION.getName())) {
            mockDelegate.mockDeleteBuildPlan(projectKey, projectKey + "-" + planName.toUpperCase(), false);
        }
        mockDelegate.mockDeleteBuildPlanProject(projectKey, false);

        for (final var repoName : List.of("student1", "student2", RepositoryType.TEMPLATE.getName(), RepositoryType.SOLUTION.getName(), RepositoryType.TESTS.getName())) {
            mockDelegate.mockDeleteRepository(projectKey, (projectKey + "-" + repoName).toLowerCase(), false);
        }
        mockDelegate.mockDeleteProjectInVcs(projectKey, false);

        request.delete(path, HttpStatus.OK, params);
    }

    public void testProgrammingExerciseDelete_failToDeleteBuildPlan() throws Exception {
        final var projectKey = programmingExercise.getProjectKey();
        final var path = ROOT + PROGRAMMING_EXERCISE.replace("{exerciseId}", String.valueOf(programmingExercise.getId()));
        var params = new LinkedMultiValueMap<String, String>();
        params.add("deleteStudentReposBuildPlans", "true");
        params.add("deleteBaseReposBuildPlans", "true");

        for (final var planName : List.of("student1", "student2", TEMPLATE.getName(), SOLUTION.getName())) {
            mockDelegate.mockDeleteBuildPlan(projectKey, projectKey + "-" + planName.toUpperCase(), true);
        }
        mockDelegate.mockDeleteBuildPlanProject(projectKey, false);

        request.delete(path, HttpStatus.INTERNAL_SERVER_ERROR, params);
    }

    public void testProgrammingExerciseDelete_buildPlanDoesntExist() throws Exception {
        final var projectKey = programmingExercise.getProjectKey();
        final var path = ROOT + PROGRAMMING_EXERCISE.replace("{exerciseId}", String.valueOf(programmingExercise.getId()));
        var params = new LinkedMultiValueMap<String, String>();
        params.add("deleteStudentReposBuildPlans", "true");
        params.add("deleteBaseReposBuildPlans", "true");

        for (final var planName : List.of("student1", "student2", TEMPLATE.getName(), SOLUTION.getName())) {
            mockDelegate.mockDeleteBuildPlan(projectKey, projectKey + "-" + planName.toUpperCase(), false);
        }
        mockDelegate.mockDeleteBuildPlanProject(projectKey, false);

        request.delete(path, HttpStatus.OK, params);
    }

    public void testProgrammingExerciseDelete_failToDeleteCiProject() throws Exception {
        final var projectKey = programmingExercise.getProjectKey();
        final var path = ROOT + PROGRAMMING_EXERCISE.replace("{exerciseId}", String.valueOf(programmingExercise.getId()));
        var params = new LinkedMultiValueMap<String, String>();
        params.add("deleteStudentReposBuildPlans", "true");
        params.add("deleteBaseReposBuildPlans", "true");

        for (final var planName : List.of("student1", "student2", TEMPLATE.getName(), SOLUTION.getName())) {
            mockDelegate.mockDeleteBuildPlan(projectKey, projectKey + "-" + planName.toUpperCase(), false);
        }
        mockDelegate.mockDeleteBuildPlanProject(projectKey, true);

        request.delete(path, HttpStatus.INTERNAL_SERVER_ERROR, params);
    }

    public void testProgrammingExerciseDelete_failToDeleteVcsProject() throws Exception {
        final var projectKey = programmingExercise.getProjectKey();
        final var path = ROOT + PROGRAMMING_EXERCISE.replace("{exerciseId}", String.valueOf(programmingExercise.getId()));
        var params = new LinkedMultiValueMap<String, String>();
        params.add("deleteStudentReposBuildPlans", "true");
        params.add("deleteBaseReposBuildPlans", "true");

        for (final var planName : List.of("student1", "student2", TEMPLATE.getName(), SOLUTION.getName())) {
            mockDelegate.mockDeleteBuildPlan(projectKey, projectKey + "-" + planName.toUpperCase(), false);
        }
        mockDelegate.mockDeleteBuildPlanProject(projectKey, false);

        for (final var repoName : List.of("student1", "student2", RepositoryType.TEMPLATE.getName(), RepositoryType.SOLUTION.getName(), RepositoryType.TESTS.getName())) {
            mockDelegate.mockDeleteRepository(projectKey, (projectKey + "-" + repoName).toLowerCase(), false);
        }
        mockDelegate.mockDeleteProjectInVcs(projectKey, true);

        request.delete(path, HttpStatus.INTERNAL_SERVER_ERROR, params);
    }

    public void testProgrammingExerciseDelete_failToDeleteVcsRepositories() throws Exception {
        final var projectKey = programmingExercise.getProjectKey();
        final var path = ROOT + PROGRAMMING_EXERCISE.replace("{exerciseId}", String.valueOf(programmingExercise.getId()));
        var params = new LinkedMultiValueMap<String, String>();
        params.add("deleteStudentReposBuildPlans", "true");
        params.add("deleteBaseReposBuildPlans", "true");

        for (final var planName : List.of("student1", "student2", TEMPLATE.getName(), SOLUTION.getName())) {
            mockDelegate.mockDeleteBuildPlan(projectKey, projectKey + "-" + planName.toUpperCase(), false);
        }
        mockDelegate.mockDeleteBuildPlanProject(projectKey, false);

        for (final var repoName : List.of("student1", "student2", RepositoryType.TEMPLATE.getName(), RepositoryType.SOLUTION.getName(), RepositoryType.TESTS.getName())) {
            mockDelegate.mockDeleteRepository(projectKey, (projectKey + "-" + repoName).toLowerCase(), true);
        }
        mockDelegate.mockDeleteProjectInVcs(projectKey, false);

        request.delete(path, HttpStatus.INTERNAL_SERVER_ERROR, params);
    }

    public void testProgrammingExerciseDelete_invalidId_notFound() throws Exception {
        programmingExercise.setId(20L);
        final var path = ROOT + PROGRAMMING_EXERCISE.replace("{exerciseId}", String.valueOf(programmingExercise.getId()));
        request.delete(path, HttpStatus.NOT_FOUND);
    }

    public void testProgrammingExerciseDelete_instructorNotInCourse_forbidden() throws Exception {
        database.addInstructor("other-instructors", "instructoralt");
        final var path = ROOT + PROGRAMMING_EXERCISE.replace("{exerciseId}", String.valueOf(programmingExercise.getId()));
        request.delete(path, HttpStatus.FORBIDDEN);
    }

    public void testGetProgrammingExercise() throws Exception {
        final var path = ROOT + PROGRAMMING_EXERCISE.replace("{exerciseId}", String.valueOf(programmingExercise.getId()));
        var programmingExerciseServer = request.get(path, HttpStatus.OK, ProgrammingExercise.class);
        assertThat(programmingExerciseServer.getTitle()).isEqualTo(programmingExercise.getTitle());
        // TODO add more assertions
    }

    public void testGetProgrammingExerciseWithStructuredGradingInstruction() throws Exception {
        final var path = ROOT + PROGRAMMING_EXERCISE.replace("{exerciseId}", String.valueOf(programmingExercise.getId()));
        var programmingExerciseServer = request.get(path, HttpStatus.OK, ProgrammingExercise.class);
        assertThat(programmingExerciseServer.getTitle()).isEqualTo(programmingExercise.getTitle());

        List<GradingCriterion> gradingCriteria = database.addGradingInstructionsToExercise(programmingExerciseServer);

        assertThat(programmingExerciseServer.getGradingCriteria().get(0).getTitle()).isEqualTo(null);
        assertThat(programmingExerciseServer.getGradingCriteria().get(1).getTitle()).isEqualTo("test title");

        assertThat(gradingCriteria.get(0).getStructuredGradingInstructions().size()).isEqualTo(1);
        assertThat(gradingCriteria.get(1).getStructuredGradingInstructions().size()).isEqualTo(3);
        assertThat(gradingCriteria.get(0).getStructuredGradingInstructions().get(0).getInstructionDescription())
                .isEqualTo("created first instruction with empty criteria for testing");
    }

    public void testGetProgrammingExercise_instructorNotInCourse_forbidden() throws Exception {
        database.addInstructor("other-instructors", "instructoralt");
        final var path = ROOT + PROGRAMMING_EXERCISE.replace("{exerciseId}", String.valueOf(programmingExercise.getId()));
        request.get(path, HttpStatus.FORBIDDEN, ProgrammingExercise.class);
    }

    public void testGetProgrammingExerciseWithSetupParticipations() throws Exception {
        database.addStudentParticipationForProgrammingExercise(programmingExercise, "instructor1");
        final var path = ROOT + PROGRAMMING_EXERCISE_WITH_PARTICIPATIONS.replace("{exerciseId}", String.valueOf(programmingExercise.getId()));
        var programmingExerciseServer = request.get(path, HttpStatus.OK, ProgrammingExercise.class);
        assertThat(programmingExerciseServer.getTitle()).isEqualTo(programmingExercise.getTitle());
        assertThat(programmingExerciseServer.getStudentParticipations()).isNotEmpty();
        assertThat(programmingExerciseServer.getTemplateParticipation()).isNotNull();
        assertThat(programmingExerciseServer.getSolutionParticipation()).isNotNull();
        // TODO add more assertions
    }

    public void testGetProgrammingExerciseWithJustTemplateAndSolutionParticipation() throws Exception {
        database.addStudentParticipationForProgrammingExercise(programmingExercise, "tutor1");
        final var path = ROOT + PROGRAMMING_EXERCISE_WITH_TEMPLATE_AND_SOLUTION_PARTICIPATION.replace("{exerciseId}", String.valueOf(programmingExercise.getId()));
        var programmingExerciseServer = request.get(path, HttpStatus.OK, ProgrammingExercise.class);
        assertThat(programmingExerciseServer.getTitle()).isEqualTo(programmingExercise.getTitle());
        assertThat(programmingExerciseServer.getSolutionParticipation().getId()).isNotNull();
        assertThat(programmingExerciseServer.getTemplateParticipation().getId()).isNotNull();
    }

    public void testGetProgrammingExerciseWithSetupParticipations_instructorNotInCourse_forbidden() throws Exception {
        database.addInstructor("other-instructors", "instructoralt");
        final var path = ROOT + PROGRAMMING_EXERCISE_WITH_PARTICIPATIONS.replace("{exerciseId}", String.valueOf(programmingExercise.getId()));
        request.get(path, HttpStatus.FORBIDDEN, ProgrammingExercise.class);
    }

    public void testGetProgrammingExerciseWithSetupParticipations_invalidId_notFound() throws Exception {
        programmingExercise.setId(20L);
        final var path = ROOT + PROGRAMMING_EXERCISE_WITH_PARTICIPATIONS.replace("{exerciseId}", String.valueOf(programmingExercise.getId()));
        request.get(path, HttpStatus.NOT_FOUND, ProgrammingExercise.class);
    }

    public void testGetProgrammingExercisesForCourse() throws Exception {
        final var path = ROOT + GET_FOR_COURSE.replace("{courseId}", String.valueOf(programmingExercise.getCourseViaExerciseGroupOrCourseMember().getId()));
        var programmingExercisesServer = request.getList(path, HttpStatus.OK, ProgrammingExercise.class);
        assertThat(programmingExercisesServer).isNotEmpty();
        // TODO add more assertions
    }

    public void testGetProgrammingExercisesForCourse_instructorNotInCourse_forbidden() throws Exception {
        database.addInstructor("other-instructors", "instructoralt");
        final var path = ROOT + GET_FOR_COURSE.replace("{courseId}", String.valueOf(programmingExercise.getCourseViaExerciseGroupOrCourseMember().getId()));
        request.getList(path, HttpStatus.FORBIDDEN, ProgrammingExercise.class);
    }

    public void testGenerateStructureOracle() throws Exception {
        var repository = gitService.getExistingCheckedOutRepositoryByLocalPath(localRepoFile.toPath(), null);
        doReturn(repository).when(gitService).getOrCheckoutRepository(any(VcsRepositoryUrl.class), anyString(), anyBoolean());
        final var path = ROOT + GENERATE_TESTS.replace("{exerciseId}", String.valueOf(programmingExercise.getId()));
        var result = request.putWithResponseBody(path, programmingExercise, String.class, HttpStatus.OK);
        assertThat(result).startsWith("Successfully generated the structure oracle");
        request.putWithResponseBody(path, programmingExercise, String.class, HttpStatus.BAD_REQUEST);
    }

    public void updateProgrammingExercise_invalidTemplateBuildPlan_badRequest() throws Exception {
        database.addTemplateParticipationForProgrammingExercise(programmingExercise);
        mockDelegate.mockCheckIfBuildPlanExists(programmingExercise.getProjectKey(), programmingExercise.getTemplateBuildPlanId(), false, false);
        request.putAndExpectError(ROOT + PROGRAMMING_EXERCISES, programmingExercise, HttpStatus.BAD_REQUEST, INVALID_TEMPLATE_BUILD_PLAN_ID);
    }

    public void updateProgrammingExercise_idIsNull_badRequest() throws Exception {
        database.addTemplateParticipationForProgrammingExercise(programmingExercise);
        programmingExercise.setId(null);
        request.put(ROOT + PROGRAMMING_EXERCISES, programmingExercise, HttpStatus.BAD_REQUEST);
    }

    public void updateProgrammingExercise_eitherCourseOrExerciseGroupSet_badRequest() throws Exception {
        // both values are not set --> bad request
        programmingExercise.setCourse(null);
        request.put(ROOT + PROGRAMMING_EXERCISES, programmingExercise, HttpStatus.BAD_REQUEST);
        // both values are set --> bad request
        programmingExerciseInExam.setCourse(course);
        request.put(ROOT + PROGRAMMING_EXERCISES, programmingExerciseInExam, HttpStatus.BAD_REQUEST);
    }

    private void mockBuildPlanAndRepositoryCheck(ProgrammingExercise programmingExercise) throws Exception {
        mockDelegate.mockCheckIfBuildPlanExists(programmingExercise.getProjectKey(), programmingExercise.getTemplateBuildPlanId(), true, false);
        mockDelegate.mockCheckIfBuildPlanExists(programmingExercise.getProjectKey(), programmingExercise.getSolutionBuildPlanId(), true, false);
        mockDelegate.mockRepositoryUrlIsValid(programmingExercise.getVcsTemplateRepositoryUrl(), programmingExercise.getProjectKey(), true);
        mockDelegate.mockRepositoryUrlIsValid(programmingExercise.getVcsSolutionRepositoryUrl(), programmingExercise.getProjectKey(), true);
    }

    public void updateProgrammingExercise_staticCodeAnalysisMustNotChange_falseToTrue_badRequest() throws Exception {
        mockBuildPlanAndRepositoryCheck(programmingExercise);
        programmingExercise.setStaticCodeAnalysisEnabled(true);
        request.put(ROOT + PROGRAMMING_EXERCISES, programmingExercise, HttpStatus.BAD_REQUEST);
    }

    public void updateProgrammingExercise_staticCodeAnalysisMustNotChange_trueToFalse_badRequest() throws Exception {
        mockBuildPlanAndRepositoryCheck(programmingExercise);
        programmingExercise.setStaticCodeAnalysisEnabled(true);
        programmingExerciseRepository.save(programmingExercise);
        programmingExercise.setStaticCodeAnalysisEnabled(false);
        request.put(ROOT + PROGRAMMING_EXERCISES, programmingExercise, HttpStatus.BAD_REQUEST);
    }

    public void updateProgrammingExercise_instructorNotInCourse_forbidden() throws Exception {
        database.addInstructor("other-instructors", "instructoralt");
        request.put(ROOT + PROGRAMMING_EXERCISES, programmingExercise, HttpStatus.FORBIDDEN);
    }

    public void updateProgrammingExercise_invalidTemplateVcs_badRequest() throws Exception {
        database.addTemplateParticipationForProgrammingExercise(programmingExercise);
        mockDelegate.mockCheckIfBuildPlanExists(programmingExercise.getProjectKey(), programmingExercise.getTemplateBuildPlanId(), true, false);
        mockDelegate.mockRepositoryUrlIsValid(programmingExercise.getVcsTemplateRepositoryUrl(), programmingExercise.getProjectKey(), false);

        request.putAndExpectError(ROOT + PROGRAMMING_EXERCISES, programmingExercise, HttpStatus.BAD_REQUEST, INVALID_TEMPLATE_REPOSITORY_URL);
    }

    public void updateProgrammingExercise_invalidSolutionBuildPlan_badRequest() throws Exception {
        database.addTemplateParticipationForProgrammingExercise(programmingExercise);
        database.addSolutionParticipationForProgrammingExercise(programmingExercise);
        mockDelegate.mockCheckIfBuildPlanExists(programmingExercise.getProjectKey(), programmingExercise.getTemplateBuildPlanId(), true, false);
        mockDelegate.mockRepositoryUrlIsValid(programmingExercise.getVcsTemplateRepositoryUrl(), programmingExercise.getProjectKey(), true);
        mockDelegate.mockCheckIfBuildPlanExists(programmingExercise.getProjectKey(), programmingExercise.getSolutionBuildPlanId(), false, false);

        request.putAndExpectError(ROOT + PROGRAMMING_EXERCISES, programmingExercise, HttpStatus.BAD_REQUEST, INVALID_SOLUTION_BUILD_PLAN_ID);
    }

    public void updateProgrammingExercise_invalidSolutionRepository_badRequest() throws Exception {
        database.addTemplateParticipationForProgrammingExercise(programmingExercise);
        database.addSolutionParticipationForProgrammingExercise(programmingExercise);
        mockDelegate.mockCheckIfBuildPlanExists(programmingExercise.getProjectKey(), programmingExercise.getTemplateBuildPlanId(), true, false);
        mockDelegate.mockCheckIfBuildPlanExists(programmingExercise.getProjectKey(), programmingExercise.getSolutionBuildPlanId(), true, false);
        mockDelegate.mockRepositoryUrlIsValid(programmingExercise.getVcsTemplateRepositoryUrl(), programmingExercise.getProjectKey(), true);
        mockDelegate.mockRepositoryUrlIsValid(programmingExercise.getVcsSolutionRepositoryUrl(), programmingExercise.getProjectKey(), false);

        request.putAndExpectError(ROOT + PROGRAMMING_EXERCISES, programmingExercise, HttpStatus.BAD_REQUEST, INVALID_SOLUTION_REPOSITORY_URL);
    }

    public void updateProgrammingExercise_checkIfBuildPlanExistsFails_badRequest() throws Exception {
        database.addTemplateParticipationForProgrammingExercise(programmingExercise);
        mockDelegate.mockCheckIfBuildPlanExists(programmingExercise.getProjectKey(), programmingExercise.getTemplateBuildPlanId(), true, true);
        mockDelegate.mockRepositoryUrlIsValid(programmingExercise.getVcsTemplateRepositoryUrl(), programmingExercise.getProjectKey(), true);
        request.putAndExpectError(ROOT + PROGRAMMING_EXERCISES, programmingExercise, HttpStatus.BAD_REQUEST, INVALID_TEMPLATE_BUILD_PLAN_ID);
    }

    public void updateTimeline_intructorNotInCourse_forbidden() throws Exception {
        database.addInstructor("other-instructors", "instructoralt");
        final var endpoint = "/api" + TIMELINE;
        MultiValueMap<String, String> params = new HttpHeaders();
        params.add("notificationText", "The notification text");
        request.putWithResponseBodyAndParams(endpoint, programmingExercise, ProgrammingExercise.class, HttpStatus.FORBIDDEN, params);
    }

    public void updateTimeline_invalidId_notFound() throws Exception {
        programmingExercise.setId(20L);
        final var endpoint = "/api" + TIMELINE;
        MultiValueMap<String, String> params = new HttpHeaders();
        params.add("notificationText", "The notification text");
        request.putWithResponseBodyAndParams(endpoint, programmingExercise, ProgrammingExercise.class, HttpStatus.NOT_FOUND, params);
    }

    public void updateTimeline_ok() throws Exception {
        final var endpoint = "/api" + TIMELINE;
        MultiValueMap<String, String> params = new HttpHeaders();
        params.add("notificationText", "The notification text");
        request.putWithResponseBodyAndParams(endpoint, programmingExercise, ProgrammingExercise.class, HttpStatus.OK, params);
    }

    public void updateProblemStatement_instructorNotInCourse_forbidden() throws Exception {
        database.addInstructor("other-instructors", "instructoralt");
        final var endpoint = "/api" + ProgrammingExerciseResource.Endpoints.PROBLEM.replace("{exerciseId}", String.valueOf(programmingExercise.getId()));
        request.patchWithResponseBody(endpoint, "a new problem statement", ProgrammingExercise.class, HttpStatus.FORBIDDEN, MediaType.TEXT_PLAIN);
    }

    public void updateProblemStatement_invalidId_notFound() throws Exception {
        programmingExercise.setId(20L);
        final var endpoint = "/api" + ProgrammingExerciseResource.Endpoints.PROBLEM.replace("{exerciseId}", String.valueOf(programmingExercise.getId()));
        request.patchWithResponseBody(endpoint, "a new problem statement", ProgrammingExercise.class, HttpStatus.NOT_FOUND, MediaType.TEXT_PLAIN);
    }

    public void createProgrammingExercise_exerciseIsNull_badRequest() throws Exception {
        request.post(ROOT + SETUP, null, HttpStatus.BAD_REQUEST);
    }

    public void createProgrammingExercise_idIsNotNull_badRequest() throws Exception {
        request.post(ROOT + SETUP, programmingExercise, HttpStatus.BAD_REQUEST);
    }

    public void createProgrammingExercise_eitherCourseOrExerciseGroupSet_badRequest() throws Exception {
        programmingExercise.setCourse(null);
        request.post(ROOT + SETUP, programmingExercise, HttpStatus.BAD_REQUEST);
        programmingExerciseInExam.setCourse(programmingExercise.getCourseViaExerciseGroupOrCourseMember());
        request.post(ROOT + SETUP, programmingExerciseInExam, HttpStatus.BAD_REQUEST);
    }

    public void createProgrammingExercise_instructorNotInCourse_forbidden() throws Exception {
        database.addInstructor("other-instructors", "instructoralt");
        programmingExercise.setId(null);
        request.post(ROOT + SETUP, programmingExercise, HttpStatus.FORBIDDEN);
    }

    public void createProgrammingExercise_titleNull_badRequest() throws Exception {
        programmingExercise.setId(null);
        programmingExercise.setTitle(null);
        request.post(ROOT + SETUP, programmingExercise, HttpStatus.BAD_REQUEST);
    }

    public void createProgrammingExercise_titleContainsBadCharacter_badRequest() throws Exception {
        programmingExercise.setId(null);
        programmingExercise.setTitle("abc?=§ ``+##");
        request.post(ROOT + SETUP, programmingExercise, HttpStatus.BAD_REQUEST);
    }

    public void createProgrammingExercise_invalidShortName_badRequest() throws Exception {
        programmingExercise.setId(null);
        programmingExercise.setTitle("New title");
        programmingExercise.setShortName(null);
        request.post(ROOT + SETUP, programmingExercise, HttpStatus.BAD_REQUEST);
        programmingExercise.setShortName("hi");
        request.post(ROOT + SETUP, programmingExercise, HttpStatus.BAD_REQUEST);
    }

    public void createProgrammingExercise_invalidCourseShortName_badRequest() throws Exception {
        programmingExercise.setId(null);
        programmingExercise.setTitle("New title");
        course.setShortName(null);
        courseRepository.save(course);
        request.post(ROOT + SETUP, programmingExercise, HttpStatus.BAD_REQUEST);
        course.setShortName("Hi");
        courseRepository.save(course);
        request.post(ROOT + SETUP, programmingExercise, HttpStatus.BAD_REQUEST);
    }

    public void createProgrammingExercise_sameShortNameInCourse_badRequest() throws Exception {
        programmingExerciseInExam.setId(null);
        programmingExercise.setTitle("New title");
        programmingExercise.setId(null);
        request.post(ROOT + SETUP, programmingExerciseInExam, HttpStatus.BAD_REQUEST);
        request.post(ROOT + SETUP, programmingExercise, HttpStatus.BAD_REQUEST);
    }

    public void createProgrammingExercise_shortNameContainsBadCharacters_badRequest() throws Exception {
        programmingExercise.setId(null);
        programmingExercise.setTitle("New title");
        programmingExercise.setShortName("asdb ³¼²½¼³`` ");
        request.post(ROOT + SETUP, programmingExercise, HttpStatus.BAD_REQUEST);
    }

    public void createProgrammingExercise_noProgrammingLanguageSet_badRequest() throws Exception {
        programmingExercise.setId(null);
        programmingExercise.setShortName("testShortName");
        programmingExercise.setProgrammingLanguage(null);
        request.post(ROOT + SETUP, programmingExercise, HttpStatus.BAD_REQUEST);
    }

    public void createProgrammingExercise_packageNameContainsBadCharacters_badRequest() throws Exception {
        programmingExercise.setId(null);
        programmingExercise.setPackageName("..asd. ß?");
        programmingExercise.setShortName("testShortName");
        request.post(ROOT + SETUP, programmingExercise, HttpStatus.BAD_REQUEST);
    }

    public void createProgrammingExercise_packageNameContainsKeyword_badRequest() throws Exception {
        programmingExercise.setId(null);
        programmingExercise.setPackageName("abc.final.xyz");
        programmingExercise.setShortName("testShortName");
        request.post(ROOT + SETUP, programmingExercise, HttpStatus.BAD_REQUEST);
    }

    public void createProgrammingExercise_packageNameElementBeginsWithDigit_badRequest() throws Exception {
        programmingExercise.setId(null);
        programmingExercise.setPackageName("eist.2020something");
        programmingExercise.setShortName("testShortName");
        request.post(ROOT + SETUP, programmingExercise, HttpStatus.BAD_REQUEST);
    }

    public void createProgrammingExercise_packageNameIsNull_badRequest() throws Exception {
        programmingExercise.setId(null);
        programmingExercise.setPackageName(null);
        programmingExercise.setShortName("testShortName");
        request.post(ROOT + SETUP, programmingExercise, HttpStatus.BAD_REQUEST);
    }

    public void createProgrammingExercise_maxScoreIsNull_badRequest() throws Exception {
        programmingExercise.setId(null);
        programmingExercise.setMaxPoints(null);
        programmingExercise.setShortName("testShortName");
        request.post(ROOT + SETUP, programmingExercise, HttpStatus.BAD_REQUEST);
    }

    public void createProgrammingExercise_noParticipationModeSelected_badRequest() throws Exception {
        programmingExercise.setId(null);
        programmingExercise.setAllowOfflineIde(false);
        programmingExercise.setAllowOnlineEditor(false);
        request.post(ROOT + SETUP, programmingExercise, HttpStatus.BAD_REQUEST);
    }

    public void createProgrammingExercise_staticCodeAnalysisMustBeSet_badRequest() throws Exception {
        programmingExercise.setId(null);
        programmingExercise.setTitle("New title");
        programmingExercise.setShortName("NewShortname");
        programmingExercise.setStaticCodeAnalysisEnabled(null);
        request.post(ROOT + SETUP, programmingExercise, HttpStatus.BAD_REQUEST);
    }

    public void createProgrammingExercise_staticCodeAnalysisAndSequential_badRequest() throws Exception {
        programmingExercise.setId(null);
        programmingExercise.setTitle("New title");
        programmingExercise.setShortName("NewShortname");
        programmingExercise.setStaticCodeAnalysisEnabled(true);
        programmingExercise.setSequentialTestRuns(true);
        request.post(ROOT + SETUP, programmingExercise, HttpStatus.BAD_REQUEST);
    }

    public void createProgrammingExercise_unsupportedProgrammingLanguageForStaticCodeAnalysis_badRequest() throws Exception {
        programmingExercise.setId(null);
        programmingExercise.setTitle("New title");
        programmingExercise.setShortName("NewShortname");
        programmingExercise.setStaticCodeAnalysisEnabled(true);
        programmingExercise.programmingLanguage(ProgrammingLanguage.C);
        request.post(ROOT + SETUP, programmingExercise, HttpStatus.BAD_REQUEST);
    }

    public void createProgrammingExercise_noStaticCodeAnalysisButMaxPenalty_badRequest() throws Exception {
        programmingExercise.setId(null);
        programmingExercise.setTitle("New title");
        programmingExercise.setShortName("NewShortname");
        programmingExercise.setStaticCodeAnalysisEnabled(false);
        programmingExercise.setMaxStaticCodeAnalysisPenalty(20);
        request.post(ROOT + SETUP, programmingExercise, HttpStatus.BAD_REQUEST);
    }

    public void createProgrammingExercise_maxStaticCodePenaltyNegative_badRequest() throws Exception {
        programmingExercise.setId(null);
        programmingExercise.setTitle("New title");
        programmingExercise.setShortName("NewShortname");
        programmingExercise.setStaticCodeAnalysisEnabled(true);
        programmingExercise.setMaxStaticCodeAnalysisPenalty(-20);
        request.post(ROOT + SETUP, programmingExercise, HttpStatus.BAD_REQUEST);
    }

    public void createProgrammingExercise_vcsProjectWithSameKeyAlreadyExists_badRequest() throws Exception {
        programmingExercise.setId(null);
        programmingExercise.setTitle("testTitle");
        programmingExercise.setShortName("testShortName");
        mockDelegate.mockCheckIfProjectExistsInVcs(programmingExercise, true);
        request.post(ROOT + SETUP, programmingExercise, HttpStatus.BAD_REQUEST);
    }

    public void createProgrammingExercise_bambooProjectWithSameKeyAlreadyExists_badRequest() throws Exception {
        programmingExercise.setId(null);
        programmingExercise.setTitle("testTitle");
        programmingExercise.setShortName("testShortName");
        mockDelegate.mockCheckIfProjectExistsInVcs(programmingExercise, false);
        mockDelegate.mockCheckIfProjectExistsInCi(programmingExercise, true, false);
        request.post(ROOT + SETUP, programmingExercise, HttpStatus.BAD_REQUEST);
    }

    public void createProgrammingExercise_vcsProjectWithSameTitleAlreadyExists_badRequest() throws Exception {
        programmingExercise.setId(null);
        programmingExercise.setTitle("testTitle");
        programmingExercise.setShortName("testShortName");
        mockDelegate.mockCheckIfProjectExistsInVcs(programmingExercise, true);
        request.post(ROOT + SETUP, programmingExercise, HttpStatus.BAD_REQUEST);
    }

    public void createProgrammingExercise_bambooProjectWithSameTitleAlreadyExists_badRequest() throws Exception {
        programmingExercise.setId(null);
        programmingExercise.setTitle("testTitle");
        programmingExercise.setShortName("testShortName");
        mockDelegate.mockCheckIfProjectExistsInVcs(programmingExercise, false);
        mockDelegate.mockCheckIfProjectExistsInCi(programmingExercise, true, false);
        request.post(ROOT + SETUP, programmingExercise, HttpStatus.BAD_REQUEST);
    }

    public void createProgrammingExercise_failToCheckIfProjectExistsInCi() throws Exception {
        programmingExercise.setId(null);
        programmingExercise.setTitle("unique-title");
        programmingExercise.setShortName("testuniqueshortname");
        mockDelegate.mockCheckIfProjectExistsInVcs(programmingExercise, false);
        mockDelegate.mockCheckIfProjectExistsInCi(programmingExercise, true, true);
        request.post(ROOT + SETUP, programmingExercise, HttpStatus.BAD_REQUEST);
    }

    public void createProgrammingExercise_projectTypeMissing_badRequest() throws Exception {
        programmingExercise.setId(null);
        programmingExercise.setTitle("New title");
        programmingExercise.setShortName("NewShortname");
        programmingExercise.setProgrammingLanguage(ProgrammingLanguage.JAVA);
        programmingExercise.setProjectType(null);
        request.post(ROOT + SETUP, programmingExercise, HttpStatus.BAD_REQUEST);
    }

    public void createProgrammingExercise_projectTypeNotExpected_badRequest() throws Exception {
        programmingExercise.setId(null);
        programmingExercise.setTitle("New title");
        programmingExercise.setShortName("NewShortname");
        programmingExercise.setProgrammingLanguage(ProgrammingLanguage.PYTHON);
        programmingExercise.setProjectType(ProjectType.MAVEN);
        request.post(ROOT + SETUP, programmingExercise, HttpStatus.BAD_REQUEST);
    }

    public void createProgrammingExercise_checkoutSolutionRepositoryProgrammingLanguageNotSupported_badRequest(ProgrammingLanguage programmingLanguage) throws Exception {
        programmingExercise.setId(null);
        programmingExercise.setTitle("New title");
        programmingExercise.setShortName("NewShortname");
        programmingExercise.setProgrammingLanguage(programmingLanguage);
        programmingExercise.setCheckoutSolutionRepository(true);
        request.post(ROOT + SETUP, programmingExercise, HttpStatus.BAD_REQUEST);
    }

    public void createProgrammingExercise_invalidMaxScore_badRequest() throws Exception {
        database.addInstructor("other-instructors", "instructoralt");
        programmingExercise.setId(null);
        programmingExercise.setMaxPoints(0.0);
        request.post(ROOT + SETUP, programmingExercise, HttpStatus.BAD_REQUEST);
    }

    public void createProgrammingExercise_includedAsBonus_invalidBonusPoints_badRequest() throws Exception {
        database.addInstructor("other-instructors", "instructoralt");
        programmingExercise.setId(null);
        programmingExercise.setMaxPoints(10.0);
        programmingExercise.setBonusPoints(1.0);
        programmingExercise.setIncludedInOverallScore(IncludedInOverallScore.INCLUDED_AS_BONUS);
        request.post(ROOT + SETUP, programmingExercise, HttpStatus.BAD_REQUEST);
    }

    public void createProgrammingExercise_notIncluded_invalidBonusPoints_badRequest() throws Exception {
        database.addInstructor("other-instructors", "instructoralt");
        programmingExercise.setId(null);
        programmingExercise.setMaxPoints(10.0);
        programmingExercise.setBonusPoints(1.0);
        programmingExercise.setIncludedInOverallScore(IncludedInOverallScore.NOT_INCLUDED);
        request.post(ROOT + SETUP, programmingExercise, HttpStatus.BAD_REQUEST);
    }

    public void importProgrammingExercise_sourceExerciseIdNegative_badRequest() throws Exception {
        programmingExercise.setId(-1L);
        request.post(ROOT + IMPORT.replace("{sourceExerciseId}", programmingExercise.getId().toString()), programmingExercise, HttpStatus.BAD_REQUEST);
    }

    public void importProgrammingExerciseMaxScoreNullBadRequest() throws Exception {
        programmingExercise.setMaxPoints(null);
        request.post(ROOT + IMPORT.replace("{sourceExerciseId}", programmingExercise.getId().toString()), programmingExercise, HttpStatus.BAD_REQUEST);
    }

    public void importProgrammingExercise_noParticipationModeSelected_badRequest() throws Exception {
        programmingExercise.setAllowOfflineIde(false);
        programmingExercise.setAllowOnlineEditor(false);
        request.post(ROOT + IMPORT.replace("{sourceExerciseId}", programmingExercise.getId().toString()), programmingExercise, HttpStatus.BAD_REQUEST);
    }

    public void importProgrammingExercise_noProgrammingLanguage_badRequest() throws Exception {
        programmingExercise.setProgrammingLanguage(null);
        request.post(ROOT + IMPORT.replace("{sourceExerciseId}", programmingExercise.getId().toString()), programmingExercise, HttpStatus.BAD_REQUEST);
    }

    public void importProgrammingExercise_instructorNotInCourse_forbidden() throws Exception {
        database.addInstructor("other-instructors", "instructoralt");
        request.post(ROOT + IMPORT.replace("{sourceExerciseId}", programmingExercise.getId().toString()), programmingExercise, HttpStatus.FORBIDDEN);
    }

    public void importProgrammingExercise_templateIdDoesNotExist_notFound() throws Exception {
        programmingExercise.setShortName("newShortName");
        programmingExercise.setTitle("newTitle");
        request.post(ROOT + IMPORT.replace("{sourceExerciseId}", "1337"), programmingExercise, HttpStatus.NOT_FOUND);
    }

    public void importProgrammingExercise_sameShortNameInCourse_badRequest() throws Exception {
        programmingExercise.setId(null);
        programmingExercise.setTitle(programmingExercise.getTitle() + "change");
        programmingExerciseInExam.setId(null);
        programmingExerciseInExam.setTitle(programmingExerciseInExam.getTitle() + "change");
        // short name will still be the same
        request.post(ROOT + IMPORT.replace("{sourceExerciseId}", "1337"), programmingExercise, HttpStatus.BAD_REQUEST);
        request.post(ROOT + IMPORT.replace("{sourceExerciseId}", "1337"), programmingExerciseInExam, HttpStatus.BAD_REQUEST);
    }

    public void importProgrammingExercise_sameTitleInCourse_badRequest() throws Exception {
        programmingExercise.setId(null);
        programmingExercise.setShortName(programmingExercise.getShortName() + "change");
        programmingExerciseInExam.setId(null);
        programmingExerciseInExam.setShortName(programmingExerciseInExam.getShortName() + "change");
        // title will still be the same
        request.post(ROOT + IMPORT.replace("{sourceExerciseId}", "1337"), programmingExercise, HttpStatus.BAD_REQUEST);
        request.post(ROOT + IMPORT.replace("{sourceExerciseId}", "1337"), programmingExerciseInExam, HttpStatus.BAD_REQUEST);
    }

    public void importProgrammingExercise_staticCodeAnalysisMustBeSet_badRequest() throws Exception {
        var id = programmingExercise.getId();
        programmingExercise.setId(null);
        programmingExercise.setStaticCodeAnalysisEnabled(null);
        request.post(ROOT + IMPORT.replace("{sourceExerciseId}", String.valueOf(id)), programmingExercise, HttpStatus.BAD_REQUEST);
    }

    public void importProgrammingExercise_scaChanged_badRequest(boolean recreateBuildPlan, boolean updateTemplate) throws Exception {
        var params = new LinkedMultiValueMap<String, String>();
        params.add("recreateBuildPlans", String.valueOf(recreateBuildPlan));
        params.add("updateTemplate", String.valueOf(updateTemplate));

        // false -> true
        var sourceId = programmingExercise.getId();
        programmingExercise.setId(null);
        programmingExercise.setTitle("NewTitle1");
        programmingExercise.setShortName("NewShortname1");
        programmingExercise.setStaticCodeAnalysisEnabled(true);
        request.postWithResponseBody(ROOT + IMPORT.replace("{sourceExerciseId}", String.valueOf(sourceId)), programmingExercise, ProgrammingExercise.class, params,
                HttpStatus.BAD_REQUEST);

        // true -> false
        var programmingExerciseSca = database.addCourseWithOneProgrammingExerciseAndStaticCodeAnalysisCategories();
        sourceId = programmingExerciseSca.getId();
        programmingExerciseSca.setId(null);
        programmingExerciseSca.setStaticCodeAnalysisEnabled(false);
        programmingExerciseSca.setMaxStaticCodeAnalysisPenalty(null);
        programmingExerciseSca.setTitle("NewTitle2");
        programmingExerciseSca.setShortName("NewShortname2");
        request.postWithResponseBody(ROOT + IMPORT.replace("{sourceExerciseId}", String.valueOf(sourceId)), programmingExerciseSca, ProgrammingExercise.class, params,
                HttpStatus.BAD_REQUEST);
    }

    public void importProgrammingExercise_eitherCourseOrExerciseGroupSet_badRequest() throws Exception {
        programmingExercise.setCourse(null);
        request.post(ROOT + IMPORT.replace("{sourceExerciseId}", "1337"), programmingExercise, HttpStatus.BAD_REQUEST);
        programmingExerciseInExam.setCourse(programmingExercise.getCourseViaExerciseGroupOrCourseMember());
        request.post(ROOT + IMPORT.replace("{sourceExerciseId}", "1337"), programmingExerciseInExam, HttpStatus.BAD_REQUEST);
    }

    public void importProgrammingExercise_vcsProjectWithSameKeyAlreadyExists_badRequest() throws Exception {
        programmingExercise.setId(null);
        programmingExercise.setShortName("testShortName");
        mockDelegate.mockCheckIfProjectExistsInVcs(programmingExercise, true);
        request.post(ROOT + IMPORT.replace("{sourceExerciseId}", "1337"), programmingExercise, HttpStatus.BAD_REQUEST);
    }

    public void importProgrammingExercise_bambooProjectWithSameKeyAlreadyExists_badRequest() throws Exception {
        programmingExercise.setId(null);
        programmingExercise.setShortName("testShortName");
        mockDelegate.mockCheckIfProjectExistsInVcs(programmingExercise, false);
        mockDelegate.mockCheckIfProjectExistsInCi(programmingExercise, true, false);
        request.post(ROOT + IMPORT.replace("{sourceExerciseId}", "1337"), programmingExercise, HttpStatus.BAD_REQUEST);
    }

    public void importProgrammingExercise_vcsProjectWithSameTitleAlreadyExists_badRequest() throws Exception {
        programmingExercise.setId(null);
        programmingExercise.setShortName("testShortName");
        mockDelegate.mockCheckIfProjectExistsInVcs(programmingExercise, true);
        request.post(ROOT + IMPORT.replace("{sourceExerciseId}", "1337"), programmingExercise, HttpStatus.BAD_REQUEST);
    }

    public void importProgrammingExercise_bambooProjectWithSameTitleAlreadyExists_badRequest() throws Exception {
        programmingExercise.setId(null);
        programmingExercise.setShortName("testShortName");
        mockDelegate.mockCheckIfProjectExistsInVcs(programmingExercise, false);
        mockDelegate.mockCheckIfProjectExistsInCi(programmingExercise, true, false);
        request.post(ROOT + IMPORT.replace("{sourceExerciseId}", "1337"), programmingExercise, HttpStatus.BAD_REQUEST);
    }

    public void exportSubmissionsByStudentLogins_notInstructorForExercise_forbidden() throws Exception {
        database.addInstructor("other-instructors", "instructoralt");
        request.post(getDefaultAPIEndpointForExportRepos(), getOptions(), HttpStatus.FORBIDDEN);
    }

    @NotNull
    private String getDefaultAPIEndpointForExportRepos() {
        return ROOT + EXPORT_SUBMISSIONS_BY_PARTICIPANTS.replace("{exerciseId}", String.valueOf(programmingExercise.getId())).replace("{participantIdentifiers}", "1,2,3");
    }

    public void exportSubmissionsByStudentLogins_exportAllAsTutor_forbidden() throws Exception {
        final var options = getOptions();
        options.setExportAllParticipants(true);
        request.post(getDefaultAPIEndpointForExportRepos(), options, HttpStatus.FORBIDDEN);
    }

    public void generateStructureOracleForExercise_exerciseDoesNotExist_badRequest() throws Exception {
        request.put(ROOT + GENERATE_TESTS.replace("{exerciseId}", String.valueOf(programmingExercise.getId() + 8337)), programmingExercise, HttpStatus.NOT_FOUND);
    }

    public void generateStructureOracleForExercise_userIsNotAdminInCourse_badRequest() throws Exception {
        database.addInstructor("other-instructors", "instructoralt");
        request.put(ROOT + GENERATE_TESTS.replace("{exerciseId}", String.valueOf(programmingExercise.getId())), programmingExercise, HttpStatus.FORBIDDEN);
    }

    public void generateStructureOracleForExercise_invalidPackageName_badRequest() throws Exception {
        programmingExercise.setPackageName(null);
        programmingExerciseRepository.saveAndFlush(programmingExercise);
        request.put(ROOT + GENERATE_TESTS.replace("{exerciseId}", String.valueOf(programmingExercise.getId())), programmingExercise, HttpStatus.BAD_REQUEST);

        programmingExercise.setPackageName("ab");
        programmingExerciseRepository.saveAndFlush(programmingExercise);
        request.put(ROOT + GENERATE_TESTS.replace("{exerciseId}", String.valueOf(programmingExercise.getId())), programmingExercise, HttpStatus.BAD_REQUEST);
    }

    public void hasAtLeastOneStudentResult_exerciseDoesNotExist_notFound() throws Exception {
        request.get(ROOT + TEST_CASE_STATE.replace("{exerciseId}", String.valueOf(programmingExercise.getId() + 1337)), HttpStatus.NOT_FOUND, String.class);
    }

    public void hasAtLeastOneStudentResult_isNotTeachingAssistant_forbidden() throws Exception {
        database.addTeachingAssistant("other-tutors", "tutoralt");
        request.get(ROOT + TEST_CASE_STATE.replace("{exerciseId}", String.valueOf(programmingExercise.getId())), HttpStatus.FORBIDDEN, String.class);
    }

    public void getTestCases_asTutor() throws Exception {
        final var endpoint = ProgrammingExerciseTestCaseResource.Endpoints.TEST_CASES.replace("{exerciseId}", String.valueOf(programmingExercise.getId()));
        final List<ProgrammingExerciseTestCase> returnedTests = request.getList(ROOT + endpoint, HttpStatus.OK, ProgrammingExerciseTestCase.class);
        final List<ProgrammingExerciseTestCase> testsInDB = new ArrayList<>(programmingExerciseTestCaseRepository.findByExerciseId(programmingExercise.getId()));
        returnedTests.forEach(testCase -> testCase.setExercise(programmingExercise));
        assertThat(returnedTests).containsExactlyInAnyOrderElementsOf(testsInDB);
    }

    public void getTestCases_asStudent_forbidden() throws Exception {
        final var endpoint = ProgrammingExerciseTestCaseResource.Endpoints.TEST_CASES.replace("{exerciseId}", String.valueOf(programmingExercise.getId()));
        request.getList(ROOT + endpoint, HttpStatus.FORBIDDEN, ProgrammingExerciseTestCase.class);
    }

    public void getTestCases_tutorInOtherCourse_forbidden() throws Exception {
        database.addTeachingAssistant("other-teaching-assistants", "other-teaching-assistant");
        final var endpoint = ProgrammingExerciseTestCaseResource.Endpoints.TEST_CASES.replace("{exerciseId}", String.valueOf(programmingExercise.getId()));

        request.getList(ROOT + endpoint, HttpStatus.FORBIDDEN, ProgrammingExerciseTestCase.class);
    }

    public void updateTestCases_asInstrutor() throws Exception {
        programmingExercise = programmingExerciseRepository.findWithTemplateAndSolutionParticipationTeamAssignmentConfigCategoriesById(programmingExercise.getId()).get();
        mockDelegate.mockTriggerBuild(programmingExercise.getSolutionParticipation());
        mockDelegate.mockTriggerBuild(programmingExercise.getTemplateParticipation());
        final var testCases = programmingExerciseTestCaseRepository.findByExerciseId(programmingExercise.getId());
        final var updates = testCases.stream().map(testCase -> {
            final var testCaseUpdate = new ProgrammingExerciseTestCaseDTO();
            testCaseUpdate.setId(testCase.getId());
            testCaseUpdate.setVisibility(Visibility.AFTER_DUE_DATE);
            testCaseUpdate.setWeight(testCase.getId() + 42.0);
            testCaseUpdate.setBonusMultiplier(testCase.getId() + 1.0);
            testCaseUpdate.setBonusPoints(testCase.getId() + 2.0);
            return testCaseUpdate;
        }).collect(Collectors.toList());
        final var endpoint = ProgrammingExerciseTestCaseResource.Endpoints.UPDATE_TEST_CASES.replace("{exerciseId}", String.valueOf(programmingExercise.getId()));

        final var testCasesResponse = request.patchWithResponseBody(ROOT + endpoint, updates, new TypeReference<List<ProgrammingExerciseTestCase>>() {
        }, HttpStatus.OK);
        testCasesResponse.forEach(testCase -> testCase.setExercise(programmingExercise));
        final var testCasesInDB = programmingExerciseTestCaseRepository.findByExerciseId(programmingExercise.getId());

        assertThat(new HashSet<>(testCasesResponse)).usingElementComparatorIgnoringFields("exercise").containsExactlyInAnyOrderElementsOf(testCasesInDB);
        assertThat(testCasesResponse).allSatisfy(testCase -> {
            assertThat(testCase.isAfterDueDate()).isTrue();
            assertThat(testCase.getWeight()).isEqualTo(testCase.getId() + 42);
            assertThat(testCase.getBonusMultiplier()).isEqualTo(testCase.getId() + 1.0);
            assertThat(testCase.getBonusPoints()).isEqualTo(testCase.getId() + 2.0);
        });
    }

    public void updateTestCases_asInstrutor_triggerBuildFails() throws Exception {
        programmingExercise = programmingExerciseRepository.findWithTemplateAndSolutionParticipationTeamAssignmentConfigCategoriesById(programmingExercise.getId()).get();
        mockDelegate.mockTriggerBuildFailed(programmingExercise.getSolutionParticipation());
        mockDelegate.mockTriggerBuildFailed(programmingExercise.getTemplateParticipation());

        final var testCases = programmingExerciseTestCaseRepository.findByExerciseId(programmingExercise.getId());
        final var updates = testCases.stream().map(testCase -> {
            final var testCaseUpdate = new ProgrammingExerciseTestCaseDTO();
            testCaseUpdate.setId(testCase.getId());
            testCaseUpdate.setVisibility(Visibility.AFTER_DUE_DATE);
            testCaseUpdate.setWeight(testCase.getId() + 42.0);
            testCaseUpdate.setBonusMultiplier(testCase.getId() + 1.0);
            testCaseUpdate.setBonusPoints(testCase.getId() + 2.0);
            return testCaseUpdate;
        }).collect(Collectors.toList());
        final var endpoint = ProgrammingExerciseTestCaseResource.Endpoints.UPDATE_TEST_CASES.replace("{exerciseId}", String.valueOf(programmingExercise.getId()));

        final var testCasesResponse = request.patchWithResponseBody(ROOT + endpoint, updates, new TypeReference<List<ProgrammingExerciseTestCase>>() {
        }, HttpStatus.OK);

        assertThat(testCasesResponse).isNotNull();
    }

    public void updateTestCases_nonExistingExercise_notFound() throws Exception {
        final var update = new ProgrammingExerciseTestCaseDTO();
        final var endpoint = ProgrammingExerciseTestCaseResource.Endpoints.UPDATE_TEST_CASES.replace("{exerciseId}", String.valueOf(programmingExercise.getId() + 1337));
        request.patchWithResponseBody(ROOT + endpoint, List.of(update), String.class, HttpStatus.NOT_FOUND);
    }

    public void updateTestCases_instructorInWrongCourse_forbidden() throws Exception {
        database.addInstructor("other-instructors", "other-instructor");
        final var update = new ProgrammingExerciseTestCaseDTO();
        final var endpoint = ProgrammingExerciseTestCaseResource.Endpoints.UPDATE_TEST_CASES.replace("{exerciseId}", String.valueOf(programmingExercise.getId()));

        request.patchWithResponseBody(ROOT + endpoint, List.of(update), String.class, HttpStatus.FORBIDDEN);
    }

    public void updateTestCases_testCaseWeightSmallerThanZero_badRequest() throws Exception {
        final var testCases = programmingExerciseTestCaseRepository.findByExerciseId(programmingExercise.getId());
        final var updates = testCases.stream().map(testCase -> {
            final var testCaseUpdate = new ProgrammingExerciseTestCaseDTO();
            testCaseUpdate.setId(testCase.getId());
            testCaseUpdate.setVisibility(Visibility.AFTER_DUE_DATE);
            testCaseUpdate.setWeight(0D);
            testCaseUpdate.setBonusMultiplier(testCase.getId() + 1.0);
            testCaseUpdate.setBonusPoints(testCase.getId() + 2.0);
            return testCaseUpdate;
        }).collect(Collectors.toList());
        final var endpoint = ProgrammingExerciseTestCaseResource.Endpoints.UPDATE_TEST_CASES.replace("{exerciseId}", String.valueOf(programmingExercise.getId()));

        request.patchWithResponseBody(ROOT + endpoint, updates, String.class, HttpStatus.BAD_REQUEST);
    }

    public void updateTestCases_testCaseMultiplierSmallerThanZero_badRequest() throws Exception {
        final var testCases = List.copyOf(programmingExerciseTestCaseRepository.findByExerciseId(programmingExercise.getId()));
        final var updates = transformTestCasesToDto(testCases);
        updates.get(0).setBonusMultiplier(-1.0);
        final var endpoint = ProgrammingExerciseTestCaseResource.Endpoints.UPDATE_TEST_CASES.replace("{exerciseId}", String.valueOf(programmingExercise.getId()));

        request.getMvc()
                .perform(MockMvcRequestBuilders.patch(new URI(ROOT + endpoint)).contentType(MediaType.APPLICATION_JSON)
                        .content(request.getObjectMapper().writeValueAsString(updates)))
                .andExpect(status().isBadRequest()) //
                .andExpect(jsonPath("$.errorKey").value("settingNegative")) //
                .andExpect(jsonPath("$.testCase").value(testCases.get(0).getTestName()));
    }

    public void updateTestCases_testCaseBonusPointsNull_badRequest() throws Exception {
        final var testCases = List.copyOf(programmingExerciseTestCaseRepository.findByExerciseId(programmingExercise.getId()));
        final var updates = transformTestCasesToDto(testCases);
        updates.get(0).setBonusPoints(null);
        final var endpoint = ProgrammingExerciseTestCaseResource.Endpoints.UPDATE_TEST_CASES.replace("{exerciseId}", String.valueOf(programmingExercise.getId()));

        request.getMvc()
                .perform(MockMvcRequestBuilders.patch(new URI(ROOT + endpoint)).contentType(MediaType.APPLICATION_JSON)
                        .content(request.getObjectMapper().writeValueAsString(updates)))
                .andExpect(status().isBadRequest()) //
                .andExpect(jsonPath("$.errorKey").value("settingNull")) //
                .andExpect(jsonPath("$.testCase").value(testCases.get(0).getTestName()));
    }

    private static List<ProgrammingExerciseTestCaseDTO> transformTestCasesToDto(Collection<ProgrammingExerciseTestCase> testCases) {
        return testCases.stream().map(testCase -> {
            final var testCaseUpdate = new ProgrammingExerciseTestCaseDTO();
            testCaseUpdate.setId(testCase.getId());
            testCaseUpdate.setVisibility(testCase.getVisibility());
            testCaseUpdate.setWeight(testCase.getWeight());
            testCaseUpdate.setBonusMultiplier(testCase.getBonusMultiplier());
            testCaseUpdate.setBonusPoints(testCase.getBonusPoints());
            return testCaseUpdate;
        }).collect(Collectors.toList());
    }

    public void resetTestCaseWeights_asInstructor() throws Exception {
        programmingExercise = programmingExerciseRepository.findWithTemplateAndSolutionParticipationTeamAssignmentConfigCategoriesById(programmingExercise.getId()).get();
        mockDelegate.mockTriggerBuild(programmingExercise.getSolutionParticipation());
        mockDelegate.mockTriggerBuild(programmingExercise.getTemplateParticipation());
        final var endpoint = ProgrammingExerciseTestCaseResource.Endpoints.RESET.replace("{exerciseId}", String.valueOf(programmingExercise.getId()));
        programmingExerciseTestCaseRepository.findByExerciseId(programmingExercise.getId()).forEach(test -> {
            test.setWeight(42.0);
            programmingExerciseTestCaseRepository.saveAndFlush(test);
        });

        final var testCasesResponse = request.patchWithResponseBody(ROOT + endpoint, "{}", new TypeReference<List<ProgrammingExerciseTestCase>>() {
        }, HttpStatus.OK);
        // Otherwise the HashSet for comparison can't be created because exercise id is used for the hashCode
        testCasesResponse.forEach(testCase -> testCase.setExercise(programmingExercise));
        final var testsInDB = programmingExerciseTestCaseRepository.findByExerciseId(programmingExercise.getId());

        assertThat(testCasesResponse).containsExactlyInAnyOrderElementsOf(testsInDB);
        assertThat(testsInDB).allSatisfy(test -> assertThat(test.getWeight()).isEqualTo(1));
        assertThat(testsInDB).allSatisfy(test -> assertThat(test.getBonusMultiplier()).isEqualTo(1.0));
        assertThat(testsInDB).allSatisfy(test -> assertThat(test.getBonusPoints()).isEqualTo(0.0));
    }

    public void resetTestCaseWeights_instructorInWrongCourse_forbidden() throws Exception {
        database.addInstructor("other-instructors", "other-instructor");
        final var endpoint = ProgrammingExerciseTestCaseResource.Endpoints.RESET.replace("{exerciseId}", String.valueOf(programmingExercise.getId()));
        request.patchWithResponseBody(ROOT + endpoint, "{}", String.class, HttpStatus.FORBIDDEN);
    }

    public void lockAllRepositories_asStudent_forbidden() throws Exception {
        final var endpoint = ProgrammingExerciseResource.Endpoints.LOCK_ALL_REPOSITORIES.replace("{exerciseId}", String.valueOf(programmingExercise.getId()));
        request.put(ROOT + endpoint, null, HttpStatus.FORBIDDEN);
    }

    public void lockAllRepositories_asTutor_forbidden() throws Exception {
        final var endpoint = ProgrammingExerciseResource.Endpoints.LOCK_ALL_REPOSITORIES.replace("{exerciseId}", String.valueOf(programmingExercise.getId()));
        request.put(ROOT + endpoint, null, HttpStatus.FORBIDDEN);
    }

    public void lockAllRepositories() throws Exception {
        mockDelegate.mockSetRepositoryPermissionsToReadOnly(participation1.getVcsRepositoryUrl(), programmingExercise.getProjectKey(), participation1.getStudents());
        mockDelegate.mockSetRepositoryPermissionsToReadOnly(participation2.getVcsRepositoryUrl(), programmingExercise.getProjectKey(), participation2.getStudents());

        final var endpoint = ProgrammingExerciseResource.Endpoints.LOCK_ALL_REPOSITORIES.replace("{exerciseId}", String.valueOf(programmingExercise.getId()));
        request.put(ROOT + endpoint, null, HttpStatus.OK);

        verify(versionControlService, times(1)).setRepositoryPermissionsToReadOnly(participation1.getVcsRepositoryUrl(), programmingExercise.getProjectKey(),
                participation1.getStudents());
        verify(versionControlService, times(1)).setRepositoryPermissionsToReadOnly(participation2.getVcsRepositoryUrl(), programmingExercise.getProjectKey(),
                participation2.getStudents());

        database.changeUser("instructor1");

        var notifications = request.getList("/api/notifications", HttpStatus.OK, Notification.class);
        assertThat(notifications).as("Intructor get notified that lock operations were successful")
                .anyMatch(n -> n.getText().contains(Constants.PROGRAMMING_EXERCISE_SUCCESSFUL_LOCK_OPERATION_NOTIFICATION))
                .noneMatch(n -> n.getText().contains(Constants.PROGRAMMING_EXERCISE_FAILED_LOCK_OPERATIONS_NOTIFICATION));
    }

    public void unlockAllRepositories_asStudent_forbidden() throws Exception {
        final var endpoint = ProgrammingExerciseResource.Endpoints.UNLOCK_ALL_REPOSITORIES.replace("{exerciseId}", String.valueOf(programmingExercise.getId()));
        request.put(ROOT + endpoint, null, HttpStatus.FORBIDDEN);
    }

    public void unlockAllRepositories_asTutor_forbidden() throws Exception {
        final var endpoint = ProgrammingExerciseResource.Endpoints.UNLOCK_ALL_REPOSITORIES.replace("{exerciseId}", String.valueOf(programmingExercise.getId()));
        request.put(ROOT + endpoint, null, HttpStatus.FORBIDDEN);
    }

    public void unlockAllRepositories() throws Exception {
        mockDelegate.mockConfigureRepository(programmingExercise, participation1.getParticipantIdentifier(), participation1.getStudents(), false);
        mockDelegate.mockConfigureRepository(programmingExercise, participation2.getParticipantIdentifier(), participation2.getStudents(), false);

        final var endpoint = ProgrammingExerciseResource.Endpoints.UNLOCK_ALL_REPOSITORIES.replace("{exerciseId}", String.valueOf(programmingExercise.getId()));
        request.put(ROOT + endpoint, null, HttpStatus.OK);

        verify(versionControlService, times(1)).configureRepository(programmingExercise, participation1.getVcsRepositoryUrl(), participation1.getStudents(), true);
        verify(versionControlService, times(1)).configureRepository(programmingExercise, participation2.getVcsRepositoryUrl(), participation2.getStudents(), true);

        database.changeUser("instructor1");

        var notifications = request.getList("/api/notifications", HttpStatus.OK, Notification.class);
        assertThat(notifications).as("Intructor get notified that unlock operations were successful")
                .anyMatch(n -> n.getText().contains(Constants.PROGRAMMING_EXERCISE_SUCCESSFUL_UNLOCK_OPERATION_NOTIFICATION))
                .noneMatch(n -> n.getText().contains(Constants.PROGRAMMING_EXERCISE_FAILED_UNLOCK_OPERATIONS_NOTIFICATION));
    }

    public void testCheckPlagiarism() throws Exception {
        database.addCourseWithOneProgrammingExercise();
        var programmingExercise = programmingExerciseRepository.findAllWithEagerTemplateAndSolutionParticipations().get(0);
        prepareTwoRepositoriesForPlagiarismChecks(programmingExercise);

        final var path = ROOT + CHECK_PLAGIARISM.replace("{exerciseId}", String.valueOf(programmingExercise.getId()));
        var result = request.get(path, HttpStatus.OK, TextPlagiarismResult.class, database.getDefaultPlagiarismOptions());
        assertPlagiarismResult(programmingExercise, result, 100.0);
    }

    public void testCheckPlagiarismJplagReport() throws Exception {
        database.addCourseWithOneProgrammingExercise();
        var programmingExercise = programmingExerciseRepository.findAllWithEagerTemplateAndSolutionParticipations().get(0);
        prepareTwoRepositoriesForPlagiarismChecks(programmingExercise);

        final var path = ROOT + CHECK_PLAGIARISM_JPLAG_REPORT.replace("{exerciseId}", String.valueOf(programmingExercise.getId()));
        var jplagZipArchive = request.getFile(path, HttpStatus.OK, database.getDefaultPlagiarismOptions());
        assertThat(jplagZipArchive).isNotNull();
        assertThat(jplagZipArchive).exists();
        ZipFile zipFile = new ZipFile(jplagZipArchive);
        assertThat(zipFile.getEntry("index.html")).isNotNull();
        assertThat(zipFile.getEntry("match0.html")).isNotNull();
        assertThat(zipFile.getEntry("matches_avg.csv")).isNotNull();
        // only one match exists
        assertThat(zipFile.getEntry("match1.html")).isNull();
    }

    private void assertPlagiarismResult(ProgrammingExercise programmingExercise, TextPlagiarismResult result, double expectedSimilarity) {
        assertThat(result.getComparisons()).hasSize(1);
        assertThat(result.getExercise().getId()).isEqualTo(programmingExercise.getId());

        PlagiarismComparison<TextSubmissionElement> comparison = result.getComparisons().iterator().next();
        assertThat(comparison.getSimilarity()).isEqualTo(expectedSimilarity, Offset.offset(0.0001));
        assertThat(comparison.getStatus()).isEqualTo(PlagiarismStatus.NONE);
        assertThat(comparison.getMatches().size()).isEqualTo(1);
    }

    private void prepareTwoRepositoriesForPlagiarismChecks(ProgrammingExercise programmingExercise) throws IOException, InterruptedException, GitAPIException {
        database.addStudentParticipationForProgrammingExercise(programmingExercise, "student1");
        database.addStudentParticipationForProgrammingExercise(programmingExercise, "student2");

        var jPlagReposDir = Path.of(repoDownloadClonePath, "jplag-repos").toString();
        var projectKey = programmingExercise.getProjectKey();

        var exampleProgram = """
                public class Main {

                    /**
                     * DO NOT EDIT!
                     */
                    public static void main(String[] args) {
                        Main main = new Main();
                        int magicNumber = main.calculateMagicNumber();

                        System.out.println("Magic number: " + magicNumber);
                    }

                    /**
                     * Calculate the magic number.
                     *
                     * @return the magic number.
                     */
                    private int calculateMagicNumber() {
                        int a = 0;
                        int b = 5;
                        int magicNumber = 0;

                        while (a < b) {
                            magicNumber += b;
                            a++;
                        }

                        return magicNumber;
                    }
                }
                """;

        Files.createDirectories(Path.of(jPlagReposDir, projectKey));
        Path file1 = Files.createFile(Path.of(jPlagReposDir, projectKey, "Submission-1.java"));
        Files.writeString(file1, exampleProgram);
        Path file2 = Files.createFile(Path.of(jPlagReposDir, projectKey, "Submission-2.java"));
        Files.writeString(file2, exampleProgram);

        doReturn(jPlagReposDir).when(fileService).getUniquePathString(any());
        doReturn(null).when(urlService).getRepositorySlugFromRepositoryUrl(any());

        var repository1 = gitService.getExistingCheckedOutRepositoryByLocalPath(localRepoFile.toPath(), null);
        var repository2 = gitService.getExistingCheckedOutRepositoryByLocalPath(localRepoFile2.toPath(), null);
        doReturn(repository1).when(gitService).getOrCheckoutRepository(eq(participation1.getVcsRepositoryUrl()), anyString(), anyBoolean());
        doReturn(repository2).when(gitService).getOrCheckoutRepository(eq(participation2.getVcsRepositoryUrl()), anyString(), anyBoolean());
    }

    public void testGetPlagiarismResult() throws Exception {
        database.addCourseWithOneProgrammingExercise();
        ProgrammingExercise programmingExercise = this.programmingExerciseRepository.findAllWithEagerTemplateAndSolutionParticipations().get(0);

        TextPlagiarismResult expectedResult = database.createTextPlagiarismResultForExercise(programmingExercise);

        TextPlagiarismResult result = request.get("/api/programming-exercises/" + programmingExercise.getId() + "/plagiarism-result", HttpStatus.OK, TextPlagiarismResult.class);
        assertThat(result.getId()).isEqualTo(expectedResult.getId());
    }

    public void testGetPlagiarismResultWithoutResult() throws Exception {
        database.addCourseWithOneProgrammingExercise();
        ProgrammingExercise programmingExercise = programmingExerciseRepository.findAllWithEagerTemplateAndSolutionParticipations().get(0);
        var result = request.get("/api/programming-exercises/" + programmingExercise.getId() + "/plagiarism-result", HttpStatus.OK, String.class);
        assertThat(result).isNullOrEmpty();
    }

    public void testGetPlagiarismResultWithoutExercise() throws Exception {
        TextPlagiarismResult result = request.get("/api/programming-exercises/" + 1 + "/plagiarism-result", HttpStatus.NOT_FOUND, TextPlagiarismResult.class);
        assertThat(result).isNull();
    }

<<<<<<< HEAD
    public void testReEvaluateAndUpdateProgrammingExercise_instructorNotInCourse_forbidden() throws Exception {
        database.addInstructor("other-instructors", "instructoralt");
        database.addCourseWithOneProgrammingExercise();
        ProgrammingExercise programmingExercise = programmingExerciseRepository.findAllWithEagerTemplateAndSolutionParticipations().get(0);
        request.put("/api/programming-exercises/" + programmingExercise.getId() + "/re-evaluate", programmingExercise, HttpStatus.FORBIDDEN);
    }

    public void testReEvaluateAndUpdateProgrammingExercise_notFound() throws Exception {
        request.put("/api/programming-exercises/" + 123456789 + "/re-evaluate", programmingExercise, HttpStatus.NOT_FOUND);
    }

    public void testReEvaluateAndUpdateProgrammingExercise_isNotSameGivenExerciseIdInRequestBody_conflict() throws Exception {
        database.addCourseWithOneProgrammingExercise();
        database.addCourseWithOneProgrammingExercise();
        ProgrammingExercise programmingExercise = programmingExerciseRepository.findAllWithEagerTemplateAndSolutionParticipations().get(0);
        ProgrammingExercise programmingExerciseToBeConflicted = programmingExerciseRepository.findAllWithEagerTemplateAndSolutionParticipations().get(1);

        request.put("/api/programming-exercises/" + programmingExercise.getId() + "/re-evaluate", programmingExerciseToBeConflicted, HttpStatus.CONFLICT);
=======
    public void testValidateValidAuxiliaryRepository() throws Exception {
        AuxiliaryRepositoryBuilder auxRepoBuilder = AuxiliaryRepositoryBuilder.defaults();
        testAuxRepo(auxRepoBuilder, HttpStatus.CREATED);
    }

    public void testValidateAuxiliaryRepositoryIdSetOnRequest() throws Exception {
        testAuxRepo(AuxiliaryRepositoryBuilder.defaults().withId(0L), HttpStatus.BAD_REQUEST);

    }

    public void testValidateAuxiliaryRepositoryWithoutName() throws Exception {
        testAuxRepo(AuxiliaryRepositoryBuilder.defaults().withoutName(), HttpStatus.BAD_REQUEST);
        testAuxRepo(AuxiliaryRepositoryBuilder.defaults().withName(""), HttpStatus.BAD_REQUEST);
    }

    public void testValidateAuxiliaryRepositoryWithTooLongName() throws Exception {
        testAuxRepo(AuxiliaryRepositoryBuilder.defaults().withName(generateStringWithMoreThanNCharacters(AuxiliaryRepository.MAX_NAME_LENGTH)), HttpStatus.BAD_REQUEST);
    }

    public void testValidateAuxiliaryRepositoryWithDuplicatedName() throws Exception {
        testAuxRepo(List.of(AuxiliaryRepositoryBuilder.defaults().get(), AuxiliaryRepositoryBuilder.defaults().withoutCheckoutDirectory().get()), HttpStatus.BAD_REQUEST);
    }

    public void testValidateAuxiliaryRepositoryWithRestrictedName() throws Exception {
        for (RepositoryType repositoryType : RepositoryType.values()) {
            testAuxRepo(AuxiliaryRepositoryBuilder.defaults().withName(repositoryType.getName()), HttpStatus.BAD_REQUEST);
        }
    }

    public void testValidateAuxiliaryRepositoryWithInvalidCheckoutDirectory() throws Exception {
        testAuxRepo(AuxiliaryRepositoryBuilder.defaults().withCheckoutDirectory("..."), HttpStatus.BAD_REQUEST);
    }

    public void testValidateAuxiliaryRepositoryWithoutCheckoutDirectory() throws Exception {
        AuxiliaryRepositoryBuilder auxRepoBuilder = AuxiliaryRepositoryBuilder.defaults().withoutCheckoutDirectory();
        testAuxRepo(auxRepoBuilder, HttpStatus.CREATED);
    }

    public void testValidateAuxiliaryRepositoryWithBlankCheckoutDirectory() throws Exception {
        AuxiliaryRepositoryBuilder auxRepoBuilder = AuxiliaryRepositoryBuilder.defaults().withCheckoutDirectory("   ");
        testAuxRepo(auxRepoBuilder, HttpStatus.CREATED);
    }

    public void testValidateAuxiliaryRepositoryWithTooLongCheckoutDirectory() throws Exception {
        testAuxRepo(AuxiliaryRepositoryBuilder.defaults().withCheckoutDirectory(generateStringWithMoreThanNCharacters(AuxiliaryRepository.MAX_CHECKOUT_DIRECTORY_LENGTH)),
                HttpStatus.BAD_REQUEST);
    }

    public void testValidateAuxiliaryRepositoryWithDuplicatedCheckoutDirectory() throws Exception {
        testAuxRepo(List.of(AuxiliaryRepositoryBuilder.defaults().get(), AuxiliaryRepositoryBuilder.defaults().withDifferentName().get()), HttpStatus.BAD_REQUEST);
    }

    public void testValidateAuxiliaryRepositoryWithNullCheckoutDirectory() throws Exception {
        testAuxRepo(List.of(AuxiliaryRepositoryBuilder.defaults().get(), AuxiliaryRepositoryBuilder.defaults().withDifferentName().withoutCheckoutDirectory().get(),
                AuxiliaryRepositoryBuilder.defaults().get()), HttpStatus.BAD_REQUEST);
    }

    public void testValidateAuxiliaryRepositoryWithTooLongDescription() throws Exception {
        testAuxRepo(AuxiliaryRepositoryBuilder.defaults().withDescription(generateStringWithMoreThanNCharacters(500)), HttpStatus.BAD_REQUEST);
    }

    public void testValidateAuxiliaryRepositoryWithoutDescription() throws Exception {
        AuxiliaryRepositoryBuilder auxRepoBuilder = AuxiliaryRepositoryBuilder.defaults().withoutDescription();
        testAuxRepo(auxRepoBuilder, HttpStatus.CREATED);
    }

    public void testGetAuxiliaryRepositoriesMissingExercise() throws Exception {
        request.get(defaultGetAuxReposEndpoint(-1L), HttpStatus.NOT_FOUND, List.class);
    }

    public void testGetAuxiliaryRepositoriesOk() throws Exception {
        programmingExercise = programmingExerciseRepository.findWithAuxiliaryRepositoriesById(programmingExercise.getId()).orElseThrow();
        programmingExercise.addAuxiliaryRepository(auxiliaryRepositoryRepository.save(AuxiliaryRepositoryBuilder.defaults().get()));
        programmingExercise
                .addAuxiliaryRepository(auxiliaryRepositoryRepository.save(AuxiliaryRepositoryBuilder.defaults().withDifferentName().withDifferentCheckoutDirectory().get()));
        programmingExerciseRepository.save(programmingExercise);
        var returnedAuxiliaryRepositories = request.get(defaultGetAuxReposEndpoint(), HttpStatus.OK, List.class);
        assertThat(returnedAuxiliaryRepositories).hasSize(2);
    }

    public void testGetAuxiliaryRepositoriesEmptyOk() throws Exception {
        programmingExercise = programmingExerciseRepository.findWithAuxiliaryRepositoriesById(programmingExercise.getId()).orElseThrow();
        var returnedAuxiliaryRepositories = request.get(defaultGetAuxReposEndpoint(), HttpStatus.OK, List.class);
        assertThat(returnedAuxiliaryRepositories).hasSize(0);
    }

    public void testGetAuxiliaryRepositoriesForbidden() throws Exception {
        request.get(defaultGetAuxReposEndpoint(), HttpStatus.FORBIDDEN, List.class);
    }

    public void testRecreateBuildPlansForbidden() throws Exception {
        request.put(defaultRecreateBuildPlanEndpoint(), programmingExercise, HttpStatus.FORBIDDEN);
    }

    public void testRecreateBuildPlansExerciseNotFound() throws Exception {
        request.put(defaultRecreateBuildPlanEndpoint(-1L), programmingExercise, HttpStatus.NOT_FOUND);
    }

    public void testRecreateBuildPlansExerciseSuccess() throws Exception {
        addAuxiliaryRepositoryToExercise();
        mockDelegate.mockGetProjectKeyFromAnyUrl(programmingExercise.getProjectKey());
        String templateBuildPlanName = programmingExercise.getProjectKey() + "-" + TEMPLATE.getName();
        String solutionBuildPlanName = programmingExercise.getProjectKey() + "-" + SOLUTION.getName();
        mockDelegate.mockGetBuildPlan(programmingExercise.getProjectKey(), templateBuildPlanName, true, true, false, false);
        mockDelegate.mockGetBuildPlan(programmingExercise.getProjectKey(), solutionBuildPlanName, true, true, false, false);
        mockDelegate.mockDeleteBuildPlan(programmingExercise.getProjectKey(), templateBuildPlanName, false);
        mockDelegate.mockDeleteBuildPlan(programmingExercise.getProjectKey(), solutionBuildPlanName, false);
        mockDelegate.mockConnectorRequestsForSetup(programmingExercise, false);
        request.put(defaultRecreateBuildPlanEndpoint(), programmingExercise, HttpStatus.OK);
    }

    public void testExportAuxiliaryRepositoryForbidden() throws Exception {
        AuxiliaryRepository repository = addAuxiliaryRepositoryToExercise();
        request.get(defaultExportInstructorAuxiliaryRepository(repository), HttpStatus.FORBIDDEN, File.class);
    }

    public void testExportAuxiliaryRepositoryExerciseNotFound() throws Exception {
        request.get(defaultExportInstructorAuxiliaryRepository(-1L, 1L), HttpStatus.NOT_FOUND, File.class);
    }

    public void testExportAuxiliaryRepositoryRepositoryNotFound() throws Exception {
        request.get(defaultExportInstructorAuxiliaryRepository(programmingExercise.getId(), -1L), HttpStatus.NOT_FOUND, File.class);
    }

    private String generateStringWithMoreThanNCharacters(int n) {
        return IntStream.range(0, n + 1).mapToObj(unused -> "a").reduce("", String::concat);
    }

    private AuxiliaryRepository addAuxiliaryRepositoryToExercise() {
        AuxiliaryRepository repository = AuxiliaryRepositoryBuilder.defaults().get();
        auxiliaryRepositoryRepository.save(repository);
        programmingExercise.setAuxiliaryRepositories(new ArrayList<>());
        programmingExercise.addAuxiliaryRepository(repository);
        programmingExerciseRepository.save(programmingExercise);
        return repository;
    }

    private String defaultAuxiliaryRepositoryEndpoint() {
        return ROOT + SETUP;
    }

    private String defaultRecreateBuildPlanEndpoint() {
        return defaultRecreateBuildPlanEndpoint(programmingExercise.getId());
    }

    private String defaultGetAuxReposEndpoint() {
        return defaultGetAuxReposEndpoint(programmingExercise.getId());
    }

    private String defaultExportInstructorAuxiliaryRepository(AuxiliaryRepository repository) {
        return defaultExportInstructorAuxiliaryRepository(programmingExercise.getId(), repository.getId());
    }

    private String defaultRecreateBuildPlanEndpoint(Long exerciseId) {
        return ROOT + RECREATE_BUILD_PLANS.replace("{exerciseId}", "" + exerciseId);
    }

    private String defaultGetAuxReposEndpoint(Long exerciseId) {
        return ROOT + AUXILIARY_REPOSITORY.replace("{exerciseId}", "" + exerciseId);
    }

    private String defaultExportInstructorAuxiliaryRepository(Long exerciseId, Long repositoryId) {
        return ROOT + EXPORT_INSTRUCTOR_AUXILIARY_REPOSITORY.replace("{exerciseId}", "" + exerciseId).replace("{repositoryId}", "" + repositoryId);
    }

    private void testAuxRepo(AuxiliaryRepositoryBuilder body, HttpStatus expectedStatus) throws Exception {
        testAuxRepo(List.of(body.get()), expectedStatus);
    }

    private void testAuxRepo(List<AuxiliaryRepository> body, HttpStatus expectedStatus) throws Exception {
        String uniqueExerciseTitle = "Title" + System.nanoTime() + "" + new Random().nextInt(100);
        programmingExercise.setAuxiliaryRepositories(body);
        programmingExercise.setId(null);
        programmingExercise.setSolutionParticipation(null);
        programmingExercise.setTemplateParticipation(null);
        programmingExercise.setShortName(uniqueExerciseTitle);
        programmingExercise.setTitle(uniqueExerciseTitle);
        if (expectedStatus == HttpStatus.CREATED) {
            mockDelegate.mockConnectorRequestsForSetup(programmingExercise, false);
            mockDelegate.mockGetProjectKeyFromAnyUrl(programmingExercise.getProjectKey());
        }
        request.postWithResponseBody(defaultAuxiliaryRepositoryEndpoint(), programmingExercise, ProgrammingExercise.class, expectedStatus);
    }

    private static class AuxiliaryRepositoryBuilder {

        private final AuxiliaryRepository repository;

        private AuxiliaryRepositoryBuilder() {
            this.repository = new AuxiliaryRepository();
        }

        static AuxiliaryRepositoryBuilder of() {
            return new AuxiliaryRepositoryBuilder();
        }

        static AuxiliaryRepositoryBuilder defaults() {
            return of().withoutId().withName("defaultname").withCheckoutDirectory("directory").withDescription("DefaultDescription");
        }

        public AuxiliaryRepositoryBuilder withName(String name) {
            repository.setName(name);
            return this;
        }

        public AuxiliaryRepositoryBuilder withoutName() {
            repository.setName(null);
            return this;
        }

        public AuxiliaryRepositoryBuilder withDifferentName() {
            repository.setName("differentname");
            return this;
        }

        public AuxiliaryRepositoryBuilder withDescription(String description) {
            repository.setDescription(description);
            return this;
        }

        public AuxiliaryRepositoryBuilder withoutDescription() {
            repository.setDescription(null);
            return this;
        }

        public AuxiliaryRepositoryBuilder withCheckoutDirectory(String checkoutDirectory) {
            repository.setCheckoutDirectory(checkoutDirectory);
            return this;
        }

        public AuxiliaryRepositoryBuilder withoutCheckoutDirectory() {
            repository.setCheckoutDirectory(null);
            return this;
        }

        public AuxiliaryRepositoryBuilder withDifferentCheckoutDirectory() {
            repository.setCheckoutDirectory("differentcheckoutdirectory");
            return this;
        }

        public AuxiliaryRepositoryBuilder withId(Long id) {
            repository.setId(id);
            return this;
        }

        public AuxiliaryRepositoryBuilder withoutId() {
            repository.setId(null);
            return this;
        }

        public AuxiliaryRepository get() {
            return repository;
        }
>>>>>>> 4a744812
    }
}<|MERGE_RESOLUTION|>--- conflicted
+++ resolved
@@ -1414,26 +1414,6 @@
         assertThat(result).isNull();
     }
 
-<<<<<<< HEAD
-    public void testReEvaluateAndUpdateProgrammingExercise_instructorNotInCourse_forbidden() throws Exception {
-        database.addInstructor("other-instructors", "instructoralt");
-        database.addCourseWithOneProgrammingExercise();
-        ProgrammingExercise programmingExercise = programmingExerciseRepository.findAllWithEagerTemplateAndSolutionParticipations().get(0);
-        request.put("/api/programming-exercises/" + programmingExercise.getId() + "/re-evaluate", programmingExercise, HttpStatus.FORBIDDEN);
-    }
-
-    public void testReEvaluateAndUpdateProgrammingExercise_notFound() throws Exception {
-        request.put("/api/programming-exercises/" + 123456789 + "/re-evaluate", programmingExercise, HttpStatus.NOT_FOUND);
-    }
-
-    public void testReEvaluateAndUpdateProgrammingExercise_isNotSameGivenExerciseIdInRequestBody_conflict() throws Exception {
-        database.addCourseWithOneProgrammingExercise();
-        database.addCourseWithOneProgrammingExercise();
-        ProgrammingExercise programmingExercise = programmingExerciseRepository.findAllWithEagerTemplateAndSolutionParticipations().get(0);
-        ProgrammingExercise programmingExerciseToBeConflicted = programmingExerciseRepository.findAllWithEagerTemplateAndSolutionParticipations().get(1);
-
-        request.put("/api/programming-exercises/" + programmingExercise.getId() + "/re-evaluate", programmingExerciseToBeConflicted, HttpStatus.CONFLICT);
-=======
     public void testValidateValidAuxiliaryRepository() throws Exception {
         AuxiliaryRepositoryBuilder auxRepoBuilder = AuxiliaryRepositoryBuilder.defaults();
         testAuxRepo(auxRepoBuilder, HttpStatus.CREATED);
@@ -1687,6 +1667,25 @@
         public AuxiliaryRepository get() {
             return repository;
         }
->>>>>>> 4a744812
+    }
+
+    public void testReEvaluateAndUpdateProgrammingExercise_instructorNotInCourse_forbidden() throws Exception {
+        database.addInstructor("other-instructors", "instructoralt");
+        database.addCourseWithOneProgrammingExercise();
+        ProgrammingExercise programmingExercise = programmingExerciseRepository.findAllWithEagerTemplateAndSolutionParticipations().get(0);
+        request.put("/api/programming-exercises/" + programmingExercise.getId() + "/re-evaluate", programmingExercise, HttpStatus.FORBIDDEN);
+    }
+
+    public void testReEvaluateAndUpdateProgrammingExercise_notFound() throws Exception {
+        request.put("/api/programming-exercises/" + 123456789 + "/re-evaluate", programmingExercise, HttpStatus.NOT_FOUND);
+    }
+
+    public void testReEvaluateAndUpdateProgrammingExercise_isNotSameGivenExerciseIdInRequestBody_conflict() throws Exception {
+        database.addCourseWithOneProgrammingExercise();
+        database.addCourseWithOneProgrammingExercise();
+        ProgrammingExercise programmingExercise = programmingExerciseRepository.findAllWithEagerTemplateAndSolutionParticipations().get(0);
+        ProgrammingExercise programmingExerciseToBeConflicted = programmingExerciseRepository.findAllWithEagerTemplateAndSolutionParticipations().get(1);
+
+        request.put("/api/programming-exercises/" + programmingExercise.getId() + "/re-evaluate", programmingExerciseToBeConflicted, HttpStatus.CONFLICT);
     }
 }