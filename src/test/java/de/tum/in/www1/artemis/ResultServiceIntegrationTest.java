--- conflicted
+++ resolved
@@ -125,13 +125,8 @@
         this.modelingExerciseRepository.save(this.examModelingExercise);
         this.examRepository.save(exam);
 
-<<<<<<< HEAD
-        Result result = ModelFactory.generateResult(true, 200D).resultString("Good effort!").participation(programmingExerciseStudentParticipation);
+        Result result = ModelFactory.generateResult(true, 200D).participation(programmingExerciseStudentParticipation);
         List<Feedback> feedbacks = ModelFactory.generateFeedback().stream().peek(feedback -> feedback.setText("Good work here")).collect(Collectors.toCollection(ArrayList::new));
-=======
-        Result result = ModelFactory.generateResult(true, 200D).participation(programmingExerciseStudentParticipation);
-        List<Feedback> feedbacks = ModelFactory.generateFeedback().stream().peek(feedback -> feedback.setText("Good work here")).collect(Collectors.toList());
->>>>>>> 144df9a1
         result.setFeedbacks(feedbacks);
         result.setAssessmentType(AssessmentType.SEMI_AUTOMATIC);
 
