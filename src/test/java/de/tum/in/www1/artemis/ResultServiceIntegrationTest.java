--- conflicted
+++ resolved
@@ -169,13 +169,8 @@
     public void shouldStoreFeedbackForResultWithStaticCodeAnalysisReport() {
         final var resultNotification = ModelFactory.generateBambooBuildResultWithStaticCodeAnalysisReport(Constants.ASSIGNMENT_REPO_NAME, List.of("test1"), List.of());
         final var staticCodeAnalysisFeedback = feedbackService
-<<<<<<< HEAD
-                .createFeedbackFromStaticCodeAnalysisReports(resultNotification.getBuild().getJobs().get(0).getStaticAssessmentReports());
-        final var optionalResult = gradingService.processNewProgrammingExerciseResult(programmingExerciseStudentParticipation, resultNotification);
-=======
                 .createFeedbackFromStaticCodeAnalysisReports(resultNotification.getBuild().getJobs().get(0).getStaticCodeAnalysisReports());
-        final var optionalResult = resultService.processNewProgrammingExerciseResult(programmingExerciseStudentParticipationStaticCodeAnalysis, resultNotification);
->>>>>>> ac154f3f
+        final var optionalResult = gradingService.processNewProgrammingExerciseResult(programmingExerciseStudentParticipationStaticCodeAnalysis, resultNotification);
         final var savedResult = resultService.findOneWithEagerSubmissionAndFeedback(optionalResult.get().getId());
 
         // Create comparator to explicitly compare feedback attributes (equals only compares id)
