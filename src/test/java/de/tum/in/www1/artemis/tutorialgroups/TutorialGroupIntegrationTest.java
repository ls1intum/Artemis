--- conflicted
+++ resolved
@@ -8,12 +8,8 @@
 import java.util.*;
 
 import org.junit.jupiter.api.Test;
-<<<<<<< HEAD
-=======
 import org.junit.jupiter.params.ParameterizedTest;
 import org.junit.jupiter.params.provider.ValueSource;
-import org.springframework.beans.factory.annotation.Autowired;
->>>>>>> 50cffacc
 import org.springframework.http.HttpStatus;
 import org.springframework.security.test.context.support.WithMockUser;
 import org.springframework.util.LinkedMultiValueMap;
@@ -25,21 +21,12 @@
 import de.tum.in.www1.artemis.domain.enumeration.tutorialgroups.TutorialGroupRegistrationType;
 import de.tum.in.www1.artemis.domain.tutorialgroups.TutorialGroup;
 import de.tum.in.www1.artemis.domain.tutorialgroups.TutorialGroupRegistration;
-<<<<<<< HEAD
-=======
-import de.tum.in.www1.artemis.repository.CourseRepository;
-import de.tum.in.www1.artemis.repository.UserRepository;
-import de.tum.in.www1.artemis.repository.tutorialgroups.TutorialGroupRegistrationRepository;
-import de.tum.in.www1.artemis.repository.tutorialgroups.TutorialGroupRepository;
-import de.tum.in.www1.artemis.service.TutorialGroupService;
->>>>>>> 50cffacc
 import de.tum.in.www1.artemis.service.dto.StudentDTO;
 import de.tum.in.www1.artemis.web.rest.tutorialgroups.TutorialGroupResource;
 import de.tum.in.www1.artemis.web.rest.tutorialgroups.TutorialGroupResource.TutorialGroupRegistrationImportDTO;
 
 class TutorialGroupIntegrationTest extends AbstractTutorialGroupIntegrationTest {
 
-<<<<<<< HEAD
     @Override
     void testJustForInstructorEndpoints() throws Exception {
         request.postWithResponseBody(getTutorialGroupsPath(), buildTutorialGroupWithoutSchedule(), TutorialGroup.class, HttpStatus.FORBIDDEN);
@@ -50,123 +37,6 @@
         request.delete(getTutorialGroupsPath() + exampleOneTutorialGroupId, HttpStatus.FORBIDDEN);
         request.postListWithResponseBody(getTutorialGroupsPath() + exampleOneTutorialGroupId + "/register-multiple", new HashSet<>(), StudentDTO.class, HttpStatus.FORBIDDEN);
         request.getList(getTutorialGroupsPath() + "campus-values", HttpStatus.FORBIDDEN, String.class);
-=======
-    @Autowired
-    UserRepository userRepository;
-
-    @Autowired
-    CourseRepository courseRepository;
-
-    @Autowired
-    TutorialGroupRepository tutorialGroupRepository;
-
-    @Autowired
-    TutorialGroupService tutorialGroupService;
-
-    @Autowired
-    TutorialGroupRegistrationRepository tutorialGroupRegistrationRepository;
-
-    private Long exampleCourseId;
-
-    private Long exampleOneTutorialGroupId;
-
-    private Long exampleTwoTutorialGroupId;
-
-    @AfterEach
-    void resetDatabase() {
-        database.resetDatabase();
-    }
-
-    @BeforeEach
-    void setupTestScenario() {
-        // creating the users student1-student10, tutor1-tutor10, editor1-editor10 and instructor1-instructor10
-        this.database.addUsers(10, 10, 10, 10);
-
-        // Add users that are not in the course
-        userRepository.save(ModelFactory.generateActivatedUser("student42"));
-        userRepository.save(ModelFactory.generateActivatedUser("tutor42"));
-        userRepository.save(ModelFactory.generateActivatedUser("editor42"));
-        userRepository.save(ModelFactory.generateActivatedUser("instructor42"));
-
-        // Add registration number to student 8
-        User student8 = userRepository.findOneByLogin("student8").get();
-        student8.setRegistrationNumber("123456");
-        userRepository.save(student8);
-        // Add registration number to student 9
-        User student9 = userRepository.findOneByLogin("student9").get();
-        student9.setRegistrationNumber("654321");
-        userRepository.save(student9);
-
-        var course = this.database.createCourse();
-        exampleCourseId = course.getId();
-
-        exampleOneTutorialGroupId = createAndSaveTutorialGroup(exampleCourseId, "ExampleTitle1", "LoremIpsum1", 10, false, "LoremIpsum1", Language.ENGLISH,
-                userRepository.findOneByLogin("tutor1").get(), ImmutableSet.of(userRepository.findOneByLogin("student1").get(), userRepository.findOneByLogin("student2").get(),
-                        userRepository.findOneByLogin("student3").get(), userRepository.findOneByLogin("student4").get(), userRepository.findOneByLogin("student5").get())).getId();
-
-        exampleTwoTutorialGroupId = createAndSaveTutorialGroup(exampleCourseId, "ExampleTitle2", "LoremIpsum2", 10, true, "LoremIpsum2", Language.GERMAN,
-                userRepository.findOneByLogin("tutor2").get(), ImmutableSet.of(userRepository.findOneByLogin("student6").get(), userRepository.findOneByLogin("student7").get()))
-                        .getId();
-    }
-
-    private TutorialGroup createAndSaveTutorialGroup(Long courseId, String title, String additionalInformation, Integer capacity, Boolean isOnline, String campus,
-            Language language, User teachingAssistant, Set<User> registeredStudents) {
-        var course = courseRepository.findByIdElseThrow(courseId);
-
-        var tutorialGroup = tutorialGroupRepository
-                .saveAndFlush(new TutorialGroup(course, title, additionalInformation, capacity, isOnline, campus, language, teachingAssistant, new HashSet<>()));
-
-        var registrations = new HashSet<TutorialGroupRegistration>();
-        for (var student : registeredStudents) {
-            registrations.add(new TutorialGroupRegistration(student, tutorialGroup, TutorialGroupRegistrationType.INSTRUCTOR_REGISTRATION));
-        }
-        tutorialGroupRegistrationRepository.saveAllAndFlush(registrations);
-        return tutorialGroup;
-    }
-
-    private TutorialGroup createNewTutorialGroup() {
-        var course = courseRepository.findWithEagerLearningGoalsById(exampleCourseId).get();
-        var tutorialGroup = new TutorialGroup();
-        tutorialGroup.setCourse(course);
-        tutorialGroup.setTitle("NewTitle");
-        tutorialGroup.setTeachingAssistant(userRepository.findOneByLogin("tutor1").get());
-        return tutorialGroup;
-    }
-
-    private void testJustForInstructorEndpoints() throws Exception {
-        request.postWithResponseBody("/api/courses/" + exampleCourseId + "/tutorial-groups", createNewTutorialGroup(), TutorialGroup.class, HttpStatus.FORBIDDEN);
-        request.putWithResponseBody("/api/courses/" + exampleCourseId + "/tutorial-groups/" + exampleOneTutorialGroupId, new TutorialGroupResource.TutorialGroupUpdateDTO(
-                tutorialGroupRepository.findByIdWithTeachingAssistantAndRegistrations(exampleOneTutorialGroupId).get(), "Lorem Ipsum"), TutorialGroup.class, HttpStatus.FORBIDDEN);
-        request.delete("/api/courses/" + exampleCourseId + "/tutorial-groups/" + exampleOneTutorialGroupId, HttpStatus.FORBIDDEN);
-        request.postListWithResponseBody("/api/courses/" + exampleCourseId + "/tutorial-groups/" + exampleOneTutorialGroupId + "/register-multiple", new HashSet<>(),
-                StudentDTO.class, HttpStatus.FORBIDDEN);
-        request.postListWithResponseBody("/api/courses/" + exampleCourseId + "/tutorial-groups/" + "import", new HashSet<>(), TutorialGroupRegistrationImportDTO.class,
-                HttpStatus.FORBIDDEN);
-    }
-
-    @Test
-    @WithMockUser(value = "instructor42", roles = "INSTRUCTOR")
-    void request_asInstructorNotInCourse_shouldReturnForbidden() throws Exception {
-        this.testJustForInstructorEndpoints();
-    }
-
-    @Test
-    @WithMockUser(username = "tutor1", roles = "TA")
-    void request_asTutor_shouldReturnForbidden() throws Exception {
-        this.testJustForInstructorEndpoints();
-    }
-
-    @Test
-    @WithMockUser(username = "student1", roles = "USER")
-    void request_asStudent_shouldReturnForbidden() throws Exception {
-        this.testJustForInstructorEndpoints();
-    }
-
-    @Test
-    @WithMockUser(username = "editor1", roles = "EDITOR")
-    void request_asEditor_shouldReturnForbidden() throws Exception {
-        this.testJustForInstructorEndpoints();
->>>>>>> 50cffacc
     }
 
     @Test
@@ -180,14 +50,9 @@
 
     @ParameterizedTest
     @WithMockUser(username = "student1", roles = "USER")
-<<<<<<< HEAD
-    void getAllForCourse_asStudent_shouldHidePrivateInformation() throws Exception {
-        var tutorialGroupsOfCourse = request.getList(getTutorialGroupsPath(), HttpStatus.OK, TutorialGroup.class);
-=======
     @ValueSource(booleans = { true, false })
     void getAllForCourse_asStudent_shouldHidePrivateInformation(boolean loadFromService) throws Exception {
         var tutorialGroupsOfCourse = getTutorialGroupsOfExampleCourse(loadFromService, "student1");
->>>>>>> 50cffacc
         assertThat(tutorialGroupsOfCourse).hasSize(2);
         assertThat(tutorialGroupsOfCourse.stream().map(TutorialGroup::getId).collect(ImmutableSet.toImmutableSet())).containsExactlyInAnyOrder(exampleOneTutorialGroupId,
                 exampleTwoTutorialGroupId);
@@ -198,14 +63,9 @@
 
     @ParameterizedTest
     @WithMockUser(username = "editor1", roles = "EDITOR")
-<<<<<<< HEAD
-    void getAllForCourse_asEditor_shouldHidePrivateInformation() throws Exception {
-        var tutorialGroupsOfCourse = request.getList(getTutorialGroupsPath(), HttpStatus.OK, TutorialGroup.class);
-=======
     @ValueSource(booleans = { true, false })
     void getAllForCourse_asEditor_shouldHidePrivateInformation(boolean loadFromService) throws Exception {
         var tutorialGroupsOfCourse = getTutorialGroupsOfExampleCourse(loadFromService, "editor1");
->>>>>>> 50cffacc
         assertThat(tutorialGroupsOfCourse).hasSize(2);
         assertThat(tutorialGroupsOfCourse.stream().map(TutorialGroup::getId).collect(ImmutableSet.toImmutableSet())).containsExactlyInAnyOrder(exampleOneTutorialGroupId,
                 exampleTwoTutorialGroupId);
@@ -217,13 +77,8 @@
     @ParameterizedTest
     @ValueSource(booleans = { true, false })
     @WithMockUser(username = "tutor1", roles = "TA")
-<<<<<<< HEAD
-    void getAllForCourse_asTutorOfOneGroup_shouldShowPrivateInformationForOwnGroup() throws Exception {
-        var tutorialGroupsOfCourse = request.getList(getTutorialGroupsPath(), HttpStatus.OK, TutorialGroup.class);
-=======
     void getAllForCourse_asTutorOfOneGroup_shouldShowPrivateInformationForOwnGroup(boolean loadFromService) throws Exception {
         var tutorialGroupsOfCourse = getTutorialGroupsOfExampleCourse(loadFromService, "tutor1");
->>>>>>> 50cffacc
         assertThat(tutorialGroupsOfCourse).hasSize(2);
         assertThat(tutorialGroupsOfCourse.stream().map(TutorialGroup::getId).collect(ImmutableSet.toImmutableSet())).containsExactlyInAnyOrder(exampleOneTutorialGroupId,
                 exampleTwoTutorialGroupId);
@@ -236,13 +91,8 @@
     @ParameterizedTest
     @ValueSource(booleans = { true, false })
     @WithMockUser(username = "instructor1", roles = "INSTRUCTOR")
-<<<<<<< HEAD
-    void getAllForCourse_asInstructorOfCourse_shouldShowPrivateInformation() throws Exception {
-        var tutorialGroupsOfCourse = request.getList(getTutorialGroupsPath(), HttpStatus.OK, TutorialGroup.class);
-=======
     void getAllForCourse_asInstructorOfCourse_shouldShowPrivateInformation(boolean loadFromService) throws Exception {
         var tutorialGroupsOfCourse = getTutorialGroupsOfExampleCourse(loadFromService, "instructor1");
->>>>>>> 50cffacc
         assertThat(tutorialGroupsOfCourse).hasSize(2);
         assertThat(tutorialGroupsOfCourse.stream().map(TutorialGroup::getId).collect(ImmutableSet.toImmutableSet())).containsExactlyInAnyOrder(exampleOneTutorialGroupId,
                 exampleTwoTutorialGroupId);
@@ -723,32 +573,18 @@
         assertThat(tutorialGroup.getCourse()).isNotNull();
     }
 
-<<<<<<< HEAD
-    private void oneOfCoursePrivateInfoHiddenTest() throws Exception {
-        var tutorialGroup = request.get(getTutorialGroupsPath() + exampleOneTutorialGroupId, HttpStatus.OK, TutorialGroup.class);
-=======
     private void oneOfCoursePrivateInfoHiddenTest(boolean loadFromService, String userLogin) throws Exception {
         var tutorialGroup = getTutorialGroupOfExampleCourse(loadFromService, userLogin);
->>>>>>> 50cffacc
         assertThat(tutorialGroup.getId()).isEqualTo(exampleOneTutorialGroupId);
         verifyPrivateInformationIsHidden(tutorialGroup);
     }
 
-<<<<<<< HEAD
-    private void oneOfCoursePrivateInfoShownTest() throws Exception {
-        var tutorialGroup = request.get(getTutorialGroupsPath() + exampleOneTutorialGroupId, HttpStatus.OK, TutorialGroup.class);
-=======
     private void oneOfCoursePrivateInfoShownTest(boolean loadFromService, String userLogin) throws Exception {
         var tutorialGroup = getTutorialGroupOfExampleCourse(loadFromService, userLogin);
->>>>>>> 50cffacc
         assertThat(tutorialGroup.getId()).isEqualTo(exampleOneTutorialGroupId);
         verifyPrivateInformationIsShown(tutorialGroup, 5);
     }
 
-<<<<<<< HEAD
-    private void registerStudentAllowedTest(String loginOfResponsibleUser, boolean expectTutorNotification) throws Exception {
-        var responsibleUser = database.getUserByLogin(loginOfResponsibleUser);
-=======
     private TutorialGroup getTutorialGroupOfExampleCourse(boolean loadFromService, String userLogin) throws Exception {
         if (loadFromService) {
             var user = userRepository.findOneByLogin(userLogin).get();
@@ -771,8 +607,8 @@
         }
     }
 
-    private void registerStudentAllowedTest() throws Exception {
->>>>>>> 50cffacc
+    private void registerStudentAllowedTest(String loginOfResponsibleUser, boolean expectTutorNotification) throws Exception {
+        var responsibleUser = database.getUserByLogin(loginOfResponsibleUser);
         var student6 = userRepository.findOneByLogin("student6").get();
         request.postWithoutResponseBody(getTutorialGroupsPath() + exampleOneTutorialGroupId + "/register/" + student6.getLogin(), HttpStatus.NO_CONTENT,
                 new LinkedMultiValueMap<>());
