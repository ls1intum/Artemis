--- conflicted
+++ resolved
@@ -14,16 +14,9 @@
 import de.tum.in.www1.artemis.domain.tutorialgroups.TutorialGroup;
 import de.tum.in.www1.artemis.domain.tutorialgroups.TutorialGroupRegistration;
 import de.tum.in.www1.artemis.service.dto.StudentDTO;
-<<<<<<< HEAD
-=======
-import de.tum.in.www1.artemis.util.ModelFactory;
-import de.tum.in.www1.artemis.web.rest.tutorialgroups.TutorialGroupResource;
-import de.tum.in.www1.artemis.web.rest.tutorialgroups.TutorialGroupResource.TutorialGroupRegistrationImportDTO;
->>>>>>> c642dc09
 
 class TutorialGroupIntegrationTest extends AbstractTutorialGroupIntegrationTest {
 
-<<<<<<< HEAD
     @Override
     void testJustForInstructorEndpoints() throws Exception {
         request.postWithResponseBody(getTutorialGroupsPath(), buildTutorialGroupWithoutSchedule(), TutorialGroup.class, HttpStatus.FORBIDDEN);
@@ -32,120 +25,6 @@
         request.delete(getTutorialGroupsPath() + exampleOneTutorialGroupId, HttpStatus.FORBIDDEN);
         request.postListWithResponseBody(getTutorialGroupsPath() + exampleOneTutorialGroupId + "/register-multiple", new HashSet<>(), StudentDTO.class, HttpStatus.FORBIDDEN);
         request.getList(getTutorialGroupsPath() + "campus-values", HttpStatus.FORBIDDEN, String.class);
-=======
-    @Autowired
-    UserRepository userRepository;
-
-    @Autowired
-    CourseRepository courseRepository;
-
-    @Autowired
-    TutorialGroupRepository tutorialGroupRepository;
-
-    @Autowired
-    TutorialGroupRegistrationRepository tutorialGroupRegistrationRepository;
-
-    private Long exampleCourseId;
-
-    private Long exampleOneTutorialGroupId;
-
-    private Long exampleTwoTutorialGroupId;
-
-    @AfterEach
-    void resetDatabase() {
-        database.resetDatabase();
-    }
-
-    @BeforeEach
-    void setupTestScenario() {
-        // creating the users student1-student10, tutor1-tutor10, editor1-editor10 and instructor1-instructor10
-        this.database.addUsers(10, 10, 10, 10);
-
-        // Add users that are not in the course
-        userRepository.save(ModelFactory.generateActivatedUser("student42"));
-        userRepository.save(ModelFactory.generateActivatedUser("tutor42"));
-        userRepository.save(ModelFactory.generateActivatedUser("editor42"));
-        userRepository.save(ModelFactory.generateActivatedUser("instructor42"));
-
-        // Add registration number to student 8
-        User student8 = userRepository.findOneByLogin("student8").get();
-        student8.setRegistrationNumber("123456");
-        userRepository.save(student8);
-        // Add registration number to student 9
-        User student9 = userRepository.findOneByLogin("student9").get();
-        student9.setRegistrationNumber("654321");
-        userRepository.save(student9);
-
-        var course = this.database.createCourse();
-        exampleCourseId = course.getId();
-
-        exampleOneTutorialGroupId = createAndSaveTutorialGroup(exampleCourseId, "ExampleTitle1", "LoremIpsum1", 10, false, "LoremIpsum1", Language.ENGLISH,
-                userRepository.findOneByLogin("tutor1").get(), ImmutableSet.of(userRepository.findOneByLogin("student1").get(), userRepository.findOneByLogin("student2").get(),
-                        userRepository.findOneByLogin("student3").get(), userRepository.findOneByLogin("student4").get(), userRepository.findOneByLogin("student5").get())).getId();
-
-        exampleTwoTutorialGroupId = createAndSaveTutorialGroup(exampleCourseId, "ExampleTitle2", "LoremIpsum2", 10, true, "LoremIpsum2", Language.GERMAN,
-                userRepository.findOneByLogin("tutor2").get(), ImmutableSet.of(userRepository.findOneByLogin("student6").get(), userRepository.findOneByLogin("student7").get()))
-                        .getId();
-    }
-
-    private TutorialGroup createAndSaveTutorialGroup(Long courseId, String title, String additionalInformation, Integer capacity, Boolean isOnline, String campus,
-            Language language, User teachingAssistant, Set<User> registeredStudents) {
-        var course = courseRepository.findByIdElseThrow(courseId);
-
-        var tutorialGroup = tutorialGroupRepository
-                .saveAndFlush(new TutorialGroup(course, title, additionalInformation, capacity, isOnline, campus, language, teachingAssistant, new HashSet<>()));
-
-        var registrations = new HashSet<TutorialGroupRegistration>();
-        for (var student : registeredStudents) {
-            registrations.add(new TutorialGroupRegistration(student, tutorialGroup, TutorialGroupRegistrationType.INSTRUCTOR_REGISTRATION));
-        }
-        tutorialGroupRegistrationRepository.saveAllAndFlush(registrations);
-        return tutorialGroup;
-    }
-
-    private TutorialGroup createNewTutorialGroup() {
-        var course = courseRepository.findWithEagerLearningGoalsById(exampleCourseId).get();
-        var tutorialGroup = new TutorialGroup();
-        tutorialGroup.setCourse(course);
-        tutorialGroup.setTitle("NewTitle");
-        tutorialGroup.setTeachingAssistant(userRepository.findOneByLogin("tutor1").get());
-        return tutorialGroup;
-    }
-
-    private void testJustForInstructorEndpoints() throws Exception {
-        request.postWithResponseBody("/api/courses/" + exampleCourseId + "/tutorial-groups", createNewTutorialGroup(), TutorialGroup.class, HttpStatus.FORBIDDEN);
-        request.putWithResponseBody("/api/courses/" + exampleCourseId + "/tutorial-groups/" + exampleOneTutorialGroupId,
-                tutorialGroupRepository.findByIdWithTeachingAssistantAndRegistrations(exampleOneTutorialGroupId).get(), TutorialGroup.class, HttpStatus.FORBIDDEN);
-        request.delete("/api/courses/" + exampleCourseId + "/tutorial-groups/" + exampleOneTutorialGroupId, HttpStatus.FORBIDDEN);
-        request.postListWithResponseBody("/api/courses/" + exampleCourseId + "/tutorial-groups/" + exampleOneTutorialGroupId + "/register-multiple", new HashSet<>(),
-                StudentDTO.class, HttpStatus.FORBIDDEN);
-        request.postListWithResponseBody("/api/courses/" + exampleCourseId + "/tutorial-groups/" + "import", new HashSet<>(), TutorialGroupRegistrationImportDTO.class,
-                HttpStatus.FORBIDDEN);
-    }
-
-    @Test
-    @WithMockUser(value = "instructor42", roles = "INSTRUCTOR")
-    void request_asInstructorNotInCourse_shouldReturnForbidden() throws Exception {
-        this.testJustForInstructorEndpoints();
-    }
-
-    @Test
-    @WithMockUser(username = "tutor1", roles = "TA")
-    void request_asTutor_shouldReturnForbidden() throws Exception {
-        this.testJustForInstructorEndpoints();
-    }
-
-    @Test
-    @WithMockUser(username = "student1", roles = "USER")
-    void request_asStudent_shouldReturnForbidden() throws Exception {
-        this.testJustForInstructorEndpoints();
-    }
-
-    @Test
-    @WithMockUser(username = "editor1", roles = "EDITOR")
-    void request_asEditor_shouldReturnForbidden() throws Exception {
-        this.testJustForInstructorEndpoints();
->>>>>>> c642dc09
     }
 
     @Test
