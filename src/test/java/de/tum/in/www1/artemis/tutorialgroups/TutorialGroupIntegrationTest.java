--- conflicted
+++ resolved
@@ -407,56 +407,6 @@
         assertThat(notFoundStudents).containsExactly(studentNotInCourse);
     }
 
-<<<<<<< HEAD
-    private void verifyPrivateInformationIsHidden(TutorialGroup tutorialGroup) {
-        assertThat(tutorialGroup.getRegistrations()).isEqualTo(Set.of());
-        assertThat(tutorialGroup.getTeachingAssistant()).isEqualTo(null);
-        assertThat(tutorialGroup.getCourse()).isEqualTo(null);
-    }
-
-    private void verifyPrivateInformationIsShown(TutorialGroup tutorialGroup, Integer numberOfRegistrations) {
-        assertThat(tutorialGroup.getRegistrations()).hasSize(numberOfRegistrations);
-        assertThat(tutorialGroup.getTeachingAssistant()).isNotNull();
-        assertThat(tutorialGroup.getCourse()).isNotNull();
-    }
-
-    private void oneOfCoursePrivateInfoHiddenTest() throws Exception {
-        var tutorialGroup = request.get("/api/courses/" + exampleCourseId + "/tutorial-groups/" + exampleOneTutorialGroupId, HttpStatus.OK, TutorialGroup.class);
-        assertThat(tutorialGroup.getId()).isEqualTo(exampleOneTutorialGroupId);
-        verifyPrivateInformationIsHidden(tutorialGroup);
-    }
-
-    private void oneOfCoursePrivateInfoShownTest() throws Exception {
-        var tutorialGroup = request.get("/api/courses/" + exampleCourseId + "/tutorial-groups/" + exampleOneTutorialGroupId, HttpStatus.OK, TutorialGroup.class);
-        assertThat(tutorialGroup.getId()).isEqualTo(exampleOneTutorialGroupId);
-        verifyPrivateInformationIsShown(tutorialGroup, 5);
-    }
-
-    private void registerStudentAllowedTest() throws Exception {
-        var student6 = userRepository.findOneByLogin("student6").get();
-        request.postWithoutResponseBody("/api/courses/" + exampleCourseId + "/tutorial-groups/" + exampleOneTutorialGroupId + "/register/" + student6.getLogin(),
-                HttpStatus.NO_CONTENT, new LinkedMultiValueMap<>());
-        var tutorialGroup = tutorialGroupRepository.findByIdWithTeachingAssistantAndRegistrations(exampleOneTutorialGroupId).get();
-        assertThat(tutorialGroup.getRegistrations().stream().map(TutorialGroupRegistration::getStudent)).contains(student6);
-    }
-
-    private void registerStudentForbiddenTest() throws Exception {
-        var student6 = userRepository.findOneByLogin("student6").get();
-        request.postWithoutResponseBody("/api/courses/" + exampleCourseId + "/tutorial-groups/" + exampleOneTutorialGroupId + "/register/" + student6.getLogin(),
-                HttpStatus.FORBIDDEN, new LinkedMultiValueMap<>());
-    }
-
-    private void deregisterStudentAllowedTest() throws Exception {
-        var student1 = userRepository.findOneByLogin("student1").get();
-        request.delete("/api/courses/" + exampleCourseId + "/tutorial-groups/" + exampleOneTutorialGroupId + "/deregister/" + student1.getLogin(), HttpStatus.NO_CONTENT);
-        TutorialGroup tutorialGroup = tutorialGroupRepository.findByIdWithTeachingAssistantAndRegistrations(exampleOneTutorialGroupId).get();
-        assertThat(tutorialGroup.getRegistrations().stream().map(TutorialGroupRegistration::getStudent)).doesNotContain(student1);
-    }
-
-    private void deregisterStudentForbiddenTest() throws Exception {
-        var student1 = userRepository.findOneByLogin("student1").get();
-        request.delete("/api/courses/" + exampleCourseId + "/tutorial-groups/" + exampleOneTutorialGroupId + "/deregister/" + student1.getLogin(), HttpStatus.FORBIDDEN);
-=======
     @Test
     @WithMockUser(username = "instructor1", roles = "INSTRUCTOR")
     void importRegistrations_justTutorialGroupTitle_shouldCreateTutorialGroups() throws Exception {
@@ -674,8 +624,56 @@
         assertThat(tutorialGroup.getRegistrations().stream().map(TutorialGroupRegistration::getStudent)).containsExactlyInAnyOrderElementsOf(expectedRegisteredStudents);
         // assert that all registrations are instructor registrations (always the case for import)
         assertThat(tutorialGroup.getRegistrations().stream().map(TutorialGroupRegistration::getType)).allMatch(regType -> regType.equals(expectedRegistrationType));
-
->>>>>>> 69949599
+    }
+
+    private void verifyPrivateInformationIsHidden(TutorialGroup tutorialGroup) {
+        assertThat(tutorialGroup.getRegistrations()).isEqualTo(Set.of());
+        assertThat(tutorialGroup.getTeachingAssistant()).isEqualTo(null);
+        assertThat(tutorialGroup.getCourse()).isEqualTo(null);
+    }
+
+    private void verifyPrivateInformationIsShown(TutorialGroup tutorialGroup, Integer numberOfRegistrations) {
+        assertThat(tutorialGroup.getRegistrations()).hasSize(numberOfRegistrations);
+        assertThat(tutorialGroup.getTeachingAssistant()).isNotNull();
+        assertThat(tutorialGroup.getCourse()).isNotNull();
+    }
+
+    private void oneOfCoursePrivateInfoHiddenTest() throws Exception {
+        var tutorialGroup = request.get("/api/courses/" + exampleCourseId + "/tutorial-groups/" + exampleOneTutorialGroupId, HttpStatus.OK, TutorialGroup.class);
+        assertThat(tutorialGroup.getId()).isEqualTo(exampleOneTutorialGroupId);
+        verifyPrivateInformationIsHidden(tutorialGroup);
+    }
+
+    private void oneOfCoursePrivateInfoShownTest() throws Exception {
+        var tutorialGroup = request.get("/api/courses/" + exampleCourseId + "/tutorial-groups/" + exampleOneTutorialGroupId, HttpStatus.OK, TutorialGroup.class);
+        assertThat(tutorialGroup.getId()).isEqualTo(exampleOneTutorialGroupId);
+        verifyPrivateInformationIsShown(tutorialGroup, 5);
+    }
+
+    private void registerStudentAllowedTest() throws Exception {
+        var student6 = userRepository.findOneByLogin("student6").get();
+        request.postWithoutResponseBody("/api/courses/" + exampleCourseId + "/tutorial-groups/" + exampleOneTutorialGroupId + "/register/" + student6.getLogin(),
+                HttpStatus.NO_CONTENT, new LinkedMultiValueMap<>());
+        var tutorialGroup = tutorialGroupRepository.findByIdWithTeachingAssistantAndRegistrations(exampleOneTutorialGroupId).get();
+        assertThat(tutorialGroup.getRegistrations().stream().map(TutorialGroupRegistration::getStudent)).contains(student6);
+    }
+
+    private void registerStudentForbiddenTest() throws Exception {
+        var student6 = userRepository.findOneByLogin("student6").get();
+        request.postWithoutResponseBody("/api/courses/" + exampleCourseId + "/tutorial-groups/" + exampleOneTutorialGroupId + "/register/" + student6.getLogin(),
+                HttpStatus.FORBIDDEN, new LinkedMultiValueMap<>());
+    }
+
+    private void deregisterStudentAllowedTest() throws Exception {
+        var student1 = userRepository.findOneByLogin("student1").get();
+        request.delete("/api/courses/" + exampleCourseId + "/tutorial-groups/" + exampleOneTutorialGroupId + "/deregister/" + student1.getLogin(), HttpStatus.NO_CONTENT);
+        TutorialGroup tutorialGroup = tutorialGroupRepository.findByIdWithTeachingAssistantAndRegistrations(exampleOneTutorialGroupId).get();
+        assertThat(tutorialGroup.getRegistrations().stream().map(TutorialGroupRegistration::getStudent)).doesNotContain(student1);
+    }
+
+    private void deregisterStudentForbiddenTest() throws Exception {
+        var student1 = userRepository.findOneByLogin("student1").get();
+        request.delete("/api/courses/" + exampleCourseId + "/tutorial-groups/" + exampleOneTutorialGroupId + "/deregister/" + student1.getLogin(), HttpStatus.FORBIDDEN);
     }
 
 }