--- conflicted
+++ resolved
@@ -130,14 +130,13 @@
     private CourseExamExportService courseExamExportService;
 
     @Autowired
-<<<<<<< HEAD
     private ZipFileService zipFileService;
 
     @Autowired
     private FilePathService filePathService;
-=======
+
+    @Autowired
     private FileService fileService;
->>>>>>> eff77420
 
     @Autowired
     private FileUploadExerciseRepository fileUploadExerciseRepository;
