package de.tum.in.www1.artemis.service.notifications;

import static de.tum.in.www1.artemis.domain.notification.NotificationTitleTypeConstants.*;
import static de.tum.in.www1.artemis.service.notifications.NotificationSettingsService.NOTIFICATION__TUTORIAL_GROUP_NOTIFICATION__TUTORIAL_GROUP_DELETE_UPDATE;
import static org.assertj.core.api.Assertions.assertThat;
import static org.mockito.ArgumentMatchers.any;
import static org.mockito.Mockito.*;

import java.util.HashSet;
import java.util.List;
import java.util.Set;

import javax.mail.internet.MimeMessage;

import org.junit.jupiter.api.AfterEach;
import org.junit.jupiter.api.BeforeEach;
import org.junit.jupiter.api.Test;
import org.junit.jupiter.params.ParameterizedTest;
import org.junit.jupiter.params.provider.ValueSource;
import org.springframework.beans.factory.annotation.Autowired;
import org.springframework.security.test.context.support.WithMockUser;

import de.tum.in.www1.artemis.AbstractSpringIntegrationBambooBitbucketJiraTest;
import de.tum.in.www1.artemis.domain.*;
import de.tum.in.www1.artemis.domain.enumeration.Language;
import de.tum.in.www1.artemis.domain.enumeration.tutorialgroups.TutorialGroupRegistrationType;
import de.tum.in.www1.artemis.domain.notification.Notification;
import de.tum.in.www1.artemis.domain.notification.TutorialGroupNotification;
import de.tum.in.www1.artemis.domain.tutorialgroups.TutorialGroup;
import de.tum.in.www1.artemis.domain.tutorialgroups.TutorialGroupRegistration;
import de.tum.in.www1.artemis.repository.CourseRepository;
import de.tum.in.www1.artemis.repository.NotificationSettingRepository;
import de.tum.in.www1.artemis.repository.UserRepository;
import de.tum.in.www1.artemis.repository.tutorialgroups.TutorialGroupNotificationRepository;
import de.tum.in.www1.artemis.repository.tutorialgroups.TutorialGroupRegistrationRepository;
import de.tum.in.www1.artemis.repository.tutorialgroups.TutorialGroupRepository;

class TutorialGroupNotificationServiceTest extends AbstractSpringIntegrationBambooBitbucketJiraTest {

    private static final String TEST_PREFIX = "tutorialgroupnotifservice";

    @Autowired
    private TutorialGroupNotificationRepository tutorialGroupNotificationRepository;

    @Autowired
    private CourseRepository courseRepository;

    @Autowired
    private TutorialGroupRepository tutorialGroupRepository;

    @Autowired
    private TutorialGroupRegistrationRepository tutorialGroupRegistrationRepository;

    @Autowired
    UserRepository userRepository;

    @Autowired
    private NotificationSettingRepository notificationSettingRepository;

    private TutorialGroup tutorialGroup;

    private User student1;

    private User tutor1;

    @BeforeEach
    void setUp() {
        // creating the users student1-student10, tutor1-tutor10, editor1-editor10 and instructor1-instructor10
        this.database.addUsers(TEST_PREFIX, 10, 10, 10, 10);
        Course course = this.database.createCourse();
        student1 = userRepository.findOneByLogin(TEST_PREFIX + "student1").get();
        tutor1 = userRepository.findOneByLogin(TEST_PREFIX + "tutor1").get();
        tutorialGroup = createAndSaveTutorialGroup(course.getId(), "ExampleTitle1", "LoremIpsum1", 10, false, "LoremIpsum1", Language.ENGLISH,
<<<<<<< HEAD
                userRepository.findOneByLogin(TEST_PREFIX + "tutor1").get(),
                ImmutableSet.of(userRepository.findOneByLogin(TEST_PREFIX + "student1").get(), userRepository.findOneByLogin(TEST_PREFIX + "student2").get(),
                        userRepository.findOneByLogin(TEST_PREFIX + "student3").get(), userRepository.findOneByLogin(TEST_PREFIX + "student4").get(),
                        userRepository.findOneByLogin(TEST_PREFIX + "student5").get()));
=======
                userRepository.findOneByLogin("tutor1").get(), Set.of(userRepository.findOneByLogin("student1").get(), userRepository.findOneByLogin("student2").get(),
                        userRepository.findOneByLogin("student3").get(), userRepository.findOneByLogin("student4").get(), userRepository.findOneByLogin("student5").get()));
>>>>>>> f089f06a

        doNothing().when(javaMailSender).send(any(MimeMessage.class));

        notificationSettingRepository.deleteAll();
        tutorialGroupNotificationRepository.deleteAll();
    }

    @AfterEach
    void resetDatabase() {
        database.resetDatabase();
    }

    private void verifyRepositoryCallWithCorrectNotification(int numberOfGroupsAndCalls, String expectedNotificationTitle) {
        List<TutorialGroupNotification> capturedNotifications = tutorialGroupNotificationRepository.findAll();
        Notification capturedNotification = capturedNotifications.get(0);
        assertThat(capturedNotification.getTitle()).isEqualTo(expectedNotificationTitle);
        assertThat(capturedNotifications).hasSize(numberOfGroupsAndCalls);
    }

    @ParameterizedTest
    @ValueSource(booleans = { true, false })
    @WithMockUser(username = TEST_PREFIX + "instructor1", roles = "INSTRUCTOR")
    void notifyAboutTutorialGroupUpdate_shouldSaveAndSend(boolean contactTutor) {
        prepareNotificationSettingForTest(student1, NOTIFICATION__TUTORIAL_GROUP_NOTIFICATION__TUTORIAL_GROUP_DELETE_UPDATE);
        prepareNotificationSettingForTest(tutor1, NOTIFICATION__TUTORIAL_GROUP_NOTIFICATION__TUTORIAL_GROUP_DELETE_UPDATE);

        tutorialGroupNotificationService.notifyAboutTutorialGroupUpdate(tutorialGroup, contactTutor, "LoremIpsum");
        verifyRepositoryCallWithCorrectNotification(1, TUTORIAL_GROUP_UPDATED_TITLE);
        if (contactTutor) {
            verifyEmail(2);
        }
        else {
            verifyEmail(1);
        }
    }

    @Test
    @WithMockUser(username = TEST_PREFIX + "instructor1", roles = "INSTRUCTOR")
    void notifyAboutTutorialGroupDeletion_shouldSaveAndSend() {
        prepareNotificationSettingForTest(student1, NOTIFICATION__TUTORIAL_GROUP_NOTIFICATION__TUTORIAL_GROUP_DELETE_UPDATE);
        tutorialGroupNotificationService.notifyAboutTutorialGroupDeletion(tutorialGroup);
        verifyRepositoryCallWithCorrectNotification(1, TUTORIAL_GROUP_DELETED_TITLE);
        verifyEmail(1);
    }

    private void prepareNotificationSettingForTest(User user, String notificationSettingIdentifier) {
        NotificationSetting notificationSetting = new NotificationSetting(user, true, true, notificationSettingIdentifier);
        notificationSettingRepository.save(notificationSetting);
    }

    private void verifyEmail(int times) {
        verify(javaMailSender, timeout(1500).times(times)).createMimeMessage();
    }

    private TutorialGroup createAndSaveTutorialGroup(Long courseId, String title, String additionalInformation, Integer capacity, Boolean isOnline, String campus,
            Language language, User teachingAssistant, Set<User> registeredStudents) {
        var course = courseRepository.findByIdElseThrow(courseId);

        var tutorialGroup = tutorialGroupRepository
                .saveAndFlush(new TutorialGroup(course, title, additionalInformation, capacity, isOnline, campus, language, teachingAssistant, new HashSet<>()));

        var registrations = new HashSet<TutorialGroupRegistration>();
        for (var student : registeredStudents) {
            registrations.add(new TutorialGroupRegistration(student, tutorialGroup, TutorialGroupRegistrationType.INSTRUCTOR_REGISTRATION));
        }
        tutorialGroupRegistrationRepository.saveAllAndFlush(registrations);

        return tutorialGroupRepository.findByIdWithTeachingAssistantAndRegistrationsElseThrow(tutorialGroup.getId());
    }

}<|MERGE_RESOLUTION|>--- conflicted
+++ resolved
@@ -71,15 +71,8 @@
         student1 = userRepository.findOneByLogin(TEST_PREFIX + "student1").get();
         tutor1 = userRepository.findOneByLogin(TEST_PREFIX + "tutor1").get();
         tutorialGroup = createAndSaveTutorialGroup(course.getId(), "ExampleTitle1", "LoremIpsum1", 10, false, "LoremIpsum1", Language.ENGLISH,
-<<<<<<< HEAD
-                userRepository.findOneByLogin(TEST_PREFIX + "tutor1").get(),
-                ImmutableSet.of(userRepository.findOneByLogin(TEST_PREFIX + "student1").get(), userRepository.findOneByLogin(TEST_PREFIX + "student2").get(),
-                        userRepository.findOneByLogin(TEST_PREFIX + "student3").get(), userRepository.findOneByLogin(TEST_PREFIX + "student4").get(),
-                        userRepository.findOneByLogin(TEST_PREFIX + "student5").get()));
-=======
-                userRepository.findOneByLogin("tutor1").get(), Set.of(userRepository.findOneByLogin("student1").get(), userRepository.findOneByLogin("student2").get(),
-                        userRepository.findOneByLogin("student3").get(), userRepository.findOneByLogin("student4").get(), userRepository.findOneByLogin("student5").get()));
->>>>>>> f089f06a
+                userRepository.findOneByLogin(TEST_PREFIX + "tutor1").get(), Set.of(userRepository.findOneByLogin(TEST_PREFIX + "student1").get(), userRepository.findOneByLogin(TEST_PREFIX + "student2").get(),
+                        userRepository.findOneByLogin(TEST_PREFIX + "student3").get(), userRepository.findOneByLogin(TEST_PREFIX + "student4").get(), userRepository.findOneByLogin(TEST_PREFIX + "student5").get()));
 
         doNothing().when(javaMailSender).send(any(MimeMessage.class));
 
