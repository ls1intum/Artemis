--- conflicted
+++ resolved
@@ -212,12 +212,6 @@
         programmingExerciseIntegrationTestService.testGetProgrammingExerciseWithSetupParticipations();
     }
 
-<<<<<<< HEAD
-    @Test
-    @WithMockUser(username = TEST_PREFIX + "tutor1", roles = "TA")
-    void testGetProgrammingExerciseWithJustTemplateAndSolutionParticipation() throws Exception {
-        programmingExerciseIntegrationTestService.testGetProgrammingExerciseWithJustTemplateAndSolutionParticipation();
-=======
     @ParameterizedTest
     @ValueSource(booleans = { true, false })
     @WithMockUser(username = TEST_PREFIX + "tutor1", roles = "TA")
@@ -230,7 +224,6 @@
     @WithMockUser(username = TEST_PREFIX + "tutor1", roles = "TA")
     void testGetProgrammingExerciseWithTemplateAndSolutionParticipationAndAuxiliaryRepositories(boolean withSubmissionResults) throws Exception {
         programmingExerciseIntegrationTestService.testGetProgrammingExerciseWithTemplateAndSolutionParticipationAndAuxiliaryRepositories(withSubmissionResults);
->>>>>>> f785b859
     }
 
     @Test
