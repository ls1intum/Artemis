package de.tum.in.www1.artemis.programmingexercise;

import static de.tum.in.www1.artemis.domain.enumeration.BuildPlanType.SOLUTION;
import static de.tum.in.www1.artemis.domain.enumeration.BuildPlanType.TEMPLATE;
import static de.tum.in.www1.artemis.web.rest.ProgrammingExerciseResourceEndpoints.*;
import static org.junit.jupiter.api.Assertions.assertDoesNotThrow;

import java.io.IOException;
import java.util.List;

import org.junit.jupiter.api.AfterEach;
import org.junit.jupiter.api.BeforeEach;
import org.junit.jupiter.api.Test;
import org.junit.jupiter.api.condition.DisabledOnOs;
import org.junit.jupiter.api.condition.OS;
import org.junit.jupiter.params.ParameterizedTest;
import org.junit.jupiter.params.provider.CsvSource;
import org.junit.jupiter.params.provider.EnumSource;
import org.junit.jupiter.params.provider.ValueSource;
import org.springframework.beans.factory.annotation.Autowired;
import org.springframework.http.HttpStatus;
import org.springframework.security.test.context.support.WithMockUser;
import org.springframework.util.LinkedMultiValueMap;

import de.tum.in.www1.artemis.AbstractSpringIntegrationJenkinsGitlabTest;
import de.tum.in.www1.artemis.domain.enumeration.ProgrammingLanguage;
import de.tum.in.www1.artemis.service.programming.ProgrammingExerciseService;

class ProgrammingExerciseIntegrationJenkinsGitlabTest extends AbstractSpringIntegrationJenkinsGitlabTest {

    private static final String TEST_PREFIX = "progexjenkgitlab";

    @Autowired
    private ProgrammingExerciseIntegrationTestService programmingExerciseIntegrationTestService;

    @Autowired
    private ProgrammingExerciseService programmingExerciseService;

    @BeforeEach
    void initTestCase() throws Exception {
        gitlabRequestMockProvider.enableMockingOfRequests();
        jenkinsRequestMockProvider.enableMockingOfRequests(jenkinsServer);
        programmingExerciseIntegrationTestService.setup(TEST_PREFIX, this, versionControlService);
    }

    @AfterEach
    void tearDown() throws IOException {
        programmingExerciseIntegrationTestService.tearDown();
    }

    @Test
    @WithMockUser(username = TEST_PREFIX + "instructor1", roles = "INSTRUCTOR")
    void testProgrammingExerciseIsReleased_IsReleasedAndHasResults() throws Exception {
        programmingExerciseIntegrationTestService.testProgrammingExerciseIsReleased_IsReleasedAndHasResults();
    }

    @Test
    @WithMockUser(username = TEST_PREFIX + "instructor1", roles = "INSTRUCTOR")
    void testProgrammingExerciseIsReleased_IsNotReleasedAndHasResults() throws Exception {
        programmingExerciseIntegrationTestService.testProgrammingExerciseIsReleased_IsNotReleasedAndHasResults();
    }

    @Test
    @WithMockUser(username = TEST_PREFIX + "instructor1", roles = "INSTRUCTOR")
    void checkIfProgrammingExerciseIsReleased_IsReleasedAndHasNoResults() throws Exception {
        programmingExerciseIntegrationTestService.checkIfProgrammingExerciseIsReleased_IsReleasedAndHasNoResults();
    }

    @Test
    @WithMockUser(username = TEST_PREFIX + "student1", roles = "USER")
    void testProgrammingExerciseIsReleased_forbidden() throws Exception {
        programmingExerciseIntegrationTestService.testProgrammingExerciseIsReleased_forbidden();
    }

    @Test
    @DisabledOnOs(OS.WINDOWS) // git file locking issues
    @WithMockUser(username = TEST_PREFIX + "instructor1", roles = "INSTRUCTOR")
    void testExportSubmissionsByParticipationIds() throws Exception {
        programmingExerciseIntegrationTestService.testExportSubmissionsByParticipationIds();
    }

    @Test
    @DisabledOnOs(OS.WINDOWS) // file locking issues
    @WithMockUser(username = TEST_PREFIX + "instructor1", roles = "INSTRUCTOR")
    void testExportSubmissionAnonymizationCombining() throws Exception {
        programmingExerciseIntegrationTestService.testExportSubmissionAnonymizationCombining();
    }

    @Test
    @WithMockUser(username = TEST_PREFIX + "instructor1", roles = "INSTRUCTOR")
    void testExportSubmissionsByParticipationIds_invalidParticipationId_badRequest() throws Exception {
        programmingExerciseIntegrationTestService.testExportSubmissionsByParticipationIds_invalidParticipationId_badRequest();
    }

    @Test
    @WithMockUser(username = TEST_PREFIX + "instructoralt1", roles = "INSTRUCTOR")
    void testExportSubmissionsByParticipationIds_instructorNotInCourse_forbidden() throws Exception {
        programmingExerciseIntegrationTestService.testExportSubmissionsByParticipationIds_instructorNotInCourse_forbidden();
    }

    @Test
    @WithMockUser(username = TEST_PREFIX + "instructor1", roles = "INSTRUCTOR")
    void testExportSubmissionsByStudentLogins() throws Exception {
        programmingExerciseIntegrationTestService.testExportSubmissionsByStudentLogins();
    }

    @Test
    @WithMockUser(username = TEST_PREFIX + "instructor1", roles = "INSTRUCTOR")
    void testProgrammingExerciseDelete() throws Exception {
        programmingExerciseIntegrationTestService.testProgrammingExerciseDelete();
    }

    @Test
    @WithMockUser(username = TEST_PREFIX + "instructor1", roles = "INSTRUCTOR")
    void testProgrammingExerciseDelete_failToDeleteBuildPlan() throws Exception {
        programmingExerciseIntegrationTestService.testProgrammingExerciseDelete_failToDeleteBuildPlan();
    }

    @Test
    @WithMockUser(username = TEST_PREFIX + "instructor1", roles = "INSTRUCTOR")
    void testProgrammingExerciseDelete_buildPlanNotFoundInJenkins() throws Exception {
        var programmingExercise = programmingExerciseIntegrationTestService.programmingExercise;
        final var projectKey = programmingExercise.getProjectKey();
        final var path = ROOT + PROGRAMMING_EXERCISE.replace("{exerciseId}", String.valueOf(programmingExercise.getId()));
        var params = new LinkedMultiValueMap<String, String>();
        params.add("deleteStudentReposBuildPlans", "true");
        params.add("deleteBaseReposBuildPlans", "true");

        for (final var planName : List.of(TEST_PREFIX + "student1", TEST_PREFIX + "student2", TEMPLATE.getName(), SOLUTION.getName())) {
            jenkinsRequestMockProvider.mockDeleteBuildPlanNotFound(projectKey, projectKey + "-" + planName.toUpperCase());
        }

        jenkinsRequestMockProvider.mockDeleteBuildPlanProject(projectKey, false);
        request.delete(path, HttpStatus.OK, params);
    }

    @Test
    @WithMockUser(username = TEST_PREFIX + "instructor1", roles = "INSTRUCTOR")
    void testProgrammingExerciseDelete_buildPlanFailsInJenkins() throws Exception {
        var programmingExercise = programmingExerciseIntegrationTestService.programmingExercise;
        final var projectKey = programmingExercise.getProjectKey();
        final var path = ROOT + PROGRAMMING_EXERCISE.replace("{exerciseId}", String.valueOf(programmingExercise.getId()));
        var params = new LinkedMultiValueMap<String, String>();
        params.add("deleteStudentReposBuildPlans", "true");
        params.add("deleteBaseReposBuildPlans", "true");

        for (final var planName : List.of("student1", "student2", TEMPLATE.getName(), SOLUTION.getName())) {
            jenkinsRequestMockProvider.mockDeleteBuildPlanFailWithException(projectKey, projectKey + "-" + planName.toUpperCase());
        }

        request.delete(path, HttpStatus.INTERNAL_SERVER_ERROR, params);
    }

    @Test
    @WithMockUser(username = TEST_PREFIX + "instructor1", roles = "INSTRUCTOR")
    void testProgrammingExerciseDelete_buildPlanDoesntExist() throws Exception {
        programmingExerciseIntegrationTestService.testProgrammingExerciseDelete_buildPlanDoesntExist();
    }

    @Test
    @WithMockUser(username = TEST_PREFIX + "instructor1", roles = "INSTRUCTOR")
    void testProgrammingExerciseDelete_failToDeleteCiProject() throws Exception {
        programmingExerciseIntegrationTestService.testProgrammingExerciseDelete_failToDeleteCiProject();
    }

    @Test
    @WithMockUser(username = TEST_PREFIX + "instructor1", roles = "INSTRUCTOR")
    void testProgrammingExerciseDelete_failToDeleteVcsProject() throws Exception {
        programmingExerciseIntegrationTestService.testProgrammingExerciseDelete_failToDeleteVcsProject();
    }

    @Test
    @WithMockUser(username = TEST_PREFIX + "instructor1", roles = "INSTRUCTOR")
    void testProgrammingExerciseDelete_failToDeleteVcsRepositories() throws Exception {
        programmingExerciseIntegrationTestService.testProgrammingExerciseDelete_failToDeleteVcsRepositories();
    }

    @Test
    @WithMockUser(username = TEST_PREFIX + "instructor1", roles = "INSTRUCTOR")
    void testProgrammingExerciseDelete_invalidId_notFound() throws Exception {
        programmingExerciseIntegrationTestService.testProgrammingExerciseDelete_invalidId_notFound();
    }

    @Test
    @WithMockUser(username = TEST_PREFIX + "instructoralt1", roles = "INSTRUCTOR")
    void testProgrammingExerciseDelete_instructorNotInCourse_forbidden() throws Exception {
        programmingExerciseIntegrationTestService.testProgrammingExerciseDelete_instructorNotInCourse_forbidden();
    }

    @Test
    @WithMockUser(username = TEST_PREFIX + "instructor1", roles = "INSTRUCTOR")
    void testGetProgrammingExercise() throws Exception {
        programmingExerciseIntegrationTestService.testGetProgrammingExercise();
    }

    @Test
    @WithMockUser(username = TEST_PREFIX + "instructor1", roles = "INSTRUCTOR")
    void testGetProgrammingExerciseWithStructuredGradingInstruction() throws Exception {
        programmingExerciseIntegrationTestService.testGetProgrammingExerciseWithStructuredGradingInstruction();
    }

    @Test
    @DisabledOnOs(OS.WINDOWS) // git file locking issues
    @WithMockUser(username = TEST_PREFIX + "instructoralt1", roles = "INSTRUCTOR")
    void testGetProgrammingExercise_instructorNotInCourse_forbidden() throws Exception {
        programmingExerciseIntegrationTestService.testGetProgrammingExercise_instructorNotInCourse_forbidden();
    }

    @Test
    @WithMockUser(username = TEST_PREFIX + "instructor1", roles = "INSTRUCTOR")
    void testGetProgrammingExerciseWithSetupParticipations() throws Exception {
        programmingExerciseIntegrationTestService.testGetProgrammingExerciseWithSetupParticipations();
    }

<<<<<<< HEAD
    @ParameterizedTest
    @ValueSource(booleans = { true, false })
    @WithMockUser(username = "tutor1", roles = "TA")
    void testGetProgrammingExerciseWithJustTemplateAndSolutionParticipation(boolean withSubmissionResults) throws Exception {
        programmingExerciseIntegrationTestService.testGetProgrammingExerciseWithJustTemplateAndSolutionParticipation(withSubmissionResults);
    }

    @ParameterizedTest
    @ValueSource(booleans = { true, false })
    @WithMockUser(username = "tutor1", roles = "TA")
    void testGetProgrammingExerciseWithTemplateAndSolutionParticipationAndAuxiliaryRepositories(boolean withSubmissionResults) throws Exception {
        programmingExerciseIntegrationTestService.testGetProgrammingExerciseWithTemplateAndSolutionParticipationAndAuxiliaryRepositories(withSubmissionResults);
=======
    @Test
    @WithMockUser(username = TEST_PREFIX + "tutor1", roles = "TA")
    void testGetProgrammingExerciseWithJustTemplateAndSolutionParticipation() throws Exception {
        programmingExerciseIntegrationTestService.testGetProgrammingExerciseWithJustTemplateAndSolutionParticipation();
>>>>>>> 71fd812b
    }

    @Test
    @WithMockUser(username = TEST_PREFIX + "instructoralt1", roles = "INSTRUCTOR")
    void testGetProgrammingExerciseWithSetupParticipations_instructorNotInCourse_forbidden() throws Exception {
        programmingExerciseIntegrationTestService.testGetProgrammingExerciseWithSetupParticipations_instructorNotInCourse_forbidden();
    }

    @Test
    @WithMockUser(username = TEST_PREFIX + "instructor1", roles = "INSTRUCTOR")
    void testGetProgrammingExerciseWithSetupParticipations_invalidId_notFound() throws Exception {
        programmingExerciseIntegrationTestService.testGetProgrammingExerciseWithSetupParticipations_invalidId_notFound();
    }

    @Test
    @WithMockUser(username = TEST_PREFIX + "instructor1", roles = "INSTRUCTOR")
    void testGetProgrammingExercisesForCourse() throws Exception {
        programmingExerciseIntegrationTestService.testGetProgrammingExercisesForCourse();
    }

    @Test
    @WithMockUser(username = TEST_PREFIX + "instructoralt1", roles = "INSTRUCTOR")
    void testGetProgrammingExercisesForCourse_instructorNotInCourse_forbidden() throws Exception {
        programmingExerciseIntegrationTestService.testGetProgrammingExercisesForCourse_instructorNotInCourse_forbidden();
    }

    @Test
    @WithMockUser(username = TEST_PREFIX + "instructor1", roles = "INSTRUCTOR")
    void testGenerateStructureOracle() throws Exception {
        programmingExerciseIntegrationTestService.testGenerateStructureOracle();
    }

    @Test
    @WithMockUser(username = TEST_PREFIX + "instructor1", roles = "INSTRUCTOR")
    void updateProgrammingExercise_invalidTemplateBuildPlan_badRequest() throws Exception {
        programmingExerciseIntegrationTestService.updateProgrammingExercise_invalidTemplateBuildPlan_badRequest();
    }

    @Test
    @WithMockUser(username = TEST_PREFIX + "instructor1", roles = "INSTRUCTOR")
    void updateProgrammingExercise_idIsNull_badRequest() throws Exception {
        programmingExerciseIntegrationTestService.updateProgrammingExercise_idIsNull_badRequest();
    }

    @Test
    @WithMockUser(username = TEST_PREFIX + "instructor1", roles = "INSTRUCTOR")
    void updateProgrammingExercise_eitherCourseOrExerciseGroupSet_badRequest() throws Exception {
        programmingExerciseIntegrationTestService.updateProgrammingExercise_eitherCourseOrExerciseGroupSet_badRequest();
    }

    @Test
    @WithMockUser(username = TEST_PREFIX + "instructor1", roles = "INSTRUCTOR")
    void updateProgrammingExercise_staticCodeAnalysisMustNotChange_falseToTrue_badRequest() throws Exception {
        programmingExerciseIntegrationTestService.updateProgrammingExercise_staticCodeAnalysisMustNotChange_falseToTrue_badRequest();
    }

    @Test
    @WithMockUser(username = TEST_PREFIX + "instructor1", roles = "INSTRUCTOR")
    void updateProgrammingExercise_staticCodeAnalysisMustNotChange_trueToFalse_badRequest() throws Exception {
        programmingExerciseIntegrationTestService.updateProgrammingExercise_staticCodeAnalysisMustNotChange_trueToFalse_badRequest();
    }

    @Test
    @WithMockUser(username = TEST_PREFIX + "instructoralt1", roles = "INSTRUCTOR")
    void updateProgrammingExercise_instructorNotInCourse_forbidden() throws Exception {
        programmingExerciseIntegrationTestService.updateProgrammingExercise_instructorNotInCourse_forbidden();
    }

    @Test
    @WithMockUser(username = TEST_PREFIX + "instructor1", roles = "INSTRUCTOR")
    void updateProgrammingExercise_invalidTemplateVcs_badRequest() throws Exception {
        programmingExerciseIntegrationTestService.updateProgrammingExercise_invalidTemplateVcs_badRequest();
    }

    @Test
    @WithMockUser(username = TEST_PREFIX + "instructor1", roles = "INSTRUCTOR")
    void updateProgrammingExercise_invalidSolutionBuildPlan_badRequest() throws Exception {
        programmingExerciseIntegrationTestService.updateProgrammingExercise_invalidSolutionBuildPlan_badRequest();
    }

    @Test
    @WithMockUser(username = TEST_PREFIX + "instructor1", roles = "INSTRUCTOR")
    void updateProgrammingExercise_invalidSolutionRepository_badRequest() throws Exception {
        programmingExerciseIntegrationTestService.updateProgrammingExercise_invalidSolutionRepository_badRequest();
    }

    @Test
    @WithMockUser(username = TEST_PREFIX + "instructor1", roles = "INSTRUCTOR")
    void updateProgrammingExercise_checkIfBuildPlanExistsFails_badRequest() throws Exception {
        programmingExerciseIntegrationTestService.updateProgrammingExercise_checkIfBuildPlanExistsFails_badRequest();
    }

    @Test
    @WithMockUser(username = TEST_PREFIX + "instructor1", roles = "INSTRUCTOR")
    void updateProgrammingExercise_updatingCourseId_conflict() throws Exception {
        programmingExerciseIntegrationTestService.updateProgrammingExerciseShouldFailWithConflictWhenUpdatingCourseId();
    }

    @Test
    @WithMockUser(username = TEST_PREFIX + "instructor1", roles = "INSTRUCTOR")
    void updateProgrammingExercise_updatingSCAEnabledOption_badRequest() throws Exception {
        programmingExerciseIntegrationTestService.updateProgrammingExerciseShouldFailWithBadRequestWhenUpdatingSCAOption();
    }

    @Test
    @WithMockUser(username = TEST_PREFIX + "instructor1", roles = "INSTRUCTOR")
    void updateProgrammingExercise_updatingCoverageOption_badRequest() throws Exception {
        programmingExerciseIntegrationTestService.updateProgrammingExerciseShouldFailWithBadRequestWhenUpdatingCoverageOption();
    }

    @Test
    @WithMockUser(username = TEST_PREFIX + "instructor1", roles = "INSTRUCTOR")
    void updateExerciseDueDateWithIndividualDueDateUpdate() throws Exception {
        programmingExerciseIntegrationTestService.updateExerciseDueDateWithIndividualDueDateUpdate();
    }

    @Test
    @WithMockUser(username = TEST_PREFIX + "instructor1", roles = "INSTRUCTOR")
    void updateExerciseRemoveDueDate() throws Exception {
        programmingExerciseIntegrationTestService.updateExerciseRemoveDueDate();
    }

    @Test
    @WithMockUser(username = TEST_PREFIX + "instructoralt1", roles = "INSTRUCTOR")
    void updateTimeline_intructorNotInCourse_forbidden() throws Exception {
        programmingExerciseIntegrationTestService.updateTimeline_intructorNotInCourse_forbidden();
    }

    @Test
    @WithMockUser(username = TEST_PREFIX + "instructoralt1", roles = "INSTRUCTOR")
    void updateTimeline_invalidId_notFound() throws Exception {
        programmingExerciseIntegrationTestService.updateTimeline_invalidId_notFound();
    }

    @Test
    @WithMockUser(username = TEST_PREFIX + "instructor1", roles = "INSTRUCTOR")
    void updateTimeline_ok() throws Exception {
        programmingExerciseIntegrationTestService.updateTimeline_ok();
    }

    @Test
    @WithMockUser(username = TEST_PREFIX + "instructoralt1", roles = "INSTRUCTOR")
    void updateProblemStatement_instructorNotInCourse_forbidden() throws Exception {
        programmingExerciseIntegrationTestService.updateProblemStatement_instructorNotInCourse_forbidden();
    }

    @Test
    @WithMockUser(username = TEST_PREFIX + "instructor1", roles = "INSTRUCTOR")
    void updateProblemStatement_invalidId_notFound() throws Exception {
        programmingExerciseIntegrationTestService.updateProblemStatement_invalidId_notFound();
    }

    @Test
    @WithMockUser(username = TEST_PREFIX + "instructor1", roles = "INSTRUCTOR")
    void createProgrammingExercise_failToCheckIfProjectExistsInCi() throws Exception {
        programmingExerciseIntegrationTestService.createProgrammingExercise_failToCheckIfProjectExistsInCi();
    }

    @Test
    @WithMockUser(username = TEST_PREFIX + "instructor1", roles = "INSTRUCTOR")
    void createProgrammingExercise_jenkinsJobIsNullOrUrlEmpty() throws Exception {
        var programmingExercise = programmingExerciseIntegrationTestService.programmingExercise;
        programmingExercise.setId(null);
        programmingExercise.setTitle("unique-title");
        programmingExercise.setShortName("testuniqueshortname");
        gitlabRequestMockProvider.mockCheckIfProjectExists(programmingExercise, false);
        jenkinsRequestMockProvider.mockCheckIfProjectExistsJobIsNull(programmingExercise);

        assertDoesNotThrow(() -> programmingExerciseService.checkIfProjectExists(programmingExercise));

        jenkinsRequestMockProvider.mockCheckIfProjectExistsJobUrlEmptyOrNull(programmingExercise, true);
        assertDoesNotThrow(() -> programmingExerciseService.checkIfProjectExists(programmingExercise));

        jenkinsRequestMockProvider.mockCheckIfProjectExistsJobUrlEmptyOrNull(programmingExercise, false);
        assertDoesNotThrow(() -> programmingExerciseService.checkIfProjectExists(programmingExercise));
    }

    @Test
    @WithMockUser(username = TEST_PREFIX + "instructor1", roles = "INSTRUCTOR")
    void createProgrammingExercise_exerciseIsNull_badRequest() throws Exception {
        programmingExerciseIntegrationTestService.createProgrammingExercise_exerciseIsNull_badRequest();
    }

    @Test
    @WithMockUser(username = TEST_PREFIX + "instructor1", roles = "INSTRUCTOR")
    void createProgrammingExercise_idIsNotNull_badRequest() throws Exception {
        programmingExerciseIntegrationTestService.createProgrammingExercise_idIsNotNull_badRequest();
    }

    @Test
    @WithMockUser(username = TEST_PREFIX + "instructor1", roles = "INSTRUCTOR")
    void createProgrammingExercise_eitherCourseOrExerciseGroupSet_badRequest() throws Exception {
        programmingExerciseIntegrationTestService.createProgrammingExercise_eitherCourseOrExerciseGroupSet_badRequest();
    }

    @Test
    @WithMockUser(username = TEST_PREFIX + "instructoralt1", roles = "INSTRUCTOR")
    void createProgrammingExercise_instructorNotInCourse_forbidden() throws Exception {
        programmingExerciseIntegrationTestService.createProgrammingExercise_instructorNotInCourse_forbidden();
    }

    @Test
    @WithMockUser(username = TEST_PREFIX + "instructor1", roles = "INSTRUCTOR")
    void createProgrammingExercise_titleNull_badRequest() throws Exception {
        programmingExerciseIntegrationTestService.createProgrammingExercise_titleNull_badRequest();
    }

    @Test
    @WithMockUser(username = TEST_PREFIX + "instructor1", roles = "INSTRUCTOR")
    void createProgrammingExercise_titleContainsBadCharacter_badRequest() throws Exception {
        programmingExerciseIntegrationTestService.createProgrammingExercise_titleContainsBadCharacter_badRequest();
    }

    @Test
    @WithMockUser(username = TEST_PREFIX + "instructor1", roles = "INSTRUCTOR")
    void createProgrammingExercise_invalidShortName_badRequest() throws Exception {
        programmingExerciseIntegrationTestService.createProgrammingExercise_invalidShortName_badRequest();
    }

    @Test
    @WithMockUser(username = TEST_PREFIX + "instructor1", roles = "INSTRUCTOR")
    void createProgrammingExercise_invalidCourseShortName_badRequest() throws Exception {
        programmingExerciseIntegrationTestService.createProgrammingExercise_invalidCourseShortName_badRequest();
    }

    @Test
    @WithMockUser(username = TEST_PREFIX + "instructor1", roles = "INSTRUCTOR")
    void createProgrammingExercise_sameShortNameInCourse_badRequest() throws Exception {
        programmingExerciseIntegrationTestService.createProgrammingExercise_sameShortNameInCourse_badRequest();
    }

    @Test
    @WithMockUser(username = TEST_PREFIX + "instructor1", roles = "INSTRUCTOR")
    void createProgrammingExercise_shortNameContainsBadCharacters_badRequest() throws Exception {
        programmingExerciseIntegrationTestService.createProgrammingExercise_shortNameContainsBadCharacters_badRequest();
    }

    @Test
    @WithMockUser(username = TEST_PREFIX + "instructor1", roles = "INSTRUCTOR")
    void createProgrammingExercise_noProgrammingLanguageSet_badRequest() throws Exception {
        programmingExerciseIntegrationTestService.createProgrammingExercise_noProgrammingLanguageSet_badRequest();
    }

    @Test
    @WithMockUser(username = TEST_PREFIX + "instructor1", roles = "INSTRUCTOR")
    void createProgrammingExercise_packageNameContainsBadCharacters_badRequest() throws Exception {
        programmingExerciseIntegrationTestService.createProgrammingExercise_packageNameContainsBadCharacters_badRequest();
    }

    @Test
    @WithMockUser(username = TEST_PREFIX + "instructor1", roles = "INSTRUCTOR")
    void createProgrammingExercise_packageNameContainsKeyword_badRequest() throws Exception {
        programmingExerciseIntegrationTestService.createProgrammingExercise_packageNameContainsKeyword_badRequest();
    }

    @Test
    @WithMockUser(username = TEST_PREFIX + "instructor1", roles = "INSTRUCTOR")
    void createProgrammingExercise_packageNameElementBeginsWithDigit_badRequest() throws Exception {
        programmingExerciseIntegrationTestService.createProgrammingExercise_packageNameElementBeginsWithDigit_badRequest();
    }

    @Test
    @WithMockUser(username = TEST_PREFIX + "instructor1", roles = "INSTRUCTOR")
    void createProgrammingExercise_packageNameIsNull_badRequest() throws Exception {
        programmingExerciseIntegrationTestService.createProgrammingExercise_packageNameIsNull_badRequest();
    }

    @Test
    @WithMockUser(username = TEST_PREFIX + "instructor1", roles = "INSTRUCTOR")
    void createProgrammingExercise_maxScoreIsNull_badRequest() throws Exception {
        programmingExerciseIntegrationTestService.createProgrammingExercise_maxScoreIsNull_badRequest();
    }

    @Test
    @WithMockUser(username = TEST_PREFIX + "instructor1", roles = "INSTRUCTOR")
    void createProgrammingExercise_noParticipationModeSelected_badRequest() throws Exception {
        programmingExerciseIntegrationTestService.createProgrammingExercise_noParticipationModeSelected_badRequest();
    }

    @Test
    @WithMockUser(username = TEST_PREFIX + "instructor1", roles = "INSTRUCTOR")
    void createProgrammingExercise_staticCodeAnalysisMustBeSet_badRequest() throws Exception {
        programmingExerciseIntegrationTestService.createProgrammingExercise_staticCodeAnalysisMustBeSet_badRequest();
    }

    @Test
    @WithMockUser(username = TEST_PREFIX + "instructor1", roles = "INSTRUCTOR")
    void createProgrammingExercise_staticCodeAnalysisAndSequential_badRequest() throws Exception {
        programmingExerciseIntegrationTestService.createProgrammingExercise_staticCodeAnalysisAndSequential_badRequest();
    }

    @Test
    @WithMockUser(username = TEST_PREFIX + "instructor1", roles = "INSTRUCTOR")
    void createProgrammingExercise_unsupportedProgrammingLanguageForStaticCodeAnalysis_badRequest() throws Exception {
        programmingExerciseIntegrationTestService.createProgrammingExercise_unsupportedProgrammingLanguageForStaticCodeAnalysis_badRequest();
    }

    @Test
    @WithMockUser(username = TEST_PREFIX + "instructor1", roles = "INSTRUCTOR")
    void createProgrammingExercise_noStaticCodeAnalysisButMaxPenalty_badRequest() throws Exception {
        programmingExerciseIntegrationTestService.createProgrammingExercise_noStaticCodeAnalysisButMaxPenalty_badRequest();
    }

    @Test
    @WithMockUser(username = TEST_PREFIX + "instructor1", roles = "INSTRUCTOR")
    void createProgrammingExercise_maxStaticCodePenaltyNegative_badRequest() throws Exception {
        programmingExerciseIntegrationTestService.createProgrammingExercise_maxStaticCodePenaltyNegative_badRequest();
    }

    @Test
    @WithMockUser(username = TEST_PREFIX + "instructor1", roles = "INSTRUCTOR")
    void createProgrammingExercise_vcsProjectWithSameKeyAlreadyExists_badRequest() throws Exception {
        programmingExerciseIntegrationTestService.createProgrammingExercise_vcsProjectWithSameKeyAlreadyExists_badRequest();
    }

    @Test
    @WithMockUser(username = TEST_PREFIX + "instructor1", roles = "INSTRUCTOR")
    void createProgrammingExercise_bambooProjectWithSameKeyAlreadyExists_badRequest() throws Exception {
        programmingExerciseIntegrationTestService.createProgrammingExercise_bambooProjectWithSameKeyAlreadyExists_badRequest();
    }

    @Test
    @WithMockUser(username = TEST_PREFIX + "instructor1", roles = "INSTRUCTOR")
    void createProgrammingExercise_vcsProjectWithSameTitleAlreadyExists_badRequest() throws Exception {
        programmingExerciseIntegrationTestService.createProgrammingExercise_vcsProjectWithSameTitleAlreadyExists_badRequest();
    }

    @Test
    @WithMockUser(username = TEST_PREFIX + "instructor1", roles = "INSTRUCTOR")
    void createProgrammingExercise_bambooProjectWithSameTitleAlreadyExists_badRequest() throws Exception {
        programmingExerciseIntegrationTestService.createProgrammingExercise_bambooProjectWithSameTitleAlreadyExists_badRequest();
    }

    @Test
    @WithMockUser(username = TEST_PREFIX + "instructor1", roles = "INSTRUCTOR")
    void createProgrammingExercise_projectTypeMissing_badRequest() throws Exception {
        programmingExerciseIntegrationTestService.createProgrammingExercise_projectTypeMissing_badRequest();
    }

    @Test
    @WithMockUser(username = TEST_PREFIX + "instructor1", roles = "INSTRUCTOR")
    void createProgrammingExercise_projectTypeNotExpected_badRequest() throws Exception {
        programmingExerciseIntegrationTestService.createProgrammingExercise_projectTypeNotExpected_badRequest();
    }

    @WithMockUser(username = TEST_PREFIX + "instructor1", roles = "INSTRUCTOR")
    @ParameterizedTest(name = "{displayName} [{index}] {argumentsWithNames}")
    // It should fail for all ProgrammingExercises except Haskell
    @EnumSource(value = ProgrammingLanguage.class, names = { "HASKELL", "KOTLIN", "VHDL", "ASSEMBLER", "OCAML" }, mode = EnumSource.Mode.EXCLUDE)
    void createProgrammingExercise_checkoutSolutionRepositoryProgrammingLanguageNotSupported_badRequest(ProgrammingLanguage programmingLanguage) throws Exception {
        programmingExerciseIntegrationTestService.createProgrammingExercise_checkoutSolutionRepositoryProgrammingLanguageNotSupported_badRequest(programmingLanguage);
    }

    @Test
    @WithMockUser(username = TEST_PREFIX + "instructor1", roles = "INSTRUCTOR")
    void createProgrammingExercise_invalidMaxScore_badRequest() throws Exception {
        programmingExerciseIntegrationTestService.createProgrammingExercise_invalidMaxScore_badRequest();
    }

    @Test
    @WithMockUser(username = TEST_PREFIX + "instructor1", roles = "INSTRUCTOR")
    void createProgrammingExercise_includedAsBonus_invalidBonusPoints_badRequest() throws Exception {
        programmingExerciseIntegrationTestService.createProgrammingExercise_includedAsBonus_invalidBonusPoints_badRequest();
    }

    @Test
    @WithMockUser(username = TEST_PREFIX + "instructor1", roles = "INSTRUCTOR")
    void createProgrammingExercise_notIncluded_invalidBonusPoints_badRequest() throws Exception {
        programmingExerciseIntegrationTestService.createProgrammingExercise_notIncluded_invalidBonusPoints_badRequest();
    }

    @Test
    @WithMockUser(username = TEST_PREFIX + "instructoralt1", roles = "INSTRUCTOR")
    void importProgrammingExercise_sourceExerciseIdNegative_badRequest() throws Exception {
        programmingExerciseIntegrationTestService.importProgrammingExercise_sourceExerciseIdNegative_badRequest();
    }

    @Test
    @WithMockUser(username = TEST_PREFIX + "instructoralt1", roles = "INSTRUCTOR")
    void importProgrammingExerciseMaxScoreNullBadRequest() throws Exception {
        programmingExerciseIntegrationTestService.importProgrammingExerciseMaxScoreNullBadRequest();
    }

    @Test
    @WithMockUser(username = TEST_PREFIX + "instructor1", roles = "INSTRUCTOR")
    void importProgrammingExercise_noParticipationModeSelected_badRequest() throws Exception {
        programmingExerciseIntegrationTestService.importProgrammingExercise_noParticipationModeSelected_badRequest();
    }

    @Test
    @WithMockUser(username = TEST_PREFIX + "instructor1", roles = "INSTRUCTOR")
    void importProgrammingExercise_noProgrammingLanguage_badRequest() throws Exception {
        programmingExerciseIntegrationTestService.importProgrammingExercise_noProgrammingLanguage_badRequest();
    }

    @Test
    @WithMockUser(username = TEST_PREFIX + "instructoralt1", roles = "INSTRUCTOR")
    void importProgrammingExercise_instructorNotInCourse_forbidden() throws Exception {
        programmingExerciseIntegrationTestService.importProgrammingExercise_instructorNotInCourse_forbidden();
    }

    @Test
    @WithMockUser(username = TEST_PREFIX + "instructor1", roles = "INSTRUCTOR")
    void importProgrammingExercise_templateIdDoesNotExist_notFound() throws Exception {
        programmingExerciseIntegrationTestService.importProgrammingExercise_templateIdDoesNotExist_notFound();
    }

    @Test
    @WithMockUser(username = TEST_PREFIX + "instructor1", roles = "INSTRUCTOR")
    void importProgrammingExercise_sameShortNameInCourse_badRequest() throws Exception {
        programmingExerciseIntegrationTestService.importProgrammingExercise_sameShortNameInCourse_badRequest();
    }

    @Test
    @WithMockUser(username = TEST_PREFIX + "instructor1", roles = "INSTRUCTOR")
    void importProgrammingExercise_sameTitleInCourse_badRequest() throws Exception {
        programmingExerciseIntegrationTestService.importProgrammingExercise_sameTitleInCourse_badRequest();
    }

    @Test
    @WithMockUser(username = TEST_PREFIX + "instructor1", roles = "INSTRUCTOR")
    void importProgrammingExercise_staticCodeAnalysisMustBeSet_badRequest() throws Exception {
        programmingExerciseIntegrationTestService.importProgrammingExercise_staticCodeAnalysisMustBeSet_badRequest();
    }

    @ParameterizedTest(name = "{displayName} [{index}] {argumentsWithNames}")
    @CsvSource({ "false, false", "true, false", "false, true", })
    @WithMockUser(username = TEST_PREFIX + "instructor1", roles = "INSTRUCTOR")
    void importProgrammingExercise_scaChanged_badRequest(boolean recreateBuildPlan, boolean updateTemplate) throws Exception {
        programmingExerciseIntegrationTestService.importProgrammingExercise_scaChanged_badRequest(recreateBuildPlan, updateTemplate);
    }

    @Test
    @WithMockUser(username = TEST_PREFIX + "instructor1", roles = "INSTRUCTOR")
    void importProgrammingExercise_eitherCourseOrExerciseGroupSet_badRequest() throws Exception {
        programmingExerciseIntegrationTestService.importProgrammingExercise_eitherCourseOrExerciseGroupSet_badRequest();
    }

    @Test
    @WithMockUser(username = TEST_PREFIX + "instructor1", roles = "INSTRUCTOR")
    void importProgrammingExercise_vcsProjectWithSameKeyAlreadyExists_badRequest() throws Exception {
        programmingExerciseIntegrationTestService.importProgrammingExercise_vcsProjectWithSameKeyAlreadyExists_badRequest();
    }

    @Test
    @WithMockUser(username = TEST_PREFIX + "instructor1", roles = "INSTRUCTOR")
    void importProgrammingExercise_bambooProjectWithSameKeyAlreadyExists_badRequest() throws Exception {
        programmingExerciseIntegrationTestService.importProgrammingExercise_bambooProjectWithSameKeyAlreadyExists_badRequest();
    }

    @Test
    @WithMockUser(username = TEST_PREFIX + "instructor1", roles = "INSTRUCTOR")
    void importProgrammingExercise_vcsProjectWithSameTitleAlreadyExists_badRequest() throws Exception {
        programmingExerciseIntegrationTestService.importProgrammingExercise_vcsProjectWithSameTitleAlreadyExists_badRequest();
    }

    @Test
    @WithMockUser(username = TEST_PREFIX + "instructor1", roles = "INSTRUCTOR")
    void importProgrammingExercise_bambooProjectWithSameTitleAlreadyExists_badRequest() throws Exception {
        programmingExerciseIntegrationTestService.importProgrammingExercise_bambooProjectWithSameTitleAlreadyExists_badRequest();
    }

    @Test
    @WithMockUser(username = TEST_PREFIX + "student1", roles = "STUDENT")
    void testRecreateBuildPlansForbiddenStudent() throws Exception {
        programmingExerciseIntegrationTestService.testRecreateBuildPlansForbidden();
    }

    @Test
    @WithMockUser(username = TEST_PREFIX + "tutor1", roles = "TA")
    void testRecreateBuildPlansForbiddenTutor() throws Exception {
        programmingExerciseIntegrationTestService.testRecreateBuildPlansForbidden();
    }

    @Test
    @WithMockUser(username = TEST_PREFIX + "editor1", roles = "EDITOR")
    void testRecreateBuildPlansExerciseNotFound() throws Exception {
        programmingExerciseIntegrationTestService.testRecreateBuildPlansExerciseNotFound();
    }

    @Test
    @WithMockUser(username = TEST_PREFIX + "instructor1", roles = "INSTRUCTOR")
    void recreateBuildPlansSuccess() throws Exception {
        programmingExerciseIntegrationTestService.testRecreateBuildPlansExerciseSuccess();
    }

    @Test
    @WithMockUser(username = TEST_PREFIX + "instructoralt1", roles = "INSTRUCTOR")
    void exportSubmissionsByStudentLogins_notInstructorForExercise_forbidden() throws Exception {
        programmingExerciseIntegrationTestService.exportSubmissionsByStudentLogins_notInstructorForExercise_forbidden();
    }

    @Test
    @WithMockUser(username = TEST_PREFIX + "tutor1", roles = "TA")
    void exportSubmissionsByStudentLogins_exportAllAsTutor_forbidden() throws Exception {
        programmingExerciseIntegrationTestService.exportSubmissionsByStudentLogins_exportAllAsTutor_forbidden();
    }

    @Test
    @WithMockUser(username = TEST_PREFIX + "instructor1", roles = "INSTRUCTOR")
    void generateStructureOracleForExercise_exerciseDoesNotExist_badRequest() throws Exception {
        programmingExerciseIntegrationTestService.generateStructureOracleForExercise_exerciseDoesNotExist_badRequest();
    }

    @Test
    @WithMockUser(username = TEST_PREFIX + "instructoralt1", roles = "INSTRUCTOR")
    void generateStructureOracleForExercise_userIsNotAdminInCourse_badRequest() throws Exception {
        programmingExerciseIntegrationTestService.generateStructureOracleForExercise_userIsNotAdminInCourse_badRequest();
    }

    @Test
    @WithMockUser(username = TEST_PREFIX + "instructor1", roles = "INSTRUCTOR")
    void generateStructureOracleForExercise_invalidPackageName_badRequest() throws Exception {
        programmingExerciseIntegrationTestService.generateStructureOracleForExercise_invalidPackageName_badRequest();
    }

    @Test
    @WithMockUser(username = TEST_PREFIX + "tutor1", roles = "TA")
    void hasAtLeastOneStudentResult_exerciseDoesNotExist_notFound() throws Exception {
        programmingExerciseIntegrationTestService.hasAtLeastOneStudentResult_exerciseDoesNotExist_notFound();
    }

    @Test
    @WithMockUser(username = TEST_PREFIX + "tutoralt1", roles = "TA")
    void hasAtLeastOneStudentResult_isNotTeachingAssistant_forbidden() throws Exception {
        programmingExerciseIntegrationTestService.hasAtLeastOneStudentResult_isNotTeachingAssistant_forbidden();
    }

    @Test
    @WithMockUser(username = TEST_PREFIX + "tutor1", roles = "TA")
    void getTestCases_asTutor() throws Exception {
        programmingExerciseIntegrationTestService.getTestCases_asTutor();
    }

    @Test
    @WithMockUser(username = TEST_PREFIX + "student1", roles = "STUDENT")
    void getTestCases_asStudent_forbidden() throws Exception {
        programmingExerciseIntegrationTestService.getTestCases_asStudent_forbidden();
    }

    @Test
    @WithMockUser(username = TEST_PREFIX + "other-teaching-assistant1", roles = "TA")
    void getTestCases_tutorInOtherCourse_forbidden() throws Exception {
        programmingExerciseIntegrationTestService.getTestCases_tutorInOtherCourse_forbidden();
    }

    @Test
    @WithMockUser(username = TEST_PREFIX + "instructor1", roles = "INSTRUCTOR")
    void updateTestCases_asInstrutor() throws Exception {
        programmingExerciseIntegrationTestService.updateTestCases_asInstrutor();
    }

    @Test
    @WithMockUser(username = TEST_PREFIX + "instructor1", roles = "INSTRUCTOR")
    void updateTestCases_asInstrutor_triggerBuildFails() throws Exception {
        programmingExerciseIntegrationTestService.updateTestCases_asInstrutor_triggerBuildFails();
    }

    @Test
    @WithMockUser(username = TEST_PREFIX + "instructor1", roles = "INSTRUCTOR")
    void updateTestCases_nonExistingExercise_notFound() throws Exception {
        programmingExerciseIntegrationTestService.updateTestCases_nonExistingExercise_notFound();
    }

    @Test
    @WithMockUser(username = TEST_PREFIX + "other-instructor1", roles = "INSTRUCTOR")
    void updateTestCases_instructorInWrongCourse_forbidden() throws Exception {
        programmingExerciseIntegrationTestService.updateTestCases_instructorInWrongCourse_forbidden();
    }

    @Test
    @WithMockUser(username = TEST_PREFIX + "instructor1", roles = "INSTRUCTOR")
    void updateTestCases_testCaseWeightSmallerThanZero_badRequest() throws Exception {
        programmingExerciseIntegrationTestService.updateTestCases_testCaseWeightSmallerThanZero_badRequest();
    }

    @Test
    @WithMockUser(username = TEST_PREFIX + "instructor1", roles = "INSTRUCTOR")
    void updateTestCases_testCaseMultiplierSmallerThanZero_badRequest() throws Exception {
        programmingExerciseIntegrationTestService.updateTestCases_testCaseMultiplierSmallerThanZero_badRequest();
    }

    @Test
    @WithMockUser(username = TEST_PREFIX + "instructor1", roles = "INSTRUCTOR")
    void updateTestCases_testCaseBonusPointsNull() throws Exception {
        programmingExerciseIntegrationTestService.updateTestCases_testCaseBonusPointsNull();
    }

    @Test
    @WithMockUser(username = TEST_PREFIX + "instructor1", roles = "INSTRUCTOR")
    void resetTestCaseWeights_asInstructor() throws Exception {
        programmingExerciseIntegrationTestService.resetTestCaseWeights_asInstructor();
    }

    @Test
    @WithMockUser(username = TEST_PREFIX + "other-instructor1", roles = "INSTRUCTOR")
    void resetTestCaseWeights_instructorInWrongCourse_forbidden() throws Exception {
        programmingExerciseIntegrationTestService.resetTestCaseWeights_instructorInWrongCourse_forbidden();
    }

    @Test
    @WithMockUser(username = TEST_PREFIX + "student1", roles = "USER")
    void lockAllRepositories_asStudent_forbidden() throws Exception {
        programmingExerciseIntegrationTestService.lockAllRepositories_asStudent_forbidden();
    }

    @Test
    @WithMockUser(username = TEST_PREFIX + "tutor1", roles = "TA")
    void lockAllRepositories_asTutor_forbidden() throws Exception {
        programmingExerciseIntegrationTestService.lockAllRepositories_asTutor_forbidden();
    }

    @Test
    @WithMockUser(username = TEST_PREFIX + "instructor1", roles = "INSTRUCTOR")
    void lockAllRepositories() throws Exception {
        programmingExerciseIntegrationTestService.lockAllRepositories();
    }

    @Test
    @WithMockUser(username = TEST_PREFIX + "student1", roles = "USER")
    void unlockAllRepositories_asStudent_forbidden() throws Exception {
        programmingExerciseIntegrationTestService.unlockAllRepositories_asStudent_forbidden();
    }

    @Test
    @WithMockUser(username = TEST_PREFIX + "tutor1", roles = "TA")
    void unlockAllRepositories_asTutor_forbidden() throws Exception {
        programmingExerciseIntegrationTestService.unlockAllRepositories_asTutor_forbidden();
    }

    @Test
    @WithMockUser(username = TEST_PREFIX + "instructor1", roles = "INSTRUCTOR")
    void unlockAllRepositories() throws Exception {
        programmingExerciseIntegrationTestService.unlockAllRepositories();
    }

    @Test
    @WithMockUser(username = TEST_PREFIX + "instructor1", roles = "INSTRUCTOR")
    void testCheckPlagiarism() throws Exception {
        programmingExerciseIntegrationTestService.testCheckPlagiarism();
    }

    @Test
    @WithMockUser(username = TEST_PREFIX + "instructor1", roles = "INSTRUCTOR")
    void testCheckPlagiarismJplagReport() throws Exception {
        programmingExerciseIntegrationTestService.testCheckPlagiarismJplagReport();
    }

    @Test
    @WithMockUser(username = TEST_PREFIX + "instructor1", roles = "INSTRUCTOR")
    void testGetPlagiarismResult() throws Exception {
        programmingExerciseIntegrationTestService.testGetPlagiarismResult();
    }

    @Test
    @WithMockUser(username = TEST_PREFIX + "instructor1", roles = "INSTRUCTOR")
    void testGetPlagiarismResultWithoutResult() throws Exception {
        programmingExerciseIntegrationTestService.testGetPlagiarismResultWithoutResult();
    }

    @Test
    @WithMockUser(username = TEST_PREFIX + "instructor1", roles = "INSTRUCTOR")
    void testGetPlagiarismResultWithoutExercise() throws Exception {
        programmingExerciseIntegrationTestService.testGetPlagiarismResultWithoutExercise();
    }
}<|MERGE_RESOLUTION|>--- conflicted
+++ resolved
@@ -212,10 +212,9 @@
         programmingExerciseIntegrationTestService.testGetProgrammingExerciseWithSetupParticipations();
     }
 
-<<<<<<< HEAD
     @ParameterizedTest
     @ValueSource(booleans = { true, false })
-    @WithMockUser(username = "tutor1", roles = "TA")
+    @WithMockUser(username = TEST_PREFIX + "tutor1", roles = "TA")
     void testGetProgrammingExerciseWithJustTemplateAndSolutionParticipation(boolean withSubmissionResults) throws Exception {
         programmingExerciseIntegrationTestService.testGetProgrammingExerciseWithJustTemplateAndSolutionParticipation(withSubmissionResults);
     }
@@ -225,12 +224,6 @@
     @WithMockUser(username = "tutor1", roles = "TA")
     void testGetProgrammingExerciseWithTemplateAndSolutionParticipationAndAuxiliaryRepositories(boolean withSubmissionResults) throws Exception {
         programmingExerciseIntegrationTestService.testGetProgrammingExerciseWithTemplateAndSolutionParticipationAndAuxiliaryRepositories(withSubmissionResults);
-=======
-    @Test
-    @WithMockUser(username = TEST_PREFIX + "tutor1", roles = "TA")
-    void testGetProgrammingExerciseWithJustTemplateAndSolutionParticipation() throws Exception {
-        programmingExerciseIntegrationTestService.testGetProgrammingExerciseWithJustTemplateAndSolutionParticipation();
->>>>>>> 71fd812b
     }
 
     @Test
