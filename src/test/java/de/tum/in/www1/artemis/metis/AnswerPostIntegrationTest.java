package de.tum.in.www1.artemis.metis;

import static org.assertj.core.api.Assertions.assertThat;

import java.util.Collection;
import java.util.List;

import org.junit.jupiter.api.AfterEach;
import org.junit.jupiter.api.BeforeEach;
import org.junit.jupiter.api.Test;
import org.springframework.beans.factory.annotation.Autowired;
import org.springframework.http.HttpStatus;
import org.springframework.security.test.context.support.WithMockUser;
import org.springframework.util.LinkedMultiValueMap;

import de.tum.in.www1.artemis.AbstractSpringIntegrationBambooBitbucketJiraTest;
import de.tum.in.www1.artemis.domain.Course;
import de.tum.in.www1.artemis.domain.User;
import de.tum.in.www1.artemis.domain.metis.AnswerPost;
import de.tum.in.www1.artemis.domain.metis.CourseWideContext;
import de.tum.in.www1.artemis.domain.metis.Post;
import de.tum.in.www1.artemis.repository.metis.AnswerPostRepository;

class AnswerPostIntegrationTest extends AbstractSpringIntegrationBambooBitbucketJiraTest {

    @Autowired
    private AnswerPostRepository answerPostRepository;

    private List<Post> existingPostsWithAnswers;

    private List<Post> existingPostsWithAnswersInExercise;

    private List<Post> existingPostsWithAnswersInLecture;

    private List<Post> existingPostsWithAnswersCourseWide;

    private List<AnswerPost> existingAnswerPosts;

    private Long courseId;

    private User student1;

    private static final int MAX_POSTS_PER_PAGE = 20;

    @BeforeEach
    void initTestCase() {

        database.addUsers(5, 5, 0, 1);
        student1 = database.getUserByLogin("student1");

        // initialize test setup and get all existing posts with answers (three posts, one in each context, are initialized with one answer each): 3 answers in total (with author
        // student1)
        existingPostsWithAnswers = database.createPostsWithAnswerPostsWithinCourse().stream().filter(coursePost -> (coursePost.getAnswers() != null)).toList();

        // get all answerPosts
        existingAnswerPosts = existingPostsWithAnswers.stream().map(Post::getAnswers).flatMap(Collection::stream).toList();

        // get all existing posts with answers in exercise context
        existingPostsWithAnswersInExercise = existingPostsWithAnswers.stream().filter(coursePost -> (coursePost.getAnswers() != null) && coursePost.getExercise() != null).toList();

        // get all existing posts with answers in lecture context
        existingPostsWithAnswersInLecture = existingPostsWithAnswers.stream().filter(coursePost -> (coursePost.getAnswers() != null) && coursePost.getLecture() != null).toList();

        // get all existing posts with answers in lecture context
        existingPostsWithAnswersCourseWide = existingPostsWithAnswers.stream().filter(coursePost -> (coursePost.getAnswers() != null) && coursePost.getCourseWideContext() != null)
                .toList();

        courseId = existingPostsWithAnswersInExercise.get(0).getExercise().getCourseViaExerciseGroupOrCourseMember().getId();
    }

    @AfterEach
    void tearDown() {
        database.resetDatabase();
    }

    // CREATE

    @Test
    @WithMockUser(username = "student1", roles = "USER")
    void testCreateAnswerPostInLecture() throws Exception {
        AnswerPost answerPostToSave = createAnswerPost(existingPostsWithAnswersInLecture.get(0));

        AnswerPost createdAnswerPost = request.postWithResponseBody("/api/courses/" + courseId + "/answer-posts", answerPostToSave, AnswerPost.class, HttpStatus.CREATED);
        database.assertSensitiveInformationHidden(createdAnswerPost);
        // should not be automatically post resolving
        assertThat(createdAnswerPost.doesResolvePost()).isFalse();
        checkCreatedAnswerPost(answerPostToSave, createdAnswerPost);
        assertThat(existingAnswerPosts.size() + 1).isEqualTo(answerPostRepository.count());
    }

    @Test
    @WithMockUser(username = "student1", roles = "USER")
    void testCreateAnswerPostInExercise() throws Exception {
        AnswerPost answerPostToSave = createAnswerPost(existingPostsWithAnswersInExercise.get(0));

        AnswerPost createdAnswerPost = request.postWithResponseBody("/api/courses/" + courseId + "/answer-posts", answerPostToSave, AnswerPost.class, HttpStatus.CREATED);
        database.assertSensitiveInformationHidden(createdAnswerPost);
        // should not be automatically post resolving
        assertThat(createdAnswerPost.doesResolvePost()).isFalse();
        checkCreatedAnswerPost(answerPostToSave, createdAnswerPost);
        assertThat(existingAnswerPosts.size() + 1).isEqualTo(answerPostRepository.count());
    }

    @Test
    @WithMockUser(username = "student1", roles = "USER")
    void testCreateAnswerPostCourseWide() throws Exception {
        AnswerPost answerPostToSave = createAnswerPost(existingPostsWithAnswersCourseWide.get(0));

        AnswerPost createdAnswerPost = request.postWithResponseBody("/api/courses/" + courseId + "/answer-posts", answerPostToSave, AnswerPost.class, HttpStatus.CREATED);
        database.assertSensitiveInformationHidden(createdAnswerPost);
        // should not be automatically post resolving
        assertThat(createdAnswerPost.doesResolvePost()).isFalse();
        checkCreatedAnswerPost(answerPostToSave, createdAnswerPost);
        assertThat(existingAnswerPosts.size() + 1).isEqualTo(answerPostRepository.count());
    }

    @Test
    @WithMockUser(username = "instructor1", roles = "INSTRUCTOR")
    void testCreateAnswerPostInLecture_asInstructor() throws Exception {
        AnswerPost answerPostToSave = createAnswerPost(existingPostsWithAnswersInLecture.get(0));

        AnswerPost createdAnswerPost = request.postWithResponseBody("/api/courses/" + courseId + "/answer-posts", answerPostToSave, AnswerPost.class, HttpStatus.CREATED);
        database.assertSensitiveInformationHidden(createdAnswerPost);
        checkCreatedAnswerPost(answerPostToSave, createdAnswerPost);
        assertThat(existingAnswerPosts.size() + 1).isEqualTo(answerPostRepository.count());
    }

    @Test
    @WithMockUser(username = "instructor1", roles = "INSTRUCTOR")
    void testCreateAnswerPostInExercise_asInstructor() throws Exception {
        AnswerPost answerPostToSave = createAnswerPost(existingPostsWithAnswersInExercise.get(0));

        AnswerPost createdAnswerPost = request.postWithResponseBody("/api/courses/" + courseId + "/answer-posts", answerPostToSave, AnswerPost.class, HttpStatus.CREATED);
        database.assertSensitiveInformationHidden(createdAnswerPost);
        checkCreatedAnswerPost(answerPostToSave, createdAnswerPost);
        assertThat(existingAnswerPosts.size() + 1).isEqualTo(answerPostRepository.count());
    }

    @Test
    @WithMockUser(username = "instructor1", roles = "INSTRUCTOR")
    void testCreateAnswerPostCourseWide_asInstructor() throws Exception {
        AnswerPost answerPostToSave = createAnswerPost(existingPostsWithAnswersCourseWide.get(0));

        AnswerPost createdAnswerPost = request.postWithResponseBody("/api/courses/" + courseId + "/answer-posts", answerPostToSave, AnswerPost.class, HttpStatus.CREATED);
        database.assertSensitiveInformationHidden(createdAnswerPost);
        checkCreatedAnswerPost(answerPostToSave, createdAnswerPost);
        assertThat(existingAnswerPosts.size() + 1).isEqualTo(answerPostRepository.count());
    }

    @Test
    @WithMockUser(username = "student1", roles = "USER")
    void testCreateExistingAnswerPost_badRequest() throws Exception {
        AnswerPost existingAnswerPostToSave = existingAnswerPosts.get(0);

        request.postWithResponseBody("/api/courses/" + courseId + "/answer-posts", existingAnswerPostToSave, AnswerPost.class, HttpStatus.BAD_REQUEST);
        assertThat(existingAnswerPosts.size()).isEqualTo(answerPostRepository.count());
    }

    // GET
    @Test
    @WithMockUser(username = "student1", roles = "USER")
    void testGetPostsForCourse_WithUnresolvedPosts() throws Exception {
        // filterToUnresolved set true; will fetch all unresolved posts of current course
        var params = new LinkedMultiValueMap<String, String>();
        params.add("filterToUnresolved", "true");

        List<Post> returnedPosts = request.getList("/api/courses/" + courseId + "/posts", HttpStatus.OK, Post.class, params);
        database.assertSensitiveInformationHidden(returnedPosts);
        // get posts of current user and compare
        List<Post> resolvedPosts = existingPostsWithAnswers.stream()
                .filter(post -> post.getCourseWideContext() == null || !post.getCourseWideContext().equals(CourseWideContext.ANNOUNCEMENT)
                        && post.getAnswers().stream().noneMatch(answerPost -> Boolean.TRUE.equals(answerPost.doesResolvePost())))
                .toList();

        assertThat(returnedPosts).isEqualTo(resolvedPosts);
    }

    @Test
    @WithMockUser(username = "student1", roles = "USER")
    void testGetPostsForCourse_WithOwnAndUnresolvedPosts() throws Exception {
        // filterToOwn & filterToUnresolved set true; will fetch all unresolved posts of current user
        var params = new LinkedMultiValueMap<String, String>();
        params.add("filterToUnresolved", "true");
        params.add("filterToOwn", "true");

        List<Post> returnedPosts = request.getList("/api/courses/" + courseId + "/posts", HttpStatus.OK, Post.class, params);
        database.assertSensitiveInformationHidden(returnedPosts);
        // get unresolved posts of current user and compare
        List<Post> resolvedPosts = existingPostsWithAnswers.stream().filter(post -> student1.getId().equals(post.getAuthor().getId())
                && (post.getAnswers().stream().noneMatch(answerPost -> Boolean.TRUE.equals(answerPost.doesResolvePost())))).toList();

        assertThat(returnedPosts).isEqualTo(resolvedPosts);
    }

    @Test
    @WithMockUser(username = "student1", roles = "USER")
    void testGetPostsForCourseWithCourseWideContent() throws Exception {
        // filterToUnresolved set true; will fetch all unresolved posts of current course
        var params = new LinkedMultiValueMap<String, String>();
        params.add("courseWideContext", "TECH_SUPPORT");

        List<Post> returnedPosts = request.getList("/api/courses/" + courseId + "/posts", HttpStatus.OK, Post.class, params);
        database.assertSensitiveInformationHidden(returnedPosts);
        List<Post> resolvedPosts = existingPostsWithAnswers.stream().filter(post -> CourseWideContext.TECH_SUPPORT.equals(post.getCourseWideContext())).toList();

        assertThat(returnedPosts).isEqualTo(resolvedPosts);
    }

    @Test
    @WithMockUser(username = "student1", roles = "USER")
    void testGetPostsForCourseWithUnresolvedPostsWithCourseWideContent() throws Exception {
        // filterToUnresolved set true; will fetch all unresolved posts of current course
        var params = new LinkedMultiValueMap<String, String>();
        params.add("filterToUnresolved", "true");
        params.add("courseWideContext", "TECH_SUPPORT");

        List<Post> returnedPosts = request.getList("/api/courses/" + courseId + "/posts", HttpStatus.OK, Post.class, params);
        database.assertSensitiveInformationHidden(returnedPosts);
        List<Post> resolvedPosts = existingPostsWithAnswers.stream()
                .filter(post -> post.getAnswers().stream().noneMatch(answerPost -> Boolean.TRUE.equals(answerPost.doesResolvePost()))
                        && CourseWideContext.TECH_SUPPORT.equals(post.getCourseWideContext()))
                .toList();

        assertThat(returnedPosts).isEqualTo(resolvedPosts);
    }

    @Test
    @WithMockUser(username = "student1", roles = "USER")
    void testGetPostsForCourseWithOwnWithCourseWideContent() throws Exception {
        // filterToOwn & filterToUnresolved set true; will fetch all unresolved posts of current user
        var params = new LinkedMultiValueMap<String, String>();
        params.add("filterToOwn", "true");
        params.add("courseWideContext", "TECH_SUPPORT");

        List<Post> returnedPosts = request.getList("/api/courses/" + courseId + "/posts", HttpStatus.OK, Post.class, params);
        database.assertSensitiveInformationHidden(returnedPosts);
        List<Post> resolvedPosts = existingPostsWithAnswers.stream()
                .filter(post -> student1.getId().equals(post.getAuthor().getId())
                        && post.getAnswers().stream().noneMatch(answerPost -> Boolean.TRUE.equals(answerPost.doesResolvePost()))
                        && CourseWideContext.TECH_SUPPORT.equals(post.getCourseWideContext()))
                .toList();

        assertThat(returnedPosts).isEqualTo(resolvedPosts);
    }

    @Test
    @WithMockUser(username = "student1", roles = "USER")
    void testGetPostsForCourseWithOwnAndUnresolvedPostsWithCourseWideContent() throws Exception {
        // filterToOwn & filterToUnresolved set true; will fetch all unresolved posts of current user
        var params = new LinkedMultiValueMap<String, String>();
        params.add("filterToUnresolved", "true");
        params.add("filterToOwn", "true");
        params.add("courseWideContext", "TECH_SUPPORT");

        List<Post> returnedPosts = request.getList("/api/courses/" + courseId + "/posts", HttpStatus.OK, Post.class, params);
        database.assertSensitiveInformationHidden(returnedPosts);
        // get unresolved posts of current user and compare
        List<Post> resolvedPosts = existingPostsWithAnswers.stream()
                .filter(post -> student1.getId().equals(post.getAuthor().getId())
                        && post.getAnswers().stream().noneMatch(answerPost -> Boolean.TRUE.equals(answerPost.doesResolvePost()))
                        && CourseWideContext.TECH_SUPPORT.equals(post.getCourseWideContext()))
                .toList();

        assertThat(returnedPosts).isEqualTo(resolvedPosts);
    }

    @Test
    @WithMockUser(username = "student1", roles = "USER")
<<<<<<< HEAD
    void testGetPostsForCourse_OrderByAnswerCountDESC() throws Exception {
        PostSortCriterion sortCriterion = PostSortCriterion.ANSWER_COUNT;
        SortingOrder sortingOrder = SortingOrder.DESCENDING;

        var params = new LinkedMultiValueMap<String, String>();

        // ordering only available in course discussions page, where paging is enabled
        params.add("pagingEnabled", "true");
        params.add("page", "0");
        params.add("size", String.valueOf(MAX_POSTS_PER_PAGE));

        params.add("postSortCriterion", sortCriterion.toString());
        params.add("sortingOrder", sortingOrder.toString());

        List<Post> returnedPosts = request.getList("/api/courses/" + courseId + "/posts", HttpStatus.OK, Post.class, params);
        database.assertSensitiveInformationHidden(returnedPosts);
        existingPostsWithAnswers = existingPostsWithAnswers.stream().sorted(Comparator.comparing((Post post) -> post.getAnswers().size()).reversed()).toList();

        assertThat(returnedPosts).isEqualTo(existingPostsWithAnswers);
=======
    public void testGetPostsForCourse_OrderByAnswerCountDESC() throws Exception {
        // TODO: Disabled until next refactoring due to incompatibility of DISTINCT & ORDER BY in H2 DB during testing
        // TODO: https://github.com/h2database/h2database/issues/408

        // PostSortCriterion sortCriterion = PostSortCriterion.ANSWER_COUNT;
        // SortingOrder sortingOrder = SortingOrder.DESCENDING;
        //
        // var params = new LinkedMultiValueMap<String, String>();
        //
        // // ordering only available in course discussions page, where paging is enabled
        // params.add("pagingEnabled", "true");
        // params.add("page", "0");
        // params.add("size", String.valueOf(MAX_POSTS_PER_PAGE));
        //
        // params.add("postSortCriterion", sortCriterion.toString());
        // params.add("sortingOrder", sortingOrder.toString());
        //
        // List<Post> returnedPosts = request.getList("/api/courses/" + courseId + "/posts", HttpStatus.OK, Post.class, params);
        // database.assertSensitiveInformationHidden(returnedPosts);
        //
        // int numberOfMaxAnswersSeenOnAnyPost = Integer.MAX_VALUE;
        // for (int i = 0; i < returnedPosts.size(); i++) {
        // assertThat(returnedPosts.get(i).getAnswers().size()).isLessThanOrEqualTo(numberOfMaxAnswersSeenOnAnyPost);
        // numberOfMaxAnswersSeenOnAnyPost = returnedPosts.get(i).getAnswers().size();
        // }
>>>>>>> 144df9a1
    }

    @Test
    @WithMockUser(username = "student1", roles = "USER")
<<<<<<< HEAD
    void testGetPostsForCourse_OrderByAnswerCountASC() throws Exception {
        PostSortCriterion sortCriterion = PostSortCriterion.ANSWER_COUNT;
        SortingOrder sortingOrder = SortingOrder.ASCENDING;

        var params = new LinkedMultiValueMap<String, String>();

        // ordering only available in course discussions page, where paging is enabled
        params.add("pagingEnabled", "true");
        params.add("page", "0");
        params.add("size", String.valueOf(MAX_POSTS_PER_PAGE));

        params.add("postSortCriterion", sortCriterion.toString());
        params.add("sortingOrder", sortingOrder.toString());

        List<Post> returnedPosts = request.getList("/api/courses/" + courseId + "/posts", HttpStatus.OK, Post.class, params);
        database.assertSensitiveInformationHidden(returnedPosts);
        existingPostsWithAnswers = existingPostsWithAnswers.stream().sorted(Comparator.comparing(post -> post.getAnswers().size())).toList();

        assertThat(returnedPosts).isEqualTo(existingPostsWithAnswers);
=======
    public void testGetPostsForCourse_OrderByAnswerCountASC() throws Exception {
        // TODO: Disabled until next refactoring due to incompatibility of DISTINCT & ORDER BY in H2 DB during testing
        // TODO: https://github.com/h2database/h2database/issues/408

        // PostSortCriterion sortCriterion = PostSortCriterion.ANSWER_COUNT;
        // SortingOrder sortingOrder = SortingOrder.ASCENDING;
        //
        // var params = new LinkedMultiValueMap<String, String>();
        //
        // // ordering only available in course discussions page, where paging is enabled
        // params.add("pagingEnabled", "true");
        // params.add("page", "0");
        // params.add("size", String.valueOf(MAX_POSTS_PER_PAGE));
        //
        // params.add("postSortCriterion", sortCriterion.toString());
        // params.add("sortingOrder", sortingOrder.toString());
        //
        // List<Post> returnedPosts = request.getList("/api/courses/" + courseId + "/posts", HttpStatus.OK, Post.class, params);
        // database.assertSensitiveInformationHidden(returnedPosts);
        //
        // int numberOfMaxAnswersSeenOnAnyPost = 0;
        // for (int i = 0; i < returnedPosts.size(); i++) {
        // assertThat(returnedPosts.get(i).getAnswers().size()).isGreaterThanOrEqualTo(numberOfMaxAnswersSeenOnAnyPost);
        // numberOfMaxAnswersSeenOnAnyPost = returnedPosts.get(i).getAnswers().size();
        // }
>>>>>>> 144df9a1
    }

    @Test
    @WithMockUser(username = "student1", roles = "USER")
    void testGetAnsweredOrReactedPostsByUserForCourse() throws Exception {

        var params = new LinkedMultiValueMap<String, String>();
        params.add("filterToAnsweredOrReacted", "true");

        List<Post> returnedPosts = request.getList("/api/courses/" + courseId + "/posts", HttpStatus.OK, Post.class, params);
        database.assertSensitiveInformationHidden(returnedPosts);
        existingPostsWithAnswers = existingPostsWithAnswers.stream()
                .filter(post -> post.getAnswers().stream().anyMatch(answerPost -> student1.getId().equals(post.getAuthor().getId()))
                        || post.getReactions().stream().anyMatch(reaction -> student1.getId().equals(post.getAuthor().getId())))
                .toList();

        assertThat(returnedPosts).isEqualTo(existingPostsWithAnswers);
    }

    @Test
    @WithMockUser(username = "student1", roles = "USER")
    void testGetOwnAndAnsweredOrReactedPostsByUserForCourse() throws Exception {

        var params = new LinkedMultiValueMap<String, String>();
        params.add("filterToAnsweredOrReacted", "true");
        params.add("filterToOwn", "true");

        List<Post> returnedPosts = request.getList("/api/courses/" + courseId + "/posts", HttpStatus.OK, Post.class, params);
        database.assertSensitiveInformationHidden(returnedPosts);
        existingPostsWithAnswers = existingPostsWithAnswers.stream().filter(
                post -> student1.getId().equals(post.getAuthor().getId()) && (post.getAnswers().stream().anyMatch(answerPost -> student1.getId().equals(post.getAuthor().getId()))
                        || post.getReactions().stream().anyMatch(reaction -> student1.getId().equals(post.getAuthor().getId()))))
                .toList();

        assertThat(returnedPosts).isEqualTo(existingPostsWithAnswers);
    }

    @Test
    @WithMockUser(username = "student1", roles = "USER")
    void testGetUnresolvedAnsweredOrReactedPostsByUserForCourse() throws Exception {

        var params = new LinkedMultiValueMap<String, String>();
        params.add("filterToAnsweredOrReacted", "true");
        params.add("filterToUnresolved", "true");

        List<Post> returnedPosts = request.getList("/api/courses/" + courseId + "/posts", HttpStatus.OK, Post.class, params);
        database.assertSensitiveInformationHidden(returnedPosts);
        existingPostsWithAnswers = existingPostsWithAnswers.stream()
                .filter(post -> post.getAnswers().stream().noneMatch(answerPost -> Boolean.TRUE.equals(answerPost.doesResolvePost()))
                        && (post.getAnswers().stream().anyMatch(answerPost -> student1.getId().equals(post.getAuthor().getId()))
                                || post.getReactions().stream().anyMatch(reaction -> student1.getId().equals(reaction.getUser().getId()))))
                .toList();

        assertThat(returnedPosts).isEqualTo(existingPostsWithAnswers);
    }

    @Test
    @WithMockUser(username = "student1", roles = "USER")
    void testGetUnresolvedOwnAnsweredOrReactedPostsByUserForCourse() throws Exception {

        var params = new LinkedMultiValueMap<String, String>();
        params.add("filterToOwn", "true");
        params.add("filterToUnresolved", "true");
        params.add("filterToAnsweredOrReacted", "true");

        List<Post> returnedPosts = request.getList("/api/courses/" + courseId + "/posts", HttpStatus.OK, Post.class, params);
        database.assertSensitiveInformationHidden(returnedPosts);
        existingPostsWithAnswers = existingPostsWithAnswers.stream().filter(
                post -> student1.getId().equals(post.getAuthor().getId()) && (post.getAnswers().stream().noneMatch(answerPost -> Boolean.TRUE.equals(answerPost.doesResolvePost()))
                        && (post.getAnswers().stream().anyMatch(answerPost -> student1.getId().equals(post.getAuthor().getId()))
                                || post.getReactions().stream().anyMatch(reaction -> student1.getId().equals(reaction.getUser().getId())))))
                .toList();

        assertThat(returnedPosts).isEqualTo(existingPostsWithAnswers);
    }

    @Test
    @WithMockUser(username = "student1", roles = "USER")
    void testGetAnsweredOrReactedPostsByUserForCourseWithCourseWideContent() throws Exception {

        var params = new LinkedMultiValueMap<String, String>();
        params.add("filterToAnsweredOrReacted", "true");
        params.add("courseWideContext", "TECH_SUPPORT");

        List<Post> returnedPosts = request.getList("/api/courses/" + courseId + "/posts", HttpStatus.OK, Post.class, params);
        database.assertSensitiveInformationHidden(returnedPosts);
        existingPostsWithAnswersCourseWide = existingPostsWithAnswersCourseWide.stream()
                .filter(post -> CourseWideContext.TECH_SUPPORT.equals(post.getCourseWideContext())
                        && (post.getAnswers().stream().anyMatch(answerPost -> student1.getId().equals(post.getAuthor().getId()))
                                || post.getReactions().stream().anyMatch(reaction -> student1.getId().equals(reaction.getUser().getId()))))
                .toList();

        assertThat(returnedPosts).isEqualTo(existingPostsWithAnswersCourseWide);
    }

    @Test
    @WithMockUser(username = "student1", roles = "USER")
    void testGetOwnAndAnsweredOrReactedPostsByUserForCourseWithCourseWideContent() throws Exception {

        var params = new LinkedMultiValueMap<String, String>();
        params.add("filterToAnsweredOrReacted", "true");
        params.add("filterToOwn", "true");
        params.add("courseWideContext", "TECH_SUPPORT");

        List<Post> returnedPosts = request.getList("/api/courses/" + courseId + "/posts", HttpStatus.OK, Post.class, params);
        database.assertSensitiveInformationHidden(returnedPosts);
        existingPostsWithAnswersCourseWide = existingPostsWithAnswersCourseWide.stream()
                .filter(post -> CourseWideContext.TECH_SUPPORT.equals(post.getCourseWideContext()) && student1.getId().equals(post.getAuthor().getId())
                        && (post.getAnswers().stream().anyMatch(answerPost -> student1.getId().equals(post.getAuthor().getId()))
                                || post.getReactions().stream().anyMatch(reaction -> student1.getId().equals(reaction.getUser().getId()))))
                .toList();

        assertThat(returnedPosts).isEqualTo(existingPostsWithAnswersCourseWide);
    }

    @Test
    @WithMockUser(username = "student1", roles = "USER")
    void testGetUnresolvedAnsweredOrReactedPostsByUserForCourseWithCourseWideContent() throws Exception {

        var params = new LinkedMultiValueMap<String, String>();
        params.add("filterToAnsweredOrReacted", "true");
        params.add("filterToUnresolved", "true");
        params.add("courseWideContext", "TECH_SUPPORT");

        List<Post> returnedPosts = request.getList("/api/courses/" + courseId + "/posts", HttpStatus.OK, Post.class, params);
        database.assertSensitiveInformationHidden(returnedPosts);
        existingPostsWithAnswersCourseWide = existingPostsWithAnswersCourseWide.stream()
                .filter(post -> CourseWideContext.TECH_SUPPORT.equals(post.getCourseWideContext())
                        && post.getAnswers().stream().noneMatch(answerPost -> Boolean.TRUE.equals(answerPost.doesResolvePost()))
                        && (post.getAnswers().stream().anyMatch(answerPost -> student1.getId().equals(post.getAuthor().getId()))
                                || post.getReactions().stream().anyMatch(reaction -> student1.getId().equals(reaction.getUser().getId()))))
                .toList();

        assertThat(returnedPosts).isEqualTo(existingPostsWithAnswersCourseWide);
    }

    @Test
    @WithMockUser(username = "student1", roles = "USER")
    void testGetUnresolvedOwnAnsweredOrReactedPostsByUserForCourseWithCourseWideContent() throws Exception {

        var params = new LinkedMultiValueMap<String, String>();
        params.add("filterToOwn", "true");
        params.add("filterToUnresolved", "true");
        params.add("filterToAnsweredOrReacted", "true");
        params.add("courseWideContext", "TECH_SUPPORT");

        List<Post> returnedPosts = request.getList("/api/courses/" + courseId + "/posts", HttpStatus.OK, Post.class, params);
        database.assertSensitiveInformationHidden(returnedPosts);
        existingPostsWithAnswersCourseWide = existingPostsWithAnswersCourseWide.stream()
                .filter(post -> CourseWideContext.TECH_SUPPORT.equals(post.getCourseWideContext()) && student1.getId().equals(post.getAuthor().getId())
                        && (post.getAnswers().stream().noneMatch(answerPost -> Boolean.TRUE.equals(answerPost.doesResolvePost()))
                                && (post.getAnswers().stream().anyMatch(answerPost -> student1.getId().equals(post.getAuthor().getId()))
                                        || post.getReactions().stream().anyMatch(reaction -> student1.getId().equals(reaction.getUser().getId())))))
                .toList();

        assertThat(returnedPosts).isEqualTo(existingPostsWithAnswersCourseWide);
    }
    // UPDATE

    @Test
    @WithMockUser(username = "tutor1", roles = "TA")
    void testEditAnswerPost_asTutor() throws Exception {
        // update post of student1 (index 0)--> OK
        AnswerPost answerPostToUpdate = editExistingAnswerPost(existingAnswerPosts.get(0));

        AnswerPost updatedAnswerPost = request.putWithResponseBody("/api/courses/" + courseId + "/answer-posts/" + answerPostToUpdate.getId(), answerPostToUpdate, AnswerPost.class,
                HttpStatus.OK);
        database.assertSensitiveInformationHidden(updatedAnswerPost);
        assertThat(answerPostToUpdate).isEqualTo(updatedAnswerPost);
    }

    @Test
    @WithMockUser(username = "student1", roles = "USER")
    void testEditAnswerPost_asStudent1() throws Exception {
        // update own post (index 0)--> OK
        AnswerPost answerPostToUpdate = editExistingAnswerPost(existingAnswerPosts.get(0));

        AnswerPost updatedAnswerPost = request.putWithResponseBody("/api/courses/" + courseId + "/answer-posts/" + answerPostToUpdate.getId(), answerPostToUpdate, AnswerPost.class,
                HttpStatus.OK);
        database.assertSensitiveInformationHidden(updatedAnswerPost);
        assertThat(answerPostToUpdate).isEqualTo(updatedAnswerPost);
    }

    @Test
    @WithMockUser(username = "student2", roles = "USER")
    void testEditAnswerPost_asStudent2_forbidden() throws Exception {
        // update post from another student (index 1)--> forbidden
        AnswerPost answerPostNotToUpdate = editExistingAnswerPost(existingAnswerPosts.get(1));

        AnswerPost notUpdatedAnswerPost = request.putWithResponseBody("/api/courses/" + courseId + "/answer-posts/" + answerPostNotToUpdate.getId(), answerPostNotToUpdate,
                AnswerPost.class, HttpStatus.FORBIDDEN);
        assertThat(notUpdatedAnswerPost).isNull();
    }

    @Test
    @WithMockUser(username = "student1", roles = "USER")
    void testEditAnswerPostWithIdIsNull_badRequest() throws Exception {
        AnswerPost answerPostToUpdate = createAnswerPost(existingPostsWithAnswersCourseWide.get(0));

        AnswerPost updatedAnswerPostServer = request.putWithResponseBody("/api/courses/" + courseId + "/answer-posts/" + answerPostToUpdate.getId(), answerPostToUpdate,
                AnswerPost.class, HttpStatus.BAD_REQUEST);
        assertThat(updatedAnswerPostServer).isNull();
    }

    @Test
    @WithMockUser(username = "student1", roles = "USER")
    void testEditAnswerPostWithWrongCourseId_badRequest() throws Exception {
        AnswerPost answerPostToUpdate = createAnswerPost(existingPostsWithAnswersCourseWide.get(0));
        Course dummyCourse = database.createCourse();

        AnswerPost updatedAnswerPostServer = request.putWithResponseBody("/api/courses/" + dummyCourse.getId() + "/answer-posts/" + answerPostToUpdate.getId(), answerPostToUpdate,
                AnswerPost.class, HttpStatus.BAD_REQUEST);
        assertThat(updatedAnswerPostServer).isNull();
    }

    @Test
    @WithMockUser(username = "tutor1", roles = "TA")
    void testToggleResolvesPost() throws Exception {
        AnswerPost answerPost = existingAnswerPosts.get(0);

        // confirm that answer post resolves the original post
        answerPost.setResolvesPost(true);
        AnswerPost resolvingAnswerPost = request.putWithResponseBody("/api/courses/" + courseId + "/answer-posts/" + answerPost.getId(), answerPost, AnswerPost.class,
                HttpStatus.OK);
        assertThat(resolvingAnswerPost).isEqualTo(answerPost);

        // revoke that answer post resolves the original post
        answerPost.setResolvesPost(false);
        AnswerPost notResolvingAnswerPost = request.putWithResponseBody("/api/courses/" + courseId + "/answer-posts/" + answerPost.getId(), answerPost, AnswerPost.class,
                HttpStatus.OK);
        assertThat(notResolvingAnswerPost).isEqualTo(answerPost);
    }

    @Test
    @WithMockUser(username = "student1", roles = "USER")
    void testToggleResolvesPost_asPostAuthor() throws Exception {
        // author of the associated original post is student1
        AnswerPost answerPost = existingAnswerPosts.get(0);

        // confirm that answer post resolves the original post
        answerPost.setResolvesPost(true);
        AnswerPost resolvingAnswerPost = request.putWithResponseBody("/api/courses/" + courseId + "/answer-posts/" + answerPost.getId(), answerPost, AnswerPost.class,
                HttpStatus.OK);
        assertThat(resolvingAnswerPost).isEqualTo(answerPost);

        // revoke that answer post resolves the original post
        answerPost.setResolvesPost(false);
        AnswerPost notResolvingAnswerPost = request.putWithResponseBody("/api/courses/" + courseId + "/answer-posts/" + answerPost.getId(), answerPost, AnswerPost.class,
                HttpStatus.OK);
        assertThat(notResolvingAnswerPost).isEqualTo(answerPost);
    }

    @Test
    @WithMockUser(username = "student2", roles = "USER")
    void testToggleResolvesPost_notAuthor_forbidden() throws Exception {
        // author of the associated original post is student1, author of answer post is also student1
        AnswerPost answerPost = existingAnswerPosts.get(0);

        // confirm that answer post resolves the original post
        answerPost.setResolvesPost(true);
        AnswerPost resolvingAnswerPost = request.putWithResponseBody("/api/courses/" + courseId + "/answer-posts/" + answerPost.getId(), answerPost, AnswerPost.class,
                HttpStatus.FORBIDDEN);
        assertThat(resolvingAnswerPost).isNull();

        // revoke that answer post resolves the original post
        answerPost.setResolvesPost(false);
        AnswerPost notResolvingAnswerPost = request.putWithResponseBody("/api/courses/" + courseId + "/answer-posts/" + answerPost.getId(), answerPost, AnswerPost.class,
                HttpStatus.FORBIDDEN);
        assertThat(notResolvingAnswerPost).isNull();
    }

    // DELETE

    @Test
    @WithMockUser(username = "student1", roles = "USER")
    void testDeleteAnswerPosts_asStudent1() throws Exception {
        // delete own post (index 0)--> OK
        AnswerPost answerPostToDelete = existingAnswerPosts.get(0);

        request.delete("/api/courses/" + courseId + "/answer-posts/" + answerPostToDelete.getId(), HttpStatus.OK);
        assertThat(answerPostRepository.count()).isEqualTo(existingAnswerPosts.size() - 1);
    }

    @Test
    @WithMockUser(username = "student2", roles = "USER")
    void testDeleteAnswerPosts_asStudent2_forbidden() throws Exception {
        // delete post from another student (index 0) --> forbidden
        AnswerPost answerPostToNotDelete = existingAnswerPosts.get(0);

        request.delete("/api/courses/" + courseId + "/answer-posts/" + answerPostToNotDelete.getId(), HttpStatus.FORBIDDEN);
        assertThat(answerPostRepository.count()).isEqualTo(existingAnswerPosts.size());
    }

    @Test
    @WithMockUser(username = "tutor1", roles = "TA")
    void testDeleteAnswerPost_asTutor() throws Exception {
        // delete post from another student (index 0) --> ok
        AnswerPost answerPostToDelete = existingAnswerPosts.get(0);

        request.delete("/api/courses/" + courseId + "/answer-posts/" + answerPostToDelete.getId(), HttpStatus.OK);
        assertThat(answerPostRepository.count()).isEqualTo(existingAnswerPosts.size() - 1);
    }

    @Test
    @WithMockUser(username = "tutor1", roles = "TA")
    void testDeleteAnswerPost_asTutor_notFound() throws Exception {
        request.delete("/api/courses/" + courseId + "/answer-posts/" + 9999L, HttpStatus.NOT_FOUND);
        assertThat(answerPostRepository.count()).isEqualTo(existingAnswerPosts.size());
    }

    // HELPER METHODS

    private AnswerPost createAnswerPost(Post post) {
        AnswerPost answerPost = new AnswerPost();
        answerPost.setContent("Content Answer Post");
        answerPost.setPost(post);
        post.addAnswerPost(answerPost);
        return answerPost;
    }

    private AnswerPost editExistingAnswerPost(AnswerPost answerPostToUpdate) {
        answerPostToUpdate.setContent("New Test Answer Post");
        return answerPostToUpdate;
    }

    private void checkCreatedAnswerPost(AnswerPost expectedAnswerPost, AnswerPost createdAnswerPost) {
        // check if answerPost was created with id
        assertThat(createdAnswerPost).isNotNull();
        assertThat(createdAnswerPost.getId()).isNotNull();

        // check if associated post, answerPost content, and creation date are set correctly on creation
        assertThat(createdAnswerPost.getPost()).isEqualTo(expectedAnswerPost.getPost());
        assertThat(createdAnswerPost.getContent()).isEqualTo(expectedAnswerPost.getContent());
        assertThat(createdAnswerPost.getCreationDate()).isNotNull();

        // check if default values are set correctly on creation
        assertThat(createdAnswerPost.getReactions()).isEmpty();
    }
}<|MERGE_RESOLUTION|>--- conflicted
+++ resolved
@@ -266,28 +266,7 @@
 
     @Test
     @WithMockUser(username = "student1", roles = "USER")
-<<<<<<< HEAD
     void testGetPostsForCourse_OrderByAnswerCountDESC() throws Exception {
-        PostSortCriterion sortCriterion = PostSortCriterion.ANSWER_COUNT;
-        SortingOrder sortingOrder = SortingOrder.DESCENDING;
-
-        var params = new LinkedMultiValueMap<String, String>();
-
-        // ordering only available in course discussions page, where paging is enabled
-        params.add("pagingEnabled", "true");
-        params.add("page", "0");
-        params.add("size", String.valueOf(MAX_POSTS_PER_PAGE));
-
-        params.add("postSortCriterion", sortCriterion.toString());
-        params.add("sortingOrder", sortingOrder.toString());
-
-        List<Post> returnedPosts = request.getList("/api/courses/" + courseId + "/posts", HttpStatus.OK, Post.class, params);
-        database.assertSensitiveInformationHidden(returnedPosts);
-        existingPostsWithAnswers = existingPostsWithAnswers.stream().sorted(Comparator.comparing((Post post) -> post.getAnswers().size()).reversed()).toList();
-
-        assertThat(returnedPosts).isEqualTo(existingPostsWithAnswers);
-=======
-    public void testGetPostsForCourse_OrderByAnswerCountDESC() throws Exception {
         // TODO: Disabled until next refactoring due to incompatibility of DISTINCT & ORDER BY in H2 DB during testing
         // TODO: https://github.com/h2database/h2database/issues/408
 
@@ -312,33 +291,11 @@
         // assertThat(returnedPosts.get(i).getAnswers().size()).isLessThanOrEqualTo(numberOfMaxAnswersSeenOnAnyPost);
         // numberOfMaxAnswersSeenOnAnyPost = returnedPosts.get(i).getAnswers().size();
         // }
->>>>>>> 144df9a1
-    }
-
-    @Test
-    @WithMockUser(username = "student1", roles = "USER")
-<<<<<<< HEAD
+    }
+
+    @Test
+    @WithMockUser(username = "student1", roles = "USER")
     void testGetPostsForCourse_OrderByAnswerCountASC() throws Exception {
-        PostSortCriterion sortCriterion = PostSortCriterion.ANSWER_COUNT;
-        SortingOrder sortingOrder = SortingOrder.ASCENDING;
-
-        var params = new LinkedMultiValueMap<String, String>();
-
-        // ordering only available in course discussions page, where paging is enabled
-        params.add("pagingEnabled", "true");
-        params.add("page", "0");
-        params.add("size", String.valueOf(MAX_POSTS_PER_PAGE));
-
-        params.add("postSortCriterion", sortCriterion.toString());
-        params.add("sortingOrder", sortingOrder.toString());
-
-        List<Post> returnedPosts = request.getList("/api/courses/" + courseId + "/posts", HttpStatus.OK, Post.class, params);
-        database.assertSensitiveInformationHidden(returnedPosts);
-        existingPostsWithAnswers = existingPostsWithAnswers.stream().sorted(Comparator.comparing(post -> post.getAnswers().size())).toList();
-
-        assertThat(returnedPosts).isEqualTo(existingPostsWithAnswers);
-=======
-    public void testGetPostsForCourse_OrderByAnswerCountASC() throws Exception {
         // TODO: Disabled until next refactoring due to incompatibility of DISTINCT & ORDER BY in H2 DB during testing
         // TODO: https://github.com/h2database/h2database/issues/408
 
@@ -363,7 +320,6 @@
         // assertThat(returnedPosts.get(i).getAnswers().size()).isGreaterThanOrEqualTo(numberOfMaxAnswersSeenOnAnyPost);
         // numberOfMaxAnswersSeenOnAnyPost = returnedPosts.get(i).getAnswers().size();
         // }
->>>>>>> 144df9a1
     }
 
     @Test
