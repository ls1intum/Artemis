package de.tum.in.www1.artemis.metis;

import static org.assertj.core.api.Assertions.assertThat;

import java.util.Collection;
import java.util.List;

import org.junit.jupiter.api.AfterEach;
import org.junit.jupiter.api.BeforeEach;
import org.junit.jupiter.api.Test;
import org.springframework.beans.factory.annotation.Autowired;
import org.springframework.http.HttpStatus;
import org.springframework.security.test.context.support.WithMockUser;
import org.springframework.util.LinkedMultiValueMap;

import de.tum.in.www1.artemis.AbstractSpringIntegrationBambooBitbucketJiraTest;
import de.tum.in.www1.artemis.domain.Course;
import de.tum.in.www1.artemis.domain.User;
import de.tum.in.www1.artemis.domain.enumeration.SortingOrder;
import de.tum.in.www1.artemis.domain.metis.AnswerPost;
import de.tum.in.www1.artemis.domain.metis.CourseWideContext;
import de.tum.in.www1.artemis.domain.metis.Post;
import de.tum.in.www1.artemis.domain.metis.PostSortCriterion;
import de.tum.in.www1.artemis.repository.metis.AnswerPostRepository;

class AnswerPostIntegrationTest extends AbstractSpringIntegrationBambooBitbucketJiraTest {

    private static final String TEST_PREFIX = "answerpostintegration";

    @Autowired
    private AnswerPostRepository answerPostRepository;

    private List<Post> existingPostsWithAnswers;

    private List<Post> existingPostsWithAnswersInExercise;

    private List<Post> existingPostsWithAnswersInLecture;

    private List<Post> existingPostsWithAnswersCourseWide;

    private List<AnswerPost> existingAnswerPosts;

    private Long courseId;

    private User student1;

    private static final int MAX_POSTS_PER_PAGE = 20;

    @BeforeEach
    void initTestCase() {

        database.addUsers(TEST_PREFIX, 5, 5, 4, 4);
        student1 = database.getUserByLogin(TEST_PREFIX + "student1");

        // initialize test setup and get all existing posts with answers (four posts, one in each context, are initialized with one answer each): 4 answers in total (with author
        // student1)
        List<Post> existingPostsAndConversationPostsWithAnswers = database.createPostsWithAnswerPostsWithinCourse(TEST_PREFIX).stream()
                .filter(coursePost -> coursePost.getAnswers() != null && coursePost.getPlagiarismCase() == null).toList();

        existingPostsWithAnswers = existingPostsAndConversationPostsWithAnswers.stream().filter(post -> post.getConversation() == null).toList();

        // get all answerPosts
        existingAnswerPosts = existingPostsAndConversationPostsWithAnswers.stream().map(Post::getAnswers).flatMap(Collection::stream).toList();

        // get all existing posts with answers in exercise context
        existingPostsWithAnswersInExercise = existingPostsWithAnswers.stream().filter(coursePost -> coursePost.getAnswers() != null && coursePost.getExercise() != null).toList();

        // get all existing posts with answers in lecture context
        existingPostsWithAnswersInLecture = existingPostsWithAnswers.stream().filter(coursePost -> coursePost.getAnswers() != null && coursePost.getLecture() != null).toList();

        // get all existing posts with answers in lecture context
        existingPostsWithAnswersCourseWide = existingPostsWithAnswers.stream().filter(coursePost -> coursePost.getAnswers() != null && coursePost.getCourseWideContext() != null)
                .toList();

        courseId = existingPostsWithAnswersInExercise.get(0).getExercise().getCourseViaExerciseGroupOrCourseMember().getId();
    }

    @AfterEach
    void tearDown() {
        database.resetDatabase();
    }

    // CREATE

    @Test
    @WithMockUser(username = TEST_PREFIX + "student1", roles = "USER")
    void testCreateAnswerPostInLecture() throws Exception {
        AnswerPost answerPostToSave = createAnswerPost(existingPostsWithAnswersInLecture.get(0));
        testAnswerPostCreation(answerPostToSave);
    }

    @Test
    @WithMockUser(username = TEST_PREFIX + "student1", roles = "USER")
    void testCreateAnswerPostInExercise() throws Exception {
        AnswerPost answerPostToSave = createAnswerPost(existingPostsWithAnswersInExercise.get(0));
        testAnswerPostCreation(answerPostToSave);
    }

    @Test
    @WithMockUser(username = TEST_PREFIX + "student1", roles = "USER")
    void testCreateAnswerPostCourseWide() throws Exception {
        AnswerPost answerPostToSave = createAnswerPost(existingPostsWithAnswersCourseWide.get(0));
        testAnswerPostCreation(answerPostToSave);
    }

    private void testAnswerPostCreation(AnswerPost answerPostToSave) throws Exception {
<<<<<<< HEAD
        var countBefore = answerPostRepository.count();
=======
>>>>>>> f089f06a
        AnswerPost createdAnswerPost = request.postWithResponseBody("/api/courses/" + courseId + "/answer-posts", answerPostToSave, AnswerPost.class, HttpStatus.CREATED);
        database.assertSensitiveInformationHidden(createdAnswerPost);
        // should not be automatically post resolving
        assertThat(createdAnswerPost.doesResolvePost()).isFalse();
        // should increment answer count
<<<<<<< HEAD
        assertThat(createdAnswerPost.doesResolvePost()).isFalse();
=======
        assertThat(database.postRepository.findPostByIdElseThrow(answerPostToSave.getPost().getId()).getAnswerCount()).isEqualTo(answerPostToSave.getPost().getAnswerCount());
>>>>>>> f089f06a
        checkCreatedAnswerPost(answerPostToSave, createdAnswerPost);
        assertThat(countBefore + 1).isEqualTo(answerPostRepository.count());
    }

    @Test
    @WithMockUser(username = TEST_PREFIX + "instructor1", roles = "INSTRUCTOR")
    void testCreateAnswerPostInLecture_asInstructor() throws Exception {
        AnswerPost answerPostToSave = createAnswerPost(existingPostsWithAnswersInLecture.get(0));

        AnswerPost createdAnswerPost = request.postWithResponseBody("/api/courses/" + courseId + "/answer-posts", answerPostToSave, AnswerPost.class, HttpStatus.CREATED);
        database.assertSensitiveInformationHidden(createdAnswerPost);
        // should increment answer count
        assertThat(database.postRepository.findPostByIdElseThrow(answerPostToSave.getPost().getId()).getAnswerCount()).isEqualTo(answerPostToSave.getPost().getAnswerCount());
        checkCreatedAnswerPost(answerPostToSave, createdAnswerPost);
        assertThat(answerPostRepository.findById(createdAnswerPost.getId())).isPresent();
    }

    @Test
    @WithMockUser(username = TEST_PREFIX + "instructor1", roles = "INSTRUCTOR")
    void testCreateAnswerPostInExercise_asInstructor() throws Exception {
        AnswerPost answerPostToSave = createAnswerPost(existingPostsWithAnswersInExercise.get(0));

        AnswerPost createdAnswerPost = request.postWithResponseBody("/api/courses/" + courseId + "/answer-posts", answerPostToSave, AnswerPost.class, HttpStatus.CREATED);
        database.assertSensitiveInformationHidden(createdAnswerPost);
        // should increment answer count
        assertThat(database.postRepository.findPostByIdElseThrow(answerPostToSave.getPost().getId()).getAnswerCount()).isEqualTo(answerPostToSave.getPost().getAnswerCount());
        checkCreatedAnswerPost(answerPostToSave, createdAnswerPost);
        assertThat(answerPostRepository.findById(createdAnswerPost.getId())).isPresent();
    }

    @Test
    @WithMockUser(username = TEST_PREFIX + "instructor1", roles = "INSTRUCTOR")
    void testCreateAnswerPostCourseWide_asInstructor() throws Exception {
        AnswerPost answerPostToSave = createAnswerPost(existingPostsWithAnswersCourseWide.get(0));

        AnswerPost createdAnswerPost = request.postWithResponseBody("/api/courses/" + courseId + "/answer-posts", answerPostToSave, AnswerPost.class, HttpStatus.CREATED);
        database.assertSensitiveInformationHidden(createdAnswerPost);
        // should increment answer count
        assertThat(database.postRepository.findPostByIdElseThrow(answerPostToSave.getPost().getId()).getAnswerCount()).isEqualTo(answerPostToSave.getPost().getAnswerCount());
        checkCreatedAnswerPost(answerPostToSave, createdAnswerPost);
        assertThat(answerPostRepository.findById(createdAnswerPost.getId())).isPresent();
    }

    @Test
    @WithMockUser(username = TEST_PREFIX + "student1", roles = "USER")
    void testCreateExistingAnswerPost_badRequest() throws Exception {
        AnswerPost existingAnswerPostToSave = existingAnswerPosts.get(0);

        var countBefore = answerPostRepository.count();

        request.postWithResponseBody("/api/courses/" + courseId + "/answer-posts", existingAnswerPostToSave, AnswerPost.class, HttpStatus.BAD_REQUEST);
<<<<<<< HEAD
        assertThat(answerPostRepository.count()).isEqualTo(countBefore);
        // should not increment answer count
        assertThat(database.postRepository.findPostByIdElseThrow(existingAnswerPostToSave.getPost().getId()).getAnswerCount())
                .isEqualTo(existingAnswerPostToSave.getPost().getAnswerCount());
=======
        // should not increment answer count
        assertThat(database.postRepository.findPostByIdElseThrow(existingAnswerPostToSave.getPost().getId()).getAnswerCount())
                .isEqualTo(existingAnswerPostToSave.getPost().getAnswerCount());
        assertThat(existingAnswerPosts.size()).isEqualTo(answerPostRepository.count());
>>>>>>> f089f06a
    }

    // GET
    @Test
    @WithMockUser(username = TEST_PREFIX + "student1", roles = "USER")
    void testGetPostsForCourse_WithUnresolvedPosts() throws Exception {
        // filterToUnresolved set true; will fetch all unresolved posts of current course
        var params = new LinkedMultiValueMap<String, String>();
        params.add("filterToUnresolved", "true");

        List<Post> returnedPosts = request.getList("/api/courses/" + courseId + "/posts", HttpStatus.OK, Post.class, params);
        database.assertSensitiveInformationHidden(returnedPosts);
        // get posts of current user and compare
        List<Post> unresolvedPosts = existingPostsWithAnswers.stream()
                .filter(post -> post.getCourseWideContext() == null || !post.getCourseWideContext().equals(CourseWideContext.ANNOUNCEMENT)
                        && post.getAnswers().stream().noneMatch(answerPost -> Boolean.TRUE.equals(answerPost.doesResolvePost())))
                .toList();

        assertThat(returnedPosts).isEqualTo(unresolvedPosts);
    }

    @Test
    @WithMockUser(username = TEST_PREFIX + "student1", roles = "USER")
    void testGetPostsForCourse_WithOwnAndUnresolvedPosts() throws Exception {
        // filterToOwn & filterToUnresolved set true; will fetch all unresolved posts of current user
        var params = new LinkedMultiValueMap<String, String>();
        params.add("filterToUnresolved", "true");
        params.add("filterToOwn", "true");

        List<Post> returnedPosts = request.getList("/api/courses/" + courseId + "/posts", HttpStatus.OK, Post.class, params);
        database.assertSensitiveInformationHidden(returnedPosts);
        // get unresolved posts of current user and compare
        List<Post> resolvedPosts = existingPostsWithAnswers.stream().filter(post -> student1.getId().equals(post.getAuthor().getId())
                && (post.getAnswers().stream().noneMatch(answerPost -> Boolean.TRUE.equals(answerPost.doesResolvePost())))).toList();

        assertThat(returnedPosts).isEqualTo(resolvedPosts);
    }

    @Test
    @WithMockUser(username = TEST_PREFIX + "student1", roles = "USER")
    void testGetPostsForCourseWithCourseWideContent() throws Exception {
        // filterToUnresolved set true; will fetch all unresolved posts of current course
        var params = new LinkedMultiValueMap<String, String>();
        params.add("courseWideContext", "TECH_SUPPORT");

        List<Post> returnedPosts = request.getList("/api/courses/" + courseId + "/posts", HttpStatus.OK, Post.class, params);
        database.assertSensitiveInformationHidden(returnedPosts);
        List<Post> resolvedPosts = existingPostsWithAnswers.stream().filter(post -> CourseWideContext.TECH_SUPPORT.equals(post.getCourseWideContext())).toList();

        assertThat(returnedPosts).isEqualTo(resolvedPosts);
    }

    @Test
    @WithMockUser(username = TEST_PREFIX + "student1", roles = "USER")
    void testGetPostsForCourseWithUnresolvedPostsWithCourseWideContent() throws Exception {
        // filterToUnresolved set true; will fetch all unresolved posts of current course
        var params = new LinkedMultiValueMap<String, String>();
        params.add("filterToUnresolved", "true");
        params.add("courseWideContext", "TECH_SUPPORT");

        List<Post> returnedPosts = request.getList("/api/courses/" + courseId + "/posts", HttpStatus.OK, Post.class, params);
        database.assertSensitiveInformationHidden(returnedPosts);
        List<Post> resolvedPosts = existingPostsWithAnswers.stream()
                .filter(post -> post.getAnswers().stream().noneMatch(answerPost -> Boolean.TRUE.equals(answerPost.doesResolvePost()))
                        && CourseWideContext.TECH_SUPPORT.equals(post.getCourseWideContext()))
                .toList();

        assertThat(returnedPosts).isEqualTo(resolvedPosts);
    }

    @Test
    @WithMockUser(username = TEST_PREFIX + "student1", roles = "USER")
    void testGetPostsForCourseWithOwnWithCourseWideContent() throws Exception {
        // filterToOwn & filterToUnresolved set true; will fetch all unresolved posts of current user
        var params = new LinkedMultiValueMap<String, String>();
        params.add("filterToOwn", "true");
        params.add("courseWideContext", "TECH_SUPPORT");

        List<Post> returnedPosts = request.getList("/api/courses/" + courseId + "/posts", HttpStatus.OK, Post.class, params);
        database.assertSensitiveInformationHidden(returnedPosts);
        List<Post> resolvedPosts = existingPostsWithAnswers.stream()
                .filter(post -> student1.getId().equals(post.getAuthor().getId())
                        && post.getAnswers().stream().noneMatch(answerPost -> Boolean.TRUE.equals(answerPost.doesResolvePost()))
                        && CourseWideContext.TECH_SUPPORT.equals(post.getCourseWideContext()))
                .toList();

        assertThat(returnedPosts).isEqualTo(resolvedPosts);
    }

    @Test
    @WithMockUser(username = TEST_PREFIX + "student1", roles = "USER")
    void testGetPostsForCourseWithOwnAndUnresolvedPostsWithCourseWideContent() throws Exception {
        // filterToOwn & filterToUnresolved set true; will fetch all unresolved posts of current user
        var params = new LinkedMultiValueMap<String, String>();
        params.add("filterToUnresolved", "true");
        params.add("filterToOwn", "true");
        params.add("courseWideContext", "TECH_SUPPORT");

        List<Post> returnedPosts = request.getList("/api/courses/" + courseId + "/posts", HttpStatus.OK, Post.class, params);
        database.assertSensitiveInformationHidden(returnedPosts);
        // get unresolved posts of current user and compare
        List<Post> resolvedPosts = existingPostsWithAnswers.stream()
                .filter(post -> student1.getId().equals(post.getAuthor().getId())
                        && post.getAnswers().stream().noneMatch(answerPost -> Boolean.TRUE.equals(answerPost.doesResolvePost()))
                        && CourseWideContext.TECH_SUPPORT.equals(post.getCourseWideContext()))
                .toList();

        assertThat(returnedPosts).isEqualTo(resolvedPosts);
    }

    @Test
    @WithMockUser(username = TEST_PREFIX + "student1", roles = "USER")
    void testGetPostsForCourse_OrderByAnswerCountDESC() throws Exception {
        var params = new LinkedMultiValueMap<String, String>();

        // ordering only available in course discussions page, where paging is enabled
        params.add("pagingEnabled", "true");
        params.add("page", "0");
        params.add("size", String.valueOf(MAX_POSTS_PER_PAGE));

        params.add("postSortCriterion", PostSortCriterion.ANSWER_COUNT.toString());
        params.add("sortingOrder", SortingOrder.DESCENDING.toString());

        List<Post> returnedPosts = request.getList("/api/courses/" + courseId + "/posts", HttpStatus.OK, Post.class, params);
        database.assertSensitiveInformationHidden(returnedPosts);

        int numberOfMaxAnswersSeenOnAnyPost = Integer.MAX_VALUE;
        for (Post post : returnedPosts) {
            assertThat(post.getAnswers().size()).isLessThanOrEqualTo(numberOfMaxAnswersSeenOnAnyPost);
            numberOfMaxAnswersSeenOnAnyPost = post.getAnswers().size();
        }
    }

    @Test
<<<<<<< HEAD
    @WithMockUser(username = TEST_PREFIX + "student1", roles = "USER")
=======
    @WithMockUser(username = "student1", roles = "USER")
>>>>>>> f089f06a
    void testGetPostsForCourse_OrderByAnswerCountASC() throws Exception {
        var params = new LinkedMultiValueMap<String, String>();

        // ordering only available in course discussions page, where paging is enabled
        params.add("pagingEnabled", "true");
        params.add("page", "0");
        params.add("size", String.valueOf(MAX_POSTS_PER_PAGE));

        params.add("postSortCriterion", PostSortCriterion.ANSWER_COUNT.toString());
        params.add("sortingOrder", SortingOrder.ASCENDING.toString());

        List<Post> returnedPosts = request.getList("/api/courses/" + courseId + "/posts", HttpStatus.OK, Post.class, params);
        database.assertSensitiveInformationHidden(returnedPosts);

        int numberOfMaxAnswersSeenOnAnyPost = 0;
        for (Post post : returnedPosts) {
            assertThat(post.getAnswers().size()).isGreaterThanOrEqualTo(numberOfMaxAnswersSeenOnAnyPost);
            numberOfMaxAnswersSeenOnAnyPost = post.getAnswers().size();
        }
    }

    @Test
<<<<<<< HEAD
    @WithMockUser(username = TEST_PREFIX + "student1", roles = "USER")
=======
    @WithMockUser(username = "student1", roles = "USER")
>>>>>>> f089f06a
    void testGetAnsweredOrReactedPostsByUserForCourse() throws Exception {

        var params = new LinkedMultiValueMap<String, String>();
        params.add("filterToAnsweredOrReacted", "true");

        List<Post> returnedPosts = request.getList("/api/courses/" + courseId + "/posts", HttpStatus.OK, Post.class, params);
        database.assertSensitiveInformationHidden(returnedPosts);
        existingPostsWithAnswers = existingPostsWithAnswers.stream()
                .filter(post -> post.getAnswers().stream().anyMatch(answerPost -> student1.getId().equals(answerPost.getAuthor().getId()))
                        || post.getReactions().stream().anyMatch(reaction -> student1.getId().equals(post.getAuthor().getId())))
                .toList();

        assertThat(returnedPosts).isEqualTo(existingPostsWithAnswers);
    }

    @Test
    @WithMockUser(username = TEST_PREFIX + "student1", roles = "USER")
    void testGetOwnAndAnsweredOrReactedPostsByUserForCourse() throws Exception {

        var params = new LinkedMultiValueMap<String, String>();
        params.add("filterToAnsweredOrReacted", "true");
        params.add("filterToOwn", "true");

        List<Post> returnedPosts = request.getList("/api/courses/" + courseId + "/posts", HttpStatus.OK, Post.class, params);
        database.assertSensitiveInformationHidden(returnedPosts);
        existingPostsWithAnswers = existingPostsWithAnswers.stream().filter(
                post -> student1.getId().equals(post.getAuthor().getId()) && (post.getAnswers().stream().anyMatch(answerPost -> student1.getId().equals(post.getAuthor().getId()))
                        || post.getReactions().stream().anyMatch(reaction -> student1.getId().equals(post.getAuthor().getId()))))
                .toList();

        assertThat(returnedPosts).isEqualTo(existingPostsWithAnswers);
    }

    @Test
    @WithMockUser(username = TEST_PREFIX + "student1", roles = "USER")
    void testGetUnresolvedAnsweredOrReactedPostsByUserForCourse() throws Exception {

        var params = new LinkedMultiValueMap<String, String>();
        params.add("filterToAnsweredOrReacted", "true");
        params.add("filterToUnresolved", "true");

        List<Post> returnedPosts = request.getList("/api/courses/" + courseId + "/posts", HttpStatus.OK, Post.class, params);
        database.assertSensitiveInformationHidden(returnedPosts);
        existingPostsWithAnswers = existingPostsWithAnswers.stream()
                .filter(post -> post.getAnswers().stream().noneMatch(answerPost -> Boolean.TRUE.equals(answerPost.doesResolvePost()))
                        && (post.getAnswers().stream().anyMatch(answerPost -> student1.getId().equals(answerPost.getAuthor().getId()))
                                || post.getReactions().stream().anyMatch(reaction -> student1.getId().equals(reaction.getUser().getId()))))
                .toList();

        assertThat(returnedPosts).isEqualTo(existingPostsWithAnswers);
    }

    @Test
    @WithMockUser(username = TEST_PREFIX + "student1", roles = "USER")
    void testGetUnresolvedOwnAnsweredOrReactedPostsByUserForCourse() throws Exception {

        var params = new LinkedMultiValueMap<String, String>();
        params.add("filterToOwn", "true");
        params.add("filterToUnresolved", "true");
        params.add("filterToAnsweredOrReacted", "true");

        List<Post> returnedPosts = request.getList("/api/courses/" + courseId + "/posts", HttpStatus.OK, Post.class, params);
        database.assertSensitiveInformationHidden(returnedPosts);
        existingPostsWithAnswers = existingPostsWithAnswers.stream().filter(
                post -> student1.getId().equals(post.getAuthor().getId()) && (post.getAnswers().stream().noneMatch(answerPost -> Boolean.TRUE.equals(answerPost.doesResolvePost()))
                        && (post.getAnswers().stream().anyMatch(answerPost -> student1.getId().equals(post.getAuthor().getId()))
                                || post.getReactions().stream().anyMatch(reaction -> student1.getId().equals(reaction.getUser().getId())))))
                .toList();

        assertThat(returnedPosts).isEqualTo(existingPostsWithAnswers);
    }

    @Test
    @WithMockUser(username = TEST_PREFIX + "student1", roles = "USER")
    void testGetAnsweredOrReactedPostsByUserForCourseWithCourseWideContent() throws Exception {

        var params = new LinkedMultiValueMap<String, String>();
        params.add("filterToAnsweredOrReacted", "true");
        params.add("courseWideContext", "TECH_SUPPORT");

        List<Post> returnedPosts = request.getList("/api/courses/" + courseId + "/posts", HttpStatus.OK, Post.class, params);
        database.assertSensitiveInformationHidden(returnedPosts);
        existingPostsWithAnswersCourseWide = existingPostsWithAnswersCourseWide.stream()
                .filter(post -> CourseWideContext.TECH_SUPPORT.equals(post.getCourseWideContext())
                        && (post.getAnswers().stream().anyMatch(answerPost -> student1.getId().equals(post.getAuthor().getId()))
                                || post.getReactions().stream().anyMatch(reaction -> student1.getId().equals(reaction.getUser().getId()))))
                .toList();

        assertThat(returnedPosts).isEqualTo(existingPostsWithAnswersCourseWide);
    }

    @Test
    @WithMockUser(username = TEST_PREFIX + "student1", roles = "USER")
    void testGetOwnAndAnsweredOrReactedPostsByUserForCourseWithCourseWideContent() throws Exception {

        var params = new LinkedMultiValueMap<String, String>();
        params.add("filterToAnsweredOrReacted", "true");
        params.add("filterToOwn", "true");
        params.add("courseWideContext", "TECH_SUPPORT");

        List<Post> returnedPosts = request.getList("/api/courses/" + courseId + "/posts", HttpStatus.OK, Post.class, params);
        database.assertSensitiveInformationHidden(returnedPosts);
        existingPostsWithAnswersCourseWide = existingPostsWithAnswersCourseWide.stream()
                .filter(post -> CourseWideContext.TECH_SUPPORT.equals(post.getCourseWideContext()) && student1.getId().equals(post.getAuthor().getId())
                        && (post.getAnswers().stream().anyMatch(answerPost -> student1.getId().equals(post.getAuthor().getId()))
                                || post.getReactions().stream().anyMatch(reaction -> student1.getId().equals(reaction.getUser().getId()))))
                .toList();

        assertThat(returnedPosts).isEqualTo(existingPostsWithAnswersCourseWide);
    }

    @Test
    @WithMockUser(username = TEST_PREFIX + "student1", roles = "USER")
    void testGetUnresolvedAnsweredOrReactedPostsByUserForCourseWithCourseWideContent() throws Exception {

        var params = new LinkedMultiValueMap<String, String>();
        params.add("filterToAnsweredOrReacted", "true");
        params.add("filterToUnresolved", "true");
        params.add("courseWideContext", "TECH_SUPPORT");

        List<Post> returnedPosts = request.getList("/api/courses/" + courseId + "/posts", HttpStatus.OK, Post.class, params);
        database.assertSensitiveInformationHidden(returnedPosts);
        existingPostsWithAnswersCourseWide = existingPostsWithAnswersCourseWide.stream()
                .filter(post -> CourseWideContext.TECH_SUPPORT.equals(post.getCourseWideContext())
                        && post.getAnswers().stream().noneMatch(answerPost -> Boolean.TRUE.equals(answerPost.doesResolvePost()))
                        && (post.getAnswers().stream().anyMatch(answerPost -> student1.getId().equals(post.getAuthor().getId()))
                                || post.getReactions().stream().anyMatch(reaction -> student1.getId().equals(reaction.getUser().getId()))))
                .toList();

        assertThat(returnedPosts).isEqualTo(existingPostsWithAnswersCourseWide);
    }

    @Test
    @WithMockUser(username = TEST_PREFIX + "student1", roles = "USER")
    void testGetUnresolvedOwnAnsweredOrReactedPostsByUserForCourseWithCourseWideContent() throws Exception {

        var params = new LinkedMultiValueMap<String, String>();
        params.add("filterToOwn", "true");
        params.add("filterToUnresolved", "true");
        params.add("filterToAnsweredOrReacted", "true");
        params.add("courseWideContext", "TECH_SUPPORT");

        List<Post> returnedPosts = request.getList("/api/courses/" + courseId + "/posts", HttpStatus.OK, Post.class, params);
        database.assertSensitiveInformationHidden(returnedPosts);
        existingPostsWithAnswersCourseWide = existingPostsWithAnswersCourseWide.stream()
                .filter(post -> CourseWideContext.TECH_SUPPORT.equals(post.getCourseWideContext()) && student1.getId().equals(post.getAuthor().getId())
                        && (post.getAnswers().stream().noneMatch(answerPost -> Boolean.TRUE.equals(answerPost.doesResolvePost()))
                                && (post.getAnswers().stream().anyMatch(answerPost -> student1.getId().equals(post.getAuthor().getId()))
                                        || post.getReactions().stream().anyMatch(reaction -> student1.getId().equals(reaction.getUser().getId())))))
                .toList();

        assertThat(returnedPosts).isEqualTo(existingPostsWithAnswersCourseWide);
    }
    // UPDATE

    @Test
    @WithMockUser(username = TEST_PREFIX + "tutor1", roles = "TA")
    void testEditAnswerPost_asTutor() throws Exception {
        // update post of student1 (index 0)--> OK
        AnswerPost answerPostToUpdate = editExistingAnswerPost(existingAnswerPosts.get(0));

        AnswerPost updatedAnswerPost = request.putWithResponseBody("/api/courses/" + courseId + "/answer-posts/" + answerPostToUpdate.getId(), answerPostToUpdate, AnswerPost.class,
                HttpStatus.OK);
        database.assertSensitiveInformationHidden(updatedAnswerPost);
        assertThat(answerPostToUpdate).isEqualTo(updatedAnswerPost);
    }

    @Test
    @WithMockUser(username = TEST_PREFIX + "student1", roles = "USER")
    void testEditAnswerPost_asStudent1() throws Exception {
        // update own post (index 0)--> OK
        AnswerPost answerPostToUpdate = editExistingAnswerPost(existingAnswerPosts.get(0));

        AnswerPost updatedAnswerPost = request.putWithResponseBody("/api/courses/" + courseId + "/answer-posts/" + answerPostToUpdate.getId(), answerPostToUpdate, AnswerPost.class,
                HttpStatus.OK);
        database.assertSensitiveInformationHidden(updatedAnswerPost);
        assertThat(answerPostToUpdate).isEqualTo(updatedAnswerPost);
    }

    @Test
    @WithMockUser(username = TEST_PREFIX + "student2", roles = "USER")
    void testEditAnswerPost_asStudent2_forbidden() throws Exception {
        // update post from another student (index 1)--> forbidden
        AnswerPost answerPostNotToUpdate = editExistingAnswerPost(existingAnswerPosts.get(1));

        AnswerPost notUpdatedAnswerPost = request.putWithResponseBody("/api/courses/" + courseId + "/answer-posts/" + answerPostNotToUpdate.getId(), answerPostNotToUpdate,
                AnswerPost.class, HttpStatus.FORBIDDEN);
        assertThat(notUpdatedAnswerPost).isNull();
    }

    @Test
    @WithMockUser(username = TEST_PREFIX + "student1", roles = "USER")
    void testEditAnswerPostWithIdIsNull_badRequest() throws Exception {
        AnswerPost answerPostToUpdate = createAnswerPost(existingPostsWithAnswersCourseWide.get(0));

        AnswerPost updatedAnswerPostServer = request.putWithResponseBody("/api/courses/" + courseId + "/answer-posts/" + answerPostToUpdate.getId(), answerPostToUpdate,
                AnswerPost.class, HttpStatus.BAD_REQUEST);
        assertThat(updatedAnswerPostServer).isNull();
    }

    @Test
    @WithMockUser(username = TEST_PREFIX + "student1", roles = "USER")
    void testEditAnswerPostWithWrongCourseId_badRequest() throws Exception {
        AnswerPost answerPostToUpdate = createAnswerPost(existingPostsWithAnswersCourseWide.get(0));
        Course dummyCourse = database.createCourse();

        AnswerPost updatedAnswerPostServer = request.putWithResponseBody("/api/courses/" + dummyCourse.getId() + "/answer-posts/" + answerPostToUpdate.getId(), answerPostToUpdate,
                AnswerPost.class, HttpStatus.BAD_REQUEST);
        assertThat(updatedAnswerPostServer).isNull();
    }

    @Test
    @WithMockUser(username = TEST_PREFIX + "tutor1", roles = "TA")
    void testToggleResolvesPost() throws Exception {
        AnswerPost answerPost = existingAnswerPosts.get(1);
        AnswerPost answerPost2 = existingAnswerPosts.get(2);

        // confirm that answer post resolves the original post
        answerPost.setResolvesPost(true);
        AnswerPost resolvingAnswerPost = request.putWithResponseBody("/api/courses/" + courseId + "/answer-posts/" + answerPost.getId(), answerPost, AnswerPost.class,
                HttpStatus.OK);
        assertThat(resolvingAnswerPost).isEqualTo(answerPost);
        // confirm that the post is marked as resolved when it has a resolving answer
        assertThat(database.postRepository.findPostByIdElseThrow(resolvingAnswerPost.getPost().getId()).isResolved()).isTrue();

        answerPost2.setResolvesPost(true);
        request.putWithResponseBody("/api/courses/" + courseId + "/answer-posts/" + answerPost2.getId(), answerPost2, AnswerPost.class, HttpStatus.OK);

        // revoke that answer post resolves the original post
        answerPost.setResolvesPost(false);
        AnswerPost notResolvingAnswerPost = request.putWithResponseBody("/api/courses/" + courseId + "/answer-posts/" + answerPost.getId(), answerPost, AnswerPost.class,
                HttpStatus.OK);
        assertThat(notResolvingAnswerPost).isEqualTo(answerPost);

        // confirm that the post is still marked as resolved since it still has a resolving answer
        assertThat(database.postRepository.findPostByIdElseThrow(resolvingAnswerPost.getPost().getId()).isResolved()).isTrue();

        // revoke that answer post2 resolves the original post
        answerPost2.setResolvesPost(false);
        request.putWithResponseBody("/api/courses/" + courseId + "/answer-posts/" + answerPost2.getId(), answerPost2, AnswerPost.class, HttpStatus.OK);

        // confirm that the post is marked as unresolved when it no longer has a resolving answer
        assertThat(database.postRepository.findPostByIdElseThrow(resolvingAnswerPost.getPost().getId()).isResolved()).isFalse();
    }

    @Test
    @WithMockUser(username = TEST_PREFIX + "student1", roles = "USER")
    void testToggleResolvesPost_asPostAuthor() throws Exception {
        // author of the associated original post is student1
        AnswerPost answerPost = existingAnswerPosts.get(0);

        // confirm that answer post resolves the original post
        answerPost.setResolvesPost(true);
        AnswerPost resolvingAnswerPost = request.putWithResponseBody("/api/courses/" + courseId + "/answer-posts/" + answerPost.getId(), answerPost, AnswerPost.class,
                HttpStatus.OK);
        assertThat(resolvingAnswerPost).isEqualTo(answerPost);

        // revoke that answer post resolves the original post
        answerPost.setResolvesPost(false);
        AnswerPost notResolvingAnswerPost = request.putWithResponseBody("/api/courses/" + courseId + "/answer-posts/" + answerPost.getId(), answerPost, AnswerPost.class,
                HttpStatus.OK);
        assertThat(notResolvingAnswerPost).isEqualTo(answerPost);
    }

    @Test
    @WithMockUser(username = TEST_PREFIX + "student2", roles = "USER")
    void testToggleResolvesPost_notAuthor_forbidden() throws Exception {
        // author of the associated original post is student1, author of answer post is also student1
        AnswerPost answerPost = existingAnswerPosts.get(0);

        // confirm that answer post resolves the original post
        answerPost.setResolvesPost(true);
        AnswerPost resolvingAnswerPost = request.putWithResponseBody("/api/courses/" + courseId + "/answer-posts/" + answerPost.getId(), answerPost, AnswerPost.class,
                HttpStatus.FORBIDDEN);
        assertThat(resolvingAnswerPost).isNull();

        // revoke that answer post resolves the original post
        answerPost.setResolvesPost(false);
        AnswerPost notResolvingAnswerPost = request.putWithResponseBody("/api/courses/" + courseId + "/answer-posts/" + answerPost.getId(), answerPost, AnswerPost.class,
                HttpStatus.FORBIDDEN);
        assertThat(notResolvingAnswerPost).isNull();
    }

    // DELETE

    @Test
    @WithMockUser(username = TEST_PREFIX + "student1", roles = "USER")
    void testDeleteAnswerPosts_asStudent1() throws Exception {
        // delete own post (index 0)--> OK
        AnswerPost answerPostToDelete = existingAnswerPosts.get(0);

        request.delete("/api/courses/" + courseId + "/answer-posts/" + answerPostToDelete.getId(), HttpStatus.OK);
<<<<<<< HEAD
        assertThat(answerPostRepository.findById(answerPostToDelete.getId())).isEmpty();
=======
        assertThat(answerPostRepository.count()).isEqualTo(existingAnswerPosts.size() - 1);
>>>>>>> f089f06a
        // should decrement answerCount
        assertThat(database.postRepository.findPostByIdElseThrow(answerPostToDelete.getPost().getId()).getAnswerCount())
                .isEqualTo(answerPostToDelete.getPost().getAnswerCount() - 1);
    }

    @Test
    @WithMockUser(username = TEST_PREFIX + "student2", roles = "USER")
    void testDeleteAnswerPosts_asStudent2_forbidden() throws Exception {
        // delete post from another student (index 0) --> forbidden
        AnswerPost answerPostToNotDelete = existingAnswerPosts.get(0);

        request.delete("/api/courses/" + courseId + "/answer-posts/" + answerPostToNotDelete.getId(), HttpStatus.FORBIDDEN);
<<<<<<< HEAD
        assertThat(answerPostRepository.findById(answerPostToNotDelete.getId())).isPresent();
=======
        assertThat(answerPostRepository.count()).isEqualTo(existingAnswerPosts.size());
>>>>>>> f089f06a
        // should not decrement answerCount
        assertThat(database.postRepository.findPostByIdElseThrow(answerPostToNotDelete.getPost().getId()).getAnswerCount())
                .isEqualTo(answerPostToNotDelete.getPost().getAnswerCount());
    }

    @Test
    @WithMockUser(username = TEST_PREFIX + "tutor1", roles = "TA")
    void testDeleteAnswerPost_asTutor() throws Exception {
        // delete post from another student (index 0) --> ok
        AnswerPost answerPostToDelete = existingAnswerPosts.get(0);

        request.delete("/api/courses/" + courseId + "/answer-posts/" + answerPostToDelete.getId(), HttpStatus.OK);
<<<<<<< HEAD
        assertThat(answerPostRepository.findById(answerPostToDelete.getId())).isEmpty();
=======
        assertThat(answerPostRepository.count()).isEqualTo(existingAnswerPosts.size() - 1);
>>>>>>> f089f06a
        // should decrement answerCount
        assertThat(database.postRepository.findPostByIdElseThrow(answerPostToDelete.getPost().getId()).getAnswerCount())
                .isEqualTo(answerPostToDelete.getPost().getAnswerCount() - 1);
    }

    @Test
    @WithMockUser(username = TEST_PREFIX + "tutor1", roles = "TA")
    void testDeleteAnswerPost_asTutor_notFound() throws Exception {
        var countBefore = answerPostRepository.count();
        request.delete("/api/courses/" + courseId + "/answer-posts/" + 9999L, HttpStatus.NOT_FOUND);
        assertThat(answerPostRepository.count()).isEqualTo(countBefore);
    }

    @Test
    @WithMockUser(username = TEST_PREFIX + "tutor1", roles = "TA")
    void testDeleteResolvingAnswerPost_asTutor() throws Exception {
        AnswerPost answerPostToDeleteWhichResolves = existingAnswerPosts.get(3);

        var countBefore = answerPostRepository.count();
        request.delete("/api/courses/" + courseId + "/answer-posts/" + answerPostToDeleteWhichResolves.getId(), HttpStatus.OK);
        assertThat(answerPostRepository.count()).isEqualTo(countBefore - 1);

        Post persistedPost = database.postRepository.findPostByIdElseThrow(answerPostToDeleteWhichResolves.getPost().getId());

        // should update post resolved status to false
        assertThat(persistedPost.isResolved()).isFalse();

        // should decrement answerCount
        assertThat(persistedPost.getAnswerCount()).isEqualTo(answerPostToDeleteWhichResolves.getPost().getAnswerCount() - 1);
    }

    @Test
    @WithMockUser(username = "tutor1", roles = "TA")
    void testDeleteResolvingAnswerPost_asTutor() throws Exception {
        AnswerPost answerPostToDeleteWhichResolves = existingAnswerPosts.get(3);

        request.delete("/api/courses/" + courseId + "/answer-posts/" + answerPostToDeleteWhichResolves.getId(), HttpStatus.OK);
        assertThat(answerPostRepository.count()).isEqualTo(existingAnswerPosts.size() - 1);

        Post persistedPost = database.postRepository.findPostByIdElseThrow(answerPostToDeleteWhichResolves.getPost().getId());

        // should update post resolved status to false
        assertThat(persistedPost.isResolved()).isFalse();

        // should decrement answerCount
        assertThat(persistedPost.getAnswerCount()).isEqualTo(answerPostToDeleteWhichResolves.getPost().getAnswerCount() - 1);
    }

    // HELPER METHODS

    private AnswerPost createAnswerPost(Post post) {
        AnswerPost answerPost = new AnswerPost();
        answerPost.setContent("Content Answer Post");
        answerPost.setPost(post);
        post.addAnswerPost(answerPost);
        post.setAnswerCount(post.getAnswerCount() + 1);
        return answerPost;
    }

    private AnswerPost editExistingAnswerPost(AnswerPost answerPostToUpdate) {
        answerPostToUpdate.setContent("New Test Answer Post");
        return answerPostToUpdate;
    }

    private void checkCreatedAnswerPost(AnswerPost expectedAnswerPost, AnswerPost createdAnswerPost) {
        // check if answerPost was created with id
        assertThat(createdAnswerPost).isNotNull();
        assertThat(createdAnswerPost.getId()).isNotNull();

        // check if associated post, answerPost content, and creation date are set correctly on creation
        assertThat(createdAnswerPost.getPost()).isEqualTo(expectedAnswerPost.getPost());
        assertThat(createdAnswerPost.getContent()).isEqualTo(expectedAnswerPost.getContent());
        assertThat(createdAnswerPost.getCreationDate()).isNotNull();

        // check if default values are set correctly on creation
        assertThat(createdAnswerPost.getReactions()).isEmpty();
    }
}<|MERGE_RESOLUTION|>--- conflicted
+++ resolved
@@ -104,20 +104,13 @@
     }
 
     private void testAnswerPostCreation(AnswerPost answerPostToSave) throws Exception {
-<<<<<<< HEAD
         var countBefore = answerPostRepository.count();
-=======
->>>>>>> f089f06a
         AnswerPost createdAnswerPost = request.postWithResponseBody("/api/courses/" + courseId + "/answer-posts", answerPostToSave, AnswerPost.class, HttpStatus.CREATED);
         database.assertSensitiveInformationHidden(createdAnswerPost);
         // should not be automatically post resolving
         assertThat(createdAnswerPost.doesResolvePost()).isFalse();
         // should increment answer count
-<<<<<<< HEAD
-        assertThat(createdAnswerPost.doesResolvePost()).isFalse();
-=======
         assertThat(database.postRepository.findPostByIdElseThrow(answerPostToSave.getPost().getId()).getAnswerCount()).isEqualTo(answerPostToSave.getPost().getAnswerCount());
->>>>>>> f089f06a
         checkCreatedAnswerPost(answerPostToSave, createdAnswerPost);
         assertThat(countBefore + 1).isEqualTo(answerPostRepository.count());
     }
@@ -169,17 +162,10 @@
         var countBefore = answerPostRepository.count();
 
         request.postWithResponseBody("/api/courses/" + courseId + "/answer-posts", existingAnswerPostToSave, AnswerPost.class, HttpStatus.BAD_REQUEST);
-<<<<<<< HEAD
-        assertThat(answerPostRepository.count()).isEqualTo(countBefore);
-        // should not increment answer count
-        assertThat(database.postRepository.findPostByIdElseThrow(existingAnswerPostToSave.getPost().getId()).getAnswerCount())
-                .isEqualTo(existingAnswerPostToSave.getPost().getAnswerCount());
-=======
         // should not increment answer count
         assertThat(database.postRepository.findPostByIdElseThrow(existingAnswerPostToSave.getPost().getId()).getAnswerCount())
                 .isEqualTo(existingAnswerPostToSave.getPost().getAnswerCount());
         assertThat(existingAnswerPosts.size()).isEqualTo(answerPostRepository.count());
->>>>>>> f089f06a
     }
 
     // GET
@@ -314,11 +300,7 @@
     }
 
     @Test
-<<<<<<< HEAD
-    @WithMockUser(username = TEST_PREFIX + "student1", roles = "USER")
-=======
-    @WithMockUser(username = "student1", roles = "USER")
->>>>>>> f089f06a
+    @WithMockUser(username = TEST_PREFIX + "student1", roles = "USER")
     void testGetPostsForCourse_OrderByAnswerCountASC() throws Exception {
         var params = new LinkedMultiValueMap<String, String>();
 
@@ -341,11 +323,7 @@
     }
 
     @Test
-<<<<<<< HEAD
-    @WithMockUser(username = TEST_PREFIX + "student1", roles = "USER")
-=======
-    @WithMockUser(username = "student1", roles = "USER")
->>>>>>> f089f06a
+    @WithMockUser(username = TEST_PREFIX + "student1", roles = "USER")
     void testGetAnsweredOrReactedPostsByUserForCourse() throws Exception {
 
         var params = new LinkedMultiValueMap<String, String>();
@@ -638,11 +616,7 @@
         AnswerPost answerPostToDelete = existingAnswerPosts.get(0);
 
         request.delete("/api/courses/" + courseId + "/answer-posts/" + answerPostToDelete.getId(), HttpStatus.OK);
-<<<<<<< HEAD
-        assertThat(answerPostRepository.findById(answerPostToDelete.getId())).isEmpty();
-=======
         assertThat(answerPostRepository.count()).isEqualTo(existingAnswerPosts.size() - 1);
->>>>>>> f089f06a
         // should decrement answerCount
         assertThat(database.postRepository.findPostByIdElseThrow(answerPostToDelete.getPost().getId()).getAnswerCount())
                 .isEqualTo(answerPostToDelete.getPost().getAnswerCount() - 1);
@@ -655,11 +629,7 @@
         AnswerPost answerPostToNotDelete = existingAnswerPosts.get(0);
 
         request.delete("/api/courses/" + courseId + "/answer-posts/" + answerPostToNotDelete.getId(), HttpStatus.FORBIDDEN);
-<<<<<<< HEAD
-        assertThat(answerPostRepository.findById(answerPostToNotDelete.getId())).isPresent();
-=======
         assertThat(answerPostRepository.count()).isEqualTo(existingAnswerPosts.size());
->>>>>>> f089f06a
         // should not decrement answerCount
         assertThat(database.postRepository.findPostByIdElseThrow(answerPostToNotDelete.getPost().getId()).getAnswerCount())
                 .isEqualTo(answerPostToNotDelete.getPost().getAnswerCount());
@@ -672,11 +642,7 @@
         AnswerPost answerPostToDelete = existingAnswerPosts.get(0);
 
         request.delete("/api/courses/" + courseId + "/answer-posts/" + answerPostToDelete.getId(), HttpStatus.OK);
-<<<<<<< HEAD
-        assertThat(answerPostRepository.findById(answerPostToDelete.getId())).isEmpty();
-=======
         assertThat(answerPostRepository.count()).isEqualTo(existingAnswerPosts.size() - 1);
->>>>>>> f089f06a
         // should decrement answerCount
         assertThat(database.postRepository.findPostByIdElseThrow(answerPostToDelete.getPost().getId()).getAnswerCount())
                 .isEqualTo(answerPostToDelete.getPost().getAnswerCount() - 1);
