package de.tum.in.www1.artemis.metis;

import static org.assertj.core.api.Assertions.assertThat;

import java.util.Collection;
import java.util.List;
import java.util.stream.Collectors;

import org.junit.jupiter.api.AfterEach;
import org.junit.jupiter.api.BeforeEach;
import org.junit.jupiter.api.Test;
import org.springframework.beans.factory.annotation.Autowired;
import org.springframework.http.HttpStatus;
import org.springframework.security.test.context.support.WithMockUser;
import org.springframework.util.LinkedMultiValueMap;

import de.tum.in.www1.artemis.AbstractSpringIntegrationBambooBitbucketJiraTest;
import de.tum.in.www1.artemis.domain.Course;
import de.tum.in.www1.artemis.domain.User;
<<<<<<< HEAD
import de.tum.in.www1.artemis.domain.enumeration.SortingOrder;
import de.tum.in.www1.artemis.domain.metis.AnswerPost;
import de.tum.in.www1.artemis.domain.metis.CourseWideContext;
import de.tum.in.www1.artemis.domain.metis.Post;
import de.tum.in.www1.artemis.domain.metis.PostSortCriterion;
=======
import de.tum.in.www1.artemis.domain.metis.AnswerPost;
import de.tum.in.www1.artemis.domain.metis.CourseWideContext;
import de.tum.in.www1.artemis.domain.metis.Post;
>>>>>>> 728e61c5
import de.tum.in.www1.artemis.repository.metis.AnswerPostRepository;

class AnswerPostIntegrationTest extends AbstractSpringIntegrationBambooBitbucketJiraTest {

    @Autowired
    private AnswerPostRepository answerPostRepository;

    private List<Post> existingPostsWithAnswers;

    private List<Post> existingPostsWithAnswersInExercise;

    private List<Post> existingPostsWithAnswersInLecture;

    private List<Post> existingPostsWithAnswersCourseWide;

    private List<AnswerPost> existingAnswerPosts;

    private Long courseId;

    private User student1;

    private static final int MAX_POSTS_PER_PAGE = 20;

    @BeforeEach
    void initTestCase() {

        database.addUsers(5, 5, 0, 1);
        student1 = database.getUserByLogin("student1");

        // initialize test setup and get all existing posts with answers (four posts, one in each context, are initialized with one answer each): 4 answers in total (with author
        // student1)
<<<<<<< HEAD
        List<Post> existingPostsAndConversationPostsWithAnswers = database.createPostsWithAnswerPostsWithinCourse().stream().filter(coursePost -> (coursePost.getAnswers() != null))
                .toList();

        existingPostsWithAnswers = existingPostsAndConversationPostsWithAnswers.stream().filter(post -> post.getConversation() == null).collect(Collectors.toList());
=======
        existingPostsWithAnswers = database.createPostsWithAnswerPostsWithinCourse().stream()
                .filter(coursePost -> coursePost.getAnswers() != null && coursePost.getPlagiarismCase() == null).toList();
>>>>>>> 728e61c5

        // get all answerPosts
        existingAnswerPosts = existingPostsAndConversationPostsWithAnswers.stream().map(Post::getAnswers).flatMap(Collection::stream).toList();

        // get all existing posts with answers in exercise context
        existingPostsWithAnswersInExercise = existingPostsWithAnswers.stream().filter(coursePost -> coursePost.getAnswers() != null && coursePost.getExercise() != null).toList();

        // get all existing posts with answers in lecture context
        existingPostsWithAnswersInLecture = existingPostsWithAnswers.stream().filter(coursePost -> coursePost.getAnswers() != null && coursePost.getLecture() != null).toList();

        // get all existing posts with answers in lecture context
        existingPostsWithAnswersCourseWide = existingPostsWithAnswers.stream().filter(coursePost -> coursePost.getAnswers() != null && coursePost.getCourseWideContext() != null)
                .toList();

        courseId = existingPostsWithAnswersInExercise.get(0).getExercise().getCourseViaExerciseGroupOrCourseMember().getId();
    }

    @AfterEach
    void tearDown() {
        database.resetDatabase();
    }

    // CREATE

    @Test
    @WithMockUser(username = "student1", roles = "USER")
    void testCreateAnswerPostInLecture() throws Exception {
        AnswerPost answerPostToSave = createAnswerPost(existingPostsWithAnswersInLecture.get(0));

        AnswerPost createdAnswerPost = request.postWithResponseBody("/api/courses/" + courseId + "/answer-posts", answerPostToSave, AnswerPost.class, HttpStatus.CREATED);
        database.assertSensitiveInformationHidden(createdAnswerPost);
        // should not be automatically post resolving
        assertThat(createdAnswerPost.doesResolvePost()).isFalse();
        checkCreatedAnswerPost(answerPostToSave, createdAnswerPost);
        assertThat(existingAnswerPosts.size() + 1).isEqualTo(answerPostRepository.count());
    }

    @Test
    @WithMockUser(username = "student1", roles = "USER")
    void testCreateAnswerPostInExercise() throws Exception {
        AnswerPost answerPostToSave = createAnswerPost(existingPostsWithAnswersInExercise.get(0));

        AnswerPost createdAnswerPost = request.postWithResponseBody("/api/courses/" + courseId + "/answer-posts", answerPostToSave, AnswerPost.class, HttpStatus.CREATED);
        database.assertSensitiveInformationHidden(createdAnswerPost);
        // should not be automatically post resolving
        assertThat(createdAnswerPost.doesResolvePost()).isFalse();
        checkCreatedAnswerPost(answerPostToSave, createdAnswerPost);
        assertThat(existingAnswerPosts.size() + 1).isEqualTo(answerPostRepository.count());
    }

    @Test
    @WithMockUser(username = "student1", roles = "USER")
    void testCreateAnswerPostCourseWide() throws Exception {
        AnswerPost answerPostToSave = createAnswerPost(existingPostsWithAnswersCourseWide.get(0));

        AnswerPost createdAnswerPost = request.postWithResponseBody("/api/courses/" + courseId + "/answer-posts", answerPostToSave, AnswerPost.class, HttpStatus.CREATED);
        database.assertSensitiveInformationHidden(createdAnswerPost);
        // should not be automatically post resolving
        assertThat(createdAnswerPost.doesResolvePost()).isFalse();
        checkCreatedAnswerPost(answerPostToSave, createdAnswerPost);
        assertThat(existingAnswerPosts.size() + 1).isEqualTo(answerPostRepository.count());
    }

    @Test
    @WithMockUser(username = "instructor1", roles = "INSTRUCTOR")
    void testCreateAnswerPostInLecture_asInstructor() throws Exception {
        AnswerPost answerPostToSave = createAnswerPost(existingPostsWithAnswersInLecture.get(0));

        AnswerPost createdAnswerPost = request.postWithResponseBody("/api/courses/" + courseId + "/answer-posts", answerPostToSave, AnswerPost.class, HttpStatus.CREATED);
        database.assertSensitiveInformationHidden(createdAnswerPost);
        checkCreatedAnswerPost(answerPostToSave, createdAnswerPost);
        assertThat(existingAnswerPosts.size() + 1).isEqualTo(answerPostRepository.count());
    }

    @Test
    @WithMockUser(username = "instructor1", roles = "INSTRUCTOR")
    void testCreateAnswerPostInExercise_asInstructor() throws Exception {
        AnswerPost answerPostToSave = createAnswerPost(existingPostsWithAnswersInExercise.get(0));

        AnswerPost createdAnswerPost = request.postWithResponseBody("/api/courses/" + courseId + "/answer-posts", answerPostToSave, AnswerPost.class, HttpStatus.CREATED);
        database.assertSensitiveInformationHidden(createdAnswerPost);
        checkCreatedAnswerPost(answerPostToSave, createdAnswerPost);
        assertThat(existingAnswerPosts.size() + 1).isEqualTo(answerPostRepository.count());
    }

    @Test
    @WithMockUser(username = "instructor1", roles = "INSTRUCTOR")
    void testCreateAnswerPostCourseWide_asInstructor() throws Exception {
        AnswerPost answerPostToSave = createAnswerPost(existingPostsWithAnswersCourseWide.get(0));

        AnswerPost createdAnswerPost = request.postWithResponseBody("/api/courses/" + courseId + "/answer-posts", answerPostToSave, AnswerPost.class, HttpStatus.CREATED);
        database.assertSensitiveInformationHidden(createdAnswerPost);
        checkCreatedAnswerPost(answerPostToSave, createdAnswerPost);
        assertThat(existingAnswerPosts.size() + 1).isEqualTo(answerPostRepository.count());
    }

    @Test
    @WithMockUser(username = "student1", roles = "USER")
    void testCreateExistingAnswerPost_badRequest() throws Exception {
        AnswerPost existingAnswerPostToSave = existingAnswerPosts.get(0);

        request.postWithResponseBody("/api/courses/" + courseId + "/answer-posts", existingAnswerPostToSave, AnswerPost.class, HttpStatus.BAD_REQUEST);
        assertThat(existingAnswerPosts.size()).isEqualTo(answerPostRepository.count());
    }

    // GET
    @Test
    @WithMockUser(username = "student1", roles = "USER")
    void testGetPostsForCourse_WithUnresolvedPosts() throws Exception {
        // filterToUnresolved set true; will fetch all unresolved posts of current course
        var params = new LinkedMultiValueMap<String, String>();
        params.add("filterToUnresolved", "true");

        List<Post> returnedPosts = request.getList("/api/courses/" + courseId + "/posts", HttpStatus.OK, Post.class, params);
        database.assertSensitiveInformationHidden(returnedPosts);
        // get posts of current user and compare
        List<Post> resolvedPosts = existingPostsWithAnswers.stream()
                .filter(post -> post.getCourseWideContext() == null || !post.getCourseWideContext().equals(CourseWideContext.ANNOUNCEMENT)
                        && post.getAnswers().stream().noneMatch(answerPost -> Boolean.TRUE.equals(answerPost.doesResolvePost())))
                .toList();

        assertThat(returnedPosts).isEqualTo(resolvedPosts);
    }

    @Test
    @WithMockUser(username = "student1", roles = "USER")
    void testGetPostsForCourse_WithOwnAndUnresolvedPosts() throws Exception {
        // filterToOwn & filterToUnresolved set true; will fetch all unresolved posts of current user
        var params = new LinkedMultiValueMap<String, String>();
        params.add("filterToUnresolved", "true");
        params.add("filterToOwn", "true");

        List<Post> returnedPosts = request.getList("/api/courses/" + courseId + "/posts", HttpStatus.OK, Post.class, params);
        database.assertSensitiveInformationHidden(returnedPosts);
        // get unresolved posts of current user and compare
        List<Post> resolvedPosts = existingPostsWithAnswers.stream().filter(post -> student1.getId().equals(post.getAuthor().getId())
                && (post.getAnswers().stream().noneMatch(answerPost -> Boolean.TRUE.equals(answerPost.doesResolvePost())))).toList();

        assertThat(returnedPosts).isEqualTo(resolvedPosts);
    }

    @Test
    @WithMockUser(username = "student1", roles = "USER")
    void testGetPostsForCourseWithCourseWideContent() throws Exception {
        // filterToUnresolved set true; will fetch all unresolved posts of current course
        var params = new LinkedMultiValueMap<String, String>();
        params.add("courseWideContext", "TECH_SUPPORT");

        List<Post> returnedPosts = request.getList("/api/courses/" + courseId + "/posts", HttpStatus.OK, Post.class, params);
        database.assertSensitiveInformationHidden(returnedPosts);
        List<Post> resolvedPosts = existingPostsWithAnswers.stream().filter(post -> CourseWideContext.TECH_SUPPORT.equals(post.getCourseWideContext())).toList();

        assertThat(returnedPosts).isEqualTo(resolvedPosts);
    }

    @Test
    @WithMockUser(username = "student1", roles = "USER")
    void testGetPostsForCourseWithUnresolvedPostsWithCourseWideContent() throws Exception {
        // filterToUnresolved set true; will fetch all unresolved posts of current course
        var params = new LinkedMultiValueMap<String, String>();
        params.add("filterToUnresolved", "true");
        params.add("courseWideContext", "TECH_SUPPORT");

        List<Post> returnedPosts = request.getList("/api/courses/" + courseId + "/posts", HttpStatus.OK, Post.class, params);
        database.assertSensitiveInformationHidden(returnedPosts);
        List<Post> resolvedPosts = existingPostsWithAnswers.stream()
                .filter(post -> post.getAnswers().stream().noneMatch(answerPost -> Boolean.TRUE.equals(answerPost.doesResolvePost()))
                        && CourseWideContext.TECH_SUPPORT.equals(post.getCourseWideContext()))
                .toList();

        assertThat(returnedPosts).isEqualTo(resolvedPosts);
    }

    @Test
    @WithMockUser(username = "student1", roles = "USER")
    void testGetPostsForCourseWithOwnWithCourseWideContent() throws Exception {
        // filterToOwn & filterToUnresolved set true; will fetch all unresolved posts of current user
        var params = new LinkedMultiValueMap<String, String>();
        params.add("filterToOwn", "true");
        params.add("courseWideContext", "TECH_SUPPORT");

        List<Post> returnedPosts = request.getList("/api/courses/" + courseId + "/posts", HttpStatus.OK, Post.class, params);
        database.assertSensitiveInformationHidden(returnedPosts);
        List<Post> resolvedPosts = existingPostsWithAnswers.stream()
                .filter(post -> student1.getId().equals(post.getAuthor().getId())
                        && post.getAnswers().stream().noneMatch(answerPost -> Boolean.TRUE.equals(answerPost.doesResolvePost()))
                        && CourseWideContext.TECH_SUPPORT.equals(post.getCourseWideContext()))
                .toList();

        assertThat(returnedPosts).isEqualTo(resolvedPosts);
    }

    @Test
    @WithMockUser(username = "student1", roles = "USER")
    void testGetPostsForCourseWithOwnAndUnresolvedPostsWithCourseWideContent() throws Exception {
        // filterToOwn & filterToUnresolved set true; will fetch all unresolved posts of current user
        var params = new LinkedMultiValueMap<String, String>();
        params.add("filterToUnresolved", "true");
        params.add("filterToOwn", "true");
        params.add("courseWideContext", "TECH_SUPPORT");

        List<Post> returnedPosts = request.getList("/api/courses/" + courseId + "/posts", HttpStatus.OK, Post.class, params);
        database.assertSensitiveInformationHidden(returnedPosts);
        // get unresolved posts of current user and compare
        List<Post> resolvedPosts = existingPostsWithAnswers.stream()
                .filter(post -> student1.getId().equals(post.getAuthor().getId())
                        && post.getAnswers().stream().noneMatch(answerPost -> Boolean.TRUE.equals(answerPost.doesResolvePost()))
                        && CourseWideContext.TECH_SUPPORT.equals(post.getCourseWideContext()))
                .toList();

        assertThat(returnedPosts).isEqualTo(resolvedPosts);
    }

    @Test
    @WithMockUser(username = "student1", roles = "USER")
    void testGetPostsForCourse_OrderByAnswerCountDESC() throws Exception {
        // TODO: Disabled until next refactoring due to incompatibility of DISTINCT & ORDER BY in H2 DB during testing
        // TODO: https://github.com/h2database/h2database/issues/408

        // PostSortCriterion sortCriterion = PostSortCriterion.ANSWER_COUNT;
        // SortingOrder sortingOrder = SortingOrder.DESCENDING;
        //
        // var params = new LinkedMultiValueMap<String, String>();
        //
        // // ordering only available in course discussions page, where paging is enabled
        // params.add("pagingEnabled", "true");
        // params.add("page", "0");
        // params.add("size", String.valueOf(MAX_POSTS_PER_PAGE));
        //
        // params.add("postSortCriterion", sortCriterion.toString());
        // params.add("sortingOrder", sortingOrder.toString());
        //
        // List<Post> returnedPosts = request.getList("/api/courses/" + courseId + "/posts", HttpStatus.OK, Post.class, params);
        // database.assertSensitiveInformationHidden(returnedPosts);
        //
        // int numberOfMaxAnswersSeenOnAnyPost = Integer.MAX_VALUE;
        // for (int i = 0; i < returnedPosts.size(); i++) {
        // assertThat(returnedPosts.get(i).getAnswers().size()).isLessThanOrEqualTo(numberOfMaxAnswersSeenOnAnyPost);
        // numberOfMaxAnswersSeenOnAnyPost = returnedPosts.get(i).getAnswers().size();
        // }
    }

    @Test
    @WithMockUser(username = "student1", roles = "USER")
    void testGetPostsForCourse_OrderByAnswerCountASC() throws Exception {
        // TODO: Disabled until next refactoring due to incompatibility of DISTINCT & ORDER BY in H2 DB during testing
        // TODO: https://github.com/h2database/h2database/issues/408

        // PostSortCriterion sortCriterion = PostSortCriterion.ANSWER_COUNT;
        // SortingOrder sortingOrder = SortingOrder.ASCENDING;
        //
        // var params = new LinkedMultiValueMap<String, String>();
        //
        // // ordering only available in course discussions page, where paging is enabled
        // params.add("pagingEnabled", "true");
        // params.add("page", "0");
        // params.add("size", String.valueOf(MAX_POSTS_PER_PAGE));
        //
        // params.add("postSortCriterion", sortCriterion.toString());
        // params.add("sortingOrder", sortingOrder.toString());
        //
        // List<Post> returnedPosts = request.getList("/api/courses/" + courseId + "/posts", HttpStatus.OK, Post.class, params);
        // database.assertSensitiveInformationHidden(returnedPosts);
        //
        // int numberOfMaxAnswersSeenOnAnyPost = 0;
        // for (int i = 0; i < returnedPosts.size(); i++) {
        // assertThat(returnedPosts.get(i).getAnswers().size()).isGreaterThanOrEqualTo(numberOfMaxAnswersSeenOnAnyPost);
        // numberOfMaxAnswersSeenOnAnyPost = returnedPosts.get(i).getAnswers().size();
        // }
    }

    @Test
    @WithMockUser(username = "student1", roles = "USER")
    void testGetAnsweredOrReactedPostsByUserForCourse() throws Exception {

        var params = new LinkedMultiValueMap<String, String>();
        params.add("filterToAnsweredOrReacted", "true");

        List<Post> returnedPosts = request.getList("/api/courses/" + courseId + "/posts", HttpStatus.OK, Post.class, params);
        database.assertSensitiveInformationHidden(returnedPosts);
        existingPostsWithAnswers = existingPostsWithAnswers.stream()
                .filter(post -> post.getAnswers().stream().anyMatch(answerPost -> student1.getId().equals(post.getAuthor().getId()))
                        || post.getReactions().stream().anyMatch(reaction -> student1.getId().equals(post.getAuthor().getId())))
                .toList();

        assertThat(returnedPosts).isEqualTo(existingPostsWithAnswers);
    }

    @Test
    @WithMockUser(username = "student1", roles = "USER")
    void testGetOwnAndAnsweredOrReactedPostsByUserForCourse() throws Exception {

        var params = new LinkedMultiValueMap<String, String>();
        params.add("filterToAnsweredOrReacted", "true");
        params.add("filterToOwn", "true");

        List<Post> returnedPosts = request.getList("/api/courses/" + courseId + "/posts", HttpStatus.OK, Post.class, params);
        database.assertSensitiveInformationHidden(returnedPosts);
        existingPostsWithAnswers = existingPostsWithAnswers.stream().filter(
                post -> student1.getId().equals(post.getAuthor().getId()) && (post.getAnswers().stream().anyMatch(answerPost -> student1.getId().equals(post.getAuthor().getId()))
                        || post.getReactions().stream().anyMatch(reaction -> student1.getId().equals(post.getAuthor().getId()))))
                .toList();

        assertThat(returnedPosts).isEqualTo(existingPostsWithAnswers);
    }

    @Test
    @WithMockUser(username = "student1", roles = "USER")
    void testGetUnresolvedAnsweredOrReactedPostsByUserForCourse() throws Exception {

        var params = new LinkedMultiValueMap<String, String>();
        params.add("filterToAnsweredOrReacted", "true");
        params.add("filterToUnresolved", "true");

        List<Post> returnedPosts = request.getList("/api/courses/" + courseId + "/posts", HttpStatus.OK, Post.class, params);
        database.assertSensitiveInformationHidden(returnedPosts);
        existingPostsWithAnswers = existingPostsWithAnswers.stream()
                .filter(post -> post.getAnswers().stream().noneMatch(answerPost -> Boolean.TRUE.equals(answerPost.doesResolvePost()))
                        && (post.getAnswers().stream().anyMatch(answerPost -> student1.getId().equals(post.getAuthor().getId()))
                                || post.getReactions().stream().anyMatch(reaction -> student1.getId().equals(reaction.getUser().getId()))))
                .toList();

        assertThat(returnedPosts).isEqualTo(existingPostsWithAnswers);
    }

    @Test
    @WithMockUser(username = "student1", roles = "USER")
    void testGetUnresolvedOwnAnsweredOrReactedPostsByUserForCourse() throws Exception {

        var params = new LinkedMultiValueMap<String, String>();
        params.add("filterToOwn", "true");
        params.add("filterToUnresolved", "true");
        params.add("filterToAnsweredOrReacted", "true");

        List<Post> returnedPosts = request.getList("/api/courses/" + courseId + "/posts", HttpStatus.OK, Post.class, params);
        database.assertSensitiveInformationHidden(returnedPosts);
        existingPostsWithAnswers = existingPostsWithAnswers.stream().filter(
                post -> student1.getId().equals(post.getAuthor().getId()) && (post.getAnswers().stream().noneMatch(answerPost -> Boolean.TRUE.equals(answerPost.doesResolvePost()))
                        && (post.getAnswers().stream().anyMatch(answerPost -> student1.getId().equals(post.getAuthor().getId()))
                                || post.getReactions().stream().anyMatch(reaction -> student1.getId().equals(reaction.getUser().getId())))))
                .toList();

        assertThat(returnedPosts).isEqualTo(existingPostsWithAnswers);
    }

    @Test
    @WithMockUser(username = "student1", roles = "USER")
    void testGetAnsweredOrReactedPostsByUserForCourseWithCourseWideContent() throws Exception {

        var params = new LinkedMultiValueMap<String, String>();
        params.add("filterToAnsweredOrReacted", "true");
        params.add("courseWideContext", "TECH_SUPPORT");

        List<Post> returnedPosts = request.getList("/api/courses/" + courseId + "/posts", HttpStatus.OK, Post.class, params);
        database.assertSensitiveInformationHidden(returnedPosts);
        existingPostsWithAnswersCourseWide = existingPostsWithAnswersCourseWide.stream()
                .filter(post -> CourseWideContext.TECH_SUPPORT.equals(post.getCourseWideContext())
                        && (post.getAnswers().stream().anyMatch(answerPost -> student1.getId().equals(post.getAuthor().getId()))
                                || post.getReactions().stream().anyMatch(reaction -> student1.getId().equals(reaction.getUser().getId()))))
                .toList();

        assertThat(returnedPosts).isEqualTo(existingPostsWithAnswersCourseWide);
    }

    @Test
    @WithMockUser(username = "student1", roles = "USER")
    void testGetOwnAndAnsweredOrReactedPostsByUserForCourseWithCourseWideContent() throws Exception {

        var params = new LinkedMultiValueMap<String, String>();
        params.add("filterToAnsweredOrReacted", "true");
        params.add("filterToOwn", "true");
        params.add("courseWideContext", "TECH_SUPPORT");

        List<Post> returnedPosts = request.getList("/api/courses/" + courseId + "/posts", HttpStatus.OK, Post.class, params);
        database.assertSensitiveInformationHidden(returnedPosts);
        existingPostsWithAnswersCourseWide = existingPostsWithAnswersCourseWide.stream()
                .filter(post -> CourseWideContext.TECH_SUPPORT.equals(post.getCourseWideContext()) && student1.getId().equals(post.getAuthor().getId())
                        && (post.getAnswers().stream().anyMatch(answerPost -> student1.getId().equals(post.getAuthor().getId()))
                                || post.getReactions().stream().anyMatch(reaction -> student1.getId().equals(reaction.getUser().getId()))))
                .toList();

        assertThat(returnedPosts).isEqualTo(existingPostsWithAnswersCourseWide);
    }

    @Test
    @WithMockUser(username = "student1", roles = "USER")
    void testGetUnresolvedAnsweredOrReactedPostsByUserForCourseWithCourseWideContent() throws Exception {

        var params = new LinkedMultiValueMap<String, String>();
        params.add("filterToAnsweredOrReacted", "true");
        params.add("filterToUnresolved", "true");
        params.add("courseWideContext", "TECH_SUPPORT");

        List<Post> returnedPosts = request.getList("/api/courses/" + courseId + "/posts", HttpStatus.OK, Post.class, params);
        database.assertSensitiveInformationHidden(returnedPosts);
        existingPostsWithAnswersCourseWide = existingPostsWithAnswersCourseWide.stream()
                .filter(post -> CourseWideContext.TECH_SUPPORT.equals(post.getCourseWideContext())
                        && post.getAnswers().stream().noneMatch(answerPost -> Boolean.TRUE.equals(answerPost.doesResolvePost()))
                        && (post.getAnswers().stream().anyMatch(answerPost -> student1.getId().equals(post.getAuthor().getId()))
                                || post.getReactions().stream().anyMatch(reaction -> student1.getId().equals(reaction.getUser().getId()))))
                .toList();

        assertThat(returnedPosts).isEqualTo(existingPostsWithAnswersCourseWide);
    }

    @Test
    @WithMockUser(username = "student1", roles = "USER")
    void testGetUnresolvedOwnAnsweredOrReactedPostsByUserForCourseWithCourseWideContent() throws Exception {

        var params = new LinkedMultiValueMap<String, String>();
        params.add("filterToOwn", "true");
        params.add("filterToUnresolved", "true");
        params.add("filterToAnsweredOrReacted", "true");
        params.add("courseWideContext", "TECH_SUPPORT");

        List<Post> returnedPosts = request.getList("/api/courses/" + courseId + "/posts", HttpStatus.OK, Post.class, params);
        database.assertSensitiveInformationHidden(returnedPosts);
        existingPostsWithAnswersCourseWide = existingPostsWithAnswersCourseWide.stream()
                .filter(post -> CourseWideContext.TECH_SUPPORT.equals(post.getCourseWideContext()) && student1.getId().equals(post.getAuthor().getId())
                        && (post.getAnswers().stream().noneMatch(answerPost -> Boolean.TRUE.equals(answerPost.doesResolvePost()))
                                && (post.getAnswers().stream().anyMatch(answerPost -> student1.getId().equals(post.getAuthor().getId()))
                                        || post.getReactions().stream().anyMatch(reaction -> student1.getId().equals(reaction.getUser().getId())))))
                .toList();

        assertThat(returnedPosts).isEqualTo(existingPostsWithAnswersCourseWide);
    }
    // UPDATE

    @Test
    @WithMockUser(username = "tutor1", roles = "TA")
    void testEditAnswerPost_asTutor() throws Exception {
        // update post of student1 (index 0)--> OK
        AnswerPost answerPostToUpdate = editExistingAnswerPost(existingAnswerPosts.get(0));

        AnswerPost updatedAnswerPost = request.putWithResponseBody("/api/courses/" + courseId + "/answer-posts/" + answerPostToUpdate.getId(), answerPostToUpdate, AnswerPost.class,
                HttpStatus.OK);
        database.assertSensitiveInformationHidden(updatedAnswerPost);
        assertThat(answerPostToUpdate).isEqualTo(updatedAnswerPost);
    }

    @Test
    @WithMockUser(username = "student1", roles = "USER")
    void testEditAnswerPost_asStudent1() throws Exception {
        // update own post (index 0)--> OK
        AnswerPost answerPostToUpdate = editExistingAnswerPost(existingAnswerPosts.get(0));

        AnswerPost updatedAnswerPost = request.putWithResponseBody("/api/courses/" + courseId + "/answer-posts/" + answerPostToUpdate.getId(), answerPostToUpdate, AnswerPost.class,
                HttpStatus.OK);
        database.assertSensitiveInformationHidden(updatedAnswerPost);
        assertThat(answerPostToUpdate).isEqualTo(updatedAnswerPost);
    }

    @Test
    @WithMockUser(username = "student2", roles = "USER")
    void testEditAnswerPost_asStudent2_forbidden() throws Exception {
        // update post from another student (index 1)--> forbidden
        AnswerPost answerPostNotToUpdate = editExistingAnswerPost(existingAnswerPosts.get(1));

        AnswerPost notUpdatedAnswerPost = request.putWithResponseBody("/api/courses/" + courseId + "/answer-posts/" + answerPostNotToUpdate.getId(), answerPostNotToUpdate,
                AnswerPost.class, HttpStatus.FORBIDDEN);
        assertThat(notUpdatedAnswerPost).isNull();
    }

    @Test
    @WithMockUser(username = "student1", roles = "USER")
    void testEditAnswerPostWithIdIsNull_badRequest() throws Exception {
        AnswerPost answerPostToUpdate = createAnswerPost(existingPostsWithAnswersCourseWide.get(0));

        AnswerPost updatedAnswerPostServer = request.putWithResponseBody("/api/courses/" + courseId + "/answer-posts/" + answerPostToUpdate.getId(), answerPostToUpdate,
                AnswerPost.class, HttpStatus.BAD_REQUEST);
        assertThat(updatedAnswerPostServer).isNull();
    }

    @Test
    @WithMockUser(username = "student1", roles = "USER")
    void testEditAnswerPostWithWrongCourseId_badRequest() throws Exception {
        AnswerPost answerPostToUpdate = createAnswerPost(existingPostsWithAnswersCourseWide.get(0));
        Course dummyCourse = database.createCourse();

        AnswerPost updatedAnswerPostServer = request.putWithResponseBody("/api/courses/" + dummyCourse.getId() + "/answer-posts/" + answerPostToUpdate.getId(), answerPostToUpdate,
                AnswerPost.class, HttpStatus.BAD_REQUEST);
        assertThat(updatedAnswerPostServer).isNull();
    }

    @Test
    @WithMockUser(username = "tutor1", roles = "TA")
    void testToggleResolvesPost() throws Exception {
        AnswerPost answerPost = existingAnswerPosts.get(0);

        // confirm that answer post resolves the original post
        answerPost.setResolvesPost(true);
        AnswerPost resolvingAnswerPost = request.putWithResponseBody("/api/courses/" + courseId + "/answer-posts/" + answerPost.getId(), answerPost, AnswerPost.class,
                HttpStatus.OK);
        assertThat(resolvingAnswerPost).isEqualTo(answerPost);

        // revoke that answer post resolves the original post
        answerPost.setResolvesPost(false);
        AnswerPost notResolvingAnswerPost = request.putWithResponseBody("/api/courses/" + courseId + "/answer-posts/" + answerPost.getId(), answerPost, AnswerPost.class,
                HttpStatus.OK);
        assertThat(notResolvingAnswerPost).isEqualTo(answerPost);
    }

    @Test
    @WithMockUser(username = "student1", roles = "USER")
    void testToggleResolvesPost_asPostAuthor() throws Exception {
        // author of the associated original post is student1
        AnswerPost answerPost = existingAnswerPosts.get(0);

        // confirm that answer post resolves the original post
        answerPost.setResolvesPost(true);
        AnswerPost resolvingAnswerPost = request.putWithResponseBody("/api/courses/" + courseId + "/answer-posts/" + answerPost.getId(), answerPost, AnswerPost.class,
                HttpStatus.OK);
        assertThat(resolvingAnswerPost).isEqualTo(answerPost);

        // revoke that answer post resolves the original post
        answerPost.setResolvesPost(false);
        AnswerPost notResolvingAnswerPost = request.putWithResponseBody("/api/courses/" + courseId + "/answer-posts/" + answerPost.getId(), answerPost, AnswerPost.class,
                HttpStatus.OK);
        assertThat(notResolvingAnswerPost).isEqualTo(answerPost);
    }

    @Test
    @WithMockUser(username = "student2", roles = "USER")
    void testToggleResolvesPost_notAuthor_forbidden() throws Exception {
        // author of the associated original post is student1, author of answer post is also student1
        AnswerPost answerPost = existingAnswerPosts.get(0);

        // confirm that answer post resolves the original post
        answerPost.setResolvesPost(true);
        AnswerPost resolvingAnswerPost = request.putWithResponseBody("/api/courses/" + courseId + "/answer-posts/" + answerPost.getId(), answerPost, AnswerPost.class,
                HttpStatus.FORBIDDEN);
        assertThat(resolvingAnswerPost).isNull();

        // revoke that answer post resolves the original post
        answerPost.setResolvesPost(false);
        AnswerPost notResolvingAnswerPost = request.putWithResponseBody("/api/courses/" + courseId + "/answer-posts/" + answerPost.getId(), answerPost, AnswerPost.class,
                HttpStatus.FORBIDDEN);
        assertThat(notResolvingAnswerPost).isNull();
    }

    // DELETE

    @Test
    @WithMockUser(username = "student1", roles = "USER")
    void testDeleteAnswerPosts_asStudent1() throws Exception {
        // delete own post (index 0)--> OK
        AnswerPost answerPostToDelete = existingAnswerPosts.get(0);

        request.delete("/api/courses/" + courseId + "/answer-posts/" + answerPostToDelete.getId(), HttpStatus.OK);
        assertThat(answerPostRepository.count()).isEqualTo(existingAnswerPosts.size() - 1);
    }

    @Test
    @WithMockUser(username = "student2", roles = "USER")
    void testDeleteAnswerPosts_asStudent2_forbidden() throws Exception {
        // delete post from another student (index 0) --> forbidden
        AnswerPost answerPostToNotDelete = existingAnswerPosts.get(0);

        request.delete("/api/courses/" + courseId + "/answer-posts/" + answerPostToNotDelete.getId(), HttpStatus.FORBIDDEN);
        assertThat(answerPostRepository.count()).isEqualTo(existingAnswerPosts.size());
    }

    @Test
    @WithMockUser(username = "tutor1", roles = "TA")
    void testDeleteAnswerPost_asTutor() throws Exception {
        // delete post from another student (index 0) --> ok
        AnswerPost answerPostToDelete = existingAnswerPosts.get(0);

        request.delete("/api/courses/" + courseId + "/answer-posts/" + answerPostToDelete.getId(), HttpStatus.OK);
        assertThat(answerPostRepository.count()).isEqualTo(existingAnswerPosts.size() - 1);
    }

    @Test
    @WithMockUser(username = "tutor1", roles = "TA")
    void testDeleteAnswerPost_asTutor_notFound() throws Exception {
        request.delete("/api/courses/" + courseId + "/answer-posts/" + 9999L, HttpStatus.NOT_FOUND);
        assertThat(answerPostRepository.count()).isEqualTo(existingAnswerPosts.size());
    }

    // HELPER METHODS

    private AnswerPost createAnswerPost(Post post) {
        AnswerPost answerPost = new AnswerPost();
        answerPost.setContent("Content Answer Post");
        answerPost.setPost(post);
        post.addAnswerPost(answerPost);
        return answerPost;
    }

    private AnswerPost editExistingAnswerPost(AnswerPost answerPostToUpdate) {
        answerPostToUpdate.setContent("New Test Answer Post");
        return answerPostToUpdate;
    }

    private void checkCreatedAnswerPost(AnswerPost expectedAnswerPost, AnswerPost createdAnswerPost) {
        // check if answerPost was created with id
        assertThat(createdAnswerPost).isNotNull();
        assertThat(createdAnswerPost.getId()).isNotNull();

        // check if associated post, answerPost content, and creation date are set correctly on creation
        assertThat(createdAnswerPost.getPost()).isEqualTo(expectedAnswerPost.getPost());
        assertThat(createdAnswerPost.getContent()).isEqualTo(expectedAnswerPost.getContent());
        assertThat(createdAnswerPost.getCreationDate()).isNotNull();

        // check if default values are set correctly on creation
        assertThat(createdAnswerPost.getReactions()).isEmpty();
    }
}<|MERGE_RESOLUTION|>--- conflicted
+++ resolved
@@ -4,7 +4,6 @@
 
 import java.util.Collection;
 import java.util.List;
-import java.util.stream.Collectors;
 
 import org.junit.jupiter.api.AfterEach;
 import org.junit.jupiter.api.BeforeEach;
@@ -17,17 +16,9 @@
 import de.tum.in.www1.artemis.AbstractSpringIntegrationBambooBitbucketJiraTest;
 import de.tum.in.www1.artemis.domain.Course;
 import de.tum.in.www1.artemis.domain.User;
-<<<<<<< HEAD
-import de.tum.in.www1.artemis.domain.enumeration.SortingOrder;
 import de.tum.in.www1.artemis.domain.metis.AnswerPost;
 import de.tum.in.www1.artemis.domain.metis.CourseWideContext;
 import de.tum.in.www1.artemis.domain.metis.Post;
-import de.tum.in.www1.artemis.domain.metis.PostSortCriterion;
-=======
-import de.tum.in.www1.artemis.domain.metis.AnswerPost;
-import de.tum.in.www1.artemis.domain.metis.CourseWideContext;
-import de.tum.in.www1.artemis.domain.metis.Post;
->>>>>>> 728e61c5
 import de.tum.in.www1.artemis.repository.metis.AnswerPostRepository;
 
 class AnswerPostIntegrationTest extends AbstractSpringIntegrationBambooBitbucketJiraTest {
@@ -59,15 +50,10 @@
 
         // initialize test setup and get all existing posts with answers (four posts, one in each context, are initialized with one answer each): 4 answers in total (with author
         // student1)
-<<<<<<< HEAD
-        List<Post> existingPostsAndConversationPostsWithAnswers = database.createPostsWithAnswerPostsWithinCourse().stream().filter(coursePost -> (coursePost.getAnswers() != null))
+        List<Post> existingPostsAndConversationPostsWithAnswers = database.createPostsWithAnswerPostsWithinCourse().stream().filter(coursePost -> coursePost.getAnswers() != null && coursePost.getPlagiarismCase() == null)
                 .toList();
 
         existingPostsWithAnswers = existingPostsAndConversationPostsWithAnswers.stream().filter(post -> post.getConversation() == null).collect(Collectors.toList());
-=======
-        existingPostsWithAnswers = database.createPostsWithAnswerPostsWithinCourse().stream()
-                .filter(coursePost -> coursePost.getAnswers() != null && coursePost.getPlagiarismCase() == null).toList();
->>>>>>> 728e61c5
 
         // get all answerPosts
         existingAnswerPosts = existingPostsAndConversationPostsWithAnswers.stream().map(Post::getAnswers).flatMap(Collection::stream).toList();
