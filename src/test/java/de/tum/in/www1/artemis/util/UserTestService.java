--- conflicted
+++ resolved
@@ -272,12 +272,8 @@
     }
 
     // Test
-<<<<<<< HEAD
     public User createExternalUser_asAdmin_isSuccessful() throws Exception {
-=======
-    public void createExternalUser_asAdmin_isSuccessful() throws Exception {
         String password = "foobar1234";
->>>>>>> ec7de466
         student.setId(null);
         student.setLogin("batman");
         student.setPassword(password);
