--- conflicted
+++ resolved
@@ -17,7 +17,7 @@
 import org.springframework.stereotype.Service;
 import org.springframework.util.LinkedMultiValueMap;
 
-<<<<<<< HEAD
+import de.tum.in.www1.artemis.config.Constants;
 import de.tum.in.www1.artemis.course.CourseUtilService;
 import de.tum.in.www1.artemis.domain.Course;
 import de.tum.in.www1.artemis.domain.User;
@@ -27,11 +27,6 @@
 import de.tum.in.www1.artemis.domain.metis.conversation.OneToOneChat;
 import de.tum.in.www1.artemis.domain.notification.SingleUserNotification;
 import de.tum.in.www1.artemis.exercise.programmingexercise.ProgrammingExerciseUtilService;
-=======
-import de.tum.in.www1.artemis.config.Constants;
-import de.tum.in.www1.artemis.domain.Course;
-import de.tum.in.www1.artemis.domain.User;
->>>>>>> b92c4ece
 import de.tum.in.www1.artemis.programmingexercise.MockDelegate;
 import de.tum.in.www1.artemis.repository.*;
 import de.tum.in.www1.artemis.security.Role;
@@ -77,7 +72,6 @@
     @Autowired
     private Optional<CIUserManagementService> optionalCIUserManagementService;
 
-<<<<<<< HEAD
     @Autowired
     private SingleUserNotificationRepository singleUserNotificationRepository;
 
@@ -102,8 +96,6 @@
     @Autowired
     private ProgrammingExerciseUtilService programmingExerciseUtilService;
 
-=======
->>>>>>> b92c4ece
     private String TEST_PREFIX;
 
     private MockDelegate mockDelegate;
@@ -195,31 +187,6 @@
         request.delete("/api/admin/users", HttpStatus.OK, params);
 
         for (var user : users) {
-<<<<<<< HEAD
-            var deletedUser = userRepository.findById(user.getId());
-            if (deletedUser.isEmpty() || !"admin".equals(deletedUser.get().getLogin())) {
-                assertThat(deletedUser).isEmpty();
-            }
-        }
-    }
-
-    // Test
-    public void deleteUsersException() throws Exception {
-        userRepository.deleteAll(userRepository.searchAllByLoginOrName(Pageable.unpaged(), TEST_PREFIX));
-        userUtilService.addUsers(TEST_PREFIX, 1, 1, 1, 1);
-
-        var users = Set.of(userUtilService.getUserByLogin(TEST_PREFIX + "student1"), userUtilService.getUserByLogin(TEST_PREFIX + "tutor1"),
-                userUtilService.getUserByLogin(TEST_PREFIX + "editor1"), userUtilService.getUserByLogin(TEST_PREFIX + "instructor1"));
-
-        LinkedMultiValueMap<String, String> params = new LinkedMultiValueMap<>();
-        users.stream().map(User::getLogin).forEach(login -> params.add("login", login));
-
-        for (var user : users) {
-            user = userRepository.getUserWithGroupsAndAuthorities(user.getLogin());
-            // not expecting to delete the admin user as current user
-            if (!"admin".equals(user.getLogin())) {
-                mockDelegate.mockDeleteUserInUserManagement(user, true, true, true);
-=======
             final var deletedUser = userRepository.findById(user.getId()).orElseThrow();
 
             if (deletedUser.getLogin().equals(currentUserLogin)) {
@@ -227,7 +194,6 @@
             }
             else {
                 assertThatUserWasSoftDeleted(user, deletedUser);
->>>>>>> b92c4ece
             }
         }
     }
