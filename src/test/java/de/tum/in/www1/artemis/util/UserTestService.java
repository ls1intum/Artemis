--- conflicted
+++ resolved
@@ -266,11 +266,7 @@
     }
 
     // Test
-<<<<<<< HEAD
-    public User createUser_asAdmin_isSuccessful() throws Exception {
-=======
     public void createExternalUser_asAdmin_isSuccessful() throws Exception {
->>>>>>> 638e0ccf
         student.setId(null);
         student.setLogin("batman");
         student.setPassword("foobar");
@@ -292,8 +288,8 @@
     }
 
     // Test
-    public void createUser_asAdmin_withVcsToken_isSuccessful() throws Exception {
-        var user = this.createUser_asAdmin_isSuccessful();
+    public void createExternalUser_asAdmin_withVcsToken_isSuccessful() throws Exception {
+        var user = this.createExternalUser_asAdmin_isSuccessful();
         assertThat(user.getVcsAccessToken()).as("VCS Access token is set correctly").isEqualTo("acccess-token-value");
     }
 
