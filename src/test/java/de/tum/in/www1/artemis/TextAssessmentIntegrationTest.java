package de.tum.in.www1.artemis;

import static org.assertj.core.api.Assertions.assertThat;

import java.time.ZonedDateTime;
import java.util.ArrayList;
import java.util.List;

import org.junit.jupiter.api.AfterEach;
import org.junit.jupiter.api.BeforeEach;
import org.junit.jupiter.api.Test;
import org.springframework.beans.factory.annotation.Autowired;
import org.springframework.http.HttpStatus;
import org.springframework.security.test.context.support.WithMockUser;
import org.springframework.util.LinkedMultiValueMap;

import com.fasterxml.jackson.databind.ObjectMapper;

import de.tum.in.www1.artemis.domain.*;
import de.tum.in.www1.artemis.domain.enumeration.AssessmentType;
import de.tum.in.www1.artemis.domain.enumeration.Language;
import de.tum.in.www1.artemis.domain.participation.Participation;
import de.tum.in.www1.artemis.domain.participation.StudentParticipation;
import de.tum.in.www1.artemis.repository.*;
import de.tum.in.www1.artemis.util.DatabaseUtilService;
import de.tum.in.www1.artemis.util.ModelFactory;
import de.tum.in.www1.artemis.util.RequestUtilService;
import de.tum.in.www1.artemis.util.TextExerciseUtilService;

public class TextAssessmentIntegrationTest extends AbstractSpringIntegrationTest {

    @Autowired
    CourseRepository courseRepo;

    @Autowired
    ExerciseRepository exerciseRepo;

    @Autowired
    RequestUtilService request;

    @Autowired
    DatabaseUtilService database;

    @Autowired
    ComplaintRepository complaintRepo;

    @Autowired
    ObjectMapper mapper;

    @Autowired
    private TextClusterRepository textClusterRepository;

    @Autowired
    private TextBlockRepository textBlockRepository;

    @Autowired
    private TextExerciseUtilService textExerciseUtilService;

    @Autowired
    private TextSubmissionRepository textSubmissionRepository;

    @Autowired
    ResultRepository resultRepo;

    @Autowired
    private StudentParticipationRepository studentParticipationRepository;

    private TextExercise textExercise;

    private Course course;

    @BeforeEach
    public void initTestCase() throws Exception {
<<<<<<< HEAD
        database.addUsers(1, 2, 1);
        course = database.addCourseWithOneTextExerciseDueDateReached();
=======
        database.addUsers(2, 2, 1);
        course = database.addCourseWithOneTextExercise();
>>>>>>> d2af7633
        textExercise = (TextExercise) exerciseRepo.findAll().get(0);
        textExercise.setAssessmentType(AssessmentType.SEMI_AUTOMATIC);
        exerciseRepo.save(textExercise);
    }

    @AfterEach
    public void tearDown() {
        database.resetDatabase();
    }

    @Test
    @WithMockUser(value = "tutor1", roles = "TA")
    public void retrieveParticipationForSubmission_studentHidden() throws Exception {
        TextSubmission textSubmission = ModelFactory.generateTextSubmission("Some text", Language.ENGLISH, false);
        textSubmission = database.addTextSubmission(textExercise, textSubmission, "student1");

        StudentParticipation participationWithoutAssessment = request.get("/api/text-assessments/submission/" + textSubmission.getId(), HttpStatus.OK, StudentParticipation.class);

        assertThat(participationWithoutAssessment).as("participation with submission was found").isNotNull();
        assertThat(participationWithoutAssessment.getSubmissions().iterator().next().getId()).as("participation with correct text submission was found")
                .isEqualTo(textSubmission.getId());
        assertThat(participationWithoutAssessment.getStudent()).as("student of participation is hidden").isNull();
    }

    @Test
    @WithMockUser(value = "tutor1", roles = "TA")
    public void retrieveParticipationForLockedSubmission() throws Exception {
        TextSubmission textSubmission = ModelFactory.generateTextSubmission("Some text", Language.ENGLISH, false);
        textSubmission = database.addTextSubmissionWithResultAndAssessor(textExercise, textSubmission, "student1", "tutor2");
        Result result = textSubmission.getResult();
        result.setCompletionDate(null); // assessment is still in progress for this test
        resultRepo.save(result);
        StudentParticipation participation = request.get("/api/text-assessments/submission/" + textSubmission.getId(), HttpStatus.BAD_REQUEST, StudentParticipation.class);
        assertThat(participation).as("participation is locked and should not be returned").isNull();
    }

    @Test
    @WithMockUser(value = "tutor1", roles = "TA")
    public void retrieveParticipationForNonExistingSubmission() throws Exception {
        StudentParticipation participation = request.get("/api/text-assessments/submission/345395769256365", HttpStatus.BAD_REQUEST, StudentParticipation.class);
        assertThat(participation).as("participation should not be found").isNull();
    }

    @Test
    @WithMockUser(value = "tutor2", roles = "TA")
    public void updateTextAssessmentAfterComplaint_studentHidden() throws Exception {
        TextSubmission textSubmission = ModelFactory.generateTextSubmission("Some text", Language.ENGLISH, true);
        textSubmission = database.addTextSubmissionWithResultAndAssessor(textExercise, textSubmission, "student1", "tutor1");
        Result textAssessment = textSubmission.getResult();
        Complaint complaint = new Complaint().result(textAssessment).complaintText("This is not fair");

        complaintRepo.save(complaint);
        complaint.getResult().setParticipation(null); // Break infinite reference chain

        ComplaintResponse complaintResponse = new ComplaintResponse().complaint(complaint.accepted(false)).responseText("rejected");
        AssessmentUpdate assessmentUpdate = new AssessmentUpdate().feedbacks(new ArrayList<>()).complaintResponse(complaintResponse);

        Result updatedResult = request.putWithResponseBody("/api/text-assessments/text-submissions/" + textSubmission.getId() + "/assessment-after-complaint", assessmentUpdate,
                Result.class, HttpStatus.OK);

        assertThat(updatedResult).as("updated result found").isNotNull();
        assertThat(((StudentParticipation) updatedResult.getParticipation()).getStudent()).as("student of participation is hidden").isNull();
    }

    @Test
    @WithMockUser(value = "tutor1", roles = "TA")
    public void saveTextAssessment_studentHidden() throws Exception {
        TextSubmission textSubmission = ModelFactory.generateTextSubmission("Some text", Language.ENGLISH, true);
        database.addTextSubmission(textExercise, textSubmission, "student1");

        LinkedMultiValueMap<String, String> params = new LinkedMultiValueMap<>();
        params.add("lock", "true");

        TextSubmission submissionWithoutAssessment = request.get("/api/exercises/" + textExercise.getId() + "/text-submission-without-assessment", HttpStatus.OK,
                TextSubmission.class, params);

        Result result = request.putWithResponseBody("/api/text-assessments/exercise/" + textExercise.getId() + "/result/" + submissionWithoutAssessment.getResult().getId(),
                new ArrayList<String>(), Result.class, HttpStatus.OK);

        assertThat(result).as("saved result found").isNotNull();
        assertThat(((StudentParticipation) result.getParticipation()).getStudent()).as("student of participation is hidden").isNull();
    }

    @Test
    @WithMockUser(value = "tutor1", roles = "TA")
    public void submitTextAssessment_studentHidden() throws Exception {
        TextSubmission textSubmission = ModelFactory.generateTextSubmission("Some text", Language.ENGLISH, true);
        database.addTextSubmission(textExercise, textSubmission, "student1");

        LinkedMultiValueMap<String, String> params = new LinkedMultiValueMap<>();
        params.add("lock", "true");

        TextSubmission submissionWithoutAssessment = request.get("/api/exercises/" + textExercise.getId() + "/text-submission-without-assessment", HttpStatus.OK,
                TextSubmission.class, params);
        Result result = request.putWithResponseBody(
                "/api/text-assessments/exercise/" + textExercise.getId() + "/result/" + submissionWithoutAssessment.getResult().getId() + "/submit", new ArrayList<String>(),
                Result.class, HttpStatus.OK);

        assertThat(result).as("saved result found").isNotNull();
        assertThat(((StudentParticipation) result.getParticipation()).getStudent()).as("student of participation is hidden").isNull();
    }

    @Test
    @WithMockUser(value = "tutor1", roles = "TA")
    public void getResultWithPredefinedTextblocks_studentHidden() throws Exception {
        int submissionCount = 5;
        int submissionSize = 4;
        int[] clusterSizes = new int[] { 4, 5, 10, 1 };
        ArrayList<TextBlock> textBlocks = textExerciseUtilService.generateTextBlocks(submissionCount * submissionSize);
        TextExercise textExercise = textExerciseUtilService.createSampleTextExerciseWithSubmissions(course, textBlocks, submissionCount, submissionSize);
        textBlocks.forEach(TextBlock::computeId);
        List<TextCluster> clusters = textExerciseUtilService.addTextBlocksToCluster(textBlocks, clusterSizes, textExercise);
        textClusterRepository.saveAll(clusters);
        textBlockRepository.saveAll(textBlocks);

        StudentParticipation studentParticipation = (StudentParticipation) textSubmissionRepository.findAll().get(0).getParticipation();

        // connect it with the user
        User user = database.getUserByLogin("tutor1");
        studentParticipation.setInitializationDate(ZonedDateTime.now());
        studentParticipation.setStudent(user);
        studentParticipationRepository.save(studentParticipation);

        LinkedMultiValueMap<String, String> params = new LinkedMultiValueMap<>();
        params.add("lock", "true");

        TextSubmission submissionWithoutAssessment = request.get("/api/exercises/" + textExercise.getId() + "/text-submission-without-assessment", HttpStatus.OK,
                TextSubmission.class, params);

        Result result = request.get("/api/text-assessments/result/" + submissionWithoutAssessment.getResult().getId() + "/with-textblocks", HttpStatus.OK, Result.class);

        assertThat(result).as("saved result found").isNotNull();
        assertThat(((StudentParticipation) result.getParticipation()).getStudent()).as("student of participation is hidden").isNull();
    }

    @Test
    @WithMockUser(value = "tutor1", roles = "TA")
    public void getResultWithPredefinedTextblocksForNonTextExercise() throws Exception {
        FileUploadExercise fileUploadExercise = ModelFactory.generateFileUploadExercise(ZonedDateTime.now().minusDays(1), ZonedDateTime.now().plusDays(1),
                ZonedDateTime.now().plusDays(2), "png,pdf", textExercise.getCourse());
        exerciseRepo.save(fileUploadExercise);

        FileUploadSubmission fileUploadSubmission = ModelFactory.generateFileUploadSubmission(true);
        database.addFileUploadSubmissionWithResultAndAssessorFeedback(fileUploadExercise, fileUploadSubmission, "student1", "tutor1", new ArrayList<Feedback>());

        request.get("/api/exercise/" + fileUploadExercise.getId() + "/participation-without-assessment", HttpStatus.BAD_REQUEST, Participation.class);

        Result result = request.get("/api/text-assessments/result/" + fileUploadSubmission.getParticipation().getResults().iterator().next().getId() + "/with-textblocks",
                HttpStatus.BAD_REQUEST, Result.class);

        assertThat(result).as("no result should be returned when exercise is not a text exercise").isNull();
    }

    @Test
    @WithMockUser(value = "student1", roles = "USER")
    public void getDataForTextEditor_assessorHidden() throws Exception {
        TextSubmission textSubmission = ModelFactory.generateTextSubmission("Some text", Language.ENGLISH, true);
        textSubmission = database.addTextSubmissionWithResultAndAssessor(textExercise, textSubmission, "student1", "tutor1");

        Participation participation = request.get("/api/text-editor/" + textSubmission.getParticipation().getId(), HttpStatus.OK, Participation.class);

        assertThat(participation).as("participation found").isNotNull();
        assertThat(participation.getResults().iterator().next()).as("result found").isNotNull();
        assertThat(participation.getResults().iterator().next().getAssessor()).as("assessor of participation is hidden").isNull();
    }

    @Test
    @WithMockUser(value = "student2", roles = "USER")
    public void getDataForTextEditor_asOtherStudent() throws Exception {
        TextSubmission textSubmission = ModelFactory.generateTextSubmission("Some text", Language.ENGLISH, true);
        textSubmission = database.addTextSubmissionWithResultAndAssessor(textExercise, textSubmission, "student1", "tutor1");
        request.get("/api/text-editor/" + textSubmission.getParticipation().getId(), HttpStatus.FORBIDDEN, Participation.class);
    }

    @Test
    @WithMockUser(value = "tutor1", roles = "TA")
    public void getDataForTextEditor_studentHidden() throws Exception {
        TextSubmission textSubmission = ModelFactory.generateTextSubmission("Some text", Language.ENGLISH, true);
        textSubmission = database.addTextSubmissionWithResultAndAssessor(textExercise, textSubmission, "student1", "tutor1");

        StudentParticipation participation = request.get("/api/text-editor/" + textSubmission.getParticipation().getId(), HttpStatus.OK, StudentParticipation.class);

        assertThat(participation).as("participation found").isNotNull();
        assertThat(participation.getResults().iterator().next()).as("result found").isNotNull();
        assertThat(participation.getStudent()).as("student of participation is hidden").isNull();
    }

    @Test
    @WithMockUser(value = "tutor1", roles = "TA")
    public void getDataForTextEditor_submissionWithoutResult() throws Exception {
        TextSubmission textSubmission = ModelFactory.generateTextSubmission("Some text", Language.ENGLISH, true);
        textSubmission = database.addTextSubmission(textExercise, textSubmission, "student1");
        request.get("/api/text-editor/" + textSubmission.getParticipation().getId(), HttpStatus.OK, StudentParticipation.class);
    }

    private void getExampleResultForTutor(HttpStatus expectedStatus, boolean isExample) throws Exception {
        TextSubmission textSubmission = ModelFactory.generateTextSubmission("Some text", Language.ENGLISH, true);
        textSubmission.setExampleSubmission(isExample);
        textSubmission = database.addTextSubmissionWithResultAndAssessor(textExercise, textSubmission, "student1", "instructor1");

        Result result = request.get("/api/text-assessments/exercise/" + textExercise.getId() + "/submission/" + textSubmission.getId() + "/example-result", expectedStatus,
                Result.class);

        if (expectedStatus == HttpStatus.OK) {
            assertThat(result).as("result found").isNotNull();
            assertThat(result.getSubmission().getId()).as("result for correct submission").isEqualTo(textSubmission.getId());
        }
    }

    @Test
    @WithMockUser(value = "student1", roles = "USER")
    public void getExampleResultForTutorAsStudent() throws Exception {
        getExampleResultForTutor(HttpStatus.FORBIDDEN, true);
    }

    @Test
    @WithMockUser(value = "tutor1", roles = "TA")
    public void getExampleResultForTutorAsTutor() throws Exception {
        getExampleResultForTutor(HttpStatus.OK, true);
    }

    @Test
    @WithMockUser(value = "tutor1", roles = "TA")
    public void getExampleResultForNonExampleSubmissionAsTutor() throws Exception {
        getExampleResultForTutor(HttpStatus.NOT_FOUND, false);
    }

    private void cancelAssessment(HttpStatus expectedStatus) throws Exception {
        TextSubmission textSubmission = ModelFactory.generateTextSubmission("Some text", Language.ENGLISH, true);
        textSubmission = database.addTextSubmissionWithResultAndAssessor(textExercise, textSubmission, "student1", "tutor1");
        database.addFeedbacksToResult(textSubmission.getResult());
        request.put("/api/text-assessments/exercise/" + textExercise.getId() + "/submission/" + textSubmission.getId() + "/cancel-assessment", null, expectedStatus);
    }

    @Test
    @WithMockUser(value = "student1", roles = "USER")
    public void cancelOwnAssessmentAsStudent() throws Exception {
        cancelAssessment(HttpStatus.FORBIDDEN);
    }

    @Test
    @WithMockUser(value = "tutor1", roles = "TA")
    public void cancelOwnAssessmentAsTutor() throws Exception {
        cancelAssessment(HttpStatus.OK);
    }

    @Test
    @WithMockUser(value = "tutor2", roles = "TA")
    public void cancelAssessmentOfOtherTutorAsTutor() throws Exception {
        cancelAssessment(HttpStatus.FORBIDDEN);
    }

    @Test
    @WithMockUser(value = "instructor1", roles = "INSTRUCTOR")
    public void cancelAssessmentOfOtherTutorAsInstructor() throws Exception {
        cancelAssessment(HttpStatus.OK);
    }

    @Test
    @WithMockUser(value = "tutor2", roles = "TA")
    public void testOverrideAssessment_saveOtherTutorForbidden() throws Exception {
        overrideAssessment("student1", "tutor1", HttpStatus.FORBIDDEN, "false", true);
    }

    @Test
    @WithMockUser(value = "instructor1", roles = "INSTRUCTOR")
    public void testOverrideAssessment_saveInstructorPossible() throws Exception {
        overrideAssessment("student1", "tutor1", HttpStatus.OK, "false", true);
    }

    @Test
    @WithMockUser(value = "tutor1", roles = "TA")
    public void testOverrideAssessment_saveSameTutorPossible() throws Exception {
        overrideAssessment("student1", "tutor1", HttpStatus.OK, "false", true);
    }

    @Test
    @WithMockUser(value = "tutor2", roles = "TA")
    public void testOverrideAssessment_submitOtherTutorForbidden() throws Exception {
        overrideAssessment("student1", "tutor1", HttpStatus.FORBIDDEN, "true", true);
    }

    @Test
    @WithMockUser(value = "instructor1", roles = "INSTRUCTOR")
    public void testOverrideAssessment_submitInstructorPossible() throws Exception {
        overrideAssessment("student1", "tutor1", HttpStatus.OK, "true", true);
    }

    @Test
    @WithMockUser(value = "tutor1", roles = "TA")
    public void testOverrideAssessment_submitSameTutorPossible() throws Exception {
        overrideAssessment("student1", "tutor1", HttpStatus.OK, "true", true);
    }

    @Test
    @WithMockUser(value = "tutor2", roles = "TA")
    public void testOverrideAssessment_saveOtherTutorAfterAssessmentDueDateForbidden() throws Exception {
        assessmentDueDatePassed();
        overrideAssessment("student1", "tutor1", HttpStatus.FORBIDDEN, "false", true);
    }

    @Test
    @WithMockUser(value = "instructor1", roles = "INSTRUCTOR")
    public void testOverrideAssessment_saveInstructorAfterAssessmentDueDatePossible() throws Exception {
        assessmentDueDatePassed();
        overrideAssessment("student1", "tutor1", HttpStatus.OK, "false", true);
    }

    @Test
    @WithMockUser(value = "tutor1", roles = "TA")
    public void testOverrideAssessment_saveSameTutorAfterAssessmentDueDateForbidden() throws Exception {
        assessmentDueDatePassed();
        overrideAssessment("student1", "tutor1", HttpStatus.FORBIDDEN, "false", true);
    }

    @Test
    @WithMockUser(value = "tutor1", roles = "TA")
    public void testOverrideAssessment_saveSameTutorAfterAssessmentDueDatePossible() throws Exception {
        assessmentDueDatePassed();
        // should be possible because the original result was not yet submitted
        overrideAssessment("student1", "tutor1", HttpStatus.OK, "false", false);
    }

    @Test
    @WithMockUser(value = "tutor2", roles = "TA")
    public void testOverrideAssessment_submitOtherTutorAfterAssessmentDueDateForbidden() throws Exception {
        assessmentDueDatePassed();
        overrideAssessment("student1", "tutor1", HttpStatus.FORBIDDEN, "true", true);
    }

    @Test
    @WithMockUser(value = "instructor1", roles = "INSTRUCTOR")
    public void testOverrideAssessment_submitInstructorAfterAssessmentDueDatePossible() throws Exception {
        assessmentDueDatePassed();
        overrideAssessment("student1", "tutor1", HttpStatus.OK, "true", true);
    }

    @Test
    @WithMockUser(value = "tutor1", roles = "TA")
    public void testOverrideAssessment_submitSameTutorAfterAssessmentDueDateForbidden() throws Exception {
        assessmentDueDatePassed();
        overrideAssessment("student1", "tutor1", HttpStatus.FORBIDDEN, "true", true);
    }

    @Test
    @WithMockUser(value = "tutor1", roles = "TA")
    public void testOverrideAssessment_submitSameTutorAfterAssessmentDueDatePossible() throws Exception {
        assessmentDueDatePassed();
        // should be possible because the original result was not yet submitted
        overrideAssessment("student1", "tutor1", HttpStatus.OK, "true", false);
    }

    private void assessmentDueDatePassed() {
        database.updateAssessmentDueDate(textExercise.getId(), ZonedDateTime.now().minusSeconds(10));
    }

    private void overrideAssessment(String student, String originalAssessor, HttpStatus httpStatus, String submit, boolean originalAssessmentSubmitted) throws Exception {
        TextSubmission textSubmission = ModelFactory.generateTextSubmission("Test123", Language.ENGLISH, true);
        textSubmission = database.addTextSubmissionWithResultAndAssessor(textExercise, textSubmission, student, originalAssessor);
        textSubmission.getResult().setCompletionDate(originalAssessmentSubmitted ? ZonedDateTime.now() : null);
        resultRepo.save(textSubmission.getResult());
        var params = new LinkedMultiValueMap<String, String>();
        params.add("submit", submit);
        List<Feedback> feedbacks = ModelFactory.generateFeedback();
        var path = "/api/text-assessments/exercise/" + textExercise.getId() + "/result/" + textSubmission.getResult().getId();
        if (submit.equals("true")) {
            path = path + "/submit";
        }
        request.putWithResponseBodyAndParams(path, feedbacks, Result.class, httpStatus, params);
    }
}<|MERGE_RESOLUTION|>--- conflicted
+++ resolved
@@ -71,13 +71,8 @@
 
     @BeforeEach
     public void initTestCase() throws Exception {
-<<<<<<< HEAD
         database.addUsers(1, 2, 1);
         course = database.addCourseWithOneTextExerciseDueDateReached();
-=======
-        database.addUsers(2, 2, 1);
-        course = database.addCourseWithOneTextExercise();
->>>>>>> d2af7633
         textExercise = (TextExercise) exerciseRepo.findAll().get(0);
         textExercise.setAssessmentType(AssessmentType.SEMI_AUTOMATIC);
         exerciseRepo.save(textExercise);
