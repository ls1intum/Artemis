--- conflicted
+++ resolved
@@ -65,13 +65,8 @@
 
     @BeforeEach
     public void initTestCase() throws Exception {
-<<<<<<< HEAD
-        database.addUsers(1, 2, 0);
-        database.addCourseWithOneTextExerciseDueDateReached();
-=======
         database.addUsers(1, 2, 1);
         course = database.addCourseWithOneTextExercise();
->>>>>>> 45567f2f
         textExercise = (TextExercise) exerciseRepo.findAll().get(0);
         textExercise.setAssessmentType(AssessmentType.SEMI_AUTOMATIC);
         exerciseRepo.save(textExercise);
