--- conflicted
+++ resolved
@@ -29,10 +29,6 @@
 import de.tum.in.www1.artemis.domain.participation.Participation;
 import de.tum.in.www1.artemis.domain.participation.StudentParticipation;
 import de.tum.in.www1.artemis.repository.*;
-<<<<<<< HEAD
-import de.tum.in.www1.artemis.util.DatabaseUtilService;
-=======
->>>>>>> 96a41ad7
 import de.tum.in.www1.artemis.util.ModelFactory;
 import de.tum.in.www1.artemis.util.TextExerciseUtilService;
 import de.tum.in.www1.artemis.web.rest.dto.TextAssessmentDTO;
@@ -79,27 +75,16 @@
     @Autowired
     private ExamRepository examRepository;
 
-<<<<<<< HEAD
     @Autowired
     private FeedbackConflictRepository feedbackConflictRepository;
 
-    @Autowired
-    private MockMvc mockMvc;
-
-=======
->>>>>>> 96a41ad7
     private TextExercise textExercise;
 
     private Course course;
 
     @BeforeEach
-<<<<<<< HEAD
-    public void initTestCase() throws Exception {
+    public void initTestCase() {
         database.addUsers(2, 3, 1);
-=======
-    public void initTestCase() {
-        database.addUsers(2, 2, 1);
->>>>>>> 96a41ad7
         course = database.addCourseWithOneReleasedTextExercise();
         textExercise = database.findTextExerciseWithTitle(course.getExercises(), "Text");
         textExercise.setAssessmentType(AssessmentType.SEMI_AUTOMATIC);
@@ -142,19 +127,6 @@
     public void retrieveParticipationForNonExistingSubmission() throws Exception {
         StudentParticipation participation = request.get("/api/text-assessments/submission/345395769256365", HttpStatus.BAD_REQUEST, StudentParticipation.class);
         assertThat(participation).as("participation should not be found").isNull();
-    }
-
-    @Test
-    @WithMockUser(value = "tutor1", roles = "TA")
-    public void retrieveParticipationForSubmissionWithConflictingFeedback() throws Exception {
-        TextSubmission textSubmission = prepareTextSubmissionsWithFeedbackAndConflicts().get(0);
-        StudentParticipation participation = request.get("/api/text-assessments/submission/" + textSubmission.getId(), HttpStatus.OK, StudentParticipation.class);
-        assertThat(participation).isNotNull();
-        assertThat(participation.getSubmissions().iterator().next().getId()).isEqualTo(textSubmission.getId());
-        assertThat(participation.getResults().iterator().next().getId()).isEqualTo(textSubmission.getResult().getId());
-        Result result = participation.getResults().iterator().next();
-        assertThat(result.getFeedbacks().get(0).getSecondConflicts()).hasSize(0);
-        assertThat(result.getFeedbacks().get(0).getFirstConflicts()).hasSize(1);
     }
 
     @Test
@@ -755,7 +727,7 @@
         assertThat(feedbackConflict).isNotNull();
         assertThat(feedbackConflict.getSolvedAt()).isNotNull();
         assertThat(feedbackConflict.getConflict()).isEqualTo(false);
-        assertThat(feedbackConflict.getMarkedAsNotConflict()).isEqualTo(true);
+        assertThat(feedbackConflict.getDiscard()).isEqualTo(true);
     }
 
     @Test
