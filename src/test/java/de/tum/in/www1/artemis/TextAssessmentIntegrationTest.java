package de.tum.in.www1.artemis;

import static org.assertj.core.api.Assertions.assertThat;

import java.time.ZonedDateTime;
import java.util.ArrayList;
import java.util.List;

import org.junit.jupiter.api.AfterEach;
import org.junit.jupiter.api.BeforeEach;
import org.junit.jupiter.api.Test;
import org.springframework.beans.factory.annotation.Autowired;
import org.springframework.http.HttpStatus;
import org.springframework.security.test.context.support.WithMockUser;
import org.springframework.util.LinkedMultiValueMap;

import com.fasterxml.jackson.databind.ObjectMapper;

import de.tum.in.www1.artemis.domain.*;
import de.tum.in.www1.artemis.domain.enumeration.AssessmentType;
import de.tum.in.www1.artemis.domain.enumeration.Language;
import de.tum.in.www1.artemis.domain.participation.Participation;
import de.tum.in.www1.artemis.domain.participation.StudentParticipation;
import de.tum.in.www1.artemis.repository.*;
import de.tum.in.www1.artemis.util.DatabaseUtilService;
import de.tum.in.www1.artemis.util.ModelFactory;
import de.tum.in.www1.artemis.util.RequestUtilService;
import de.tum.in.www1.artemis.util.TextExerciseUtilService;

public class TextAssessmentIntegrationTest extends AbstractSpringIntegrationTest {

    @Autowired
    ExerciseRepository exerciseRepo;

    @Autowired
    RequestUtilService request;

    @Autowired
    DatabaseUtilService database;

    @Autowired
    ComplaintRepository complaintRepo;

    @Autowired
    ObjectMapper mapper;

    @Autowired
    private TextClusterRepository textClusterRepository;

    @Autowired
    private TextBlockRepository textBlockRepository;

    @Autowired
    private TextExerciseUtilService textExerciseUtilService;

    @Autowired
    private TextSubmissionRepository textSubmissionRepository;

    @Autowired
    private StudentParticipationRepository studentParticipationRepository;

    private TextExercise textExercise;

    private Course course;

    @BeforeEach
    public void initTestCase() throws Exception {
        database.addUsers(1, 2, 1);
<<<<<<< HEAD
        course = database.addCourseWithOneTextExercise();
=======
        database.addCourseWithOneTextExerciseDueDateReached();
>>>>>>> 106f7305
        textExercise = (TextExercise) exerciseRepo.findAll().get(0);
        textExercise.setAssessmentType(AssessmentType.SEMI_AUTOMATIC);
        exerciseRepo.save(textExercise);
    }

    @AfterEach
    public void tearDown() {
        database.resetDatabase();
    }

    @Test
    @WithMockUser(value = "tutor1", roles = "TA")
    public void retrieveParticipationForSubmission_studentHidden() throws Exception {
        TextSubmission textSubmission = ModelFactory.generateTextSubmission("Some text", Language.ENGLISH, false);
        textSubmission = database.addTextSubmission(textExercise, textSubmission, "student1");

        StudentParticipation participationWithoutAssessment = request.get("/api/text-assessments/submission/" + textSubmission.getId(), HttpStatus.OK, StudentParticipation.class);

        assertThat(participationWithoutAssessment).as("participation with submission was found").isNotNull();
        assertThat(participationWithoutAssessment.getSubmissions().iterator().next().getId()).as("participation with correct text submission was found")
                .isEqualTo(textSubmission.getId());
        assertThat(participationWithoutAssessment.getStudent()).as("student of participation is hidden").isNull();
    }

    @Test
    @WithMockUser(value = "tutor2", roles = "TA")
    public void updateTextAssessmentAfterComplaint_studentHidden() throws Exception {
        TextSubmission textSubmission = ModelFactory.generateTextSubmission("Some text", Language.ENGLISH, true);
        textSubmission = database.addTextSubmissionWithResultAndAssessor(textExercise, textSubmission, "student1", "tutor1");
        Result textAssessment = textSubmission.getResult();
        Complaint complaint = new Complaint().result(textAssessment).complaintText("This is not fair");

        complaintRepo.save(complaint);
        complaint.getResult().setParticipation(null); // Break infinite reference chain

        ComplaintResponse complaintResponse = new ComplaintResponse().complaint(complaint.accepted(false)).responseText("rejected");
        AssessmentUpdate assessmentUpdate = new AssessmentUpdate().feedbacks(new ArrayList<>()).complaintResponse(complaintResponse);

        Result updatedResult = request.putWithResponseBody("/api/text-assessments/text-submissions/" + textSubmission.getId() + "/assessment-after-complaint", assessmentUpdate,
                Result.class, HttpStatus.OK);

        assertThat(updatedResult).as("updated result found").isNotNull();
        assertThat(((StudentParticipation) updatedResult.getParticipation()).getStudent()).as("student of participation is hidden").isNull();
    }

    @Test
    @WithMockUser(value = "tutor1", roles = "TA")
    public void saveTextAssessment_studentHidden() throws Exception {
        TextSubmission textSubmission = ModelFactory.generateTextSubmission("Some text", Language.ENGLISH, true);
        database.addTextSubmission(textExercise, textSubmission, "student1");

        LinkedMultiValueMap<String, String> params = new LinkedMultiValueMap<>();
        params.add("lock", "true");

        TextSubmission submissionWithoutAssessment = request.get("/api/exercises/" + textExercise.getId() + "/text-submission-without-assessment", HttpStatus.OK,
                TextSubmission.class, params);

        Result result = request.putWithResponseBody("/api/text-assessments/exercise/" + textExercise.getId() + "/result/" + submissionWithoutAssessment.getResult().getId(),
                new ArrayList<String>(), Result.class, HttpStatus.OK);

        assertThat(result).as("saved result found").isNotNull();
        assertThat(((StudentParticipation) result.getParticipation()).getStudent()).as("student of participation is hidden").isNull();
    }

    @Test
    @WithMockUser(value = "tutor1", roles = "TA")
    public void submitTextAssessment_studentHidden() throws Exception {
        TextSubmission textSubmission = ModelFactory.generateTextSubmission("Some text", Language.ENGLISH, true);
        database.addTextSubmission(textExercise, textSubmission, "student1");

        LinkedMultiValueMap<String, String> params = new LinkedMultiValueMap<>();
        params.add("lock", "true");

        TextSubmission submissionWithoutAssessment = request.get("/api/exercises/" + textExercise.getId() + "/text-submission-without-assessment", HttpStatus.OK,
                TextSubmission.class, params);
        Result result = request.putWithResponseBody(
                "/api/text-assessments/exercise/" + textExercise.getId() + "/result/" + submissionWithoutAssessment.getResult().getId() + "/submit", new ArrayList<String>(),
                Result.class, HttpStatus.OK);

        assertThat(result).as("saved result found").isNotNull();
        assertThat(((StudentParticipation) result.getParticipation()).getStudent()).as("student of participation is hidden").isNull();
    }

    @Test
    @WithMockUser(value = "tutor1", roles = "TA")
    public void getResultWithPredefinedTextblocks_studentHidden() throws Exception {
<<<<<<< HEAD
        int submissionCount = 5;
        int submissionSize = 4;
        int[] clusterSizes = new int[] { 4, 5, 10, 1 };
        ArrayList<TextBlock> textBlocks = textExerciseUtilService.generateTextBlocks(submissionCount * submissionSize);
        TextExercise textExercise = textExerciseUtilService.createSampleTextExerciseWithSubmissions(course, textBlocks, submissionCount, submissionSize);
        textBlocks.forEach(TextBlock::computeId);
        List<TextCluster> clusters = textExerciseUtilService.addTextBlocksToCluster(textBlocks, clusterSizes, textExercise);
        textClusterRepository.saveAll(clusters);
        textBlockRepository.saveAll(textBlocks);

        StudentParticipation studentParticipation = (StudentParticipation) textSubmissionRepository.findAll().get(0).getParticipation();

        // connect it with the user
        User user = database.getUserByLogin("tutor1");
        studentParticipation.setInitializationDate(ZonedDateTime.now());
        studentParticipation.setStudent(user);
        studentParticipationRepository.save(studentParticipation);
=======
        TextSubmission textSubmission = ModelFactory.generateTextSubmission("Some text", Language.ENGLISH, true);
        database.addTextSubmission(textExercise, textSubmission, "student1");
>>>>>>> 106f7305

        LinkedMultiValueMap<String, String> params = new LinkedMultiValueMap<>();
        params.add("lock", "true");

        TextSubmission submissionWithoutAssessment = request.get("/api/exercises/" + textExercise.getId() + "/text-submission-without-assessment", HttpStatus.OK,
                TextSubmission.class, params);

        Result result = request.get("/api/text-assessments/result/" + submissionWithoutAssessment.getResult().getId() + "/with-textblocks", HttpStatus.OK, Result.class);

        assertThat(result).as("saved result found").isNotNull();
        assertThat(((StudentParticipation) result.getParticipation()).getStudent()).as("student of participation is hidden").isNull();
    }

    @Test
    @WithMockUser(value = "student1", roles = "USER")
    public void getDataForTextEditor_assessorHidden() throws Exception {
        TextSubmission textSubmission = ModelFactory.generateTextSubmission("Some text", Language.ENGLISH, true);
        textSubmission = database.addTextSubmissionWithResultAndAssessor(textExercise, textSubmission, "student1", "tutor1");

        Participation participation = request.get("/api/text-editor/" + textSubmission.getParticipation().getId(), HttpStatus.OK, Participation.class);

        assertThat(participation).as("participation found").isNotNull();
        assertThat(participation.getResults().iterator().next()).as("result found").isNotNull();
        assertThat(participation.getResults().iterator().next().getAssessor()).as("assessor of participation is hidden").isNull();
    }

    @Test
    @WithMockUser(value = "tutor1", roles = "TA")
    public void getDataForTextEditor_studentHidden() throws Exception {
        TextSubmission textSubmission = ModelFactory.generateTextSubmission("Some text", Language.ENGLISH, true);
        textSubmission = database.addTextSubmissionWithResultAndAssessor(textExercise, textSubmission, "student1", "tutor1");

        StudentParticipation participation = request.get("/api/text-editor/" + textSubmission.getParticipation().getId(), HttpStatus.OK, StudentParticipation.class);

        assertThat(participation).as("participation found").isNotNull();
        assertThat(participation.getResults().iterator().next()).as("result found").isNotNull();
        assertThat(participation.getStudent()).as("student of participation is hidden").isNull();
    }

    private void cancelAssessment(HttpStatus expectedStatus) throws Exception {
        TextSubmission textSubmission = ModelFactory.generateTextSubmission("Some text", Language.ENGLISH, true);
        textSubmission = database.addTextSubmissionWithResultAndAssessor(textExercise, textSubmission, "student1", "tutor1");
        database.addFeedbacksToResult(textSubmission.getResult());
        request.put("/api/text-assessments/exercise/" + textExercise.getId() + "/submission/" + textSubmission.getId() + "/cancel-assessment", null, expectedStatus);
    }

    @Test
    @WithMockUser(value = "student1", roles = "USER")
    public void cancelOwnAssessmentAsStudent() throws Exception {
        cancelAssessment(HttpStatus.FORBIDDEN);
    }

    @Test
    @WithMockUser(value = "tutor1", roles = "TA")
    public void cancelOwnAssessmentAsTutor() throws Exception {
        cancelAssessment(HttpStatus.OK);
    }

    @Test
    @WithMockUser(value = "tutor2", roles = "TA")
    public void cancelAssessmentOfOtherTutorAsTutor() throws Exception {
        cancelAssessment(HttpStatus.FORBIDDEN);
    }

    @Test
    @WithMockUser(value = "instructor1", roles = "INSTRUCTOR")
    public void cancelAssessmentOfOtherTutorAsInstructor() throws Exception {
        cancelAssessment(HttpStatus.OK);
    }
}<|MERGE_RESOLUTION|>--- conflicted
+++ resolved
@@ -66,11 +66,7 @@
     @BeforeEach
     public void initTestCase() throws Exception {
         database.addUsers(1, 2, 1);
-<<<<<<< HEAD
-        course = database.addCourseWithOneTextExercise();
-=======
-        database.addCourseWithOneTextExerciseDueDateReached();
->>>>>>> 106f7305
+        database.addCourseWithOneTextExercise();
         textExercise = (TextExercise) exerciseRepo.findAll().get(0);
         textExercise.setAssessmentType(AssessmentType.SEMI_AUTOMATIC);
         exerciseRepo.save(textExercise);
@@ -157,7 +153,6 @@
     @Test
     @WithMockUser(value = "tutor1", roles = "TA")
     public void getResultWithPredefinedTextblocks_studentHidden() throws Exception {
-<<<<<<< HEAD
         int submissionCount = 5;
         int submissionSize = 4;
         int[] clusterSizes = new int[] { 4, 5, 10, 1 };
@@ -175,10 +170,6 @@
         studentParticipation.setInitializationDate(ZonedDateTime.now());
         studentParticipation.setStudent(user);
         studentParticipationRepository.save(studentParticipation);
-=======
-        TextSubmission textSubmission = ModelFactory.generateTextSubmission("Some text", Language.ENGLISH, true);
-        database.addTextSubmission(textExercise, textSubmission, "student1");
->>>>>>> 106f7305
 
         LinkedMultiValueMap<String, String> params = new LinkedMultiValueMap<>();
         params.add("lock", "true");
