package de.tum.in.www1.artemis;

import static org.assertj.core.api.Assertions.assertThat;

import java.time.ZonedDateTime;
import java.util.ArrayList;
import java.util.List;

import org.junit.jupiter.api.AfterEach;
import org.junit.jupiter.api.BeforeEach;
import org.junit.jupiter.api.Test;
import org.springframework.beans.factory.annotation.Autowired;
import org.springframework.http.HttpStatus;
import org.springframework.security.test.context.support.WithMockUser;
import org.springframework.util.LinkedMultiValueMap;

import com.fasterxml.jackson.databind.ObjectMapper;

import de.tum.in.www1.artemis.domain.*;
import de.tum.in.www1.artemis.domain.enumeration.AssessmentType;
import de.tum.in.www1.artemis.domain.enumeration.Language;
import de.tum.in.www1.artemis.domain.participation.Participation;
import de.tum.in.www1.artemis.domain.participation.StudentParticipation;
import de.tum.in.www1.artemis.repository.*;
import de.tum.in.www1.artemis.util.DatabaseUtilService;
import de.tum.in.www1.artemis.util.ModelFactory;
import de.tum.in.www1.artemis.util.RequestUtilService;
import de.tum.in.www1.artemis.util.TextExerciseUtilService;

public class TextAssessmentIntegrationTest extends AbstractSpringIntegrationTest {

    @Autowired
    CourseRepository courseRepo;

    @Autowired
    ExerciseRepository exerciseRepo;

    @Autowired
    RequestUtilService request;

    @Autowired
    DatabaseUtilService database;

    @Autowired
    ComplaintRepository complaintRepo;

    @Autowired
    ObjectMapper mapper;

    @Autowired
    private TextClusterRepository textClusterRepository;

    @Autowired
    private TextBlockRepository textBlockRepository;

    @Autowired
    private TextExerciseUtilService textExerciseUtilService;

    @Autowired
    private TextSubmissionRepository textSubmissionRepository;

    @Autowired
    ResultRepository resultRepo;

    @Autowired
    private StudentParticipationRepository studentParticipationRepository;

    private TextExercise textExercise;

    private Course course;

    @BeforeEach
    public void initTestCase() throws Exception {
        database.addUsers(2, 2, 1);
        course = database.addCourseWithOneTextExercise();
        textExercise = (TextExercise) exerciseRepo.findAll().get(0);
        textExercise.setAssessmentType(AssessmentType.SEMI_AUTOMATIC);
        exerciseRepo.save(textExercise);
    }

    @AfterEach
    public void tearDown() {
        database.resetDatabase();
    }

    @Test
    @WithMockUser(value = "tutor1", roles = "TA")
<<<<<<< HEAD
    public void getParticipationForTextExerciseWithoutAssessment_studentHidden() throws Exception {
        TextSubmission textSubmission = ModelFactory.generateTextSubmission("example text", Language.ENGLISH, true);
        textSubmission = database.addTextSubmission(textExercise, textSubmission, "student1");

        StudentParticipation participationWithoutAssessment = request.get("/api/exercise/" + textExercise.getId() + "/participation-without-assessment", HttpStatus.OK,
                StudentParticipation.class);

        assertThat(participationWithoutAssessment).as("participation without assessment was found").isNotNull();
        assertThat(participationWithoutAssessment.getSubmissions().iterator().next().getId()).as("participation with correct text submission was found")
                .isEqualTo(textSubmission.getId());
        assertThat(participationWithoutAssessment.getStudent()).as("student of participation is hidden").isEmpty();
    }

    @Test
    @WithMockUser(value = "tutor1", roles = "TA")
=======
>>>>>>> ca3f36d2
    public void retrieveParticipationForSubmission_studentHidden() throws Exception {
        TextSubmission textSubmission = ModelFactory.generateTextSubmission("Some text", Language.ENGLISH, false);
        textSubmission = database.addTextSubmission(textExercise, textSubmission, "student1");

        StudentParticipation participationWithoutAssessment = request.get("/api/text-assessments/submission/" + textSubmission.getId(), HttpStatus.OK, StudentParticipation.class);

        assertThat(participationWithoutAssessment).as("participation with submission was found").isNotNull();
        assertThat(participationWithoutAssessment.getSubmissions().iterator().next().getId()).as("participation with correct text submission was found")
                .isEqualTo(textSubmission.getId());
        assertThat(participationWithoutAssessment.getStudent()).as("student of participation is hidden").isEmpty();
    }

    @Test
    @WithMockUser(value = "tutor1", roles = "TA")
    public void retrieveParticipationForLockedSubmission() throws Exception {
        TextSubmission textSubmission = ModelFactory.generateTextSubmission("Some text", Language.ENGLISH, false);
        textSubmission = database.addTextSubmissionWithResultAndAssessor(textExercise, textSubmission, "student1", "tutor2");
        Result result = textSubmission.getResult();
        result.setCompletionDate(null); // assessment is still in progress for this test
        resultRepo.save(result);
        StudentParticipation participation = request.get("/api/text-assessments/submission/" + textSubmission.getId(), HttpStatus.BAD_REQUEST, StudentParticipation.class);
        assertThat(participation).as("participation is locked and should not be returned").isNull();
    }

    @Test
    @WithMockUser(value = "tutor1", roles = "TA")
    public void retrieveParticipationForNonExistingSubmission() throws Exception {
        StudentParticipation participation = request.get("/api/text-assessments/submission/345395769256365", HttpStatus.BAD_REQUEST, StudentParticipation.class);
        assertThat(participation).as("participation should not be found").isNull();
    }

    @Test
    @WithMockUser(value = "tutor2", roles = "TA")
    public void updateTextAssessmentAfterComplaint_studentHidden() throws Exception {
        TextSubmission textSubmission = ModelFactory.generateTextSubmission("Some text", Language.ENGLISH, true);
        textSubmission = database.addTextSubmissionWithResultAndAssessor(textExercise, textSubmission, "student1", "tutor1");
        Result textAssessment = textSubmission.getResult();
        Complaint complaint = new Complaint().result(textAssessment).complaintText("This is not fair");

        complaintRepo.save(complaint);
        complaint.getResult().setParticipation(null); // Break infinite reference chain

        ComplaintResponse complaintResponse = new ComplaintResponse().complaint(complaint.accepted(false)).responseText("rejected");
        AssessmentUpdate assessmentUpdate = new AssessmentUpdate().feedbacks(new ArrayList<>()).complaintResponse(complaintResponse);

        Result updatedResult = request.putWithResponseBody("/api/text-assessments/text-submissions/" + textSubmission.getId() + "/assessment-after-complaint", assessmentUpdate,
                Result.class, HttpStatus.OK);

        assertThat(updatedResult).as("updated result found").isNotNull();
        assertThat(((StudentParticipation) updatedResult.getParticipation()).getStudent()).as("student of participation is hidden").isEmpty();
    }

    @Test
    @WithMockUser(value = "tutor1", roles = "TA")
    public void saveTextAssessment_studentHidden() throws Exception {
        TextSubmission textSubmission = ModelFactory.generateTextSubmission("Some text", Language.ENGLISH, true);
        database.addTextSubmission(textExercise, textSubmission, "student1");
        exerciseDueDatePassed();

        LinkedMultiValueMap<String, String> params = new LinkedMultiValueMap<>();
        params.add("lock", "true");

        TextSubmission submissionWithoutAssessment = request.get("/api/exercises/" + textExercise.getId() + "/text-submission-without-assessment", HttpStatus.OK,
                TextSubmission.class, params);

        Result result = request.putWithResponseBody("/api/text-assessments/exercise/" + textExercise.getId() + "/result/" + submissionWithoutAssessment.getResult().getId(),
                new ArrayList<String>(), Result.class, HttpStatus.OK);

        assertThat(result).as("saved result found").isNotNull();
        assertThat(((StudentParticipation) result.getParticipation()).getStudent()).as("student of participation is hidden").isEmpty();
    }

    @Test
    @WithMockUser(value = "tutor1", roles = "TA")
    public void submitTextAssessment_studentHidden() throws Exception {
        TextSubmission textSubmission = ModelFactory.generateTextSubmission("Some text", Language.ENGLISH, true);
        database.addTextSubmission(textExercise, textSubmission, "student1");
        exerciseDueDatePassed();

        LinkedMultiValueMap<String, String> params = new LinkedMultiValueMap<>();
        params.add("lock", "true");

        TextSubmission submissionWithoutAssessment = request.get("/api/exercises/" + textExercise.getId() + "/text-submission-without-assessment", HttpStatus.OK,
                TextSubmission.class, params);
        Result result = request.putWithResponseBody(
                "/api/text-assessments/exercise/" + textExercise.getId() + "/result/" + submissionWithoutAssessment.getResult().getId() + "/submit", new ArrayList<String>(),
                Result.class, HttpStatus.OK);

        assertThat(result).as("saved result found").isNotNull();
        assertThat(((StudentParticipation) result.getParticipation()).getStudent()).as("student of participation is hidden").isEmpty();
    }

    @Test
    @WithMockUser(value = "tutor1", roles = "TA")
    public void getResultWithPredefinedTextblocks_studentHidden() throws Exception {
        int submissionCount = 5;
        int submissionSize = 4;
        int[] clusterSizes = new int[] { 4, 5, 10, 1 };
        ArrayList<TextBlock> textBlocks = textExerciseUtilService.generateTextBlocks(submissionCount * submissionSize);
        TextExercise textExercise = textExerciseUtilService.createSampleTextExerciseWithSubmissions(course, textBlocks, submissionCount, submissionSize);
        textBlocks.forEach(TextBlock::computeId);
        List<TextCluster> clusters = textExerciseUtilService.addTextBlocksToCluster(textBlocks, clusterSizes, textExercise);
        textClusterRepository.saveAll(clusters);
        textBlockRepository.saveAll(textBlocks);

        StudentParticipation studentParticipation = (StudentParticipation) textSubmissionRepository.findAll().get(0).getParticipation();

        // connect it with the user
        User user = database.getUserByLogin("tutor1");
        studentParticipation.setInitializationDate(ZonedDateTime.now());
        studentParticipation.setParticipant(user);
        studentParticipationRepository.save(studentParticipation);

        LinkedMultiValueMap<String, String> params = new LinkedMultiValueMap<>();
        params.add("lock", "true");

        TextSubmission submissionWithoutAssessment = request.get("/api/exercises/" + textExercise.getId() + "/text-submission-without-assessment", HttpStatus.OK,
                TextSubmission.class, params);

        Result result = request.get("/api/text-assessments/result/" + submissionWithoutAssessment.getResult().getId() + "/with-textblocks", HttpStatus.OK, Result.class);

        assertThat(result).as("saved result found").isNotNull();
        assertThat(((StudentParticipation) result.getParticipation()).getStudent()).as("student of participation is hidden").isEmpty();
    }

    @Test
    @WithMockUser(value = "tutor1", roles = "TA")
    public void getResultWithPredefinedTextblocksForNonTextExercise() throws Exception {
        FileUploadExercise fileUploadExercise = ModelFactory.generateFileUploadExercise(ZonedDateTime.now().minusDays(1), ZonedDateTime.now().plusDays(1),
                ZonedDateTime.now().plusDays(2), "png,pdf", textExercise.getCourse());
        exerciseRepo.save(fileUploadExercise);

        FileUploadSubmission fileUploadSubmission = ModelFactory.generateFileUploadSubmission(true);
        database.addFileUploadSubmissionWithResultAndAssessorFeedback(fileUploadExercise, fileUploadSubmission, "student1", "tutor1", new ArrayList<Feedback>());

        request.get("/api/exercises/" + fileUploadExercise.getId() + "/text-submission-without-assessment", HttpStatus.BAD_REQUEST, Participation.class);

        Result result = request.get("/api/text-assessments/result/" + fileUploadSubmission.getParticipation().getResults().iterator().next().getId() + "/with-textblocks",
                HttpStatus.BAD_REQUEST, Result.class);

        assertThat(result).as("no result should be returned when exercise is not a text exercise").isNull();
    }

    @Test
    @WithMockUser(value = "student1", roles = "USER")
    public void getDataForTextEditor_assessorHidden() throws Exception {
        TextSubmission textSubmission = ModelFactory.generateTextSubmission("Some text", Language.ENGLISH, true);
        textSubmission = database.addTextSubmissionWithResultAndAssessor(textExercise, textSubmission, "student1", "tutor1");

        Participation participation = request.get("/api/text-editor/" + textSubmission.getParticipation().getId(), HttpStatus.OK, Participation.class);

        assertThat(participation).as("participation found").isNotNull();
        assertThat(participation.getResults().iterator().next()).as("result found").isNotNull();
        assertThat(participation.getResults().iterator().next().getAssessor()).as("assessor of participation is hidden").isNull();
    }

    @Test
    @WithMockUser(value = "student2", roles = "USER")
    public void getDataForTextEditor_asOtherStudent() throws Exception {
        TextSubmission textSubmission = ModelFactory.generateTextSubmission("Some text", Language.ENGLISH, true);
        textSubmission = database.addTextSubmissionWithResultAndAssessor(textExercise, textSubmission, "student1", "tutor1");
        request.get("/api/text-editor/" + textSubmission.getParticipation().getId(), HttpStatus.FORBIDDEN, Participation.class);
    }

    @Test
    @WithMockUser(value = "tutor1", roles = "TA")
    public void getDataForTextEditor_studentHidden() throws Exception {
        TextSubmission textSubmission = ModelFactory.generateTextSubmission("Some text", Language.ENGLISH, true);
        textSubmission = database.addTextSubmissionWithResultAndAssessor(textExercise, textSubmission, "student1", "tutor1");

        StudentParticipation participation = request.get("/api/text-editor/" + textSubmission.getParticipation().getId(), HttpStatus.OK, StudentParticipation.class);

        assertThat(participation).as("participation found").isNotNull();
        assertThat(participation.getResults().iterator().next()).as("result found").isNotNull();
        assertThat(participation.getStudent()).as("student of participation is hidden").isEmpty();
    }

    @Test
    @WithMockUser(value = "tutor1", roles = "TA")
    public void getDataForTextEditor_submissionWithoutResult() throws Exception {
        TextSubmission textSubmission = ModelFactory.generateTextSubmission("Some text", Language.ENGLISH, true);
        textSubmission = database.addTextSubmission(textExercise, textSubmission, "student1");
        request.get("/api/text-editor/" + textSubmission.getParticipation().getId(), HttpStatus.OK, StudentParticipation.class);
    }

    private void getExampleResultForTutor(HttpStatus expectedStatus, boolean isExample) throws Exception {
        TextSubmission textSubmission = ModelFactory.generateTextSubmission("Some text", Language.ENGLISH, true);
        textSubmission.setExampleSubmission(isExample);
        textSubmission = database.addTextSubmissionWithResultAndAssessor(textExercise, textSubmission, "student1", "instructor1");

        Result result = request.get("/api/text-assessments/exercise/" + textExercise.getId() + "/submission/" + textSubmission.getId() + "/example-result", expectedStatus,
                Result.class);

        if (expectedStatus == HttpStatus.OK) {
            assertThat(result).as("result found").isNotNull();
            assertThat(result.getSubmission().getId()).as("result for correct submission").isEqualTo(textSubmission.getId());
        }
    }

    @Test
    @WithMockUser(value = "student1", roles = "USER")
    public void getExampleResultForTutorAsStudent() throws Exception {
        getExampleResultForTutor(HttpStatus.FORBIDDEN, true);
    }

    @Test
    @WithMockUser(value = "tutor1", roles = "TA")
    public void getExampleResultForTutorAsTutor() throws Exception {
        getExampleResultForTutor(HttpStatus.OK, true);
    }

    @Test
    @WithMockUser(value = "tutor1", roles = "TA")
    public void getExampleResultForNonExampleSubmissionAsTutor() throws Exception {
        getExampleResultForTutor(HttpStatus.NOT_FOUND, false);
    }

    private void cancelAssessment(HttpStatus expectedStatus) throws Exception {
        TextSubmission textSubmission = ModelFactory.generateTextSubmission("Some text", Language.ENGLISH, true);
        textSubmission = database.addTextSubmissionWithResultAndAssessor(textExercise, textSubmission, "student1", "tutor1");
        database.addFeedbacksToResult(textSubmission.getResult());
        request.put("/api/text-assessments/exercise/" + textExercise.getId() + "/submission/" + textSubmission.getId() + "/cancel-assessment", null, expectedStatus);
    }

    @Test
    @WithMockUser(value = "student1", roles = "USER")
    public void cancelOwnAssessmentAsStudent() throws Exception {
        cancelAssessment(HttpStatus.FORBIDDEN);
    }

    @Test
    @WithMockUser(value = "tutor1", roles = "TA")
    public void cancelOwnAssessmentAsTutor() throws Exception {
        cancelAssessment(HttpStatus.OK);
    }

    @Test
    @WithMockUser(value = "tutor2", roles = "TA")
    public void cancelAssessmentOfOtherTutorAsTutor() throws Exception {
        cancelAssessment(HttpStatus.FORBIDDEN);
    }

    @Test
    @WithMockUser(value = "instructor1", roles = "INSTRUCTOR")
    public void cancelAssessmentOfOtherTutorAsInstructor() throws Exception {
        cancelAssessment(HttpStatus.OK);
    }

    @Test
    @WithMockUser(value = "tutor1", roles = "TA")
    public void cancelAssessment_wrongSubmissionId() throws Exception {
        request.put("/api/text-assessments/exercise/" + textExercise.getId() + "/submission/100/cancel-assessment", null, HttpStatus.NOT_FOUND);
    }

    @Test
    @WithMockUser(value = "tutor2", roles = "TA")
    public void testOverrideAssessment_saveOtherTutorForbidden() throws Exception {
        overrideAssessment("student1", "tutor1", HttpStatus.FORBIDDEN, "false", true);
    }

    @Test
    @WithMockUser(value = "instructor1", roles = "INSTRUCTOR")
    public void testOverrideAssessment_saveInstructorPossible() throws Exception {
        overrideAssessment("student1", "tutor1", HttpStatus.OK, "false", true);
    }

    @Test
    @WithMockUser(value = "tutor1", roles = "TA")
    public void testOverrideAssessment_saveSameTutorPossible() throws Exception {
        overrideAssessment("student1", "tutor1", HttpStatus.OK, "false", true);
    }

    @Test
    @WithMockUser(value = "tutor2", roles = "TA")
    public void testOverrideAssessment_submitOtherTutorForbidden() throws Exception {
        overrideAssessment("student1", "tutor1", HttpStatus.FORBIDDEN, "true", true);
    }

    @Test
    @WithMockUser(value = "instructor1", roles = "INSTRUCTOR")
    public void testOverrideAssessment_submitInstructorPossible() throws Exception {
        overrideAssessment("student1", "tutor1", HttpStatus.OK, "true", true);
    }

    @Test
    @WithMockUser(value = "tutor1", roles = "TA")
    public void testOverrideAssessment_submitSameTutorPossible() throws Exception {
        overrideAssessment("student1", "tutor1", HttpStatus.OK, "true", true);
    }

    @Test
    @WithMockUser(value = "tutor2", roles = "TA")
    public void testOverrideAssessment_saveOtherTutorAfterAssessmentDueDateForbidden() throws Exception {
        assessmentDueDatePassed();
        overrideAssessment("student1", "tutor1", HttpStatus.FORBIDDEN, "false", true);
    }

    @Test
    @WithMockUser(value = "instructor1", roles = "INSTRUCTOR")
    public void testOverrideAssessment_saveInstructorAfterAssessmentDueDatePossible() throws Exception {
        assessmentDueDatePassed();
        overrideAssessment("student1", "tutor1", HttpStatus.OK, "false", true);
    }

    @Test
    @WithMockUser(value = "tutor1", roles = "TA")
    public void testOverrideAssessment_saveSameTutorAfterAssessmentDueDateForbidden() throws Exception {
        assessmentDueDatePassed();
        overrideAssessment("student1", "tutor1", HttpStatus.FORBIDDEN, "false", true);
    }

    @Test
    @WithMockUser(value = "tutor1", roles = "TA")
    public void testOverrideAssessment_saveSameTutorAfterAssessmentDueDatePossible() throws Exception {
        assessmentDueDatePassed();
        // should be possible because the original result was not yet submitted
        overrideAssessment("student1", "tutor1", HttpStatus.OK, "false", false);
    }

    @Test
    @WithMockUser(value = "tutor2", roles = "TA")
    public void testOverrideAssessment_submitOtherTutorAfterAssessmentDueDateForbidden() throws Exception {
        assessmentDueDatePassed();
        overrideAssessment("student1", "tutor1", HttpStatus.FORBIDDEN, "true", true);
    }

    @Test
    @WithMockUser(value = "instructor1", roles = "INSTRUCTOR")
    public void testOverrideAssessment_submitInstructorAfterAssessmentDueDatePossible() throws Exception {
        assessmentDueDatePassed();
        overrideAssessment("student1", "tutor1", HttpStatus.OK, "true", true);
    }

    @Test
    @WithMockUser(value = "tutor1", roles = "TA")
    public void testOverrideAssessment_submitSameTutorAfterAssessmentDueDateForbidden() throws Exception {
        assessmentDueDatePassed();
        overrideAssessment("student1", "tutor1", HttpStatus.FORBIDDEN, "true", true);
    }

    @Test
    @WithMockUser(value = "tutor1", roles = "TA")
    public void testOverrideAssessment_submitSameTutorAfterAssessmentDueDatePossible() throws Exception {
        assessmentDueDatePassed();
        // should be possible because the original result was not yet submitted
        overrideAssessment("student1", "tutor1", HttpStatus.OK, "true", false);
    }

    private void exerciseDueDatePassed() {
        database.updateExerciseDueDate(textExercise.getId(), ZonedDateTime.now().minusHours(2));
    }

    private void assessmentDueDatePassed() {
        database.updateAssessmentDueDate(textExercise.getId(), ZonedDateTime.now().minusSeconds(10));
    }

    private void overrideAssessment(String student, String originalAssessor, HttpStatus httpStatus, String submit, boolean originalAssessmentSubmitted) throws Exception {
        TextSubmission textSubmission = ModelFactory.generateTextSubmission("Test123", Language.ENGLISH, true);
        textSubmission = database.addTextSubmissionWithResultAndAssessor(textExercise, textSubmission, student, originalAssessor);
        textSubmission.getResult().setCompletionDate(originalAssessmentSubmitted ? ZonedDateTime.now() : null);
        resultRepo.save(textSubmission.getResult());
        var params = new LinkedMultiValueMap<String, String>();
        params.add("submit", submit);
        List<Feedback> feedbacks = ModelFactory.generateFeedback();
        var path = "/api/text-assessments/exercise/" + textExercise.getId() + "/result/" + textSubmission.getResult().getId();
        if (submit.equals("true")) {
            path = path + "/submit";
        }
        request.putWithResponseBodyAndParams(path, feedbacks, Result.class, httpStatus, params);
    }
}<|MERGE_RESOLUTION|>--- conflicted
+++ resolved
@@ -85,24 +85,6 @@
 
     @Test
     @WithMockUser(value = "tutor1", roles = "TA")
-<<<<<<< HEAD
-    public void getParticipationForTextExerciseWithoutAssessment_studentHidden() throws Exception {
-        TextSubmission textSubmission = ModelFactory.generateTextSubmission("example text", Language.ENGLISH, true);
-        textSubmission = database.addTextSubmission(textExercise, textSubmission, "student1");
-
-        StudentParticipation participationWithoutAssessment = request.get("/api/exercise/" + textExercise.getId() + "/participation-without-assessment", HttpStatus.OK,
-                StudentParticipation.class);
-
-        assertThat(participationWithoutAssessment).as("participation without assessment was found").isNotNull();
-        assertThat(participationWithoutAssessment.getSubmissions().iterator().next().getId()).as("participation with correct text submission was found")
-                .isEqualTo(textSubmission.getId());
-        assertThat(participationWithoutAssessment.getStudent()).as("student of participation is hidden").isEmpty();
-    }
-
-    @Test
-    @WithMockUser(value = "tutor1", roles = "TA")
-=======
->>>>>>> ca3f36d2
     public void retrieveParticipationForSubmission_studentHidden() throws Exception {
         TextSubmission textSubmission = ModelFactory.generateTextSubmission("Some text", Language.ENGLISH, false);
         textSubmission = database.addTextSubmission(textExercise, textSubmission, "student1");
