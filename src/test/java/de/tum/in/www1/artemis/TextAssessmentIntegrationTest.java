--- conflicted
+++ resolved
@@ -88,13 +88,6 @@
 
     @Autowired
     private TextAssessmentService textAssessmentService;
-
-    @Autowired
-<<<<<<< HEAD
-    private TextExerciseRepository textExerciseRepository;
-=======
-    private TextBlockService textBlockService;
->>>>>>> 0586cda3
 
     private TextExercise textExercise;
 
