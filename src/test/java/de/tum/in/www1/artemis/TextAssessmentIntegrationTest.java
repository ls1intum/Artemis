--- conflicted
+++ resolved
@@ -104,14 +104,13 @@
     private StudentParticipationRepository studentParticipationRepository;
 
     @Autowired
-<<<<<<< HEAD
     private ExerciseGroupRepository exerciseGroupRepository;
 
     @Autowired
     private ExamRepository examRepository;
-=======
+
+    @Autowired
     private MockMvc mockMvc;
->>>>>>> ff7468f0
 
     private TextExercise textExercise;
 
