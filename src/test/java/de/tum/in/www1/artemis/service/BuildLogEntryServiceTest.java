package de.tum.in.www1.artemis.service;

import static org.assertj.core.api.Assertions.assertThat;

import java.time.ZonedDateTime;
import java.util.ArrayList;
import java.util.Arrays;
import java.util.List;
import java.util.stream.Collectors;
import java.util.stream.Stream;

import org.junit.jupiter.api.Test;
import org.junit.jupiter.params.ParameterizedTest;
import org.junit.jupiter.params.provider.ValueSource;
import org.springframework.beans.factory.annotation.Autowired;

import de.tum.in.www1.artemis.AbstractSpringIntegrationIndependentTest;
import de.tum.in.www1.artemis.domain.BuildLogEntry;
import de.tum.in.www1.artemis.domain.enumeration.ProgrammingLanguage;

class BuildLogEntryServiceTest extends AbstractSpringIntegrationIndependentTest {

    private static final String GRADLE_SCENARIO = """
            ~~~~~~~~~~~~~~~~~~~~ Pull image progress: Downloading ~~~~~~~~~~~~~~~~~~~~
            ~~~~~~~~~~~~~~~~~~~~ Pull image progress: Downloading ~~~~~~~~~~~~~~~~~~~~
            ~~~~~~~~~~~~~~~~~~~~ Pull image progress: Downloading ~~~~~~~~~~~~~~~~~~~~
            ~~~~~~~~~~~~~~~~~~~~ Pull image progress: Downloading ~~~~~~~~~~~~~~~~~~~~
            ~~~~~~~~~~~~~~~~~~~~ Pull image progress: Downloading ~~~~~~~~~~~~~~~~~~~~
            ~~~~~~~~~~~~~~~~~~~~ Pull image progress: Downloading ~~~~~~~~~~~~~~~~~~~~
            ~~~~~~~~~~~~~~~~~~~~ Pull image progress: Downloading ~~~~~~~~~~~~~~~~~~~~
            ~~~~~~~~~~~~~~~~~~~~ Pull image progress: Downloading ~~~~~~~~~~~~~~~~~~~~
            ~~~~~~~~~~~~~~~~~~~~ Pull image progress: Downloading ~~~~~~~~~~~~~~~~~~~~
            ~~~~~~~~~~~~~~~~~~~~ Pull image progress: Downloading ~~~~~~~~~~~~~~~~~~~~
            ~~~~~~~~~~~~~~~~~~~~ Pull image progress: Downloading ~~~~~~~~~~~~~~~~~~~~
            ~~~~~~~~~~~~~~~~~~~~ Pull image progress: Downloading ~~~~~~~~~~~~~~~~~~~~
            ~~~~~~~~~~~~~~~~~~~~ Pull image progress: Downloading ~~~~~~~~~~~~~~~~~~~~
            ~~~~~~~~~~~~~~~~~~~~ Pull image progress: Downloading ~~~~~~~~~~~~~~~~~~~~
            ~~~~~~~~~~~~~~~~~~~~ Pull image progress: Downloading ~~~~~~~~~~~~~~~~~~~~
            ~~~~~~~~~~~~~~~~~~~~ Pull image progress: Download complete ~~~~~~~~~~~~~~~~~~~~
<<<<<<< HEAD
                Build ABC23H01E01 - AB12345 - Default Job #5 (MY-JOB) started building on agent ls1Agent-test.artemistest.in.tum.de, jenkins version: 8.2.5
                Remote agent on host ls1Agent-test.artemistest.in.tum.de
                Build working directory is /opt/jenkinsagent/jenkins-agent-home/xml-data/build-dir/ABC23H01E01
                Substituting variable: ${jenkins.working.directory} with /opt/jenkinsagent/jenkins-agent-home/xml-data/build-dir/ABC23H01E01
                Substituting variable: ${jenkins.tmp.directory} with /opt/jenkinsagent/jenkins-agent-home/temp
                Beginning to execute external process for build 'ABC23H01E01 - Default Job #5 (ABC23H01E01-JOB1-5)'<br /> ... running command line: <br />/usr/bin/docker run --volume /opt/jenkinsagent/jenkins-agent-home/xml-data/build-dir/ABC23H01E01
                Beginning to execute external process for build 'ABC23H01E01 - Default Job #5 (ABC23H01E01-JOB1-5)'<br /> ... running command line: <br />/usr/bin/docker cp /tmp/initialiseDockerContainer.sh3940361644777320474.tmp c1d91d5a-630a-4479
                Beginning to execute external process for build 'ABC23H01E01 - Default Job #5 (ABC23H01E01-JOB1-5)'<br /> ... running command line: <br />/usr/bin/docker exec -u root c1d91d5a-630a-4479-b176-146cb3bbbd88552479376 chown root:root /tm
                Beginning to execute external process for build 'ABC23H01E01 - Default Job #5 (ABC23H01E01-JOB1-5)'<br /> ... running command line: <br />/usr/bin/docker exec -u root c1d91d5a-630a-4479-b176-146cb3bbbd88552479376 chmod 755 /tmp/init
                Beginning to execute external process for build 'ABC23H01E01 - Default Job #5 (ABC23H01E01-JOB1-5)'<br /> ... running command line: <br />/usr/bin/docker exec c1d91d5a-630a-4479-b176-146cb3bbbd88552479376 /tmp/initialiseContainer.sh
                Executing build ABC23H01E01 - Default Job #5 (ABC23H01E01-JOB1-5)
                Starting task 'Checkout Default Repository' of type 'com.atlassian.jenkins.plugins.vcs:task.vcs.checkout'
                Checking out into /opt/jenkinsagent/jenkins-agent-home/xml-data/build-dir/ABC23H01E01-JOB1
                Updating source code to revision: b3f71a4a21e72faf514bb1ae7f3803e7a542655d
                Creating local git repository in '/opt/jenkinsagent/jenkins-agent-home/xml-data/build-dir/ABC23H01E01/.git'.
                Initialized empty Git repository in /opt/jenkinsagent/jenkins-agent-home/xml-data/build-dir/ABC23H01E01/.git/
                Fetching 'refs/heads/main' from 'ssh://git@gitlab.ase.in.tum.de:7999/abc23h01e01/abc23h01e01-tests.git'.
                Warning: Permanently added '[127.0.0.1]:46351' (RSA) to the list of known hosts.
                From ssh://127.0.0.1:46351/abc23h0e01/abc23h0e01-tests
                * [new branch]      main       -> main
                Checking out revision b3f71a4a21e72faf514bb1ae7f3803e7a542655d.
                Switched to branch 'main'
                Updated source code to revision: b3f71a4a21e72faf514bb1ae7f3803e7a542655d
                Checking out into /opt/jenkinsagent/jenkins-agent-home/xml-data/build-dir/ABC23H01E01-JOB1/assignment
                Updating source code to revision: 315faad6e0e703c3f9bae2d13f06aeebde43c5aa
                .git'.
                .git/
                Fetching 'refs/heads/main' from 'ssh://git@gitlab.ase.in.tum.de:7999/abc23h0e01/abc23h01e01-user.git'.
                From ssh://127.0.0.1:46351/abc23h0e01/abc23h0e01-user
                Checking out revision 315faad6e0e703c3f9bae2d13f06aeebde43c5aa.
                Updated source code to revision: 315faad6e0e703c3f9bae2d13f06aeebde43c5aa
                Finished task 'Checkout Default Repository' with result: Success
                Running pre-build action: Build Log Labeller Pre Build Action
                Running pre-build action: VCS Version Collector
                Starting task 'Tests' of type 'com.atlassian.jenkins.plugins.scripttask:task.builder.script'
                Beginning to execute external process for build 'ABC23H01E01 - Default Job #5 (ABC23H01E01-JOB1-5)'<br /> ... running command line: <br />/tmp/runInDocker6842401286113283280.sh /opt/jenkinsagent/jenkins-agent-home/temp/ABC23H01E01
                Starting a Gradle Daemon, 1 incompatible and 1 stopped Daemons could not be reused, use --status for details
                > Task :clean UP-TO-DATE
                > Task :compileJava FAILED
                src/de/tum/in/ase/Game.java:7: error: cannot find symbol
                     this.sizeX=sizeX;
                         ^
                  symbol: variable sizeX
                src/de/tum/in/ase/Game.java:8: error: cannot find symbol
                     this.sizeY=sizeY;
                  symbol: variable sizeY
                src/de/tum/in/ase/Game.java:12: error: cannot find symbol
                        return sizeX;
                                ^
                  symbol:   variable sizeX
                  location: class Game
                src/de/tum/in/ase/GameBoard.java:25: error: incompatible types: String cannot be converted to char
                       return "("+sizeX+","+sizeY+")";
                                     ^
                4 errors
                FAILURE: Build failed with an exception.
                * What went wrong:
                Execution failed for task ':compileJava'.
                > Compilation failed; see the compiler error output for details.
                2 actionable tasks: 1 executed, 1 up-to-date
                * Try:
                > Run with --stacktrace option to get the stack trace.
                > Run with --info or --debug option to get more log output.
                > Run with --scan to get full insights.
                * Get more help at https://help.gradle.org
                BUILD FAILED in 11s
                Failing task since return code of [/tmp/runInDocker6842401286113283280.sh /opt/jenkinsagent/jenkins-agent-home/temp/ABC23H01E01-JOB1-5-ScriptBuildTask-450090153682409851.sh] was 1 while expected 0
                Finished task 'Tests' with result: Failed
                Starting task 'JUnit Parser' of type 'com.atlassian.jenkins.plugins.testresultparser:task.testresultparser.junit'
                Parsing test results under /opt/jenkinsagent/jenkins-agent-home/xml-data/build-dir/ABC23H01E01-JOB1...
                Failing task since test cases were expected but none were found.
                Finished task 'JUnit Parser' with result: Failed
                Starting task 'Setup working directory for cleanup' of type 'com.atlassian.jenkins.plugins.scripttask:task.builder.script'
                Beginning to execute external process for build 'ABC23H01E01 - Default Job #5 (ABC23H01E01-JOB1-5)'<br /> ... running command line: <br />/tmp/runInDocker2818428143557041492.sh /opt/jenkinsagent/jenkins-agent-home/temp/ABC23H01E01
                Finished task 'Setup working directory for cleanup' with result: Success
                Running post build plugin 'Docker Container Cleanup'
                Running post build plugin 'NCover Results Collector'
                Running post build plugin 'Build Results Label Collector'
                Running post build plugin 'Clover Results Collector'
                Running post build plugin 'npm Cache Cleanup'
                Running post build plugin 'Artifact Copier'
                Successfully removed working directory at '/opt/jenkinsagent/jenkins-agent-home/xml-data/build-dir/ABC23H01E01-JOB1'
                Finalising the build...
                Stopping timer.
                Build ABC23H01E01-JOB1-5 completed.
                Beginning to execute external process for build 'ABC23H01E01 - Default Job #5 (ABC23H01E01-JOB1-5)'<br /> ... running command line: <br />/tmp/runInDocker4293884529255884792.sh /opt/jenkinsagent/jenkins-agent-home/temp/cleanDirectory.
                Beginning to execute external process for build 'ABC23H01E01 - Default Job #5 (ABC23H01E01-JOB1-5)'<br /> ... running command line: <br />/usr/bin/docker rm -f c1d91d5a-630a-4479-b176-146cb3bbbd88552479376<br /> ... in: /opt/jenkinsa
                c1d91d5a-630a-4479-b176-146cb3bbbd88552479376
                Running on server: post build plugin 'Build Hanging Detection Configuration'
                Running on server: post build plugin 'NCover Results Collector'
                Running on server: post build plugin 'Build Labeller'
                Running on server: post build plugin 'Clover Delta Calculator'
                Running on server: post build plugin 'Maven Dependencies Postprocessor'
                All post build plugins have finished
                Generating build results summary...
                Saving build results to disk...
                Store variable context...
                Finished building ABC23H01E01-JOB1-5.
                """;
=======
            Build ABC23H01E01 - AB12345 - Default Job #5 (MY-JOB) started building on agent ls1Agent-test.artemistest.in.tum.de, jenkins version: 8.2.5
            Remote agent on host ls1Agent-test.artemistest.in.tum.de
            Build working directory is /opt/jenkinsagent/jenkins-agent-home/xml-data/build-dir/ABC23H01E01
            Substituting variable: ${jenkins.working.directory} with /opt/jenkinsagent/jenkins-agent-home/xml-data/build-dir/ABC23H01E01
            Substituting variable: ${jenkins.tmp.directory} with /opt/jenkinsagent/jenkins-agent-home/temp
            Beginning to execute external process for build 'ABC23H01E01 - Default Job #5 (ABC23H01E01-JOB1-5)'<br /> ... running command line: <br />/usr/bin/docker run --volume /opt/jenkinsagent/jenkins-agent-home/xml-data/build-dir/ABC23H01E01
            Beginning to execute external process for build 'ABC23H01E01 - Default Job #5 (ABC23H01E01-JOB1-5)'<br /> ... running command line: <br />/usr/bin/docker cp /tmp/initialiseDockerContainer.sh3940361644777320474.tmp c1d91d5a-630a-4479
            Beginning to execute external process for build 'ABC23H01E01 - Default Job #5 (ABC23H01E01-JOB1-5)'<br /> ... running command line: <br />/usr/bin/docker exec -u root c1d91d5a-630a-4479-b176-146cb3bbbd88552479376 chown root:root /tm
            Beginning to execute external process for build 'ABC23H01E01 - Default Job #5 (ABC23H01E01-JOB1-5)'<br /> ... running command line: <br />/usr/bin/docker exec -u root c1d91d5a-630a-4479-b176-146cb3bbbd88552479376 chmod 755 /tmp/init
            Beginning to execute external process for build 'ABC23H01E01 - Default Job #5 (ABC23H01E01-JOB1-5)'<br /> ... running command line: <br />/usr/bin/docker exec c1d91d5a-630a-4479-b176-146cb3bbbd88552479376 /tmp/initialiseContainer.sh
            Executing build ABC23H01E01 - Default Job #5 (ABC23H01E01-JOB1-5)
            Starting task 'Checkout Default Repository' of type 'com.atlassian.jenkins.plugins.vcs:task.vcs.checkout'
            Checking out into /opt/jenkinsagent/jenkins-agent-home/xml-data/build-dir/ABC23H01E01-JOB1
            Updating source code to revision: b3f71a4a21e72faf514bb1ae7f3803e7a542655d
            Creating local git repository in '/opt/jenkinsagent/jenkins-agent-home/xml-data/build-dir/ABC23H01E01/.git'.
            Initialized empty Git repository in /opt/jenkinsagent/jenkins-agent-home/xml-data/build-dir/ABC23H01E01/.git/
            Fetching 'refs/heads/main' from 'ssh://git@gitlab.ase.in.tum.de:7999/abc23h01e01/abc23h01e01-tests.git'.
            Warning: Permanently added '[127.0.0.1]:46351' (RSA) to the list of known hosts.
            From ssh://127.0.0.1:46351/abc23h0e01/abc23h0e01-tests
            * [new branch]      main       -> main
            Checking out revision b3f71a4a21e72faf514bb1ae7f3803e7a542655d.
            Switched to branch 'main'
            Updated source code to revision: b3f71a4a21e72faf514bb1ae7f3803e7a542655d
            Checking out into /opt/jenkinsagent/jenkins-agent-home/xml-data/build-dir/ABC23H01E01-JOB1/assignment
            Updating source code to revision: 315faad6e0e703c3f9bae2d13f06aeebde43c5aa
            .git'.
            .git/
            Fetching 'refs/heads/main' from 'ssh://git@gitlab.ase.in.tum.de:7999/abc23h0e01/abc23h01e01-user.git'.
            From ssh://127.0.0.1:46351/abc23h0e01/abc23h0e01-user
            Checking out revision 315faad6e0e703c3f9bae2d13f06aeebde43c5aa.
            Updated source code to revision: 315faad6e0e703c3f9bae2d13f06aeebde43c5aa
            Finished task 'Checkout Default Repository' with result: Success
            Running pre-build action: Build Log Labeller Pre Build Action
            Running pre-build action: VCS Version Collector
            Starting task 'Tests' of type 'com.atlassian.jenkins.plugins.scripttask:task.builder.script'
            Beginning to execute external process for build 'ABC23H01E01 - Default Job #5 (ABC23H01E01-JOB1-5)'<br /> ... running command line: <br />/tmp/runInDocker6842401286113283280.sh /opt/jenkinsagent/jenkins-agent-home/temp/ABC23H01E01
            Starting a Gradle Daemon, 1 incompatible and 1 stopped Daemons could not be reused, use --status for details
            > Task :clean UP-TO-DATE
            > Task :compileJava FAILED
            src/de/tum/in/ase/Game.java:7: error: cannot find symbol
                 this.sizeX=sizeX;
                     ^
              symbol: variable sizeX
            src/de/tum/in/ase/Game.java:8: error: cannot find symbol
                 this.sizeY=sizeY;
              symbol: variable sizeY
            src/de/tum/in/ase/Game.java:12: error: cannot find symbol
                    return sizeX;
                            ^
              symbol:   variable sizeX
              location: class Game
            src/de/tum/in/ase/GameBoard.java:25: error: incompatible types: String cannot be converted to char
                   return "("+sizeX+","+sizeY+")";
                                 ^
            4 errors
            FAILURE: Build failed with an exception.
            * What went wrong:
            Execution failed for task ':compileJava'.
            > Compilation failed; see the compiler error output for details.
            2 actionable tasks: 1 executed, 1 up-to-date
            * Try:
            > Run with --stacktrace option to get the stack trace.
            > Run with --info or --debug option to get more log output.
            > Run with --scan to get full insights.
            * Get more help at https://help.gradle.org
            BUILD FAILED in 11s
            Failing task since return code of [/tmp/runInDocker6842401286113283280.sh /opt/jenkinsagent/jenkins-agent-home/temp/ABC23H01E01-JOB1-5-ScriptBuildTask-450090153682409851.sh] was 1 while expected 0
            Finished task 'Tests' with result: Failed
            Starting task 'JUnit Parser' of type 'com.atlassian.jenkins.plugins.testresultparser:task.testresultparser.junit'
            Parsing test results under /opt/jenkinsagent/jenkins-agent-home/xml-data/build-dir/ABC23H01E01-JOB1...
            Failing task since test cases were expected but none were found.
            Finished task 'JUnit Parser' with result: Failed
            Starting task 'Setup working directory for cleanup' of type 'com.atlassian.jenkins.plugins.scripttask:task.builder.script'
            Beginning to execute external process for build 'ABC23H01E01 - Default Job #5 (ABC23H01E01-JOB1-5)'<br /> ... running command line: <br />/tmp/runInDocker2818428143557041492.sh /opt/jenkinsagent/jenkins-agent-home/temp/ABC23H01E01
            Finished task 'Setup working directory for cleanup' with result: Success
            Running post build plugin 'Docker Container Cleanup'
            Running post build plugin 'NCover Results Collector'
            Running post build plugin 'Build Results Label Collector'
            Running post build plugin 'Clover Results Collector'
            Running post build plugin 'npm Cache Cleanup'
            Running post build plugin 'Artifact Copier'
            Successfully removed working directory at '/opt/jenkinsagent/jenkins-agent-home/xml-data/build-dir/ABC23H01E01-JOB1'
            Finalising the build...
            Stopping timer.
            Build ABC23H01E01-JOB1-5 completed.
            Beginning to execute external process for build 'ABC23H01E01 - Default Job #5 (ABC23H01E01-JOB1-5)'<br /> ... running command line: <br />/tmp/runInDocker4293884529255884792.sh /opt/jenkinsagent/jenkins-agent-home/temp/cleanDirectory.
            Beginning to execute external process for build 'ABC23H01E01 - Default Job #5 (ABC23H01E01-JOB1-5)'<br /> ... running command line: <br />/usr/bin/docker rm -f c1d91d5a-630a-4479-b176-146cb3bbbd88552479376<br /> ... in: /opt/jenkinsa
            c1d91d5a-630a-4479-b176-146cb3bbbd88552479376
            Running on server: post build plugin 'Build Hanging Detection Configuration'
            Running on server: post build plugin 'NCover Results Collector'
            Running on server: post build plugin 'Build Labeller'
            Running on server: post build plugin 'Clover Delta Calculator'
            Running on server: post build plugin 'Maven Dependencies Postprocessor'
            All post build plugins have finished
            Generating build results summary...
            Saving build results to disk...
            Store variable context...
            Finished building ABC23H01E01-JOB1-5.
            """;
>>>>>>> af369660

    private static final String MAVEN_SCENARIO = """
            Build mtc Test Maven - ARTEMISADMIN - Default Job #7 (MTCTSTMVN-ARTEMISADMIN-JOB1-7) started building on agent Agent1, jenkins version: 8.2.5
            the first of its kind
            Build working directory is /var/atlassian/application-data/jenkins/local-working-dir/MTCTSTMVN-ARTEMISADMIN-JOB1
            Unable to find image 'ls1tum/artemis-maven-template:java17-20' locally
            java17-20: Pulling from ls1tum/artemis-maven-template
            eaead16dc43b: Already exists
            b5503608cd3e: Already exists
            eae98b5113a2: Already exists
            e55eee3584d7: Already exists
            9061e3a33440: Already exists
            4e0db99c631f: Already exists
            c0a509b0e776: Already exists
            1bd9db93e080: Already exists
            a1a351a4ea8d: Pulling fs layer
            4f4fb700ef54: Pulling fs layer
            380917b8d95f: Pulling fs layer
            36b21db8cfd5: Pulling fs layer
            1d98a0f12066: Pulling fs layer
            73cbc73d72f9: Pulling fs layer
            36b21db8cfd5: Waiting
            1d98a0f12066: Waiting
            73cbc73d72f9: Waiting
            4f4fb700ef54: Download complete
            380917b8d95f: Verifying Checksum
            380917b8d95f: Download complete
            a1a351a4ea8d: Verifying Checksum
            a1a351a4ea8d: Download complete
            73cbc73d72f9: Verifying Checksum
            73cbc73d72f9: Download complete
            a1a351a4ea8d: Pull complete
            4f4fb700ef54: Pull complete
            380917b8d95f: Pull complete
            36b21db8cfd5: Verifying Checksum
            36b21db8cfd5: Download complete
            1d98a0f12066: Verifying Checksum
            1d98a0f12066: Download complete
            36b21db8cfd5: Pull complete
            1d98a0f12066: Pull complete
            73cbc73d72f9: Pull complete
            Digest: sha256:d82b8a02960018ed070279a3c850638fe6527e72af076cc90531163b9ed229e5
            Status: Downloaded newer image for ls1tum/artemis-maven-template:java17-20
            Executing build mtc Test Maven - ARTEMISADMIN - Default Job #7 (MTCTSTMVN-ARTEMISADMIN-JOB1-7)
            Starting task 'Checkout Default Repository' of type 'com.atlassian.jenkins.plugins.vcs:task.vcs.checkout'
            Checking out into /var/atlassian/application-data/jenkins/local-working-dir/MTCTSTMVN-ARTEMISADMIN-JOB1
            Updating source code to revision: 0d7998afec69f1a8d2432f060cb221c5e91af8bc
            Creating local git repository in '/var/atlassian/application-data/jenkins/local-working-dir/MTCTSTMVN-ARTEMISADMIN-JOB1/.git'.
            hint: Using 'master' as the name for the initial branch. This default branch name
            Initialized empty Git repository in /var/atlassian/application-data/jenkins/local-working-dir/MTCTSTMVN-ARTEMISADMIN-JOB1/.git/
            hint: is subject to change. To configure the initial branch name to use in all
            hint: of your new repositories, which will suppress this warning, call:
            hint:
            hint: 	git config --global init.defaultBranch <name>
            hint:
            hint: Names commonly chosen instead of 'master' are 'main', 'trunk' and
            hint: 'development'. The just-created branch can be renamed via this command:
            hint:
            hint: 	git branch -m <name>
            Fetching 'refs/heads/main' from 'ssh://git@gitlab:7999/mtctstmvn/mtctstmvn-tests.git'.
            Warning: Permanently added '[127.0.0.1]:34027' (RSA) to the list of known hosts.
            From ssh://127.0.0.1:34027/mtctstmvn/mtctstmvn-tests
             * [new branch]      main       -> main
            Checking out revision 0d7998afec69f1a8d2432f060cb221c5e91af8bc.
            Switched to branch 'main'
            Updated source code to revision: 0d7998afec69f1a8d2432f060cb221c5e91af8bc
            Checking out into /var/atlassian/application-data/jenkins/local-working-dir/MTCTSTMVN-ARTEMISADMIN-JOB1/assignment
            Updating source code to revision: 924e7765ab252e65fc932e2a66a523748dd4e762
            Creating local git repository in '/var/atlassian/application-data/jenkins/local-working-dir/MTCTSTMVN-ARTEMISADMIN-JOB1/assignment/.git'.
            hint: Using 'master' as the name for the initial branch. This default branch name
            hint: is subject to change. To configure the initial branch name to use in all
            hint: of your new repositories, which will suppress this warning, call:
            hint:
            hint: 	git config --global init.defaultBranch <name>
            hint:
            hint: Names commonly chosen instead of 'master' are 'main', 'trunk' and
            hint: 'development'. The just-created branch can be renamed via this command:
            hint:
            hint: 	git branch -m <name>
            Initialized empty Git repository in /var/atlassian/application-data/jenkins/local-working-dir/MTCTSTMVN-ARTEMISADMIN-JOB1/assignment/.git/
            Fetching 'refs/heads/main' from 'ssh://git@gitlab:7999/mtctstmvn/mtctstmvn-********.git'.
            Warning: Permanently added '[127.0.0.1]:34027' (RSA) to the list of known hosts.
            From ssh://127.0.0.1:34027/mtctstmvn/mtctstmvn-********
             * [new branch]      main       -> main
            Checking out revision 924e7765ab252e65fc932e2a66a523748dd4e762.
            Switched to branch 'main'
            Updated source code to revision: 924e7765ab252e65fc932e2a66a523748dd4e762
            Finished task 'Checkout Default Repository' with result: Success
            Running pre-build action: VCS Version Collector
            Running pre-build action: Build Log Labeller Pre Build Action
            Starting task 'Tests' of type 'com.atlassian.jenkins.plugins.maven:task.builder.mvn3'
            Beginning to execute external process for build 'mtc Test Maven - ARTEMISADMIN - Default Job #7 (MTCTSTMVN-ARTEMISADMIN-JOB1-7)'\\n ... running command line: \\n/artemis/bin/mvn --batch-mode -Djava.io.tmpdir=/opt/atlassian/jenkins/temp/MTCTSTMVN-ARTEMISADMIN-JOB1 clean test\\n ... in: /var/atlassian/application-data/jenkins/local-working-dir/MTCTSTMVN-ARTEMISADMIN-JOB1\\n
            NOTE: Picked up JDK_JAVA_OPTIONS:  --add-opens=java.base/java.lang=ALL-UNNAMED --add-opens=java.base/java.io=ALL-UNNAMED --add-opens=java.base/java.util=ALL-UNNAMED --add-opens=java.base/java.util.concurrent=ALL-UNNAMED --add-opens=java.rmi/sun.rmi.transport=ALL-UNNAMED
            [INFO] Scanning for projects...
            [INFO]
            [INFO] --------------------< de.tum.tst:Test-Maven-Tests >---------------------
            [INFO] Building Test Maven Tests 1.0
            [INFO] --------------------------------[ jar ]---------------------------------
            [INFO]
            [INFO] --- maven-clean-plugin:2.5:clean (default-clean) @ Test-Maven-Tests ---
            [INFO]
            [INFO] --- maven-resources-plugin:2.6:resources (default-resources) @ Test-Maven-Tests ---
            [INFO] Using 'UTF-8' encoding to copy filtered resources.
            [INFO] skip non existing resourceDirectory /var/atlassian/application-data/jenkins/local-working-dir/MTCTSTMVN-ARTEMISADMIN-JOB1/src/main/resources
            [INFO]
            [INFO] --- maven-compiler-plugin:3.10.1:compile (default-compile) @ Test-Maven-Tests ---
            [INFO] Changes detected - recompiling the module!
            [INFO] Compiling 3 source files to /var/atlassian/application-data/jenkins/local-working-dir/MTCTSTMVN-ARTEMISADMIN-JOB1/target/classes
            [INFO] -------------------------------------------------------------
            [ERROR] COMPILATION ERROR :
            [INFO] -------------------------------------------------------------
            [ERROR] /var/atlassian/application-data/jenkins/local-working-dir/MTCTSTMVN-ARTEMISADMIN-JOB1/assignment/src/de/tum/tst/BubbleSort.java:[12,52] ';' expected
            [ERROR] /var/atlassian/application-data/jenkins/local-working-dir/MTCTSTMVN-ARTEMISADMIN-JOB1/assignment/src/de/tum/tst/BubbleSort.java:[16,1] class, interface, enum, or record expected
            [INFO] 2 errors
            [INFO] -------------------------------------------------------------
            [INFO] ------------------------------------------------------------------------
            [INFO] BUILD FAILURE
            [INFO] ------------------------------------------------------------------------
            [INFO] Total time:  1.788 s
            [INFO] Finished at: 2022-11-23T08:58:45Z
            [INFO] ------------------------------------------------------------------------
            [ERROR] Failed to execute goal org.apache.maven.plugins:maven-compiler-plugin:3.10.1:compile (default-compile) on project Test-Maven-Tests: Compilation failure: Compilation failure:
            [ERROR] /var/atlassian/application-data/jenkins/local-working-dir/MTCTSTMVN-ARTEMISADMIN-JOB1/assignment/src/de/tum/tst/BubbleSort.java:[12,52] ';' expected
            [ERROR] /var/atlassian/application-data/jenkins/local-working-dir/MTCTSTMVN-ARTEMISADMIN-JOB1/assignment/src/de/tum/tst/BubbleSort.java:[16,1] class, interface, enum, or record expected
            [ERROR] -> [Help 1]
            [ERROR]
            [ERROR] To see the full stack trace of the errors, re-run Maven with the -e switch.
            [ERROR] Re-run Maven using the -X switch to enable full debug logging.
            [ERROR]
            [ERROR] For more information about the errors and possible solutions, please read the following articles:
            [ERROR] [Help 1] http://cwiki.apache.org/confluence/display/MAVEN/MojoFailureException
            Failing task since return code of [/artemis/bin/mvn --batch-mode -Djava.io.tmpdir=/opt/atlassian/jenkins/temp/MTCTSTMVN-ARTEMISADMIN-JOB1 clean test] was 1 while expected 0
            Parsing test results under /var/atlassian/application-data/jenkins/local-working-dir/MTCTSTMVN-ARTEMISADMIN-JOB1...
            Finished task 'Tests' with result: Failed
            Starting task 'Static Code Analysis' of type 'com.atlassian.jenkins.plugins.maven:task.builder.mvn3'
            Beginning to execute external process for build 'mtc Test Maven - ARTEMISADMIN - Default Job #7 (MTCTSTMVN-ARTEMISADMIN-JOB1-7)'\\n ... running command line: \\n/artemis/bin/mvn --batch-mode -Djava.io.tmpdir=/opt/atlassian/jenkins/temp/MTCTSTMVN-ARTEMISADMIN-JOB1 spotbugs:spotbugs checkstyle:checkstyle pmd:pmd pmd:cpd\\n ... in: /var/atlassian/application-data/jenkins/local-working-dir/MTCTSTMVN-ARTEMISADMIN-JOB1\\n
            NOTE: Picked up JDK_JAVA_OPTIONS:  --add-opens=java.base/java.lang=ALL-UNNAMED --add-opens=java.base/java.io=ALL-UNNAMED --add-opens=java.base/java.util=ALL-UNNAMED --add-opens=java.base/java.util.concurrent=ALL-UNNAMED --add-opens=java.rmi/sun.rmi.transport=ALL-UNNAMED
            [INFO] Scanning for projects...
            [INFO]
            [INFO] --------------------< de.tum.tst:Test-Maven-Tests >---------------------
            [INFO] Building Test Maven Tests 1.0
            [INFO] --------------------------------[ jar ]---------------------------------
            [INFO]
            [INFO] --- spotbugs-maven-plugin:4.7.2.0:spotbugs (default-cli) @ Test-Maven-Tests ---
            [INFO]
            [INFO] --- maven-checkstyle-plugin:3.2.0:checkstyle (default-cli) @ Test-Maven-Tests ---
            [INFO] Rendering content with org.apache.maven.skins:maven-default-skin:jar:1.3 skin.
            [INFO] ------------------------------------------------------------------------
            [INFO] BUILD FAILURE
            [INFO] ------------------------------------------------------------------------
            [INFO] Total time:  6.660 s
            [INFO] Finished at: 2022-11-23T08:58:56Z
            [INFO] ------------------------------------------------------------------------
            [ERROR] Failed to execute goal org.apache.maven.plugins:maven-checkstyle-plugin:3.2.0:checkstyle (default-cli) on project Test-Maven-Tests: An error has occurred in Checkstyle report generation. Failed during checkstyle configuration: Exception was thrown while processing /var/atlassian/application-data/jenkins/local-working-dir/MTCTSTMVN-ARTEMISADMIN-JOB1/assignment/src/de/tum/tst/BubbleSort.java: IllegalStateException occurred while parsing file /var/atlassian/application-data/jenkins/local-working-dir/MTCTSTMVN-ARTEMISADMIN-JOB1/assignment/src/de/tum/tst/BubbleSort.java. 15:4: no viable alternative at input '}': NoViableAltException -> [Help 1]
            [ERROR]
            [ERROR] To see the full stack trace of the errors, re-run Maven with the -e switch.
            [ERROR] Re-run Maven using the -X switch to enable full debug logging.
            [ERROR]
            [ERROR] For more information about the errors and possible solutions, please read the following articles:
            [ERROR] [Help 1] http://cwiki.apache.org/confluence/display/MAVEN/MojoExecutionException
            Failing task since return code of [/artemis/bin/mvn --batch-mode -Djava.io.tmpdir=/opt/atlassian/jenkins/temp/MTCTSTMVN-ARTEMISADMIN-JOB1 spotbugs:spotbugs checkstyle:checkstyle pmd:pmd pmd:cpd] was 1 while expected 0
            Finished task 'Static Code Analysis' with result: Failed
            Running post build plugin 'Artifact Copier'
            Publishing an artifact: spotbugs
            Unable to publish artifact [spotbugs]:
            The artifact hasn't been successfully published after 3.326 ms
            Publishing an artifact: checkstyle
            Finished publishing of artifact Non required job artifact: [checkstyle], pattern: [checkstyle-result.xml] anchored at: [target] in 3.739 ms
            Publishing an artifact: pmd
            Unable to publish artifact [pmd]:
            The artifact hasn't been successfully published after 7.241 ms
            Publishing an artifact: pmd_cpd
            Unable to publish artifact [pmd_cpd]:
            The artifact hasn't been successfully published after 5.631 ms
            Running post build plugin 'npm Cache Cleanup'
            Running post build plugin 'NCover Results Collector'
            Running post build plugin 'Build Results Label Collector'
            Running post build plugin 'Clover Results Collector'
            Running post build plugin 'Docker Container Cleanup'
            Successfully removed working directory at '/var/atlassian/application-data/jenkins/local-working-dir/MTCTSTMVN-ARTEMISADMIN-JOB1'
            Finalising the build...
            Stopping timer.
            Build MTCTSTMVN-ARTEMISADMIN-JOB1-7 completed.
            Running on server: post build plugin 'Build Hanging Detection Configuration'
            Running on server: post build plugin 'NCover Results Collector'
            Running on server: post build plugin 'Build Labeller'
            Running on server: post build plugin 'Clover Delta Calculator'
            Running on server: post build plugin 'Maven Dependencies Postprocessor'
            All post build plugins have finished
            Generating build results summary...
            Saving build results to disk...
            Store variable context...
            Finished building MTCTSTMVN-ARTEMISADMIN-JOB1-7.
            """;

    @Autowired
    private BuildLogEntryService buildLogEntryService;

    @ValueSource(strings = { GRADLE_SCENARIO, MAVEN_SCENARIO })
    @ParameterizedTest
    void testScenario(String scenario) {
        var logs = convertToBuildLogs(scenario);

        var result = buildLogEntryService.removeUnnecessaryLogsForProgrammingLanguage(logs, ProgrammingLanguage.JAVA);
        assertThat(result).hasSizeLessThan(30);
    }

    @Test
    void filterOutEmptyLogs() {
        var logs = convertToBuildLogs("", "   ", " ");
        var result = buildLogEntryService.removeUnnecessaryLogsForProgrammingLanguage(logs, ProgrammingLanguage.JAVA);
        assertThat(result).isEmpty();
    }

    private List<BuildLogEntry> convertToBuildLogs(List<String> content) {
        return convertToBuildLogs(content.stream());
    }

    private List<BuildLogEntry> convertToBuildLogs(String... content) {
        return convertToBuildLogs(Arrays.stream(content));
    }

    private List<BuildLogEntry> convertToBuildLogs(String content) {
        return convertToBuildLogs(content.lines().map(String::strip));
    }

    private List<BuildLogEntry> convertToBuildLogs(Stream<String> content) {
        return content.map(text -> new BuildLogEntry(ZonedDateTime.now(), text)).collect(Collectors.toCollection(ArrayList::new));
    }

}<|MERGE_RESOLUTION|>--- conflicted
+++ resolved
@@ -37,107 +37,6 @@
             ~~~~~~~~~~~~~~~~~~~~ Pull image progress: Downloading ~~~~~~~~~~~~~~~~~~~~
             ~~~~~~~~~~~~~~~~~~~~ Pull image progress: Downloading ~~~~~~~~~~~~~~~~~~~~
             ~~~~~~~~~~~~~~~~~~~~ Pull image progress: Download complete ~~~~~~~~~~~~~~~~~~~~
-<<<<<<< HEAD
-                Build ABC23H01E01 - AB12345 - Default Job #5 (MY-JOB) started building on agent ls1Agent-test.artemistest.in.tum.de, jenkins version: 8.2.5
-                Remote agent on host ls1Agent-test.artemistest.in.tum.de
-                Build working directory is /opt/jenkinsagent/jenkins-agent-home/xml-data/build-dir/ABC23H01E01
-                Substituting variable: ${jenkins.working.directory} with /opt/jenkinsagent/jenkins-agent-home/xml-data/build-dir/ABC23H01E01
-                Substituting variable: ${jenkins.tmp.directory} with /opt/jenkinsagent/jenkins-agent-home/temp
-                Beginning to execute external process for build 'ABC23H01E01 - Default Job #5 (ABC23H01E01-JOB1-5)'<br /> ... running command line: <br />/usr/bin/docker run --volume /opt/jenkinsagent/jenkins-agent-home/xml-data/build-dir/ABC23H01E01
-                Beginning to execute external process for build 'ABC23H01E01 - Default Job #5 (ABC23H01E01-JOB1-5)'<br /> ... running command line: <br />/usr/bin/docker cp /tmp/initialiseDockerContainer.sh3940361644777320474.tmp c1d91d5a-630a-4479
-                Beginning to execute external process for build 'ABC23H01E01 - Default Job #5 (ABC23H01E01-JOB1-5)'<br /> ... running command line: <br />/usr/bin/docker exec -u root c1d91d5a-630a-4479-b176-146cb3bbbd88552479376 chown root:root /tm
-                Beginning to execute external process for build 'ABC23H01E01 - Default Job #5 (ABC23H01E01-JOB1-5)'<br /> ... running command line: <br />/usr/bin/docker exec -u root c1d91d5a-630a-4479-b176-146cb3bbbd88552479376 chmod 755 /tmp/init
-                Beginning to execute external process for build 'ABC23H01E01 - Default Job #5 (ABC23H01E01-JOB1-5)'<br /> ... running command line: <br />/usr/bin/docker exec c1d91d5a-630a-4479-b176-146cb3bbbd88552479376 /tmp/initialiseContainer.sh
-                Executing build ABC23H01E01 - Default Job #5 (ABC23H01E01-JOB1-5)
-                Starting task 'Checkout Default Repository' of type 'com.atlassian.jenkins.plugins.vcs:task.vcs.checkout'
-                Checking out into /opt/jenkinsagent/jenkins-agent-home/xml-data/build-dir/ABC23H01E01-JOB1
-                Updating source code to revision: b3f71a4a21e72faf514bb1ae7f3803e7a542655d
-                Creating local git repository in '/opt/jenkinsagent/jenkins-agent-home/xml-data/build-dir/ABC23H01E01/.git'.
-                Initialized empty Git repository in /opt/jenkinsagent/jenkins-agent-home/xml-data/build-dir/ABC23H01E01/.git/
-                Fetching 'refs/heads/main' from 'ssh://git@gitlab.ase.in.tum.de:7999/abc23h01e01/abc23h01e01-tests.git'.
-                Warning: Permanently added '[127.0.0.1]:46351' (RSA) to the list of known hosts.
-                From ssh://127.0.0.1:46351/abc23h0e01/abc23h0e01-tests
-                * [new branch]      main       -> main
-                Checking out revision b3f71a4a21e72faf514bb1ae7f3803e7a542655d.
-                Switched to branch 'main'
-                Updated source code to revision: b3f71a4a21e72faf514bb1ae7f3803e7a542655d
-                Checking out into /opt/jenkinsagent/jenkins-agent-home/xml-data/build-dir/ABC23H01E01-JOB1/assignment
-                Updating source code to revision: 315faad6e0e703c3f9bae2d13f06aeebde43c5aa
-                .git'.
-                .git/
-                Fetching 'refs/heads/main' from 'ssh://git@gitlab.ase.in.tum.de:7999/abc23h0e01/abc23h01e01-user.git'.
-                From ssh://127.0.0.1:46351/abc23h0e01/abc23h0e01-user
-                Checking out revision 315faad6e0e703c3f9bae2d13f06aeebde43c5aa.
-                Updated source code to revision: 315faad6e0e703c3f9bae2d13f06aeebde43c5aa
-                Finished task 'Checkout Default Repository' with result: Success
-                Running pre-build action: Build Log Labeller Pre Build Action
-                Running pre-build action: VCS Version Collector
-                Starting task 'Tests' of type 'com.atlassian.jenkins.plugins.scripttask:task.builder.script'
-                Beginning to execute external process for build 'ABC23H01E01 - Default Job #5 (ABC23H01E01-JOB1-5)'<br /> ... running command line: <br />/tmp/runInDocker6842401286113283280.sh /opt/jenkinsagent/jenkins-agent-home/temp/ABC23H01E01
-                Starting a Gradle Daemon, 1 incompatible and 1 stopped Daemons could not be reused, use --status for details
-                > Task :clean UP-TO-DATE
-                > Task :compileJava FAILED
-                src/de/tum/in/ase/Game.java:7: error: cannot find symbol
-                     this.sizeX=sizeX;
-                         ^
-                  symbol: variable sizeX
-                src/de/tum/in/ase/Game.java:8: error: cannot find symbol
-                     this.sizeY=sizeY;
-                  symbol: variable sizeY
-                src/de/tum/in/ase/Game.java:12: error: cannot find symbol
-                        return sizeX;
-                                ^
-                  symbol:   variable sizeX
-                  location: class Game
-                src/de/tum/in/ase/GameBoard.java:25: error: incompatible types: String cannot be converted to char
-                       return "("+sizeX+","+sizeY+")";
-                                     ^
-                4 errors
-                FAILURE: Build failed with an exception.
-                * What went wrong:
-                Execution failed for task ':compileJava'.
-                > Compilation failed; see the compiler error output for details.
-                2 actionable tasks: 1 executed, 1 up-to-date
-                * Try:
-                > Run with --stacktrace option to get the stack trace.
-                > Run with --info or --debug option to get more log output.
-                > Run with --scan to get full insights.
-                * Get more help at https://help.gradle.org
-                BUILD FAILED in 11s
-                Failing task since return code of [/tmp/runInDocker6842401286113283280.sh /opt/jenkinsagent/jenkins-agent-home/temp/ABC23H01E01-JOB1-5-ScriptBuildTask-450090153682409851.sh] was 1 while expected 0
-                Finished task 'Tests' with result: Failed
-                Starting task 'JUnit Parser' of type 'com.atlassian.jenkins.plugins.testresultparser:task.testresultparser.junit'
-                Parsing test results under /opt/jenkinsagent/jenkins-agent-home/xml-data/build-dir/ABC23H01E01-JOB1...
-                Failing task since test cases were expected but none were found.
-                Finished task 'JUnit Parser' with result: Failed
-                Starting task 'Setup working directory for cleanup' of type 'com.atlassian.jenkins.plugins.scripttask:task.builder.script'
-                Beginning to execute external process for build 'ABC23H01E01 - Default Job #5 (ABC23H01E01-JOB1-5)'<br /> ... running command line: <br />/tmp/runInDocker2818428143557041492.sh /opt/jenkinsagent/jenkins-agent-home/temp/ABC23H01E01
-                Finished task 'Setup working directory for cleanup' with result: Success
-                Running post build plugin 'Docker Container Cleanup'
-                Running post build plugin 'NCover Results Collector'
-                Running post build plugin 'Build Results Label Collector'
-                Running post build plugin 'Clover Results Collector'
-                Running post build plugin 'npm Cache Cleanup'
-                Running post build plugin 'Artifact Copier'
-                Successfully removed working directory at '/opt/jenkinsagent/jenkins-agent-home/xml-data/build-dir/ABC23H01E01-JOB1'
-                Finalising the build...
-                Stopping timer.
-                Build ABC23H01E01-JOB1-5 completed.
-                Beginning to execute external process for build 'ABC23H01E01 - Default Job #5 (ABC23H01E01-JOB1-5)'<br /> ... running command line: <br />/tmp/runInDocker4293884529255884792.sh /opt/jenkinsagent/jenkins-agent-home/temp/cleanDirectory.
-                Beginning to execute external process for build 'ABC23H01E01 - Default Job #5 (ABC23H01E01-JOB1-5)'<br /> ... running command line: <br />/usr/bin/docker rm -f c1d91d5a-630a-4479-b176-146cb3bbbd88552479376<br /> ... in: /opt/jenkinsa
-                c1d91d5a-630a-4479-b176-146cb3bbbd88552479376
-                Running on server: post build plugin 'Build Hanging Detection Configuration'
-                Running on server: post build plugin 'NCover Results Collector'
-                Running on server: post build plugin 'Build Labeller'
-                Running on server: post build plugin 'Clover Delta Calculator'
-                Running on server: post build plugin 'Maven Dependencies Postprocessor'
-                All post build plugins have finished
-                Generating build results summary...
-                Saving build results to disk...
-                Store variable context...
-                Finished building ABC23H01E01-JOB1-5.
-                """;
-=======
             Build ABC23H01E01 - AB12345 - Default Job #5 (MY-JOB) started building on agent ls1Agent-test.artemistest.in.tum.de, jenkins version: 8.2.5
             Remote agent on host ls1Agent-test.artemistest.in.tum.de
             Build working directory is /opt/jenkinsagent/jenkins-agent-home/xml-data/build-dir/ABC23H01E01
@@ -237,7 +136,6 @@
             Store variable context...
             Finished building ABC23H01E01-JOB1-5.
             """;
->>>>>>> af369660
 
     private static final String MAVEN_SCENARIO = """
             Build mtc Test Maven - ARTEMISADMIN - Default Job #7 (MTCTSTMVN-ARTEMISADMIN-JOB1-7) started building on agent Agent1, jenkins version: 8.2.5
