--- conflicted
+++ resolved
@@ -147,6 +147,7 @@
         final String slug = "test201904bprogrammingexercise6-exercise-testuser";
         final String hash = "9b3a9bd71a0d80e5bbc42204c319ed3d1d4f0d6d";
         bitbucketRequestMockProvider.mockFetchCommitInfo(projectKey, slug, hash);
+        bitbucketRequestMockProvider.mockGetDefaultBranch("master", exercise.getProjectKey());
         return postSubmission(participationId, HttpStatus.OK, requestAsArtemisUser);
     }
 
@@ -161,19 +162,7 @@
     void shouldCreateSubmissionOnNotifyPushForSubmission(IntegrationTestParticipationType participationType) throws Exception {
         Long participationId = getParticipationIdByType(participationType, 0);
         // set the author name to "Artemis"
-<<<<<<< HEAD
-        final String requestAsArtemisUser = BITBUCKET_REQUEST.replace("\"name\": \"admin\"", "\"name\": \"Artemis\"").replace("\"displayName\": \"Admin\"",
-                "\"displayName\": \"Artemis\"");
-        // mock request for fetchCommitInfo()
-        final String projectKey = "test201904bprogrammingexercise6";
-        final String slug = "test201904bprogrammingexercise6-exercise-testuser";
-        final String hash = "9b3a9bd71a0d80e5bbc42204c319ed3d1d4f0d6d";
-        bitbucketRequestMockProvider.mockFetchCommitInfo(projectKey, slug, hash);
-        bitbucketRequestMockProvider.mockGetDefaultBranch("master", exercise.getProjectKey());
-        ProgrammingSubmission submission = postSubmission(participationId, HttpStatus.OK, requestAsArtemisUser);
-=======
         ProgrammingSubmission submission = mockCommitInfoAndPostSubmission(participationId);
->>>>>>> e5a4f288
 
         assertThat(submission.getParticipation().getId()).isEqualTo(participationId);
         // Needs to be set for using a custom repository method, known spring bug.
@@ -200,13 +189,8 @@
     @WithMockUser(username = "student1", roles = "USER")
     void shouldHandleNewBuildResultCreatedByCommitWithSpecificTests() throws Exception {
         database.addCourseWithOneProgrammingExerciseAndSpecificTestCases();
-<<<<<<< HEAD
-        ProgrammingExercise exercise = programmingExerciseRepository.findAllWithEagerParticipationsAndSubmissions().get(1);
+        ProgrammingExercise exercise = programmingExerciseRepository.findAllWithEagerParticipationsAndLegalSubmissions().get(1);
         bitbucketRequestMockProvider.mockGetDefaultBranch("master", exercise.getProjectKey());
-
-=======
-        ProgrammingExercise exercise = programmingExerciseRepository.findAllWithEagerParticipationsAndLegalSubmissions().get(1);
->>>>>>> e5a4f288
         var participation = database.addStudentParticipationForProgrammingExercise(exercise, "student3");
         ProgrammingSubmission submission = postSubmission(participation.getId(), HttpStatus.OK);
         final long submissionId = submission.getId();
@@ -609,7 +593,6 @@
         // Add a participation for the programming exercise
         ProgrammingExercise programmingExercise = (ProgrammingExercise) studentExam.getExercises().get(0);
         var participation = database.addStudentParticipationForProgrammingExercise(programmingExercise, user.getLogin());
-<<<<<<< HEAD
 
         // set the author name to "Artemis"
         final String requestAsArtemisUser = BITBUCKET_REQUEST.replace("\"name\": \"admin\"", "\"name\": \"Artemis\"").replace("\"displayName\": \"Admin\"",
@@ -620,10 +603,9 @@
         final String hash = "9b3a9bd71a0d80e5bbc42204c319ed3d1d4f0d6d";
         bitbucketRequestMockProvider.mockFetchCommitInfo(projectKey, slug, hash);
         bitbucketRequestMockProvider.mockGetDefaultBranch("master", programmingExercise.getProjectKey());
-        ProgrammingSubmission submission = postSubmission(participation.getId(), HttpStatus.OK, requestAsArtemisUser);
-=======
+        // TODO: Default-Branch What line?
+        // ProgrammingSubmission submission = postSubmission(participation.getId(), HttpStatus.OK, requestAsArtemisUser);
         ProgrammingSubmission submission = mockCommitInfoAndPostSubmission(participation.getId());
->>>>>>> e5a4f288
 
         // Mock result from bamboo
         postResult(participation.getBuildPlanId(), HttpStatus.OK, false);
