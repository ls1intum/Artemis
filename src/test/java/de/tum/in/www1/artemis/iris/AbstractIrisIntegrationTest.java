package de.tum.in.www1.artemis.iris;

import static org.mockito.ArgumentMatchers.eq;
import static org.mockito.Mockito.*;
import static tech.jhipster.config.JHipsterConstants.SPRING_PROFILE_TEST;

import java.util.Objects;

import org.junit.jupiter.api.AfterEach;
import org.junit.jupiter.api.BeforeEach;
import org.mockito.ArgumentMatchers;
import org.springframework.beans.factory.annotation.Autowired;
import org.springframework.beans.factory.annotation.Qualifier;
import org.springframework.test.context.ActiveProfiles;

import de.tum.in.www1.artemis.AbstractSpringIntegrationBambooBitbucketJiraTest;
import de.tum.in.www1.artemis.connector.IrisRequestMockProvider;
import de.tum.in.www1.artemis.domain.Course;
import de.tum.in.www1.artemis.domain.ProgrammingExercise;
import de.tum.in.www1.artemis.domain.iris.IrisMessage;
import de.tum.in.www1.artemis.domain.iris.IrisTemplate;
import de.tum.in.www1.artemis.exercise.ExerciseUtilService;
import de.tum.in.www1.artemis.exercise.programmingexercise.ProgrammingExerciseUtilService;
import de.tum.in.www1.artemis.repository.CourseRepository;
import de.tum.in.www1.artemis.repository.ProgrammingExerciseRepository;
import de.tum.in.www1.artemis.repository.iris.IrisTemplateRepository;
import de.tum.in.www1.artemis.service.connectors.iris.IrisModel;
import de.tum.in.www1.artemis.service.iris.IrisSettingsService;
import de.tum.in.www1.artemis.service.iris.IrisWebsocketService;
import de.tum.in.www1.artemis.user.UserUtilService;

@ActiveProfiles({ SPRING_PROFILE_TEST, "artemis", "bamboo", "bitbucket", "jira", "ldap", "scheduling", "athene", "apollon", "iris" })
public class AbstractIrisIntegrationTest extends AbstractSpringIntegrationBambooBitbucketJiraTest {

    @Autowired
    protected CourseRepository courseRepository;

    @Autowired
    protected IrisSettingsService irisSettingsService;

    @Autowired
    protected IrisTemplateRepository irisTemplateRepository;

    @Autowired
    @Qualifier("irisRequestMockProvider")
    protected IrisRequestMockProvider irisRequestMockProvider;

    @Autowired
    protected ProgrammingExerciseRepository programmingExerciseRepository;

    @Autowired
    protected UserUtilService userUtilService;

    @Autowired
    protected ExerciseUtilService exerciseUtilService;

    @Autowired
    protected ProgrammingExerciseUtilService programmingExerciseUtilService;

    @BeforeEach
    void setup() {
        irisRequestMockProvider.enableMockingOfRequests();
    }

    @AfterEach
    void tearDown() throws Exception {
        irisRequestMockProvider.reset();
    }

    protected void activateIrisGlobally() {
        var globalSettings = irisSettingsService.getGlobalSettings();
        globalSettings.getIrisChatSettings().setEnabled(true);
        globalSettings.getIrisChatSettings().setPreferredModel(IrisModel.GPT35_TURBO);
        globalSettings.getIrisHestiaSettings().setEnabled(true);
        globalSettings.getIrisHestiaSettings().setPreferredModel(IrisModel.GPT35_TURBO);
        irisSettingsService.saveGlobalIrisSettings(globalSettings);
    }

    protected void activateIrisFor(Course course) {
        var courseWithSettings = irisSettingsService.addDefaultIrisSettingsTo(course);
        courseWithSettings.getIrisSettings().getIrisChatSettings().setEnabled(true);
        courseWithSettings.getIrisSettings().getIrisChatSettings().setTemplate(createDummyTemplate());
        courseWithSettings.getIrisSettings().getIrisChatSettings().setPreferredModel(IrisModel.GPT35_TURBO);
        courseWithSettings.getIrisSettings().getIrisHestiaSettings().setEnabled(true);
        courseWithSettings.getIrisSettings().getIrisHestiaSettings().setTemplate(createDummyTemplate());
        courseWithSettings.getIrisSettings().getIrisHestiaSettings().setPreferredModel(IrisModel.GPT35_TURBO);
        courseRepository.save(courseWithSettings);
    }

    protected void activateIrisFor(ProgrammingExercise exercise) {
        var exerciseWithSettings = irisSettingsService.addDefaultIrisSettingsTo(exercise);
        exerciseWithSettings.getIrisSettings().getIrisChatSettings().setEnabled(true);
        exerciseWithSettings.getIrisSettings().getIrisChatSettings().setTemplate(createDummyTemplate());
        exerciseWithSettings.getIrisSettings().getIrisChatSettings().setPreferredModel(IrisModel.GPT35_TURBO);
        programmingExerciseRepository.save(exerciseWithSettings);
    }

    protected IrisTemplate createDummyTemplate() {
        var template = new IrisTemplate();
        template.setContent("Hello World");
        return template;
    }

    protected void verifyNoMessageWasSentOverWebsocket() throws InterruptedException {
        Thread.sleep(1000);
        verifyNoInteractions(websocketMessagingService);
    }

    /**
     * Wait for the iris message to be processed by Iris, the LLM mock and the websocket service.
     *
     * @throws InterruptedException if the thread is interrupted
     */
    protected void waitForIrisMessageToBeProcessed() throws InterruptedException {
        Thread.sleep(500);
    }

    /**
     * Verify that the message was sent through the websocket.
     *
     * @param user      the user
     * @param sessionId the session id
     * @param message   the content of the message
     */
    protected void verifyMessageWasSentOverWebsocket(String user, Long sessionId, String message) {
        verify(websocketMessagingService, times(1)).sendMessageToUser(eq(user), eq("/topic/iris/sessions/" + sessionId),
                ArgumentMatchers.argThat(object -> object instanceof IrisWebsocketService.IrisWebsocketDTO websocketDTO
<<<<<<< HEAD
                        && websocketDTO.getType() == IrisWebsocketService.IrisWebsocketDTO.IrisWebsocketMessageType.IRIS_MESSAGE
                        && websocketDTO.getMessage().getContent().size() == 1 && Objects.equals(websocketDTO.getMessage().getContent().get(0).getTextContent(), message)));
=======
                        && websocketDTO.getType() == IrisWebsocketService.IrisWebsocketDTO.IrisWebsocketMessageType.MESSAGE && websocketDTO.getMessage().getContent().size() == 1
                        && Objects.equals(websocketDTO.getMessage().getContent().get(0).getTextContent(), message)));
>>>>>>> 91d7adbb
    }

    /**
     * Verify that the message was sent through the websocket.
     *
     * @param user      the user
     * @param sessionId the session id
     * @param message   the message
     */
    protected void verifyMessageWasSentOverWebsocket(String user, Long sessionId, IrisMessage message) {
        verify(websocketMessagingService, times(1)).sendMessageToUser(eq(user), eq("/topic/iris/sessions/" + sessionId),
                ArgumentMatchers.argThat(object -> object instanceof IrisWebsocketService.IrisWebsocketDTO websocketDTO
<<<<<<< HEAD
                        && websocketDTO.getType() == IrisWebsocketService.IrisWebsocketDTO.IrisWebsocketMessageType.IRIS_MESSAGE
                        && websocketDTO.getMessage().getContent().size() == 1 && Objects.equals(websocketDTO.getMessage(), message)));
=======
                        && websocketDTO.getType() == IrisWebsocketService.IrisWebsocketDTO.IrisWebsocketMessageType.MESSAGE && websocketDTO.getMessage().getContent().size() == 1
                        && Objects.equals(websocketDTO.getMessage(), message)));
>>>>>>> 91d7adbb
    }

    /**
     * Verify that an error was sent through the websocket.
     *
     * @param user      the user
     * @param sessionId the session id
     */
    protected void verifyErrorWasSentOverWebsocket(String user, Long sessionId) {
        verify(websocketMessagingService, times(1)).sendMessageToUser(eq(user), eq("/topic/iris/sessions/" + sessionId),
                ArgumentMatchers.argThat(object -> object instanceof IrisWebsocketService.IrisWebsocketDTO websocketDTO
                        && websocketDTO.getType() == IrisWebsocketService.IrisWebsocketDTO.IrisWebsocketMessageType.ERROR));
    }

    /**
     * Verify that nothing was sent through the websocket.
     *
     * @param user      the user
     * @param sessionId the session id
     */
    protected void verifyNothingWasSentOverWebsocket(String user, Long sessionId) {
        verify(websocketMessagingService, times(0)).sendMessageToUser(eq(user), eq("/topic/iris/sessions/" + sessionId), any());
    }

    /**
     * Verify that nothing else was sent through the websocket.
     *
     * @param user      the user
     * @param sessionId the session id
     */
    protected void verifyNothingElseWasSentOverWebsocket(String user, Long sessionId) {
        verifyNoMoreInteractions(websocketMessagingService);
    }

    /**
     * Verify that an error was sent through the websocket.
     *
     * @param user      the user
     * @param sessionId the session id
     */
    protected void verifyNoErrorWasSentOverWebsocket(String user, Long sessionId) {
        verify(websocketMessagingService, times(0)).sendMessageToUser(eq(user), eq("/topic/iris/sessions/" + sessionId),
                ArgumentMatchers.argThat(object -> object instanceof IrisWebsocketService.IrisWebsocketDTO websocketDTO
                        && websocketDTO.getType() == IrisWebsocketService.IrisWebsocketDTO.IrisWebsocketMessageType.ERROR));
    }
}<|MERGE_RESOLUTION|>--- conflicted
+++ resolved
@@ -125,13 +125,8 @@
     protected void verifyMessageWasSentOverWebsocket(String user, Long sessionId, String message) {
         verify(websocketMessagingService, times(1)).sendMessageToUser(eq(user), eq("/topic/iris/sessions/" + sessionId),
                 ArgumentMatchers.argThat(object -> object instanceof IrisWebsocketService.IrisWebsocketDTO websocketDTO
-<<<<<<< HEAD
-                        && websocketDTO.getType() == IrisWebsocketService.IrisWebsocketDTO.IrisWebsocketMessageType.IRIS_MESSAGE
-                        && websocketDTO.getMessage().getContent().size() == 1 && Objects.equals(websocketDTO.getMessage().getContent().get(0).getTextContent(), message)));
-=======
                         && websocketDTO.getType() == IrisWebsocketService.IrisWebsocketDTO.IrisWebsocketMessageType.MESSAGE && websocketDTO.getMessage().getContent().size() == 1
                         && Objects.equals(websocketDTO.getMessage().getContent().get(0).getTextContent(), message)));
->>>>>>> 91d7adbb
     }
 
     /**
@@ -144,13 +139,8 @@
     protected void verifyMessageWasSentOverWebsocket(String user, Long sessionId, IrisMessage message) {
         verify(websocketMessagingService, times(1)).sendMessageToUser(eq(user), eq("/topic/iris/sessions/" + sessionId),
                 ArgumentMatchers.argThat(object -> object instanceof IrisWebsocketService.IrisWebsocketDTO websocketDTO
-<<<<<<< HEAD
-                        && websocketDTO.getType() == IrisWebsocketService.IrisWebsocketDTO.IrisWebsocketMessageType.IRIS_MESSAGE
-                        && websocketDTO.getMessage().getContent().size() == 1 && Objects.equals(websocketDTO.getMessage(), message)));
-=======
                         && websocketDTO.getType() == IrisWebsocketService.IrisWebsocketDTO.IrisWebsocketMessageType.MESSAGE && websocketDTO.getMessage().getContent().size() == 1
                         && Objects.equals(websocketDTO.getMessage(), message)));
->>>>>>> 91d7adbb
     }
 
     /**
