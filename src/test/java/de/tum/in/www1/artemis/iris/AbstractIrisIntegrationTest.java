package de.tum.in.www1.artemis.iris;

import static org.mockito.ArgumentMatchers.eq;
import static org.mockito.Mockito.timeout;
import static org.mockito.Mockito.verify;

import java.util.Objects;
import java.util.stream.Collectors;

import javax.ws.rs.BadRequestException;

import org.junit.jupiter.api.AfterEach;
import org.junit.jupiter.api.BeforeEach;
import org.mockito.ArgumentMatchers;
import org.springframework.beans.factory.annotation.Autowired;
import org.springframework.beans.factory.annotation.Qualifier;

import de.tum.in.www1.artemis.AbstractSpringIntegrationBambooBitbucketJiraTest;
import de.tum.in.www1.artemis.connector.IrisRequestMockProvider;
import de.tum.in.www1.artemis.domain.Course;
import de.tum.in.www1.artemis.domain.ProgrammingExercise;
import de.tum.in.www1.artemis.domain.iris.IrisTemplate;
import de.tum.in.www1.artemis.domain.iris.message.IrisMessage;
import de.tum.in.www1.artemis.domain.iris.message.IrisMessageContent;
import de.tum.in.www1.artemis.domain.iris.session.IrisChatSession;
import de.tum.in.www1.artemis.domain.iris.session.IrisCodeEditorSession;
import de.tum.in.www1.artemis.exercise.ExerciseUtilService;
import de.tum.in.www1.artemis.exercise.programmingexercise.ProgrammingExerciseUtilService;
import de.tum.in.www1.artemis.repository.CourseRepository;
import de.tum.in.www1.artemis.repository.ProgrammingExerciseRepository;
import de.tum.in.www1.artemis.repository.iris.IrisSessionRepository;
import de.tum.in.www1.artemis.repository.iris.IrisTemplateRepository;
import de.tum.in.www1.artemis.service.iris.IrisSettingsService;
import de.tum.in.www1.artemis.service.iris.websocket.IrisWebsocketService;
import de.tum.in.www1.artemis.user.UserUtilService;

public abstract class AbstractIrisIntegrationTest extends AbstractSpringIntegrationBambooBitbucketJiraTest {

    @Autowired
    protected CourseRepository courseRepository;

    @Autowired
    protected IrisSettingsService irisSettingsService;

    @Autowired
    protected IrisTemplateRepository irisTemplateRepository;

    @Autowired
    @Qualifier("irisRequestMockProvider")
    protected IrisRequestMockProvider irisRequestMockProvider;

    @Autowired
    protected ProgrammingExerciseRepository programmingExerciseRepository;

    @Autowired
    protected UserUtilService userUtilService;

    @Autowired
    protected ExerciseUtilService exerciseUtilService;

    @Autowired
    protected ProgrammingExerciseUtilService programmingExerciseUtilService;

    @Autowired
    protected IrisSessionRepository irisSessionRepository;

    private static final long TIMEOUT_MS = 200;

    private final String chatUri = "/topic/iris/sessions/";

    private final String codeEditorUri = "/topic/iris/code-editor-sessions/";

    private String uri;

    @BeforeEach
    void setup() {
        irisRequestMockProvider.enableMockingOfRequests();
    }

    @AfterEach
    void tearDown() throws Exception {
        irisRequestMockProvider.reset();
    }

    protected void activateIrisGlobally() {
        var globalSettings = irisSettingsService.getGlobalSettings();
        globalSettings.getIrisChatSettings().setEnabled(true);
        globalSettings.getIrisChatSettings().setPreferredModel(null);
        globalSettings.getIrisHestiaSettings().setEnabled(true);
        globalSettings.getIrisHestiaSettings().setPreferredModel(null);
        irisSettingsService.saveGlobalIrisSettings(globalSettings);
    }

    protected void activateIrisFor(Course course) {
        var courseWithSettings = irisSettingsService.addDefaultIrisSettingsTo(course);
        courseWithSettings.getIrisSettings().getIrisChatSettings().setEnabled(true);
        courseWithSettings.getIrisSettings().getIrisChatSettings().setTemplate(createDummyTemplate());
        courseWithSettings.getIrisSettings().getIrisChatSettings().setPreferredModel(null);
        courseWithSettings.getIrisSettings().getIrisHestiaSettings().setEnabled(true);
        courseWithSettings.getIrisSettings().getIrisHestiaSettings().setTemplate(createDummyTemplate());
        courseWithSettings.getIrisSettings().getIrisHestiaSettings().setPreferredModel(null);
        courseRepository.save(courseWithSettings);
    }

    protected void activateIrisFor(ProgrammingExercise exercise) {
        var exerciseWithSettings = irisSettingsService.addDefaultIrisSettingsTo(exercise);
        exerciseWithSettings.getIrisSettings().getIrisChatSettings().setEnabled(true);
        exerciseWithSettings.getIrisSettings().getIrisChatSettings().setTemplate(createDummyTemplate());
        exerciseWithSettings.getIrisSettings().getIrisChatSettings().setPreferredModel(null);
        programmingExerciseRepository.save(exerciseWithSettings);
    }

    protected IrisTemplate createDummyTemplate() {
        var template = new IrisTemplate();
        template.setContent("Hello World");
        return template;
    }

    /**
     * Verify that the message was sent through the websocket.
     *
     * @param user      the user
     * @param sessionId the session id
     * @param message   the content of the message
     */
    protected void verifyMessageWasSentOverWebsocket(String user, Long sessionId, String message) {
        getIrisSessionType(sessionId);
        verify(websocketMessagingService, timeout(TIMEOUT_MS).times(1)).sendMessageToUser(eq(user), eq(uri + sessionId),
                ArgumentMatchers.argThat(object -> object instanceof IrisWebsocketService.IrisWebsocketDTO websocketDTO
                        && websocketDTO.getType() == IrisWebsocketService.IrisWebsocketDTO.IrisWebsocketMessageType.MESSAGE
                        && Objects.equals(websocketDTO.getMessage().getContent().stream().map(IrisMessageContent::getContentAsString).collect(Collectors.joining("\n")), message)));
    }

    /**
     * Verify that the message was sent through the websocket.
     *
     * @param user      the user
     * @param sessionId the session id
     * @param message   the message
     */
    protected void verifyMessageWasSentOverWebsocket(String user, Long sessionId, IrisMessage message) {
        getIrisSessionType(sessionId);
        verify(websocketMessagingService, timeout(TIMEOUT_MS).times(1)).sendMessageToUser(eq(user), eq(uri + sessionId),
                ArgumentMatchers.argThat(object -> object instanceof IrisWebsocketService.IrisWebsocketDTO websocketDTO
                        && websocketDTO.getType() == IrisWebsocketService.IrisWebsocketDTO.IrisWebsocketMessageType.MESSAGE
                        && Objects.equals(websocketDTO.getMessage().getContent().stream().map(IrisMessageContent::getContentAsString).toList(),
                                message.getContent().stream().map(IrisMessageContent::getContentAsString).toList())));
    }

    /**
     * Verify that an error was sent through the websocket.
     *
     * @param user      the user
     * @param sessionId the session id
     */
    protected void verifyErrorWasSentOverWebsocket(String user, Long sessionId) {
        getIrisSessionType(sessionId);
        verify(websocketMessagingService, timeout(TIMEOUT_MS).times(1)).sendMessageToUser(eq(user), eq(uri + sessionId),
                ArgumentMatchers.argThat(object -> object instanceof IrisWebsocketService.IrisWebsocketDTO websocketDTO
                        && websocketDTO.getType() == IrisWebsocketService.IrisWebsocketDTO.IrisWebsocketMessageType.ERROR));
    }
<<<<<<< HEAD
=======

    /**
     * Verify that nothing was sent through the websocket.
     *
     * @param user      the user
     * @param sessionId the session id
     */
    protected void verifyNothingWasSentOverWebsocket(String user, Long sessionId) {
        getIrisSessionType(sessionId);
        verify(websocketMessagingService, times(0)).sendMessageToUser(eq(user), eq(uri + sessionId), any());
    }

    /**
     * Verify that nothing else was sent through the websocket.
     *
     * @param user      the user
     * @param sessionId the session id
     */
    protected void verifyNothingElseWasSentOverWebsocket(String user, Long sessionId) {
        verifyNoMoreInteractions(websocketMessagingService);
    }

    /**
     * Verify that no error was sent through the websocket.
     *
     * @param user      the user
     * @param sessionId the session id
     */
    protected void verifyNoErrorWasSentOverWebsocket(String user, Long sessionId) {
        getIrisSessionType(sessionId);
        verify(websocketMessagingService, times(0)).sendMessageToUser(eq(user), eq(uri + sessionId),
                ArgumentMatchers.argThat(object -> object instanceof IrisWebsocketService.IrisWebsocketDTO websocketDTO
                        && websocketDTO.getType() == IrisWebsocketService.IrisWebsocketDTO.IrisWebsocketMessageType.ERROR));
    }

    private void getIrisSessionType(Long sessionId) {
        var session = irisSessionRepository.findByIdElseThrow(sessionId);
        if (session instanceof IrisChatSession) {
            uri = chatUri;
            return;
        }
        if (session instanceof IrisCodeEditorSession) {
            uri = codeEditorUri;
            return;
        }
        throw new BadRequestException("Invalid Iris session type for websocket " + session.getClass().getSimpleName());
    }
>>>>>>> 2ce69611
}<|MERGE_RESOLUTION|>--- conflicted
+++ resolved
@@ -1,8 +1,7 @@
 package de.tum.in.www1.artemis.iris;
 
 import static org.mockito.ArgumentMatchers.eq;
-import static org.mockito.Mockito.timeout;
-import static org.mockito.Mockito.verify;
+import static org.mockito.Mockito.*;
 
 import java.util.Objects;
 import java.util.stream.Collectors;
@@ -159,8 +158,6 @@
                 ArgumentMatchers.argThat(object -> object instanceof IrisWebsocketService.IrisWebsocketDTO websocketDTO
                         && websocketDTO.getType() == IrisWebsocketService.IrisWebsocketDTO.IrisWebsocketMessageType.ERROR));
     }
-<<<<<<< HEAD
-=======
 
     /**
      * Verify that nothing was sent through the websocket.
@@ -208,5 +205,4 @@
         }
         throw new BadRequestException("Invalid Iris session type for websocket " + session.getClass().getSimpleName());
     }
->>>>>>> 2ce69611
 }