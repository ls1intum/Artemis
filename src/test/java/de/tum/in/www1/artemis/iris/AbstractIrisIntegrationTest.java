package de.tum.in.www1.artemis.iris;

import static org.mockito.ArgumentMatchers.any;
import static org.mockito.ArgumentMatchers.eq;
import static org.mockito.Mockito.timeout;
import static org.mockito.Mockito.times;
import static org.mockito.Mockito.verify;

import java.util.Set;
import java.util.TreeSet;

import org.junit.jupiter.api.AfterEach;
import org.junit.jupiter.api.BeforeEach;
import org.mockito.ArgumentMatcher;
import org.mockito.ArgumentMatchers;
import org.springframework.beans.factory.annotation.Autowired;
import org.springframework.beans.factory.annotation.Qualifier;

import de.tum.in.www1.artemis.AbstractSpringIntegrationLocalCILocalVCTest;
import de.tum.in.www1.artemis.connector.IrisRequestMockProvider;
import de.tum.in.www1.artemis.domain.Course;
import de.tum.in.www1.artemis.domain.ProgrammingExercise;
import de.tum.in.www1.artemis.domain.iris.IrisTemplate;
<<<<<<< HEAD
import de.tum.in.www1.artemis.domain.iris.session.IrisExerciseChatSession;
=======
import de.tum.in.www1.artemis.domain.iris.session.IrisTutorChatSession;
>>>>>>> b64f3dca
import de.tum.in.www1.artemis.domain.iris.settings.IrisSubSettings;
import de.tum.in.www1.artemis.exercise.ExerciseUtilService;
import de.tum.in.www1.artemis.exercise.programming.ProgrammingExerciseUtilService;
import de.tum.in.www1.artemis.repository.CourseRepository;
import de.tum.in.www1.artemis.repository.ProgrammingExerciseRepository;
import de.tum.in.www1.artemis.repository.iris.IrisSettingsRepository;
import de.tum.in.www1.artemis.repository.iris.IrisTemplateRepository;
import de.tum.in.www1.artemis.service.iris.settings.IrisSettingsService;
import de.tum.in.www1.artemis.user.UserUtilService;

public abstract class AbstractIrisIntegrationTest extends AbstractSpringIntegrationLocalCILocalVCTest {

    @Autowired
    protected CourseRepository courseRepository;

    @Autowired
    protected IrisSettingsService irisSettingsService;

    @Autowired
    protected IrisTemplateRepository irisTemplateRepository;

    @Autowired
    @Qualifier("irisRequestMockProvider")
    protected IrisRequestMockProvider irisRequestMockProvider;

    @Autowired
    protected ProgrammingExerciseRepository programmingExerciseRepository;

    @Autowired
    protected UserUtilService userUtilService;

    @Autowired
    protected ExerciseUtilService exerciseUtilService;

    @Autowired
    private IrisSettingsRepository irisSettingsRepository;

    @Autowired
    protected ProgrammingExerciseUtilService programmingExerciseUtilService;

    private static final long TIMEOUT_MS = 200;

    @BeforeEach
    void setup() {
        irisRequestMockProvider.enableMockingOfRequests();
    }

    @AfterEach
    void tearDown() throws Exception {
        irisRequestMockProvider.reset();
    }

    protected void activateIrisGlobally() {
        var globalSettings = irisSettingsService.getGlobalSettings();
        activateSubSettings(globalSettings.getIrisChatSettings());
        activateSubSettings(globalSettings.getIrisHestiaSettings());
        activateSubSettings(globalSettings.getIrisCompetencyGenerationSettings());
        irisSettingsRepository.save(globalSettings);
    }

    /**
     * Sets a type of IrisSubSettings to enabled and their preferred model to null.
     *
     * @param settings the settings to be enabled
     */
    private void activateSubSettings(IrisSubSettings settings) {
        settings.setEnabled(true);
        settings.setPreferredModel(null);
        settings.setAllowedModels(new TreeSet<>(Set.of("dummy")));
    }

    protected void activateIrisFor(Course course) {
        var courseSettings = irisSettingsService.getDefaultSettingsFor(course);

        activateSubSettings(courseSettings.getIrisChatSettings());
        courseSettings.getIrisChatSettings().setTemplate(createDummyTemplate());

        activateSubSettings(courseSettings.getIrisHestiaSettings());
        courseSettings.getIrisHestiaSettings().setTemplate(createDummyTemplate());

        activateSubSettings(courseSettings.getIrisCompetencyGenerationSettings());
        courseSettings.getIrisCompetencyGenerationSettings().setTemplate(createDummyTemplate());

        irisSettingsRepository.save(courseSettings);
    }

    protected void activateIrisFor(ProgrammingExercise exercise) {
        var exerciseSettings = irisSettingsService.getDefaultSettingsFor(exercise);
        activateSubSettings(exerciseSettings.getIrisChatSettings());
        exerciseSettings.getIrisChatSettings().setTemplate(createDummyTemplate());
        irisSettingsRepository.save(exerciseSettings);
    }

    protected IrisTemplate createDummyTemplate() {
        return new IrisTemplate("Hello World");
    }

    /**
     * Verify that the given messages were sent through the websocket for the given chat session,
     * and that there were exactly `matchers.length` messages sent.
     *
     * @param session  The chat session
     * @param matchers Argument matchers which describe the messages that should have been sent
     */
<<<<<<< HEAD
    protected void verifyWebsocketActivityWasExactly(IrisExerciseChatSession session, ArgumentMatcher<?>... matchers) {
=======
    protected void verifyWebsocketActivityWasExactly(IrisTutorChatSession session, ArgumentMatcher<?>... matchers) {
>>>>>>> b64f3dca
        var userLogin = session.getUser().getLogin();
        var topicSuffix = "" + session.getId();
        for (ArgumentMatcher<?> callDescriptor : matchers) {
            verifyMessageWasSentOverWebsocket(userLogin, topicSuffix, callDescriptor);
        }
        verifyNumberOfCallsToWebsocket(userLogin, topicSuffix, matchers.length);
    }

    /**
     * Verify that the given message was sent through the websocket for the given user and topic.
     *
     * @param userLogin   The user login
     * @param topicSuffix The topic suffix, e.g. "sessions/123"
     * @param matcher     Argument matcher which describes the message that should have been sent
     */
    private void verifyMessageWasSentOverWebsocket(String userLogin, String topicSuffix, ArgumentMatcher<?> matcher) {
        // @formatter:off
        verify(websocketMessagingService, timeout(TIMEOUT_MS).times(1))
                .sendMessageToUser(
                        eq(userLogin),
                        eq("/topic/iris/" + topicSuffix),
                        ArgumentMatchers.argThat(matcher)
                );
        // @formatter:on
    }

    /**
     * Verify that exactly `numberOfCalls` messages were sent through the websocket for the given user and topic.
     */
    private void verifyNumberOfCallsToWebsocket(String userLogin, String topicSuffix, int numberOfCalls) {
        // @formatter:off
        verify(websocketMessagingService, times(numberOfCalls))
                .sendMessageToUser(
                        eq(userLogin),
                        eq("/topic/iris/" + topicSuffix),
                        any()
                );
        // @formatter:on
    }
}<|MERGE_RESOLUTION|>--- conflicted
+++ resolved
@@ -21,11 +21,7 @@
 import de.tum.in.www1.artemis.domain.Course;
 import de.tum.in.www1.artemis.domain.ProgrammingExercise;
 import de.tum.in.www1.artemis.domain.iris.IrisTemplate;
-<<<<<<< HEAD
 import de.tum.in.www1.artemis.domain.iris.session.IrisExerciseChatSession;
-=======
-import de.tum.in.www1.artemis.domain.iris.session.IrisTutorChatSession;
->>>>>>> b64f3dca
 import de.tum.in.www1.artemis.domain.iris.settings.IrisSubSettings;
 import de.tum.in.www1.artemis.exercise.ExerciseUtilService;
 import de.tum.in.www1.artemis.exercise.programming.ProgrammingExerciseUtilService;
@@ -130,11 +126,7 @@
      * @param session  The chat session
      * @param matchers Argument matchers which describe the messages that should have been sent
      */
-<<<<<<< HEAD
     protected void verifyWebsocketActivityWasExactly(IrisExerciseChatSession session, ArgumentMatcher<?>... matchers) {
-=======
-    protected void verifyWebsocketActivityWasExactly(IrisTutorChatSession session, ArgumentMatcher<?>... matchers) {
->>>>>>> b64f3dca
         var userLogin = session.getUser().getLogin();
         var topicSuffix = "" + session.getId();
         for (ArgumentMatcher<?> callDescriptor : matchers) {
