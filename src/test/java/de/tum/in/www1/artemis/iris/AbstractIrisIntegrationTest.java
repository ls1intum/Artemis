package de.tum.in.www1.artemis.iris;

import static org.mockito.ArgumentMatchers.eq;
import static org.mockito.Mockito.timeout;
import static org.mockito.Mockito.verify;
import static org.mockito.Mockito.verifyNoMoreInteractions;

import java.util.Objects;
import java.util.stream.Collectors;

import org.junit.jupiter.api.AfterEach;
import org.junit.jupiter.api.BeforeEach;
import org.mockito.ArgumentMatchers;
import org.springframework.beans.factory.annotation.Autowired;
import org.springframework.beans.factory.annotation.Qualifier;

import de.tum.in.www1.artemis.AbstractSpringIntegrationBambooBitbucketJiraTest;
import de.tum.in.www1.artemis.connector.IrisRequestMockProvider;
import de.tum.in.www1.artemis.domain.Course;
import de.tum.in.www1.artemis.domain.ProgrammingExercise;
import de.tum.in.www1.artemis.domain.iris.IrisTemplate;
import de.tum.in.www1.artemis.domain.iris.message.IrisMessage;
import de.tum.in.www1.artemis.domain.iris.message.IrisMessageContent;
import de.tum.in.www1.artemis.exercise.ExerciseUtilService;
import de.tum.in.www1.artemis.exercise.programmingexercise.ProgrammingExerciseUtilService;
import de.tum.in.www1.artemis.repository.CourseRepository;
import de.tum.in.www1.artemis.repository.ProgrammingExerciseRepository;
import de.tum.in.www1.artemis.repository.iris.IrisTemplateRepository;
import de.tum.in.www1.artemis.service.iris.IrisSettingsService;
import de.tum.in.www1.artemis.service.iris.websocket.IrisChatWebsocketService;
import de.tum.in.www1.artemis.user.UserUtilService;

public abstract class AbstractIrisIntegrationTest extends AbstractSpringIntegrationBambooBitbucketJiraTest {

    @Autowired
    protected CourseRepository courseRepository;

    @Autowired
    protected IrisSettingsService irisSettingsService;

    @Autowired
    protected IrisTemplateRepository irisTemplateRepository;

    @Autowired
    @Qualifier("irisRequestMockProvider")
    protected IrisRequestMockProvider irisRequestMockProvider;

    @Autowired
    protected ProgrammingExerciseRepository programmingExerciseRepository;

    @Autowired
    protected UserUtilService userUtilService;

    @Autowired
    protected ExerciseUtilService exerciseUtilService;

    @Autowired
    protected ProgrammingExerciseUtilService programmingExerciseUtilService;

    private static final long TIMEOUT_MS = 200;

    @BeforeEach
    void setup() {
        irisRequestMockProvider.enableMockingOfRequests();
    }

    @AfterEach
    void tearDown() throws Exception {
        irisRequestMockProvider.reset();
    }

    protected void activateIrisGlobally() {
        var globalSettings = irisSettingsService.getGlobalSettings();
        globalSettings.getIrisChatSettings().setEnabled(true);
        globalSettings.getIrisChatSettings().setPreferredModel(null);
        globalSettings.getIrisHestiaSettings().setEnabled(true);
        globalSettings.getIrisHestiaSettings().setPreferredModel(null);
        irisSettingsService.saveGlobalIrisSettings(globalSettings);
    }

    protected void activateIrisFor(Course course) {
        var courseWithSettings = irisSettingsService.addDefaultIrisSettingsTo(course);
        courseWithSettings.getIrisSettings().getIrisChatSettings().setEnabled(true);
        courseWithSettings.getIrisSettings().getIrisChatSettings().setTemplate(createDummyTemplate());
        courseWithSettings.getIrisSettings().getIrisChatSettings().setPreferredModel(null);
        courseWithSettings.getIrisSettings().getIrisHestiaSettings().setEnabled(true);
        courseWithSettings.getIrisSettings().getIrisHestiaSettings().setTemplate(createDummyTemplate());
        courseWithSettings.getIrisSettings().getIrisHestiaSettings().setPreferredModel(null);
        courseRepository.save(courseWithSettings);
    }

    protected void activateIrisFor(ProgrammingExercise exercise) {
        var exerciseWithSettings = irisSettingsService.addDefaultIrisSettingsTo(exercise);
        exerciseWithSettings.getIrisSettings().getIrisChatSettings().setEnabled(true);
        exerciseWithSettings.getIrisSettings().getIrisChatSettings().setTemplate(createDummyTemplate());
        exerciseWithSettings.getIrisSettings().getIrisChatSettings().setPreferredModel(null);
        programmingExerciseRepository.save(exerciseWithSettings);
    }

    protected IrisTemplate createDummyTemplate() {
        var template = new IrisTemplate();
        template.setContent("Hello World");
        return template;
    }

    /**
     * Verify that the message was sent through the websocket.
     *
     * @param user      the user
     * @param sessionId the session id
     * @param message   the content of the message
     */
    protected void verifyMessageWasSentOverWebsocket(String user, Long sessionId, String message) {
        verify(websocketMessagingService, timeout(TIMEOUT_MS).times(1)).sendMessageToUser(eq(user), eq("/topic/iris/sessions/" + sessionId),
                ArgumentMatchers.argThat(object -> object instanceof IrisChatWebsocketService.IrisWebsocketDTO websocketDTO
                        && websocketDTO.getType() == IrisChatWebsocketService.IrisWebsocketDTO.IrisWebsocketMessageType.MESSAGE
                        && Objects.equals(websocketDTO.getMessage().getContent().stream().map(IrisMessageContent::getContentAsString).collect(Collectors.joining("\n")), message)));
    }

    /**
     * Verify that the message was sent through the websocket.
     *
     * @param user      the user
     * @param sessionId the session id
     * @param message   the message
     */
    protected void verifyMessageWasSentOverWebsocket(String user, Long sessionId, IrisMessage message) {
        verify(websocketMessagingService, timeout(TIMEOUT_MS).times(1)).sendMessageToUser(eq(user), eq("/topic/iris/sessions/" + sessionId),
                ArgumentMatchers.argThat(object -> object instanceof IrisChatWebsocketService.IrisWebsocketDTO websocketDTO
                        && websocketDTO.getType() == IrisChatWebsocketService.IrisWebsocketDTO.IrisWebsocketMessageType.MESSAGE
                        && Objects.equals(websocketDTO.getMessage().getContent().stream().map(IrisMessageContent::getContentAsString).toList(),
                                message.getContent().stream().map(IrisMessageContent::getContentAsString).toList())));
    }

    /**
     * Verify that an error was sent through the websocket.
     *
     * @param user      the user
     * @param sessionId the session id
     */
    protected void verifyErrorWasSentOverWebsocket(String user, Long sessionId) {
        verify(websocketMessagingService, timeout(TIMEOUT_MS).times(1)).sendMessageToUser(eq(user), eq("/topic/iris/sessions/" + sessionId),
                ArgumentMatchers.argThat(object -> object instanceof IrisChatWebsocketService.IrisWebsocketDTO websocketDTO
                        && websocketDTO.getType() == IrisChatWebsocketService.IrisWebsocketDTO.IrisWebsocketMessageType.ERROR));
    }

    /**
     * Verify that nothing else was sent through the websocket.
     *
     * @param user      the user
     * @param sessionId the session id
     */
    protected void verifyNothingElseWasSentOverWebsocket(String user, Long sessionId) {
        verifyNoMoreInteractions(websocketMessagingService);
    }
<<<<<<< HEAD
=======

    /**
     * Verify that no error was sent through the websocket.
     *
     * @param user      the user
     * @param sessionId the session id
     */
    protected void verifyNoErrorWasSentOverWebsocket(String user, Long sessionId) {
        verify(websocketMessagingService, times(0)).sendMessageToUser(eq(user), eq("/topic/iris/sessions/" + sessionId),
                ArgumentMatchers.argThat(object -> object instanceof IrisChatWebsocketService.IrisWebsocketDTO websocketDTO
                        && websocketDTO.getType() == IrisChatWebsocketService.IrisWebsocketDTO.IrisWebsocketMessageType.ERROR));
    }
>>>>>>> e696753a
}<|MERGE_RESOLUTION|>--- conflicted
+++ resolved
@@ -153,19 +153,4 @@
     protected void verifyNothingElseWasSentOverWebsocket(String user, Long sessionId) {
         verifyNoMoreInteractions(websocketMessagingService);
     }
-<<<<<<< HEAD
-=======
-
-    /**
-     * Verify that no error was sent through the websocket.
-     *
-     * @param user      the user
-     * @param sessionId the session id
-     */
-    protected void verifyNoErrorWasSentOverWebsocket(String user, Long sessionId) {
-        verify(websocketMessagingService, times(0)).sendMessageToUser(eq(user), eq("/topic/iris/sessions/" + sessionId),
-                ArgumentMatchers.argThat(object -> object instanceof IrisChatWebsocketService.IrisWebsocketDTO websocketDTO
-                        && websocketDTO.getType() == IrisChatWebsocketService.IrisWebsocketDTO.IrisWebsocketMessageType.ERROR));
-    }
->>>>>>> e696753a
 }