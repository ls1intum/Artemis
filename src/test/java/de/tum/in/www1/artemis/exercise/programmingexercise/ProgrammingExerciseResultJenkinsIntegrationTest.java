--- conflicted
+++ resolved
@@ -164,18 +164,11 @@
     @WithMockUser(username = TEST_PREFIX + "student1", roles = "USER")
     void shouldRemoveTestCaseNamesFromWebsocketNotification() throws Exception {
         var exercise = programmingExerciseResultTestService.getProgrammingExercise();
-<<<<<<< HEAD
-        var repoName = (exercise.getProjectKey() + "-" + TEST_PREFIX + "student1").toUpperCase();
-        var notification = ProgrammingExerciseFactory.generateTestResultDTO(exercise.getProjectKey() + " any " + repoName + " #3", repoName, null,
-                exercise.getProgrammingLanguage(), false, List.of("test1", "test2"), List.of("test3", "test4"), List.of(), List.of(), null);
-        programmingExerciseResultTestService.shouldRemoveTestCaseNamesFromWebsocketNotification(notification, websocketMessagingService);
-=======
         var commit = new CommitDTO("abc123", "slug", DEFAULT_BRANCH);
         String repoName = getRepoName(exercise, TEST_PREFIX + "student1");
         String folderName = getFolderName(exercise, repoName);
         var notification = ProgrammingExerciseFactory.generateTestResultDTO(folderName, repoName, null, ProgrammingLanguage.JAVA, false, List.of("test1", "test2"),
                 List.of("test3"), List.of(), List.of(commit), null);
         programmingExerciseResultTestService.shouldCorrectlyNotifyStudentsAboutNewResults(notification, websocketMessagingService);
->>>>>>> acc30ba3
     }
 }