--- conflicted
+++ resolved
@@ -240,11 +240,7 @@
                 new ProgrammingExerciseTestCase().testName("testMethods[Context]").exercise(programmingExercise),
                 new ProgrammingExerciseTestCase().testName("testAttributes[Starter]").exercise(programmingExercise));
 
-<<<<<<< HEAD
-        programmingExerciseFeedbackService.setTestCaseType(structuralTestCases, ProgrammingLanguage.JAVA);
-=======
         testCaseRepository.setTestCaseType(structuralTestCases, ProgrammingLanguage.JAVA);
->>>>>>> 74320eb9
         assertThat(structuralTestCases).allMatch(testCase -> testCase.getType() == ProgrammingExerciseTestCaseType.STRUCTURAL);
     }
 
@@ -255,11 +251,7 @@
                 new ProgrammingExerciseTestCase().testName("test13412").exercise(programmingExercise),
                 new ProgrammingExerciseTestCase().testName("HiddenRandomTest").exercise(programmingExercise));
 
-<<<<<<< HEAD
-        programmingExerciseFeedbackService.setTestCaseType(behavioralTestCases, ProgrammingLanguage.JAVA);
-=======
         testCaseRepository.setTestCaseType(behavioralTestCases, ProgrammingLanguage.JAVA);
->>>>>>> 74320eb9
         assertThat(behavioralTestCases).allMatch(testCase -> testCase.getType() == ProgrammingExerciseTestCaseType.BEHAVIORAL);
     }
 
@@ -275,11 +267,7 @@
                     new ProgrammingExerciseTestCase().testName("testMergeSort").exercise(programmingExercise),
                     new ProgrammingExerciseTestCase().testName("test13412").exercise(programmingExercise),
                     new ProgrammingExerciseTestCase().testName("HiddenRandomTest").exercise(programmingExercise));
-<<<<<<< HEAD
-            programmingExerciseFeedbackService.setTestCaseType(testCases, language);
-=======
             testCaseRepository.setTestCaseType(testCases, language);
->>>>>>> 74320eb9
             assertThat(testCases).allMatch(testCase -> testCase.getType() == ProgrammingExerciseTestCaseType.DEFAULT);
         }
     }
