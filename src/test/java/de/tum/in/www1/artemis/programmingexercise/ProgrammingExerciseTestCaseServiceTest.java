package de.tum.in.www1.artemis.programmingexercise;

import static de.tum.in.www1.artemis.web.rest.ProgrammingExerciseResource.Endpoints.ROOT;
import static org.assertj.core.api.Assertions.assertThat;
import static org.mockito.ArgumentMatchers.any;
import static org.mockito.Mockito.*;

import java.time.ZonedDateTime;
import java.util.*;
import java.util.function.Function;
import java.util.stream.Collectors;

import org.eclipse.jgit.lib.ObjectId;
import org.junit.jupiter.api.AfterEach;
import org.junit.jupiter.api.BeforeEach;
import org.junit.jupiter.api.Test;
import org.mockito.ArgumentMatchers;
import org.springframework.beans.factory.annotation.Autowired;
import org.springframework.http.HttpStatus;
import org.springframework.security.core.context.SecurityContextHolder;
import org.springframework.security.test.context.TestSecurityContextHolder;
import org.springframework.security.test.context.support.WithMockUser;

import de.tum.in.www1.artemis.AbstractSpringIntegrationBambooBitbucketJiraTest;
import de.tum.in.www1.artemis.config.Constants;
import de.tum.in.www1.artemis.domain.*;
import de.tum.in.www1.artemis.domain.enumeration.AssessmentType;
import de.tum.in.www1.artemis.domain.enumeration.FeedbackType;
import de.tum.in.www1.artemis.domain.participation.Participation;
import de.tum.in.www1.artemis.repository.*;
import de.tum.in.www1.artemis.service.ProgrammingExerciseGradingService;
import de.tum.in.www1.artemis.service.ProgrammingExerciseService;
import de.tum.in.www1.artemis.service.ProgrammingExerciseTestCaseService;
import de.tum.in.www1.artemis.util.DatabaseUtilService;
import de.tum.in.www1.artemis.util.ModelFactory;
import de.tum.in.www1.artemis.util.RequestUtilService;
import de.tum.in.www1.artemis.web.rest.ProgrammingExerciseGradingResource;
import de.tum.in.www1.artemis.web.rest.dto.ProgrammingExerciseTestCaseDTO;

public class ProgrammingExerciseTestCaseServiceTest extends AbstractSpringIntegrationBambooBitbucketJiraTest {

    @Autowired
    ProgrammingSubmissionRepository programmingSubmissionRepository;

    @Autowired
    ProgrammingExerciseStudentParticipationRepository programmingExerciseStudentParticipationRepository;

    @Autowired
    ProgrammingExerciseTestCaseRepository testCaseRepository;

    @Autowired
    ParticipationRepository participationRepository;

    @Autowired
    StudentParticipationRepository studentParticipationRepository;

    @Autowired
    ResultRepository resultRepository;

    @Autowired
    ProgrammingExerciseTestCaseService testCaseService;

    @Autowired
    ProgrammingExerciseService programmingExerciseService;

    @Autowired
    ProgrammingExerciseRepository programmingExerciseRepository;

    @Autowired
    ProgrammingExerciseGradingService gradingService;

    @Autowired
    DatabaseUtilService database;

    @Autowired
    RequestUtilService request;

    private ProgrammingExercise programmingExercise;

    private Result result;

    @BeforeEach
    public void setUp() {
        database.addUsers(5, 1, 1);
        database.addCourseWithOneProgrammingExerciseAndTestCases();
        result = new Result();
        var programmingExercises = programmingExerciseRepository.findAllWithEagerTemplateAndSolutionParticipations();
        programmingExercise = programmingExercises.get(0);
        bambooRequestMockProvider.enableMockingOfRequests();
    }

    @AfterEach
    public void tearDown() {
        database.resetDatabase();
        bambooRequestMockProvider.reset();
    }

    @Test
    public void shouldSetAllTestCasesToInactiveIfFeedbackListIsEmpty() {
        List<Feedback> feedbacks = new ArrayList<>();
        testCaseService.generateTestCasesFromFeedbacks(feedbacks, programmingExercise);

        Set<ProgrammingExerciseTestCase> testCases = testCaseRepository.findByExerciseId(programmingExercise.getId());
        assertThat(testCases).hasSize(3);

        assertThat(testCases.stream().noneMatch(ProgrammingExerciseTestCase::isActive)).isTrue();
    }

    @Test
    public void shouldUpdateActiveFlagsOfTestCases() {
        List<Feedback> feedbacks = new ArrayList<>();
        feedbacks.add(new Feedback().text("test1"));
        feedbacks.add(new Feedback().text("test2"));
        feedbacks.add(new Feedback().text("test4"));
        feedbacks.add(new Feedback().text("test5"));
        testCaseService.generateTestCasesFromFeedbacks(feedbacks, programmingExercise);

        Set<ProgrammingExerciseTestCase> testCases = testCaseRepository.findByExerciseId(programmingExercise.getId());
        assertThat(testCases).hasSize(5);

        assertThat(testCases.stream().allMatch(testCase -> {
            if (testCase.getTestName().equals("test3")) {
                return !testCase.isActive();
            }
            else {
                return testCase.isActive();
            }
        })).isTrue();
    }

    @Test
    public void shouldGenerateNewTestCases() {
        testCaseRepository.deleteAll();

        List<Feedback> feedbacks = new ArrayList<>();
        feedbacks.add(new Feedback().text("test1"));
        feedbacks.add(new Feedback().text("test2"));
        testCaseService.generateTestCasesFromFeedbacks(feedbacks, programmingExercise);

        Set<ProgrammingExerciseTestCase> testCases = testCaseRepository.findByExerciseId(programmingExercise.getId());
        assertThat(testCases).hasSize(2);

        assertThat(testCases.stream().allMatch(ProgrammingExerciseTestCase::isActive)).isTrue();
    }

    @Test
    public void shouldNotGenerateNewTestCasesForStaticCodeAnalysisFeedback() {
        testCaseRepository.deleteAll();

        List<Feedback> feedbackList = ModelFactory.generateStaticCodeAnalysisFeedbackList(5);
        testCaseService.generateTestCasesFromFeedbacks(feedbackList, programmingExercise);

        Set<ProgrammingExerciseTestCase> testCases = testCaseRepository.findByExerciseId(programmingExercise.getId());
        assertThat(testCases).hasSize(0);
    }

    @Test
    public void shouldResetTestWeights() throws Exception {
        String dummyHash = "9b3a9bd71a0d80e5bbc42204c319ed3d1d4f0d6d";
        when(gitService.getLastCommitHash(ArgumentMatchers.any())).thenReturn(ObjectId.fromString(dummyHash));
        database.addProgrammingParticipationWithResultForExercise(programmingExercise, "student1");
        new ArrayList<>(testCaseRepository.findByExerciseId(programmingExercise.getId())).get(0).weight(50.0);
        bambooRequestMockProvider.mockTriggerBuild(programmingExercise.getSolutionParticipation());

        assertThat(programmingExercise.getTestCasesChanged()).isFalse();

        testCaseService.reset(programmingExercise.getId());

        Set<ProgrammingExerciseTestCase> testCases = testCaseRepository.findByExerciseId(programmingExercise.getId());
        ProgrammingExercise updatedProgrammingExercise = programmingExerciseRepository.findWithTemplateParticipationAndSolutionParticipationById(programmingExercise.getId()).get();
        assertThat(testCases.stream().mapToDouble(ProgrammingExerciseTestCase::getWeight).sum()).isEqualTo(testCases.size());
        assertThat(updatedProgrammingExercise.getTestCasesChanged()).isTrue();
        verify(groupNotificationService, times(1)).notifyInstructorGroupAboutExerciseUpdate(updatedProgrammingExercise, Constants.TEST_CASES_CHANGED_NOTIFICATION);
        verify(websocketMessagingService, times(1)).sendMessage("/topic/programming-exercises/" + programmingExercise.getId() + "/test-cases-changed", true);

        // After a test case update, the solution repository should be build, so the ContinuousIntegrationService needs to be triggered and a submission created.
        List<ProgrammingSubmission> submissions = programmingSubmissionRepository.findAll();
        assertThat(submissions).hasSize(1);
        assertThat(submissions.get(0).getCommitHash()).isEqualTo(dummyHash);
    }

    @Test
    @WithMockUser(value = "tutor1", roles = "TA")
    public void shouldUpdateTestWeight() throws Exception {
        bambooRequestMockProvider.mockTriggerBuild(programmingExercise.getSolutionParticipation());
        String dummyHash = "9b3a9bd71a0d80e5bbc42204c319ed3d1d4f0d6d";
        doReturn(ObjectId.fromString(dummyHash)).when(gitService).getLastCommitHash(any());

        database.addProgrammingParticipationWithResultForExercise(programmingExercise, "student1");

        ProgrammingExerciseTestCase testCase = testCaseRepository.findAll().get(0);

        Set<ProgrammingExerciseTestCaseDTO> programmingExerciseTestCaseDTOS = new HashSet<>();
        ProgrammingExerciseTestCaseDTO programmingExerciseTestCaseDTO = new ProgrammingExerciseTestCaseDTO();
        programmingExerciseTestCaseDTO.setId(testCase.getId());
        programmingExerciseTestCaseDTO.setWeight(400.0);
        programmingExerciseTestCaseDTOS.add(programmingExerciseTestCaseDTO);

        assertThat(programmingExercise.getTestCasesChanged()).isFalse();

        testCaseService.update(programmingExercise.getId(), programmingExerciseTestCaseDTOS);

        ProgrammingExercise updatedProgrammingExercise = programmingExerciseRepository.findWithTemplateParticipationAndSolutionParticipationById(programmingExercise.getId()).get();

        assertThat(testCaseRepository.findById(testCase.getId()).get().getWeight()).isEqualTo(400);
        assertThat(updatedProgrammingExercise.getTestCasesChanged()).isTrue();
        verify(groupNotificationService, times(1)).notifyInstructorGroupAboutExerciseUpdate(updatedProgrammingExercise, Constants.TEST_CASES_CHANGED_NOTIFICATION);
        verify(websocketMessagingService, times(1)).sendMessage("/topic/programming-exercises/" + programmingExercise.getId() + "/test-cases-changed", true);

        // After a test case update, the solution repository should be build, so the ContinuousIntegrationService needs to be triggered and a submission created.
        List<ProgrammingSubmission> submissions = programmingSubmissionRepository.findAll();
        assertThat(submissions).hasSize(1);
        assertThat(submissions.get(0).getCommitHash()).isEqualTo(dummyHash);
    }

    @Test
    public void shouldNotUpdateResultIfNoTestCasesExist() {
        testCaseRepository.deleteAll();

        Long scoreBeforeUpdate = result.getScore();
        gradingService.updateResult(result, programmingExercise, true);

        assertThat(result.getScore()).isEqualTo(scoreBeforeUpdate);
    }

    @Test
    public void shouldRecalculateScoreBasedOnTestCasesWeight() {
        List<Feedback> feedbacks = new ArrayList<>();
        feedbacks.add(new Feedback().text("test1").positive(true).type(FeedbackType.AUTOMATIC));
        feedbacks.add(new Feedback().text("test2").positive(true).type(FeedbackType.AUTOMATIC));
        feedbacks.add(new Feedback().text("test3").positive(false).type(FeedbackType.AUTOMATIC));
        result.feedbacks(feedbacks);
        result.successful(false);
        Long scoreBeforeUpdate = result.getScore();

        gradingService.updateResult(result, programmingExercise, true);

        Long expectedScore = 25L;

        assertThat(scoreBeforeUpdate).isNotEqualTo(result.getScore());
        assertThat(result.getScore()).isEqualTo(expectedScore);
        assertThat(result.isSuccessful()).isFalse();
    }

    @Test
    public void shouldRecalculateScoreWithTestCaseBonusButNoExerciseBonus() {
        // Set up test cases with bonus
        var testCases = testCaseService.findByExerciseId(programmingExercise.getId()).stream()
                .collect(Collectors.toMap(ProgrammingExerciseTestCase::getTestName, Function.identity()));
        testCases.get("test1").active(true).afterDueDate(false).weight(5.).bonusMultiplier(1D).setBonusPoints(7D);
        testCases.get("test2").active(true).afterDueDate(false).weight(2.).bonusMultiplier(2D).setBonusPoints(0D);
        testCases.get("test3").active(true).afterDueDate(false).weight(3.).bonusMultiplier(1D).setBonusPoints(10.5D);
        testCaseRepository.saveAll(testCases.values());

        var result1 = new Result();
        result1 = updateAndSaveAutomaticResult(result1, false, false, true);

        var result2 = new Result();
        result2 = updateAndSaveAutomaticResult(result2, true, false, false);

        var result3 = new Result();
        result3 = updateAndSaveAutomaticResult(result3, false, true, false);

        var result4 = new Result();
        result4 = updateAndSaveAutomaticResult(result4, false, true, true);

        var result5 = new Result();
        result5 = updateAndSaveAutomaticResult(result5, true, true, true);

        var result6 = new Result();
        result6 = updateAndSaveAutomaticResult(result6, false, false, false);

        // Build failure
        var resultBF = new Result().feedbacks(List.of()).rated(true).score(0L).hasFeedback(false).resultString("Build Failed").completionDate(ZonedDateTime.now())
                .assessmentType(AssessmentType.AUTOMATIC);
        gradingService.updateResult(resultBF, programmingExercise, true);

        // Missing feedback
        var resultMF = new Result();
        var feedbackMF = new Feedback().result(result).text("test3").positive(true).type(FeedbackType.AUTOMATIC).result(resultMF);
        resultMF.feedbacks(new ArrayList<>(List.of(feedbackMF))) // List must be mutable
                .rated(true).score(0L).hasFeedback(true).completionDate(ZonedDateTime.now()).assessmentType(AssessmentType.AUTOMATIC);
        gradingService.updateResult(resultMF, programmingExercise, true);

        // Assertions result1 - calculated
        assertThat(result1.getScore()).isEqualTo(55L);
        assertThat(result1.getResultString()).isEqualTo("1 of 3 passed");
        assertThat(result1.getHasFeedback()).isTrue();
        assertThat(result1.isSuccessful()).isFalse();
        assertThat(result1.getFeedbacks()).hasSize(3);

        // Assertions result2 - calculated
        assertThat(result2.getScore()).isEqualTo(66L);
        assertThat(result2.getResultString()).isEqualTo("1 of 3 passed");
        assertThat(result2.getHasFeedback()).isTrue();
        assertThat(result2.isSuccessful()).isFalse();
        assertThat(result2.getFeedbacks()).hasSize(3);

        // Assertions result3 - calculated
        assertThat(result3.getScore()).isEqualTo(40L);
        assertThat(result3.getResultString()).isEqualTo("1 of 3 passed");
        assertThat(result3.getHasFeedback()).isTrue();
        assertThat(result3.isSuccessful()).isFalse();
        assertThat(result3.getFeedbacks()).hasSize(3);

        // Assertions result4 - calculated
        assertThat(result4.getScore()).isEqualTo(95L);
        assertThat(result4.getResultString()).isEqualTo("2 of 3 passed");
        assertThat(result4.getHasFeedback()).isTrue();
        assertThat(result4.isSuccessful()).isFalse();
        assertThat(result4.getFeedbacks()).hasSize(3);

        // Assertions result5 - capped to 100
        assertThat(result5.getScore()).isEqualTo(100L);
        assertThat(result5.getResultString()).isEqualTo("3 of 3 passed");
        assertThat(result5.getHasFeedback()).isFalse();
        assertThat(result5.isSuccessful()).isTrue();
        assertThat(result5.getFeedbacks()).hasSize(3);

        // Assertions result6 - only negative feedback
        assertThat(result6.getScore()).isEqualTo(0L);
        assertThat(result6.getResultString()).isEqualTo("0 of 3 passed");
        assertThat(result6.getHasFeedback()).isTrue();
        assertThat(result6.isSuccessful()).isFalse();
        assertThat(result6.getFeedbacks()).hasSize(3);

        // Assertions resultBF - build failure
        assertThat(resultBF.getScore()).isEqualTo(0L);
        assertThat(resultBF.getResultString()).isEqualTo("Build Failed"); // Won't get touched by the service method
        assertThat(resultBF.getHasFeedback()).isFalse();
        assertThat(resultBF.isSuccessful()).isNull(); // Won't get touched by the service method
        assertThat(resultBF.getFeedbacks()).hasSize(0);

        // Assertions resultMF - missing feedback will be created but is negative
        assertThat(resultMF.getScore()).isEqualTo(55L);
        assertThat(resultMF.getResultString()).isEqualTo("1 of 3 passed");
        assertThat(resultMF.getHasFeedback()).isFalse(); // Generated missing feedback is omitted
        assertThat(resultMF.isSuccessful()).isFalse();
        assertThat(resultMF.getFeedbacks()).hasSize(3); // Feedback is created for test cases if missing
    }

    @Test
    public void shouldRecalculateScoreWithTestCaseBonusAndExerciseBonus() {
        // Set up test cases with bonus
        var testCases = testCaseService.findByExerciseId(programmingExercise.getId()).stream()
                .collect(Collectors.toMap(ProgrammingExerciseTestCase::getTestName, Function.identity()));
        testCases.get("test1").active(true).afterDueDate(false).weight(4.).bonusMultiplier(1D).setBonusPoints(0D);
        testCases.get("test2").active(true).afterDueDate(false).weight(3.).bonusMultiplier(3D).setBonusPoints(21D);
        testCases.get("test3").active(true).afterDueDate(false).weight(3.).bonusMultiplier(2D).setBonusPoints(14D);
        testCaseRepository.saveAll(testCases.values());

        // Score should be capped at 200%
        programmingExercise.setBonusPoints(programmingExercise.getMaxScore());
        programmingExerciseRepository.save(programmingExercise);

        var result1 = new Result();
        result1 = updateAndSaveAutomaticResult(result1, false, false, true);

        var result2 = new Result();
        result2 = updateAndSaveAutomaticResult(result2, true, false, true);

        var result3 = new Result();
        result3 = updateAndSaveAutomaticResult(result3, true, true, false);

        var result4 = new Result();
        result4 = updateAndSaveAutomaticResult(result4, false, true, true);

        // Assertions result1 - calculated
        assertThat(result1.getScore()).isEqualTo(93L);
        assertThat(result1.getResultString()).isEqualTo("1 of 3 passed");
        assertThat(result1.getHasFeedback()).isTrue();
        assertThat(result1.isSuccessful()).isFalse();
        assertThat(result1.getFeedbacks()).hasSize(3);

        // Assertions result2 - calculated
        assertThat(result2.getScore()).isEqualTo(133L);
        assertThat(result2.getResultString()).isEqualTo("2 of 3 passed");
        assertThat(result2.getHasFeedback()).isTrue();
        assertThat(result2.isSuccessful()).isTrue();
        assertThat(result2.getFeedbacks()).hasSize(3);

        // Assertions result3 - calculated
        assertThat(result3.getScore()).isEqualTo(180L);
        assertThat(result3.getResultString()).isEqualTo("2 of 3 passed");
        assertThat(result3.getHasFeedback()).isTrue();
        assertThat(result3.isSuccessful()).isTrue();
        assertThat(result3.getFeedbacks()).hasSize(3);

        // Assertions result4 - capped at 200%
        assertThat(result4.getScore()).isEqualTo(200L);
        assertThat(result4.getResultString()).isEqualTo("2 of 3 passed");
        assertThat(result4.getHasFeedback()).isTrue();
        assertThat(result4.isSuccessful()).isTrue();
        assertThat(result4.getFeedbacks()).hasSize(3);
    }

    @Test
    public void shouldRemoveTestsWithAfterDueDateFlagIfDueDateHasNotPassed() {
        // Set programming exercise due date in future.
        programmingExercise.setBuildAndTestStudentSubmissionsAfterDueDate(ZonedDateTime.now().plusHours(10));

        List<Feedback> feedbacks = new ArrayList<>();
        feedbacks.add(new Feedback().text("test1").positive(true).type(FeedbackType.AUTOMATIC));
        feedbacks.add(new Feedback().text("test2").positive(true).type(FeedbackType.AUTOMATIC));
        feedbacks.add(new Feedback().text("test3").positive(false).type(FeedbackType.AUTOMATIC));
        result.feedbacks(feedbacks);
        result.successful(false);
        Long scoreBeforeUpdate = result.getScore();

        gradingService.updateResult(result, programmingExercise, true);

        // All available test cases are fulfilled, however there are more test cases that will be run after due date.
        Long expectedScore = 25L;

        assertThat(scoreBeforeUpdate).isNotEqualTo(result.getScore());
        assertThat(result.getScore()).isEqualTo(expectedScore);
        assertThat(result.getResultString()).isEqualTo("1 of 1 passed");
        assertThat(result.isSuccessful()).isFalse();
        // The feedback of the after due date test case must be removed.
        assertThat(result.getFeedbacks().stream().noneMatch(feedback -> feedback.getText().equals("test3"))).isEqualTo(true);
    }

    @Test
    public void shouldNotRemoveTestsWithAfterDueDateFlagIfDueDateHasNotPassedForNonStudentParticipation() {
        // Set programming exercise due date in future.
        programmingExercise.setBuildAndTestStudentSubmissionsAfterDueDate(ZonedDateTime.now().plusHours(10));

        List<Feedback> feedbacks = new ArrayList<>();
        feedbacks.add(new Feedback().text("test1").positive(true).type(FeedbackType.AUTOMATIC));
        feedbacks.add(new Feedback().text("test2").positive(true).type(FeedbackType.AUTOMATIC));
        feedbacks.add(new Feedback().text("test3").positive(false).type(FeedbackType.AUTOMATIC));
        result.feedbacks(feedbacks);
        result.successful(false);
        Long scoreBeforeUpdate = result.getScore();

        gradingService.updateResult(result, programmingExercise, false);

        // All available test cases are fulfilled.
        Long expectedScore = 25L;

        assertThat(scoreBeforeUpdate).isNotEqualTo(result.getScore());
        assertThat(result.getResultString()).isEqualTo("1 of 2 passed");
        assertThat(result.getScore()).isEqualTo(expectedScore);
        assertThat(result.isSuccessful()).isFalse();
        assertThat(result.getFeedbacks()).hasSize(2);
    }

    @Test
    public void shouldKeepTestsWithAfterDueDateFlagIfDueDateHasPassed() {
        // Set programming exercise due date in past.
        programmingExercise.setBuildAndTestStudentSubmissionsAfterDueDate(ZonedDateTime.now().minusHours(10));

        List<Feedback> feedbacks = new ArrayList<>();
        feedbacks.add(new Feedback().text("test1").positive(true).type(FeedbackType.AUTOMATIC));
        feedbacks.add(new Feedback().text("test2").positive(true).type(FeedbackType.AUTOMATIC));
        feedbacks.add(new Feedback().text("test3").positive(false).type(FeedbackType.AUTOMATIC));
        result.feedbacks(feedbacks);
        result.successful(false);
        Long scoreBeforeUpdate = result.getScore();

        gradingService.updateResult(result, programmingExercise, true);

        // All available test cases are fulfilled.
        Long expectedScore = 25L;

        assertThat(scoreBeforeUpdate).isNotEqualTo(result.getScore());
        assertThat(result.getResultString()).isEqualTo("1 of 2 passed");
        assertThat(result.getScore()).isEqualTo(expectedScore);
        assertThat(result.isSuccessful()).isFalse();
        // The feedback of the after due date test case must be kept.
        assertThat(result.getFeedbacks().stream().noneMatch(feedback -> feedback.getText().equals("test3"))).isEqualTo(false);
    }

    @Test
    public void shouldGenerateZeroScoreIfThereAreNoTestCasesBeforeDueDate() {
        // Set programming exercise due date in future.
        programmingExercise.setBuildAndTestStudentSubmissionsAfterDueDate(ZonedDateTime.now().plusHours(10));

        List<Feedback> feedbacks = new ArrayList<>();
        feedbacks.add(new Feedback().text("test1").positive(true).type(FeedbackType.AUTOMATIC));
        feedbacks.add(new Feedback().text("test2").positive(true).type(FeedbackType.AUTOMATIC));
        feedbacks.add(new Feedback().text("test3").positive(false).type(FeedbackType.AUTOMATIC));
        result.feedbacks(feedbacks);
        result.successful(false);
        Long scoreBeforeUpdate = result.getScore();

        // Set all test cases of the programming exercise to be executed after due date.
        Set<ProgrammingExerciseTestCase> testCases = testCaseRepository.findByExerciseId(programmingExercise.getId());
        for (ProgrammingExerciseTestCase testCase : testCases) {
            testCase.setAfterDueDate(true);
        }
        testCaseRepository.saveAll(testCases);

        gradingService.updateResult(result, programmingExercise, true);

        // No test case was executed.
        Long expectedScore = 0L;

        assertThat(scoreBeforeUpdate).isNotEqualTo(result.getScore());
        assertThat(result.getResultString()).isEqualTo("0 of 0 passed");
        assertThat(result.getScore()).isEqualTo(expectedScore);
        assertThat(result.isSuccessful()).isFalse();
        // The feedback must be empty as not test should be executed yet.
        assertThat(result.getFeedbacks()).hasSize(0);
    }

    @Test
    @WithMockUser(value = "instructor1", roles = "INSTRUCTOR")
    public void shouldReEvaluateScoreOfTheCorrectResults() throws Exception {
        programmingExercise = database.addTemplateParticipationForProgrammingExercise(programmingExercise);
        programmingExercise = database.addSolutionParticipationForProgrammingExercise(programmingExercise);
        programmingExercise = programmingExerciseService.findWithTemplateAndSolutionParticipationWithResultsById(programmingExercise.getId());

        var testCases = testCaseService.findByExerciseId(programmingExercise.getId()).stream()
                .collect(Collectors.toMap(ProgrammingExerciseTestCase::getTestName, Function.identity()));
        testCases.get("test1").active(true).afterDueDate(false).setWeight(1.);
        testCases.get("test2").active(true).afterDueDate(false).setWeight(1.);
        testCases.get("test3").active(true).afterDueDate(false).setWeight(2.);
        testCaseRepository.saveAll(testCases.values());

<<<<<<< HEAD
        // template does not pass any tests
        var participationTemplate = programmingExercise.getTemplateParticipation();
        {
            // score 0 %
            var resultTemplate = new Result().participation(participationTemplate).resultString("x of y passed").successful(false).rated(true).score(100L);
            participationTemplate.setResults(Set.of(resultTemplate));
            resultTemplate = updateAndSaveAutomaticResult(resultTemplate, false, false, false);
        }

        // solution passes most tests but is still faulty
        var participationSolution = programmingExercise.getSolutionParticipation();
        {
            // score 75 %
            var resultSolution = new Result().participation(participationSolution).resultString("x of y passed").successful(false).rated(true).score(100L);
            participationSolution.setResults(Set.of(resultSolution));
            resultSolution = updateAndSaveAutomaticResult(resultSolution, false, true, true);
        }

        // student1 only has one automatic result
        var participation1 = database.addStudentParticipationForProgrammingExercise(programmingExercise, "student1");
        {
            // score 50 %
            var result1 = new Result().participation(participation1).resultString("x of y passed").successful(false).rated(true).score(100L);
            participation1.setResults(Set.of(result1));
            result1 = updateAndSaveAutomaticResult(result1, true, true, false);
        }

        // student2 has an automatic result and a manual result as well
        var participation2 = database.addStudentParticipationForProgrammingExercise(programmingExercise, "student2");
        {
            // score 75 %
            var result2a = new Result().participation(participation2).resultString("x of y passed").successful(false).rated(true).score(100L);
            result2a = updateAndSaveAutomaticResult(result2a, true, false, true);

            // score 100 %
            var result2b = new Result().participation(participation2).resultString("nice job").successful(false).rated(true).score(100L);
            result2b.feedbacks(List.of(new Feedback().text("Well done!").positive(true).type(FeedbackType.MANUAL))) //
                    .score(100L) //
                    .rated(true) //
                    .hasFeedback(true) //
                    .successful(true) //
                    .completionDate(ZonedDateTime.now()) //
                    .assessmentType(AssessmentType.MANUAL);
            result2b = resultRepository.save(result2b);
            participation2.setResults(Set.of(result2a, result2b));
        }

        // student3 only started the exercise, but did not submit anything
        var participation3 = database.addStudentParticipationForProgrammingExercise(programmingExercise, "student3");

        // student4 only has one automatic result
        var participation4 = database.addStudentParticipationForProgrammingExercise(programmingExercise, "student4");
        {
            // score 100 %
            var result4 = new Result().participation(participation4).resultString("x of y passed").successful(false).rated(true).score(100L);
            result4 = updateAndSaveAutomaticResult(result4, true, true, true);
            participation4.setResults(Set.of(result4));
        }

        // student5 has a build failure
        var participation5 = database.addStudentParticipationForProgrammingExercise(programmingExercise, "student5");
        {
            // Build Failed
            var result5 = new Result().participation(participation5) //
                    .feedbacks(List.of()) //
                    .score(0L) //
                    .resultString("Build Failed") //
                    .rated(true) //
                    .hasFeedback(false) //
                    .successful(false) //
                    .completionDate(ZonedDateTime.now()) //
                    .assessmentType(AssessmentType.AUTOMATIC);
            gradingService.updateResult(result5, programmingExercise, true);
            result5 = resultRepository.save(result5);
            participation5.setResults(Set.of(result5));
        }
=======
        var testParticipations = createTestParticipations();
>>>>>>> 805d7666

        // change test case weights
        testCases.get("test1").setWeight(0.);
        testCases.get("test2").setWeight(1.);
        testCases.get("test3").setWeight(3.);
        testCaseRepository.saveAll(testCases.values());

        // re-evaluate
<<<<<<< HEAD
        final var endpoint = ProgrammingExerciseGradingResource.Endpoints.RE_EVALUATE.replace("{exerciseId}", programmingExercise.getId() + "");
=======
        final var endpoint = ProgrammingExerciseGradingResource.RE_EVALUATE.replace("{exerciseId}", programmingExercise.getId().toString());
>>>>>>> 805d7666
        final var response = request.putWithResponseBody(ROOT + endpoint, "{}", Integer.class, HttpStatus.OK);
        assertThat(response).isEqualTo(6);

        // this fixes an issue with the authentication context after a mock request
        SecurityContextHolder.setContext(TestSecurityContextHolder.getContext());

        // Tests
        programmingExercise = programmingExerciseService.findWithTemplateAndSolutionParticipationWithResultsById(programmingExercise.getId());

        // template 0 %
        {
            var participation = programmingExercise.getTemplateParticipation();
            var results = participation.getResults();
            assertThat(results).hasSize(1);
            var singleResult = results.iterator().next();
            testParticipationResult(singleResult, 0L, "0 of 3 passed", true, 3, AssessmentType.AUTOMATIC);
            assertThat(singleResult).isEqualTo(participation.findLatestResult());
        }

        // solution 100 %
        {
            var participation = programmingExercise.getSolutionParticipation();
            var results = participation.getResults();
            assertThat(results).hasSize(1);
            var singleResult = results.iterator().next();
            testParticipationResult(singleResult, 100L, "2 of 3 passed", true, 3, AssessmentType.AUTOMATIC);
            assertThat(singleResult).isEqualTo(participation.findLatestResult());
        }

        // student1 25 %
        {
            var participation = studentParticipationRepository.findWithEagerResultsAndFeedbackById(testParticipations[0].getId()).get();
            var results = participation.getResults();
            assertThat(results).hasSize(1);
            var singleResult = results.iterator().next();
            testParticipationResult(singleResult, 25L, "2 of 3 passed", true, 3, AssessmentType.AUTOMATIC);
            assertThat(singleResult).isEqualTo(participation.findLatestResult());
        }

        // student2 100 % / 75 %
        {
            var participation = studentParticipationRepository.findWithEagerResultsAndFeedbackById(testParticipations[1].getId()).get();
            var results = participation.getResults();
            assertThat(results).hasSize(2);

            var manualResultOptional = results.stream().filter(result -> result.getAssessmentType() == AssessmentType.MANUAL).findAny();
            assertThat(manualResultOptional).isPresent();
            testParticipationResult(manualResultOptional.get(), 100L, "nice job", true, 0, AssessmentType.MANUAL);
            assertThat(manualResultOptional.get()).isEqualTo(participation.findLatestResult());

            var automaticResultOptional = results.stream().filter(result -> result.getAssessmentType() == AssessmentType.AUTOMATIC).findAny();
            assertThat(automaticResultOptional).isPresent();
            testParticipationResult(automaticResultOptional.get(), 75L, "2 of 3 passed", true, 3, AssessmentType.AUTOMATIC);
        }

        // student3 no result
        {
            var participation = studentParticipationRepository.findWithEagerResultsAndFeedbackById(testParticipations[2].getId()).get();
            var results = participation.getResults();
            assertThat(results).isNullOrEmpty();
            assertThat(participation.findLatestResult()).isNull();
        }

        // student4 100%
        {
            var participation = studentParticipationRepository.findWithEagerResultsAndFeedbackById(testParticipations[3].getId()).get();
            var results = participation.getResults();
            assertThat(results).hasSize(1);
            var singleResult = results.iterator().next();
            testParticipationResult(singleResult, 100L, "3 of 3 passed", false, 3, AssessmentType.AUTOMATIC);
            assertThat(singleResult).isEqualTo(participation.findLatestResult());
        }

        // student5 Build Failed
        {
            var participation = studentParticipationRepository.findWithEagerResultsAndFeedbackById(testParticipations[4].getId()).get();
            var results = participation.getResults();
            assertThat(results).hasSize(1);
            var singleResult = results.iterator().next();
            testParticipationResult(singleResult, 0L, "Build Failed", false, 0, AssessmentType.AUTOMATIC);
            assertThat(singleResult).isEqualTo(participation.findLatestResult());
        }
    }

    private void testParticipationResult(Result result, long score, String resultString, boolean hasFeedback, int feedbackSize, AssessmentType assessmentType) {
        assertThat(result.getScore()).isEqualTo(score);
        assertThat(result.getResultString()).isEqualTo(resultString);
        assertThat(result.getHasFeedback()).isEqualTo(hasFeedback);
        assertThat(result.getFeedbacks()).hasSize(feedbackSize);
        assertThat(result.getAssessmentType()).isEqualTo(assessmentType);
    }

    private Result updateAndSaveAutomaticResult(Result result, boolean test1Passes, boolean test2Passes, boolean test3Passes) {
        var feedback1 = new Feedback().result(result).text("test1").positive(test1Passes).type(FeedbackType.AUTOMATIC);
        result.addFeedback(feedback1);
        var feedback2 = new Feedback().result(result).text("test2").positive(test2Passes).type(FeedbackType.AUTOMATIC);
        result.addFeedback(feedback2);
        var feedback3 = new Feedback().result(result).text("test3").positive(test3Passes).type(FeedbackType.AUTOMATIC);
        result.addFeedback(feedback3);
        result.rated(true) //
                .hasFeedback(true) //
                .successful(test1Passes && test2Passes && test3Passes) //
                .completionDate(ZonedDateTime.now()) //
                .assessmentType(AssessmentType.AUTOMATIC);
        gradingService.updateResult(result, programmingExercise, true);
        return resultRepository.save(result);
    }

    private Participation[] createTestParticipations() {

        var testParticipations = new Participation[5];

        // template does not pass any tests
        var participationTemplate = programmingExercise.getTemplateParticipation();
        {
            // score 0 %
            var resultTemplate = new Result().participation(participationTemplate).resultString("x of y passed").successful(false).rated(true).score(100L);
            participationTemplate.setResults(Set.of(resultTemplate));
            resultTemplate = updateAndSaveAutomaticResult(resultTemplate, false, false, false);
        }

        // solution passes most tests but is still faulty
        var participationSolution = programmingExercise.getSolutionParticipation();
        {
            // score 75 %
            var resultSolution = new Result().participation(participationSolution).resultString("x of y passed").successful(false).rated(true).score(100L);
            participationSolution.setResults(Set.of(resultSolution));
            updateAndSaveAutomaticResult(resultSolution, false, true, true);
        }

        // student1 only has one automatic result
        var participation1 = database.addStudentParticipationForProgrammingExercise(programmingExercise, "student1");
        {
            // score 50 %
            var result1 = new Result().participation(participation1).resultString("x of y passed").successful(false).rated(true).score(100L);
            participation1.setResults(Set.of(result1));
            updateAndSaveAutomaticResult(result1, true, true, false);
        }
        testParticipations[0] = participation1;

        // student2 has an automatic result and a manual result as well
        var participation2 = database.addStudentParticipationForProgrammingExercise(programmingExercise, "student2");
        {
            // score 75 %
            var result2a = new Result().participation(participation2).resultString("x of y passed").successful(false).rated(true).score(100L);
            result2a = updateAndSaveAutomaticResult(result2a, true, false, true);

            // score 100 %
            var result2b = new Result().participation(participation2).resultString("nice job").successful(false).rated(true).score(100L);
            result2b.feedbacks(List.of(new Feedback().text("Well done!").positive(true).type(FeedbackType.MANUAL))) //
                    .score(100L) //
                    .rated(true) //
                    .hasFeedback(true) //
                    .successful(true) //
                    .completionDate(ZonedDateTime.now()) //
                    .assessmentType(AssessmentType.MANUAL);
            result2b = resultRepository.save(result2b);
            participation2.setResults(Set.of(result2a, result2b));
        }
        testParticipations[1] = participation2;

        // student3 only started the exercise, but did not submit anything
        var participation3 = database.addStudentParticipationForProgrammingExercise(programmingExercise, "student3");
        testParticipations[2] = participation3;

        // student4 only has one automatic result
        var participation4 = database.addStudentParticipationForProgrammingExercise(programmingExercise, "student4");
        {
            // score 100 %
            var result4 = new Result().participation(participation4).resultString("x of y passed").successful(false).rated(true).score(100L);
            result4 = updateAndSaveAutomaticResult(result4, true, true, true);
            participation4.setResults(Set.of(result4));
        }
        testParticipations[3] = participation4;

        // student5 has a build failure
        var participation5 = database.addStudentParticipationForProgrammingExercise(programmingExercise, "student5");
        {
            // Build Failed
            var result5 = new Result().participation(participation5) //
                    .feedbacks(List.of()) //
                    .score(0L) //
                    .resultString("Build Failed") //
                    .rated(true) //
                    .hasFeedback(false) //
                    .successful(false) //
                    .completionDate(ZonedDateTime.now()) //
                    .assessmentType(AssessmentType.AUTOMATIC);
            gradingService.updateResult(result5, programmingExercise, true);
            result5 = resultRepository.save(result5);
            participation5.setResults(Set.of(result5));
        }
        testParticipations[4] = participation5;

        return testParticipations;
    }

}<|MERGE_RESOLUTION|>--- conflicted
+++ resolved
@@ -518,86 +518,7 @@
         testCases.get("test3").active(true).afterDueDate(false).setWeight(2.);
         testCaseRepository.saveAll(testCases.values());
 
-<<<<<<< HEAD
-        // template does not pass any tests
-        var participationTemplate = programmingExercise.getTemplateParticipation();
-        {
-            // score 0 %
-            var resultTemplate = new Result().participation(participationTemplate).resultString("x of y passed").successful(false).rated(true).score(100L);
-            participationTemplate.setResults(Set.of(resultTemplate));
-            resultTemplate = updateAndSaveAutomaticResult(resultTemplate, false, false, false);
-        }
-
-        // solution passes most tests but is still faulty
-        var participationSolution = programmingExercise.getSolutionParticipation();
-        {
-            // score 75 %
-            var resultSolution = new Result().participation(participationSolution).resultString("x of y passed").successful(false).rated(true).score(100L);
-            participationSolution.setResults(Set.of(resultSolution));
-            resultSolution = updateAndSaveAutomaticResult(resultSolution, false, true, true);
-        }
-
-        // student1 only has one automatic result
-        var participation1 = database.addStudentParticipationForProgrammingExercise(programmingExercise, "student1");
-        {
-            // score 50 %
-            var result1 = new Result().participation(participation1).resultString("x of y passed").successful(false).rated(true).score(100L);
-            participation1.setResults(Set.of(result1));
-            result1 = updateAndSaveAutomaticResult(result1, true, true, false);
-        }
-
-        // student2 has an automatic result and a manual result as well
-        var participation2 = database.addStudentParticipationForProgrammingExercise(programmingExercise, "student2");
-        {
-            // score 75 %
-            var result2a = new Result().participation(participation2).resultString("x of y passed").successful(false).rated(true).score(100L);
-            result2a = updateAndSaveAutomaticResult(result2a, true, false, true);
-
-            // score 100 %
-            var result2b = new Result().participation(participation2).resultString("nice job").successful(false).rated(true).score(100L);
-            result2b.feedbacks(List.of(new Feedback().text("Well done!").positive(true).type(FeedbackType.MANUAL))) //
-                    .score(100L) //
-                    .rated(true) //
-                    .hasFeedback(true) //
-                    .successful(true) //
-                    .completionDate(ZonedDateTime.now()) //
-                    .assessmentType(AssessmentType.MANUAL);
-            result2b = resultRepository.save(result2b);
-            participation2.setResults(Set.of(result2a, result2b));
-        }
-
-        // student3 only started the exercise, but did not submit anything
-        var participation3 = database.addStudentParticipationForProgrammingExercise(programmingExercise, "student3");
-
-        // student4 only has one automatic result
-        var participation4 = database.addStudentParticipationForProgrammingExercise(programmingExercise, "student4");
-        {
-            // score 100 %
-            var result4 = new Result().participation(participation4).resultString("x of y passed").successful(false).rated(true).score(100L);
-            result4 = updateAndSaveAutomaticResult(result4, true, true, true);
-            participation4.setResults(Set.of(result4));
-        }
-
-        // student5 has a build failure
-        var participation5 = database.addStudentParticipationForProgrammingExercise(programmingExercise, "student5");
-        {
-            // Build Failed
-            var result5 = new Result().participation(participation5) //
-                    .feedbacks(List.of()) //
-                    .score(0L) //
-                    .resultString("Build Failed") //
-                    .rated(true) //
-                    .hasFeedback(false) //
-                    .successful(false) //
-                    .completionDate(ZonedDateTime.now()) //
-                    .assessmentType(AssessmentType.AUTOMATIC);
-            gradingService.updateResult(result5, programmingExercise, true);
-            result5 = resultRepository.save(result5);
-            participation5.setResults(Set.of(result5));
-        }
-=======
         var testParticipations = createTestParticipations();
->>>>>>> 805d7666
 
         // change test case weights
         testCases.get("test1").setWeight(0.);
@@ -606,11 +527,7 @@
         testCaseRepository.saveAll(testCases.values());
 
         // re-evaluate
-<<<<<<< HEAD
-        final var endpoint = ProgrammingExerciseGradingResource.Endpoints.RE_EVALUATE.replace("{exerciseId}", programmingExercise.getId() + "");
-=======
         final var endpoint = ProgrammingExerciseGradingResource.RE_EVALUATE.replace("{exerciseId}", programmingExercise.getId().toString());
->>>>>>> 805d7666
         final var response = request.putWithResponseBody(ROOT + endpoint, "{}", Integer.class, HttpStatus.OK);
         assertThat(response).isEqualTo(6);
 
