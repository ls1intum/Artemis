--- conflicted
+++ resolved
@@ -1,6 +1,5 @@
 package de.tum.in.www1.artemis.programmingexercise;
 
-import static de.tum.in.www1.artemis.web.rest.ProgrammingExerciseResource.Endpoints.ROOT;
 import static org.assertj.core.api.Assertions.assertThat;
 import static org.mockito.ArgumentMatchers.any;
 import static org.mockito.Mockito.*;
@@ -13,9 +12,6 @@
 import org.junit.jupiter.api.Test;
 import org.mockito.ArgumentMatchers;
 import org.springframework.beans.factory.annotation.Autowired;
-import org.springframework.http.HttpStatus;
-import org.springframework.security.core.context.SecurityContextHolder;
-import org.springframework.security.test.context.TestSecurityContextHolder;
 import org.springframework.security.test.context.support.WithMockUser;
 
 import de.tum.in.www1.artemis.AbstractSpringIntegrationBambooBitbucketJiraTest;
@@ -28,10 +24,6 @@
 import de.tum.in.www1.artemis.util.DatabaseUtilService;
 import de.tum.in.www1.artemis.util.ModelFactory;
 import de.tum.in.www1.artemis.util.RequestUtilService;
-<<<<<<< HEAD
-import de.tum.in.www1.artemis.web.rest.ProgrammingExerciseGradingResource;
-=======
->>>>>>> ff3694ef
 import de.tum.in.www1.artemis.web.rest.dto.ProgrammingExerciseTestCaseDTO;
 
 public class ProgrammingExerciseTestCaseServiceTest extends AbstractSpringIntegrationBambooBitbucketJiraTest {
@@ -209,525 +201,4 @@
         assertThat(submissions).hasSize(1);
         assertThat(submissions.get(0).getCommitHash()).isEqualTo(dummyHash);
     }
-<<<<<<< HEAD
-
-    @Test
-    public void shouldNotUpdateResultIfNoTestCasesExist() {
-        testCaseRepository.deleteAll();
-
-        Long scoreBeforeUpdate = result.getScore();
-        gradingService.updateResult(result, programmingExercise, true);
-
-        assertThat(result.getScore()).isEqualTo(scoreBeforeUpdate);
-    }
-
-    @Test
-    public void shouldRecalculateScoreBasedOnTestCasesWeight() {
-        List<Feedback> feedbacks = new ArrayList<>();
-        feedbacks.add(new Feedback().text("test1").positive(true).type(FeedbackType.AUTOMATIC));
-        feedbacks.add(new Feedback().text("test2").positive(true).type(FeedbackType.AUTOMATIC));
-        feedbacks.add(new Feedback().text("test3").positive(false).type(FeedbackType.AUTOMATIC));
-        result.feedbacks(feedbacks);
-        result.successful(false);
-        Long scoreBeforeUpdate = result.getScore();
-
-        gradingService.updateResult(result, programmingExercise, true);
-
-        Long expectedScore = 25L;
-
-        assertThat(scoreBeforeUpdate).isNotEqualTo(result.getScore());
-        assertThat(result.getScore()).isEqualTo(expectedScore);
-        assertThat(result.isSuccessful()).isFalse();
-    }
-
-    @Test
-    public void shouldRecalculateScoreWithTestCaseBonusButNoExerciseBonus() {
-        // Set up test cases with bonus
-        var testCases = testCaseService.findByExerciseId(programmingExercise.getId()).stream()
-                .collect(Collectors.toMap(ProgrammingExerciseTestCase::getTestName, Function.identity()));
-        testCases.get("test1").active(true).afterDueDate(false).weight(5.).bonusMultiplier(1D).setBonusPoints(7D);
-        testCases.get("test2").active(true).afterDueDate(false).weight(2.).bonusMultiplier(2D).setBonusPoints(0D);
-        testCases.get("test3").active(true).afterDueDate(false).weight(3.).bonusMultiplier(1D).setBonusPoints(10.5D);
-        testCaseRepository.saveAll(testCases.values());
-
-        var result1 = new Result();
-        result1 = updateAndSaveAutomaticResult(result1, false, false, true);
-
-        var result2 = new Result();
-        result2 = updateAndSaveAutomaticResult(result2, true, false, false);
-
-        var result3 = new Result();
-        result3 = updateAndSaveAutomaticResult(result3, false, true, false);
-
-        var result4 = new Result();
-        result4 = updateAndSaveAutomaticResult(result4, false, true, true);
-
-        var result5 = new Result();
-        result5 = updateAndSaveAutomaticResult(result5, true, true, true);
-
-        var result6 = new Result();
-        result6 = updateAndSaveAutomaticResult(result6, false, false, false);
-
-        // Build failure
-        var resultBF = new Result().feedbacks(List.of()).rated(true).score(0L).hasFeedback(false).resultString("Build Failed").completionDate(ZonedDateTime.now())
-                .assessmentType(AssessmentType.AUTOMATIC);
-        gradingService.updateResult(resultBF, programmingExercise, true);
-
-        // Missing feedback
-        var resultMF = new Result();
-        var feedbackMF = new Feedback().result(result).text("test3").positive(true).type(FeedbackType.AUTOMATIC).result(resultMF);
-        resultMF.feedbacks(new ArrayList<>(List.of(feedbackMF))) // List must be mutable
-                .rated(true).score(0L).hasFeedback(true).completionDate(ZonedDateTime.now()).assessmentType(AssessmentType.AUTOMATIC);
-        gradingService.updateResult(resultMF, programmingExercise, true);
-
-        // Assertions result1 - calculated
-        assertThat(result1.getScore()).isEqualTo(55L);
-        assertThat(result1.getResultString()).isEqualTo("1 of 3 passed");
-        assertThat(result1.getHasFeedback()).isTrue();
-        assertThat(result1.isSuccessful()).isFalse();
-        assertThat(result1.getFeedbacks()).hasSize(3);
-
-        // Assertions result2 - calculated
-        assertThat(result2.getScore()).isEqualTo(66L);
-        assertThat(result2.getResultString()).isEqualTo("1 of 3 passed");
-        assertThat(result2.getHasFeedback()).isTrue();
-        assertThat(result2.isSuccessful()).isFalse();
-        assertThat(result2.getFeedbacks()).hasSize(3);
-
-        // Assertions result3 - calculated
-        assertThat(result3.getScore()).isEqualTo(40L);
-        assertThat(result3.getResultString()).isEqualTo("1 of 3 passed");
-        assertThat(result3.getHasFeedback()).isTrue();
-        assertThat(result3.isSuccessful()).isFalse();
-        assertThat(result3.getFeedbacks()).hasSize(3);
-
-        // Assertions result4 - calculated
-        assertThat(result4.getScore()).isEqualTo(95L);
-        assertThat(result4.getResultString()).isEqualTo("2 of 3 passed");
-        assertThat(result4.getHasFeedback()).isTrue();
-        assertThat(result4.isSuccessful()).isFalse();
-        assertThat(result4.getFeedbacks()).hasSize(3);
-
-        // Assertions result5 - capped to 100
-        assertThat(result5.getScore()).isEqualTo(100L);
-        assertThat(result5.getResultString()).isEqualTo("3 of 3 passed");
-        assertThat(result5.getHasFeedback()).isFalse();
-        assertThat(result5.isSuccessful()).isTrue();
-        assertThat(result5.getFeedbacks()).hasSize(3);
-
-        // Assertions result6 - only negative feedback
-        assertThat(result6.getScore()).isEqualTo(0L);
-        assertThat(result6.getResultString()).isEqualTo("0 of 3 passed");
-        assertThat(result6.getHasFeedback()).isTrue();
-        assertThat(result6.isSuccessful()).isFalse();
-        assertThat(result6.getFeedbacks()).hasSize(3);
-
-        // Assertions resultBF - build failure
-        assertThat(resultBF.getScore()).isEqualTo(0L);
-        assertThat(resultBF.getResultString()).isEqualTo("Build Failed"); // Won't get touched by the service method
-        assertThat(resultBF.getHasFeedback()).isFalse();
-        assertThat(resultBF.isSuccessful()).isNull(); // Won't get touched by the service method
-        assertThat(resultBF.getFeedbacks()).hasSize(0);
-
-        // Assertions resultMF - missing feedback will be created but is negative
-        assertThat(resultMF.getScore()).isEqualTo(55L);
-        assertThat(resultMF.getResultString()).isEqualTo("1 of 3 passed");
-        assertThat(resultMF.getHasFeedback()).isFalse(); // Generated missing feedback is omitted
-        assertThat(resultMF.isSuccessful()).isFalse();
-        assertThat(resultMF.getFeedbacks()).hasSize(3); // Feedback is created for test cases if missing
-    }
-
-    @Test
-    public void shouldRecalculateScoreWithTestCaseBonusAndExerciseBonus() {
-        // Set up test cases with bonus
-        var testCases = testCaseService.findByExerciseId(programmingExercise.getId()).stream()
-                .collect(Collectors.toMap(ProgrammingExerciseTestCase::getTestName, Function.identity()));
-        testCases.get("test1").active(true).afterDueDate(false).weight(4.).bonusMultiplier(1D).setBonusPoints(0D);
-        testCases.get("test2").active(true).afterDueDate(false).weight(3.).bonusMultiplier(3D).setBonusPoints(21D);
-        testCases.get("test3").active(true).afterDueDate(false).weight(3.).bonusMultiplier(2D).setBonusPoints(14D);
-        testCaseRepository.saveAll(testCases.values());
-
-        // Score should be capped at 200%
-        programmingExercise.setBonusPoints(programmingExercise.getMaxScore());
-        programmingExerciseRepository.save(programmingExercise);
-
-        var result1 = new Result();
-        result1 = updateAndSaveAutomaticResult(result1, false, false, true);
-
-        var result2 = new Result();
-        result2 = updateAndSaveAutomaticResult(result2, true, false, true);
-
-        var result3 = new Result();
-        result3 = updateAndSaveAutomaticResult(result3, true, true, false);
-
-        var result4 = new Result();
-        result4 = updateAndSaveAutomaticResult(result4, false, true, true);
-
-        // Assertions result1 - calculated
-        assertThat(result1.getScore()).isEqualTo(93L);
-        assertThat(result1.getResultString()).isEqualTo("1 of 3 passed");
-        assertThat(result1.getHasFeedback()).isTrue();
-        assertThat(result1.isSuccessful()).isFalse();
-        assertThat(result1.getFeedbacks()).hasSize(3);
-
-        // Assertions result2 - calculated
-        assertThat(result2.getScore()).isEqualTo(133L);
-        assertThat(result2.getResultString()).isEqualTo("2 of 3 passed");
-        assertThat(result2.getHasFeedback()).isTrue();
-        assertThat(result2.isSuccessful()).isTrue();
-        assertThat(result2.getFeedbacks()).hasSize(3);
-
-        // Assertions result3 - calculated
-        assertThat(result3.getScore()).isEqualTo(180L);
-        assertThat(result3.getResultString()).isEqualTo("2 of 3 passed");
-        assertThat(result3.getHasFeedback()).isTrue();
-        assertThat(result3.isSuccessful()).isTrue();
-        assertThat(result3.getFeedbacks()).hasSize(3);
-
-        // Assertions result4 - capped at 200%
-        assertThat(result4.getScore()).isEqualTo(200L);
-        assertThat(result4.getResultString()).isEqualTo("2 of 3 passed");
-        assertThat(result4.getHasFeedback()).isTrue();
-        assertThat(result4.isSuccessful()).isTrue();
-        assertThat(result4.getFeedbacks()).hasSize(3);
-    }
-
-    @Test
-    public void shouldRemoveTestsWithAfterDueDateFlagIfDueDateHasNotPassed() {
-        // Set programming exercise due date in future.
-        programmingExercise.setBuildAndTestStudentSubmissionsAfterDueDate(ZonedDateTime.now().plusHours(10));
-
-        List<Feedback> feedbacks = new ArrayList<>();
-        feedbacks.add(new Feedback().text("test1").positive(true).type(FeedbackType.AUTOMATIC));
-        feedbacks.add(new Feedback().text("test2").positive(true).type(FeedbackType.AUTOMATIC));
-        feedbacks.add(new Feedback().text("test3").positive(false).type(FeedbackType.AUTOMATIC));
-        result.feedbacks(feedbacks);
-        result.successful(false);
-        Long scoreBeforeUpdate = result.getScore();
-
-        gradingService.updateResult(result, programmingExercise, true);
-
-        // All available test cases are fulfilled, however there are more test cases that will be run after due date.
-        Long expectedScore = 25L;
-
-        assertThat(scoreBeforeUpdate).isNotEqualTo(result.getScore());
-        assertThat(result.getScore()).isEqualTo(expectedScore);
-        assertThat(result.getResultString()).isEqualTo("1 of 1 passed");
-        assertThat(result.isSuccessful()).isFalse();
-        // The feedback of the after due date test case must be removed.
-        assertThat(result.getFeedbacks().stream().noneMatch(feedback -> feedback.getText().equals("test3"))).isEqualTo(true);
-    }
-
-    @Test
-    public void shouldNotRemoveTestsWithAfterDueDateFlagIfDueDateHasNotPassedForNonStudentParticipation() {
-        // Set programming exercise due date in future.
-        programmingExercise.setBuildAndTestStudentSubmissionsAfterDueDate(ZonedDateTime.now().plusHours(10));
-
-        List<Feedback> feedbacks = new ArrayList<>();
-        feedbacks.add(new Feedback().text("test1").positive(true).type(FeedbackType.AUTOMATIC));
-        feedbacks.add(new Feedback().text("test2").positive(true).type(FeedbackType.AUTOMATIC));
-        feedbacks.add(new Feedback().text("test3").positive(false).type(FeedbackType.AUTOMATIC));
-        result.feedbacks(feedbacks);
-        result.successful(false);
-        Long scoreBeforeUpdate = result.getScore();
-
-        gradingService.updateResult(result, programmingExercise, false);
-
-        // All available test cases are fulfilled.
-        Long expectedScore = 25L;
-
-        assertThat(scoreBeforeUpdate).isNotEqualTo(result.getScore());
-        assertThat(result.getResultString()).isEqualTo("1 of 2 passed");
-        assertThat(result.getScore()).isEqualTo(expectedScore);
-        assertThat(result.isSuccessful()).isFalse();
-        assertThat(result.getFeedbacks()).hasSize(2);
-    }
-
-    @Test
-    public void shouldKeepTestsWithAfterDueDateFlagIfDueDateHasPassed() {
-        // Set programming exercise due date in past.
-        programmingExercise.setBuildAndTestStudentSubmissionsAfterDueDate(ZonedDateTime.now().minusHours(10));
-
-        List<Feedback> feedbacks = new ArrayList<>();
-        feedbacks.add(new Feedback().text("test1").positive(true).type(FeedbackType.AUTOMATIC));
-        feedbacks.add(new Feedback().text("test2").positive(true).type(FeedbackType.AUTOMATIC));
-        feedbacks.add(new Feedback().text("test3").positive(false).type(FeedbackType.AUTOMATIC));
-        result.feedbacks(feedbacks);
-        result.successful(false);
-        Long scoreBeforeUpdate = result.getScore();
-
-        gradingService.updateResult(result, programmingExercise, true);
-
-        // All available test cases are fulfilled.
-        Long expectedScore = 25L;
-
-        assertThat(scoreBeforeUpdate).isNotEqualTo(result.getScore());
-        assertThat(result.getResultString()).isEqualTo("1 of 2 passed");
-        assertThat(result.getScore()).isEqualTo(expectedScore);
-        assertThat(result.isSuccessful()).isFalse();
-        // The feedback of the after due date test case must be kept.
-        assertThat(result.getFeedbacks().stream().noneMatch(feedback -> feedback.getText().equals("test3"))).isEqualTo(false);
-    }
-
-    @Test
-    public void shouldGenerateZeroScoreIfThereAreNoTestCasesBeforeDueDate() {
-        // Set programming exercise due date in future.
-        programmingExercise.setBuildAndTestStudentSubmissionsAfterDueDate(ZonedDateTime.now().plusHours(10));
-
-        List<Feedback> feedbacks = new ArrayList<>();
-        feedbacks.add(new Feedback().text("test1").positive(true).type(FeedbackType.AUTOMATIC));
-        feedbacks.add(new Feedback().text("test2").positive(true).type(FeedbackType.AUTOMATIC));
-        feedbacks.add(new Feedback().text("test3").positive(false).type(FeedbackType.AUTOMATIC));
-        result.feedbacks(feedbacks);
-        result.successful(false);
-        Long scoreBeforeUpdate = result.getScore();
-
-        // Set all test cases of the programming exercise to be executed after due date.
-        Set<ProgrammingExerciseTestCase> testCases = testCaseRepository.findByExerciseId(programmingExercise.getId());
-        for (ProgrammingExerciseTestCase testCase : testCases) {
-            testCase.setAfterDueDate(true);
-        }
-        testCaseRepository.saveAll(testCases);
-
-        gradingService.updateResult(result, programmingExercise, true);
-
-        // No test case was executed.
-        Long expectedScore = 0L;
-
-        assertThat(scoreBeforeUpdate).isNotEqualTo(result.getScore());
-        assertThat(result.getResultString()).isEqualTo("0 of 0 passed");
-        assertThat(result.getScore()).isEqualTo(expectedScore);
-        assertThat(result.isSuccessful()).isFalse();
-        // The feedback must be empty as not test should be executed yet.
-        assertThat(result.getFeedbacks()).hasSize(0);
-    }
-
-    @Test
-    @WithMockUser(value = "instructor1", roles = "INSTRUCTOR")
-    public void shouldReEvaluateScoreOfTheCorrectResults() throws Exception {
-        programmingExercise = database.addTemplateParticipationForProgrammingExercise(programmingExercise);
-        programmingExercise = database.addSolutionParticipationForProgrammingExercise(programmingExercise);
-        programmingExercise = programmingExerciseService.findWithTemplateAndSolutionParticipationWithResultsById(programmingExercise.getId());
-
-        var testCases = testCaseService.findByExerciseId(programmingExercise.getId()).stream()
-                .collect(Collectors.toMap(ProgrammingExerciseTestCase::getTestName, Function.identity()));
-        testCases.get("test1").active(true).afterDueDate(false).setWeight(1.);
-        testCases.get("test2").active(true).afterDueDate(false).setWeight(1.);
-        testCases.get("test3").active(true).afterDueDate(false).setWeight(2.);
-        testCaseRepository.saveAll(testCases.values());
-
-        // template does not pass any tests
-        var participationTemplate = programmingExercise.getTemplateParticipation();
-        {
-            // score 0 %
-            var resultTemplate = new Result().participation(participationTemplate).resultString("x of y passed").successful(false).rated(true).score(100L);
-            participationTemplate.setResults(Set.of(resultTemplate));
-            resultTemplate = updateAndSaveAutomaticResult(resultTemplate, false, false, false);
-        }
-
-        // solution passes most tests but is still faulty
-        var participationSolution = programmingExercise.getSolutionParticipation();
-        {
-            // score 75 %
-            var resultSolution = new Result().participation(participationSolution).resultString("x of y passed").successful(false).rated(true).score(100L);
-            participationSolution.setResults(Set.of(resultSolution));
-            resultSolution = updateAndSaveAutomaticResult(resultSolution, false, true, true);
-        }
-
-        // student1 only has one automatic result
-        var participation1 = database.addStudentParticipationForProgrammingExercise(programmingExercise, "student1");
-        {
-            // score 50 %
-            var result1 = new Result().participation(participation1).resultString("x of y passed").successful(false).rated(true).score(100L);
-            participation1.setResults(Set.of(result1));
-            result1 = updateAndSaveAutomaticResult(result1, true, true, false);
-        }
-
-        // student2 has an automatic result and a manual result as well
-        var participation2 = database.addStudentParticipationForProgrammingExercise(programmingExercise, "student2");
-        {
-            // score 75 %
-            var result2a = new Result().participation(participation2).resultString("x of y passed").successful(false).rated(true).score(100L);
-            result2a = updateAndSaveAutomaticResult(result2a, true, false, true);
-
-            // score 100 %
-            var result2b = new Result().participation(participation2).resultString("nice job").successful(false).rated(true).score(100L);
-            result2b.feedbacks(List.of(new Feedback().text("Well done!").positive(true).type(FeedbackType.MANUAL))) //
-                    .score(100L) //
-                    .rated(true) //
-                    .hasFeedback(true) //
-                    .successful(true) //
-                    .completionDate(ZonedDateTime.now()) //
-                    .assessmentType(AssessmentType.MANUAL);
-            result2b = resultRepository.save(result2b);
-            participation2.setResults(Set.of(result2a, result2b));
-        }
-
-        // student3 only started the exercise, but did not submit anything
-        var participation3 = database.addStudentParticipationForProgrammingExercise(programmingExercise, "student3");
-
-        // student4 only has one automatic result
-        var participation4 = database.addStudentParticipationForProgrammingExercise(programmingExercise, "student4");
-        {
-            // score 100 %
-            var result4 = new Result().participation(participation4).resultString("x of y passed").successful(false).rated(true).score(100L);
-            result4 = updateAndSaveAutomaticResult(result4, true, true, true);
-            participation4.setResults(Set.of(result4));
-        }
-
-        // student5 has a build failure
-        var participation5 = database.addStudentParticipationForProgrammingExercise(programmingExercise, "student5");
-        {
-            // Build Failed
-            var result5 = new Result().participation(participation5) //
-                    .feedbacks(List.of()) //
-                    .score(0L) //
-                    .resultString("Build Failed") //
-                    .rated(true) //
-                    .hasFeedback(false) //
-                    .successful(false) //
-                    .completionDate(ZonedDateTime.now()) //
-                    .assessmentType(AssessmentType.AUTOMATIC);
-            gradingService.updateResult(result5, programmingExercise, true);
-            result5 = resultRepository.save(result5);
-            participation5.setResults(Set.of(result5));
-        }
-
-        // change test case weights
-        testCases.get("test1").setWeight(0.);
-        testCases.get("test2").setWeight(1.);
-        testCases.get("test3").setWeight(3.);
-        testCaseRepository.saveAll(testCases.values());
-
-        // re-evaluate
-        final var endpoint = ProgrammingExerciseGradingResource.Endpoints.RE_EVALUATE.replace("{exerciseId}", programmingExercise.getId() + "");
-        final var response = request.putWithResponseBody(ROOT + endpoint, "{}", Integer.class, HttpStatus.OK);
-        assertThat(response).isEqualTo(6);
-
-        // this fixes an issue with the authentication context after a mock request
-        SecurityContextHolder.setContext(TestSecurityContextHolder.getContext());
-
-        // Tests
-        programmingExercise = programmingExerciseService.findWithTemplateAndSolutionParticipationWithResultsById(programmingExercise.getId());
-
-        // template 0 %
-        {
-            var participation = programmingExercise.getTemplateParticipation();
-            var results = participation.getResults();
-            assertThat(results).hasSize(1);
-            var singleResult = results.iterator().next();
-            assertThat(singleResult.getScore()).isEqualTo(0L);
-            assertThat(singleResult.getResultString()).isEqualTo("0 of 3 passed");
-            assertThat(singleResult.getHasFeedback()).isTrue();
-            assertThat(singleResult.getFeedbacks()).hasSize(3);
-            assertThat(singleResult.getAssessmentType()).isEqualTo(AssessmentType.AUTOMATIC);
-            assertThat(singleResult).isEqualTo(participation.findLatestResult());
-        }
-
-        // solution 100 %
-        {
-            var participation = programmingExercise.getSolutionParticipation();
-            var results = participation.getResults();
-            assertThat(results).hasSize(1);
-            var singleResult = results.iterator().next();
-            assertThat(singleResult.getScore()).isEqualTo(100L);
-            assertThat(singleResult.getResultString()).isEqualTo("2 of 3 passed");
-            assertThat(singleResult.getHasFeedback()).isTrue();
-            assertThat(singleResult.getFeedbacks()).hasSize(3);
-            assertThat(singleResult.getAssessmentType()).isEqualTo(AssessmentType.AUTOMATIC);
-            assertThat(singleResult).isEqualTo(participation.findLatestResult());
-        }
-
-        // student1 25 %
-        {
-            var participation = studentParticipationRepository.findWithEagerResultsAndFeedbackById(participation1.getId()).get();
-            var results = participation.getResults();
-            assertThat(results).hasSize(1);
-            var singleResult = results.iterator().next();
-            assertThat(singleResult.getScore()).isEqualTo(25L);
-            assertThat(singleResult.getResultString()).isEqualTo("2 of 3 passed");
-            assertThat(singleResult.getHasFeedback()).isTrue();
-            assertThat(singleResult.getFeedbacks()).hasSize(3);
-            assertThat(singleResult.getAssessmentType()).isEqualTo(AssessmentType.AUTOMATIC);
-            assertThat(singleResult).isEqualTo(participation.findLatestResult());
-        }
-
-        // student2 100 % / 75 %
-        {
-            var participation = studentParticipationRepository.findWithEagerResultsAndFeedbackById(participation2.getId()).get();
-            var results = participation.getResults();
-            assertThat(results).hasSize(2);
-
-            var manualResultOptional = results.stream().filter(result -> result.getAssessmentType() == AssessmentType.MANUAL).findAny();
-            assertThat(manualResultOptional).isPresent();
-            var manualResult = manualResultOptional.get();
-            assertThat(manualResult.getScore()).isEqualTo(100L);
-            assertThat(manualResult.getResultString()).isEqualTo("nice job");
-            assertThat(manualResult.getHasFeedback()).isTrue();
-            assertThat(manualResult.getFeedbacks()).hasSize(0);
-            assertThat(manualResult).isEqualTo(participation.findLatestResult());
-
-            var automaticResultOptional = results.stream().filter(result -> result.getAssessmentType() == AssessmentType.AUTOMATIC).findAny();
-            assertThat(automaticResultOptional).isPresent();
-            var automaticResult = automaticResultOptional.get();
-            assertThat(automaticResult.getScore()).isEqualTo(75L);
-            assertThat(automaticResult.getResultString()).isEqualTo("2 of 3 passed");
-            assertThat(manualResult.getHasFeedback()).isTrue();
-            assertThat(automaticResult.getFeedbacks()).hasSize(3);
-        }
-
-        // student3 no result
-        {
-            var participation = studentParticipationRepository.findWithEagerResultsAndFeedbackById(participation3.getId()).get();
-            var results = participation.getResults();
-            assertThat(results).isNullOrEmpty();
-            assertThat(participation.findLatestResult()).isNull();
-        }
-
-        // student4 100%
-        {
-            var participation = studentParticipationRepository.findWithEagerResultsAndFeedbackById(participation4.getId()).get();
-            var results = participation.getResults();
-            assertThat(results).hasSize(1);
-            var singleResult = results.iterator().next();
-            assertThat(singleResult.getScore()).isEqualTo(100L);
-            assertThat(singleResult.getResultString()).isEqualTo("3 of 3 passed");
-            assertThat(singleResult.getHasFeedback()).isFalse();
-            assertThat(singleResult.getFeedbacks()).hasSize(3);
-            assertThat(singleResult.getAssessmentType()).isEqualTo(AssessmentType.AUTOMATIC);
-            assertThat(singleResult).isEqualTo(participation.findLatestResult());
-        }
-
-        // student5 Build Failed
-        {
-            var participation = studentParticipationRepository.findWithEagerResultsAndFeedbackById(participation5.getId()).get();
-            var results = participation.getResults();
-            assertThat(results).hasSize(1);
-            var singleResult = results.iterator().next();
-            assertThat(singleResult.getScore()).isEqualTo(0L);
-            assertThat(singleResult.getResultString()).isEqualTo("Build Failed");
-            assertThat(singleResult.getHasFeedback()).isFalse();
-            assertThat(singleResult.getFeedbacks()).isEmpty();
-            assertThat(singleResult.getAssessmentType()).isEqualTo(AssessmentType.AUTOMATIC);
-            assertThat(singleResult).isEqualTo(participation.findLatestResult());
-        }
-    }
-
-    private Result updateAndSaveAutomaticResult(Result result, boolean test1Passes, boolean test2Passes, boolean test3Passes) {
-        var feedback1 = new Feedback().result(result).text("test1").positive(test1Passes).type(FeedbackType.AUTOMATIC);
-        result.addFeedback(feedback1);
-        var feedback2 = new Feedback().result(result).text("test2").positive(test2Passes).type(FeedbackType.AUTOMATIC);
-        result.addFeedback(feedback2);
-        var feedback3 = new Feedback().result(result).text("test3").positive(test3Passes).type(FeedbackType.AUTOMATIC);
-        result.addFeedback(feedback3);
-        result.rated(true) //
-                .hasFeedback(true) //
-                .successful(test1Passes && test2Passes && test3Passes) //
-                .completionDate(ZonedDateTime.now()) //
-                .assessmentType(AssessmentType.AUTOMATIC);
-        gradingService.updateResult(result, programmingExercise, true);
-        return resultRepository.save(result);
-    }
-=======
->>>>>>> ff3694ef
 }