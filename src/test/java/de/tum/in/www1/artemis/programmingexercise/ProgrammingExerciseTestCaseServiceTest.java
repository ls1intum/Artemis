--- conflicted
+++ resolved
@@ -16,6 +16,7 @@
 import org.springframework.security.test.context.support.WithMockUser;
 
 import de.tum.in.www1.artemis.AbstractSpringIntegrationBambooBitbucketJiraTest;
+import de.tum.in.www1.artemis.domain.Feedback;
 import de.tum.in.www1.artemis.domain.ProgrammingExercise;
 import de.tum.in.www1.artemis.domain.ProgrammingExerciseTestCase;
 import de.tum.in.www1.artemis.domain.enumeration.AssessmentType;
@@ -23,11 +24,8 @@
 import de.tum.in.www1.artemis.repository.ProgrammingExerciseRepository;
 import de.tum.in.www1.artemis.repository.ProgrammingExerciseTestCaseRepository;
 import de.tum.in.www1.artemis.security.SecurityUtils;
-<<<<<<< HEAD
+import de.tum.in.www1.artemis.service.programming.ProgrammingExerciseFeedbackCreationService;
 import de.tum.in.www1.artemis.service.programming.ProgrammingExerciseFeedbackService;
-=======
-import de.tum.in.www1.artemis.service.programming.ProgrammingExerciseFeedbackCreationService;
->>>>>>> c7a6b857
 import de.tum.in.www1.artemis.service.programming.ProgrammingExerciseTestCaseService;
 import de.tum.in.www1.artemis.util.ModelFactory;
 import de.tum.in.www1.artemis.web.rest.dto.ProgrammingExerciseTestCaseDTO;
@@ -43,11 +41,10 @@
     private ProgrammingExerciseTestCaseService testCaseService;
 
     @Autowired
-<<<<<<< HEAD
+    private ProgrammingExerciseFeedbackCreationService feedbackCreationService;
+
+    @Autowired
     private ProgrammingExerciseFeedbackService programmingExerciseFeedbackService;
-=======
-    private ProgrammingExerciseFeedbackCreationService feedbackCreationService;
->>>>>>> c7a6b857
 
     @Autowired
     private ProgrammingExerciseRepository programmingExerciseRepository;
@@ -71,7 +68,6 @@
     }
 
     @Test
-<<<<<<< HEAD
     void shouldSetAllTestCasesToInactiveIfFeedbackListIsEmpty() {
         List<Feedback> feedbacks = new ArrayList<>();
         programmingExerciseFeedbackService.generateTestCasesFromFeedbacks(feedbacks, programmingExercise);
@@ -149,8 +145,6 @@
     }
 
     @Test
-=======
->>>>>>> c7a6b857
     @WithMockUser(username = TEST_PREFIX + "tutor1", roles = "TA")
     void shouldResetTestWeights() throws Exception {
         String dummyHash = "9b3a9bd71a0d80e5bbc42204c319ed3d1d4f0d6d";
@@ -220,16 +214,8 @@
         programmingExercise.setAssessmentType(assessmentType);
         programmingExerciseRepository.save(programmingExercise);
 
-<<<<<<< HEAD
-        List<Feedback> feedbacks = new ArrayList<>();
-        feedbacks.add(new Feedback().text("test1"));
-        feedbacks.add(new Feedback().text("test2"));
-        feedbacks.add(new Feedback().text("test3"));
-        programmingExerciseFeedbackService.generateTestCasesFromFeedbacks(feedbacks, programmingExercise);
-=======
         var result = ModelFactory.generateBambooBuildResult("SOLUTION", null, null, null, List.of("test1", "test2", "test3"), Collections.emptyList(), null);
         feedbackCreationService.generateTestCasesFromBuildResult(result, programmingExercise);
->>>>>>> c7a6b857
 
         Set<ProgrammingExerciseTestCase> testCases = testCaseRepository.findByExerciseId(programmingExercise.getId());
         Set<ProgrammingExerciseTestCaseDTO> testCaseDTOs = testCases.stream().map(testCase -> {
@@ -245,46 +231,4 @@
         Set<ProgrammingExerciseTestCase> updated = testCaseService.update(programmingExercise.getId(), testCaseDTOs);
         assertThat(updated).hasSize(3).allMatch(testCase -> testCase.getWeight() == 0.0);
     }
-<<<<<<< HEAD
-
-    @Test
-    void shouldMapStructuralTestCaseTypesCorrectly() {
-        Set<ProgrammingExerciseTestCase> structuralTestCases = Set.of(new ProgrammingExerciseTestCase().testName("testClass[Policy]").exercise(programmingExercise),
-                new ProgrammingExerciseTestCase().testName("testConstructors[BubbleSort]").exercise(programmingExercise),
-                new ProgrammingExerciseTestCase().testName("testMethods[Context]").exercise(programmingExercise),
-                new ProgrammingExerciseTestCase().testName("testAttributes[Starter]").exercise(programmingExercise));
-
-        testCaseRepository.setTestCaseType(structuralTestCases, ProgrammingLanguage.JAVA);
-        assertThat(structuralTestCases).allMatch(testCase -> testCase.getType() == ProgrammingExerciseTestCaseType.STRUCTURAL);
-    }
-
-    @Test
-    void shouldMapBehavioralTestCaseTypesCorrectly() {
-        Set<ProgrammingExerciseTestCase> behavioralTestCases = Set.of(new ProgrammingExerciseTestCase().testName("testBubbleSort").exercise(programmingExercise),
-                new ProgrammingExerciseTestCase().testName("testMergeSort").exercise(programmingExercise),
-                new ProgrammingExerciseTestCase().testName("test13412").exercise(programmingExercise),
-                new ProgrammingExerciseTestCase().testName("HiddenRandomTest").exercise(programmingExercise));
-
-        testCaseRepository.setTestCaseType(behavioralTestCases, ProgrammingLanguage.JAVA);
-        assertThat(behavioralTestCases).allMatch(testCase -> testCase.getType() == ProgrammingExerciseTestCaseType.BEHAVIORAL);
-    }
-
-    @Test
-    void shouldMapNonJavaTestsToDefaultTestCaseType() {
-        Set<ProgrammingExerciseTestCase> testCases;
-
-        for (ProgrammingLanguage language : ProgrammingLanguage.values()) {
-            if (language == ProgrammingLanguage.JAVA) {
-                continue;
-            }
-            testCases = Set.of(new ProgrammingExerciseTestCase().testName("testBubbleSort").exercise(programmingExercise),
-                    new ProgrammingExerciseTestCase().testName("testMergeSort").exercise(programmingExercise),
-                    new ProgrammingExerciseTestCase().testName("test13412").exercise(programmingExercise),
-                    new ProgrammingExerciseTestCase().testName("HiddenRandomTest").exercise(programmingExercise));
-            testCaseRepository.setTestCaseType(testCases, language);
-            assertThat(testCases).allMatch(testCase -> testCase.getType() == ProgrammingExerciseTestCaseType.DEFAULT);
-        }
-    }
-=======
->>>>>>> c7a6b857
 }