--- conflicted
+++ resolved
@@ -47,12 +47,8 @@
     }
 
     public static ProgrammingExercise generateProgrammingExerciseForExam(ExerciseGroup exerciseGroup, ProgrammingLanguage programmingLanguage) {
-<<<<<<< HEAD
-        var programmingExercise = (ProgrammingExercise) populateExerciseForExam(new ProgrammingExercise(), exerciseGroup);
-=======
         ProgrammingExercise programmingExercise = new ProgrammingExercise();
         ExerciseFactory.populateExerciseForExam(programmingExercise, exerciseGroup);
->>>>>>> 797c3fa3
         populateProgrammingExercise(programmingExercise, programmingLanguage);
         exerciseGroup.addExercise(programmingExercise);
         return programmingExercise;
