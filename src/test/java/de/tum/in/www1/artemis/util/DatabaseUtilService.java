--- conflicted
+++ resolved
@@ -2966,7 +2966,29 @@
         return paramMap;
     }
 
-<<<<<<< HEAD
+    public void checkFeedbackCorrectlyStored(List<Feedback> sentFeedback, List<Feedback> storedFeedback, FeedbackType feedbackType) {
+        assertThat(sentFeedback.size()).as("contains the same amount of feedback").isEqualTo(storedFeedback.size());
+        Result storedFeedbackResult = new Result();
+        Result sentFeedbackResult = new Result();
+        storedFeedbackResult.setFeedbacks(storedFeedback);
+        sentFeedbackResult.setFeedbacks(sentFeedback);
+
+        double calculatedTotalPoints = resultRepo.calculateTotalPoints(storedFeedback);
+        double totalPoints = resultRepo.constrainToRange(calculatedTotalPoints, 20.0);
+        storedFeedbackResult.setScore(totalPoints, 20.0);
+        storedFeedbackResult.setResultString(totalPoints, 20.0);
+
+        double calculatedTotalPoints2 = resultRepo.calculateTotalPoints(sentFeedback);
+        double totalPoints2 = resultRepo.constrainToRange(calculatedTotalPoints2, 20.0);
+        sentFeedbackResult.setScore(totalPoints2, 20.0);
+        sentFeedbackResult.setResultString(totalPoints2, 20.0);
+
+        assertThat(storedFeedbackResult.getScore()).as("stored feedback evaluates to the same score as sent feedback").isEqualTo(sentFeedbackResult.getScore());
+        storedFeedback.forEach(feedback -> {
+            assertThat(feedback.getType()).as("type has been set correctly").isEqualTo(feedbackType);
+        });
+    }
+
     public Course createCourseWithProgrammingExerciseAndIllegalAndLegalSubmissions() {
         Course course = ModelFactory.generateCourse(null, pastTimestamp, futureTimestamp, new HashSet<>(), "tumuser", "tutor", "instructor");
         course = courseRepo.save(course);
@@ -2996,31 +3018,4 @@
         programmingExerciseStudentParticipationRepo.save(programmingExerciseStudentParticipation2);
         return course;
     }
-
-    public Optional<ProgrammingSubmission> findSubmissionByParticipationId(Long participationId) {
-        return programmingSubmissionRepo.findFirstByParticipationIdOrderByLegalSubmissionDateDesc(participationId);
-=======
-    public void checkFeedbackCorrectlyStored(List<Feedback> sentFeedback, List<Feedback> storedFeedback, FeedbackType feedbackType) {
-        assertThat(sentFeedback.size()).as("contains the same amount of feedback").isEqualTo(storedFeedback.size());
-        Result storedFeedbackResult = new Result();
-        Result sentFeedbackResult = new Result();
-        storedFeedbackResult.setFeedbacks(storedFeedback);
-        sentFeedbackResult.setFeedbacks(sentFeedback);
-
-        double calculatedTotalPoints = resultRepo.calculateTotalPoints(storedFeedback);
-        double totalPoints = resultRepo.constrainToRange(calculatedTotalPoints, 20.0);
-        storedFeedbackResult.setScore(totalPoints, 20.0);
-        storedFeedbackResult.setResultString(totalPoints, 20.0);
-
-        double calculatedTotalPoints2 = resultRepo.calculateTotalPoints(sentFeedback);
-        double totalPoints2 = resultRepo.constrainToRange(calculatedTotalPoints2, 20.0);
-        sentFeedbackResult.setScore(totalPoints2, 20.0);
-        sentFeedbackResult.setResultString(totalPoints2, 20.0);
-
-        assertThat(storedFeedbackResult.getScore()).as("stored feedback evaluates to the same score as sent feedback").isEqualTo(sentFeedbackResult.getScore());
-        storedFeedback.forEach(feedback -> {
-            assertThat(feedback.getType()).as("type has been set correctly").isEqualTo(feedbackType);
-        });
->>>>>>> 13502196
-    }
 }