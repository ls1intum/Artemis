--- conflicted
+++ resolved
@@ -1386,11 +1386,7 @@
         var course = ModelFactory.generateCourse(null, pastTimestamp, futureFutureTimestamp, new HashSet<>(), "tumuser", "tutor", "instructor");
         course = courseRepo.save(course);
 
-<<<<<<< HEAD
-        var programmingExercise = addProgrammingExerciseToCourse(course, false);
-=======
         var programmingExercise = addProgrammingExerciseToCourse(course, enableStaticCodeAnalysis);
->>>>>>> ff3694ef
 
         assertThat(programmingExercise.getPresentationScoreEnabled()).as("presentation score is enabled").isTrue();
 
@@ -1455,12 +1451,9 @@
         programmingExercise.setTitle(title);
         programmingExercise.setAllowOnlineEditor(true);
         programmingExercise.setStaticCodeAnalysisEnabled(enableStaticCodeAnalysis);
-<<<<<<< HEAD
-=======
         if (enableStaticCodeAnalysis) {
             programmingExercise.setMaxStaticCodeAnalysisPenalty(40);
         }
->>>>>>> ff3694ef
         programmingExercise.setPackageName("de.test");
         programmingExercise.setDueDate(ZonedDateTime.now().plusDays(2));
         programmingExercise.setAssessmentDueDate(ZonedDateTime.now().plusDays(3));
@@ -1539,11 +1532,7 @@
     }
 
     public ProgrammingExercise addCourseWithOneProgrammingExerciseAndStaticCodeAnalysisCategories() {
-<<<<<<< HEAD
-        Course course = addCourseWithOneProgrammingExercise();
-=======
         Course course = addCourseWithOneProgrammingExercise(true);
->>>>>>> ff3694ef
         ProgrammingExercise programmingExercise = findProgrammingExerciseWithTitle(course.getExercises(), "Programming");
         programmingExercise = programmingExerciseRepository.save(programmingExercise);
 
@@ -1555,18 +1544,11 @@
     public void addStaticCodeAnalysisCategoriesToProgrammingExercise(ProgrammingExercise programmingExercise) {
         programmingExercise.setStaticCodeAnalysisEnabled(true);
         programmingExerciseRepository.save(programmingExercise);
-<<<<<<< HEAD
-        var category1 = ModelFactory.generateStaticCodeAnalysisCategory(programmingExercise);
-        var category2 = ModelFactory.generateStaticCodeAnalysisCategory(programmingExercise);
-        var category3 = ModelFactory.generateStaticCodeAnalysisCategory(programmingExercise);
-        var categories = staticCodeAnalysisCategoryRepository.saveAll(List.of(category1, category2, category3));
-=======
         var category1 = ModelFactory.generateStaticCodeAnalysisCategory(programmingExercise, "Bad Practice", CategoryState.GRADED, 3D, 10D);
         var category2 = ModelFactory.generateStaticCodeAnalysisCategory(programmingExercise, "Code Style", CategoryState.GRADED, 5D, 10D);
         var category3 = ModelFactory.generateStaticCodeAnalysisCategory(programmingExercise, "Miscellaneous", CategoryState.INACTIVE, 2D, 10D);
         var category4 = ModelFactory.generateStaticCodeAnalysisCategory(programmingExercise, "Potential Bugs", CategoryState.FEEDBACK, 5D, 20D);
         var categories = staticCodeAnalysisCategoryRepository.saveAll(List.of(category1, category2, category3, category4));
->>>>>>> ff3694ef
         programmingExercise.setStaticCodeAnalysisCategories(new HashSet<>(categories));
     }
 
