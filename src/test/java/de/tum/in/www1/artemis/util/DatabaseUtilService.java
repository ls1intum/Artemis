--- conflicted
+++ resolved
@@ -196,11 +196,7 @@
         }
         User user = getUserByLogin(login);
         StudentParticipation participation = new StudentParticipation();
-<<<<<<< HEAD
-        participation.setInitializationDate(pastTimestamp.minusHours(1));
-=======
         participation.setInitializationDate(ZonedDateTime.now());
->>>>>>> 894f4f66
         participation.setStudent(user);
         participation.setExercise(exercise);
         studentParticipationRepo.save(participation);
