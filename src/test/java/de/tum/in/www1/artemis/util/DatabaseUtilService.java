package de.tum.in.www1.artemis.util;

import static com.google.gson.JsonParser.parseString;
import static de.tum.in.www1.artemis.util.ModelFactory.DEFAULT_BRANCH;
import static de.tum.in.www1.artemis.util.ModelFactory.USER_PASSWORD;
import static de.tum.in.www1.artemis.web.rest.tutorialgroups.TutorialGroupDateUtil.*;
import static org.assertj.core.api.Assertions.*;

import java.io.FileReader;
import java.io.IOException;
import java.net.URI;
import java.nio.charset.StandardCharsets;
import java.nio.file.Files;
import java.nio.file.Path;
import java.time.Duration;
import java.time.LocalDate;
import java.time.ZoneId;
import java.time.ZonedDateTime;
import java.util.*;
import java.util.concurrent.ThreadLocalRandom;
import java.util.stream.Collectors;

import javax.validation.constraints.NotNull;

import org.slf4j.Logger;
import org.slf4j.LoggerFactory;
import org.springframework.beans.factory.annotation.Autowired;
import org.springframework.beans.factory.annotation.Value;
import org.springframework.security.authentication.UsernamePasswordAuthenticationToken;
import org.springframework.security.core.Authentication;
import org.springframework.security.core.GrantedAuthority;
import org.springframework.security.core.authority.SimpleGrantedAuthority;
import org.springframework.security.core.context.SecurityContext;
import org.springframework.security.core.context.SecurityContextHolder;
import org.springframework.security.test.context.TestSecurityContextHolder;
import org.springframework.stereotype.Service;
import org.springframework.util.LinkedMultiValueMap;
import org.springframework.util.ResourceUtils;

import com.fasterxml.jackson.databind.ObjectMapper;
import com.google.gson.Gson;
import com.google.gson.JsonObject;
import com.google.gson.reflect.TypeToken;
import com.opencsv.CSVReader;

import de.tum.in.www1.artemis.domain.*;
import de.tum.in.www1.artemis.domain.analytics.TextAssessmentEvent;
import de.tum.in.www1.artemis.domain.enumeration.*;
import de.tum.in.www1.artemis.domain.enumeration.tutorialgroups.TutorialGroupRegistrationType;
import de.tum.in.www1.artemis.domain.exam.Exam;
import de.tum.in.www1.artemis.domain.exam.ExamUser;
import de.tum.in.www1.artemis.domain.exam.ExerciseGroup;
import de.tum.in.www1.artemis.domain.exam.StudentExam;
import de.tum.in.www1.artemis.domain.hestia.CodeHint;
import de.tum.in.www1.artemis.domain.hestia.ExerciseHint;
import de.tum.in.www1.artemis.domain.hestia.ProgrammingExerciseSolutionEntry;
import de.tum.in.www1.artemis.domain.hestia.ProgrammingExerciseTask;
import de.tum.in.www1.artemis.domain.lecture.*;
import de.tum.in.www1.artemis.domain.metis.*;
import de.tum.in.www1.artemis.domain.metis.conversation.Conversation;
import de.tum.in.www1.artemis.domain.metis.conversation.OneToOneChat;
import de.tum.in.www1.artemis.domain.modeling.ModelingExercise;
import de.tum.in.www1.artemis.domain.modeling.ModelingSubmission;
import de.tum.in.www1.artemis.domain.participation.*;
import de.tum.in.www1.artemis.domain.plagiarism.PlagiarismCase;
import de.tum.in.www1.artemis.domain.plagiarism.modeling.ModelingPlagiarismResult;
import de.tum.in.www1.artemis.domain.plagiarism.text.TextPlagiarismResult;
import de.tum.in.www1.artemis.domain.quiz.*;
import de.tum.in.www1.artemis.domain.submissionpolicy.SubmissionPolicy;
import de.tum.in.www1.artemis.domain.tutorialgroups.*;
import de.tum.in.www1.artemis.repository.*;
import de.tum.in.www1.artemis.repository.hestia.CodeHintRepository;
import de.tum.in.www1.artemis.repository.hestia.ExerciseHintRepository;
import de.tum.in.www1.artemis.repository.hestia.ProgrammingExerciseSolutionEntryRepository;
import de.tum.in.www1.artemis.repository.hestia.ProgrammingExerciseTaskRepository;
import de.tum.in.www1.artemis.repository.metis.AnswerPostRepository;
import de.tum.in.www1.artemis.repository.metis.ConversationParticipantRepository;
import de.tum.in.www1.artemis.repository.metis.PostRepository;
import de.tum.in.www1.artemis.repository.metis.conversation.ConversationRepository;
import de.tum.in.www1.artemis.repository.plagiarism.PlagiarismCaseRepository;
import de.tum.in.www1.artemis.repository.plagiarism.PlagiarismResultRepository;
import de.tum.in.www1.artemis.repository.tutorialgroups.*;
import de.tum.in.www1.artemis.security.Role;
import de.tum.in.www1.artemis.service.*;
import de.tum.in.www1.artemis.service.user.PasswordService;
import de.tum.in.www1.artemis.web.rest.dto.PageableSearchDTO;

/**
 * Service responsible for initializing the database with specific testdata for a testscenario
 */
@Service
public class DatabaseUtilService {

    private final Logger log = LoggerFactory.getLogger(getClass());

    private static final ZonedDateTime pastTimestamp = ZonedDateTime.now().minusDays(1);

    private static final ZonedDateTime futureTimestamp = ZonedDateTime.now().plusDays(1);

    private static final ZonedDateTime futureFutureTimestamp = ZonedDateTime.now().plusDays(2);

    private static final Authority userAuthority = new Authority(Role.STUDENT.getAuthority());

    private static final Authority tutorAuthority = new Authority(Role.TEACHING_ASSISTANT.getAuthority());

    private static final Authority editorAuthority = new Authority(Role.EDITOR.getAuthority());

    private static final Authority instructorAuthority = new Authority(Role.INSTRUCTOR.getAuthority());

    private static final Authority adminAuthority = new Authority(Role.ADMIN.getAuthority());

    private static final Set<Authority> studentAuthorities = Set.of(userAuthority);

    private static final Set<Authority> tutorAuthorities = Set.of(userAuthority, tutorAuthority);

    private static final Set<Authority> editorAuthorities = Set.of(userAuthority, tutorAuthority, editorAuthority);

    private static final Set<Authority> instructorAuthorities = Set.of(userAuthority, tutorAuthority, editorAuthority, instructorAuthority);

    private static final Set<Authority> adminAuthorities = Set.of(userAuthority, tutorAuthority, editorAuthority, instructorAuthority, adminAuthority);

    private static int dayCount = 1;

    @Autowired
    private CourseRepository courseRepo;

    @Autowired
    private LectureRepository lectureRepo;

    @Autowired
    private LearningGoalRepository learningGoalRepo;

    @Autowired
    private ExerciseRepository exerciseRepo;

    @Autowired
    private TextAssessmentKnowledgeService textAssessmentKnowledgeService;

    @Autowired
    private ModelAssessmentKnowledgeService modelAssessmentKnowledgeService;

    @Autowired
    private AttachmentRepository attachmentRepo;

    @Autowired
    private ProgrammingExerciseTestCaseRepository testCaseRepository;

    @Autowired
    private StaticCodeAnalysisCategoryRepository staticCodeAnalysisCategoryRepository;

    @Autowired
    private ProgrammingExerciseRepository programmingExerciseRepository;

    @Autowired
    private ExerciseHintRepository exerciseHintRepository;

    @Autowired
    private UserRepository userRepo;

    @Autowired
    private TeamRepository teamRepo;

    @Autowired
    private ResultRepository resultRepo;

    @Autowired
    private StudentParticipationRepository studentParticipationRepo;

    @Autowired
    private PlagiarismCaseRepository plagiarismCaseRepository;

    @Autowired
    private PlagiarismResultRepository plagiarismResultRepo;

    @Autowired
    private ProgrammingExerciseStudentParticipationRepository programmingExerciseStudentParticipationRepo;

    @Autowired
    private TemplateProgrammingExerciseParticipationRepository templateProgrammingExerciseParticipationRepo;

    @Autowired
    private SolutionProgrammingExerciseParticipationRepository solutionProgrammingExerciseParticipationRepo;

    @Autowired
    private ModelingSubmissionRepository modelingSubmissionRepo;

    @Autowired
    private TextSubmissionRepository textSubmissionRepo;

    @Autowired
    private ParticipationService participationService;

    @Autowired
    private TextBlockRepository textBlockRepo;

    @Autowired
    private FileUploadSubmissionRepository fileUploadSubmissionRepo;

    @Autowired
    private SubmissionRepository submissionRepository;

    @Autowired
    private ProgrammingSubmissionRepository programmingSubmissionRepo;

    @Autowired
    private FeedbackRepository feedbackRepo;

    @Autowired
    private ComplaintRepository complaintRepo;

    @Autowired
    private ComplaintResponseRepository complaintResponseRepo;

    @Autowired
    private ExampleSubmissionRepository exampleSubmissionRepo;

    @Autowired
    private TutorParticipationRepository tutorParticipationRepo;

    @Autowired
    private PostRepository postRepository;

    @Autowired
    private AnswerPostRepository answerPostRepository;

    @Autowired
    private ConversationRepository conversationRepository;

    @Autowired
    private ConversationParticipantRepository conversationParticipantRepository;

    @Autowired
    private ModelingSubmissionService modelSubmissionService;

    @Autowired
    private AssessmentService assessmentService;

    @Autowired
    private ProgrammingExerciseTestRepository programmingExerciseTestRepository;

    @Autowired
    private AuthorityRepository authorityRepository;

    @Autowired
    private ObjectMapper mapper;

    @Autowired
    private ExerciseGroupRepository exerciseGroupRepository;

    @Autowired
    private StudentExamRepository studentExamRepository;

    @Autowired
    private ExamRepository examRepository;

    @Autowired
    private ExamUserRepository examUserRepository;

    @Autowired
    private TextExerciseRepository textExerciseRepository;

    @Autowired
    private AttachmentUnitRepository attachmentUnitRepository;

    @Autowired
    private AttachmentRepository attachmentRepository;

    @Autowired
    private ExerciseUnitRepository exerciseUnitRepository;

    @Autowired
    private TextUnitRepository textUnitRepository;

    @Autowired
    private VideoUnitRepository videoUnitRepository;

    @Autowired
    private OnlineUnitRepository onlineUnitRepository;

    @Autowired
    private OrganizationRepository organizationRepository;

    @Autowired
    private ModelingExerciseRepository modelingExerciseRepository;

    @Autowired
    private AuxiliaryRepositoryRepository auxiliaryRepositoryRepository;

    @Autowired
    private SubmissionPolicyRepository submissionPolicyRepository;

    @Autowired
    private ProgrammingExerciseTaskRepository programmingExerciseTaskRepository;

    @Autowired
    private ProgrammingExerciseSolutionEntryRepository solutionEntryRepository;

    @Autowired
    private CodeHintRepository codeHintRepository;

    @Autowired
    private RatingRepository ratingRepo;

    @Autowired
    private BuildPlanRepository buildPlanRepository;

    @Autowired
    private PasswordService passwordService;

    @Autowired
    private TutorialGroupRepository tutorialGroupRepository;

    @Autowired
    private SlideRepository slideRepository;

    @Autowired
    private TutorialGroupRegistrationRepository tutorialGroupRegistrationRepository;

    @Autowired
    private TutorialGroupsConfigurationRepository tutorialGroupsConfigurationRepository;

    @Autowired
    private TutorialGroupFreePeriodRepository tutorialGroupFreePeriodRepository;

    @Autowired
    private TutorialGroupSessionRepository tutorialGroupSessionRepository;

    @Autowired
    private LectureUnitRepository lectureUnitRepository;

    @Value("${info.guided-tour.course-group-students:#{null}}")
    private Optional<String> tutorialGroupStudents;

    @Value("${info.guided-tour.course-group-tutors:#{null}}")
    private Optional<String> tutorialGroupTutors;

    @Value("${info.guided-tour.course-group-editors:#{null}}")
    private Optional<String> tutorialGroupEditors;

    @Value("${info.guided-tour.course-group-instructors:#{null}}")
    private Optional<String> tutorialGroupInstructors;

    @Autowired
    private QuizSubmissionRepository quizSubmissionRepository;

    @Autowired
    private QuizExerciseRepository quizExerciseRepository;

    // TODO: this should probably be moved into another service
    public void changeUser(String username) {
        User user = getUserByLogin(username);
        List<GrantedAuthority> grantedAuthorities = new ArrayList<>();
        for (Authority authority : user.getAuthorities()) {
            grantedAuthorities.add(new SimpleGrantedAuthority(authority.getName()));
        }
        org.springframework.security.core.userdetails.User securityContextUser = new org.springframework.security.core.userdetails.User(user.getLogin(), user.getPassword(),
                grantedAuthorities);
        Authentication authentication = new UsernamePasswordAuthenticationToken(securityContextUser, securityContextUser.getPassword(), grantedAuthorities);
        SecurityContext context = SecurityContextHolder.createEmptyContext();
        context.setAuthentication(authentication);
        TestSecurityContextHolder.setContext(context);
    }

    /**
     * Generate users that have registration numbers
     *
     * @param loginPrefix              prefix that will be added in front of every user's login
     * @param groups                   groups that the users will be added
     * @param authorities              authorities that the users will have
     * @param amount                   amount of users to generate
     * @param registrationNumberPrefix prefix that will be added in front of every user
     * @return users that were generated
     */
    public List<User> generateActivatedUsersWithRegistrationNumber(String loginPrefix, String[] groups, Set<Authority> authorities, int amount, String registrationNumberPrefix) {
        List<User> generatedUsers = generateAndSaveActivatedUsers(loginPrefix, groups, authorities, amount);
        for (int i = 0; i < generatedUsers.size(); i++) {
            generatedUsers.get(i).setRegistrationNumber(registrationNumberPrefix + "R" + i);
        }
        return generatedUsers;
    }

    public List<User> generateAndSaveActivatedUsers(String loginPrefix, String[] groups, Set<Authority> authorities, int amount) {
        return generateAndSaveActivatedUsers(loginPrefix, USER_PASSWORD, groups, authorities, amount);
    }

    public List<User> generateAndSaveActivatedUsers(String loginPrefix, String commonPasswordHash, String[] groups, Set<Authority> authorities, int amount) {
        List<User> generatedUsers = new ArrayList<>();
        for (int i = 1; i <= amount; i++) {
            var login = loginPrefix + i;
            // the following line either creates the user or resets and existing user to its original state
            User user = createOrReuseExistingUser(login, commonPasswordHash);
            if (groups != null) {
                user.setGroups(Set.of(groups));
                user.setAuthorities(authorities);
            }
            user = userRepo.save(user);
            generatedUsers.add(user);
        }
        return generatedUsers;
    }

    public List<User> generateActivatedUsers(String loginPrefix, String commonPasswordHash, String[] groups, Set<Authority> authorities, int amount) {
        return generateActivatedUsers(loginPrefix, commonPasswordHash, groups, authorities, 1, amount);
    }

    public List<User> generateActivatedUsers(String loginPrefix, String commonPasswordHash, String[] groups, Set<Authority> authorities, int from, int to) {
        List<User> generatedUsers = new ArrayList<>();
        for (int i = from; i <= to; i++) {
            var login = loginPrefix + i;
            // the following line either creates the user or resets and existing user to its original state
            User user = createOrReuseExistingUser(login, commonPasswordHash);
            if (groups != null) {
                user.setGroups(Set.of(groups));
                user.setAuthorities(authorities);
            }
            generatedUsers.add(user);
        }
        return generatedUsers;
    }

    /**
     * Generate a team
     *
     * @param exercise           exercise of the team
     * @param name               name of the team
     * @param shortName          short name of the team
     * @param loginPrefix        prefix that will be added in front of every user's login
     * @param numberOfStudents   amount of users to generate for team as students
     * @param owner              owner of the team generally a tutor
     * @param creatorLogin       login of user that creates the teams
     * @param registrationPrefix prefix that will be added in front of every student's registration number
     * @return team that was generated
     */
    public Team generateTeamForExercise(Exercise exercise, String name, String shortName, String loginPrefix, int numberOfStudents, User owner, String creatorLogin,
            String registrationPrefix) {
        List<User> students = generateActivatedUsersWithRegistrationNumber(shortName + loginPrefix, new String[] { "tumuser", "testgroup" },
                Set.of(new Authority(Role.STUDENT.getAuthority())), numberOfStudents, registrationPrefix);

        Team team = new Team();
        team.setName(name);
        team.setShortName(shortName);
        team.setExercise(exercise);
        team.setStudents(new HashSet<>(students));
        if (owner != null) {
            team.setOwner(owner);
        }
        if (creatorLogin != null) {
            team.setCreatedBy(creatorLogin);
            team.setLastModifiedBy(creatorLogin);
        }
        return team;
    }

    /**
     * Generate a team
     *
     * @param exercise         exercise of the team
     * @param name             name of the team
     * @param shortName        short name of the team
     * @param numberOfStudents amount of users to generate for team as students
     * @param owner            owner of the team generally a tutor
     * @return team that was generated
     */
    public Team generateTeamForExercise(Exercise exercise, String name, String shortName, int numberOfStudents, User owner) {
        return generateTeamForExercise(exercise, name, shortName, "student", numberOfStudents, owner, null, "R");
    }

    /**
     * Generate teams
     *
     * @param exercise        exercise of the teams
     * @param shortNamePrefix prefix that will be added in front of every team's short name
     * @param loginPrefix     prefix that will be added in front of every student's login
     * @param numberOfTeams   amount of teams to generate
     * @param owner           owner of the teams generally a tutor
     * @param creatorLogin    login of user that created the teams
     * @return teams that were generated
     */
    public List<Team> generateTeamsForExercise(Exercise exercise, String shortNamePrefix, String loginPrefix, int numberOfTeams, User owner, String creatorLogin) {
        return generateTeamsForExercise(exercise, shortNamePrefix, loginPrefix, numberOfTeams, owner, creatorLogin, "R");
    }

    /**
     * Generate teams
     *
     * @param exercise           exercise of the teams
     * @param shortNamePrefix    prefix that will be added in front of every team's short name
     * @param loginPrefix        prefix that will be added in front of every student's login
     * @param numberOfTeams      amount of teams to generate
     * @param owner              owner of the teams generally a tutor
     * @param creatorLogin       login of user that created the teams
     * @param registrationPrefix prefix that will be added in front of every student's registration number
     * @return teams that were generated
     */
    public List<Team> generateTeamsForExercise(Exercise exercise, String shortNamePrefix, String loginPrefix, int numberOfTeams, User owner, String creatorLogin,
            String registrationPrefix) {
        List<Team> teams = new ArrayList<>();
        for (int i = 1; i <= numberOfTeams; i++) {
            int numberOfStudents = new Random().nextInt(4) + 1; // range: 1-4 students
            teams.add(generateTeamForExercise(exercise, "Team " + i, shortNamePrefix + i, loginPrefix, numberOfStudents, owner, creatorLogin, registrationPrefix + i));
        }
        return teams;
    }

    /**
     * Generate teams
     *
     * @param exercise           exercise of the teams
     * @param shortNamePrefix    prefix that will be added in front of every team's short name
     * @param loginPrefix        prefix that will be added in front of every student's login
     * @param numberOfTeams      amount of teams to generate
     * @param owner              owner of the teams generally a tutor
     * @param creatorLogin       login of user that created the teams
     * @param registrationPrefix prefix that will be added in front of every student's registration number
     * @param teamSize           size of each individual team
     * @return teams that were generated
     */
    public List<Team> generateTeamsForExerciseFixedTeamSize(Exercise exercise, String shortNamePrefix, String loginPrefix, int numberOfTeams, User owner, String creatorLogin,
            String registrationPrefix, int teamSize) {
        List<Team> teams = new ArrayList<>();
        for (int i = 1; i <= numberOfTeams; i++) {
            teams.add(generateTeamForExercise(exercise, "Team " + i, shortNamePrefix + i, loginPrefix, teamSize, owner, creatorLogin, registrationPrefix + i));
        }
        return teams;
    }

    public User createAndSaveUser(String login, String hashedPassword) {
        User user = ModelFactory.generateActivatedUser(login, hashedPassword);
        if (userExistsWithLogin(login)) {
            // save the user with the newly created values (to override previous changes) with the same ID
            user.setId(getUserByLogin(login).getId());
        }
        return userRepo.save(user);
    }

    public User createOrReuseExistingUser(String login, String hashedPassword) {
        User user = ModelFactory.generateActivatedUser(login, hashedPassword);
        if (userExistsWithLogin(login)) {
            // save the user with the newly created values (to override previous changes) with the same ID
            user.setId(getUserByLogin(login).getId());
        }
        return user;
    }

    public User createAndSaveUser(String login) {
        User user = ModelFactory.generateActivatedUser(login);
        if (userExistsWithLogin(login)) {
            // save the user with the newly created values (to override previous changes) with the same ID
            user.setId(getUserByLogin(login).getId());
        }
        return userRepo.save(user);
    }

    public List<User> addUsers(int numberOfStudents, int numberOfTutors, int numberOfEditors, int numberOfInstructors) {
        return addUsers("", numberOfStudents, numberOfTutors, numberOfEditors, numberOfInstructors);
    }

    /**
     * Adds the provided number of students and tutors into the user repository. Students login is a concatenation of the prefix "student" and a number counting from 1 to
     * numberOfStudents Tutors login is a concatenation of the prefix "tutor" and a number counting from 1 to numberOfStudents Tutors are all in the "tutor" group and students in
     * the "tumuser" group
     *
     * @param prefix              the prefix for the user login
     * @param numberOfStudents    the number of students that will be added to the database
     * @param numberOfTutors      the number of tutors that will be added to the database
     * @param numberOfEditors     the number of editors that will be added to the database
     * @param numberOfInstructors the number of instructors that will be added to the database
     */
    public List<User> addUsers(String prefix, int numberOfStudents, int numberOfTutors, int numberOfEditors, int numberOfInstructors) {
        if (authorityRepository.count() == 0) {
            authorityRepository.saveAll(adminAuthorities);
        }
        log.debug("Generate {} students...", numberOfStudents);
        var students = generateActivatedUsers(prefix + "student", passwordService.hashPassword(USER_PASSWORD), new String[] { "tumuser", "testgroup", prefix + "tumuser" },
                studentAuthorities, numberOfStudents);
        log.debug("{} students generated. Generate {} tutors...", numberOfStudents, numberOfTutors);
        var tutors = generateActivatedUsers(prefix + "tutor", passwordService.hashPassword(USER_PASSWORD), new String[] { "tutor", "testgroup", prefix + "tutor" },
                tutorAuthorities, numberOfTutors);
        log.debug("{} tutors generated. Generate {} editors...", numberOfTutors, numberOfEditors);
        var editors = generateActivatedUsers(prefix + "editor", passwordService.hashPassword(USER_PASSWORD), new String[] { "editor", "testgroup", prefix + "editor" },
                editorAuthorities, numberOfEditors);
        log.debug("{} editors generated. Generate {} instructors...", numberOfEditors, numberOfInstructors);
        var instructors = generateActivatedUsers(prefix + "instructor", passwordService.hashPassword(USER_PASSWORD),
                new String[] { "instructor", "testgroup", prefix + "instructor" }, instructorAuthorities, numberOfInstructors);
        log.debug("{} instructors generated", numberOfInstructors);

        List<User> usersToAdd = new ArrayList<>();
        usersToAdd.addAll(students);
        usersToAdd.addAll(tutors);
        usersToAdd.addAll(editors);
        usersToAdd.addAll(instructors);

        if (!userExistsWithLogin("admin")) {
            log.debug("Generate admin");
            User admin = ModelFactory.generateActivatedUser("admin", passwordService.hashPassword(USER_PASSWORD));
            admin.setGroups(Set.of("admin"));
            admin.setAuthorities(adminAuthorities);
            usersToAdd.add(admin);
            log.debug("Generate admin done");
        }

        if (usersToAdd.size() > 0) {
            log.debug("Save {} users to database...", usersToAdd.size());
            usersToAdd = userRepo.saveAll(usersToAdd);
            log.debug("Save {} users to database. Done", usersToAdd.size());
        }

        return usersToAdd;
    }

    /**
     * generates and adds students to the repo, starting with student with the index to
     *
     * @param prefix the test prefix
     * @param from   first student to be added (inclusive)
     * @param to     last student to be added (inclusive)
     */
    public void addStudents(String prefix, int from, int to) {
        var students = generateActivatedUsers(prefix + "student", passwordService.hashPassword(USER_PASSWORD), new String[] { "tumuser", "testgroup", prefix + "tumuser" },
                studentAuthorities, from, to);
        userRepo.saveAll(students);
    }

    public List<Team> addTeamsForExercise(Exercise exercise, String shortNamePrefix, String loginPrefix, int numberOfTeams, User owner) {
        List<Team> teams = generateTeamsForExercise(exercise, shortNamePrefix, loginPrefix, numberOfTeams, owner, null);
        var users = teams.stream().map(Team::getStudents).flatMap(Collection::stream).toList();
        users.forEach(this::cleanUpRegistrationNumberForUser);
        userRepo.saveAll(users);
        return teamRepo.saveAll(teams);
    }

    public List<Team> addTeamsForExercise(Exercise exercise, String shortNamePrefix, int numberOfTeams, User owner) {
        return addTeamsForExercise(exercise, shortNamePrefix, "student", numberOfTeams, owner);
    }

    public List<Team> addTeamsForExercise(Exercise exercise, int numberOfTeams, User owner) {
        return addTeamsForExercise(exercise, "team", numberOfTeams, owner);
    }

    public List<Team> addTeamsForExerciseFixedTeamSize(String userPrefix, String regNumberPrefix, Exercise exercise, int numberOfTeams, User owner, int noOfStudentsPerTeam) {
        List<Team> teams = generateTeamsForExerciseFixedTeamSize(exercise, userPrefix + "team", "student", numberOfTeams, owner, null, regNumberPrefix, noOfStudentsPerTeam);
        var users = teams.stream().map(Team::getStudents).flatMap(Collection::stream).toList();
        users.forEach(this::cleanUpRegistrationNumberForUser);
        userRepo.saveAll(users);
        return teamRepo.saveAll(teams);
    }

    public void cleanUpRegistrationNumberForUser(User user) {
        if (user.getRegistrationNumber() == null) {
            return;
        }

        var existingUserWithRegistrationNumber = userRepo.findOneWithGroupsAndAuthoritiesByRegistrationNumber(user.getRegistrationNumber());
        if (existingUserWithRegistrationNumber.isPresent()) {
            existingUserWithRegistrationNumber.get().setRegistrationNumber(null);
            userRepo.save(existingUserWithRegistrationNumber.get());
        }
    }

    public Team addTeamForExercise(Exercise exercise, User owner) {
        return addTeamsForExercise(exercise, 1, owner).get(0);
    }

    public Team addTeamForExercise(Exercise exercise, User owner, String loginPrefix) {
        return addTeamsForExercise(exercise, "team", loginPrefix, 1, owner).get(0);
    }

    public Result addProgrammingParticipationWithResultForExercise(ProgrammingExercise exercise, String login) {
        var storedParticipation = programmingExerciseStudentParticipationRepo.findByExerciseIdAndStudentLogin(exercise.getId(), login);
        final StudentParticipation studentParticipation;
        if (storedParticipation.isEmpty()) {
            final var user = getUserByLogin(login);
            final var participation = new ProgrammingExerciseStudentParticipation();
            final var buildPlanId = exercise.getProjectKey().toUpperCase() + "-" + login.toUpperCase();
            final var repoName = (exercise.getProjectKey() + "-" + login).toLowerCase();
            participation.setInitializationDate(ZonedDateTime.now());
            participation.setParticipant(user);
            participation.setBuildPlanId(buildPlanId);
            participation.setProgrammingExercise(exercise);
            participation.setInitializationState(InitializationState.INITIALIZED);
            participation.setRepositoryUrl(String.format("http://some.test.url/%s/%s.git", exercise.getProjectKey(), repoName));
            programmingExerciseStudentParticipationRepo.save(participation);
            storedParticipation = programmingExerciseStudentParticipationRepo.findByExerciseIdAndStudentLogin(exercise.getId(), login);
            assertThat(storedParticipation).isPresent();
            studentParticipation = studentParticipationRepo.findWithEagerLegalSubmissionsAndResultsAssessorsById(storedParticipation.get().getId()).get();
        }
        else {
            studentParticipation = storedParticipation.get();
        }
        return addResultToParticipation(null, null, studentParticipation);
    }

    public void addInstructor(final String instructorGroup, final String instructorName) {
        if (!userExistsWithLogin(instructorName)) {
            var newUsers = generateAndSaveActivatedUsers(instructorName, new String[] { instructorGroup, "testgroup" }, instructorAuthorities, 1);
            if (!newUsers.isEmpty()) {
                var instructor = userRepo.save(newUsers.get(0));
                assertThat(instructor.getId()).as("Instructor has been created").isNotNull();
            }
        }
    }

    public void addEditor(final String editorGroup, final String editorName) {
        if (!userExistsWithLogin(editorName)) {
            var newUsers = generateAndSaveActivatedUsers(editorName, new String[] { editorGroup, "testgroup" }, editorAuthorities, 1);
            if (!newUsers.isEmpty()) {
                var editor = userRepo.save(newUsers.get(0));
                assertThat(editor.getId()).as("Editor has been created").isNotNull();
            }
        }
    }

    public void addTeachingAssistant(final String taGroup, final String taName) {
        if (!userExistsWithLogin(taName)) {
            var newUsers = generateAndSaveActivatedUsers(taName, new String[] { taGroup, "testgroup" }, tutorAuthorities, 1);
            if (!newUsers.isEmpty()) {
                var ta = userRepo.save(newUsers.get(0));
                assertThat(ta.getId()).as("Teaching assistant has been created").isNotNull();
            }
        }
    }

    public void addStudent(final String studentGroup, final String studentName) {
        if (!userExistsWithLogin(studentName)) {
            var newUsers = generateAndSaveActivatedUsers(studentName, new String[] { studentGroup, "testgroup" }, studentAuthorities, 1);
            if (!newUsers.isEmpty()) {
                var student = userRepo.save(newUsers.get(0));
                assertThat(student.getId()).as("Student has been created").isNotNull();
            }
        }
    }

    public Lecture createCourseWithLecture(boolean saveLecture) {
        Course course = ModelFactory.generateCourse(null, pastTimestamp, futureFutureTimestamp, new HashSet<>(), "tumuser", "tutor", "editor", "instructor");

        Lecture lecture = new Lecture();
        lecture.setDescription("Test Lecture");
        lecture.setCourse(course);
        courseRepo.save(course);
        if (saveLecture) {
            lectureRepo.save(lecture);
        }
        return lecture;
    }

    public Course createCourse() {
        return createCourse(null);
    }

    public Course createCourse(Long id) {
        Course course = ModelFactory.generateCourse(id, pastTimestamp, futureTimestamp, new HashSet<>(), "tumuser", "tutor", "editor", "instructor");
        return courseRepo.save(course);
    }

    public Course createCourseWithPostsDisabled() {
        Course course = ModelFactory.generateCourse(null, pastTimestamp, futureTimestamp, new HashSet<>(), "tumuser", "tutor", "editor", "instructor");
        course.setCourseInformationSharingConfiguration(CourseInformationSharingConfiguration.DISABLED);
        return courseRepo.save(course);
    }

    public Course createCourseWithOrganizations(String name, String shortName, String url, String description, String logoUrl, String emailPattern) {
        Course course = createCourse();
        Set<Organization> organizations = new HashSet<>();
        Organization organization = createOrganization(name, shortName, url, description, logoUrl, emailPattern);
        organizations.add(organization);
        course.setOrganizations(organizations);
        return courseRepo.save(course);
    }

    public Course createCourseWithOrganizations() {
        return createCourseWithOrganizations("organization1", "org1", "org.org", "This is organization1", null, "^.*@matching.*$");
    }

    public LearningGoal createLearningGoal(Course course) {
        LearningGoal learningGoal = new LearningGoal();
        learningGoal.setTitle("Example Competency");
        learningGoal.setDescription("Magna pars studiorum, prodita quaerimus.");
        learningGoal.setCourse(course);
        return learningGoalRepo.save(learningGoal);
    }

    public TextExercise createIndividualTextExercise(Course course, ZonedDateTime pastTimestamp, ZonedDateTime futureTimestamp, ZonedDateTime futureFutureTimestamp) {
        TextExercise textExercise = ModelFactory.generateTextExercise(pastTimestamp, futureTimestamp, futureFutureTimestamp, course);
        textExercise.setMaxPoints(10.0);
        textExercise.setBonusPoints(0.0);
        textExercise.setKnowledge(textAssessmentKnowledgeService.createNewKnowledge());
        return exerciseRepo.save(textExercise);
    }

    public Team createTeam(Set<User> students, User owner, Exercise exercise, String teamName) {
        Team team = new Team();
        for (User student : students) {
            team.addStudents(student);
        }
        team.setOwner(owner);
        team.setShortName(teamName);
        team.setName(teamName);
        team.setExercise(exercise);
        return teamRepo.saveAndFlush(team);
    }

    public TextExercise createTeamTextExercise(Course course, ZonedDateTime pastTimestamp, ZonedDateTime futureTimestamp, ZonedDateTime futureFutureTimestamp) {
        TextExercise teamTextExercise = ModelFactory.generateTextExercise(pastTimestamp, futureTimestamp, futureFutureTimestamp, course);
        teamTextExercise.setMaxPoints(10.0);
        teamTextExercise.setBonusPoints(0.0);
        teamTextExercise.setMode(ExerciseMode.TEAM);
        teamTextExercise.setKnowledge(textAssessmentKnowledgeService.createNewKnowledge());
        return exerciseRepo.save(teamTextExercise);
    }

    public Result createParticipationSubmissionAndResult(long exerciseId, Participant participant, Double points, Double bonusPoints, long scoreAwarded, boolean rated) {
        Exercise exercise = exerciseRepo.findById(exerciseId).get();
        if (!exercise.getMaxPoints().equals(points)) {
            exercise.setMaxPoints(points);
        }
        if (!exercise.getBonusPoints().equals(bonusPoints)) {
            exercise.setBonusPoints(bonusPoints);
        }
        exercise = exerciseRepo.saveAndFlush(exercise);
        StudentParticipation studentParticipation = participationService.startExercise(exercise, participant, false);
        return createSubmissionAndResult(studentParticipation, scoreAwarded, rated);
    }

    public Result createSubmissionAndResult(StudentParticipation studentParticipation, long scoreAwarded, boolean rated) {
        Exercise exercise = studentParticipation.getExercise();
        Submission submission;
        if (exercise instanceof ProgrammingExercise) {
            submission = new ProgrammingSubmission();
        }
        else if (exercise instanceof ModelingExercise) {
            submission = new ModelingSubmission();
        }
        else if (exercise instanceof TextExercise) {
            submission = new TextSubmission();
        }
        else if (exercise instanceof FileUploadExercise) {
            submission = new FileUploadSubmission();
        }
        else if (exercise instanceof QuizExercise) {
            submission = new QuizSubmission();
        }
        else {
            throw new RuntimeException("Unsupported exercise type: " + exercise);
        }

        submission.setType(SubmissionType.MANUAL);
        submission.setParticipation(studentParticipation);
        submission = submissionRepository.saveAndFlush(submission);

        Result result = ModelFactory.generateResult(rated, scoreAwarded);
        result.setParticipation(studentParticipation);
        result.setSubmission(submission);
        result.completionDate(ZonedDateTime.now());
        submission.addResult(result);
        submission = submissionRepository.saveAndFlush(submission);
        return submission.getResults().get(0);
    }

    public Course createCourseWithExamAndExerciseGroupAndExercises(User user, ZonedDateTime visible, ZonedDateTime start, ZonedDateTime end) {
        Course course = createCourse();
        Exam exam = addExam(course, user, visible, start, end);
        course.addExam(exam);
        addExerciseGroupsAndExercisesToExam(exam, false);
        return courseRepo.save(course);
    }

    public Course createCourseWithExamAndExerciseGroupAndExercises(User user) {
        Course course = createCourse();
        Exam exam = addExam(course, user, ZonedDateTime.now().minusMinutes(1), ZonedDateTime.now(), ZonedDateTime.now().plusMinutes(1));
        course.addExam(exam);
        addExerciseGroupsAndExercisesToExam(exam, false);
        return courseRepo.save(course);
    }

    public List<Course> createCoursesWithExercisesAndLecturesAndLectureUnits(String userPrefix, boolean withParticipations, boolean withFiles, int numberOfTutorParticipations)
            throws Exception {
        List<Course> courses = this.createCoursesWithExercisesAndLectures(userPrefix, withParticipations, withFiles, numberOfTutorParticipations);
        return courses.stream().peek(course -> {
            List<Lecture> lectures = new ArrayList<>(course.getLectures());
            for (int i = 0; i < lectures.size(); i++) {
                TextExercise textExercise = textExerciseRepository.findByCourseIdWithCategories(course.getId()).stream().findFirst().get();
                VideoUnit videoUnit = createVideoUnit();
                TextUnit textUnit = createTextUnit();
                AttachmentUnit attachmentUnit = createAttachmentUnit(withFiles);
                ExerciseUnit exerciseUnit = createExerciseUnit(textExercise);
                lectures.set(i, addLectureUnitsToLecture(lectures.get(i), Set.of(videoUnit, textUnit, attachmentUnit, exerciseUnit)));
            }
            course.setLectures(new HashSet<>(lectures));
        }).toList();
    }

    public List<Course> createCoursesWithExercisesAndLecturesAndLectureUnitsAndLearningGoals(String userPrefix, boolean withParticipations, boolean withFiles,
            int numberOfTutorParticipations) throws Exception {
        List<Course> courses = this.createCoursesWithExercisesAndLecturesAndLectureUnits(userPrefix, withParticipations, withFiles, numberOfTutorParticipations);
        return courses.stream().peek(course -> {
            List<Lecture> lectures = new ArrayList<>(course.getLectures());
            lectures.replaceAll(lecture -> addLearningGoalToLectureUnits(lecture, Set.of(createLearningGoal(course))));
            course.setLectures(new HashSet<>(lectures));
        }).toList();
    }

    public Lecture addLearningGoalToLectureUnits(Lecture lecture, Set<LearningGoal> learningGoals) {
        Lecture l = lectureRepo.findByIdWithLectureUnitsAndLearningGoalsElseThrow(lecture.getId());
        l.getLectureUnits().forEach(lectureUnit -> {
            lectureUnit.setLearningGoals(learningGoals);
            lectureUnitRepository.save(lectureUnit);
        });
        return l;
    }

    public Lecture addLectureUnitsToLecture(Lecture lecture, Set<LectureUnit> lectureUnits) {
        Lecture l = lectureRepo.findByIdWithLectureUnits(lecture.getId()).get();
        for (LectureUnit lectureUnit : lectureUnits) {
            l.addLectureUnit(lectureUnit);
        }
        return lectureRepo.save(l);
    }

    public ExerciseUnit createExerciseUnit(Exercise exercise) {
        ExerciseUnit exerciseUnit = new ExerciseUnit();
        exerciseUnit.setExercise(exercise);
        return exerciseUnitRepository.save(exerciseUnit);
    }

    public AttachmentUnit createAttachmentUnit(Boolean withFile) {
        ZonedDateTime started = ZonedDateTime.now().minusDays(5);
        Attachment attachmentOfAttachmentUnit = withFile ? ModelFactory.generateAttachmentWithFile(started) : ModelFactory.generateAttachment(started);
        AttachmentUnit attachmentUnit = new AttachmentUnit();
        attachmentUnit.setDescription("Lorem Ipsum");
        attachmentUnit = attachmentUnitRepository.save(attachmentUnit);
        attachmentOfAttachmentUnit.setAttachmentUnit(attachmentUnit);
        attachmentOfAttachmentUnit = attachmentRepository.save(attachmentOfAttachmentUnit);
        attachmentUnit.setAttachment(attachmentOfAttachmentUnit);
        return attachmentUnitRepository.save(attachmentUnit);
    }

    public AttachmentUnit createAttachmentUnitWithSlides(int numberOfSlides) {
        ZonedDateTime started = ZonedDateTime.now().minusDays(5);
        Attachment attachmentOfAttachmentUnit = ModelFactory.generateAttachment(started);
        AttachmentUnit attachmentUnit = new AttachmentUnit();
        attachmentUnit.setDescription("Lorem Ipsum");
        attachmentUnit = attachmentUnitRepository.save(attachmentUnit);
        attachmentOfAttachmentUnit.setAttachmentUnit(attachmentUnit);
        attachmentOfAttachmentUnit = attachmentRepository.save(attachmentOfAttachmentUnit);
        attachmentUnit.setAttachment(attachmentOfAttachmentUnit);
        for (int i = 1; i <= numberOfSlides; i++) {
            Slide slide = new Slide();
            slide.setSlideNumber(i);
            slide.setSlideImagePath("path/to/slide" + i + ".png");
            slide.setAttachmentUnit(attachmentUnit);
            slideRepository.save(slide);
        }
        return attachmentUnitRepository.save(attachmentUnit);
    }

    public TextUnit createTextUnit() {
        TextUnit textUnit = new TextUnit();
        textUnit.setContent("Lorem Ipsum");
        return textUnitRepository.save(textUnit);
    }

    public VideoUnit createVideoUnit() {
        VideoUnit videoUnit = new VideoUnit();
        videoUnit.setDescription("Lorem Ipsum");
        videoUnit.setSource("http://video.fake");
        return videoUnitRepository.save(videoUnit);
    }

    public OnlineUnit createOnlineUnit() {
        OnlineUnit onlineUnit = new OnlineUnit();
        onlineUnit.setDescription("Lorem Ipsum");
        onlineUnit.setSource("http://video.fake");
        return onlineUnitRepository.save(onlineUnit);
    }

    public List<Course> createCoursesWithExercisesAndLectures(String prefix, boolean withParticipations, int numberOfTutorParticipations) throws Exception {
        return createCoursesWithExercisesAndLectures(prefix, withParticipations, false, numberOfTutorParticipations);
    }

    public List<Course> createCoursesWithExercisesAndLectures(String prefix, boolean withParticipations, boolean withFiles, int numberOfTutorParticipations) throws Exception {
        ZonedDateTime pastTimestamp = ZonedDateTime.now().minusDays(5);
        ZonedDateTime futureTimestamp = ZonedDateTime.now().plusDays(5);
        ZonedDateTime futureFutureTimestamp = ZonedDateTime.now().plusDays(8);

        Course course1 = ModelFactory.generateCourse(null, pastTimestamp, futureTimestamp, new HashSet<>(), prefix + "tumuser", prefix + "tutor", prefix + "editor",
                prefix + "instructor");
        Course course2 = ModelFactory.generateCourse(null, ZonedDateTime.now().minusDays(8), pastTimestamp, new HashSet<>(), prefix + "tumuser", prefix + "tutor",
                prefix + "editor", prefix + "instructor");

        ModelingExercise modelingExercise = ModelFactory.generateModelingExercise(pastTimestamp, futureTimestamp, futureFutureTimestamp, DiagramType.ClassDiagram, course1);
        modelingExercise.setGradingInstructions("some grading instructions");
        modelingExercise.setExampleSolutionModel("Example solution model");
        modelingExercise.setExampleSolutionExplanation("Example Solution");
        addGradingInstructionsToExercise(modelingExercise);
        modelingExercise.getCategories().add("Modeling");
        modelingExercise.setKnowledge(modelAssessmentKnowledgeService.createNewKnowledge());
        course1.addExercises(modelingExercise);

        TextExercise textExercise = ModelFactory.generateTextExercise(pastTimestamp, futureTimestamp, futureFutureTimestamp, course1);
        textExercise.setGradingInstructions("some grading instructions");
        textExercise.setExampleSolution("Example Solution");
        addGradingInstructionsToExercise(textExercise);
        textExercise.getCategories().add("Text");
        textExercise.setKnowledge(textAssessmentKnowledgeService.createNewKnowledge());
        course1.addExercises(textExercise);

        FileUploadExercise fileUploadExercise = ModelFactory.generateFileUploadExercise(pastTimestamp, futureTimestamp, futureFutureTimestamp, "png", course1);
        fileUploadExercise.setGradingInstructions("some grading instructions");
        fileUploadExercise.setExampleSolution("Example Solution");
        addGradingInstructionsToExercise(fileUploadExercise);
        fileUploadExercise.getCategories().add("File");
        course1.addExercises(fileUploadExercise);

        ProgrammingExercise programmingExercise = ModelFactory.generateProgrammingExercise(pastTimestamp, futureTimestamp, course1);
        programmingExercise.setGradingInstructions("some grading instructions");
        addGradingInstructionsToExercise(programmingExercise);
        programmingExercise.getCategories().add("Programming");
        course1.addExercises(programmingExercise);

        QuizExercise quizExercise = ModelFactory.generateQuizExercise(pastTimestamp, futureTimestamp, QuizMode.SYNCHRONIZED, course1);
        programmingExercise.getCategories().add("Quiz");
        course1.addExercises(quizExercise);

        Lecture lecture1 = ModelFactory.generateLecture(pastTimestamp, futureFutureTimestamp, course1);
        Attachment attachment1 = withFiles ? ModelFactory.generateAttachmentWithFile(pastTimestamp) : ModelFactory.generateAttachment(pastTimestamp);
        attachment1.setLecture(lecture1);
        lecture1.addAttachments(attachment1);
        course1.addLectures(lecture1);

        Lecture lecture2 = ModelFactory.generateLecture(pastTimestamp, futureFutureTimestamp, course1);
        Attachment attachment2 = withFiles ? ModelFactory.generateAttachmentWithFile(pastTimestamp) : ModelFactory.generateAttachment(pastTimestamp);
        attachment2.setLecture(lecture2);
        lecture2.addAttachments(attachment2);
        course1.addLectures(lecture2);

        course1 = courseRepo.save(course1);
        course2 = courseRepo.save(course2);

        lectureRepo.save(lecture1);
        lectureRepo.save(lecture2);

        attachmentRepo.save(attachment1);
        attachmentRepo.save(attachment2);

        modelingExercise = exerciseRepo.save(modelingExercise);
        textExercise = exerciseRepo.save(textExercise);
        exerciseRepo.save(fileUploadExercise);
        exerciseRepo.save(programmingExercise);
        exerciseRepo.save(quizExercise);

        if (withParticipations) {

            // create 5 tutor participations and 5 example submissions and connect all of them (to test the many-to-many relationship)
            Set<TutorParticipation> tutorParticipations = new HashSet<>();
            for (int i = 1; i < numberOfTutorParticipations + 1; i++) {
                var tutorParticipation = new TutorParticipation().tutor(getUserByLogin(prefix + "tutor" + i)).status(TutorParticipationStatus.NOT_PARTICIPATED)
                        .assessedExercise(modelingExercise);
                tutorParticipationRepo.save(tutorParticipation);
                tutorParticipations.add(tutorParticipation);
            }

            for (int i = 1; i < numberOfTutorParticipations + 1; i++) {
                String validModel = FileUtils.loadFileFromResources("test-data/model-submission/model.54727.json");
                var exampleSubmission = addExampleSubmission(generateExampleSubmission(validModel, modelingExercise, true));
                exampleSubmission.assessmentExplanation("exp");
                exampleSubmission.setTutorParticipations(tutorParticipations);
                exampleSubmissionRepo.save(exampleSubmission);
            }

            User user = getUserByLogin(prefix + "student1");
            StudentParticipation participation1 = ModelFactory.generateStudentParticipation(InitializationState.INITIALIZED, modelingExercise, user);
            StudentParticipation participation2 = ModelFactory.generateStudentParticipation(InitializationState.FINISHED, textExercise, user);
            StudentParticipation participation3 = ModelFactory.generateStudentParticipation(InitializationState.UNINITIALIZED, modelingExercise, user);
            StudentParticipation participation4 = ModelFactory.generateProgrammingExerciseStudentParticipation(InitializationState.FINISHED, programmingExercise, user);
            StudentParticipation participation5 = ModelFactory.generateProgrammingExerciseStudentParticipation(InitializationState.INITIALIZED, programmingExercise, user);
            participation5.setTestRun(true);

            Submission modelingSubmission1 = ModelFactory.generateModelingSubmission("model1", true);
            Submission modelingSubmission2 = ModelFactory.generateModelingSubmission("model2", true);
            Submission textSubmission = ModelFactory.generateTextSubmission("text", Language.ENGLISH, true);
            Submission programmingSubmission1 = ModelFactory.generateProgrammingSubmission(true, "1234", SubmissionType.MANUAL);
            Submission programmingSubmission2 = ModelFactory.generateProgrammingSubmission(true, "5678", SubmissionType.MANUAL);

            Result result1 = ModelFactory.generateResult(true, 10D);
            Result result2 = ModelFactory.generateResult(true, 12D);
            Result result3 = ModelFactory.generateResult(false, 0D);
            Result result4 = ModelFactory.generateResult(true, 12D);
            Result result5 = ModelFactory.generateResult(false, 42D);

            participation1 = studentParticipationRepo.save(participation1);
            participation2 = studentParticipationRepo.save(participation2);
            participation3 = studentParticipationRepo.save(participation3);
            participation4 = studentParticipationRepo.save(participation4);
            participation5 = studentParticipationRepo.save(participation5);

            submissionRepository.save(modelingSubmission1);
            submissionRepository.save(modelingSubmission2);
            submissionRepository.save(textSubmission);
            submissionRepository.save(programmingSubmission1);
            submissionRepository.save(programmingSubmission2);

            modelingSubmission1.setParticipation(participation1);
            textSubmission.setParticipation(participation2);
            modelingSubmission2.setParticipation(participation3);
            programmingSubmission1.setParticipation(participation4);
            programmingSubmission2.setParticipation(participation5);

            result1.setParticipation(participation1);
            result2.setParticipation(participation3);
            result3.setParticipation(participation2);
            result4.setParticipation(participation4);
            result5.setParticipation(participation5);

            result1 = resultRepo.save(result1);
            result2 = resultRepo.save(result2);
            result3 = resultRepo.save(result3);
            result4 = resultRepo.save(result4);
            result5 = resultRepo.save(result5);

            result1.setSubmission(modelingSubmission1);
            result2.setSubmission(modelingSubmission2);
            result3.setSubmission(textSubmission);
            result4.setSubmission(programmingSubmission1);
            result5.setSubmission(programmingSubmission2);

            modelingSubmission1.addResult(result1);
            modelingSubmission2.addResult(result2);
            textSubmission.addResult(result3);
            programmingSubmission1.addResult(result4);
            programmingSubmission2.addResult(result5);

            submissionRepository.save(modelingSubmission1);
            submissionRepository.save(modelingSubmission2);
            submissionRepository.save(textSubmission);
            submissionRepository.save(programmingSubmission1);
            submissionRepository.save(programmingSubmission2);
        }

        return Arrays.asList(course1, course2);
    }

    public List<Post> createPostsWithinCourse(String userPrefix) {

        List<Exercise> testExercises = new ArrayList<>();
        List<Lecture> testLectures = new ArrayList<>();

        Course course1 = createCourse();
        for (int i = 0; i < 2; i++) {
            TextExercise textExercise = ModelFactory.generateTextExercise(pastTimestamp, futureTimestamp, futureFutureTimestamp, course1);
            course1.addExercises(textExercise);
            textExercise = exerciseRepo.save(textExercise);
            testExercises.add(textExercise);

            Lecture lecture = ModelFactory.generateLecture(pastTimestamp, futureFutureTimestamp, course1);
            course1.addLectures(lecture);
            lecture = lectureRepo.save(lecture);
            testLectures.add(lecture);
        }

        courseRepo.save(course1);

        PlagiarismCase plagiarismCase = new PlagiarismCase();
<<<<<<< HEAD
        plagiarismCase.setExercise(testExercises.get(0));
        plagiarismCase.setStudent(userRepo.findOneByLogin(userPrefix + "student1").get());
=======
        plagiarismCase.setExercise(textExercise);
        plagiarismCase.setStudent(getUserByLogin(userPrefix + "student1"));
>>>>>>> 7202b645
        plagiarismCase = plagiarismCaseRepository.save(plagiarismCase);

        List<Post> posts = new ArrayList<>();

        // add posts to exercise
        posts.addAll(createBasicPosts(testExercises.toArray(Exercise[]::new), userPrefix));

        // add posts to lecture
        posts.addAll(createBasicPosts(testLectures.toArray(Lecture[]::new), userPrefix));

        // add post to plagiarismCase
        posts.add(createBasicPost(plagiarismCase, userPrefix));

        // add posts to course with different course-wide contexts provided in input array
        CourseWideContext[] courseWideContexts = new CourseWideContext[] { CourseWideContext.ORGANIZATION, CourseWideContext.RANDOM, CourseWideContext.TECH_SUPPORT,
                CourseWideContext.ANNOUNCEMENT };
        posts.addAll(createBasicPosts(course1, courseWideContexts, userPrefix));
        posts.addAll(createBasicPosts(createOneToOneChat(course1, userPrefix), userPrefix));

        return posts;
    }

    public List<Post> createPostsWithAnswerPostsWithinCourse(String userPrefix) {
        List<Post> posts = createPostsWithinCourse(userPrefix);

        // add answer for one post in each context (lecture, exercise, course-wide, conversation)
        Post lecturePost = posts.stream().filter(coursePost -> coursePost.getLecture() != null).findFirst().orElseThrow();
        lecturePost.setAnswers(createBasicAnswers(lecturePost, userPrefix));
        lecturePost.getAnswers().addAll(createBasicAnswers(lecturePost, userPrefix));
        postRepository.save(lecturePost);

        Post exercisePost = posts.stream().filter(coursePost -> coursePost.getExercise() != null).findFirst().orElseThrow();
        exercisePost.setAnswers(createBasicAnswers(exercisePost, userPrefix));
        postRepository.save(exercisePost);

        // resolved post
        Post courseWidePost = posts.stream().filter(coursePost -> coursePost.getCourseWideContext() != null).findFirst().orElseThrow();
        courseWidePost.setAnswers(createBasicAnswersThatResolves(courseWidePost, userPrefix));
        postRepository.save(courseWidePost);

        Post conversationPost = posts.stream().filter(coursePost -> coursePost.getConversation() != null).findFirst().orElseThrow();
        conversationPost.setAnswers(createBasicAnswers(conversationPost, userPrefix));
        postRepository.save(conversationPost);

        return posts;
    }

    private List<Post> createBasicPosts(Exercise[] exerciseContexts, String userPrefix) {
        List<Post> posts = new ArrayList<>();
        for (Exercise exerciseContext : exerciseContexts) {
            for (int i = 0; i < 4; i++) {
                Post postToAdd = createBasicPost(i, userPrefix + "student");
                postToAdd.setExercise(exerciseContext);
                postRepository.save(postToAdd);
                posts.add(postToAdd);
            }
        }

        return posts;
    }

    private List<Post> createBasicPosts(Lecture[] lectureContexts, String userPrefix) {
        List<Post> posts = new ArrayList<>();
        for (Lecture lectureContext : lectureContexts) {
            for (int i = 0; i < 4; i++) {
                Post postToAdd = createBasicPost(i, userPrefix + "tutor");
                postToAdd.setLecture(lectureContext);
                postRepository.save(postToAdd);
                posts.add(postToAdd);
            }
        }
        return posts;
    }

    private List<Post> createBasicPosts(Course courseContext, CourseWideContext[] courseWideContexts, String userPrefix) {
        List<Post> posts = new ArrayList<>();
        for (int i = 0; i < courseWideContexts.length; i++) {
            Post postToAdd = createBasicPost(i, userPrefix + "editor");
            postToAdd.setCourse(courseContext);
            postToAdd.setCourseWideContext(courseWideContexts[i]);
            postRepository.save(postToAdd);
            posts.add(postToAdd);
        }
        return posts;
    }

    private Post createBasicPost(PlagiarismCase plagiarismCase, String userPrefix) {
        Post postToAdd = createBasicPost(0, userPrefix + "instructor");
        postToAdd.setPlagiarismCase(plagiarismCase);
        postToAdd.getPlagiarismCase().setExercise(null);
        return postRepository.save(postToAdd);
    }

    private Post createBasicPost(Integer i, String usernamePrefix) {
        Post post = new Post();
        post.setTitle(String.format("Title Post %s", (i + 1)));
        post.setContent(String.format("Content Post %s", (i + 1)));
        post.setVisibleForStudents(true);
        post.setDisplayPriority(DisplayPriority.NONE);
        post.setAuthor(getUserByLoginWithoutAuthorities(String.format("%s%s", usernamePrefix, (i + 1))));
        post.setCreationDate(ZonedDateTime.of(2015, 11, dayCount, 23, 45, 59, 1234, ZoneId.of("UTC")));
        String tag = String.format("Tag %s", (i + 1));
        Set<String> tags = new HashSet<>();
        tags.add(tag);
        post.setTags(tags);

        dayCount = (dayCount % 25) + 1;
        return post;
    }

    private List<Post> createBasicPosts(Conversation conversation, String userPrefix) {
        List<Post> posts = new ArrayList<>();
        for (int i = 0; i < 3; i++) {
            Post postToAdd = createBasicPost(i, userPrefix + "tutor");
            postToAdd.setConversation(conversation);
            postRepository.save(postToAdd);
            posts.add(postToAdd);
        }
        return posts;
    }

    private Set<AnswerPost> createBasicAnswers(Post post, String userPrefix) {
        Set<AnswerPost> answerPosts = new HashSet<>();
        AnswerPost answerPost = new AnswerPost();
        answerPost.setContent(post.getContent() + " Answer");
        answerPost.setAuthor(getUserByLoginWithoutAuthorities(userPrefix + "student1"));
        answerPost.setPost(post);
        answerPosts.add(answerPost);
        answerPostRepository.save(answerPost);
        post.setAnswerCount(post.getAnswerCount() + 1);
        return answerPosts;
    }

    private Set<AnswerPost> createBasicAnswersThatResolves(Post post, String userPrefix) {
        Set<AnswerPost> answerPosts = new HashSet<>();
        AnswerPost answerPost = new AnswerPost();
        answerPost.setContent(post.getContent() + " Answer");
        answerPost.setAuthor(getUserByLoginWithoutAuthorities(userPrefix + "student1"));
        answerPost.setPost(post);
        answerPost.setResolvesPost(true);
        answerPosts.add(answerPost);
        answerPostRepository.save(answerPost);
        post.setAnswerCount(post.getAnswerCount() + 1);
        post.setResolved(true);
        return answerPosts;
    }

    public List<Course> createMultipleCoursesWithAllExercisesAndLectures(String userPrefix, int numberOfCoursesWithExercises, int numberOfCoursesWithLectures,
            int numberOfTutorParticipations) throws Exception {
        List<Course> courses = new ArrayList<>();
        for (int i = 0; i < numberOfCoursesWithExercises; i++) {
            var course = createCourseWithAllExerciseTypesAndParticipationsAndSubmissionsAndResults(userPrefix, true);
            courses.add(course);
        }
        for (int i = 0; i < numberOfCoursesWithLectures; i++) {
            var coursesWithLectures = createCoursesWithExercisesAndLecturesAndLectureUnits(userPrefix, true, true, numberOfTutorParticipations);
            courses.addAll(coursesWithLectures);
        }
        return courses;
    }

    public Course createCourseWithAllExerciseTypesAndParticipationsAndSubmissionsAndResults(String userPrefix, boolean hasAssessmentDueDatePassed) {
        var assessmentTimestamp = hasAssessmentDueDatePassed ? ZonedDateTime.now().minusMinutes(10L) : ZonedDateTime.now().plusMinutes(10L);
        Course course = ModelFactory.generateCourse(null, pastTimestamp, futureTimestamp, new HashSet<>(), "tumuser", "tutor", "editor", "instructor");

        ModelingExercise modelingExercise = ModelFactory.generateModelingExercise(pastTimestamp, futureTimestamp, futureFutureTimestamp, DiagramType.ClassDiagram, course);
        TextExercise textExercise = ModelFactory.generateTextExercise(pastTimestamp, futureTimestamp, futureFutureTimestamp, course);
        FileUploadExercise fileUploadExercise = ModelFactory.generateFileUploadExercise(pastTimestamp, futureTimestamp, futureFutureTimestamp, "png", course);
        ProgrammingExercise programmingExercise = ModelFactory.generateProgrammingExercise(pastTimestamp, futureTimestamp, course);
        QuizExercise quizExercise = ModelFactory.generateQuizExercise(pastTimestamp, assessmentTimestamp, QuizMode.SYNCHRONIZED, course);

        // Set assessment due dates
        modelingExercise.setAssessmentDueDate(assessmentTimestamp);
        textExercise.setAssessmentDueDate(assessmentTimestamp);
        fileUploadExercise.setAssessmentDueDate(assessmentTimestamp);
        programmingExercise.setAssessmentDueDate(assessmentTimestamp);

        // Add exercises to course
        course.addExercises(modelingExercise);
        course.addExercises(textExercise);
        course.addExercises(fileUploadExercise);
        course.addExercises(programmingExercise);
        course.addExercises(quizExercise);

        // Save course and exercises to database
        Course courseSaved = courseRepo.save(course);
        modelingExercise = exerciseRepo.save(modelingExercise);
        textExercise = exerciseRepo.save(textExercise);
        fileUploadExercise = exerciseRepo.save(fileUploadExercise);
        programmingExercise = exerciseRepo.save(programmingExercise);
        quizExercise = exerciseRepo.save(quizExercise);

        // Get user and setup participations
        User user = (userRepo.findOneByLogin(userPrefix + "student1")).get();
        StudentParticipation participationModeling = ModelFactory.generateStudentParticipation(InitializationState.FINISHED, modelingExercise, user);
        StudentParticipation participationText = ModelFactory.generateStudentParticipation(InitializationState.FINISHED, textExercise, user);
        StudentParticipation participationFileUpload = ModelFactory.generateStudentParticipation(InitializationState.FINISHED, fileUploadExercise, user);
        StudentParticipation participationQuiz = ModelFactory.generateStudentParticipation(InitializationState.FINISHED, quizExercise, user);
        StudentParticipation participationProgramming = ModelFactory.generateStudentParticipation(InitializationState.INITIALIZED, programmingExercise, user);

        // Save participations
        participationModeling = studentParticipationRepo.save(participationModeling);
        participationText = studentParticipationRepo.save(participationText);
        participationFileUpload = studentParticipationRepo.save(participationFileUpload);
        participationQuiz = studentParticipationRepo.save(participationQuiz);
        participationProgramming = studentParticipationRepo.save(participationProgramming);

        // Setup results
        Result resultModeling = ModelFactory.generateResult(true, 10D);
        resultModeling.setAssessmentType(AssessmentType.MANUAL);
        resultModeling.setCompletionDate(ZonedDateTime.now());

        Result resultText = ModelFactory.generateResult(true, 12D);
        resultText.setAssessmentType(AssessmentType.MANUAL);
        resultText.setCompletionDate(ZonedDateTime.now());

        Result resultFileUpload = ModelFactory.generateResult(true, 0D);
        resultFileUpload.setAssessmentType(AssessmentType.MANUAL);
        resultFileUpload.setCompletionDate(ZonedDateTime.now());

        Result resultQuiz = ModelFactory.generateResult(true, 0D);
        resultQuiz.setAssessmentType(AssessmentType.AUTOMATIC);
        resultQuiz.setCompletionDate(ZonedDateTime.now());

        Result resultProgramming = ModelFactory.generateResult(true, 20D);
        resultProgramming.setAssessmentType(AssessmentType.AUTOMATIC);
        resultProgramming.setCompletionDate(ZonedDateTime.now());

        // Connect participations to results and vice versa
        resultModeling.setParticipation(participationModeling);
        resultText.setParticipation(participationText);
        resultFileUpload.setParticipation(participationFileUpload);
        resultQuiz.setParticipation(participationQuiz);
        resultProgramming.setParticipation(participationProgramming);

        participationModeling.addResult(resultModeling);
        participationText.addResult(resultText);
        participationFileUpload.addResult(resultFileUpload);
        participationQuiz.addResult(resultQuiz);
        participationProgramming.addResult(resultProgramming);

        // Save results and participations
        resultModeling = resultRepo.save(resultModeling);
        resultText = resultRepo.save(resultText);
        resultFileUpload = resultRepo.save(resultFileUpload);
        resultQuiz = resultRepo.save(resultQuiz);
        resultProgramming = resultRepo.save(resultProgramming);

        participationModeling = studentParticipationRepo.save(participationModeling);
        participationText = studentParticipationRepo.save(participationText);
        participationFileUpload = studentParticipationRepo.save(participationFileUpload);
        participationQuiz = studentParticipationRepo.save(participationQuiz);
        participationProgramming = studentParticipationRepo.save(participationProgramming);

        // Connect exercises with participations
        modelingExercise.addParticipation(participationModeling);
        textExercise.addParticipation(participationText);
        fileUploadExercise.addParticipation(participationFileUpload);
        quizExercise.addParticipation(participationQuiz);
        programmingExercise.addParticipation(participationProgramming);

        // Setup submissions and connect with participations
        ModelingSubmission modelingSubmission = ModelFactory.generateModelingSubmission("model1", true);
        TextSubmission textSubmission = ModelFactory.generateTextSubmission("text of text submission", Language.ENGLISH, true);
        FileUploadSubmission fileUploadSubmission = ModelFactory.generateFileUploadSubmission(true);
        QuizSubmission quizSubmission = ModelFactory.generateQuizSubmission(true);
        ProgrammingSubmission programmingSubmission = ModelFactory.generateProgrammingSubmission(true);

        // Save submissions
        modelingSubmission = submissionRepository.save(modelingSubmission);
        textSubmission = submissionRepository.save(textSubmission);
        fileUploadSubmission = submissionRepository.save(fileUploadSubmission);
        quizSubmission = submissionRepository.save(quizSubmission);
        programmingSubmission = submissionRepository.save(programmingSubmission);

        modelingSubmission.setParticipation(participationModeling);
        modelingSubmission.addResult(resultModeling);
        textSubmission.setParticipation(participationText);
        textSubmission.addResult(resultText);
        fileUploadSubmission.setParticipation(participationFileUpload);
        fileUploadSubmission.addResult(resultFileUpload);
        quizSubmission.setParticipation(participationQuiz);
        quizSubmission.addResult(resultQuiz);
        programmingSubmission.setParticipation(participationProgramming);
        programmingSubmission.addResult(resultProgramming);

        // Save submissions
        modelingSubmission = submissionRepository.save(modelingSubmission);
        textSubmission = submissionRepository.save(textSubmission);
        fileUploadSubmission = submissionRepository.save(fileUploadSubmission);
        quizSubmission = submissionRepository.save(quizSubmission);
        programmingSubmission = submissionRepository.save(programmingSubmission);

        // Save exercises
        exerciseRepo.save(modelingExercise);
        exerciseRepo.save(textExercise);
        exerciseRepo.save(fileUploadExercise);
        exerciseRepo.save(programmingExercise);
        exerciseRepo.save(quizExercise);

        // Connect participations with submissions
        participationModeling.setSubmissions(Set.of(modelingSubmission));
        participationText.setSubmissions(Set.of(textSubmission));
        participationFileUpload.setSubmissions(Set.of(fileUploadSubmission));
        participationQuiz.setSubmissions(Set.of(quizSubmission));
        participationProgramming.setSubmissions(Set.of(programmingSubmission));

        // Save participations
        studentParticipationRepo.save(participationModeling);
        studentParticipationRepo.save(participationText);
        studentParticipationRepo.save(participationFileUpload);
        studentParticipationRepo.save(participationQuiz);
        studentParticipationRepo.save(participationProgramming);

        return courseSaved;
    }

    public Organization createOrganization(String name, String shortName, String url, String description, String logoUrl, String emailPattern) {
        Organization organization = ModelFactory.generateOrganization(name, shortName, url, description, logoUrl, emailPattern);
        return organizationRepository.save(organization);
    }

    public Organization createOrganization() {
        return createOrganization(UUID.randomUUID().toString().replace("-", ""), UUID.randomUUID().toString().replace("-", ""), UUID.randomUUID().toString().replace("-", ""),
                UUID.randomUUID().toString().replace("-", ""), null, "^.*@matching.*$");
    }

    public StudentExam setupTestRunForExamWithExerciseGroupsForInstructor(Exam exam, User instructor, List<ExerciseGroup> exerciseGroupsWithExercises) {
        List<Exercise> exercises = new ArrayList<>();
        exerciseGroupsWithExercises.forEach(exerciseGroup -> exercises.add(exerciseGroup.getExercises().iterator().next()));
        var testRun = generateTestRunForInstructor(exam, instructor, exercises);
        return studentExamRepository.save(testRun);
    }

    public StudentExam generateTestRunForInstructor(Exam exam, User instructor, List<Exercise> exercises) {
        var testRun = ModelFactory.generateExamTestRun(exam);
        testRun.setUser(instructor);
        for (final var exercise : exercises) {
            testRun.addExercise(exercise);
            assertThat(exercise.isExamExercise()).isTrue();
            Submission submission = null;
            if (exercise instanceof ModelingExercise modelingExercise) {
                submission = addModelingSubmission(modelingExercise, ModelFactory.generateModelingSubmission("", false), instructor.getLogin());
            }
            else if (exercise instanceof TextExercise textExercise) {
                submission = saveTextSubmission(textExercise, ModelFactory.generateTextSubmission("", null, false), instructor.getLogin());
            }
            else if (exercise instanceof QuizExercise quizExercise) {
                submission = saveQuizSubmission(quizExercise, ModelFactory.generateQuizSubmission(false), instructor.getLogin());
            }
            else if (exercise instanceof ProgrammingExercise programmingExercise) {
                submission = new ProgrammingSubmission().submitted(true);
                addProgrammingSubmission(programmingExercise, (ProgrammingSubmission) submission, instructor.getLogin());
                submission = submissionRepository.save(submission);
            }
            else if (exercise instanceof FileUploadExercise fileUploadExercise) {
                submission = saveFileUploadSubmission(fileUploadExercise, ModelFactory.generateFileUploadSubmission(false), instructor.getLogin());
            }
            var studentParticipation = (StudentParticipation) submission.getParticipation();
            studentParticipation.setTestRun(true);
            studentParticipationRepo.save(studentParticipation);
        }
        return testRun;
    }

    public Exam setupSimpleExamWithExerciseGroupExercise(Course course) {
        var exam = ModelFactory.generateExam(course);
        exam.setNumberOfExercisesInExam(1);
        exam.setRandomizeExerciseOrder(true);
        exam.setStartDate(ZonedDateTime.now().plusHours(2));
        exam.setEndDate(ZonedDateTime.now().plusHours(4));
        exam.setExamMaxPoints(20);
        exam = examRepository.save(exam);

        // add exercise group: 1 mandatory
        ModelFactory.generateExerciseGroup(true, exam);
        exam = examRepository.save(exam);

        // add exercises
        var exercise1a = ModelFactory.generateTextExerciseForExam(exam.getExerciseGroups().get(0));
        var exercise1b = ModelFactory.generateTextExerciseForExam(exam.getExerciseGroups().get(0));
        var exercise1c = ModelFactory.generateTextExerciseForExam(exam.getExerciseGroups().get(0));
        exerciseRepo.saveAll(List.of(exercise1a, exercise1b, exercise1c));

        return examRepository.findWithExerciseGroupsAndExercisesByIdOrElseThrow(exam.getId());
    }

    public Exam setupExamWithExerciseGroupsExercisesRegisteredStudents(String userPrefix, Course course) {
        return setupExamWithExerciseGroupsExercisesRegisteredStudents(userPrefix, course, 4);
    }

    public Exam setupExamWithExerciseGroupsExercisesRegisteredStudents(String userPrefix, Course course, int numberOfStudents) {
        Exam exam = ModelFactory.generateExam(course);
        exam.setNumberOfExercisesInExam(4);
        exam.setRandomizeExerciseOrder(true);
        exam.setStartDate(ZonedDateTime.now().plusHours(2));
        exam.setEndDate(ZonedDateTime.now().plusHours(4));
        exam.setWorkingTime(2 * 60 * 60);
        exam.setExamMaxPoints(20);
        exam = examRepository.save(exam);

        // add exercise groups: 3 mandatory, 2 optional
        ModelFactory.generateExerciseGroup(true, exam);
        ModelFactory.generateExerciseGroup(true, exam);
        ModelFactory.generateExerciseGroup(true, exam);
        ModelFactory.generateExerciseGroup(false, exam);
        ModelFactory.generateExerciseGroup(false, exam);
        exam = examRepository.save(exam);

        // TODO: also add other exercise types

        // add exercises
        var exercise1a = ModelFactory.generateTextExerciseForExam(exam.getExerciseGroups().get(0));
        var exercise1b = ModelFactory.generateTextExerciseForExam(exam.getExerciseGroups().get(0));
        var exercise1c = ModelFactory.generateTextExerciseForExam(exam.getExerciseGroups().get(0));
        exercise1a.setKnowledge(textAssessmentKnowledgeService.createNewKnowledge());
        exercise1b.setKnowledge(textAssessmentKnowledgeService.createNewKnowledge());
        exercise1c.setKnowledge(textAssessmentKnowledgeService.createNewKnowledge());
        exerciseRepo.saveAll(List.of(exercise1a, exercise1b, exercise1c));

        var exercise2a = ModelFactory.generateTextExerciseForExam(exam.getExerciseGroups().get(1));
        var exercise2b = ModelFactory.generateTextExerciseForExam(exam.getExerciseGroups().get(1));
        var exercise2c = ModelFactory.generateTextExerciseForExam(exam.getExerciseGroups().get(1));
        exercise2a.setKnowledge(textAssessmentKnowledgeService.createNewKnowledge());
        exercise2b.setKnowledge(textAssessmentKnowledgeService.createNewKnowledge());
        exercise2c.setKnowledge(textAssessmentKnowledgeService.createNewKnowledge());
        exerciseRepo.saveAll(List.of(exercise2a, exercise2b, exercise2c));

        var exercise3a = ModelFactory.generateTextExerciseForExam(exam.getExerciseGroups().get(2));
        var exercise3b = ModelFactory.generateTextExerciseForExam(exam.getExerciseGroups().get(2));
        var exercise3c = ModelFactory.generateTextExerciseForExam(exam.getExerciseGroups().get(2));
        exercise3a.setKnowledge(textAssessmentKnowledgeService.createNewKnowledge());
        exercise3b.setKnowledge(textAssessmentKnowledgeService.createNewKnowledge());
        exercise3c.setKnowledge(textAssessmentKnowledgeService.createNewKnowledge());
        exerciseRepo.saveAll(List.of(exercise3a, exercise3b, exercise3c));

        var exercise4a = ModelFactory.generateTextExerciseForExam(exam.getExerciseGroups().get(3));
        var exercise4b = ModelFactory.generateTextExerciseForExam(exam.getExerciseGroups().get(3));
        var exercise4c = ModelFactory.generateTextExerciseForExam(exam.getExerciseGroups().get(3));
        exercise4a.setKnowledge(textAssessmentKnowledgeService.createNewKnowledge());
        exercise4b.setKnowledge(textAssessmentKnowledgeService.createNewKnowledge());
        exercise4c.setKnowledge(textAssessmentKnowledgeService.createNewKnowledge());
        exerciseRepo.saveAll(List.of(exercise4a, exercise4b, exercise4c));

        var exercise5a = ModelFactory.generateTextExerciseForExam(exam.getExerciseGroups().get(4));
        var exercise5b = ModelFactory.generateTextExerciseForExam(exam.getExerciseGroups().get(4));
        var exercise5c = ModelFactory.generateTextExerciseForExam(exam.getExerciseGroups().get(4));
        exercise5a.setKnowledge(textAssessmentKnowledgeService.createNewKnowledge());
        exercise5b.setKnowledge(textAssessmentKnowledgeService.createNewKnowledge());
        exercise5c.setKnowledge(textAssessmentKnowledgeService.createNewKnowledge());
        exerciseRepo.saveAll(List.of(exercise5a, exercise5b, exercise5c));

        // register user
        return registerUsersForExamAndSaveExam(exam, userPrefix, numberOfStudents);
    }

    public Exam registerUsersForExamAndSaveExam(Exam exam, String userPrefix, int numberOfStudents) {
        return registerUsersForExamAndSaveExam(exam, userPrefix, 1, numberOfStudents);
    }

    /**
     * registers students for exam and saves the exam in the repository
     *
     * @param exam       exam to which students should be registered to
     * @param userPrefix prefix of the users
     * @param from       index of the first student to be registered
     * @param to         index of the last student to be registered
     * @return exam that was saved in the repository
     */
    public Exam registerUsersForExamAndSaveExam(Exam exam, String userPrefix, int from, int to) {

        for (int i = from; i <= to; i++) {
            ExamUser registeredExamUser = new ExamUser();
            registeredExamUser.setUser(getUserByLogin(userPrefix + "student" + i));
            registeredExamUser.setExam(exam);
            exam.addExamUser(registeredExamUser);
            examUserRepository.save(registeredExamUser);
        }

        return examRepository.save(exam);
    }

    public Exam addExam(Course course) {
        Exam exam = ModelFactory.generateExam(course);
        return examRepository.save(exam);
    }

    public Exam addTestExam(Course course) {
        Exam exam = ModelFactory.generateTestExam(course);
        return examRepository.save(exam);
    }

    public Exam addTestExamWithRegisteredUser(Course course, User user) {
        Exam exam = ModelFactory.generateTestExam(course);
        exam = examRepository.save(exam);
        var registeredExamUser = new ExamUser();
        registeredExamUser.setUser(user);
        registeredExamUser.setExam(exam);
        registeredExamUser = examUserRepository.save(registeredExamUser);
        exam.addExamUser(registeredExamUser);
        examRepository.save(exam);
        return exam;
    }

    public Exam addExam(Course course, User user, ZonedDateTime visibleDate, ZonedDateTime startDate, ZonedDateTime endDate) {
        Exam exam = ModelFactory.generateExam(course);
        exam = examRepository.save(exam);
        var registeredExamUser = new ExamUser();
        registeredExamUser.setUser(user);
        registeredExamUser.setExam(exam);
        registeredExamUser = examUserRepository.save(registeredExamUser);
        exam.addExamUser(registeredExamUser);
        exam.setVisibleDate(visibleDate);
        exam.setStartDate(startDate);
        exam.setEndDate(endDate);
        exam.setNumberOfCorrectionRoundsInExam(1);
        examRepository.save(exam);
        return exam;
    }

    public Exam addExamWithExerciseGroup(Course course, boolean mandatory) {
        Exam exam = ModelFactory.generateExam(course);
        ModelFactory.generateExerciseGroup(mandatory, exam);
        exam = examRepository.save(exam);
        return exam;
    }

    public Exam addTestExamWithExerciseGroup(Course course, boolean mandatory) {
        Exam exam = ModelFactory.generateTestExam(course);
        ModelFactory.generateExerciseGroup(mandatory, exam);
        exam = examRepository.save(exam);
        return exam;
    }

    public Exam addExam(Course course, ZonedDateTime visibleDate, ZonedDateTime startDate, ZonedDateTime endDate) {
        Exam exam = ModelFactory.generateExam(course);
        exam.setVisibleDate(visibleDate);
        exam.setStartDate(startDate);
        exam.setEndDate(endDate);
        exam.setWorkingTime((int) Duration.between(startDate, endDate).toSeconds());
        exam.setGracePeriod(180);
        exam = examRepository.save(exam);
        return exam;
    }

    public Exam addExam(Course course, ZonedDateTime visibleDate, ZonedDateTime startDate, ZonedDateTime endDate, ZonedDateTime publishResultDate) {
        Exam exam = ModelFactory.generateExam(course);
        exam.setVisibleDate(visibleDate);
        exam.setStartDate(startDate);
        exam.setEndDate(endDate);
        exam.setPublishResultsDate(publishResultDate);
        exam.setWorkingTime((int) Duration.between(startDate, endDate).toSeconds());
        exam.setGracePeriod(180);
        exam = examRepository.save(exam);
        return exam;
    }

    public Exam addActiveExamWithRegisteredUser(Course course, User user) {
        Exam exam = ModelFactory.generateExam(course);
        exam.setStartDate(ZonedDateTime.now().minusHours(1));
        exam.setEndDate(ZonedDateTime.now().plusHours(1));
        exam.setWorkingTime(2 * 60 * 60);
        exam = examRepository.save(exam);
        var registeredExamUser = new ExamUser();
        registeredExamUser.setUser(user);
        registeredExamUser.setExam(exam);
        registeredExamUser = examUserRepository.save(registeredExamUser);
        exam.addExamUser(registeredExamUser);
        exam.setTestExam(false);
        examRepository.save(exam);
        var studentExam = new StudentExam();
        studentExam.setExam(exam);
        studentExam.setTestRun(false);
        studentExam.setUser(user);
        studentExam.setWorkingTime((int) Duration.between(exam.getStartDate(), exam.getEndDate()).toSeconds());
        studentExamRepository.save(studentExam);
        return exam;
    }

    public Exam addActiveTestExamWithRegisteredUserWithoutStudentExam(Course course, User user) {
        Exam exam = ModelFactory.generateTestExam(course);
        exam.setStartDate(ZonedDateTime.now().minusHours(1));
        exam.setEndDate(ZonedDateTime.now().plusHours(1));
        exam.setWorkingTime(2 * 60 * 60);
        exam = examRepository.save(exam);
        var registeredExamUser = new ExamUser();
        registeredExamUser.setUser(user);
        registeredExamUser.setExam(exam);
        registeredExamUser = examUserRepository.save(registeredExamUser);
        exam.addExamUser(registeredExamUser);
        examRepository.save(exam);
        return exam;
    }

    public Exam addExamWithModellingAndTextAndFileUploadAndQuizAndEmptyGroup(Course course) {
        Exam exam = addExam(course);
        for (int i = 0; i <= 4; i++) {
            ModelFactory.generateExerciseGroup(true, exam);
        }
        exam.setNumberOfExercisesInExam(5);
        exam.setExamMaxPoints(5 * 5);
        exam = examRepository.save(exam);

        ExerciseGroup modellingGroup = exam.getExerciseGroups().get(0);
        Exercise modelling = ModelFactory.generateModelingExerciseForExam(DiagramType.ClassDiagram, modellingGroup);
        modellingGroup.addExercise(modelling);
        exerciseRepo.save(modelling);

        ExerciseGroup textGroup = exam.getExerciseGroups().get(1);
        Exercise text = ModelFactory.generateTextExerciseForExam(textGroup);
        textGroup.addExercise(text);
        exerciseRepo.save(text);

        ExerciseGroup fileUploadGroup = exam.getExerciseGroups().get(2);
        Exercise fileUpload = ModelFactory.generateFileUploadExerciseForExam("png", fileUploadGroup);
        fileUploadGroup.addExercise(fileUpload);
        exerciseRepo.save(fileUpload);

        ExerciseGroup quizGroup = exam.getExerciseGroups().get(3);
        Exercise quiz = ModelFactory.generateQuizExerciseForExam(quizGroup);
        quizGroup.addExercise(quiz);
        exerciseRepo.save(quiz);

        return exam;
    }

    public StudentExam addStudentExam(Exam exam) {
        StudentExam studentExam = ModelFactory.generateStudentExam(exam);
        studentExam = studentExamRepository.save(studentExam);
        return studentExam;
    }

    public StudentExam addStudentExamWithUser(Exam exam, String user) {
        return addStudentExamWithUser(exam, userRepo.findOneByLogin(user).orElseThrow());
    }

    public StudentExam addStudentExamWithUser(Exam exam, User user) {
        StudentExam studentExam = ModelFactory.generateStudentExam(exam);
        studentExam.setUser(user);
        studentExam = studentExamRepository.save(studentExam);
        return studentExam;
    }

    public StudentExam addStudentExamForTestExam(Exam exam, User user) {
        StudentExam studentExam = ModelFactory.generateStudentExamForTestExam(exam);
        studentExam.setUser(user);
        studentExam = studentExamRepository.save(studentExam);
        return studentExam;
    }

    public StudentExam addStudentExamWithUser(Exam exam, User user, int additionalWorkingTime) {
        StudentExam studentExam = ModelFactory.generateStudentExam(exam);
        studentExam.setUser(user);
        studentExam.setWorkingTime((int) Duration.between(exam.getStartDate(), exam.getEndDate()).toSeconds() + additionalWorkingTime);
        studentExam = studentExamRepository.save(studentExam);
        return studentExam;
    }

    public Exam addExerciseGroupsAndExercisesToExam(Exam exam, boolean withProgrammingExercise) {
        ModelFactory.generateExerciseGroup(true, exam); // text
        ModelFactory.generateExerciseGroup(true, exam); // quiz
        ModelFactory.generateExerciseGroup(true, exam); // file upload
        ModelFactory.generateExerciseGroup(true, exam); // modeling
        ModelFactory.generateExerciseGroup(true, exam); // bonus text
        ModelFactory.generateExerciseGroup(true, exam); // not included text
        exam.setNumberOfExercisesInExam(6);
        exam.setExamMaxPoints(24);
        exam = examRepository.save(exam);
        // NOTE: we have to reassign, otherwise we get problems, because the objects have changed
        var exerciseGroup0 = exam.getExerciseGroups().get(0);
        var exerciseGroup1 = exam.getExerciseGroups().get(1);
        var exerciseGroup2 = exam.getExerciseGroups().get(2);
        var exerciseGroup3 = exam.getExerciseGroups().get(3);
        var exerciseGroup4 = exam.getExerciseGroups().get(4);
        var exerciseGroup5 = exam.getExerciseGroups().get(5);

        TextExercise textExercise1 = ModelFactory.generateTextExerciseForExam(exerciseGroup0);
        TextExercise textExercise2 = ModelFactory.generateTextExerciseForExam(exerciseGroup0);
        textExercise1.setKnowledge(textAssessmentKnowledgeService.createNewKnowledge());
        textExercise2.setKnowledge(textAssessmentKnowledgeService.createNewKnowledge());
        exerciseGroup0.setExercises(Set.of(textExercise1, textExercise2));
        exerciseRepo.save(textExercise1);
        exerciseRepo.save(textExercise2);

        QuizExercise quizExercise1 = createQuizForExam(exerciseGroup1);
        QuizExercise quizExercise2 = createQuizForExam(exerciseGroup1);
        exerciseGroup1.setExercises(Set.of(quizExercise1, quizExercise2));
        exerciseRepo.save(quizExercise1);
        exerciseRepo.save(quizExercise2);

        FileUploadExercise fileUploadExercise1 = ModelFactory.generateFileUploadExerciseForExam("pdf", exerciseGroup2);
        FileUploadExercise fileUploadExercise2 = ModelFactory.generateFileUploadExerciseForExam("pdf", exerciseGroup2);
        exerciseGroup2.setExercises(Set.of(fileUploadExercise1, fileUploadExercise2));
        exerciseRepo.save(fileUploadExercise1);
        exerciseRepo.save(fileUploadExercise2);

        ModelingExercise modelingExercise1 = ModelFactory.generateModelingExerciseForExam(DiagramType.ClassDiagram, exerciseGroup3);
        ModelingExercise modelingExercise2 = ModelFactory.generateModelingExerciseForExam(DiagramType.ClassDiagram, exerciseGroup3);
        modelingExercise1.setKnowledge(modelAssessmentKnowledgeService.createNewKnowledge());
        modelingExercise2.setKnowledge(modelAssessmentKnowledgeService.createNewKnowledge());
        exerciseGroup3.setExercises(Set.of(modelingExercise1, modelingExercise2));
        exerciseRepo.save(modelingExercise1);
        exerciseRepo.save(modelingExercise2);

        TextExercise bonusTextExercise = ModelFactory.generateTextExerciseForExam(exerciseGroup4);
        bonusTextExercise.setIncludedInOverallScore(IncludedInOverallScore.INCLUDED_AS_BONUS);
        bonusTextExercise.setKnowledge(textAssessmentKnowledgeService.createNewKnowledge());
        exerciseGroup4.setExercises(Set.of(bonusTextExercise));
        exerciseRepo.save(bonusTextExercise);

        TextExercise notIncludedTextExercise = ModelFactory.generateTextExerciseForExam(exerciseGroup5);
        notIncludedTextExercise.setIncludedInOverallScore(IncludedInOverallScore.NOT_INCLUDED);
        notIncludedTextExercise.setKnowledge(textAssessmentKnowledgeService.createNewKnowledge());
        exerciseGroup5.setExercises(Set.of(notIncludedTextExercise));
        exerciseRepo.save(notIncludedTextExercise);

        if (withProgrammingExercise) {
            ModelFactory.generateExerciseGroup(true, exam); // programming
            exam.setNumberOfExercisesInExam(7);
            exam.setExamMaxPoints(29);
            exam = examRepository.save(exam);
            var exerciseGroup6 = exam.getExerciseGroups().get(6);
            // Programming exercises need a proper setup for 'prepare exam start' to work
            ProgrammingExercise programmingExercise1 = ModelFactory.generateProgrammingExerciseForExam(exerciseGroup6);
            exerciseRepo.save(programmingExercise1);
            addTemplateParticipationForProgrammingExercise(programmingExercise1);
            addSolutionParticipationForProgrammingExercise(programmingExercise1);

            exerciseGroup6.setExercises(Set.of(programmingExercise1));
        }

        return exam;
    }

    public Exam addTextModelingProgrammingExercisesToExam(Exam initialExam, boolean withProgrammingExercise, boolean withQuizExercise) {
        ModelFactory.generateExerciseGroup(true, initialExam); // text
        ModelFactory.generateExerciseGroup(true, initialExam); // modeling
        initialExam.setNumberOfExercisesInExam(2);
        var exam = examRepository.save(initialExam);
        // NOTE: we have to reassign, otherwise we get problems, because the objects have changed
        var exerciseGroup0 = exam.getExerciseGroups().get(0);
        var exerciseGroup1 = exam.getExerciseGroups().get(1);

        TextExercise textExercise1 = ModelFactory.generateTextExerciseForExam(exerciseGroup0);
        TextExercise textExercise2 = ModelFactory.generateTextExerciseForExam(exerciseGroup0);
        textExercise1.setKnowledge(textAssessmentKnowledgeService.createNewKnowledge());
        textExercise2.setKnowledge(textAssessmentKnowledgeService.createNewKnowledge());
        exerciseGroup0.setExercises(Set.of(textExercise1, textExercise2));
        exerciseRepo.save(textExercise1);
        exerciseRepo.save(textExercise2);

        ModelingExercise modelingExercise1 = ModelFactory.generateModelingExerciseForExam(DiagramType.ClassDiagram, exerciseGroup1);
        ModelingExercise modelingExercise2 = ModelFactory.generateModelingExerciseForExam(DiagramType.ClassDiagram, exerciseGroup1);
        modelingExercise1.setKnowledge(modelAssessmentKnowledgeService.createNewKnowledge());
        modelingExercise2.setKnowledge(modelAssessmentKnowledgeService.createNewKnowledge());
        exerciseGroup1.setExercises(Set.of(modelingExercise1, modelingExercise2));
        exerciseRepo.save(modelingExercise1);
        exerciseRepo.save(modelingExercise2);

        if (withProgrammingExercise) {
            ModelFactory.generateExerciseGroup(true, exam); // programming
            exam.setNumberOfExercisesInExam(3);
            exam = examRepository.save(exam);
            var exerciseGroup2 = exam.getExerciseGroups().get(2);
            // Programming exercises need a proper setup for 'prepare exam start' to work
            ProgrammingExercise programmingExercise1 = ModelFactory.generateProgrammingExerciseForExam(exerciseGroup2);
            exerciseRepo.save(programmingExercise1);
            addTemplateParticipationForProgrammingExercise(programmingExercise1);
            addSolutionParticipationForProgrammingExercise(programmingExercise1);
            exerciseGroup2.setExercises(Set.of(programmingExercise1));
        }

        if (withQuizExercise) {
            ModelFactory.generateExerciseGroup(true, exam); // modeling
            exam.setNumberOfExercisesInExam(3 + (withProgrammingExercise ? 1 : 0));
            exam = examRepository.save(exam);
            var exerciseGroup3 = exam.getExerciseGroups().get(2 + (withProgrammingExercise ? 1 : 0));
            // Programming exercises need a proper setup for 'prepare exam start' to work
            QuizExercise quizExercise = createQuizForExam(exerciseGroup3);
            exerciseRepo.save(quizExercise);
            exerciseGroup3.setExercises(Set.of(quizExercise));
        }
        return exam;
    }

    /**
     * Stores participation of the user with the given login for the given exercise
     *
     * @param exercise the exercise for which the participation will be created
     * @param login    login of the user
     * @return eagerly loaded representation of the participation object stored in the database
     */
    public StudentParticipation createAndSaveParticipationForExercise(Exercise exercise, String login) {
        Optional<StudentParticipation> storedParticipation = studentParticipationRepo.findWithEagerLegalSubmissionsByExerciseIdAndStudentLoginAndTestRun(exercise.getId(), login,
                false);
        if (storedParticipation.isEmpty()) {
            User user = getUserByLogin(login);
            StudentParticipation participation = new StudentParticipation();
            participation.setInitializationDate(ZonedDateTime.now());
            participation.setParticipant(user);
            participation.setExercise(exercise);
            studentParticipationRepo.save(participation);
            storedParticipation = studentParticipationRepo.findWithEagerLegalSubmissionsByExerciseIdAndStudentLoginAndTestRun(exercise.getId(), login, false);
            assertThat(storedParticipation).isPresent();
        }
        return studentParticipationRepo.findWithEagerLegalSubmissionsAndResultsAssessorsById(storedParticipation.get().getId()).get();
    }

    public StudentParticipation createAndSaveParticipationForExerciseInTheFuture(Exercise exercise, String login) {
        Optional<StudentParticipation> storedParticipation = studentParticipationRepo.findWithEagerLegalSubmissionsByExerciseIdAndStudentLoginAndTestRun(exercise.getId(), login,
                false);
        storedParticipation.ifPresent(studentParticipation -> studentParticipationRepo.delete(studentParticipation));
        User user = getUserByLogin(login);
        StudentParticipation participation = new StudentParticipation();
        participation.setInitializationDate(ZonedDateTime.now().plusDays(2));
        participation.setParticipant(user);
        participation.setExercise(exercise);
        studentParticipationRepo.save(participation);
        storedParticipation = studentParticipationRepo.findWithEagerLegalSubmissionsByExerciseIdAndStudentLoginAndTestRun(exercise.getId(), login, false);
        assertThat(storedParticipation).isPresent();
        return studentParticipationRepo.findWithEagerLegalSubmissionsAndResultsAssessorsById(storedParticipation.get().getId()).get();
    }

    /**
     * Stores participation of the team with the given id for the given exercise
     *
     * @param exercise the exercise for which the participation will be created
     * @param teamId   id of the team
     * @return eagerly loaded representation of the participation object stored in the database
     */
    public StudentParticipation addTeamParticipationForExercise(Exercise exercise, long teamId) {
        Optional<StudentParticipation> storedParticipation = studentParticipationRepo.findWithEagerLegalSubmissionsByExerciseIdAndTeamId(exercise.getId(), teamId);
        if (storedParticipation.isEmpty()) {
            Team team = teamRepo.findById(teamId).orElseThrow();
            StudentParticipation participation = new StudentParticipation();
            participation.setInitializationDate(ZonedDateTime.now());
            participation.setParticipant(team);
            participation.setExercise(exercise);
            studentParticipationRepo.save(participation);
            storedParticipation = studentParticipationRepo.findWithEagerLegalSubmissionsByExerciseIdAndTeamId(exercise.getId(), teamId);
            assertThat(storedParticipation).isPresent();
        }
        return studentParticipationRepo.findWithEagerLegalSubmissionsAndResultsAssessorsById(storedParticipation.get().getId()).get();
    }

    public ProgrammingExerciseStudentParticipation addStudentParticipationForProgrammingExercise(ProgrammingExercise exercise, String login) {
        final var existingParticipation = programmingExerciseStudentParticipationRepo.findByExerciseIdAndStudentLogin(exercise.getId(), login);
        if (existingParticipation.isPresent()) {
            return existingParticipation.get();
        }
        ProgrammingExerciseStudentParticipation participation = configureIndividualParticipation(exercise, login);
        final var repoName = (exercise.getProjectKey() + "-" + login).toLowerCase();
        participation.setRepositoryUrl(String.format("http://some.test.url/scm/%s/%s.git", exercise.getProjectKey(), repoName));
        participation = programmingExerciseStudentParticipationRepo.save(participation);

        return (ProgrammingExerciseStudentParticipation) studentParticipationRepo.findWithEagerLegalSubmissionsAndResultsAssessorsById(participation.getId()).get();
    }

    public ProgrammingExerciseStudentParticipation addTeamParticipationForProgrammingExercise(ProgrammingExercise exercise, Team team) {

        final var existingParticipation = programmingExerciseStudentParticipationRepo.findByExerciseIdAndTeamId(exercise.getId(), team.getId());
        if (existingParticipation.isPresent()) {
            return existingParticipation.get();
        }
        ProgrammingExerciseStudentParticipation participation = configureTeamParticipation(exercise, team);
        final var repoName = (exercise.getProjectKey() + "-" + team.getShortName()).toLowerCase();
        participation.setRepositoryUrl(String.format("http://some.test.url/scm/%s/%s.git", exercise.getProjectKey(), repoName));
        participation = programmingExerciseStudentParticipationRepo.save(participation);

        return (ProgrammingExerciseStudentParticipation) studentParticipationRepo.findWithEagerLegalSubmissionsAndResultsAssessorsById(participation.getId()).get();
    }

    public ProgrammingExerciseStudentParticipation addStudentParticipationForProgrammingExerciseForLocalRepo(ProgrammingExercise exercise, String login, URI localRepoPath) {
        final var existingParticipation = programmingExerciseStudentParticipationRepo.findByExerciseIdAndStudentLogin(exercise.getId(), login);
        if (existingParticipation.isPresent()) {
            return existingParticipation.get();
        }
        ProgrammingExerciseStudentParticipation participation = configureIndividualParticipation(exercise, login);
        final var repoName = (exercise.getProjectKey() + "-" + login).toLowerCase();
        participation.setRepositoryUrl(String.format(localRepoPath.toString() + "%s/%s.git", exercise.getProjectKey(), repoName));
        participation = programmingExerciseStudentParticipationRepo.save(participation);

        return (ProgrammingExerciseStudentParticipation) studentParticipationRepo.findWithEagerLegalSubmissionsAndResultsAssessorsById(participation.getId()).get();
    }

    private ProgrammingExerciseStudentParticipation configureIndividualParticipation(ProgrammingExercise exercise, String login) {
        final var user = getUserByLogin(login);
        var participation = new ProgrammingExerciseStudentParticipation();
        final var buildPlanId = exercise.getProjectKey().toUpperCase() + "-" + login.toUpperCase();
        participation.setInitializationDate(ZonedDateTime.now());
        participation.setParticipant(user);
        participation.setBuildPlanId(buildPlanId);
        participation.setProgrammingExercise(exercise);
        participation.setInitializationState(InitializationState.INITIALIZED);
        return participation;
    }

    private ProgrammingExerciseStudentParticipation configureTeamParticipation(ProgrammingExercise exercise, Team team) {
        var participation = new ProgrammingExerciseStudentParticipation();
        final var buildPlanId = exercise.getProjectKey().toUpperCase() + "-" + team.getShortName().toUpperCase();
        participation.setInitializationDate(ZonedDateTime.now());
        participation.setParticipant(team);
        participation.setBuildPlanId(buildPlanId);
        participation.setProgrammingExercise(exercise);
        participation.setInitializationState(InitializationState.INITIALIZED);
        return participation;
    }

    public ProgrammingExercise addTemplateParticipationForProgrammingExercise(ProgrammingExercise exercise) {
        final var repoName = exercise.generateRepositoryName(RepositoryType.TEMPLATE);
        TemplateProgrammingExerciseParticipation participation = new TemplateProgrammingExerciseParticipation();
        participation.setProgrammingExercise(exercise);
        participation.setBuildPlanId(exercise.generateBuildPlanId(BuildPlanType.TEMPLATE));
        participation.setRepositoryUrl(String.format("http://some.test.url/scm/%s/%s.git", exercise.getProjectKey(), repoName));
        participation.setInitializationState(InitializationState.INITIALIZED);
        templateProgrammingExerciseParticipationRepo.save(participation);
        exercise.setTemplateParticipation(participation);
        return programmingExerciseRepository.save(exercise);
    }

    public ProgrammingExercise addSolutionParticipationForProgrammingExercise(ProgrammingExercise exercise) {
        final var repoName = exercise.generateRepositoryName(RepositoryType.SOLUTION);
        SolutionProgrammingExerciseParticipation participation = new SolutionProgrammingExerciseParticipation();
        participation.setProgrammingExercise(exercise);
        participation.setBuildPlanId(exercise.generateBuildPlanId(BuildPlanType.SOLUTION));
        participation.setRepositoryUrl(String.format("http://some.test.url/scm/%s/%s.git", exercise.getProjectKey(), repoName));
        participation.setInitializationState(InitializationState.INITIALIZED);
        solutionProgrammingExerciseParticipationRepo.save(participation);
        exercise.setSolutionParticipation(participation);
        return programmingExerciseRepository.save(exercise);
    }

    public Result addResultToParticipation(AssessmentType type, ZonedDateTime completionDate, Participation participation, boolean successful, boolean rated, double score) {
        Result result = new Result().participation(participation).successful(successful).rated(rated).score(score).assessmentType(type).completionDate(completionDate);
        return resultRepo.save(result);
    }

    public Result addResultToParticipation(AssessmentType assessmentType, ZonedDateTime completionDate, Participation participation) {
        Result result = new Result().participation(participation).successful(true).rated(true).score(100D).assessmentType(assessmentType).completionDate(completionDate);
        return resultRepo.save(result);
    }

    public Result addResultToParticipation(AssessmentType assessmentType, ZonedDateTime completionDate, Participation participation, String assessorLogin,
            List<Feedback> feedbacks) {
        Result result = new Result().participation(participation).assessmentType(assessmentType).completionDate(completionDate).feedbacks(feedbacks);
        result.setAssessor(getUserByLogin(assessorLogin));
        return resultRepo.save(result);
    }

    public Result addResultToParticipation(Participation participation, Submission submission) {
        Result result = new Result().participation(participation).successful(true).score(100D);
        result = resultRepo.save(result);
        result.setSubmission(submission);
        submission.addResult(result);
        submission.setParticipation(participation);
        submissionRepository.save(submission);
        return result;
    }

    public Result addSampleFeedbackToResults(Result result) {
        Feedback feedback1 = feedbackRepo.save(new Feedback().detailText("detail1"));
        Feedback feedback2 = feedbackRepo.save(new Feedback().detailText("detail2"));
        List<Feedback> feedbacks = new ArrayList<>();
        feedbacks.add(feedback1);
        feedbacks.add(feedback2);
        result.addFeedbacks(feedbacks);
        return resultRepo.save(result);
    }

    // @formatter:off
    public Result addVariousFeedbackTypeFeedbacksToResult(Result result) {
        // The order of declaration here should be the same order as in FeedbackType for each enum type
        List<Feedback> feedbacks = feedbackRepo.saveAll(Arrays.asList(
            new Feedback().detailText("manual").type(FeedbackType.MANUAL),
            new Feedback().detailText("manual_unreferenced").type(FeedbackType.MANUAL_UNREFERENCED),
            new Feedback().detailText("automatic_adapted").type(FeedbackType.AUTOMATIC_ADAPTED),
            new Feedback().detailText("automatic").type(FeedbackType.AUTOMATIC)
        ));

        result.addFeedbacks(feedbacks);
        return resultRepo.save(result);
    }

    public Result addVariousVisibilityFeedbackToResult(Result result) {
        List<Feedback> feedbacks = feedbackRepo.saveAll(Arrays.asList(
            new Feedback().detailText("afterDueDate1").visibility(Visibility.AFTER_DUE_DATE),
            new Feedback().detailText("never1").visibility(Visibility.NEVER),
            new Feedback().detailText("always1").visibility(Visibility.ALWAYS)
        ));

        result.addFeedbacks(feedbacks);
        return resultRepo.save(result);
    }
    // @formatter:on

    public Result addFeedbackToResult(Feedback feedback, Result result) {
        feedbackRepo.save(feedback);
        result.addFeedback(feedback);
        return resultRepo.save(result);
    }

    public Result addFeedbackToResults(Result result) {
        List<Feedback> feedback = ModelFactory.generateStaticCodeAnalysisFeedbackList(5);
        feedback.addAll(ModelFactory.generateFeedback());
        feedback = feedbackRepo.saveAll(feedback);
        result.addFeedbacks(feedback);
        return resultRepo.save(result);
    }

    public Submission addResultToSubmission(final Submission submission, AssessmentType assessmentType, User user, Double score, boolean rated, ZonedDateTime completionDate) {
        Result result = new Result().participation(submission.getParticipation()).assessmentType(assessmentType).score(score).rated(rated).completionDate(completionDate);
        result.setAssessor(user);
        result = resultRepo.save(result);
        result.setSubmission(submission);
        submission.addResult(result);
        var savedSubmission = submissionRepository.save(submission);
        return submissionRepository.findWithEagerResultsAndAssessorById(savedSubmission.getId()).orElseThrow();
    }

    public Submission addResultToSubmission(Submission submission, AssessmentType assessmentType) {
        return addResultToSubmission(submission, assessmentType, null, 100D, true, null);
    }

    public Submission addResultToSubmission(Submission submission, AssessmentType assessmentType, User user) {
        return addResultToSubmission(submission, assessmentType, user, 100D, true, ZonedDateTime.now());
    }

    public Submission addResultToSubmission(Submission submission, AssessmentType assessmentType, User user, Double score, boolean rated) {
        return addResultToSubmission(submission, assessmentType, user, score, rated, ZonedDateTime.now());
    }

    public void addRatingToResult(Result result, int score) {
        var rating = new Rating();
        rating.setResult(result);
        rating.setRating(score);
        ratingRepo.save(rating);
    }

    public Exercise addMaxScoreAndBonusPointsToExercise(Exercise exercise) {
        exercise.setIncludedInOverallScore(IncludedInOverallScore.INCLUDED_COMPLETELY);
        exercise.setMaxPoints(100.0);
        exercise.setBonusPoints(10.0);
        return exerciseRepo.save(exercise);
    }

    public List<GradingCriterion> addGradingInstructionsToExercise(Exercise exercise) {
        GradingCriterion emptyCriterion = ModelFactory.generateGradingCriterion(null);
        List<GradingInstruction> instructionWithNoCriteria = ModelFactory.generateGradingInstructions(emptyCriterion, 1, 0);
        instructionWithNoCriteria.get(0).setCredits(1);
        instructionWithNoCriteria.get(0).setUsageCount(0);
        emptyCriterion.setExercise(exercise);
        emptyCriterion.setStructuredGradingInstructions(instructionWithNoCriteria);

        GradingCriterion testCriterion = ModelFactory.generateGradingCriterion("test title");
        List<GradingInstruction> instructions = ModelFactory.generateGradingInstructions(testCriterion, 3, 1);
        testCriterion.setStructuredGradingInstructions(instructions);

        GradingCriterion testCriterion2 = ModelFactory.generateGradingCriterion("test title2");
        List<GradingInstruction> instructionsWithBigLimit = ModelFactory.generateGradingInstructions(testCriterion2, 1, 4);
        testCriterion2.setStructuredGradingInstructions(instructionsWithBigLimit);

        testCriterion.setExercise(exercise);
        var criteria = new ArrayList<GradingCriterion>();
        criteria.add(emptyCriterion);
        criteria.add(testCriterion);
        criteria.add(testCriterion2);
        exercise.setGradingCriteria(criteria);
        return exercise.getGradingCriteria();
    }

    /**
     * @param title The title of the to be added modeling exercise
     * @return A course with one specified modeling exercise
     */
    public Course addCourseWithOneModelingExercise(String title) {
        Course course = ModelFactory.generateCourse(null, pastTimestamp, futureFutureTimestamp, new HashSet<>(), "tumuser", "tutor", "editor", "instructor");
        ModelingExercise modelingExercise = ModelFactory.generateModelingExercise(pastTimestamp, futureTimestamp, futureFutureTimestamp, DiagramType.ClassDiagram, course);
        modelingExercise.setTitle(title);
        modelingExercise.setKnowledge(modelAssessmentKnowledgeService.createNewKnowledge());
        course.addExercises(modelingExercise);
        course.setMaxComplaintTimeDays(14);
        course = courseRepo.save(course);
        modelingExercise = exerciseRepo.save(modelingExercise);
        assertThat(course.getExercises()).as("course contains the exercise").containsExactlyInAnyOrder(modelingExercise);
        assertThat(modelingExercise.getPresentationScoreEnabled()).as("presentation score is enabled").isTrue();
        return course;
    }

    public Course addCourseWithOneModelingExercise() {
        return addCourseWithOneModelingExercise("ClassDiagram");
    }

    /**
     * @param title The title of the to be added text exercise
     * @return A course with one specified text exercise
     */
    public Course addCourseWithOneReleasedTextExercise(String title) {
        Course course = ModelFactory.generateCourse(null, pastTimestamp, futureFutureTimestamp, new HashSet<>(), "tumuser", "tutor", "editor", "instructor");
        TextExercise textExercise = ModelFactory.generateTextExercise(pastTimestamp, futureTimestamp, futureFutureTimestamp, course);
        textExercise.setTitle(title);
        textExercise.setKnowledge(textAssessmentKnowledgeService.createNewKnowledge());
        course.addExercises(textExercise);
        course = courseRepo.save(course);
        textExercise = exerciseRepo.save(textExercise);
        assertThat(courseRepo.findWithEagerExercisesById(course.getId()).getExercises()).as("course contains the exercise").contains(textExercise);
        assertThat(textExercise.getPresentationScoreEnabled()).as("presentation score is enabled").isTrue();

        return course;
    }

    public Course addCourseWithOneReleasedModelExerciseWithKnowledge(String title) {
        Course course = ModelFactory.generateCourse(null, pastTimestamp, futureFutureTimestamp, new HashSet<>(), "tumuser", "tutor", "editor", "instructor");
        ModelingExercise modelingExercise = ModelFactory.generateModelingExercise(pastTimestamp, futureTimestamp, futureFutureTimestamp, DiagramType.ClassDiagram, course);
        modelingExercise.setTitle(title);
        modelingExercise.setKnowledge(modelAssessmentKnowledgeService.createNewKnowledge());
        course.addExercises(modelingExercise);
        courseRepo.save(course);
        exerciseRepo.save(modelingExercise);
        return course;
    }

    public Course addCourseWithOneReleasedModelExerciseWithKnowledge() {
        return addCourseWithOneReleasedModelExerciseWithKnowledge("Text");
    }

    public Course addCourseWithOneReleasedTextExercise() {
        return addCourseWithOneReleasedTextExercise("Text");
    }

    public <T extends Exercise> T getFirstExerciseWithType(Course course, Class<T> clazz) {
        var exercise = course.getExercises().stream().filter(ex -> ex.getClass().equals(clazz)).findFirst().get();
        return (T) exercise;
    }

    public <T extends Exercise> T getFirstExerciseWithType(Exam exam, Class<T> clazz) {
        var exercise = exam.getExerciseGroups().stream().map(ExerciseGroup::getExercises).flatMap(Collection::stream).filter(ex -> ex.getClass().equals(clazz)).findFirst().get();
        return (T) exercise;
    }

    public ProgrammingExercise addCourseExamExerciseGroupWithOneProgrammingExerciseAndTestCases() {
        ProgrammingExercise programmingExercise = addCourseExamExerciseGroupWithOneProgrammingExercise();
        addTestCasesToProgrammingExercise(programmingExercise);
        return programmingExercise;
    }

    public ProgrammingExercise addCourseExamExerciseGroupWithOneProgrammingExercise(String title, String shortName) {
        ExerciseGroup exerciseGroup = addExerciseGroupWithExamAndCourse(true);
        ProgrammingExercise programmingExercise = new ProgrammingExercise();
        programmingExercise.setExerciseGroup(exerciseGroup);
        populateProgrammingExercise(programmingExercise, shortName, title, false);

        programmingExercise = programmingExerciseRepository.save(programmingExercise);
        programmingExercise = addSolutionParticipationForProgrammingExercise(programmingExercise);
        programmingExercise = addTemplateParticipationForProgrammingExercise(programmingExercise);

        return programmingExercise;
    }

    public ProgrammingExercise addCourseExamExerciseGroupWithOneProgrammingExercise() {
        return addCourseExamExerciseGroupWithOneProgrammingExercise("Testtitle", "TESTEXFOREXAM");
    }

    public ProgrammingExercise addProgrammingExerciseToExam(Exam exam, int exerciseGroupNumber) {
        ProgrammingExercise programmingExercise = new ProgrammingExercise();
        programmingExercise.setExerciseGroup(exam.getExerciseGroups().get(exerciseGroupNumber));
        populateProgrammingExercise(programmingExercise, "TESTEXFOREXAM", "Testtitle", false);

        programmingExercise = programmingExerciseRepository.save(programmingExercise);
        programmingExercise = addSolutionParticipationForProgrammingExercise(programmingExercise);
        programmingExercise = addTemplateParticipationForProgrammingExercise(programmingExercise);

        exam.getExerciseGroups().get(exerciseGroupNumber).addExercise(programmingExercise);
        examRepository.save(exam);

        return programmingExercise;
    }

    public ModelingExercise addCourseExamExerciseGroupWithOneModelingExercise(String title) {
        ExerciseGroup exerciseGroup = addExerciseGroupWithExamAndCourse(true);
        ModelingExercise classExercise = ModelFactory.generateModelingExerciseForExam(DiagramType.ClassDiagram, exerciseGroup);
        classExercise.setTitle(title);
        classExercise = modelingExerciseRepository.save(classExercise);
        return classExercise;
    }

    public ModelingExercise addCourseExamExerciseGroupWithOneModelingExercise() {
        return addCourseExamExerciseGroupWithOneModelingExercise("ClassDiagram");
    }

    public ProgrammingSubmission createProgrammingSubmission(Participation participation, boolean buildFailed, String commitHash) {
        ProgrammingSubmission programmingSubmission = ModelFactory.generateProgrammingSubmission(true);
        programmingSubmission.setBuildFailed(buildFailed);
        programmingSubmission.type(SubmissionType.MANUAL).submissionDate(ZonedDateTime.now());
        programmingSubmission.setCommitHash(commitHash);
        programmingSubmission.setParticipation(participation);
        return submissionRepository.save(programmingSubmission);
    }

    public ProgrammingSubmission createProgrammingSubmission(Participation participation, boolean buildFailed) {
        return createProgrammingSubmission(participation, buildFailed, TestConstants.COMMIT_HASH_STRING);
    }

    public TextExercise addCourseExamExerciseGroupWithOneTextExercise(String title) {
        ExerciseGroup exerciseGroup = addExerciseGroupWithExamAndCourse(true);
        TextExercise textExercise = ModelFactory.generateTextExerciseForExam(exerciseGroup);
        if (title != null) {
            textExercise.setTitle(title);
        }
        textExercise.setKnowledge(textAssessmentKnowledgeService.createNewKnowledge());
        return exerciseRepo.save(textExercise);
    }

    public TextExercise addCourseExamExerciseGroupWithOneTextExercise() {
        return addCourseExamExerciseGroupWithOneTextExercise(null);
    }

    public TextExercise addCourseExamWithReviewDatesExerciseGroupWithOneTextExercise() {
        ExerciseGroup exerciseGroup = addExerciseGroupWithExamWithReviewDatesAndCourse(true);
        TextExercise textExercise = ModelFactory.generateTextExerciseForExam(exerciseGroup);
        return exerciseRepo.save(textExercise);
    }

    public FileUploadExercise addCourseExamExerciseGroupWithOneFileUploadExercise() {
        ExerciseGroup exerciseGroup = addExerciseGroupWithExamAndCourse(true);
        FileUploadExercise fileUploadExercise = ModelFactory.generateFileUploadExerciseForExam("pdf", exerciseGroup);
        return exerciseRepo.save(fileUploadExercise);
    }

    public ExerciseGroup addExerciseGroupWithExamAndCourse(boolean mandatory) {
        Course course = ModelFactory.generateCourse(null, pastTimestamp, futureFutureTimestamp, new HashSet<>(), "tumuser", "tutor", "editor", "instructor");
        Exam exam = ModelFactory.generateExam(course);
        ExerciseGroup exerciseGroup = ModelFactory.generateExerciseGroup(mandatory, exam);

        course = courseRepo.save(course);
        exam = examRepository.save(exam);

        Optional<Course> optionalCourse = courseRepo.findById(course.getId());
        assertThat(optionalCourse).as("course can be retrieved").isPresent();
        Course courseDB = optionalCourse.get();

        Optional<Exam> optionalExam = examRepository.findById(exam.getId());
        assertThat(optionalCourse).as("exam can be retrieved").isPresent();
        Exam examDB = optionalExam.get();

        Optional<ExerciseGroup> optionalExerciseGroup = exerciseGroupRepository.findById(exerciseGroup.getId());
        assertThat(optionalExerciseGroup).as("exerciseGroup can be retrieved").isPresent();
        ExerciseGroup exerciseGroupDB = optionalExerciseGroup.get();

        assertThat(examDB.getCourse().getId()).as("exam and course are linked correctly").isEqualTo(courseDB.getId());
        assertThat(exerciseGroupDB.getExam().getId()).as("exerciseGroup and exam are linked correctly").isEqualTo(examDB.getId());

        return exerciseGroup;
    }

    public ExerciseGroup addExerciseGroupWithExamWithReviewDatesAndCourse(boolean mandatory) {
        Course course = ModelFactory.generateCourse(null, pastTimestamp, futureFutureTimestamp, new HashSet<>(), "tumuser", "tutor", "editor", "instructor");
        Exam exam = ModelFactory.generateExamWithStudentReviewDates(course);
        ExerciseGroup exerciseGroup = ModelFactory.generateExerciseGroup(mandatory, exam);

        course = courseRepo.save(course);
        exam = examRepository.save(exam);

        Optional<Course> optionalCourse = courseRepo.findById(course.getId());
        assertThat(optionalCourse).as("course can be retrieved").isPresent();
        Course courseDB = optionalCourse.get();

        Optional<Exam> optionalExam = examRepository.findById(exam.getId());
        assertThat(optionalCourse).as("exam can be retrieved").isPresent();
        Exam examDB = optionalExam.get();

        Optional<ExerciseGroup> optionalExerciseGroup = exerciseGroupRepository.findById(exerciseGroup.getId());
        assertThat(optionalExerciseGroup).as("exerciseGroup can be retrieved").isPresent();
        ExerciseGroup exerciseGroupDB = optionalExerciseGroup.get();

        assertThat(examDB.getCourse().getId()).as("exam and course are linked correctly").isEqualTo(courseDB.getId());
        assertThat(exerciseGroupDB.getExam().getId()).as("exerciseGroup and exam are linked correctly").isEqualTo(examDB.getId());

        return exerciseGroup;
    }

    public Course addCourseWithOneFinishedTextExercise() {
        Course course = ModelFactory.generateCourse(null, pastTimestamp, futureFutureTimestamp, new HashSet<>(), "tumuser", "tutor", "editor", "instructor");
        TextExercise finishedTextExercise = ModelFactory.generateTextExercise(pastTimestamp, pastTimestamp.plusHours(12), pastTimestamp.plusHours(24), course);
        finishedTextExercise.setTitle("Finished");
        course.addExercises(finishedTextExercise);
        course = courseRepo.save(course);
        exerciseRepo.save(finishedTextExercise);
        return course;
    }

    public Course addCourseWithOneFinishedTextExerciseAndSimilarSubmissions(String userPrefix, String similarSubmissionText, int studentsAmount) {
        Course course = ModelFactory.generateCourse(null, pastTimestamp, futureTimestamp, new HashSet<>(), "tumuser", "tutor", "editor", "instructor");
        addUsers(userPrefix, studentsAmount, 1, 1, 1);

        // Add text exercise to the course
        TextExercise textExercise = ModelFactory.generateTextExercise(pastTimestamp, futureTimestamp, futureFutureTimestamp, course);
        textExercise.setTitle("Finished");
        textExercise.getCategories().add("Text");
        course.addExercises(textExercise);
        courseRepo.save(course);
        exerciseRepo.save(textExercise);

        Set<StudentParticipation> participations = new HashSet<>();

        for (int i = 0; i < studentsAmount; i++) {
            User participant = getUserByLogin(userPrefix + "student" + (i + 1));
            StudentParticipation participation = ModelFactory.generateStudentParticipation(InitializationState.FINISHED, textExercise, participant);
            participation.setParticipant(participant);
            TextSubmission submission = ModelFactory.generateTextSubmission(similarSubmissionText, Language.ENGLISH, true);
            participation = studentParticipationRepo.save(participation);
            submission.setParticipation(participation);
            submissionRepository.save(submission);

            participation.setSubmissions(Set.of(submission));
            participations.add(participation);
        }

        textExercise.participations(participations);
        exerciseRepo.save(textExercise);

        return course;
    }

    public Course addOneFinishedModelingExerciseAndSimilarSubmissionsToTheCourse(String userPrefix, String similarSubmissionModel, int studentsAmount, Course course) {
        // Add text exercise to the course
        ModelingExercise exercise = ModelFactory.generateModelingExercise(pastTimestamp, pastTimestamp, futureTimestamp, DiagramType.ClassDiagram, course);
        exercise.setTitle("finished");
        exercise.getCategories().add("Model");
        course.addExercises(exercise);

        courseRepo.save(course);
        exerciseRepo.save(exercise);

        Set<StudentParticipation> participations = new HashSet<>();

        for (int i = 0; i < studentsAmount; i++) {
            User participant = getUserByLogin(userPrefix + "student" + (i + 1));
            StudentParticipation participation = ModelFactory.generateStudentParticipation(InitializationState.FINISHED, exercise, participant);
            participation.setParticipant(participant);
            ModelingSubmission submission = ModelFactory.generateModelingSubmission(similarSubmissionModel, true);
            participation = studentParticipationRepo.save(participation);
            submission.setParticipation(participation);
            submissionRepository.save(submission);

            participation.setSubmissions(Set.of(submission));
            participations.add(participation);
        }

        exercise.participations(participations);
        exerciseRepo.save(exercise);

        return course;
    }

    public Course addCourseWithDifferentModelingExercises() {
        Course course = ModelFactory.generateCourse(null, pastTimestamp, futureFutureTimestamp, new HashSet<>(), "tumuser", "tutor", "editor", "instructor");
        ModelingExercise classExercise = ModelFactory.generateModelingExercise(pastTimestamp, futureTimestamp, futureFutureTimestamp, DiagramType.ClassDiagram, course);
        classExercise.setTitle("ClassDiagram");
        course.addExercises(classExercise);

        ModelingExercise activityExercise = ModelFactory.generateModelingExercise(pastTimestamp, futureTimestamp, futureFutureTimestamp, DiagramType.ActivityDiagram, course);
        activityExercise.setTitle("ActivityDiagram");
        course.addExercises(activityExercise);

        ModelingExercise objectExercise = ModelFactory.generateModelingExercise(pastTimestamp, futureTimestamp, futureFutureTimestamp, DiagramType.ObjectDiagram, course);
        objectExercise.setTitle("ObjectDiagram");
        course.addExercises(objectExercise);

        ModelingExercise useCaseExercise = ModelFactory.generateModelingExercise(pastTimestamp, futureTimestamp, futureFutureTimestamp, DiagramType.UseCaseDiagram, course);
        useCaseExercise.setTitle("UseCaseDiagram");
        course.addExercises(useCaseExercise);

        ModelingExercise communicationExercise = ModelFactory.generateModelingExercise(pastTimestamp, futureTimestamp, futureFutureTimestamp, DiagramType.CommunicationDiagram,
                course);
        communicationExercise.setTitle("CommunicationDiagram");
        course.addExercises(communicationExercise);

        ModelingExercise componentExercise = ModelFactory.generateModelingExercise(pastTimestamp, futureTimestamp, futureFutureTimestamp, DiagramType.ComponentDiagram, course);
        componentExercise.setTitle("ComponentDiagram");
        course.addExercises(componentExercise);

        ModelingExercise deploymentExercise = ModelFactory.generateModelingExercise(pastTimestamp, futureTimestamp, futureFutureTimestamp, DiagramType.DeploymentDiagram, course);
        deploymentExercise.setTitle("DeploymentDiagram");
        course.addExercises(deploymentExercise);

        ModelingExercise petriNetExercise = ModelFactory.generateModelingExercise(pastTimestamp, futureTimestamp, futureFutureTimestamp, DiagramType.PetriNet, course);
        petriNetExercise.setTitle("PetriNet");
        course.addExercises(petriNetExercise);

        ModelingExercise syntaxTreeExercise = ModelFactory.generateModelingExercise(pastTimestamp, futureTimestamp, futureFutureTimestamp, DiagramType.SyntaxTree, course);
        syntaxTreeExercise.setTitle("SyntaxTree");
        course.addExercises(syntaxTreeExercise);

        ModelingExercise flowchartExercise = ModelFactory.generateModelingExercise(pastTimestamp, futureTimestamp, futureFutureTimestamp, DiagramType.Flowchart, course);
        flowchartExercise.setTitle("Flowchart");
        course.addExercises(flowchartExercise);

        ModelingExercise finishedExercise = ModelFactory.generateModelingExercise(pastTimestamp, pastTimestamp, futureTimestamp, DiagramType.ClassDiagram, course);
        finishedExercise.setTitle("finished");
        course.addExercises(finishedExercise);

        course = courseRepo.save(course);
        exerciseRepo.save(classExercise);
        exerciseRepo.save(activityExercise);
        exerciseRepo.save(objectExercise);
        exerciseRepo.save(useCaseExercise);
        exerciseRepo.save(communicationExercise);
        exerciseRepo.save(componentExercise);
        exerciseRepo.save(deploymentExercise);
        exerciseRepo.save(petriNetExercise);
        exerciseRepo.save(syntaxTreeExercise);
        exerciseRepo.save(flowchartExercise);
        exerciseRepo.save(finishedExercise);
        Course storedCourse = courseRepo.findByIdWithExercisesAndLecturesElseThrow(course.getId());
        Set<Exercise> exercises = storedCourse.getExercises();
        assertThat(exercises).as("eleven exercises got stored").hasSize(11);
        assertThat(exercises).as("Contains all exercises").containsExactlyInAnyOrder(course.getExercises().toArray(new Exercise[] {}));
        return course;
    }

    public Course addCourseWithOneQuizExercise() {
        return addCourseWithOneQuizExercise("Title");
    }

    public Course addCourseWithOneQuizExercise(String title) {
        Course course = ModelFactory.generateCourse(null, pastTimestamp, futureTimestamp, new HashSet<>(), "tumuser", "tutor", "editor", "instructor");
        QuizExercise quizExercise = createQuiz(course, futureTimestamp, futureFutureTimestamp, QuizMode.SYNCHRONIZED);
        quizExercise.setTitle(title);
        quizExercise.setDuration(120);
        assertThat(quizExercise.getQuizQuestions()).isNotEmpty();
        assertThat(quizExercise.isValid()).isTrue();
        course.addExercises(quizExercise);
        course = courseRepo.save(course);
        quizExercise = exerciseRepo.save(quizExercise);
        assertThat(courseRepo.findWithEagerExercisesById(course.getId()).getExercises()).as("course contains the exercise").contains(quizExercise);
        return course;
    }

    public Course addCourseWithOneProgrammingExercise() {
        return addCourseWithOneProgrammingExercise(false);
    }

    public Course addCourseWithOneProgrammingExercise(boolean enableStaticCodeAnalysis) {
        return addCourseWithOneProgrammingExercise(enableStaticCodeAnalysis, false, ProgrammingLanguage.JAVA);
    }

    public Course addCourseWithOneProgrammingExercise(boolean enableStaticCodeAnalysis, String title, String shortName) {
        return addCourseWithOneProgrammingExercise(enableStaticCodeAnalysis, false, ProgrammingLanguage.JAVA, title, shortName);
    }

    public Course addCourseWithOneProgrammingExercise(boolean enableStaticCodeAnalysis, boolean enableTestwiseCoverageAnalysis, ProgrammingLanguage programmingLanguage) {
        return addCourseWithOneProgrammingExercise(enableStaticCodeAnalysis, enableTestwiseCoverageAnalysis, programmingLanguage, "Programming", "TSTEXC");
    }

    public Course addCourseWithOneProgrammingExercise(boolean enableStaticCodeAnalysis, boolean enableTestwiseCoverageAnalysis, ProgrammingLanguage programmingLanguage,
            String title, String shortName) {
        var course = ModelFactory.generateCourse(null, pastTimestamp, futureFutureTimestamp, new HashSet<>(), "tumuser", "tutor", "editor", "instructor");
        course = courseRepo.save(course);
        var programmingExercise = addProgrammingExerciseToCourse(course, enableStaticCodeAnalysis, enableTestwiseCoverageAnalysis, programmingLanguage, title, shortName);
        assertThat(programmingExercise.getPresentationScoreEnabled()).as("presentation score is enabled").isTrue();
        return courseRepo.findByIdWithExercisesAndLecturesElseThrow(course.getId());
    }

    public ProgrammingExercise addProgrammingExerciseToCourse(Course course, boolean enableStaticCodeAnalysis) {
        return addProgrammingExerciseToCourse(course, enableStaticCodeAnalysis, false, ProgrammingLanguage.JAVA);
    }

    public ProgrammingExercise addProgrammingExerciseToCourse(Course course, boolean enableStaticCodeAnalysis, boolean enableTestwiseCoverageAnalysis,
            ProgrammingLanguage programmingLanguage) {
        return addProgrammingExerciseToCourse(course, enableStaticCodeAnalysis, enableTestwiseCoverageAnalysis, programmingLanguage, "Programming", "TSTEXC");
    }

    public ProgrammingExercise addProgrammingExerciseToCourse(Course course, boolean enableStaticCodeAnalysis, boolean enableTestwiseCoverageAnalysis,
            ProgrammingLanguage programmingLanguage, String title, String shortName) {
        var programmingExercise = (ProgrammingExercise) new ProgrammingExercise().course(course);
        populateProgrammingExercise(programmingExercise, shortName, title, enableStaticCodeAnalysis, enableTestwiseCoverageAnalysis, programmingLanguage);
        programmingExercise.setPresentationScoreEnabled(course.getPresentationScore() != 0);

        programmingExercise = programmingExerciseRepository.save(programmingExercise);
        course.addExercises(programmingExercise);
        programmingExercise = addSolutionParticipationForProgrammingExercise(programmingExercise);
        programmingExercise = addTemplateParticipationForProgrammingExercise(programmingExercise);

        assertThat(programmingExercise.getPresentationScoreEnabled()).as("presentation score is enabled").isTrue();

        return programmingExercise;
    }

    public OnlineCourseConfiguration addOnlineCourseConfigurationToCourse(Course course) {
        OnlineCourseConfiguration onlineCourseConfiguration = new OnlineCourseConfiguration();
        onlineCourseConfiguration.setLtiKey("artemis_lti_key");
        onlineCourseConfiguration.setLtiSecret("fake-secret");
        onlineCourseConfiguration.setUserPrefix("prefix");
        onlineCourseConfiguration.setRegistrationId(course.getId().toString());
        onlineCourseConfiguration.setCourse(course);
        course.setOnlineCourseConfiguration(onlineCourseConfiguration);
        courseRepo.save(course);
        return onlineCourseConfiguration;
    }

    public Course addCourseWithNamedProgrammingExercise(String programmingExerciseTitle, boolean scaActive) {
        var course = ModelFactory.generateCourse(null, pastTimestamp, futureFutureTimestamp, new HashSet<>(), "tumuser", "tutor", "editor", "instructor");
        course = courseRepo.save(course);

        var programmingExercise = (ProgrammingExercise) new ProgrammingExercise().course(course);
        populateProgrammingExercise(programmingExercise, "TSTEXC", programmingExerciseTitle, scaActive);
        programmingExercise.setPresentationScoreEnabled(course.getPresentationScore() != 0);

        programmingExercise = programmingExerciseRepository.save(programmingExercise);
        course.addExercises(programmingExercise);
        programmingExercise = addSolutionParticipationForProgrammingExercise(programmingExercise);
        programmingExercise = addTemplateParticipationForProgrammingExercise(programmingExercise);

        assertThat(programmingExercise.getPresentationScoreEnabled()).as("presentation score is enabled").isTrue();

        return courseRepo.findByIdWithExercisesAndLecturesElseThrow(course.getId());
    }

    private void populateProgrammingExercise(ProgrammingExercise programmingExercise, String shortName, String title, boolean enableStaticCodeAnalysis) {
        populateProgrammingExercise(programmingExercise, shortName, title, enableStaticCodeAnalysis, false, ProgrammingLanguage.JAVA);
    }

    private void populateProgrammingExercise(ProgrammingExercise programmingExercise, String shortName, String title, boolean enableStaticCodeAnalysis,
            boolean enableTestwiseCoverageAnalysis, ProgrammingLanguage programmingLanguage) {
        programmingExercise.setProgrammingLanguage(programmingLanguage);
        programmingExercise.setShortName(shortName);
        programmingExercise.generateAndSetProjectKey();
        programmingExercise.setReleaseDate(ZonedDateTime.now().plusDays(1));
        programmingExercise.setDueDate(ZonedDateTime.now().plusDays(2));
        programmingExercise.setAssessmentDueDate(ZonedDateTime.now().plusDays(3));
        programmingExercise.setBuildAndTestStudentSubmissionsAfterDueDate(ZonedDateTime.now().plusDays(5));
        programmingExercise.setBonusPoints(0D);
        programmingExercise.setPublishBuildPlanUrl(false);
        programmingExercise.setMaxPoints(42.0);
        programmingExercise.setDifficulty(DifficultyLevel.EASY);
        programmingExercise.setMode(ExerciseMode.INDIVIDUAL);
        programmingExercise.setProblemStatement("Lorem Ipsum");
        programmingExercise.setAssessmentType(AssessmentType.AUTOMATIC);
        programmingExercise.setGradingInstructions("Lorem Ipsum");
        programmingExercise.setTitle(title);
        if (programmingLanguage == ProgrammingLanguage.JAVA) {
            programmingExercise.setProjectType(ProjectType.PLAIN_MAVEN);
        }
        else if (programmingLanguage == ProgrammingLanguage.SWIFT) {
            programmingExercise.setProjectType(ProjectType.PLAIN);
        }
        else if (programmingLanguage == ProgrammingLanguage.C) {
            programmingExercise.setProjectType(ProjectType.GCC);
        }
        else {
            programmingExercise.setProjectType(null);
        }
        programmingExercise.setAllowOnlineEditor(true);
        programmingExercise.setStaticCodeAnalysisEnabled(enableStaticCodeAnalysis);
        if (enableStaticCodeAnalysis) {
            programmingExercise.setMaxStaticCodeAnalysisPenalty(40);
        }
        programmingExercise.setTestwiseCoverageEnabled(enableTestwiseCoverageAnalysis);
        // Note: no separators are allowed for Swift package names
        if (programmingLanguage == ProgrammingLanguage.SWIFT) {
            programmingExercise.setPackageName("swiftTest");
        }
        else {
            programmingExercise.setPackageName("de.test");
        }
        programmingExercise.setCategories(new HashSet<>(Set.of("cat1", "cat2")));
        programmingExercise.setTestRepositoryUrl("http://nadnasidni.tum/scm/" + programmingExercise.getProjectKey() + "/" + programmingExercise.getProjectKey() + "-tests.git");
        programmingExercise.setShowTestNamesToStudents(false);
        programmingExercise.setBranch(DEFAULT_BRANCH);
    }

    public Course addEmptyCourse(String studentGroupName, String taGroupName, String editorGroupName, String instructorGroupName) {
        Course course = ModelFactory.generateCourse(null, pastTimestamp, futureFutureTimestamp, new HashSet<>(), studentGroupName, taGroupName, editorGroupName,
                instructorGroupName);
        courseRepo.save(course);
        assertThat(courseRepo.findById(course.getId())).as("empty course is initialized").isPresent();
        return course;
    }

    /**
     * @return An empty course
     */
    public Course addEmptyCourse() {
        return addEmptyCourse("tumuser", "tutor", "editor", "instructor");
    }

    public void addTutorialCourse() {
        Course course = ModelFactory.generateCourse(null, pastTimestamp, futureFutureTimestamp, new HashSet<>(), tutorialGroupStudents.get(), tutorialGroupTutors.get(),
                tutorialGroupEditors.get(), tutorialGroupInstructors.get());
        courseRepo.save(course);
        assertThat(courseRepo.findById(course.getId())).as("tutorial course is initialized").isPresent();
    }

    /**
     * @param title The title reflect the genre of exercise that will be added to the course
     */
    public Course addCourseInOtherInstructionGroupAndExercise(String title) {
        Course course = ModelFactory.generateCourse(null, pastTimestamp, futureFutureTimestamp, new HashSet<>(), "tumuser", "tutor", "editor", "other-instructors");
        if ("Programming".equals(title)) {
            course = courseRepo.save(course);

            var programmingExercise = (ProgrammingExercise) new ProgrammingExercise().course(course);
            populateProgrammingExercise(programmingExercise, "TSTEXC", "Programming", false);
            programmingExercise.setPresentationScoreEnabled(course.getPresentationScore() != 0);

            programmingExercise = programmingExerciseRepository.save(programmingExercise);
            course.addExercises(programmingExercise);
            programmingExercise = addSolutionParticipationForProgrammingExercise(programmingExercise);
            programmingExercise = addTemplateParticipationForProgrammingExercise(programmingExercise);

            assertThat(programmingExercise.getPresentationScoreEnabled()).as("presentation score is enabled").isTrue();
        }
        else if ("Text".equals(title)) {
            TextExercise textExercise = ModelFactory.generateTextExercise(pastTimestamp, futureTimestamp, futureFutureTimestamp, course);
            textExercise.setTitle("Text");
            course.addExercises(textExercise);
            courseRepo.save(course);
            exerciseRepo.save(textExercise);
        }
        else if (title.startsWith("ClassDiagram")) {
            ModelingExercise modelingExercise = ModelFactory.generateModelingExercise(pastTimestamp, futureTimestamp, futureFutureTimestamp, DiagramType.ClassDiagram, course);
            modelingExercise.setTitle(title);
            course.addExercises(modelingExercise);
            courseRepo.save(course);
            exerciseRepo.save(modelingExercise);
        }

        return course;
    }

    public Course addCourseWithOneProgrammingExerciseAndSpecificTestCases() {
        Course course = addCourseWithOneProgrammingExercise();
        ProgrammingExercise programmingExercise = findProgrammingExerciseWithTitle(course.getExercises(), "Programming");

        List<ProgrammingExerciseTestCase> testCases = new ArrayList<>();
        testCases.add(new ProgrammingExerciseTestCase().testName("testClass[BubbleSort]").weight(1.0).active(true).exercise(programmingExercise).bonusMultiplier(1D).bonusPoints(0D)
                .visibility(Visibility.ALWAYS));
        testCases.add(new ProgrammingExerciseTestCase().testName("testMethods[Context]").weight(2.0).active(true).exercise(programmingExercise).bonusMultiplier(1D).bonusPoints(0D)
                .visibility(Visibility.ALWAYS));
        testCases.add(new ProgrammingExerciseTestCase().testName("testMethods[Policy]").weight(3.0).active(true).exercise(programmingExercise).bonusMultiplier(1D).bonusPoints(0D)
                .visibility(Visibility.ALWAYS));
        testCaseRepository.saveAll(testCases);

        List<ProgrammingExerciseTestCase> tests = new ArrayList<>(testCaseRepository.findByExerciseId(programmingExercise.getId()));
        assertThat(tests).as("test case is initialized").hasSize(3);

        return courseRepo.findByIdWithEagerExercisesElseThrow(course.getId());
    }

    public ProgrammingExercise addCourseWithOneProgrammingExerciseAndStaticCodeAnalysisCategories() {
        return addCourseWithOneProgrammingExerciseAndStaticCodeAnalysisCategories(ProgrammingLanguage.JAVA);
    }

    public ProgrammingExercise addCourseWithOneProgrammingExerciseAndStaticCodeAnalysisCategories(ProgrammingLanguage programmingLanguage) {
        Course course = addCourseWithOneProgrammingExercise(true, false, programmingLanguage);
        ProgrammingExercise programmingExercise = findProgrammingExerciseWithTitle(course.getExercises(), "Programming");
        programmingExercise = programmingExerciseRepository.save(programmingExercise);

        addStaticCodeAnalysisCategoriesToProgrammingExercise(programmingExercise);

        return programmingExercise;
    }

    public void addStaticCodeAnalysisCategoriesToProgrammingExercise(ProgrammingExercise programmingExercise) {
        programmingExercise.setStaticCodeAnalysisEnabled(true);
        programmingExerciseRepository.save(programmingExercise);
        var category1 = ModelFactory.generateStaticCodeAnalysisCategory(programmingExercise, "Bad Practice", CategoryState.GRADED, 3D, 10D);
        var category2 = ModelFactory.generateStaticCodeAnalysisCategory(programmingExercise, "Code Style", CategoryState.GRADED, 5D, 10D);
        var category3 = ModelFactory.generateStaticCodeAnalysisCategory(programmingExercise, "Miscellaneous", CategoryState.INACTIVE, 2D, 10D);
        var category4 = ModelFactory.generateStaticCodeAnalysisCategory(programmingExercise, "Potential Bugs", CategoryState.FEEDBACK, 5D, 20D);
        var categories = staticCodeAnalysisCategoryRepository.saveAll(List.of(category1, category2, category3, category4));
        programmingExercise.setStaticCodeAnalysisCategories(new HashSet<>(categories));
    }

    public Course addCourseWithOneProgrammingExerciseAndTestCases() {
        Course course = addCourseWithOneProgrammingExercise();
        ProgrammingExercise programmingExercise = findProgrammingExerciseWithTitle(course.getExercises(), "Programming");
        addTestCasesToProgrammingExercise(programmingExercise);
        return courseRepo.findByIdWithExercisesAndLecturesElseThrow(course.getId());
    }

    public void addCourseWithNamedProgrammingExerciseAndTestCases(String programmingExerciseTitle) {
        addCourseWithNamedProgrammingExerciseAndTestCases(programmingExerciseTitle, false);
    }

    /**
     * @param programmingExerciseTitle The title of the programming exercise
     */
    public void addCourseWithNamedProgrammingExerciseAndTestCases(String programmingExerciseTitle, boolean scaActive) {
        Course course = addCourseWithNamedProgrammingExercise(programmingExerciseTitle, scaActive);
        ProgrammingExercise programmingExercise = findProgrammingExerciseWithTitle(course.getExercises(), programmingExerciseTitle);

        addTestCasesToProgrammingExercise(programmingExercise);

        courseRepo.findById(course.getId()).get();
    }

    public void addTestCasesToProgrammingExercise(ProgrammingExercise programmingExercise) {
        // Clean up existing test cases
        testCaseRepository.deleteAll(testCaseRepository.findByExerciseId(programmingExercise.getId()));

        List<ProgrammingExerciseTestCase> testCases = new ArrayList<>();
        testCases.add(new ProgrammingExerciseTestCase().testName("test1").weight(1.0).active(true).exercise(programmingExercise).visibility(Visibility.ALWAYS).bonusMultiplier(1D)
                .bonusPoints(0D));
        testCases.add(new ProgrammingExerciseTestCase().testName("test2").weight(2.0).active(false).exercise(programmingExercise).visibility(Visibility.ALWAYS).bonusMultiplier(1D)
                .bonusPoints(0D));
        testCases.add(new ProgrammingExerciseTestCase().testName("test3").weight(3.0).active(true).exercise(programmingExercise).visibility(Visibility.AFTER_DUE_DATE)
                .bonusMultiplier(1D).bonusPoints(0D));
        testCaseRepository.saveAll(testCases);

        List<ProgrammingExerciseTestCase> tests = new ArrayList<>(testCaseRepository.findByExerciseId(programmingExercise.getId()));
        assertThat(tests).as("test case is initialized").hasSize(3);
    }

    public void addBuildPlanAndSecretToProgrammingExercise(ProgrammingExercise programmingExercise, String buildPlan) {
        buildPlanRepository.setBuildPlanForExercise(buildPlan, programmingExercise);
        programmingExercise.generateAndSetBuildPlanAccessSecret();
        programmingExerciseRepository.save(programmingExercise);

        var buildPlanOptional = buildPlanRepository.findByProgrammingExercises_IdWithProgrammingExercises(programmingExercise.getId());
        assertThat(buildPlanOptional).isPresent();
        assertThat(buildPlanOptional.get().getBuildPlan()).as("build plan is set").isNotNull();
        assertThat(programmingExercise.getBuildPlanAccessSecret()).as("build plan access secret is set").isNotNull();
    }

    public AuxiliaryRepository addAuxiliaryRepositoryToExercise(ProgrammingExercise programmingExercise) {
        AuxiliaryRepository repository = new AuxiliaryRepository();
        repository.setName("auxrepo");
        repository.setDescription("Description");
        repository.setCheckoutDirectory("assignment/src");
        repository = auxiliaryRepositoryRepository.save(repository);
        programmingExercise.setAuxiliaryRepositories(List.of(repository));
        repository.setExercise(programmingExercise);
        programmingExerciseRepository.save(programmingExercise);
        return repository;
    }

    public void addSubmissionPolicyToExercise(SubmissionPolicy policy, ProgrammingExercise programmingExercise) {
        policy = submissionPolicyRepository.save(policy);
        programmingExercise.setSubmissionPolicy(policy);
        programmingExerciseRepository.save(programmingExercise);
    }

    public Course addCourseWithModelingAndTextExercise() {
        Course course = ModelFactory.generateCourse(null, pastTimestamp, futureFutureTimestamp, new HashSet<>(), "tumuser", "tutor", "editor", "instructor");
        ModelingExercise modelingExercise = ModelFactory.generateModelingExercise(pastTimestamp, futureTimestamp, futureFutureTimestamp, DiagramType.ClassDiagram, course);
        modelingExercise.setTitle("Modeling");
        course.addExercises(modelingExercise);
        TextExercise textExercise = ModelFactory.generateTextExercise(pastTimestamp, futureTimestamp, futureFutureTimestamp, course);
        textExercise.setTitle("Text");
        course.addExercises(textExercise);
        course = courseRepo.save(course);
        exerciseRepo.save(modelingExercise);
        exerciseRepo.save(textExercise);
        return course;
    }

    public Course addCourseWithModelingAndTextAndFileUploadExercise() {
        Course course = ModelFactory.generateCourse(null, pastTimestamp, futureFutureTimestamp, new HashSet<>(), "tumuser", "tutor", "editor", "instructor");

        ModelingExercise modelingExercise = ModelFactory.generateModelingExercise(pastTimestamp, futureTimestamp, futureFutureTimestamp, DiagramType.ClassDiagram, course);
        modelingExercise.setTitle("Modeling");
        course.addExercises(modelingExercise);

        TextExercise textExercise = ModelFactory.generateTextExercise(pastTimestamp, futureTimestamp, futureFutureTimestamp, course);
        textExercise.setTitle("Text");
        course.addExercises(textExercise);

        FileUploadExercise fileUploadExercise = ModelFactory.generateFileUploadExercise(pastTimestamp, pastTimestamp, futureFutureTimestamp, "png,pdf", course);
        fileUploadExercise.setTitle("FileUpload");
        course.addExercises(fileUploadExercise);

        course = courseRepo.save(course);
        exerciseRepo.save(modelingExercise);
        exerciseRepo.save(textExercise);
        exerciseRepo.save(fileUploadExercise);
        return course;
    }

    public List<FileUploadExercise> createFileUploadExercisesWithCourse() {
        Course course = ModelFactory.generateCourse(null, pastTimestamp, futureFutureTimestamp, new HashSet<>(), "tumuser", "tutor", "editor", "instructor");
        int courseSizeBefore = courseRepo.findAllActiveWithEagerExercisesAndLectures(ZonedDateTime.now()).size();
        courseRepo.save(course);
        List<Course> courseRepoContent = courseRepo.findAllActiveWithEagerExercisesAndLectures(ZonedDateTime.now());
        assertThat(courseRepoContent).as("a course got stored").hasSize(courseSizeBefore + 1);

        FileUploadExercise releasedFileUploadExercise = ModelFactory.generateFileUploadExercise(pastTimestamp, futureTimestamp, futureFutureTimestamp, "png,pdf", course);
        releasedFileUploadExercise.setTitle("released");
        FileUploadExercise finishedFileUploadExercise = ModelFactory.generateFileUploadExercise(pastTimestamp, pastTimestamp, futureFutureTimestamp, "png,pdf", course);
        finishedFileUploadExercise.setTitle("finished");
        FileUploadExercise assessedFileUploadExercise = ModelFactory.generateFileUploadExercise(pastTimestamp, pastTimestamp, pastTimestamp, "png,pdf", course);
        assessedFileUploadExercise.setTitle("assessed");

        var fileUploadExercises = new ArrayList<FileUploadExercise>();
        fileUploadExercises.add(releasedFileUploadExercise);
        fileUploadExercises.add(finishedFileUploadExercise);
        fileUploadExercises.add(assessedFileUploadExercise);
        return fileUploadExercises;
    }

    public Course addCourseWithThreeFileUploadExercise() {
        var fileUploadExercises = createFileUploadExercisesWithCourse();
        assertThat(fileUploadExercises).as("created three exercises").hasSize(3);
        exerciseRepo.saveAll(fileUploadExercises);
        long courseId = fileUploadExercises.get(0).getCourseViaExerciseGroupOrCourseMember().getId();
        Course course = courseRepo.findByIdWithEagerExercisesElseThrow(courseId);
        List<Exercise> exercises = exerciseRepo.findAllExercisesByCourseId(courseId).stream().toList();
        assertThat(exercises).as("three exercises got stored").hasSize(3);
        assertThat(course.getExercises()).as("course contains the exercises").containsExactlyInAnyOrder(exercises.toArray(new Exercise[] {}));
        return course;
    }

    public List<FileUploadExercise> createFourFileUploadExercisesWithCourseWithCustomUserGroupAssignment(String studentGroupName, String teachingAssistantGroupName,
            String editorGroupName, String instructorGroupName) {
        Course course = ModelFactory.generateCourse(null, pastTimestamp, futureFutureTimestamp, new HashSet<>(), studentGroupName, teachingAssistantGroupName, editorGroupName,
                instructorGroupName);
        int courseSizeBefore = courseRepo.findAllActiveWithEagerExercisesAndLectures(ZonedDateTime.now()).size();
        courseRepo.save(course);
        List<Course> courseRepoContent = courseRepo.findAllActiveWithEagerExercisesAndLectures(ZonedDateTime.now());
        assertThat(courseRepoContent).as("a course got stored").hasSize(courseSizeBefore + 1);

        FileUploadExercise releasedFileUploadExercise = ModelFactory.generateFileUploadExercise(pastTimestamp, futureTimestamp, futureFutureTimestamp, "png,pdf", course);
        releasedFileUploadExercise.setTitle("released");
        FileUploadExercise finishedFileUploadExercise = ModelFactory.generateFileUploadExercise(pastTimestamp, pastTimestamp, futureFutureTimestamp, "png,pdf", course);
        finishedFileUploadExercise.setTitle("finished");
        FileUploadExercise assessedFileUploadExercise = ModelFactory.generateFileUploadExercise(pastTimestamp, pastTimestamp, pastTimestamp, "png,pdf", course);
        assessedFileUploadExercise.setTitle("assessed");
        FileUploadExercise noDueDateFileUploadExercise = ModelFactory.generateFileUploadExercise(pastTimestamp, null, pastTimestamp, "png,pdf", course);
        noDueDateFileUploadExercise.setTitle("noDueDate");

        var fileUploadExercises = new ArrayList<FileUploadExercise>();
        fileUploadExercises.add(releasedFileUploadExercise);
        fileUploadExercises.add(finishedFileUploadExercise);
        fileUploadExercises.add(assessedFileUploadExercise);
        fileUploadExercises.add(noDueDateFileUploadExercise);
        return fileUploadExercises;
    }

    public Course addCourseWithFourFileUploadExercise() {
        var fileUploadExercises = createFourFileUploadExercisesWithCourseWithCustomUserGroupAssignment("tumuser", "tutor", "editor", "instructor");
        return addFileUploadExercisesToCourse(fileUploadExercises);
    }

    public Course addCourseWithFourFileUploadExercisesAndCustomUserGroups(String studentGroupName, String teachingAssistantGroupName, String editorGroupName,
            String instructorGroupName) {
        var fileUploadExercises = createFourFileUploadExercisesWithCourseWithCustomUserGroupAssignment(studentGroupName, teachingAssistantGroupName, editorGroupName,
                instructorGroupName);
        return addFileUploadExercisesToCourse(fileUploadExercises);
    }

    private Course addFileUploadExercisesToCourse(List<FileUploadExercise> fileUploadExercises) {
        assertThat(fileUploadExercises).as("created four exercises").hasSize(4);
        exerciseRepo.saveAll(fileUploadExercises);
        long courseId = fileUploadExercises.get(0).getCourseViaExerciseGroupOrCourseMember().getId();
        Course course = courseRepo.findByIdWithEagerExercisesElseThrow(courseId);
        List<Exercise> exercises = exerciseRepo.findAllExercisesByCourseId(courseId).stream().toList();
        assertThat(exercises).as("four exercises got stored").hasSize(4);
        assertThat(course.getExercises()).as("course contains the exercises").containsExactlyInAnyOrder(exercises.toArray(new Exercise[] {}));
        return course;
    }

    public Course addCourseWithFileUploadExercise() {
        Course course = ModelFactory.generateCourse(null, pastTimestamp, futureFutureTimestamp, new HashSet<>(), "tumuser", "tutor", "editor", "instructor");
        FileUploadExercise assessedFileUploadExercise = ModelFactory.generateFileUploadExercise(pastTimestamp, pastTimestamp, pastTimestamp, "png,pdf", course);
        assessedFileUploadExercise.setTitle("assessed");
        course.addExercises(assessedFileUploadExercise);
        courseRepo.save(course);
        exerciseRepo.save(assessedFileUploadExercise);
        return course;
    }

    /**
     * Generates a course with one specific exercise, and an arbitrare amount of submissions.
     *
     * @param exerciseType        - the type of exercise which should be generated: programming, file-pload or text
     * @param numberOfSubmissions - the amount of submissions which should be generated for an exercise
     * @return a course with an exercise with submissions
     */
    public Course addCourseWithOneExerciseAndSubmissions(String userPrefix, String exerciseType, int numberOfSubmissions) {
        return addCourseWithOneExerciseAndSubmissions(userPrefix, exerciseType, numberOfSubmissions, Optional.empty());
    }

    /**
     * Generates a course with one specific exercise, and an arbitrare amount of submissions.
     *
     * @param exerciseType             - the type of exercise which should be generated: modeling, programming, file-pload or text
     * @param numberOfSubmissions      - the amount of submissions which should be generated for an exercise
     * @param modelForModelingExercise - the model string for a modeling exercise
     * @return a course with an exercise with submissions
     */
    public Course addCourseWithOneExerciseAndSubmissions(String userPrefix, String exerciseType, int numberOfSubmissions, Optional<String> modelForModelingExercise) {
        Course course;
        Exercise exercise;
        switch (exerciseType) {
            case "modeling" -> {
                course = addCourseWithOneModelingExercise();
                exercise = exerciseRepo.findAllExercisesByCourseId(course.getId()).iterator().next();
                for (int j = 1; j <= numberOfSubmissions; j++) {
                    StudentParticipation participation = createAndSaveParticipationForExercise(exercise, userPrefix + "student" + j);
                    assertThat(modelForModelingExercise).isNotEmpty();
                    ModelingSubmission submission = ModelFactory.generateModelingSubmission(modelForModelingExercise.get(), true);
                    var user = getUserByLogin(userPrefix + "student" + j);
                    modelSubmissionService.handleModelingSubmission(submission, (ModelingExercise) exercise, user);
                    studentParticipationRepo.save(participation);
                }
                return course;
            }
            case "programming" -> {
                course = addCourseWithOneProgrammingExercise();
                exercise = exerciseRepo.findAllExercisesByCourseId(course.getId()).iterator().next();
                for (int j = 1; j <= numberOfSubmissions; j++) {
                    ProgrammingSubmission submission = new ProgrammingSubmission();
                    addProgrammingSubmission((ProgrammingExercise) exercise, submission, userPrefix + "student" + j);
                }
                return course;
            }
            case "text" -> {
                course = addCourseWithOneFinishedTextExercise();
                exercise = exerciseRepo.findAllExercisesByCourseId(course.getId()).iterator().next();
                for (int j = 1; j <= numberOfSubmissions; j++) {
                    TextSubmission textSubmission = ModelFactory.generateTextSubmission("Text" + j + j, null, true);
                    saveTextSubmission((TextExercise) exercise, textSubmission, userPrefix + "student" + j);
                }
                return course;
            }
            case "file-upload" -> {
                course = addCourseWithFileUploadExercise();
                exercise = exerciseRepo.findAllExercisesByCourseId(course.getId()).iterator().next();
                for (int j = 1; j <= numberOfSubmissions; j++) {
                    FileUploadSubmission submission = ModelFactory.generateFileUploadSubmissionWithFile(true, "path/to/file.pdf");
                    saveFileUploadSubmission((FileUploadExercise) exercise, submission, userPrefix + "student" + j);
                }
                return course;
            }
            default -> {
                return null;
            }
        }
    }

    /**
     * Adds an automatic assessment to all submissions of an exercise
     *
     * @param exercise - the exercise of which the submissions are assessed
     */
    public void addAutomaticAssessmentToExercise(Exercise exercise) {
        var participations = studentParticipationRepo.findByExerciseIdAndTestRunWithEagerSubmissionsResultAssessor(exercise.getId(), false);
        participations.forEach(participation -> {
            Submission submission = submissionRepository.findAllByParticipationId(participation.getId()).get(0);
            submission = submissionRepository.findOneWithEagerResultAndFeedback(submission.getId());
            participation = studentParticipationRepo.findWithEagerResultsById(participation.getId()).orElseThrow();
            Result result = generateResult(submission, null);
            result.setAssessmentType(AssessmentType.AUTOMATIC);
            submission.addResult(result);
            participation.addResult(result);
            studentParticipationRepo.save(participation);
            submissionRepository.save(submission);
        });
    }

    /**
     * Adds a result to all submissions of an exercise
     *
     * @param exercise - the exercise of which the submissions are assessed
     * @param assessor - the assessor which is set for the results of the submission
     */
    public void addAssessmentToExercise(Exercise exercise, User assessor) {
        var participations = studentParticipationRepo.findByExerciseIdAndTestRunWithEagerSubmissionsResultAssessor(exercise.getId(), false);
        participations.forEach(participation -> {
            Submission submission = submissionRepository.findAllByParticipationId(participation.getId()).get(0);
            submission = submissionRepository.findOneWithEagerResultAndFeedback(submission.getId());
            participation = studentParticipationRepo.findWithEagerResultsById(participation.getId()).orElseThrow();
            Result result = generateResult(submission, assessor);
            submission.addResult(result);
            participation.addResult(result);
            studentParticipationRepo.save(participation);
            submissionRepository.save(submission);
        });
    }

    public List<Submission> getAllSubmissionsOfExercise(Exercise exercise) {
        var participations = studentParticipationRepo.findByExerciseId(exercise.getId());
        var allSubmissions = new ArrayList<Submission>();
        participations.forEach(participation -> {
            Submission submission = submissionRepository.findAllByParticipationId(participation.getId()).get(0);
            allSubmissions.add(submissionRepository.findWithEagerResultAndFeedbackById(submission.getId()).orElseThrow());
        });
        return allSubmissions;
    }

    /**
     * With this method we can generate a course. We can specify the number of exercises. To not only test one type, this method generates modeling, file-upload and text
     * exercises in a cyclic manner.
     *
     * @param numberOfExercises             number of generated exercises. E.g. if you set it to 4, 2 modeling exercises, one text and one file-upload exercise will be generated.
     *                                          (thats why there is the %3 check)
     * @param numberOfSubmissionPerExercise for each exercise this number of submissions will be generated. E.g. if you have 2 exercises, and set this to 4, in total 8
     *                                          submissions will be created.
     * @param numberOfAssessments           generates the assessments for a submission of an exercise. Example from abobe, 2 exrecises, 4 submissions each. If you set
     *                                          numberOfAssessments to 2, for each exercise 2 assessmetns will be created. In total there will be 4 assessments then. (by two
     *                                          different tutors, as each exercise is assessed by an individual tutor. There are 4 tutors that create assessments)
     * @param numberOfComplaints            generates the complaints for assessments, in the same way as results are created.
     * @param typeComplaint                 true: complaintType==COMPLAINT | false: complaintType==MORE_FEEDBACK
     * @param numberComplaintResponses      generates responses for the complaint/feedback request (as above)
     * @param validModel                    model for the modeling submission
     * @return - the generated course
     */
    public Course addCourseWithExercisesAndSubmissions(String userPrefix, String suffix, int numberOfExercises, int numberOfSubmissionPerExercise, int numberOfAssessments,
            int numberOfComplaints, boolean typeComplaint, int numberComplaintResponses, String validModel) {
        Course course = ModelFactory.generateCourse(null, pastTimestamp, futureFutureTimestamp, new HashSet<>(), userPrefix + "student" + suffix, userPrefix + "tutor" + suffix,
                userPrefix + "editor" + suffix, userPrefix + "instructor" + suffix);
        var tutors = userRepo.getTutors(course).stream().sorted(Comparator.comparing(User::getId)).toList();
        for (int i = 0; i < numberOfExercises; i++) {
            var currentUser = tutors.get(i % 4);

            if ((i % 3) == 0) {
                ModelingExercise modelingExercise = ModelFactory.generateModelingExercise(pastTimestamp, pastTimestamp.plusHours(1), futureTimestamp, DiagramType.ClassDiagram,
                        course);
                modelingExercise.setTitle("Modeling" + i);
                course.addExercises(modelingExercise);
                course = courseRepo.save(course);
                exerciseRepo.save(modelingExercise);
                for (int j = 1; j <= numberOfSubmissionPerExercise; j++) {
                    StudentParticipation participation = createAndSaveParticipationForExercise(modelingExercise, userPrefix + "student" + j);
                    ModelingSubmission submission = ModelFactory.generateModelingSubmission(validModel, true);
                    var user = getUserByLogin(userPrefix + "student" + j);
                    modelSubmissionService.handleModelingSubmission(submission, modelingExercise, user);
                    studentParticipationRepo.save(participation);
                    if (numberOfAssessments >= j) {
                        Result result = generateResult(submission, currentUser);
                        submission.addResult(result);
                        participation.addResult(result);
                        studentParticipationRepo.save(participation);
                        modelingSubmissionRepo.save(submission);
                        generateComplaintAndResponses(userPrefix, j, numberOfComplaints, numberComplaintResponses, typeComplaint, result, currentUser);
                    }
                }

            }
            else if ((i % 3) == 1) {
                TextExercise textExercise = ModelFactory.generateTextExercise(pastTimestamp, pastTimestamp.plusHours(1), futureTimestamp, course);
                textExercise.setTitle("Text" + i);
                course.addExercises(textExercise);
                course = courseRepo.save(course);
                exerciseRepo.save(textExercise);
                for (int j = 1; j <= numberOfSubmissionPerExercise; j++) {
                    TextSubmission submission = ModelFactory.generateTextSubmission("submissionText", Language.ENGLISH, true);
                    submission = saveTextSubmission(textExercise, submission, userPrefix + "student" + j);
                    if (numberOfAssessments >= j) {
                        Result result = generateResult(submission, currentUser);
                        submission.addResult(result);
                        saveResultInParticipation(submission, result);
                        textSubmissionRepo.save(submission);
                        generateComplaintAndResponses(userPrefix, j, numberOfComplaints, numberComplaintResponses, typeComplaint, result, currentUser);
                    }
                }
            }
            else { // i.e. (i % 3) == 2
                FileUploadExercise fileUploadExercise = ModelFactory.generateFileUploadExercise(pastTimestamp, pastTimestamp.plusHours(1), futureTimestamp, "png,pdf", course);
                fileUploadExercise.setTitle("FileUpload" + i);
                course.addExercises(fileUploadExercise);
                course = courseRepo.save(course);
                exerciseRepo.save(fileUploadExercise);
                for (int j = 1; j <= numberOfSubmissionPerExercise; j++) {
                    FileUploadSubmission submission = ModelFactory.generateFileUploadSubmissionWithFile(true, "path/to/file.pdf");
                    saveFileUploadSubmission(fileUploadExercise, submission, userPrefix + "student" + j);
                    if (numberOfAssessments >= j) {
                        Result result = generateResult(submission, currentUser);
                        saveResultInParticipation(submission, result);
                        fileUploadSubmissionRepo.save(submission);
                        generateComplaintAndResponses(userPrefix, j, numberOfComplaints, numberComplaintResponses, typeComplaint, result, currentUser);
                    }
                }
            }
        }
        course = courseRepo.save(course);
        return course;
    }

    private void saveResultInParticipation(Submission submission, Result result) {
        submission.addResult(result);
        StudentParticipation participation = (StudentParticipation) submission.getParticipation();
        participation.addResult(result);
        studentParticipationRepo.save(participation);
    }

    public Result generateResult(Submission submission, User assessor) {
        Result result = new Result();
        result = resultRepo.save(result);
        result.setSubmission(submission);
        result.completionDate(pastTimestamp);
        result.setAssessmentType(AssessmentType.SEMI_AUTOMATIC);
        result.setAssessor(assessor);
        result.setRated(true);
        return result;
    }

    private void generateComplaintAndResponses(String userPrefix, int j, int numberOfComplaints, int numberComplaintResponses, boolean typeComplaint, Result result,
            User currentUser) {
        result = resultRepo.save(result);
        if (numberOfComplaints >= j) {
            Complaint complaint = typeComplaint ? new Complaint().complaintType(ComplaintType.COMPLAINT) : new Complaint().complaintType(ComplaintType.MORE_FEEDBACK);
            complaint.setResult(result);
            complaint = complaintRepo.save(complaint);
            if (numberComplaintResponses >= j) {
                ComplaintResponse complaintResponse = createInitialEmptyResponse(typeComplaint ? userPrefix + "tutor5" : currentUser.getLogin(), complaint);
                complaintResponse.getComplaint().setAccepted(true);
                complaintResponse.setResponseText(typeComplaint ? "Accepted" : "SomeMoreFeedback");
                complaintResponseRepo.save(complaintResponse);
                complaint.setComplaintResponse(complaintResponse);
                complaintRepo.save(complaint);
            }
        }
    }

    /**
     * Stores for the given model a submission of the user and initiates the corresponding Result
     *
     * @param exercise exercise the submission belongs to
     * @param model    ModelingSubmission json as string contained in the submission
     * @param login    of the user the submission belongs to
     * @return submission stored in the modelingSubmissionRepository
     */
    public ModelingSubmission addModelingSubmissionWithEmptyResult(ModelingExercise exercise, String model, String login) {
        StudentParticipation participation = createAndSaveParticipationForExercise(exercise, login);
        ModelingSubmission submission = ModelFactory.generateModelingSubmission(model, true);
        var user = getUserByLogin(login);
        submission = modelSubmissionService.handleModelingSubmission(submission, exercise, user);
        Result result = new Result();
        result = resultRepo.save(result);
        result.setSubmission(submission);
        submission.addResult(result);
        participation.addResult(result);
        studentParticipationRepo.save(participation);
        modelingSubmissionRepo.save(submission);
        resultRepo.save(result);
        return submission;
    }

    public ModelingSubmission addModelingSubmission(ModelingExercise exercise, ModelingSubmission submission, String login) {
        StudentParticipation participation = createAndSaveParticipationForExercise(exercise, login);
        participation.addSubmission(submission);
        submission.setParticipation(participation);
        modelingSubmissionRepo.save(submission);
        studentParticipationRepo.save(participation);
        return submission;
    }

    public ModelingSubmission addModelingTeamSubmission(ModelingExercise exercise, ModelingSubmission submission, Team team) {
        StudentParticipation participation = addTeamParticipationForExercise(exercise, team.getId());
        participation.addSubmission(submission);
        submission.setParticipation(participation);
        modelingSubmissionRepo.save(submission);
        studentParticipationRepo.save(participation);
        return submission;
    }

    public ProgrammingSubmission addProgrammingSubmission(ProgrammingExercise exercise, ProgrammingSubmission submission, String login) {
        StudentParticipation participation = addStudentParticipationForProgrammingExercise(exercise, login);
        submission.setParticipation(participation);
        submission = programmingSubmissionRepo.save(submission);
        return submission;
    }

    /**
     * Add a submission with a result to the given programming exercise. The submission will be assigned to the corresponding participation of the given login (if exists or
     * create a new participation).
     * The method will make sure that all necessary entities are connected.
     *
     * @param exercise   for which to create the submission/participation/result combination.
     * @param submission to use for adding to the exercise/participation/result.
     * @param login      of the user to identify the corresponding student participation.
     */
    public void addProgrammingSubmissionWithResult(ProgrammingExercise exercise, ProgrammingSubmission submission, String login) {
        StudentParticipation participation = addStudentParticipationForProgrammingExercise(exercise, login);
        submission = programmingSubmissionRepo.save(submission);
        Result result = resultRepo.save(new Result().participation(participation));
        participation.addSubmission(submission);
        submission.setParticipation(participation);
        submission.addResult(result);
        submission = programmingSubmissionRepo.save(submission);
        result.setSubmission(submission);
        result = resultRepo.save(result);
        participation.addResult(result);
        studentParticipationRepo.save(participation);
    }

    public ProgrammingSubmission addProgrammingSubmissionWithResultAndAssessor(ProgrammingExercise exercise, ProgrammingSubmission submission, String login, String assessorLogin,
            AssessmentType assessmentType, boolean hasCompletionDate) {
        StudentParticipation participation = createAndSaveParticipationForExercise(exercise, login);
        Result result = new Result();
        result.setAssessor(getUserByLogin(assessorLogin));
        result.setAssessmentType(assessmentType);
        result.setScore(50D);
        if (hasCompletionDate) {
            result.setCompletionDate(ZonedDateTime.now());
        }

        studentParticipationRepo.save(participation);
        programmingSubmissionRepo.save(submission);

        submission.setParticipation(participation);
        result.setParticipation(participation);

        result = resultRepo.save(result);
        result.setSubmission(submission);
        submission.addResult(result);
        // Manual results are always rated
        if (assessmentType == AssessmentType.SEMI_AUTOMATIC) {
            result.rated(true);
        }
        submission = programmingSubmissionRepo.save(submission);
        return submission;
    }

    public ProgrammingSubmission addProgrammingSubmissionToResultAndParticipation(Result result, StudentParticipation participation, String commitHash) {
        ProgrammingSubmission submission = createProgrammingSubmission(participation, false);
        submission.addResult(result);
        submission.setCommitHash(commitHash);
        resultRepo.save(result);
        result.setSubmission(submission);
        participation.addSubmission(submission);
        studentParticipationRepo.save(participation);
        return submissionRepository.save(submission);
    }

    public Submission addSubmission(Exercise exercise, Submission submission, String login) {
        StudentParticipation participation = createAndSaveParticipationForExercise(exercise, login);
        participation.addSubmission(submission);
        submission.setParticipation(participation);
        submissionRepository.save(submission);
        studentParticipationRepo.save(participation);
        return submission;
    }

    public Submission addSubmission(StudentParticipation participation, Submission submission) {
        participation.addSubmission(submission);
        submission.setParticipation(participation);
        submissionRepository.save(submission);
        studentParticipationRepo.save(participation);
        return submission;
    }

    public ModelingSubmission addModelingSubmissionWithResultAndAssessor(ModelingExercise exercise, ModelingSubmission submission, String login, String assessorLogin) {

        StudentParticipation participation = createAndSaveParticipationForExercise(exercise, login);
        participation.addSubmission(submission);
        submission = modelingSubmissionRepo.save(submission);

        Result result = new Result();

        result.setAssessor(getUserByLogin(assessorLogin));
        result.setAssessmentType(AssessmentType.MANUAL);
        result = resultRepo.save(result);
        submission = modelingSubmissionRepo.save(submission);
        studentParticipationRepo.save(participation);
        result = resultRepo.save(result);

        result.setSubmission(submission);
        submission.setParticipation(participation);
        submission.addResult(result);
        submission.getParticipation().addResult(result);
        submission = modelingSubmissionRepo.save(submission);
        studentParticipationRepo.save(participation);
        return submission;
    }

    public Submission addModelingSubmissionWithFinishedResultAndAssessor(ModelingExercise exercise, ModelingSubmission submission, String login, String assessorLogin) {
        StudentParticipation participation = createAndSaveParticipationForExercise(exercise, login);
        return addSubmissionWithFinishedResultsWithAssessor(participation, submission, assessorLogin);
    }

    public Submission addSubmissionWithTwoFinishedResultsWithAssessor(Exercise exercise, Submission submission, String login, String assessorLogin) {
        StudentParticipation participation = createAndSaveParticipationForExercise(exercise, login);
        submission = addSubmissionWithFinishedResultsWithAssessor(participation, submission, assessorLogin);
        submission = addSubmissionWithFinishedResultsWithAssessor(participation, submission, assessorLogin);
        return submission;
    }

    public Submission addSubmissionWithFinishedResultsWithAssessor(StudentParticipation participation, Submission submission, String assessorLogin) {
        Result result = new Result();
        result.setAssessor(getUserByLogin(assessorLogin));
        result.setCompletionDate(ZonedDateTime.now());
        result.setSubmission(submission);
        submission.setParticipation(participation);
        submission.addResult(result);
        submission.getParticipation().addResult(result);
        submission = saveSubmissionToRepo(submission);
        studentParticipationRepo.save(participation);
        return submission;
    }

    private Submission saveSubmissionToRepo(Submission submission) {
        if (submission instanceof ModelingSubmission) {
            return modelingSubmissionRepo.save((ModelingSubmission) submission);
        }
        else if (submission instanceof TextSubmission) {
            return textSubmissionRepo.save((TextSubmission) submission);
        }
        else if (submission instanceof ProgrammingSubmission) {
            return programmingSubmissionRepo.save((ProgrammingSubmission) submission);
        }
        return null;
    }

    public FileUploadSubmission addFileUploadSubmission(FileUploadExercise fileUploadExercise, FileUploadSubmission fileUploadSubmission, String login) {
        StudentParticipation participation = createAndSaveParticipationForExercise(fileUploadExercise, login);
        participation.addSubmission(fileUploadSubmission);
        fileUploadSubmission.setParticipation(participation);
        fileUploadSubmissionRepo.save(fileUploadSubmission);
        studentParticipationRepo.save(participation);
        return fileUploadSubmission;
    }

    public FileUploadSubmission saveFileUploadSubmissionWithResultAndAssessorFeedback(FileUploadExercise exercise, FileUploadSubmission fileUploadSubmission, String login,
            String assessorLogin, List<Feedback> feedbacks) {
        StudentParticipation participation = createAndSaveParticipationForExercise(exercise, login);

        submissionRepository.save(fileUploadSubmission);

        participation.addSubmission(fileUploadSubmission);
        Result result = new Result();
        result.setAssessor(getUserByLogin(assessorLogin));
        result.setScore(100D);
        result.setParticipation(participation);
        if (exercise.getReleaseDate() != null) {
            result.setCompletionDate(exercise.getReleaseDate());
        }
        else { // exam exercises do not have a release date
            result.setCompletionDate(ZonedDateTime.now());
        }
        result.setFeedbacks(feedbacks);
        result = resultRepo.save(result);
        for (Feedback feedback : feedbacks) {
            feedback.setResult(result);
        }
        result = resultRepo.save(result);
        result.setSubmission(fileUploadSubmission);
        fileUploadSubmission.setParticipation(participation);
        fileUploadSubmission.addResult(result);
        fileUploadSubmission.getParticipation().addResult(result);
        fileUploadSubmission = fileUploadSubmissionRepo.save(fileUploadSubmission);
        studentParticipationRepo.save(participation);
        return fileUploadSubmission;
    }

    public FileUploadSubmission saveFileUploadSubmissionWithResultAndAssessor(FileUploadExercise fileUploadExercise, FileUploadSubmission fileUploadSubmission, String login,
            String assessorLogin) {
        return saveFileUploadSubmissionWithResultAndAssessorFeedback(fileUploadExercise, fileUploadSubmission, login, assessorLogin, new ArrayList<>());
    }

    public FileUploadSubmission saveFileUploadSubmission(FileUploadExercise exercise, FileUploadSubmission submission, String login) {
        StudentParticipation participation = createAndSaveParticipationForExercise(exercise, login);
        participation.addSubmission(submission);
        submission.setParticipation(participation);
        fileUploadSubmissionRepo.save(submission);
        return submission;
    }

    public QuizSubmission saveQuizSubmission(QuizExercise exercise, QuizSubmission submission, String login) {
        StudentParticipation participation = createAndSaveParticipationForExercise(exercise, login);
        participation.addSubmission(submission);
        submission.setParticipation(participation);
        submission = quizSubmissionRepository.save(submission);
        return submission;
    }

    public TextSubmission saveTextSubmission(TextExercise exercise, TextSubmission submission, String login) {
        StudentParticipation participation = createAndSaveParticipationForExercise(exercise, login);
        participation.addSubmission(submission);
        submission.setParticipation(participation);
        submission = textSubmissionRepo.save(submission);
        return submission;
    }

    private TextSubmission saveTextSubmissionWithResultAndAssessor(TextExercise exercise, TextSubmission submission, String studentLogin, Long teamId, String assessorLogin) {
        StudentParticipation participation = Optional.ofNullable(studentLogin).map(login -> createAndSaveParticipationForExercise(exercise, login))
                .orElseGet(() -> addTeamParticipationForExercise(exercise, teamId));

        submissionRepository.save(submission);

        participation.addSubmission(submission);
        Result result = new Result();
        result.setAssessor(getUserByLogin(assessorLogin));
        result.setScore(100D);
        if (exercise.getReleaseDate() != null) {
            result.setCompletionDate(exercise.getReleaseDate());
        }
        else { // exam exercises do not have a release date
            result.setCompletionDate(ZonedDateTime.now());
        }
        result = resultRepo.save(result);
        result.setSubmission(submission);
        submission.setParticipation(participation);
        submission.addResult(result);
        submission.getParticipation().addResult(result);
        submission = textSubmissionRepo.save(submission);
        resultRepo.save(result);
        studentParticipationRepo.save(participation);

        submission = textSubmissionRepo.save(submission);
        return submission;
    }

    public TextSubmission saveTextSubmissionWithResultAndAssessor(TextExercise exercise, TextSubmission submission, String login, String assessorLogin) {
        return saveTextSubmissionWithResultAndAssessor(exercise, submission, login, null, assessorLogin);
    }

    public void saveTextSubmissionWithResultAndAssessor(TextExercise exercise, TextSubmission submission, long teamId, String assessorLogin) {
        saveTextSubmissionWithResultAndAssessor(exercise, submission, null, teamId, assessorLogin);
    }

    public TextSubmission addTextSubmissionWithResultAndAssessorAndFeedbacks(TextExercise exercise, TextSubmission submission, String studentLogin, String assessorLogin,
            List<Feedback> feedbacks) {
        submission = saveTextSubmissionWithResultAndAssessor(exercise, submission, studentLogin, null, assessorLogin);
        Result result = submission.getLatestResult();
        for (Feedback feedback : feedbacks) {
            // Important note to prevent 'JpaSystemException: null index column for collection':
            // 1) save the child entity (without connection to the parent entity) and make sure to re-assign the return value
            feedback = feedbackRepo.save(feedback);
            // this also invokes feedback.setResult(result)
            // Important note to prevent 'JpaSystemException: null index column for collection':
            // 2) connect child and parent entity
            result.addFeedback(feedback);
        }
        // this automatically saves the feedback because of the CascadeType.All annotation
        // Important note to prevent 'JpaSystemException: null index column for collection':
        // 3) save the parent entity and make sure to re-assign the return value
        resultRepo.save(result);

        return submission;
    }

    public TextSubmission addAndSaveTextBlocksToTextSubmission(Set<TextBlock> blocks, TextSubmission submission) {
        blocks.forEach(block -> {
            block.setSubmission(submission);
            block.setTextFromSubmission();
            block.computeId();
        });
        submission.setBlocks(blocks);
        textBlockRepo.saveAll(blocks);
        return textSubmissionRepo.save(submission);
    }

    public ModelingSubmission addModelingSubmissionFromResources(ModelingExercise exercise, String path, String login) throws Exception {
        String model = FileUtils.loadFileFromResources(path);
        ModelingSubmission submission = ModelFactory.generateModelingSubmission(model, true);
        submission = addModelingSubmission(exercise, submission, login);
        checkModelingSubmissionCorrectlyStored(submission.getId(), model);
        return submission;
    }

    public void checkModelingSubmissionCorrectlyStored(Long submissionId, String sentModel) {
        Optional<ModelingSubmission> modelingSubmission = modelingSubmissionRepo.findById(submissionId);
        assertThat(modelingSubmission).as("submission correctly stored").isPresent();
        checkModelsAreEqual(modelingSubmission.get().getModel(), sentModel);
    }

    public void checkModelsAreEqual(String storedModel, String sentModel) {
        JsonObject sentModelObject = parseString(sentModel).getAsJsonObject();
        JsonObject storedModelObject = parseString(storedModel).getAsJsonObject();
        assertThat(storedModelObject).as("model correctly stored").isEqualTo(sentModelObject);
    }

    public Result addModelingAssessmentForSubmission(ModelingExercise exercise, ModelingSubmission submission, String path, String login, boolean submit) throws Exception {
        List<Feedback> feedbackList = loadAssessmentFomResources(path);
        Result result = assessmentService.saveManualAssessment(submission, feedbackList, null);
        result.setParticipation(submission.getParticipation().results(null));
        result.setAssessor(getUserByLogin(login));
        resultRepo.save(result);
        if (submit) {
            assessmentService.submitManualAssessment(result.getId(), exercise, submission.getSubmissionDate());
        }
        return resultRepo.findWithEagerSubmissionAndFeedbackAndAssessorById(result.getId()).get();
    }

    public Result addModelingAssessmentForSubmission(ModelingExercise exercise, ModelingSubmission submission, String login, boolean submit) {
        Feedback feedback1 = feedbackRepo.save(new Feedback().detailText("detail1"));
        Feedback feedback2 = feedbackRepo.save(new Feedback().detailText("detail2"));
        List<Feedback> feedbacks = new ArrayList<>();
        feedbacks.add(feedback1);
        feedbacks.add(feedback2);

        Result result = assessmentService.saveManualAssessment(submission, feedbacks, null);
        result.setParticipation(submission.getParticipation().results(null));
        result.setAssessor(getUserByLogin(login));
        resultRepo.save(result);
        if (submit) {
            assessmentService.submitManualAssessment(result.getId(), exercise, submission.getSubmissionDate());
        }
        return resultRepo.findWithEagerSubmissionAndFeedbackAndAssessorById(result.getId()).get();
    }

    public ExampleSubmission addExampleSubmission(ExampleSubmission exampleSubmission) {
        Submission submission;
        if (exampleSubmission.getSubmission() instanceof ModelingSubmission) {
            submission = modelingSubmissionRepo.save((ModelingSubmission) exampleSubmission.getSubmission());
        }
        else {
            submission = textSubmissionRepo.save((TextSubmission) exampleSubmission.getSubmission());
        }
        exampleSubmission.setSubmission(submission);
        return exampleSubmissionRepo.save(exampleSubmission);
    }

    public ComplaintResponse createInitialEmptyResponse(String loginOfTutor, Complaint complaint) {
        ComplaintResponse complaintResponse = new ComplaintResponse();
        complaintResponse.setComplaint(complaint);
        User tutor = userRepo.findOneByLogin(loginOfTutor).get();
        complaintResponse.setReviewer(tutor);
        complaintResponse = complaintResponseRepo.saveAndFlush(complaintResponse);
        return complaintResponse;
    }

    public List<Feedback> loadAssessmentFomResources(String path) throws Exception {
        String fileContent = FileUtils.loadFileFromResources(path);
        return mapper.readValue(fileContent, mapper.getTypeFactory().constructCollectionType(List.class, Feedback.class));
    }

    /**
     * Gets a user from the database using the provided login but without the authorities.
     * <p>
     * Note: Jackson sometimes fails to deserialize the authorities leading to flaky server tests. The specific
     * circumstances when this happens in still unknown.
     *
     * @param login login to find user with
     * @return user with the provided logih
     */
    public User getUserByLoginWithoutAuthorities(String login) {
        return userRepo.findOneByLogin(login).orElseThrow(() -> new IllegalArgumentException("Provided login " + login + " does not exist in database"));
    }

    public User getUserByLogin(String login) {
        // we convert to lowercase for convenience, because logins have to be lower case
        return userRepo.findOneWithGroupsAndAuthoritiesByLogin(login.toLowerCase())
                .orElseThrow(() -> new IllegalArgumentException("Provided login " + login + " does not exist in database"));
    }

    public boolean userExistsWithLogin(String login) {
        return userRepo.findOneByLogin(login).isPresent();
    }

    public void updateExerciseDueDate(long exerciseId, ZonedDateTime newDueDate) {
        Exercise exercise = exerciseRepo.findById(exerciseId).orElseThrow(() -> new IllegalArgumentException("Exercise with given ID " + exerciseId + " could not be found"));
        exercise.setDueDate(newDueDate);
        if (exercise instanceof ProgrammingExercise) {
            ((ProgrammingExercise) exercise).setBuildAndTestStudentSubmissionsAfterDueDate(newDueDate);
        }
        exerciseRepo.save(exercise);
    }

    public void updateAssessmentDueDate(long exerciseId, ZonedDateTime newDueDate) {
        Exercise exercise = exerciseRepo.findById(exerciseId).orElseThrow(() -> new IllegalArgumentException("Exercise with given ID " + exerciseId + " could not be found"));
        exercise.setAssessmentDueDate(newDueDate);
        exerciseRepo.save(exercise);
    }

    public void updateResultCompletionDate(long resultId, ZonedDateTime newCompletionDate) {
        Result result = resultRepo.findById(resultId).orElseThrow(() -> new IllegalArgumentException("Result with given ID " + resultId + " could not be found"));
        result.setCompletionDate(newCompletionDate);
        resultRepo.save(result);
    }

    public void addComplaints(String studentLogin, Participation participation, int numberOfComplaints, ComplaintType complaintType) {
        for (int i = 0; i < numberOfComplaints; i++) {
            Result dummyResult = new Result().participation(participation);
            dummyResult = resultRepo.save(dummyResult);
            Complaint complaint = new Complaint().participant(getUserByLogin(studentLogin)).result(dummyResult).complaintType(complaintType);
            complaintRepo.save(complaint);
        }
    }

    public void addComplaintToSubmission(Submission submission, String userLogin, ComplaintType type) {
        Result result = submission.getLatestResult();
        if (result != null) {
            result.hasComplaint(true);
            resultRepo.save(result);
        }
        Complaint complaint = new Complaint().participant(getUserByLogin(userLogin)).result(result).complaintType(type);
        complaintRepo.save(complaint);
    }

    public void addTeamComplaints(Team team, Participation participation, int numberOfComplaints, ComplaintType complaintType) {
        for (int i = 0; i < numberOfComplaints; i++) {
            Result dummyResult = new Result().participation(participation);
            dummyResult = resultRepo.save(dummyResult);
            Complaint complaint = new Complaint().participant(team).result(dummyResult).complaintType(complaintType);
            complaintRepo.save(complaint);
        }
    }

    public void addHintsToExercise(ProgrammingExercise exercise) {
        ExerciseHint exerciseHint1 = new ExerciseHint().content("content 1").exercise(exercise).title("title 1");
        ExerciseHint exerciseHint2 = new ExerciseHint().content("content 2").exercise(exercise).title("title 2");
        ExerciseHint exerciseHint3 = new ExerciseHint().content("content 3").exercise(exercise).title("title 3");
        exerciseHint1.setDisplayThreshold((short) 3);
        exerciseHint2.setDisplayThreshold((short) 3);
        exerciseHint3.setDisplayThreshold((short) 3);
        Set<ExerciseHint> hints = new HashSet<>();
        hints.add(exerciseHint1);
        hints.add(exerciseHint2);
        hints.add(exerciseHint3);
        exercise.setExerciseHints(hints);
        exerciseHintRepository.saveAll(hints);
        programmingExerciseRepository.save(exercise);
    }

    public void addTasksToProgrammingExercise(ProgrammingExercise programmingExercise) {
        StringBuilder problemStatement = new StringBuilder(programmingExercise.getProblemStatement());
        problemStatement.append('\n');

        var tasks = programmingExercise.getTestCases().stream().map(testCase -> {
            var task = new ProgrammingExerciseTask();
            task.setTaskName("Task for " + testCase.getTestName());
            task.setExercise(programmingExercise);
            task.setTestCases(Collections.singleton(testCase));
            testCase.setTasks(Collections.singleton(task));
            problemStatement.append("[task][").append(task.getTaskName()).append("](")
                    .append(task.getTestCases().stream().map(ProgrammingExerciseTestCase::getTestName).collect(Collectors.joining(","))).append(")\n");
            return task;
        }).toList();
        programmingExercise.setTasks(tasks);
        programmingExercise.setProblemStatement(problemStatement.toString());
        programmingExerciseTaskRepository.saveAll(tasks);
        programmingExerciseRepository.save(programmingExercise);
    }

    public void addSolutionEntriesToProgrammingExercise(ProgrammingExercise programmingExercise) {
        for (ProgrammingExerciseTestCase testCase : programmingExercise.getTestCases()) {
            var solutionEntry = new ProgrammingExerciseSolutionEntry();
            solutionEntry.setFilePath("test.txt");
            solutionEntry.setLine(1);
            solutionEntry.setCode("Line for " + testCase.getTestName());
            solutionEntry.setTestCase(testCase);

            testCase.setSolutionEntries(Collections.singleton(solutionEntry));
            solutionEntryRepository.save(solutionEntry);
        }
    }

    public void addCodeHintsToProgrammingExercise(ProgrammingExercise programmingExercise) {
        for (ProgrammingExerciseTask task : programmingExercise.getTasks()) {
            var solutionEntries = task.getTestCases().stream().flatMap(testCase -> testCase.getSolutionEntries().stream()).collect(Collectors.toSet());
            var codeHint = new CodeHint();
            codeHint.setTitle("Code Hint for " + task.getTaskName());
            codeHint.setContent("Content for " + task.getTaskName());
            codeHint.setExercise(programmingExercise);
            codeHint.setSolutionEntries(solutionEntries);
            codeHint.setProgrammingExerciseTask(task);

            programmingExercise.getExerciseHints().add(codeHint);
            codeHintRepository.save(codeHint);
            for (ProgrammingExerciseSolutionEntry solutionEntry : solutionEntries) {
                solutionEntry.setCodeHint(codeHint);
                solutionEntryRepository.save(solutionEntry);
            }
        }
    }

    public ProgrammingExercise loadProgrammingExerciseWithEagerReferences(ProgrammingExercise lazyExercise) {
        return programmingExerciseTestRepository.findOneWithEagerEverything(lazyExercise.getId());
    }

    /**
     * Generates an example submission for a given model and exercise
     *
     * @param modelOrText             given uml model for the example submission
     * @param exercise                exercise for which the example submission is created
     * @param flagAsExampleSubmission true if the submission is an example submission
     * @return created example submission
     */
    public ExampleSubmission generateExampleSubmission(String modelOrText, Exercise exercise, boolean flagAsExampleSubmission) {
        return generateExampleSubmission(modelOrText, exercise, flagAsExampleSubmission, false);
    }

    /**
     * Generates an example submission for a given model and exercise
     *
     * @param modelOrText             given uml model for the example submission
     * @param exercise                exercise for which the example submission is created
     * @param flagAsExampleSubmission true if the submission is an example submission
     * @param usedForTutorial         true if the example submission is used for tutorial
     * @return created example submission
     */
    public ExampleSubmission generateExampleSubmission(String modelOrText, Exercise exercise, boolean flagAsExampleSubmission, boolean usedForTutorial) {
        Submission submission;
        if (exercise instanceof ModelingExercise) {
            submission = ModelFactory.generateModelingSubmission(modelOrText, false);
        }
        else {
            submission = ModelFactory.generateTextSubmission(modelOrText, Language.ENGLISH, false);
            saveSubmissionToRepo(submission);
        }
        submission.setExampleSubmission(flagAsExampleSubmission);
        return ModelFactory.generateExampleSubmission(submission, exercise, usedForTutorial);
    }

    /**
     * Generates a submitted answer for a given question.
     *
     * @param question given question, the answer is for
     * @param correct  boolean whether the answer should be correct or not
     * @return created SubmittedAnswer
     */
    public SubmittedAnswer generateSubmittedAnswerFor(QuizQuestion question, boolean correct) {
        if (question instanceof MultipleChoiceQuestion) {
            var submittedAnswer = new MultipleChoiceSubmittedAnswer();
            submittedAnswer.setQuizQuestion(question);

            for (var answerOption : ((MultipleChoiceQuestion) question).getAnswerOptions()) {
                if (answerOption.isIsCorrect().equals(correct)) {
                    submittedAnswer.addSelectedOptions(answerOption);
                }
            }
            return submittedAnswer;
        }
        else if (question instanceof DragAndDropQuestion) {
            var submittedAnswer = new DragAndDropSubmittedAnswer();
            submittedAnswer.setQuizQuestion(question);

            DragItem dragItem1 = ((DragAndDropQuestion) question).getDragItems().get(0);
            dragItem1.setQuestion((DragAndDropQuestion) question);
            System.out.println(dragItem1);
            DragItem dragItem2 = ((DragAndDropQuestion) question).getDragItems().get(1);
            dragItem2.setQuestion((DragAndDropQuestion) question);
            System.out.println(dragItem2);
            DragItem dragItem3 = ((DragAndDropQuestion) question).getDragItems().get(2);
            dragItem3.setQuestion((DragAndDropQuestion) question);
            System.out.println(dragItem3);

            DropLocation dropLocation1 = ((DragAndDropQuestion) question).getDropLocations().get(0);
            dropLocation1.setQuestion((DragAndDropQuestion) question);
            System.out.println(dropLocation1);
            DropLocation dropLocation2 = ((DragAndDropQuestion) question).getDropLocations().get(1);
            dropLocation2.setQuestion((DragAndDropQuestion) question);
            System.out.println(dropLocation2);
            DropLocation dropLocation3 = ((DragAndDropQuestion) question).getDropLocations().get(2);
            dropLocation3.setQuestion((DragAndDropQuestion) question);
            System.out.println(dropLocation3);

            if (correct) {
                submittedAnswer.addMappings(new DragAndDropMapping().dragItem(dragItem1).dropLocation(dropLocation1));
                submittedAnswer.addMappings(new DragAndDropMapping().dragItem(dragItem2).dropLocation(dropLocation2));
                submittedAnswer.addMappings(new DragAndDropMapping().dragItem(dragItem3).dropLocation(dropLocation3));
            }
            else {
                submittedAnswer.addMappings(new DragAndDropMapping().dragItem(dragItem2).dropLocation(dropLocation3));
                submittedAnswer.addMappings(new DragAndDropMapping().dragItem(dragItem1).dropLocation(dropLocation2));
                submittedAnswer.addMappings(new DragAndDropMapping().dragItem(dragItem3).dropLocation(dropLocation1));
            }

            return submittedAnswer;
        }
        else if (question instanceof ShortAnswerQuestion) {
            var submittedAnswer = new ShortAnswerSubmittedAnswer();
            submittedAnswer.setQuizQuestion(question);

            for (var spot : ((ShortAnswerQuestion) question).getSpots()) {
                ShortAnswerSubmittedText submittedText = new ShortAnswerSubmittedText();
                submittedText.setSpot(spot);
                var correctText = ((ShortAnswerQuestion) question).getCorrectSolutionForSpot(spot).iterator().next().getText();
                if (correct) {
                    submittedText.setText(correctText);
                }
                else {
                    submittedText.setText(correctText.toUpperCase());
                }
                submittedAnswer.addSubmittedTexts(submittedText);
                // also invoke remove once
                submittedAnswer.removeSubmittedTexts(submittedText);
                submittedAnswer.addSubmittedTexts(submittedText);
            }
            return submittedAnswer;
        }
        return null;
    }

    public SubmittedAnswer generateSubmittedAnswerForQuizWithCorrectAndFalseAnswers(QuizQuestion question) {
        if (question instanceof MultipleChoiceQuestion) {
            var submittedAnswer = new MultipleChoiceSubmittedAnswer();
            submittedAnswer.setQuizQuestion(question);

            for (var answerOption : ((MultipleChoiceQuestion) question).getAnswerOptions()) {
                submittedAnswer.addSelectedOptions(answerOption);
            }
            return submittedAnswer;
        }
        else if (question instanceof DragAndDropQuestion) {
            var submittedAnswer = new DragAndDropSubmittedAnswer();
            submittedAnswer.setQuizQuestion(question);

            DragItem dragItem1 = ((DragAndDropQuestion) question).getDragItems().get(0);
            dragItem1.setQuestion((DragAndDropQuestion) question);
            System.out.println(dragItem1);
            DragItem dragItem2 = ((DragAndDropQuestion) question).getDragItems().get(1);
            dragItem2.setQuestion((DragAndDropQuestion) question);
            System.out.println(dragItem2);
            DragItem dragItem3 = ((DragAndDropQuestion) question).getDragItems().get(2);
            dragItem3.setQuestion((DragAndDropQuestion) question);
            System.out.println(dragItem3);

            DropLocation dropLocation1 = ((DragAndDropQuestion) question).getDropLocations().get(0);
            dropLocation1.setQuestion((DragAndDropQuestion) question);
            System.out.println(dropLocation1);
            DropLocation dropLocation2 = ((DragAndDropQuestion) question).getDropLocations().get(1);
            dropLocation2.setQuestion((DragAndDropQuestion) question);
            System.out.println(dropLocation2);
            DropLocation dropLocation3 = ((DragAndDropQuestion) question).getDropLocations().get(2);
            dropLocation3.setQuestion((DragAndDropQuestion) question);
            System.out.println(dropLocation3);

            submittedAnswer.addMappings(new DragAndDropMapping().dragItem(dragItem1).dropLocation(dropLocation1));
            submittedAnswer.addMappings(new DragAndDropMapping().dragItem(dragItem2).dropLocation(dropLocation3));
            submittedAnswer.addMappings(new DragAndDropMapping().dragItem(dragItem3).dropLocation(dropLocation2));

            return submittedAnswer;
        }
        else if (question instanceof ShortAnswerQuestion) {
            var submittedAnswer = new ShortAnswerSubmittedAnswer();
            submittedAnswer.setQuizQuestion(question);

            for (var spot : ((ShortAnswerQuestion) question).getSpots()) {
                ShortAnswerSubmittedText submittedText = new ShortAnswerSubmittedText();
                submittedText.setSpot(spot);
                var correctText = ((ShortAnswerQuestion) question).getCorrectSolutionForSpot(spot).iterator().next().getText();
                if (spot.getSpotNr() == 2) {
                    submittedText.setText(correctText);
                }
                else {
                    submittedText.setText("wrong submitted text");
                }
                submittedAnswer.addSubmittedTexts(submittedText);
                // also invoke remove once
                submittedAnswer.removeSubmittedTexts(submittedText);
                submittedAnswer.addSubmittedTexts(submittedText);
            }
            return submittedAnswer;
        }
        return null;
    }

    @NotNull
    public QuizExercise createQuiz(Course course, ZonedDateTime releaseDate, ZonedDateTime dueDate, QuizMode quizMode) {
        QuizExercise quizExercise = ModelFactory.generateQuizExercise(releaseDate, dueDate, quizMode, course);
        initializeQuizExercise(quizExercise);
        return quizExercise;
    }

    /**
     * Creates a new quiz that gets saved in the QuizExercise repository.
     *
     * @param releaseDate release date of the quiz, is also used to set the start date of the course
     * @param dueDate     due date of the quiz, is also used to set the end date of the course
     * @param quizMode    SYNCHRONIZED, BATCHED or INDIVIDUAL
     * @return quiz that was created
     */
    public QuizExercise createAndSaveQuiz(ZonedDateTime releaseDate, ZonedDateTime dueDate, QuizMode quizMode) {
        Course course = createAndSaveCourse(null, releaseDate == null ? null : releaseDate.minusDays(1), dueDate == null ? null : dueDate.plusDays(1), Set.of());

        QuizExercise quizExercise = ModelFactory.generateQuizExercise(releaseDate, dueDate, quizMode, course);
        initializeQuizExercise(quizExercise);
        quizExerciseRepository.save(quizExercise);

        return quizExercise;
    }

    /**
     * Creates a new course that gets saved in the Course repository.
     *
     * @param id        the id of the course
     * @param startDate start date of the course
     * @param endDate   end date of the course
     * @param exercises exercises of the course
     * @return course that was created
     */
    public Course createAndSaveCourse(Long id, ZonedDateTime startDate, ZonedDateTime endDate, Set<Exercise> exercises) {
        Course course = ModelFactory.generateCourse(id, startDate, endDate, exercises, "tumuser", "tutor", "editor", "instructor");
        courseRepo.save(course);

        return course;
    }

    /**
     * Creates a new exam quiz that gets saved in the QuizExercise repository.
     *
     * @param startDate start date of the exam, is also used to set the end date of the course the exam is in
     * @param endDate   end date of the exam, is also used to set the end date of the course the exam is in
     * @return exam quiz that was created
     */
    @NotNull
    public QuizExercise createAndSaveExamQuiz(ZonedDateTime startDate, ZonedDateTime endDate) {
        Course course = createAndSaveCourse(null, startDate.minusDays(1), endDate.plusDays(1), new HashSet<>());

        Exam exam = ModelFactory.generateExam(course, startDate.minusMinutes(5), startDate, endDate, false);
        ExerciseGroup exerciseGroup = ModelFactory.generateExerciseGroup(true, exam);
        examRepository.save(exam);

        QuizExercise quizExercise = ModelFactory.generateQuizExerciseForExam(exerciseGroup);
        initializeQuizExercise(quizExercise);
        quizExerciseRepository.save(quizExercise);

        return quizExercise;
    }

    /**
     * Removes a user from all courses they are currently in
     *
     * @param login login to find user with
     */
    public void removeUserFromAllCourses(String login) {
        User user = getUserByLogin(login);
        user.setGroups(Set.of());
        userRepo.save(user);
    }

    @NotNull
    public QuizExercise createQuizWithQuizBatchedExercises(Course course, ZonedDateTime releaseDate, ZonedDateTime dueDate, QuizMode quizMode) {
        QuizExercise quizExerciseWithQuizBatches = ModelFactory.generateQuizExerciseWithQuizBatches(releaseDate, dueDate, quizMode, course);
        initializeQuizExercise(quizExerciseWithQuizBatches);
        return quizExerciseWithQuizBatches;
    }

    @NotNull
    public QuizExercise createQuizForExam(ExerciseGroup exerciseGroup) {
        QuizExercise quizExercise = ModelFactory.generateQuizExerciseForExam(exerciseGroup);
        initializeQuizExercise(quizExercise);

        return quizExercise;
    }

    private void initializeQuizExercise(QuizExercise quizExercise) {
        quizExercise.addQuestions(createMultipleChoiceQuestion());
        quizExercise.addQuestions(createDragAndDropQuestion());
        quizExercise.addQuestions(createShortAnswerQuestion());
        quizExercise.setMaxPoints(quizExercise.getOverallQuizPoints());
        quizExercise.setGradingInstructions(null);
    }

    @NotNull
    public ShortAnswerQuestion createShortAnswerQuestion() {
        ShortAnswerQuestion sa = (ShortAnswerQuestion) new ShortAnswerQuestion().title("SA").score(2).text("This is a long answer text");
        sa.setScoringType(ScoringType.PROPORTIONAL_WITHOUT_PENALTY);
        // TODO: we should test different values here
        sa.setMatchLetterCase(true);
        sa.setSimilarityValue(100);

        var shortAnswerSpot1 = new ShortAnswerSpot().spotNr(0).width(1);
        shortAnswerSpot1.setTempID(generateTempId());
        var shortAnswerSpot2 = new ShortAnswerSpot().spotNr(2).width(2);
        shortAnswerSpot2.setTempID(generateTempId());
        sa.getSpots().add(shortAnswerSpot1);
        sa.getSpots().add(shortAnswerSpot2);

        var shortAnswerSolution1 = new ShortAnswerSolution().text("is");
        shortAnswerSolution1.setTempID(generateTempId());
        var shortAnswerSolution2 = new ShortAnswerSolution().text("long");
        shortAnswerSolution2.setTempID(generateTempId());
        sa.addSolution(shortAnswerSolution1);
        // also invoke remove once
        sa.removeSolution(shortAnswerSolution1);
        sa.addSolution(shortAnswerSolution1);
        sa.addSolution(shortAnswerSolution2);

        var mapping1 = new ShortAnswerMapping().spot(sa.getSpots().get(0)).solution(sa.getSolutions().get(0));
        shortAnswerSolution1.addMappings(mapping1);
        shortAnswerSpot1.addMappings(mapping1);
        // also invoke remove once
        shortAnswerSolution1.removeMappings(mapping1);
        shortAnswerSpot1.removeMappings(mapping1);
        shortAnswerSolution1.addMappings(mapping1);
        shortAnswerSpot1.addMappings(mapping1);
        assertThat(shortAnswerSolution1.getMappings()).isNotEmpty();
        assertThat(shortAnswerSpot1.getMappings()).isNotEmpty();
        System.out.println(shortAnswerSolution1);
        System.out.println(shortAnswerSpot1);

        var mapping2 = new ShortAnswerMapping().spot(sa.getSpots().get(1)).solution(sa.getSolutions().get(1));
        sa.addCorrectMapping(mapping1);
        assertThat(sa).isEqualTo(mapping1.getQuestion());
        sa.removeCorrectMapping(mapping1);
        sa.addCorrectMapping(mapping1);
        sa.addCorrectMapping(mapping2);
        sa.setExplanation("Explanation");
        sa.setRandomizeOrder(true);
        // invoke some util methods
        System.out.println("ShortAnswer: " + sa);
        System.out.println("ShortAnswer.hashCode: " + sa.hashCode());
        sa.copyQuestionId();
        return sa;
    }

    @NotNull
    public DragAndDropQuestion createDragAndDropQuestion() {
        DragAndDropQuestion dnd = (DragAndDropQuestion) new DragAndDropQuestion().title("DnD").score(3).text("Q2");
        dnd.setScoringType(ScoringType.PROPORTIONAL_WITH_PENALTY);

        var dropLocation1 = new DropLocation().posX(10d).posY(10d).height(10d).width(10d);
        dropLocation1.setTempID(generateTempId());
        var dropLocation2 = new DropLocation().posX(20d).posY(20d).height(10d).width(10d);
        dropLocation2.setTempID(generateTempId());
        var dropLocation3 = new DropLocation().posX(30d).posY(30d).height(10d).width(10d);
        dropLocation3.setTempID(generateTempId());
        dnd.addDropLocation(dropLocation1);
        // also invoke remove once
        dnd.removeDropLocation(dropLocation1);
        dnd.addDropLocation(dropLocation1);
        dnd.addDropLocation(dropLocation2);
        dnd.addDropLocation(dropLocation3);

        var dragItem1 = new DragItem().text("D1");
        dragItem1.setTempID(generateTempId());
        var dragItem2 = new DragItem().text("D2");
        dragItem2.setTempID(generateTempId());
        var dragItem3 = new DragItem().text("D3");
        dragItem3.setTempID(generateTempId());
        dnd.addDragItem(dragItem1);
        assertThat(dragItem1.getQuestion()).isEqualTo(dnd);
        // also invoke remove once
        dnd.removeDragItem(dragItem1);
        dnd.addDragItem(dragItem1);
        dnd.addDragItem(dragItem2);
        dnd.addDragItem(dragItem3);

        var mapping1 = new DragAndDropMapping().dragItem(dragItem1).dropLocation(dropLocation1);
        dragItem1.addMappings(mapping1);
        // also invoke remove
        dragItem1.removeMappings(mapping1);
        dragItem1.addMappings(mapping1);
        assertThat(dragItem1.getMappings()).isNotEmpty();

        dnd.addCorrectMapping(mapping1);
        dnd.removeCorrectMapping(mapping1);
        dnd.addCorrectMapping(mapping1);
        var mapping2 = new DragAndDropMapping().dragItem(dragItem2).dropLocation(dropLocation2);
        dnd.addCorrectMapping(mapping2);
        var mapping3 = new DragAndDropMapping().dragItem(dragItem3).dropLocation(dropLocation3);
        dnd.addCorrectMapping(mapping3);
        dnd.setExplanation("Explanation");
        // invoke some util methods
        System.out.println("DnD: " + dnd);
        System.out.println("DnD.hashCode: " + dnd.hashCode());
        dnd.copyQuestionId();
        return dnd;
    }

    public Long generateTempId() {
        return ThreadLocalRandom.current().nextLong(Long.MAX_VALUE);
    }

    @NotNull
    public MultipleChoiceQuestion createMultipleChoiceQuestion() {
        MultipleChoiceQuestion mc = (MultipleChoiceQuestion) new MultipleChoiceQuestion().title("MC").score(4).text("Q1");
        mc.setScoringType(ScoringType.ALL_OR_NOTHING);
        mc.getAnswerOptions().add(new AnswerOption().text("A").hint("H1").explanation("E1").isCorrect(true));
        mc.getAnswerOptions().add(new AnswerOption().text("B").hint("H2").explanation("E2").isCorrect(false));
        mc.setExplanation("Explanation");
        // invoke some util methods
        System.out.println("MC: " + mc);
        System.out.println("MC.hashCode: " + mc.hashCode());
        mc.copyQuestionId();
        return mc;
    }

    /**
     * Generate submissions for a student for an exercise. Results depend on the studentID.
     *
     * @param quizExercise   QuizExercise the submissions are for (we assume 3 questions here)
     * @param studentID      ID of the student
     * @param submitted      Boolean if it is submitted or not
     * @param submissionDate Submission date
     */
    public QuizSubmission generateSubmissionForThreeQuestions(QuizExercise quizExercise, int studentID, boolean submitted, ZonedDateTime submissionDate) {
        QuizSubmission quizSubmission = new QuizSubmission();
        QuizQuestion quizQuestion1 = quizExercise.getQuizQuestions().get(0);
        QuizQuestion quizQuestion2 = quizExercise.getQuizQuestions().get(1);
        QuizQuestion quizQuestion3 = quizExercise.getQuizQuestions().get(2);
        quizSubmission.addSubmittedAnswers(generateSubmittedAnswerFor(quizQuestion1, studentID % 2 == 0));
        quizSubmission.addSubmittedAnswers(generateSubmittedAnswerFor(quizQuestion2, studentID % 3 == 0));
        quizSubmission.addSubmittedAnswers(generateSubmittedAnswerFor(quizQuestion3, studentID % 4 == 0));
        quizSubmission.submitted(submitted);
        quizSubmission.submissionDate(submissionDate);

        return quizSubmission;
    }

    /**
     * Generate a submission with all or none options of a MultipleChoiceQuestion selected, if there is one in the exercise
     *
     * @param quizExercise     Exercise the submission is for
     * @param submitted        Boolean whether it is submitted or not
     * @param submissionDate   Submission date
     * @param selectEverything Boolean whether every answer option should be selected or none
     */
    public QuizSubmission generateSpecialSubmissionWithResult(QuizExercise quizExercise, boolean submitted, ZonedDateTime submissionDate, boolean selectEverything) {
        QuizSubmission quizSubmission = new QuizSubmission();

        for (QuizQuestion question : quizExercise.getQuizQuestions()) {
            if (question instanceof MultipleChoiceQuestion) {
                var submittedAnswer = new MultipleChoiceSubmittedAnswer();
                submittedAnswer.setQuizQuestion(question);
                if (selectEverything) {
                    for (var answerOption : ((MultipleChoiceQuestion) question).getAnswerOptions()) {
                        submittedAnswer.addSelectedOptions(answerOption);
                    }
                }
                quizSubmission.addSubmittedAnswers(submittedAnswer);

            }
            else {
                quizSubmission.addSubmittedAnswers(generateSubmittedAnswerFor(question, false));
            }
        }
        quizSubmission.submitted(submitted);
        quizSubmission.submissionDate(submissionDate);

        return quizSubmission;
    }

    // TODO: find some generic solution for the following duplicated code

    @NotNull
    public FileUploadExercise findFileUploadExerciseWithTitle(Collection<Exercise> exercises, String title) {
        Optional<Exercise> exercise = exercises.stream().filter(e -> e.getTitle().equals(title)).findFirst();
        if (exercise.isEmpty()) {
            fail("Could not find file upload exercise with title " + title);
        }
        else {
            if (exercise.get() instanceof FileUploadExercise) {
                return (FileUploadExercise) exercise.get();
            }
        }
        fail("Could not find file upload exercise with title " + title);
        // just to prevent compiler warnings, we have failed anyway here
        return new FileUploadExercise();
    }

    @NotNull
    public ModelingExercise findModelingExerciseWithTitle(Collection<Exercise> exercises, String title) {
        Optional<Exercise> exercise = exercises.stream().filter(e -> e.getTitle().equals(title)).findFirst();
        if (exercise.isEmpty()) {
            fail("Could not find modeling exercise with title " + title);
        }
        else {
            if (exercise.get() instanceof ModelingExercise) {
                return (ModelingExercise) exercise.get();
            }
        }
        fail("Could not find modeling exercise with title " + title);
        // just to prevent compiler warnings, we have failed anyway here
        return new ModelingExercise();
    }

    @NotNull
    public TextExercise findTextExerciseWithTitle(Collection<Exercise> exercises, String title) {
        Optional<Exercise> exercise = exercises.stream().filter(e -> e.getTitle().equals(title)).findFirst();
        if (exercise.isEmpty()) {
            fail("Could not find text exercise with title " + title);
        }
        else {
            if (exercise.get() instanceof TextExercise) {
                return (TextExercise) exercise.get();
            }
        }
        fail("Could not find text exercise with title " + title);
        // just to prevent compiler warnings, we have failed anyway here
        return new TextExercise();
    }

    @NotNull
    public ProgrammingExercise findProgrammingExerciseWithTitle(Collection<Exercise> exercises, String title) {
        Optional<Exercise> exercise = exercises.stream().filter(e -> e.getTitle().equals(title)).findFirst();
        if (exercise.isEmpty()) {
            fail("Could not find programming exercise with title " + title);
        }
        else {
            if (exercise.get() instanceof ProgrammingExercise) {
                return (ProgrammingExercise) exercise.get();
            }
        }
        fail("Could not find programming exercise with title " + title);
        // just to prevent compiler warnings, we have failed anyway here
        return new ProgrammingExercise();
    }

    public PageableSearchDTO<String> configureSearch(String searchTerm) {
        final var search = new PageableSearchDTO<String>();
        search.setPage(1);
        search.setPageSize(10);
        search.setSearchTerm(searchTerm);
        search.setSortedColumn(Exercise.ExerciseSearchColumn.ID.name());
        if ("".equals(searchTerm)) {
            search.setSortingOrder(SortingOrder.ASCENDING);
        }
        else {
            search.setSortingOrder(SortingOrder.DESCENDING);
        }
        return search;
    }

    public PageableSearchDTO<String> configureStudentParticipationSearch(String searchTerm) {
        final var search = new PageableSearchDTO<String>();
        search.setPage(1);
        search.setPageSize(10);
        search.setSearchTerm(searchTerm);
        search.setSortedColumn(StudentParticipation.StudentParticipationSearchColumn.ID.name());
        if ("".equals(searchTerm)) {
            search.setSortingOrder(SortingOrder.ASCENDING);
        }
        else {
            search.setSortingOrder(SortingOrder.DESCENDING);
        }
        return search;
    }

    public PageableSearchDTO<String> configureLectureSearch(String searchTerm) {
        final var search = new PageableSearchDTO<String>();
        search.setPage(1);
        search.setPageSize(10);
        search.setSearchTerm(searchTerm);
        search.setSortedColumn(Lecture.LectureSearchColumn.COURSE_TITLE.name());
        search.setSortingOrder(SortingOrder.DESCENDING);
        return search;
    }

    public LinkedMultiValueMap<String, String> searchMapping(PageableSearchDTO<String> search) {
        final var mapType = new TypeToken<Map<String, String>>() {
        }.getType();
        final var gson = new Gson();
        final Map<String, String> params = new Gson().fromJson(gson.toJson(search), mapType);
        final var paramMap = new LinkedMultiValueMap<String, String>();
        params.forEach(paramMap::add);
        return paramMap;
    }

    public void checkFeedbackCorrectlyStored(List<Feedback> sentFeedback, List<Feedback> storedFeedback, FeedbackType feedbackType) {
        assertThat(sentFeedback).as("contains the same amount of feedback").hasSize(storedFeedback.size());
        Result storedFeedbackResult = new Result();
        Result sentFeedbackResult = new Result();
        storedFeedbackResult.setFeedbacks(storedFeedback);
        sentFeedbackResult.setFeedbacks(sentFeedback);

        Course course = new Course();
        course.setAccuracyOfScores(1);
        storedFeedbackResult.setParticipation(new StudentParticipation().exercise(new ProgrammingExercise().course(course)));
        sentFeedbackResult.setParticipation(new StudentParticipation().exercise(new ProgrammingExercise().course(course)));

        double calculatedTotalPoints = resultRepo.calculateTotalPoints(storedFeedback);
        double totalPoints = resultRepo.constrainToRange(calculatedTotalPoints, 20.0);
        storedFeedbackResult.setScore(100.0 * totalPoints / 20.0);

        double calculatedTotalPoints2 = resultRepo.calculateTotalPoints(sentFeedback);
        double totalPoints2 = resultRepo.constrainToRange(calculatedTotalPoints2, 20.0);
        sentFeedbackResult.setScore(100.0 * totalPoints2 / 20.0);

        assertThat(storedFeedbackResult.getScore()).as("stored feedback evaluates to the same score as sent feedback").isEqualTo(sentFeedbackResult.getScore());
        storedFeedback.forEach(feedback -> assertThat(feedback.getType()).as("type has been set correctly").isEqualTo(feedbackType));
    }

    public TextSubmission createSubmissionForTextExercise(TextExercise textExercise, Participant participant, String text) {
        TextSubmission textSubmission = ModelFactory.generateTextSubmission(text, Language.ENGLISH, true);
        textSubmission = textSubmissionRepo.save(textSubmission);

        StudentParticipation studentParticipation;
        if (participant instanceof User user) {
            studentParticipation = ModelFactory.generateStudentParticipation(InitializationState.INITIALIZED, textExercise, user);
        }
        else if (participant instanceof Team team) {
            studentParticipation = addTeamParticipationForExercise(textExercise, team.getId());
        }
        else {
            throw new RuntimeException("Unsupported participant!");
        }
        studentParticipation.addSubmission(textSubmission);

        studentParticipationRepo.save(studentParticipation);
        textSubmissionRepo.save(textSubmission);
        return textSubmission;
    }

    public TextPlagiarismResult createTextPlagiarismResultForExercise(Exercise exercise) {
        TextPlagiarismResult result = new TextPlagiarismResult();
        result.setExercise(exercise);
        result.setSimilarityDistribution(new int[] { 0, 0, 0, 0, 0, 0, 0, 0, 0, 0 });
        result.setDuration(4);
        return plagiarismResultRepo.save(result);
    }

    public ModelingPlagiarismResult createModelingPlagiarismResultForExercise(Exercise exercise) {
        ModelingPlagiarismResult result = new ModelingPlagiarismResult();
        result.setExercise(exercise);
        result.setSimilarityDistribution(new int[] { 0, 0, 0, 0, 0, 0, 0, 0, 0, 0 });
        result.setDuration(4);
        return plagiarismResultRepo.save(result);
    }

    @NotNull
    public LinkedMultiValueMap<String, String> getDefaultPlagiarismOptions() {
        return getPlagiarismOptions(50D, 0, 0);
    }

    @NotNull
    public LinkedMultiValueMap<String, String> getPlagiarismOptions(double similarityThreshold, int minimumScore, int minimumSize) {
        // Use default options for plagiarism detection
        var params = new LinkedMultiValueMap<String, String>();
        params.add("similarityThreshold", String.valueOf(similarityThreshold));
        params.add("minimumScore", String.valueOf(minimumScore));
        params.add("minimumSize", String.valueOf(minimumSize));
        return params;
    }

    @NotNull
    public Set<GradeStep> generateGradeStepSet(GradingScale gradingScale, boolean valid) {
        GradeStep gradeStep1 = new GradeStep();
        GradeStep gradeStep2 = new GradeStep();
        GradeStep gradeStep3 = new GradeStep();

        gradeStep1.setGradingScale(gradingScale);
        gradeStep2.setGradingScale(gradingScale);
        gradeStep3.setGradingScale(gradingScale);

        gradeStep1.setIsPassingGrade(false);
        gradeStep1.setGradeName("Fail");
        gradeStep1.setLowerBoundPercentage(0);
        gradeStep1.setUpperBoundPercentage(60);

        gradeStep2.setIsPassingGrade(true);
        gradeStep2.setGradeName("Pass");
        gradeStep2.setLowerBoundPercentage(60);
        if (valid) {
            gradeStep2.setUpperBoundPercentage(90);
        }
        else {
            gradeStep2.setUpperBoundPercentage(80);
        }

        gradeStep3.setIsPassingGrade(true);
        gradeStep3.setGradeName("Excellent");
        gradeStep3.setLowerBoundPercentage(90);
        gradeStep3.setUpperBoundPercentage(100);
        gradeStep3.setUpperBoundInclusive(true);

        return Set.of(gradeStep1, gradeStep2, gradeStep3);
    }

    public GradingScale generateGradingScale(int gradeStepCount, double[] intervals, boolean lowerBoundInclusivity, int firstPassingIndex, Optional<String[]> gradeNames,
            Course course, Integer presentationsNumber, Double presentationsWeight) {
        GradingScale gradingScale = generateGradingScale(gradeStepCount, intervals, lowerBoundInclusivity, firstPassingIndex, gradeNames);
        gradingScale.setCourse(course);
        gradingScale.setPresentationsNumber(presentationsNumber);
        gradingScale.setPresentationsWeight(presentationsWeight);
        return gradingScale;
    }

    public GradingScale generateGradingScale(int gradeStepCount, double[] intervals, boolean lowerBoundInclusivity, int firstPassingIndex, Optional<String[]> gradeNames) {
        if (gradeStepCount != intervals.length - 1 || firstPassingIndex >= gradeStepCount || firstPassingIndex < 0) {
            fail("Invalid grading scale parameters");
        }
        GradingScale gradingScale = new GradingScale();
        Set<GradeStep> gradeSteps = new HashSet<>();
        for (int i = 0; i < gradeStepCount; i++) {
            GradeStep gradeStep = new GradeStep();
            gradeStep.setLowerBoundPercentage(intervals[i]);
            gradeStep.setUpperBoundPercentage(intervals[i + 1]);
            gradeStep.setLowerBoundInclusive(i == 0 || lowerBoundInclusivity);
            gradeStep.setUpperBoundInclusive(i + 1 == gradeStepCount || !lowerBoundInclusivity);
            gradeStep.setIsPassingGrade(i >= firstPassingIndex);
            gradeStep.setGradeName(gradeNames.isPresent() ? gradeNames.get()[i] : "Step" + i);
            gradeStep.setGradingScale(gradingScale);
            gradeSteps.add(gradeStep);
        }
        gradingScale.setGradeSteps(gradeSteps);
        gradingScale.setGradeType(GradeType.GRADE);
        return gradingScale;
    }

    public GradingScale generateGradingScaleWithStickyStep(double[] intervalSizes, Optional<String[]> gradeNames, boolean lowerBoundInclusivity, int firstPassingIndex) {
        // This method has a different signature from the one above to define intervals from sizes to be consistent with
        // the instructor UI at interval-grading-system.component.ts and client tests at bonus.service.spec.ts.

        int gradeStepCount = intervalSizes.length;
        if (firstPassingIndex >= gradeStepCount || firstPassingIndex < 0) {
            fail("Invalid grading scale parameters");
        }
        GradingScale gradingScale = new GradingScale();
        Set<GradeStep> gradeSteps = new LinkedHashSet<>();
        double currentLowerBoundPercentage = 0.0;
        for (int i = 0; i < gradeStepCount; i++) {
            GradeStep gradeStep = new GradeStep();
            gradeStep.setLowerBoundPercentage(currentLowerBoundPercentage);
            currentLowerBoundPercentage += intervalSizes[i];
            gradeStep.setUpperBoundPercentage(currentLowerBoundPercentage);
            gradeStep.setLowerBoundInclusive(i == 0 || lowerBoundInclusivity);
            gradeStep.setUpperBoundInclusive(i + 1 == gradeStepCount || !lowerBoundInclusivity);

            // Ensure 100 percent is not a part of the sticky grade step.
            if (i == gradeStepCount - 2) {
                gradeStep.setUpperBoundInclusive(true);

            }
            else if (i == gradeStepCount - 1) {
                gradeStep.setLowerBoundInclusive(false);
                gradeStep.setUpperBoundInclusive(true);
            }

            gradeStep.setIsPassingGrade(i >= firstPassingIndex);
            gradeStep.setGradeName(gradeNames.isPresent() ? gradeNames.get()[i] : "Step" + i);
            gradeStep.setGradingScale(gradingScale);
            gradeSteps.add(gradeStep);
        }
        gradingScale.setGradeSteps(gradeSteps);
        gradingScale.setGradeType(GradeType.GRADE);
        return gradingScale;
    }

    public List<String[]> loadPercentagesAndGrades(String path) throws Exception {
        try (CSVReader reader = new CSVReader(new FileReader(ResourceUtils.getFile("classpath:" + path), StandardCharsets.UTF_8))) {
            List<String[]> rows = reader.readAll();
            // delete first row with column headers
            rows.remove(0);
            List<String[]> percentagesAndGrades = new ArrayList<>();
            // copy only percentages, whether the student has submitted, and their grade
            rows.forEach(row -> percentagesAndGrades.add(new String[] { row[2], row[3], row[4] }));
            return percentagesAndGrades;
        }
    }

    public Course createCourseWithTestModelingAndFileUploadExercisesAndSubmissions(String loginPrefix) throws Exception {
        Course course = addCourseWithModelingAndTextAndFileUploadExercise();
        course.setEndDate(ZonedDateTime.now().minusMinutes(5));
        course = courseRepo.save(course);

        var fileUploadExercise = findFileUploadExerciseWithTitle(course.getExercises(), "FileUpload");
        createFileUploadSubmissionWithFile(loginPrefix, fileUploadExercise, "uploaded-file.png");

        var textExercise = findTextExerciseWithTitle(course.getExercises(), "Text");
        var textSubmission = ModelFactory.generateTextSubmission("example text", Language.ENGLISH, true);
        saveTextSubmission(textExercise, textSubmission, loginPrefix + "student1");

        var modelingExercise = findModelingExerciseWithTitle(course.getExercises(), "Modeling");
        createAndSaveParticipationForExercise(modelingExercise, loginPrefix + "student1");
        String emptyActivityModel = FileUtils.loadFileFromResources("test-data/model-submission/empty-activity-diagram.json");
        ModelingSubmission submission = ModelFactory.generateModelingSubmission(emptyActivityModel, true);
        addSubmission(modelingExercise, submission, loginPrefix + "student1");

        return course;
    }

    public void createFileUploadSubmissionWithFile(String loginPrefix, FileUploadExercise fileUploadExercise, String filename) throws IOException {
        var fileUploadSubmission = ModelFactory.generateFileUploadSubmission(true);
        fileUploadSubmission = addFileUploadSubmission(fileUploadExercise, fileUploadSubmission, loginPrefix + "student1");

        // Create a dummy file
        var uploadedFileDir = Path.of("./", FileUploadSubmission.buildFilePath(fileUploadExercise.getId(), fileUploadSubmission.getId()));
        var uploadedFilePath = Path.of(uploadedFileDir.toString(), filename);
        if (!Files.exists(uploadedFilePath)) {
            Files.createDirectories(uploadedFileDir);
            Files.createFile(uploadedFilePath);
        }
        fileUploadSubmission.setFilePath(uploadedFilePath.toString());
        fileUploadSubmissionRepo.save(fileUploadSubmission);
    }

    public Course createCourseWithExamAndExercises(String loginPrefix) throws IOException {
        var course = addEmptyCourse();

        // Create a file upload exercise with a dummy submission file
        var exerciseGroup1 = exerciseGroupRepository.save(new ExerciseGroup());
        var fileUploadExercise = ModelFactory.generateFileUploadExerciseForExam(".png", exerciseGroup1);
        fileUploadExercise = exerciseRepo.save(fileUploadExercise);
        createFileUploadSubmissionWithFile(loginPrefix, fileUploadExercise, "uploaded-file.png");
        exerciseGroup1.addExercise(fileUploadExercise);
        exerciseGroup1 = exerciseGroupRepository.save(exerciseGroup1);

        // Create a text exercise with a dummy submission file
        var exerciseGroup2 = exerciseGroupRepository.save(new ExerciseGroup());
        var textExercise = ModelFactory.generateTextExerciseForExam(exerciseGroup2);
        textExercise = exerciseRepo.save(textExercise);
        var textSubmission = ModelFactory.generateTextSubmission("example text", Language.ENGLISH, true);
        saveTextSubmission(textExercise, textSubmission, loginPrefix + "student1");
        exerciseGroup2.addExercise(textExercise);
        exerciseGroup2 = exerciseGroupRepository.save(exerciseGroup2);

        // Create a modeling exercise with a dummy submission file
        var exerciseGroup3 = exerciseGroupRepository.save(new ExerciseGroup());
        var modelingExercise = ModelFactory.generateModelingExerciseForExam(DiagramType.ClassDiagram, exerciseGroup2);
        modelingExercise = exerciseRepo.save(modelingExercise);
        String emptyActivityModel = FileUtils.loadFileFromResources("test-data/model-submission/empty-activity-diagram.json");
        var modelingSubmission = ModelFactory.generateModelingSubmission(emptyActivityModel, true);
        addSubmission(modelingExercise, modelingSubmission, loginPrefix + "student1");
        exerciseGroup3.addExercise(modelingExercise);
        exerciseGroupRepository.save(exerciseGroup3);

        Exam exam = addExam(course);
        exam.setEndDate(ZonedDateTime.now().minusMinutes(5));
        exam.addExerciseGroup(exerciseGroup1);
        exam.addExerciseGroup(exerciseGroup2);
        examRepository.save(exam);

        return course;
    }

    public StudentParticipation addAssessmentWithFeedbackWithGradingInstructionsForExercise(Exercise exercise, String login) {
        // add participation and submission for exercise
        StudentParticipation studentParticipation = createAndSaveParticipationForExercise(exercise, login);
        Submission submission = null;
        if (exercise instanceof TextExercise) {
            submission = ModelFactory.generateTextSubmission("test", Language.ENGLISH, true);
        }
        if (exercise instanceof FileUploadExercise) {
            submission = ModelFactory.generateFileUploadSubmission(true);
        }
        if (exercise instanceof ModelingExercise) {
            submission = ModelFactory.generateModelingSubmission(null, true);
        }
        if (exercise instanceof ProgrammingExercise) {
            submission = ModelFactory.generateProgrammingSubmission(true);
        }
        Submission submissionWithParticipation = addSubmission(studentParticipation, submission);
        Result result = addResultToParticipation(studentParticipation, submissionWithParticipation);
        resultRepo.save(result);

        assertThat(exercise.getGradingCriteria()).isNotNull();
        assertThat(exercise.getGradingCriteria().get(0).getStructuredGradingInstructions()).isNotNull();

        // add feedback which is associated with structured grading instructions
        Feedback feedback = new Feedback();
        feedback.setGradingInstruction(exercise.getGradingCriteria().get(0).getStructuredGradingInstructions().get(0));
        addFeedbackToResult(feedback, result);
        return studentParticipation;
    }

    public List<Result> getResultsForExercise(Exercise exercise) {
        return resultRepo.findWithEagerSubmissionAndFeedbackByParticipationExerciseId(exercise.getId());
    }

    public Course saveCourse(Course course) {
        return courseRepo.save(course);
    }

    public Course createCourseWithTextExerciseAndTutor(String login) {
        Course course = this.createCourse();
        TextExercise textExercise = createIndividualTextExercise(course, pastTimestamp, pastTimestamp, pastTimestamp);
        StudentParticipation participation = ModelFactory.generateStudentParticipationWithoutUser(InitializationState.INITIALIZED, textExercise);
        studentParticipationRepo.save(participation);
        TextSubmission textSubmission = ModelFactory.generateTextSubmission("some text", Language.ENGLISH, true);
        textSubmission.setParticipation(participation);
        textSubmissionRepo.saveAndFlush(textSubmission);
        course.addExercises(textExercise);
        User user = createAndSaveUser(login);
        user.setGroups(Set.of(course.getTeachingAssistantGroupName()));
        userRepo.save(user);
        return course;
    }

    public Course createCourseWithInstructorAndTextExercise(String userPrefix) {
        Course course = this.createCourse();
        TextExercise textExercise = createIndividualTextExercise(course, pastTimestamp, pastTimestamp, pastTimestamp);
        StudentParticipation participation = ModelFactory.generateStudentParticipationWithoutUser(InitializationState.INITIALIZED, textExercise);
        studentParticipationRepo.save(participation);
        course.addExercises(textExercise);
        addUsers(userPrefix, 0, 0, 0, 1);
        return course;
    }

    public TextAssessmentEvent createSingleTextAssessmentEvent(Long courseId, Long userId, Long exerciseId, Long participationId, Long submissionId) {
        return ModelFactory.generateTextAssessmentEvent(TextAssessmentEventType.VIEW_AUTOMATIC_SUGGESTION_ORIGIN, FeedbackType.AUTOMATIC, TextBlockType.AUTOMATIC, courseId, userId,
                exerciseId, participationId, submissionId);
    }

    /**
     * Update the max complaint text limit of the course.
     *
     * @param course             course which is updated
     * @param complaintTextLimit new complaint text limit
     * @return updated course
     */
    public Course updateCourseComplaintTextLimit(Course course, int complaintTextLimit) {
        course.setMaxComplaintTextLimit(complaintTextLimit);
        assertThat(course.getMaxComplaintTextLimit()).as("course contains the correct complaint text limit").isEqualTo(complaintTextLimit);
        return courseRepo.save(course);
    }

    /**
     * Update the max complaint response text limit of the course.
     *
     * @param course                     course which is updated
     * @param complaintResponseTextLimit new complaint response text limit
     * @return updated course
     */
    public Course updateCourseComplaintResponseTextLimit(Course course, int complaintResponseTextLimit) {
        course.setMaxComplaintResponseTextLimit(complaintResponseTextLimit);
        assertThat(course.getMaxComplaintResponseTextLimit()).as("course contains the correct complaint response text limit").isEqualTo(complaintResponseTextLimit);
        return courseRepo.save(course);
    }

    public <T extends Posting> void assertSensitiveInformationHidden(@NotNull List<T> postings) {
        for (Posting posting : postings) {
            assertSensitiveInformationHidden(posting);
        }
    }

    public void assertSensitiveInformationHidden(@NotNull Posting posting) {
        if (posting.getAuthor() != null) {
            assertThat(posting.getAuthor().getEmail()).isNull();
            assertThat(posting.getAuthor().getLogin()).isNull();
            assertThat(posting.getAuthor().getRegistrationNumber()).isNull();
        }
    }

    public void assertSensitiveInformationHidden(@NotNull Reaction reaction) {
        if (reaction.getUser() != null) {
            assertThat(reaction.getUser().getEmail()).isNull();
            assertThat(reaction.getUser().getLogin()).isNull();
            assertThat(reaction.getUser().getRegistrationNumber()).isNull();
        }
    }

    public TutorialGroupSession createIndividualTutorialGroupSession(Long tutorialGroupId, ZonedDateTime start, ZonedDateTime end, Integer attendanceCount) {
        var tutorialGroup = tutorialGroupRepository.findByIdElseThrow(tutorialGroupId);

        TutorialGroupSession tutorialGroupSession = new TutorialGroupSession();
        tutorialGroupSession.setStart(start);
        tutorialGroupSession.setEnd(end);
        tutorialGroupSession.setTutorialGroup(tutorialGroup);
        tutorialGroupSession.setLocation("LoremIpsum");
        tutorialGroupSession.setStatus(TutorialGroupSessionStatus.ACTIVE);
        tutorialGroupSession.setAttendanceCount(attendanceCount);
        tutorialGroupSession = tutorialGroupSessionRepository.save(tutorialGroupSession);
        return tutorialGroupSession;
    }

    public TutorialGroupFreePeriod addTutorialGroupFreeDay(Long tutorialGroupsConfigurationId, LocalDate date, String reason) {
        var tutorialGroupsConfiguration = tutorialGroupsConfigurationRepository.findByIdWithEagerTutorialGroupFreePeriodsElseThrow(tutorialGroupsConfigurationId);
        var course = tutorialGroupsConfiguration.getCourse();

        TutorialGroupFreePeriod newTutorialGroupFreePeriod = new TutorialGroupFreePeriod();
        newTutorialGroupFreePeriod.setTutorialGroupsConfiguration(tutorialGroupsConfiguration);
        newTutorialGroupFreePeriod.setReason(reason);

        newTutorialGroupFreePeriod.setStart(interpretInTimeZone(date, START_OF_DAY, course.getTimeZone()));
        newTutorialGroupFreePeriod.setEnd(interpretInTimeZone(date, END_OF_DAY, course.getTimeZone()));

        return tutorialGroupFreePeriodRepository.save(newTutorialGroupFreePeriod);
    }

    public TutorialGroup createTutorialGroup(Long courseId, String title, String additionalInformation, Integer capacity, Boolean isOnline, String campus, String language,
            User teachingAssistant, Set<User> registeredStudents) {
        var course = courseRepo.findByIdElseThrow(courseId);

        var tutorialGroup = ModelFactory.generateTutorialGroup(title, additionalInformation, capacity, isOnline, language, campus);
        tutorialGroup.setCourse(course);
        tutorialGroup.setTeachingAssistant(teachingAssistant);

        var persistedTutorialGroup = tutorialGroupRepository.saveAndFlush(tutorialGroup);

        var registrations = new HashSet<TutorialGroupRegistration>();
        for (var student : registeredStudents) {
            registrations.add(new TutorialGroupRegistration(student, persistedTutorialGroup, TutorialGroupRegistrationType.INSTRUCTOR_REGISTRATION));
        }
        tutorialGroupRegistrationRepository.saveAllAndFlush(registrations);
        return persistedTutorialGroup;
    }

    public TutorialGroupsConfiguration createTutorialGroupConfiguration(Long courseId, LocalDate start, LocalDate end) {
        var course = courseRepo.findByIdElseThrow(courseId);
        var tutorialGroupConfiguration = ModelFactory.generateTutorialGroupsConfiguration(start, end);
        tutorialGroupConfiguration.setCourse(course);
        var persistedConfiguration = tutorialGroupsConfigurationRepository.save(tutorialGroupConfiguration);
        course.setTutorialGroupsConfiguration(persistedConfiguration);
        course = courseRepo.save(course);
        persistedConfiguration.setCourse(course);
        return persistedConfiguration;
    }

    public Conversation createOneToOneChat(Course course, String userPrefix) {
        Conversation conversation = new OneToOneChat();
        conversation.setCourse(course);
        conversation = conversationRepository.save(conversation);

        List<ConversationParticipant> conversationParticipants = new ArrayList<>();
        conversationParticipants.add(createConversationParticipant(conversation, userPrefix + "tutor1"));
        conversationParticipants.add(createConversationParticipant(conversation, userPrefix + "tutor2"));

        conversation.setConversationParticipants(new HashSet<>(conversationParticipants));
        return conversationRepository.save(conversation);
    }

    private ConversationParticipant createConversationParticipant(Conversation conversation, String userName) {
        ConversationParticipant conversationParticipant = new ConversationParticipant();
        conversationParticipant.setConversation(conversation);
        conversationParticipant.setLastRead(conversation.getLastMessageDate());
        conversationParticipant.setUser(getUserByLogin(userName));

        return conversationParticipantRepository.save(conversationParticipant);
    }

    public void updateCourseGroups(String userPrefix, List<Course> courses, String suffix) {
        courses.forEach(course -> updateCourseGroups(userPrefix, course, suffix));
    }

    public void updateCourseGroups(String userPrefix, Course course, String suffix) {
        course.setStudentGroupName(userPrefix + "student" + suffix);
        course.setTeachingAssistantGroupName(userPrefix + "tutor" + suffix);
        course.setEditorGroupName(userPrefix + "editor" + suffix);
        course.setInstructorGroupName(userPrefix + "instructor" + suffix);
        courseRepo.save(course);
    }

    public void adjustUserGroupsToCustomGroups(String userPrefix, String userSuffix, int numberOfStudents, int numberOfTutors, int numberOfEditors, int numberOfInstructors) {
        for (int i = 1; i <= numberOfStudents; i++) {
            var user = getUserByLogin(userPrefix + "student" + i);
            user.setGroups(Set.of(userPrefix + "student" + userSuffix));
            userRepo.save(user);
        }
        for (int i = 1; i <= numberOfTutors; i++) {
            var user = getUserByLogin(userPrefix + "tutor" + i);
            user.setGroups(Set.of(userPrefix + "tutor" + userSuffix));
            userRepo.save(user);
        }
        for (int i = 1; i <= numberOfEditors; i++) {
            var user = getUserByLogin(userPrefix + "editor" + i);
            user.setGroups(Set.of(userPrefix + "editor" + userSuffix));
            userRepo.save(user);
        }
        for (int i = 1; i <= numberOfInstructors; i++) {
            var user = getUserByLogin(userPrefix + "instructor" + i);
            user.setGroups(Set.of(userPrefix + "instructor" + userSuffix));
            userRepo.save(user);
        }
    }
}<|MERGE_RESOLUTION|>--- conflicted
+++ resolved
@@ -1160,13 +1160,8 @@
         courseRepo.save(course1);
 
         PlagiarismCase plagiarismCase = new PlagiarismCase();
-<<<<<<< HEAD
         plagiarismCase.setExercise(testExercises.get(0));
-        plagiarismCase.setStudent(userRepo.findOneByLogin(userPrefix + "student1").get());
-=======
-        plagiarismCase.setExercise(textExercise);
         plagiarismCase.setStudent(getUserByLogin(userPrefix + "student1"));
->>>>>>> 7202b645
         plagiarismCase = plagiarismCaseRepository.save(plagiarismCase);
 
         List<Post> posts = new ArrayList<>();
