package de.tum.in.www1.artemis.util;

import static com.google.gson.JsonParser.parseString;
import static org.assertj.core.api.Assertions.assertThat;
import static org.assertj.core.api.Assertions.fail;

import java.io.FileReader;
import java.io.IOException;
import java.net.URI;
import java.nio.charset.StandardCharsets;
import java.nio.file.Files;
import java.nio.file.Path;
import java.nio.file.Paths;
import java.time.Duration;
import java.time.ZoneId;
import java.time.ZonedDateTime;
import java.util.*;
import java.util.concurrent.ThreadLocalRandom;
import java.util.stream.Collectors;

import javax.validation.constraints.NotNull;

import org.springframework.beans.factory.annotation.Autowired;
import org.springframework.beans.factory.annotation.Value;
import org.springframework.security.authentication.UsernamePasswordAuthenticationToken;
import org.springframework.security.core.Authentication;
import org.springframework.security.core.GrantedAuthority;
import org.springframework.security.core.authority.SimpleGrantedAuthority;
import org.springframework.security.core.context.SecurityContext;
import org.springframework.security.core.context.SecurityContextHolder;
import org.springframework.security.test.context.TestSecurityContextHolder;
import org.springframework.stereotype.Service;
import org.springframework.util.LinkedMultiValueMap;
import org.springframework.util.ResourceUtils;

import com.fasterxml.jackson.databind.ObjectMapper;
import com.google.gson.Gson;
import com.google.gson.JsonObject;
import com.google.gson.reflect.TypeToken;
import com.opencsv.CSVReader;

import de.tum.in.www1.artemis.domain.*;
import de.tum.in.www1.artemis.domain.analytics.TextAssessmentEvent;
import de.tum.in.www1.artemis.domain.enumeration.*;
import de.tum.in.www1.artemis.domain.exam.Exam;
import de.tum.in.www1.artemis.domain.exam.ExerciseGroup;
import de.tum.in.www1.artemis.domain.exam.StudentExam;
import de.tum.in.www1.artemis.domain.hestia.ExerciseHint;
import de.tum.in.www1.artemis.domain.lecture.*;
import de.tum.in.www1.artemis.domain.metis.*;
import de.tum.in.www1.artemis.domain.modeling.ModelingExercise;
import de.tum.in.www1.artemis.domain.modeling.ModelingSubmission;
import de.tum.in.www1.artemis.domain.participation.*;
import de.tum.in.www1.artemis.domain.plagiarism.modeling.ModelingPlagiarismResult;
import de.tum.in.www1.artemis.domain.plagiarism.text.TextPlagiarismResult;
import de.tum.in.www1.artemis.domain.quiz.*;
import de.tum.in.www1.artemis.domain.submissionpolicy.SubmissionPolicy;
import de.tum.in.www1.artemis.repository.*;
import de.tum.in.www1.artemis.repository.hestia.ExerciseHintRepository;
import de.tum.in.www1.artemis.repository.metis.AnswerPostRepository;
import de.tum.in.www1.artemis.repository.metis.PostRepository;
import de.tum.in.www1.artemis.security.Role;
import de.tum.in.www1.artemis.service.*;
import de.tum.in.www1.artemis.service.user.PasswordService;
import de.tum.in.www1.artemis.web.rest.dto.PageableSearchDTO;

/**
 * Service responsible for initializing the database with specific testdata for a testscenario
 */
@Service
public class DatabaseUtilService {

    private static final ZonedDateTime pastTimestamp = ZonedDateTime.now().minusDays(1);

    private static final ZonedDateTime futureTimestamp = ZonedDateTime.now().plusDays(1);

    private static final ZonedDateTime futureFutureTimestamp = ZonedDateTime.now().plusDays(2);

    private static final Authority userAuthority = new Authority(Role.STUDENT.getAuthority());

    private static final Authority tutorAuthority = new Authority(Role.TEACHING_ASSISTANT.getAuthority());

    private static final Authority editorAuthority = new Authority(Role.EDITOR.getAuthority());

    private static final Authority instructorAuthority = new Authority(Role.INSTRUCTOR.getAuthority());

    private static final Authority adminAuthority = new Authority(Role.ADMIN.getAuthority());

    private static final Set<Authority> studentAuthorities = Set.of(userAuthority);

    private static final Set<Authority> tutorAuthorities = Set.of(userAuthority, tutorAuthority);

    private static final Set<Authority> editorAuthorities = Set.of(userAuthority, tutorAuthority, editorAuthority);

    private static final Set<Authority> instructorAuthorities = Set.of(userAuthority, tutorAuthority, editorAuthority, instructorAuthority);

    private static final Set<Authority> adminAuthorities = Set.of(userAuthority, tutorAuthority, editorAuthority, instructorAuthority, adminAuthority);

    private static int dayCount = 1;

    @Autowired
    private CourseRepository courseRepo;

    @Autowired
    private LectureRepository lectureRepo;

    @Autowired
    private ExerciseRepository exerciseRepo;

    @Autowired
    private TextAssessmentKnowledgeService textAssessmentKnowledgeService;

    @Autowired
    private ModelAssessmentKnowledgeService modelAssessmentKnowledgeService;

    @Autowired
    private AttachmentRepository attachmentRepo;

    @Autowired
    private ProgrammingExerciseTestCaseRepository testCaseRepository;

    @Autowired
    private StaticCodeAnalysisCategoryRepository staticCodeAnalysisCategoryRepository;

    @Autowired
    private ProgrammingExerciseRepository programmingExerciseRepository;

    @Autowired
    private ExerciseHintRepository exerciseHintRepository;

    @Autowired
    private UserRepository userRepo;

    @Autowired
    private TeamRepository teamRepo;

    @Autowired
    private ResultRepository resultRepo;

    @Autowired
    private StudentParticipationRepository studentParticipationRepo;

    @Autowired
    private PlagiarismResultRepository plagiarismResultRepo;

    @Autowired
    private ProgrammingExerciseStudentParticipationRepository programmingExerciseStudentParticipationRepo;

    @Autowired
    private TemplateProgrammingExerciseParticipationRepository templateProgrammingExerciseParticipationRepo;

    @Autowired
    private SolutionProgrammingExerciseParticipationRepository solutionProgrammingExerciseParticipationRepo;

    @Autowired
    private ModelingSubmissionRepository modelingSubmissionRepo;

    @Autowired
    private TextSubmissionRepository textSubmissionRepo;

    @Autowired
    private ParticipationService participationService;

    @Autowired
    private TextBlockRepository textBlockRepo;

    @Autowired
    private FileUploadSubmissionRepository fileUploadSubmissionRepo;

    @Autowired
    private SubmissionRepository submissionRepository;

    @Autowired
    private ProgrammingSubmissionRepository programmingSubmissionRepo;

    @Autowired
    private FeedbackRepository feedbackRepo;

    @Autowired
    private ComplaintRepository complaintRepo;

    @Autowired
    private ComplaintResponseRepository complaintResponseRepo;

    @Autowired
    private ExampleSubmissionRepository exampleSubmissionRepo;

    @Autowired
    private TutorParticipationRepository tutorParticipationRepo;

    @Autowired
    private PostRepository postRepository;

    @Autowired
    private AnswerPostRepository answerPostRepository;

    @Autowired
    private ModelingSubmissionService modelSubmissionService;

    @Autowired
    private AssessmentService assessmentService;

    @Autowired
    private ProgrammingExerciseTestRepository programmingExerciseTestRepository;

    @Autowired
    private AuthorityRepository authorityRepository;

    @Autowired
    private ObjectMapper mapper;

    @Autowired
    private ExerciseGroupRepository exerciseGroupRepository;

    @Autowired
    private StudentExamRepository studentExamRepository;

    @Autowired
    private ExamRepository examRepository;

    @Autowired
    private TextExerciseRepository textExerciseRepository;

    @Autowired
    private AttachmentUnitRepository attachmentUnitRepository;

    @Autowired
    private AttachmentRepository attachmentRepository;

    @Autowired
    private ExerciseUnitRepository exerciseUnitRepository;

    @Autowired
    private TextUnitRepository textUnitRepository;

    @Autowired
    private VideoUnitRepository videoUnitRepository;

    @Autowired
    private OrganizationRepository organizationRepository;

    @Autowired
    private ModelingExerciseRepository modelingExerciseRepository;

    @Autowired
    private DatabaseCleanupService databaseCleanupService;

    @Autowired
    private AuxiliaryRepositoryRepository auxiliaryRepositoryRepository;

    @Autowired
    private SubmissionPolicyRepository submissionPolicyRepository;

    @Autowired
    private RatingRepository ratingRepo;

    @Autowired
    private PasswordService passwordService;

    @Value("${info.guided-tour.course-group-students:#{null}}")
    private Optional<String> tutorialGroupStudents;

    @Value("${info.guided-tour.course-group-tutors:#{null}}")
    private Optional<String> tutorialGroupTutors;

    // TODO: Research what we have to do here
    @Value("${info.guided-tour.course-group-editors:#{null}}")
    private Optional<String> tutorialGroupEditors;

    @Value("${info.guided-tour.course-group-instructors:#{null}}")
    private Optional<String> tutorialGroupInstructors;

    public void resetDatabase() {
        databaseCleanupService.clearDatabase();
    }

    // TODO: this should probably be moved into another service
    public void changeUser(String username) {
        User user = getUserByLogin(username);
        List<GrantedAuthority> grantedAuthorities = new ArrayList<>();
        for (Authority authority : user.getAuthorities()) {
            grantedAuthorities.add(new SimpleGrantedAuthority(authority.getName()));
        }
        org.springframework.security.core.userdetails.User securityContextUser = new org.springframework.security.core.userdetails.User(user.getLogin(), user.getPassword(),
                grantedAuthorities);
        Authentication authentication = new UsernamePasswordAuthenticationToken(securityContextUser, securityContextUser.getPassword(), grantedAuthorities);
        SecurityContext context = SecurityContextHolder.createEmptyContext();
        context.setAuthentication(authentication);
        TestSecurityContextHolder.setContext(context);
    }

    /**
     * Adds the provided number of students and tutors into the user repository. Students login is a concatenation of the prefix "student" and a number counting from 1 to
     * numberOfStudents Tutors login is a concatenation of the prefix "tutor" and a number counting from 1 to numberOfStudents Tutors are all in the "tutor" group and students in
     * the "tumuser" group
     *
     * @param numberOfStudents    the number of students that will be added to the database
     * @param numberOfTutors      the number of tutors that will be added to the database
     * @param numberOfEditors     the number of editors that will be added to the database
     * @param numberOfInstructors the number of instructors that will be added to the database
     */
    public List<User> addUsers(int numberOfStudents, int numberOfTutors, int numberOfEditors, int numberOfInstructors) {

        authorityRepository.saveAll(adminAuthorities);

        List<User> students = ModelFactory.generateActivatedUsers("student", passwordService.hashPassword(ModelFactory.USER_PASSWORD), new String[] { "tumuser", "testgroup" },
                studentAuthorities, numberOfStudents);
        List<User> tutors = ModelFactory.generateActivatedUsers("tutor", passwordService.hashPassword(ModelFactory.USER_PASSWORD), new String[] { "tutor", "testgroup" },
                tutorAuthorities, numberOfTutors);
        List<User> editors = ModelFactory.generateActivatedUsers("editor", passwordService.hashPassword(ModelFactory.USER_PASSWORD), new String[] { "editor", "testgroup" },
                editorAuthorities, numberOfEditors);
        List<User> instructors = ModelFactory.generateActivatedUsers("instructor", passwordService.hashPassword(ModelFactory.USER_PASSWORD),
                new String[] { "instructor", "testgroup" }, instructorAuthorities, numberOfInstructors);
        User admin = ModelFactory.generateActivatedUser("admin", passwordService.hashPassword(ModelFactory.USER_PASSWORD));
        admin.setGroups(Set.of("admin"));
        admin.setAuthorities(adminAuthorities);
        List<User> usersToAdd = new ArrayList<>();
        usersToAdd.addAll(students);
        usersToAdd.addAll(tutors);
        usersToAdd.addAll(editors);
        usersToAdd.addAll(instructors);
        usersToAdd.add(admin);
        userRepo.saveAll(usersToAdd);
        assertThat(userRepo.findAll()).as("all users are created").hasSizeGreaterThanOrEqualTo(numberOfStudents + numberOfTutors + numberOfEditors + numberOfInstructors + 1);
        assertThat(userRepo.findAll()).as("users are correctly stored").containsAnyOf(usersToAdd.toArray(new User[0]));

        final var users = new ArrayList<>(students);
        users.addAll(tutors);
        users.addAll(editors);
        users.addAll(instructors);
        users.add(admin);
        return users;
    }

    public List<Team> addTeamsForExercise(Exercise exercise, String shortNamePrefix, String loginPrefix, int numberOfTeams, User owner) {
        List<Team> teams = ModelFactory.generateTeamsForExercise(exercise, shortNamePrefix, loginPrefix, numberOfTeams, owner, null);
        userRepo.saveAll(teams.stream().map(Team::getStudents).flatMap(Collection::stream).collect(Collectors.toList()));
        return teamRepo.saveAll(teams);
    }

    public List<Team> addTeamsForExercise(Exercise exercise, String shortNamePrefix, int numberOfTeams, User owner) {
        return addTeamsForExercise(exercise, shortNamePrefix, "student", numberOfTeams, owner);
    }

    public List<Team> addTeamsForExercise(Exercise exercise, int numberOfTeams, User owner) {
        return addTeamsForExercise(exercise, "team", numberOfTeams, owner);
    }

    public List<Team> addTeamsForExerciseFixedTeamSize(Exercise exercise, int numberOfTeams, User owner, int noOfStudentsPerTeam) {
        List<Team> teams = ModelFactory.generateTeamsForExerciseFixedTeamSize(exercise, "team", "student", numberOfTeams, owner, null, "R", noOfStudentsPerTeam);
        userRepo.saveAll(teams.stream().map(Team::getStudents).flatMap(Collection::stream).collect(Collectors.toList()));
        return teamRepo.saveAll(teams);
    }

    public Team addTeamForExercise(Exercise exercise, User owner) {
        return addTeamsForExercise(exercise, 1, owner).get(0);
    }

    public Result addProgrammingParticipationWithResultForExercise(ProgrammingExercise exercise, String login) {
        var storedParticipation = programmingExerciseStudentParticipationRepo.findByExerciseIdAndStudentLogin(exercise.getId(), login);
        final StudentParticipation studentParticipation;
        if (storedParticipation.isEmpty()) {
            final var user = getUserByLogin(login);
            final var participation = new ProgrammingExerciseStudentParticipation();
            final var buildPlanId = exercise.getProjectKey().toUpperCase() + "-" + login.toUpperCase();
            final var repoName = (exercise.getProjectKey() + "-" + login).toLowerCase();
            participation.setInitializationDate(ZonedDateTime.now());
            participation.setParticipant(user);
            participation.setBuildPlanId(buildPlanId);
            participation.setProgrammingExercise(exercise);
            participation.setInitializationState(InitializationState.INITIALIZED);
            participation.setRepositoryUrl(String.format("http://some.test.url/%s/%s.git", exercise.getCourseViaExerciseGroupOrCourseMember().getShortName(), repoName));
            programmingExerciseStudentParticipationRepo.save(participation);
            storedParticipation = programmingExerciseStudentParticipationRepo.findByExerciseIdAndStudentLogin(exercise.getId(), login);
            assertThat(storedParticipation).isPresent();
            studentParticipation = studentParticipationRepo.findWithEagerLegalSubmissionsAndResultsAssessorsById(storedParticipation.get().getId()).get();
        }
        else {
            studentParticipation = storedParticipation.get();
        }
        return addResultToParticipation(null, null, studentParticipation);
    }

    public void addInstructor(final String instructorGroup, final String instructorName) {
        var instructor = ModelFactory.generateActivatedUsers(instructorName, new String[] { instructorGroup, "testgroup" }, instructorAuthorities, 1).get(0);
        instructor = userRepo.save(instructor);

        assertThat(instructor.getId()).as("Instructor has been created").isNotNull();
    }

    public void addEditor(final String editorGroup, final String editorName) {
        var instructor = ModelFactory.generateActivatedUsers(editorName, new String[] { editorGroup, "testgroup" }, editorAuthorities, 1).get(0);
        instructor = userRepo.save(instructor);

        assertThat(instructor.getId()).as("Editor has been created").isNotNull();
    }

    public void addTeachingAssistant(final String taGroup, final String taName) {
        var ta = ModelFactory.generateActivatedUsers(taName, new String[] { taGroup, "testgroup" }, tutorAuthorities, 1).get(0);
        ta = userRepo.save(ta);

        assertThat(ta.getId()).as("Teaching assistant has been created").isNotNull();
    }

    public void addStudent(final String studentGroup, final String studentName) {
        var instructor = ModelFactory.generateActivatedUsers(studentName, new String[] { studentGroup, "testgroup" }, studentAuthorities, 1).get(0);
        instructor = userRepo.save(instructor);

        assertThat(instructor.getId()).as("Student has been created").isNotNull();
    }

    public Lecture createCourseWithLecture(boolean saveLecture) {
        Course course = ModelFactory.generateCourse(null, pastTimestamp, futureFutureTimestamp, new HashSet<>(), "tumuser", "tutor", "editor", "instructor");

        Lecture lecture = new Lecture();
        lecture.setDescription("Test Lecture");
        lecture.setCourse(course);
        courseRepo.save(course);
        if (saveLecture) {
            lectureRepo.save(lecture);
        }
        return lecture;
    }

    public Course createCourse() {
        return createCourse(null);
    }

    public Course createCourse(Long id) {
        Course course = ModelFactory.generateCourse(id, pastTimestamp, futureTimestamp, new HashSet<>(), "tumuser", "tutor", "editor", "instructor");
        return courseRepo.save(course);
    }

    public Course createCourseWithPostsDisabled() {
        Course course = ModelFactory.generateCourse(null, pastTimestamp, futureTimestamp, new HashSet<>(), "tumuser", "tutor", "editor", "instructor");
        course.setPostsEnabled(false);
        return courseRepo.save(course);
    }

    public Course createCourseWithOrganizations(String name, String shortName, String url, String description, String logoUrl, String emailPattern) {
        Course course = createCourse();
        Set<Organization> organizations = new HashSet<>();
        Organization organization = createOrganization(name, shortName, url, description, logoUrl, emailPattern);
        organizations.add(organization);
        course.setOrganizations(organizations);
        return courseRepo.save(course);
    }

    public Course createCourseWithOrganizations() {
        return createCourseWithOrganizations("organization1", "org1", "org.org", "This is organization1", null, "^.*@matching.*$");
    }

    public TextExercise createIndividualTextExercise(Course course, ZonedDateTime pastTimestamp, ZonedDateTime futureTimestamp, ZonedDateTime futureFutureTimestamp) {
        TextExercise textExercise = ModelFactory.generateTextExercise(pastTimestamp, futureTimestamp, futureFutureTimestamp, course);
        textExercise.setMaxPoints(10.0);
        textExercise.setBonusPoints(0.0);
        textExercise.setKnowledge(textAssessmentKnowledgeService.createNewKnowledge());
        return exerciseRepo.save(textExercise);
    }

    public Team createTeam(Set<User> students, User owner, Exercise exercise, String teamName) {
        Team team = new Team();
        for (User student : students) {
            team.addStudents(student);
        }
        team.setOwner(owner);
        team.setShortName(teamName);
        team.setName(teamName);
        team.setExercise(exercise);
        return teamRepo.saveAndFlush(team);
    }

    public TextExercise createTeamTextExercise(Course course, ZonedDateTime pastTimestamp, ZonedDateTime futureTimestamp, ZonedDateTime futureFutureTimestamp) {
        TextExercise teamTextExercise = ModelFactory.generateTextExercise(pastTimestamp, futureTimestamp, futureFutureTimestamp, course);
        teamTextExercise.setMaxPoints(10.0);
        teamTextExercise.setBonusPoints(0.0);
        teamTextExercise.setMode(ExerciseMode.TEAM);
        teamTextExercise.setKnowledge(textAssessmentKnowledgeService.createNewKnowledge());
        return exerciseRepo.save(teamTextExercise);
    }

    public Result createParticipationSubmissionAndResult(long exerciseId, Participant participant, Double points, Double bonusPoints, long scoreAwarded, boolean rated) {
        Exercise exercise = exerciseRepo.findById(exerciseId).get();
        if (!exercise.getMaxPoints().equals(points)) {
            exercise.setMaxPoints(points);
        }
        if (!exercise.getBonusPoints().equals(bonusPoints)) {
            exercise.setBonusPoints(bonusPoints);
        }
        exercise = exerciseRepo.saveAndFlush(exercise);
        StudentParticipation studentParticipation = participationService.startExercise(exercise, participant, false);
        return createSubmissionAndResult(studentParticipation, scoreAwarded, rated);
    }

    public Result createSubmissionAndResult(StudentParticipation studentParticipation, long scoreAwarded, boolean rated) {
        Exercise exercise = studentParticipation.getExercise();
        Submission submission;
        if (exercise instanceof ProgrammingExercise) {
            submission = new ProgrammingSubmission();
        }
        else if (exercise instanceof ModelingExercise) {
            submission = new ModelingSubmission();
        }
        else if (exercise instanceof TextExercise) {
            submission = new TextSubmission();
        }
        else if (exercise instanceof FileUploadExercise) {
            submission = new FileUploadSubmission();
        }
        else if (exercise instanceof QuizExercise) {
            submission = new QuizSubmission();
        }
        else {
            throw new RuntimeException("Unsupported exercise type: " + exercise);
        }

        submission.setType(SubmissionType.MANUAL);
        submission.setParticipation(studentParticipation);
        submission = submissionRepository.saveAndFlush(submission);

        Result result = ModelFactory.generateResult(rated, scoreAwarded);
        result.setParticipation(studentParticipation);
        result.setSubmission(submission);
        result.completionDate(ZonedDateTime.now());
        submission.addResult(result);
        submission = submissionRepository.saveAndFlush(submission);
        return submission.getResults().get(0);
    }

    public Course createCourseWithExamAndExerciseGroupAndExercises(User user, ZonedDateTime visible, ZonedDateTime start, ZonedDateTime end) {
        Course course = createCourse();
        Exam exam = addExam(course, user, visible, start, end);
        course.addExam(exam);
        addExerciseGroupsAndExercisesToExam(exam, false);
        return courseRepo.save(course);
    }

    public Course createCourseWithExamAndExerciseGroupAndExercises(User user) {
        Course course = createCourse();
        Exam exam = addExam(course, user, ZonedDateTime.now().minusMinutes(1), ZonedDateTime.now(), ZonedDateTime.now().plusMinutes(1));
        course.addExam(exam);
        addExerciseGroupsAndExercisesToExam(exam, false);
        return courseRepo.save(course);
    }

    public List<Course> createCoursesWithExercisesAndLecturesAndLectureUnits(boolean withParticipations, boolean withFiles) throws Exception {
        List<Course> courses = this.createCoursesWithExercisesAndLectures(withParticipations);
        Course course1 = this.courseRepo.findByIdWithExercisesAndLecturesElseThrow(courses.get(0).getId());
        Lecture lecture1 = course1.getLectures().stream().findFirst().get();
        TextExercise textExercise = textExerciseRepository.findByCourseIdWithCategories(course1.getId()).stream().findFirst().get();
        VideoUnit videoUnit = createVideoUnit();
        TextUnit textUnit = createTextUnit();
        AttachmentUnit attachmentUnit = createAttachmentUnit(withFiles);
        ExerciseUnit exerciseUnit = createExerciseUnit(textExercise);
        addLectureUnitsToLecture(lecture1, Set.of(videoUnit, textUnit, attachmentUnit, exerciseUnit));
        return courses;
    }

    public Lecture addLectureUnitsToLecture(Lecture lecture, Set<LectureUnit> lectureUnits) {
        Lecture l = lectureRepo.findByIdWithPostsAndLectureUnitsAndLearningGoals(lecture.getId()).get();
        for (LectureUnit lectureUnit : lectureUnits) {
            l.addLectureUnit(lectureUnit);
        }
        return lectureRepo.save(l);
    }

    public ExerciseUnit createExerciseUnit(Exercise exercise) {
        ExerciseUnit exerciseUnit = new ExerciseUnit();
        exerciseUnit.setExercise(exercise);
        return exerciseUnitRepository.save(exerciseUnit);
    }

<<<<<<< HEAD
    public AttachmentUnit createAttachmentUnit(Boolean withFile) {
        ZonedDateTime started = ZonedDateTime.now().minusDays(5);
        Attachment attachmentOfAttachmentUnit = withFile ? ModelFactory.generateAttachmentWithFile(started) : ModelFactory.generateAttachment(started);
=======
    public AttachmentUnit createAttachmentUnit() {
        Attachment attachmentOfAttachmentUnit = new Attachment().attachmentType(AttachmentType.FILE).link(Paths.get("files", "temp", "example.txt").toString()).name("example");
>>>>>>> ef4fef05
        AttachmentUnit attachmentUnit = new AttachmentUnit();
        attachmentUnit.setDescription("Lorem Ipsum");
        attachmentUnit = attachmentUnitRepository.save(attachmentUnit);
        attachmentOfAttachmentUnit.setAttachmentUnit(attachmentUnit);
        attachmentOfAttachmentUnit = attachmentRepository.save(attachmentOfAttachmentUnit);
        attachmentUnit.setAttachment(attachmentOfAttachmentUnit);
        return attachmentUnitRepository.save(attachmentUnit);
    }

    public TextUnit createTextUnit() {
        TextUnit textUnit = new TextUnit();
        textUnit.setContent("Lorem Ipsum");
        return textUnitRepository.save(textUnit);
    }

    public VideoUnit createVideoUnit() {
        VideoUnit videoUnit = new VideoUnit();
        videoUnit.setDescription("Lorem Ipsum");
        videoUnit.setSource("Some URL");
        return videoUnitRepository.save(videoUnit);
    }

    public List<Course> createCoursesWithExercisesAndLectures(boolean withParticipations) throws Exception {
        ZonedDateTime pastTimestamp = ZonedDateTime.now().minusDays(5);
        ZonedDateTime futureTimestamp = ZonedDateTime.now().plusDays(5);
        ZonedDateTime futureFutureTimestamp = ZonedDateTime.now().plusDays(8);

        Course course1 = ModelFactory.generateCourse(null, pastTimestamp, futureTimestamp, new HashSet<>(), "tumuser", "tutor", "editor", "instructor");
        Course course2 = ModelFactory.generateCourse(null, ZonedDateTime.now().minusDays(8), pastTimestamp, new HashSet<>(), "tumuser", "tutor", "editor", "instructor");

        ModelingExercise modelingExercise = ModelFactory.generateModelingExercise(pastTimestamp, futureTimestamp, futureFutureTimestamp, DiagramType.ClassDiagram, course1);
        modelingExercise.setGradingInstructions("some grading instructions");
        modelingExercise.setExampleSolutionModel("Example solution model");
        modelingExercise.setExampleSolutionExplanation("Example Solution");
        addGradingInstructionsToExercise(modelingExercise);
        modelingExercise.getCategories().add("Modeling");
        modelingExercise.setKnowledge(modelAssessmentKnowledgeService.createNewKnowledge());
        course1.addExercises(modelingExercise);

        TextExercise textExercise = ModelFactory.generateTextExercise(pastTimestamp, futureTimestamp, futureFutureTimestamp, course1);
        textExercise.setGradingInstructions("some grading instructions");
        textExercise.setExampleSolution("Example Solution");
        addGradingInstructionsToExercise(textExercise);
        textExercise.getCategories().add("Text");
        textExercise.setKnowledge(textAssessmentKnowledgeService.createNewKnowledge());
        course1.addExercises(textExercise);

        FileUploadExercise fileUploadExercise = ModelFactory.generateFileUploadExercise(pastTimestamp, futureTimestamp, futureFutureTimestamp, "png", course1);
        fileUploadExercise.setGradingInstructions("some grading instructions");
        fileUploadExercise.setExampleSolution("Example Solution");
        addGradingInstructionsToExercise(fileUploadExercise);
        fileUploadExercise.getCategories().add("File");
        course1.addExercises(fileUploadExercise);

        ProgrammingExercise programmingExercise = ModelFactory.generateProgrammingExercise(pastTimestamp, futureTimestamp, course1);
        programmingExercise.setGradingInstructions("some grading instructions");
        addGradingInstructionsToExercise(programmingExercise);
        programmingExercise.getCategories().add("Programming");
        course1.addExercises(programmingExercise);

        QuizExercise quizExercise = ModelFactory.generateQuizExercise(pastTimestamp, futureTimestamp, course1);
        programmingExercise.getCategories().add("Quiz");
        course1.addExercises(quizExercise);

        Lecture lecture1 = ModelFactory.generateLecture(pastTimestamp, futureFutureTimestamp, course1);
        Attachment attachment1 = ModelFactory.generateAttachmentWithFile(pastTimestamp);
        attachment1.setLecture(lecture1);
        lecture1.addAttachments(attachment1);
        course1.addLectures(lecture1);

        Lecture lecture2 = ModelFactory.generateLecture(pastTimestamp, futureFutureTimestamp, course1);
        Attachment attachment2 = ModelFactory.generateAttachmentWithFile(pastTimestamp);
        attachment2.setLecture(lecture2);
        lecture2.addAttachments(attachment2);
        course1.addLectures(lecture2);

        course1 = courseRepo.save(course1);
        course2 = courseRepo.save(course2);

        lectureRepo.save(lecture1);
        lectureRepo.save(lecture2);

        attachmentRepo.save(attachment1);
        attachmentRepo.save(attachment2);

        modelingExercise = exerciseRepo.save(modelingExercise);
        textExercise = exerciseRepo.save(textExercise);
        exerciseRepo.save(fileUploadExercise);
        exerciseRepo.save(programmingExercise);
        exerciseRepo.save(quizExercise);

        if (withParticipations) {

            // create 5 tutor participations and 5 example submissions and connect all of them (to test the many-to-many relationship)
            var tutorParticipations = new ArrayList<TutorParticipation>();
            for (int i = 1; i < 6; i++) {
                var tutorParticipation = new TutorParticipation().tutor(getUserByLogin("tutor" + i));
                tutorParticipationRepo.save(tutorParticipation);
                tutorParticipations.add(tutorParticipation);
            }

            for (int i = 0; i < 5; i++) {
                String validModel = FileUtils.loadFileFromResources("test-data/model-submission/model.54727.json");
                var exampleSubmission = addExampleSubmission(generateExampleSubmission(validModel, modelingExercise, true));
                exampleSubmission.assessmentExplanation("exp");
                for (var tutorParticipation : tutorParticipations) {
                    exampleSubmission.addTutorParticipations(tutorParticipation);
                }
                exampleSubmissionRepo.save(exampleSubmission);
            }

            User user = (userRepo.findOneByLogin("student1")).get();
            StudentParticipation participation1 = ModelFactory.generateStudentParticipation(InitializationState.INITIALIZED, modelingExercise, user);
            StudentParticipation participation2 = ModelFactory.generateStudentParticipation(InitializationState.FINISHED, textExercise, user);
            StudentParticipation participation3 = ModelFactory.generateStudentParticipation(InitializationState.UNINITIALIZED, modelingExercise, user);

            Submission modelingSubmission1 = ModelFactory.generateModelingSubmission("model1", true);
            Submission modelingSubmission2 = ModelFactory.generateModelingSubmission("model2", true);
            Submission textSubmission = ModelFactory.generateTextSubmission("text", Language.ENGLISH, true);

            Result result1 = ModelFactory.generateResult(true, 10D);
            Result result2 = ModelFactory.generateResult(true, 12D);
            Result result3 = ModelFactory.generateResult(false, 0D);

            participation1 = studentParticipationRepo.save(participation1);
            participation2 = studentParticipationRepo.save(participation2);
            participation3 = studentParticipationRepo.save(participation3);

            submissionRepository.save(modelingSubmission1);
            submissionRepository.save(modelingSubmission2);
            submissionRepository.save(textSubmission);

            modelingSubmission1.setParticipation(participation1);
            textSubmission.setParticipation(participation2);
            modelingSubmission2.setParticipation(participation3);

            result1.setParticipation(participation1);
            result2.setParticipation(participation3);
            result3.setParticipation(participation2);

            result1 = resultRepo.save(result1);
            result2 = resultRepo.save(result2);
            result3 = resultRepo.save(result3);

            result1.setSubmission(modelingSubmission1);
            result2.setSubmission(modelingSubmission2);
            result3.setSubmission(textSubmission);

            modelingSubmission1.addResult(result1);
            modelingSubmission2.addResult(result2);
            textSubmission.addResult(result3);

            submissionRepository.save(modelingSubmission1);
            submissionRepository.save(modelingSubmission2);
            submissionRepository.save(textSubmission);
        }

        return Arrays.asList(course1, course2);
    }

    public List<Post> createPostsWithinCourse() {

        Course course1 = createCourse();
        TextExercise textExercise = ModelFactory.generateTextExercise(pastTimestamp, futureTimestamp, futureFutureTimestamp, course1);
        course1.addExercises(textExercise);
        textExercise = exerciseRepo.save(textExercise);

        Lecture lecture = ModelFactory.generateLecture(pastTimestamp, futureFutureTimestamp, course1);
        course1.addLectures(lecture);
        lecture = lectureRepo.save(lecture);

        courseRepo.save(course1);

        List<Post> posts = new ArrayList<>();

        // add posts to exercise
        posts.addAll(createBasicPosts(textExercise));

        // add posts to lecture
        posts.addAll(createBasicPosts(lecture));

        // add posts to course with different course-wide contexts provided in input array
        CourseWideContext[] courseWideContexts = new CourseWideContext[] { CourseWideContext.ORGANIZATION, CourseWideContext.RANDOM, CourseWideContext.TECH_SUPPORT };
        posts.addAll(createBasicPosts(course1, courseWideContexts));

        return posts;
    }

    public List<Post> createPostsWithAnswerPostsWithinCourse() {
        List<Post> posts = createPostsWithinCourse();

        // add answer for one post in each context (lecture, exercise, course-wide)
        Post lecturePost = posts.stream().filter(coursePost -> coursePost.getLecture() != null).findFirst().orElseThrow();
        lecturePost.setAnswers(createBasicAnswers(lecturePost));
        postRepository.save(lecturePost);

        Post exercisePost = posts.stream().filter(coursePost -> coursePost.getExercise() != null).findFirst().orElseThrow();
        exercisePost.setAnswers(createBasicAnswers(exercisePost));
        postRepository.save(exercisePost);

        // resolved post
        Post courseWidePost = posts.stream().filter(coursePost -> coursePost.getCourseWideContext() != null).findFirst().orElseThrow();
        courseWidePost.setAnswers(createBasicAnswersThatResolves(courseWidePost));
        postRepository.save(courseWidePost);

        return posts;
    }

    private List<Post> createBasicPosts(Lecture lectureContext) {
        List<Post> posts = new ArrayList<>();
        for (int i = 0; i < 4; i++) {
            Post postToAdd = createBasicPost(i);
            postToAdd.setLecture(lectureContext);
            postRepository.save(postToAdd);
            posts.add(postToAdd);
        }
        return posts;
    }

    private List<Post> createBasicPosts(Exercise exerciseContext) {
        List<Post> posts = new ArrayList<>();
        for (int i = 0; i < 4; i++) {
            Post postToAdd = createBasicPost(i);
            postToAdd.setExercise(exerciseContext);
            postRepository.save(postToAdd);
            posts.add(postToAdd);
        }
        return posts;
    }

    private List<Post> createBasicPosts(Course courseContext, CourseWideContext[] courseWideContexts) {
        List<Post> posts = new ArrayList<>();
        for (int i = 0; i < 3; i++) {
            Post postToAdd = createBasicPost(i);
            postToAdd.setCourse(courseContext);
            postToAdd.setCourseWideContext(courseWideContexts[i]);
            postRepository.save(postToAdd);
            posts.add(postToAdd);
        }
        return posts;
    }

    private Post createBasicPost(Integer i) {
        Post post = new Post();
        post.setTitle(String.format("Title Post %s", (i + 1)));
        post.setContent(String.format("Content Post %s", (i + 1)));
        post.setVisibleForStudents(true);
        post.setDisplayPriority(DisplayPriority.NONE);
        post.setAuthor(getUserByLoginWithoutAuthorities(String.format("student%s", (i + 1))));
        post.setCreationDate(ZonedDateTime.of(2015, 11, dayCount, 23, 45, 59, 1234, ZoneId.of("UTC")));
        String tag = String.format("Tag %s", (i + 1));
        Set<String> tags = new HashSet<>();
        tags.add(tag);
        post.setTags(tags);

        dayCount = (dayCount % 25) + 1;
        return post;
    }

    private Set<AnswerPost> createBasicAnswers(Post post) {
        Set<AnswerPost> answerPosts = new HashSet<>();
        AnswerPost answerPost = new AnswerPost();
        answerPost.setContent(post.getContent() + " Answer");
        answerPost.setAuthor(getUserByLoginWithoutAuthorities("student1"));
        answerPost.setPost(post);
        answerPosts.add(answerPost);
        answerPostRepository.save(answerPost);
        return answerPosts;
    }

    private Set<AnswerPost> createBasicAnswersThatResolves(Post post) {
        Set<AnswerPost> answerPosts = new HashSet<>();
        AnswerPost answerPost = new AnswerPost();
        answerPost.setContent(post.getContent() + " Answer");
        answerPost.setAuthor(getUserByLoginWithoutAuthorities("student1"));
        answerPost.setPost(post);
        answerPost.setResolvesPost(true);
        answerPosts.add(answerPost);
        answerPostRepository.save(answerPost);
        return answerPosts;
    }

    public Course createCourseWithAllExerciseTypesAndParticipationsAndSubmissionsAndResults(boolean hasAssessmentDueDatePassed) {
        Course course = ModelFactory.generateCourse(null, pastTimestamp, futureTimestamp, new HashSet<>(), "tumuser", "tutor", "editor", "instructor");

        ModelingExercise modelingExercise = ModelFactory.generateModelingExercise(pastTimestamp, futureTimestamp, futureFutureTimestamp, DiagramType.ClassDiagram, course);
        TextExercise textExercise = ModelFactory.generateTextExercise(pastTimestamp, futureTimestamp, futureFutureTimestamp, course);
        FileUploadExercise fileUploadExercise = ModelFactory.generateFileUploadExercise(pastTimestamp, futureTimestamp, futureFutureTimestamp, "png", course);
        ProgrammingExercise programmingExercise = ModelFactory.generateProgrammingExercise(pastTimestamp, futureTimestamp, course);
        QuizExercise quizExercise = ModelFactory.generateQuizExercise(pastTimestamp, futureTimestamp, course);

        // Set assessment due dates
        if (hasAssessmentDueDatePassed) {
            modelingExercise.setAssessmentDueDate(ZonedDateTime.now().minusMinutes(10L));
            textExercise.setAssessmentDueDate(ZonedDateTime.now().minusMinutes(10L));
            fileUploadExercise.setAssessmentDueDate(ZonedDateTime.now().minusMinutes(10L));
            programmingExercise.setAssessmentDueDate(ZonedDateTime.now().minusMinutes(10L));
            quizExercise.setAssessmentDueDate(ZonedDateTime.now().minusMinutes(10L));
        }
        else {
            modelingExercise.setAssessmentDueDate(ZonedDateTime.now().plusMinutes(10L));
            textExercise.setAssessmentDueDate(ZonedDateTime.now().plusMinutes(10L));
            fileUploadExercise.setAssessmentDueDate(ZonedDateTime.now().plusMinutes(10L));
            programmingExercise.setAssessmentDueDate(ZonedDateTime.now().plusMinutes(10L));
            quizExercise.setAssessmentDueDate(ZonedDateTime.now().plusMinutes(10L));
        }

        // Add exercises to course
        course.addExercises(modelingExercise);
        course.addExercises(textExercise);
        course.addExercises(fileUploadExercise);
        course.addExercises(programmingExercise);
        course.addExercises(quizExercise);

        // Save course and exercises to database
        Course courseSaved = courseRepo.save(course);
        modelingExercise = exerciseRepo.save(modelingExercise);
        textExercise = exerciseRepo.save(textExercise);
        fileUploadExercise = exerciseRepo.save(fileUploadExercise);
        programmingExercise = exerciseRepo.save(programmingExercise);
        quizExercise = exerciseRepo.save(quizExercise);

        // Get user and setup participations
        User user = (userRepo.findOneByLogin("student1")).get();
        StudentParticipation participationModeling = ModelFactory.generateStudentParticipation(InitializationState.FINISHED, modelingExercise, user);
        StudentParticipation participationText = ModelFactory.generateStudentParticipation(InitializationState.FINISHED, textExercise, user);
        StudentParticipation participationFileUpload = ModelFactory.generateStudentParticipation(InitializationState.FINISHED, fileUploadExercise, user);
        StudentParticipation participationQuiz = ModelFactory.generateStudentParticipation(InitializationState.FINISHED, quizExercise, user);
        StudentParticipation participationProgramming = ModelFactory.generateStudentParticipation(InitializationState.INITIALIZED, programmingExercise, user);

        // Save participations
        participationModeling = studentParticipationRepo.save(participationModeling);
        participationText = studentParticipationRepo.save(participationText);
        participationFileUpload = studentParticipationRepo.save(participationFileUpload);
        participationQuiz = studentParticipationRepo.save(participationQuiz);
        participationProgramming = studentParticipationRepo.save(participationProgramming);

        // Setup results
        Result resultModeling = ModelFactory.generateResult(true, 10D);
        resultModeling.setAssessmentType(AssessmentType.MANUAL);
        resultModeling.setCompletionDate(ZonedDateTime.now());

        Result resultText = ModelFactory.generateResult(true, 12D);
        resultText.setAssessmentType(AssessmentType.MANUAL);
        resultText.setCompletionDate(ZonedDateTime.now());

        Result resultFileUpload = ModelFactory.generateResult(true, 0D);
        resultFileUpload.setAssessmentType(AssessmentType.MANUAL);
        resultFileUpload.setCompletionDate(ZonedDateTime.now());

        Result resultQuiz = ModelFactory.generateResult(true, 0D);
        resultQuiz.setAssessmentType(AssessmentType.AUTOMATIC);
        resultQuiz.setCompletionDate(ZonedDateTime.now());

        Result resultProgramming = ModelFactory.generateResult(true, 20D);
        resultProgramming.setAssessmentType(AssessmentType.AUTOMATIC);
        resultProgramming.setCompletionDate(ZonedDateTime.now());

        // Connect participations to results and vice versa
        resultModeling.setParticipation(participationModeling);
        resultText.setParticipation(participationText);
        resultFileUpload.setParticipation(participationFileUpload);
        resultQuiz.setParticipation(participationQuiz);
        resultProgramming.setParticipation(participationProgramming);

        participationModeling.addResult(resultModeling);
        participationText.addResult(resultText);
        participationFileUpload.addResult(resultFileUpload);
        participationQuiz.addResult(resultQuiz);
        participationProgramming.addResult(resultProgramming);

        // Save results and participations
        resultModeling = resultRepo.save(resultModeling);
        resultText = resultRepo.save(resultText);
        resultFileUpload = resultRepo.save(resultFileUpload);
        resultQuiz = resultRepo.save(resultQuiz);
        resultProgramming = resultRepo.save(resultProgramming);

        participationModeling = studentParticipationRepo.save(participationModeling);
        participationText = studentParticipationRepo.save(participationText);
        participationFileUpload = studentParticipationRepo.save(participationFileUpload);
        participationQuiz = studentParticipationRepo.save(participationQuiz);
        participationProgramming = studentParticipationRepo.save(participationProgramming);

        // Connect exercises with participations
        modelingExercise.addParticipation(participationModeling);
        textExercise.addParticipation(participationText);
        fileUploadExercise.addParticipation(participationFileUpload);
        quizExercise.addParticipation(participationQuiz);
        programmingExercise.addParticipation(participationProgramming);

        // Setup submissions and connect with participations
        ModelingSubmission modelingSubmission = ModelFactory.generateModelingSubmission("model1", true);
        TextSubmission textSubmission = ModelFactory.generateTextSubmission("text of text submission", Language.ENGLISH, true);
        FileUploadSubmission fileUploadSubmission = ModelFactory.generateFileUploadSubmission(true);
        QuizSubmission quizSubmission = ModelFactory.generateQuizSubmission(true);
        ProgrammingSubmission programmingSubmission = ModelFactory.generateProgrammingSubmission(true);

        // Save submissions
        modelingSubmission = submissionRepository.save(modelingSubmission);
        textSubmission = submissionRepository.save(textSubmission);
        fileUploadSubmission = submissionRepository.save(fileUploadSubmission);
        quizSubmission = submissionRepository.save(quizSubmission);
        programmingSubmission = submissionRepository.save(programmingSubmission);

        modelingSubmission.setParticipation(participationModeling);
        modelingSubmission.addResult(resultModeling);
        textSubmission.setParticipation(participationText);
        textSubmission.addResult(resultText);
        fileUploadSubmission.setParticipation(participationFileUpload);
        fileUploadSubmission.addResult(resultFileUpload);
        quizSubmission.setParticipation(participationQuiz);
        quizSubmission.addResult(resultQuiz);
        programmingSubmission.setParticipation(participationProgramming);
        programmingSubmission.addResult(resultProgramming);

        // Save submissions
        modelingSubmission = submissionRepository.save(modelingSubmission);
        textSubmission = submissionRepository.save(textSubmission);
        fileUploadSubmission = submissionRepository.save(fileUploadSubmission);
        quizSubmission = submissionRepository.save(quizSubmission);
        programmingSubmission = submissionRepository.save(programmingSubmission);

        // Save exercises
        exerciseRepo.save(modelingExercise);
        exerciseRepo.save(textExercise);
        exerciseRepo.save(fileUploadExercise);
        exerciseRepo.save(programmingExercise);
        exerciseRepo.save(quizExercise);

        // Connect participations with submissions
        participationModeling.setSubmissions(Set.of(modelingSubmission));
        participationText.setSubmissions(Set.of(textSubmission));
        participationFileUpload.setSubmissions(Set.of(fileUploadSubmission));
        participationQuiz.setSubmissions(Set.of(quizSubmission));
        participationProgramming.setSubmissions(Set.of(programmingSubmission));

        // Save participations
        studentParticipationRepo.save(participationModeling);
        studentParticipationRepo.save(participationText);
        studentParticipationRepo.save(participationFileUpload);
        studentParticipationRepo.save(participationQuiz);
        studentParticipationRepo.save(participationProgramming);

        return courseSaved;
    }

    public Organization createOrganization(String name, String shortName, String url, String description, String logoUrl, String emailPattern) {
        Organization organization = ModelFactory.generateOrganization(name, shortName, url, description, logoUrl, emailPattern);
        return organizationRepository.save(organization);
    }

    public Organization createOrganization() {
        return createOrganization("organization1", "org1", "org.org", "This is organization1", null, "^.*@matching.*$");
    }

    public StudentExam setupTestRunForExamWithExerciseGroupsForInstructor(Exam exam, User instructor, List<ExerciseGroup> exerciseGroupsWithExercises) {
        List<Exercise> exercises = new ArrayList<>();
        exerciseGroupsWithExercises.forEach(exerciseGroup -> exercises.add(exerciseGroup.getExercises().iterator().next()));
        var testRun = generateTestRunForInstructor(exam, instructor, exercises);
        return studentExamRepository.save(testRun);
    }

    public StudentExam generateTestRunForInstructor(Exam exam, User instructor, List<Exercise> exercises) {
        var testRun = ModelFactory.generateExamTestRun(exam);
        testRun.setUser(instructor);
        examRepository.findWithExerciseGroupsAndExercisesById(exam.getId()).get();
        for (final var exercise : exercises) {
            testRun.addExercise(exercise);
            assertThat(exercise.isExamExercise()).isTrue();
            Submission submission;
            if (exercise instanceof ModelingExercise) {
                submission = addModelingSubmission((ModelingExercise) exercise, ModelFactory.generateModelingSubmission("", false), instructor.getLogin());
            }
            else if (exercise instanceof TextExercise) {
                submission = saveTextSubmission((TextExercise) exercise, ModelFactory.generateTextSubmission("", null, false), instructor.getLogin());
            }
            else {
                submission = new ProgrammingSubmission().submitted(true);
                addProgrammingSubmission((ProgrammingExercise) exercise, (ProgrammingSubmission) submission, instructor.getLogin());
                submission = submissionRepository.save(submission);
            }
            var studentParticipation = (StudentParticipation) submission.getParticipation();
            studentParticipation.setTestRun(true);
            studentParticipationRepo.save(studentParticipation);
        }
        return testRun;
    }

    public Exam setupSimpleExamWithExerciseGroupExercise(Course course) {
        var exam = ModelFactory.generateExam(course);
        exam.setNumberOfExercisesInExam(1);
        exam.setRandomizeExerciseOrder(true);
        exam.setStartDate(ZonedDateTime.now().plusHours(2));
        exam.setEndDate(ZonedDateTime.now().plusHours(4));
        exam.setMaxPoints(20);
        exam = examRepository.save(exam);

        // add exercise group: 1 mandatory
        ModelFactory.generateExerciseGroup(true, exam);
        exam = examRepository.save(exam);

        // add exercises
        var exercise1a = ModelFactory.generateTextExerciseForExam(exam.getExerciseGroups().get(0));
        var exercise1b = ModelFactory.generateTextExerciseForExam(exam.getExerciseGroups().get(0));
        var exercise1c = ModelFactory.generateTextExerciseForExam(exam.getExerciseGroups().get(0));
        exerciseRepo.saveAll(List.of(exercise1a, exercise1b, exercise1c));

        return examRepository.findWithExerciseGroupsAndExercisesByIdOrElseThrow(exam.getId());
    }

    public Exam setupExamWithExerciseGroupsExercisesRegisteredStudents(Course course) {
        var exam = ModelFactory.generateExam(course);
        exam.setNumberOfExercisesInExam(4);
        exam.setRandomizeExerciseOrder(true);
        exam.setStartDate(ZonedDateTime.now().plusHours(2));
        exam.setEndDate(ZonedDateTime.now().plusHours(4));
        exam.setMaxPoints(20);
        exam = examRepository.save(exam);

        // add exercise groups: 3 mandatory, 2 optional
        ModelFactory.generateExerciseGroup(true, exam);
        ModelFactory.generateExerciseGroup(true, exam);
        ModelFactory.generateExerciseGroup(true, exam);
        ModelFactory.generateExerciseGroup(false, exam);
        ModelFactory.generateExerciseGroup(false, exam);
        exam = examRepository.save(exam);

        // TODO: also add other exercise types

        // add exercises
        var exercise1a = ModelFactory.generateTextExerciseForExam(exam.getExerciseGroups().get(0));
        var exercise1b = ModelFactory.generateTextExerciseForExam(exam.getExerciseGroups().get(0));
        var exercise1c = ModelFactory.generateTextExerciseForExam(exam.getExerciseGroups().get(0));
        exercise1a.setKnowledge(textAssessmentKnowledgeService.createNewKnowledge());
        exercise1b.setKnowledge(textAssessmentKnowledgeService.createNewKnowledge());
        exercise1c.setKnowledge(textAssessmentKnowledgeService.createNewKnowledge());
        exerciseRepo.saveAll(List.of(exercise1a, exercise1b, exercise1c));

        var exercise2a = ModelFactory.generateTextExerciseForExam(exam.getExerciseGroups().get(1));
        var exercise2b = ModelFactory.generateTextExerciseForExam(exam.getExerciseGroups().get(1));
        var exercise2c = ModelFactory.generateTextExerciseForExam(exam.getExerciseGroups().get(1));
        exercise2a.setKnowledge(textAssessmentKnowledgeService.createNewKnowledge());
        exercise2b.setKnowledge(textAssessmentKnowledgeService.createNewKnowledge());
        exercise2c.setKnowledge(textAssessmentKnowledgeService.createNewKnowledge());
        exerciseRepo.saveAll(List.of(exercise2a, exercise2b, exercise2c));

        var exercise3a = ModelFactory.generateTextExerciseForExam(exam.getExerciseGroups().get(2));
        var exercise3b = ModelFactory.generateTextExerciseForExam(exam.getExerciseGroups().get(2));
        var exercise3c = ModelFactory.generateTextExerciseForExam(exam.getExerciseGroups().get(2));
        exercise3a.setKnowledge(textAssessmentKnowledgeService.createNewKnowledge());
        exercise3b.setKnowledge(textAssessmentKnowledgeService.createNewKnowledge());
        exercise3c.setKnowledge(textAssessmentKnowledgeService.createNewKnowledge());
        exerciseRepo.saveAll(List.of(exercise3a, exercise3b, exercise3c));

        var exercise4a = ModelFactory.generateTextExerciseForExam(exam.getExerciseGroups().get(3));
        var exercise4b = ModelFactory.generateTextExerciseForExam(exam.getExerciseGroups().get(3));
        var exercise4c = ModelFactory.generateTextExerciseForExam(exam.getExerciseGroups().get(3));
        exercise4a.setKnowledge(textAssessmentKnowledgeService.createNewKnowledge());
        exercise4b.setKnowledge(textAssessmentKnowledgeService.createNewKnowledge());
        exercise4c.setKnowledge(textAssessmentKnowledgeService.createNewKnowledge());
        exerciseRepo.saveAll(List.of(exercise4a, exercise4b, exercise4c));

        var exercise5a = ModelFactory.generateTextExerciseForExam(exam.getExerciseGroups().get(4));
        var exercise5b = ModelFactory.generateTextExerciseForExam(exam.getExerciseGroups().get(4));
        var exercise5c = ModelFactory.generateTextExerciseForExam(exam.getExerciseGroups().get(4));
        exercise5a.setKnowledge(textAssessmentKnowledgeService.createNewKnowledge());
        exercise5b.setKnowledge(textAssessmentKnowledgeService.createNewKnowledge());
        exercise5c.setKnowledge(textAssessmentKnowledgeService.createNewKnowledge());
        exerciseRepo.saveAll(List.of(exercise5a, exercise5b, exercise5c));

        // register user
        var student1 = getUserByLogin("student1");
        var student2 = getUserByLogin("student2");
        var student3 = getUserByLogin("student3");
        var student4 = getUserByLogin("student4");
        var registeredUsers = Set.of(student1, student2, student3, student4);

        exam.setRegisteredUsers(registeredUsers);
        exam = examRepository.save(exam);
        return exam;
    }

    public Exam addExam(Course course) {
        Exam exam = ModelFactory.generateExam(course);
        examRepository.save(exam);
        return exam;
    }

    public Exam addExam(Course course, User user, ZonedDateTime visibleDate, ZonedDateTime startDate, ZonedDateTime endDate) {
        Exam exam = ModelFactory.generateExam(course);
        exam.addRegisteredUser(user);
        exam.setVisibleDate(visibleDate);
        exam.setStartDate(startDate);
        exam.setEndDate(endDate);
        exam.setNumberOfCorrectionRoundsInExam(1);
        examRepository.save(exam);
        return exam;
    }

    public Exam addExamWithExerciseGroup(Course course, boolean mandatory) {
        Exam exam = ModelFactory.generateExam(course);
        ModelFactory.generateExerciseGroup(mandatory, exam);
        examRepository.save(exam);
        return exam;
    }

    public Exam addExam(Course course, ZonedDateTime visibleDate, ZonedDateTime startDate, ZonedDateTime endDate) {
        Exam exam = ModelFactory.generateExam(course);
        exam.setVisibleDate(visibleDate);
        exam.setStartDate(startDate);
        exam.setEndDate(endDate);
        exam.setGracePeriod(180);
        examRepository.save(exam);
        return exam;
    }

    public Exam addExam(Course course, ZonedDateTime visibleDate, ZonedDateTime startDate, ZonedDateTime endDate, ZonedDateTime publishResultDate) {
        Exam exam = ModelFactory.generateExam(course);
        exam.setVisibleDate(visibleDate);
        exam.setStartDate(startDate);
        exam.setEndDate(endDate);
        exam.setPublishResultsDate(publishResultDate);
        exam.setGracePeriod(180);
        examRepository.save(exam);
        return exam;
    }

    public Exam addActiveExamWithRegisteredUser(Course course, User user) {
        Exam exam = ModelFactory.generateExam(course);
        exam.setStartDate(ZonedDateTime.now().minusHours(1));
        exam.setEndDate(ZonedDateTime.now().plusHours(1));
        exam.addRegisteredUser(user);
        examRepository.save(exam);
        var studentExam = new StudentExam();
        studentExam.setExam(exam);
        studentExam.setTestRun(false);
        studentExam.setUser(user);
        studentExam.setWorkingTime((int) Duration.between(exam.getStartDate(), exam.getEndDate()).toSeconds());
        studentExamRepository.save(studentExam);
        return exam;
    }

    public StudentExam addStudentExam(Exam exam) {
        StudentExam studentExam = ModelFactory.generateStudentExam(exam);
        studentExamRepository.save(studentExam);
        return studentExam;
    }

    public StudentExam addStudentExamWithUser(Exam exam, User user, int additionalWorkingTime) {
        StudentExam studentExam = ModelFactory.generateStudentExam(exam);
        studentExam.setUser(user);
        studentExam.setWorkingTime((int) Duration.between(exam.getStartDate(), exam.getEndDate()).toSeconds() + additionalWorkingTime);
        studentExamRepository.save(studentExam);
        return studentExam;
    }

    public Exam addExerciseGroupsAndExercisesToExam(Exam exam, boolean withProgrammingExercise) {
        ModelFactory.generateExerciseGroup(true, exam); // text
        ModelFactory.generateExerciseGroup(true, exam); // quiz
        ModelFactory.generateExerciseGroup(true, exam); // file upload
        ModelFactory.generateExerciseGroup(true, exam); // modeling
        ModelFactory.generateExerciseGroup(true, exam); // bonus text
        ModelFactory.generateExerciseGroup(true, exam); // not included text
        exam.setNumberOfExercisesInExam(6);
        exam.setMaxPoints(24);
        exam = examRepository.save(exam);
        // NOTE: we have to reassign, otherwise we get problems, because the objects have changed
        var exerciseGroup0 = exam.getExerciseGroups().get(0);
        var exerciseGroup1 = exam.getExerciseGroups().get(1);
        var exerciseGroup2 = exam.getExerciseGroups().get(2);
        var exerciseGroup3 = exam.getExerciseGroups().get(3);
        var exerciseGroup4 = exam.getExerciseGroups().get(4);
        var exerciseGroup5 = exam.getExerciseGroups().get(5);

        TextExercise textExercise1 = ModelFactory.generateTextExerciseForExam(exerciseGroup0);
        TextExercise textExercise2 = ModelFactory.generateTextExerciseForExam(exerciseGroup0);
        textExercise1.setKnowledge(textAssessmentKnowledgeService.createNewKnowledge());
        textExercise2.setKnowledge(textAssessmentKnowledgeService.createNewKnowledge());
        exerciseGroup0.setExercises(Set.of(textExercise1, textExercise2));
        exerciseRepo.save(textExercise1);
        exerciseRepo.save(textExercise2);

        QuizExercise quizExercise1 = createQuizForExam(exerciseGroup1);
        QuizExercise quizExercise2 = createQuizForExam(exerciseGroup1);
        exerciseGroup1.setExercises(Set.of(quizExercise1, quizExercise2));
        exerciseRepo.save(quizExercise1);
        exerciseRepo.save(quizExercise2);

        FileUploadExercise fileUploadExercise1 = ModelFactory.generateFileUploadExerciseForExam("pdf", exerciseGroup2);
        FileUploadExercise fileUploadExercise2 = ModelFactory.generateFileUploadExerciseForExam("pdf", exerciseGroup2);
        exerciseGroup2.setExercises(Set.of(fileUploadExercise1, fileUploadExercise2));
        exerciseRepo.save(fileUploadExercise1);
        exerciseRepo.save(fileUploadExercise2);

        ModelingExercise modelingExercise1 = ModelFactory.generateModelingExerciseForExam(DiagramType.ClassDiagram, exerciseGroup3);
        ModelingExercise modelingExercise2 = ModelFactory.generateModelingExerciseForExam(DiagramType.ClassDiagram, exerciseGroup3);
        modelingExercise1.setKnowledge(modelAssessmentKnowledgeService.createNewKnowledge());
        modelingExercise2.setKnowledge(modelAssessmentKnowledgeService.createNewKnowledge());
        exerciseGroup3.setExercises(Set.of(modelingExercise1, modelingExercise2));
        exerciseRepo.save(modelingExercise1);
        exerciseRepo.save(modelingExercise2);

        TextExercise bonusTextExercise = ModelFactory.generateTextExerciseForExam(exerciseGroup4);
        bonusTextExercise.setIncludedInOverallScore(IncludedInOverallScore.INCLUDED_AS_BONUS);
        bonusTextExercise.setKnowledge(textAssessmentKnowledgeService.createNewKnowledge());
        exerciseGroup4.setExercises(Set.of(bonusTextExercise));
        exerciseRepo.save(bonusTextExercise);

        TextExercise notIncludedTextExercise = ModelFactory.generateTextExerciseForExam(exerciseGroup5);
        notIncludedTextExercise.setIncludedInOverallScore(IncludedInOverallScore.NOT_INCLUDED);
        notIncludedTextExercise.setKnowledge(textAssessmentKnowledgeService.createNewKnowledge());
        exerciseGroup5.setExercises(Set.of(notIncludedTextExercise));
        exerciseRepo.save(notIncludedTextExercise);

        if (withProgrammingExercise) {
            ModelFactory.generateExerciseGroup(true, exam); // programming
            exam.setNumberOfExercisesInExam(7);
            exam.setMaxPoints(29);
            exam = examRepository.save(exam);
            var exerciseGroup6 = exam.getExerciseGroups().get(6);
            // Programming exercises need a proper setup for 'prepare exam start' to work
            ProgrammingExercise programmingExercise1 = ModelFactory.generateProgrammingExerciseForExam(exerciseGroup6);
            exerciseRepo.save(programmingExercise1);
            addTemplateParticipationForProgrammingExercise(programmingExercise1);
            addSolutionParticipationForProgrammingExercise(programmingExercise1);

            exerciseGroup6.setExercises(Set.of(programmingExercise1));
        }

        return exam;
    }

    public Exam addTextModelingProgrammingExercisesToExam(Exam initialExam, boolean withProgrammingExercise, boolean withQuizExercise) {
        ModelFactory.generateExerciseGroup(true, initialExam); // text
        ModelFactory.generateExerciseGroup(true, initialExam); // modeling
        initialExam.setNumberOfExercisesInExam(2);
        var exam = examRepository.save(initialExam);
        // NOTE: we have to reassign, otherwise we get problems, because the objects have changed
        var exerciseGroup0 = exam.getExerciseGroups().get(0);
        var exerciseGroup1 = exam.getExerciseGroups().get(1);

        TextExercise textExercise1 = ModelFactory.generateTextExerciseForExam(exerciseGroup0);
        TextExercise textExercise2 = ModelFactory.generateTextExerciseForExam(exerciseGroup0);
        textExercise1.setKnowledge(textAssessmentKnowledgeService.createNewKnowledge());
        textExercise2.setKnowledge(textAssessmentKnowledgeService.createNewKnowledge());
        exerciseGroup0.setExercises(Set.of(textExercise1, textExercise2));
        exerciseRepo.save(textExercise1);
        exerciseRepo.save(textExercise2);

        ModelingExercise modelingExercise1 = ModelFactory.generateModelingExerciseForExam(DiagramType.ClassDiagram, exerciseGroup1);
        ModelingExercise modelingExercise2 = ModelFactory.generateModelingExerciseForExam(DiagramType.ClassDiagram, exerciseGroup1);
        modelingExercise1.setKnowledge(modelAssessmentKnowledgeService.createNewKnowledge());
        modelingExercise2.setKnowledge(modelAssessmentKnowledgeService.createNewKnowledge());
        exerciseGroup1.setExercises(Set.of(modelingExercise1, modelingExercise2));
        exerciseRepo.save(modelingExercise1);
        exerciseRepo.save(modelingExercise2);

        if (withProgrammingExercise) {
            ModelFactory.generateExerciseGroup(true, exam); // programming
            exam.setNumberOfExercisesInExam(3);
            exam = examRepository.save(exam);
            var exerciseGroup2 = exam.getExerciseGroups().get(2);
            // Programming exercises need a proper setup for 'prepare exam start' to work
            ProgrammingExercise programmingExercise1 = ModelFactory.generateProgrammingExerciseForExam(exerciseGroup2);
            exerciseRepo.save(programmingExercise1);
            addTemplateParticipationForProgrammingExercise(programmingExercise1);
            addSolutionParticipationForProgrammingExercise(programmingExercise1);
            exerciseGroup2.setExercises(Set.of(programmingExercise1));
        }

        if (withQuizExercise) {
            ModelFactory.generateExerciseGroup(true, exam); // modeling
            exam.setNumberOfExercisesInExam(3 + (withProgrammingExercise ? 1 : 0));
            exam = examRepository.save(exam);
            var exerciseGroup3 = exam.getExerciseGroups().get(2 + (withProgrammingExercise ? 1 : 0));
            // Programming exercises need a proper setup for 'prepare exam start' to work
            QuizExercise quizExercise = createQuizForExam(exerciseGroup3);
            exerciseRepo.save(quizExercise);
            exerciseGroup3.setExercises(Set.of(quizExercise));
        }
        return exam;
    }

    /**
     * Stores participation of the user with the given login for the given exercise
     *
     * @param exercise the exercise for which the participation will be created
     * @param login    login of the user
     * @return eagerly loaded representation of the participation object stored in the database
     */
    public StudentParticipation createAndSaveParticipationForExercise(Exercise exercise, String login) {
        Optional<StudentParticipation> storedParticipation = studentParticipationRepo.findWithEagerLegalSubmissionsByExerciseIdAndStudentLogin(exercise.getId(), login);
        if (storedParticipation.isEmpty()) {
            User user = getUserByLogin(login);
            StudentParticipation participation = new StudentParticipation();
            participation.setInitializationDate(ZonedDateTime.now());
            participation.setParticipant(user);
            participation.setExercise(exercise);
            studentParticipationRepo.save(participation);
            storedParticipation = studentParticipationRepo.findWithEagerLegalSubmissionsByExerciseIdAndStudentLogin(exercise.getId(), login);
            assertThat(storedParticipation).isPresent();
        }
        return studentParticipationRepo.findWithEagerLegalSubmissionsAndResultsAssessorsById(storedParticipation.get().getId()).get();
    }

    public StudentParticipation createAndSaveParticipationForExerciseInTheFuture(Exercise exercise, String login) {
        Optional<StudentParticipation> storedParticipation = studentParticipationRepo.findWithEagerLegalSubmissionsByExerciseIdAndStudentLogin(exercise.getId(), login);
        storedParticipation.ifPresent(studentParticipation -> studentParticipationRepo.delete(studentParticipation));
        User user = getUserByLogin(login);
        StudentParticipation participation = new StudentParticipation();
        participation.setInitializationDate(ZonedDateTime.now().plusDays(2));
        participation.setParticipant(user);
        participation.setExercise(exercise);
        studentParticipationRepo.save(participation);
        storedParticipation = studentParticipationRepo.findWithEagerLegalSubmissionsByExerciseIdAndStudentLogin(exercise.getId(), login);
        assertThat(storedParticipation).isPresent();
        return studentParticipationRepo.findWithEagerLegalSubmissionsAndResultsAssessorsById(storedParticipation.get().getId()).get();
    }

    /**
     * Stores participation of the team with the given id for the given exercise
     *
     * @param exercise the exercise for which the participation will be created
     * @param teamId   id of the team
     * @return eagerly loaded representation of the participation object stored in the database
     */
    public StudentParticipation addTeamParticipationForExercise(Exercise exercise, long teamId) {
        Optional<StudentParticipation> storedParticipation = studentParticipationRepo.findWithEagerLegalSubmissionsByExerciseIdAndTeamId(exercise.getId(), teamId);
        if (storedParticipation.isEmpty()) {
            Team team = teamRepo.findById(teamId).orElseThrow();
            StudentParticipation participation = new StudentParticipation();
            participation.setInitializationDate(ZonedDateTime.now());
            participation.setParticipant(team);
            participation.setExercise(exercise);
            studentParticipationRepo.save(participation);
            storedParticipation = studentParticipationRepo.findWithEagerLegalSubmissionsByExerciseIdAndTeamId(exercise.getId(), teamId);
            assertThat(storedParticipation).isPresent();
        }
        return studentParticipationRepo.findWithEagerLegalSubmissionsAndResultsAssessorsById(storedParticipation.get().getId()).get();
    }

    public ProgrammingExerciseStudentParticipation addStudentParticipationForProgrammingExercise(ProgrammingExercise exercise, String login) {
        final var existingParticipation = programmingExerciseStudentParticipationRepo.findByExerciseIdAndStudentLogin(exercise.getId(), login);
        if (existingParticipation.isPresent()) {
            return existingParticipation.get();
        }
        ProgrammingExerciseStudentParticipation participation = configureIndividualParticipation(exercise, login);
        final var repoName = (exercise.getProjectKey() + "-" + login).toLowerCase();
        participation.setRepositoryUrl(String.format("http://some.test.url/scm/%s/%s.git", exercise.getProjectKey(), repoName));
        participation = programmingExerciseStudentParticipationRepo.save(participation);

        return (ProgrammingExerciseStudentParticipation) studentParticipationRepo.findWithEagerLegalSubmissionsAndResultsAssessorsById(participation.getId()).get();
    }

    public ProgrammingExerciseStudentParticipation addTeamParticipationForProgrammingExercise(ProgrammingExercise exercise, Team team) {

        final var existingParticipation = programmingExerciseStudentParticipationRepo.findByExerciseIdAndTeamId(exercise.getId(), team.getId());
        if (existingParticipation.isPresent()) {
            return existingParticipation.get();
        }
        ProgrammingExerciseStudentParticipation participation = configureTeamParticipation(exercise, team);
        final var repoName = (exercise.getProjectKey() + "-" + team.getShortName()).toLowerCase();
        participation.setRepositoryUrl(String.format("http://some.test.url/scm/%s/%s.git", exercise.getProjectKey(), repoName));
        participation = programmingExerciseStudentParticipationRepo.save(participation);

        return (ProgrammingExerciseStudentParticipation) studentParticipationRepo.findWithEagerLegalSubmissionsAndResultsAssessorsById(participation.getId()).get();
    }

    public ProgrammingExerciseStudentParticipation addStudentParticipationForProgrammingExerciseForLocalRepo(ProgrammingExercise exercise, String login, URI localRepoPath) {
        final var existingParticipation = programmingExerciseStudentParticipationRepo.findByExerciseIdAndStudentLogin(exercise.getId(), login);
        if (existingParticipation.isPresent()) {
            return existingParticipation.get();
        }
        ProgrammingExerciseStudentParticipation participation = configureIndividualParticipation(exercise, login);
        final var repoName = (exercise.getProjectKey() + "-" + login).toLowerCase();
        participation.setRepositoryUrl(String.format(localRepoPath.toString() + "%s/%s.git", exercise.getProjectKey(), repoName));
        participation = programmingExerciseStudentParticipationRepo.save(participation);

        return (ProgrammingExerciseStudentParticipation) studentParticipationRepo.findWithEagerLegalSubmissionsAndResultsAssessorsById(participation.getId()).get();
    }

    private ProgrammingExerciseStudentParticipation configureIndividualParticipation(ProgrammingExercise exercise, String login) {
        final var user = getUserByLogin(login);
        var participation = new ProgrammingExerciseStudentParticipation();
        final var buildPlanId = exercise.getProjectKey().toUpperCase() + "-" + login.toUpperCase();
        participation.setInitializationDate(ZonedDateTime.now());
        participation.setParticipant(user);
        participation.setBuildPlanId(buildPlanId);
        participation.setProgrammingExercise(exercise);
        participation.setInitializationState(InitializationState.INITIALIZED);
        return participation;
    }

    private ProgrammingExerciseStudentParticipation configureTeamParticipation(ProgrammingExercise exercise, Team team) {
        var participation = new ProgrammingExerciseStudentParticipation();
        final var buildPlanId = exercise.getProjectKey().toUpperCase() + "-" + team.getShortName().toUpperCase();
        participation.setInitializationDate(ZonedDateTime.now());
        participation.setParticipant(team);
        participation.setBuildPlanId(buildPlanId);
        participation.setProgrammingExercise(exercise);
        participation.setInitializationState(InitializationState.INITIALIZED);
        return participation;
    }

    public ProgrammingExercise addTemplateParticipationForProgrammingExercise(ProgrammingExercise exercise) {
        final var repoName = exercise.generateRepositoryName(RepositoryType.TEMPLATE);
        TemplateProgrammingExerciseParticipation participation = new TemplateProgrammingExerciseParticipation();
        participation.setProgrammingExercise(exercise);
        participation.setBuildPlanId(exercise.generateBuildPlanId(BuildPlanType.TEMPLATE));
        participation.setRepositoryUrl(String.format("http://some.test.url/scm/%s/%s.git", exercise.getProjectKey(), repoName));
        participation.setInitializationState(InitializationState.INITIALIZED);
        templateProgrammingExerciseParticipationRepo.save(participation);
        exercise.setTemplateParticipation(participation);
        return programmingExerciseRepository.save(exercise);
    }

    public ProgrammingExercise addSolutionParticipationForProgrammingExercise(ProgrammingExercise exercise) {
        final var repoName = exercise.generateRepositoryName(RepositoryType.SOLUTION);
        SolutionProgrammingExerciseParticipation participation = new SolutionProgrammingExerciseParticipation();
        participation.setProgrammingExercise(exercise);
        participation.setBuildPlanId(exercise.generateBuildPlanId(BuildPlanType.SOLUTION));
        participation.setRepositoryUrl(String.format("http://some.test.url/scm/%s/%s.git", exercise.getProjectKey(), repoName));
        participation.setInitializationState(InitializationState.INITIALIZED);
        solutionProgrammingExerciseParticipationRepo.save(participation);
        exercise.setSolutionParticipation(participation);
        return programmingExerciseRepository.save(exercise);
    }

    public Result addResultToParticipation(AssessmentType type, ZonedDateTime completionDate, Participation participation, boolean successful, boolean rated, double score) {
        Result result = new Result().participation(participation).resultString("x of y passed").successful(successful).rated(rated).score(score).assessmentType(type)
                .completionDate(completionDate);
        return resultRepo.save(result);
    }

    public Result addResultToParticipation(AssessmentType assessmentType, ZonedDateTime completionDate, Participation participation) {
        Result result = new Result().participation(participation).resultString("x of y passed").successful(true).rated(true).score(100D).assessmentType(assessmentType)
                .completionDate(completionDate);
        return resultRepo.save(result);
    }

    public Result addResultToParticipation(AssessmentType assessmentType, ZonedDateTime completionDate, Participation participation, String resultString, String assessorLogin,
            List<Feedback> feedbacks) {
        Result result = new Result().participation(participation).resultString(resultString).assessmentType(assessmentType).completionDate(completionDate).feedbacks(feedbacks);
        result.setAssessor(getUserByLogin(assessorLogin));
        return resultRepo.save(result);
    }

    public Result addResultToParticipation(Participation participation, Submission submission) {
        Result result = new Result().participation(participation).resultString("x of y passed").successful(true).score(100D);
        result = resultRepo.save(result);
        result.setSubmission(submission);
        submission.addResult(result);
        submission.setParticipation(participation);
        submissionRepository.save(submission);
        return result;
    }

    public Result addSampleFeedbackToResults(Result result) {
        Feedback feedback1 = feedbackRepo.save(new Feedback().detailText("detail1"));
        Feedback feedback2 = feedbackRepo.save(new Feedback().detailText("detail2"));
        List<Feedback> feedbacks = new ArrayList<>();
        feedbacks.add(feedback1);
        feedbacks.add(feedback2);
        result.addFeedbacks(feedbacks);
        return resultRepo.save(result);
    }

    public Result addVariousVisibilityFeedbackToResults(Result result) {
        Feedback feedback1 = feedbackRepo.save(new Feedback().detailText("afterDueDate1").visibility(Visibility.AFTER_DUE_DATE));
        Feedback feedback2 = feedbackRepo.save(new Feedback().detailText("never1").visibility(Visibility.NEVER));
        Feedback feedback3 = feedbackRepo.save(new Feedback().detailText("always1").visibility(Visibility.ALWAYS));
        List<Feedback> feedbacks = new ArrayList<>();
        feedbacks.add(feedback1);
        feedbacks.add(feedback2);
        feedbacks.add(feedback3);
        result.addFeedbacks(feedbacks);
        return resultRepo.save(result);
    }

    public Result addFeedbackToResult(Feedback feedback, Result result) {
        feedbackRepo.save(feedback);
        result.addFeedback(feedback);
        return resultRepo.save(result);
    }

    public Result addFeedbackToResults(Result result) {
        List<Feedback> feedback = ModelFactory.generateStaticCodeAnalysisFeedbackList(5);
        feedback.addAll(ModelFactory.generateFeedback());
        feedback = feedbackRepo.saveAll(feedback);
        result.addFeedbacks(feedback);
        return resultRepo.save(result);
    }

    public Submission addResultToSubmission(final Submission submission, AssessmentType assessmentType, User user, String resultString, Double score, boolean rated,
            ZonedDateTime completionDate) {
        Result result = new Result().participation(submission.getParticipation()).assessmentType(assessmentType).resultString(resultString).score(score).rated(rated)
                .completionDate(completionDate);
        result.setAssessor(user);
        result = resultRepo.save(result);
        result.setSubmission(submission);
        submission.addResult(result);
        var savedSubmission = submissionRepository.save(submission);
        return submissionRepository.findWithEagerResultsAndAssessorById(savedSubmission.getId()).orElseThrow();
    }

    public Submission addResultToSubmission(Submission submission, AssessmentType assessmentType) {
        return addResultToSubmission(submission, assessmentType, null, "x of y passed", 100D, true, null);
    }

    public Submission addResultToSubmission(Submission submission, AssessmentType assessmentType, User user) {
        return addResultToSubmission(submission, assessmentType, user, "x of y passed", 100D, true, ZonedDateTime.now());
    }

    public Submission addResultToSubmission(Submission submission, AssessmentType assessmentType, User user, Double score, boolean rated) {
        return addResultToSubmission(submission, assessmentType, user, "x of y passed", score, rated, ZonedDateTime.now());
    }

    public void addRatingToResult(Result result, int score) {
        var rating = new Rating();
        rating.setResult(result);
        rating.setRating(score);
        ratingRepo.save(rating);
    }

    public Exercise addMaxScoreAndBonusPointsToExercise(Exercise exercise) {
        exercise.setIncludedInOverallScore(IncludedInOverallScore.INCLUDED_COMPLETELY);
        exercise.setMaxPoints(100.0);
        exercise.setBonusPoints(10.0);
        return exerciseRepo.save(exercise);
    }

    public List<GradingCriterion> addGradingInstructionsToExercise(Exercise exercise) {
        GradingCriterion emptyCriterion = ModelFactory.generateGradingCriterion(null);
        List<GradingInstruction> instructionWithNoCriteria = ModelFactory.generateGradingInstructions(emptyCriterion, 1, 0);
        instructionWithNoCriteria.get(0).setCredits(1);
        instructionWithNoCriteria.get(0).setUsageCount(0);
        emptyCriterion.setExercise(exercise);
        emptyCriterion.setStructuredGradingInstructions(instructionWithNoCriteria);

        GradingCriterion testCriterion = ModelFactory.generateGradingCriterion("test title");
        List<GradingInstruction> instructions = ModelFactory.generateGradingInstructions(testCriterion, 3, 1);
        testCriterion.setStructuredGradingInstructions(instructions);

        GradingCriterion testCriterion2 = ModelFactory.generateGradingCriterion("test title2");
        List<GradingInstruction> instructionsWithBigLimit = ModelFactory.generateGradingInstructions(testCriterion2, 1, 4);
        testCriterion2.setStructuredGradingInstructions(instructionsWithBigLimit);

        testCriterion.setExercise(exercise);
        var criteria = new ArrayList<GradingCriterion>();
        criteria.add(emptyCriterion);
        criteria.add(testCriterion);
        criteria.add(testCriterion2);
        exercise.setGradingCriteria(criteria);
        return exercise.getGradingCriteria();
    }

    /**
     * @param title The title of the to be added modeling exercise
     * @return A course with one specified modeling exercise
     */
    public Course addCourseWithOneModelingExercise(String title) {
        long currentCourseRepoSize = courseRepo.count();
        long currentExerciseRepoSize = exerciseRepo.count();
        Course course = ModelFactory.generateCourse(null, pastTimestamp, futureFutureTimestamp, new HashSet<>(), "tumuser", "tutor", "editor", "instructor");
        ModelingExercise modelingExercise = ModelFactory.generateModelingExercise(pastTimestamp, futureTimestamp, futureFutureTimestamp, DiagramType.ClassDiagram, course);
        modelingExercise.setTitle(title);
        modelingExercise.setKnowledge(modelAssessmentKnowledgeService.createNewKnowledge());
        course.addExercises(modelingExercise);
        course.setMaxComplaintTimeDays(14);
        course = courseRepo.save(course);
        modelingExercise = exerciseRepo.save(modelingExercise);
        assertThat(exerciseRepo.count()).as("one exercise got stored").isEqualTo(currentExerciseRepoSize + 1L);
        assertThat(courseRepo.count()).as("a course got stored").isEqualTo(currentCourseRepoSize + 1L);
        assertThat(course.getExercises()).as("course contains the exercise").containsExactlyInAnyOrder(modelingExercise);
        assertThat(modelingExercise.getPresentationScoreEnabled()).as("presentation score is enabled").isTrue();
        return course;
    }

    public Course addCourseWithOneModelingExercise() {
        return addCourseWithOneModelingExercise("ClassDiagram");
    }

    /**
     * @param title The title of the to be added text exercise
     * @return A course with one specified text exercise
     */
    public Course addCourseWithOneReleasedTextExercise(String title) {
        Course course = ModelFactory.generateCourse(null, pastTimestamp, futureFutureTimestamp, new HashSet<>(), "tumuser", "tutor", "editor", "instructor");
        TextExercise textExercise = ModelFactory.generateTextExercise(pastTimestamp, futureTimestamp, futureFutureTimestamp, course);
        textExercise.setTitle(title);
        textExercise.setKnowledge(textAssessmentKnowledgeService.createNewKnowledge());
        course.addExercises(textExercise);
        final var exercisesNrBefore = exerciseRepo.count();
        final var courseNrBefore = courseRepo.count();
        courseRepo.save(course);
        exerciseRepo.save(textExercise);
        assertThat(exercisesNrBefore + 1).as("one exercise got stored").isEqualTo(exerciseRepo.count());
        assertThat(courseNrBefore + 1).as("a course got stored").isEqualTo(courseRepo.count());
        assertThat(courseRepo.findWithEagerExercisesById(course.getId()).getExercises()).as("course contains the exercise").contains(textExercise);
        assertThat(textExercise.getPresentationScoreEnabled()).as("presentation score is enabled").isTrue();

        return course;
    }

    public Course addCourseWithOneReleasedModelExerciseWithKnowledge() {
        Course course = ModelFactory.generateCourse(null, pastTimestamp, futureFutureTimestamp, new HashSet<>(), "tumuser", "tutor", "editor", "instructor");
        ModelingExercise modelingExercise = ModelFactory.generateModelingExercise(pastTimestamp, futureTimestamp, futureFutureTimestamp, DiagramType.ClassDiagram, course);
        modelingExercise.setTitle("Text");
        modelingExercise.setKnowledge(modelAssessmentKnowledgeService.createNewKnowledge());
        course.addExercises(modelingExercise);
        courseRepo.save(course);
        exerciseRepo.save(modelingExercise);
        return course;
    }

    public Course addCourseWithOneReleasedTextExercise() {
        return addCourseWithOneReleasedTextExercise("Text");
    }

    public ProgrammingExercise addCourseExamExerciseGroupWithOneProgrammingExerciseAndTestCases() {
        ProgrammingExercise programmingExercise = addCourseExamExerciseGroupWithOneProgrammingExercise();
        addTestCasesToProgrammingExercise(programmingExercise);
        return programmingExercise;
    }

    public ProgrammingExercise addCourseExamExerciseGroupWithOneProgrammingExercise() {
        ExerciseGroup exerciseGroup = addExerciseGroupWithExamAndCourse(true);
        ProgrammingExercise programmingExercise = new ProgrammingExercise();
        programmingExercise.setExerciseGroup(exerciseGroup);
        populateProgrammingExercise(programmingExercise, "TESTEXFOREXAM", "Testtitle", false);

        programmingExercise = programmingExerciseRepository.save(programmingExercise);
        programmingExercise = addSolutionParticipationForProgrammingExercise(programmingExercise);
        programmingExercise = addTemplateParticipationForProgrammingExercise(programmingExercise);

        return programmingExercise;
    }

    public ModelingExercise addCourseExamExerciseGroupWithOneModelingExercise() {
        ExerciseGroup exerciseGroup = addExerciseGroupWithExamAndCourse(true);
        ModelingExercise classExercise = ModelFactory.generateModelingExercise(pastTimestamp, futureTimestamp, futureFutureTimestamp, DiagramType.ClassDiagram,
                exerciseGroup.getExam().getCourse());
        classExercise.setTitle("ClassDiagram");
        classExercise.setExerciseGroup(exerciseGroup);

        classExercise = modelingExerciseRepository.save(classExercise);
        return classExercise;
    }

    public ProgrammingSubmission createProgrammingSubmission(Participation participation, boolean buildFailed, String commitHash) {
        ProgrammingSubmission programmingSubmission = ModelFactory.generateProgrammingSubmission(true);
        programmingSubmission.setBuildFailed(buildFailed);
        programmingSubmission.type(SubmissionType.MANUAL).submissionDate(ZonedDateTime.now());
        programmingSubmission.setCommitHash(commitHash);
        programmingSubmission.setParticipation(participation);
        return submissionRepository.save(programmingSubmission);
    }

    public ProgrammingSubmission createProgrammingSubmission(Participation participation, boolean buildFailed) {
        return createProgrammingSubmission(participation, buildFailed, TestConstants.COMMIT_HASH_STRING);
    }

    public TextExercise addCourseExamExerciseGroupWithOneTextExercise() {
        ExerciseGroup exerciseGroup = addExerciseGroupWithExamAndCourse(true);
        TextExercise textExercise = ModelFactory.generateTextExerciseForExam(exerciseGroup);
        final var exercisesNrBefore = exerciseRepo.count();
        textExercise.setKnowledge(textAssessmentKnowledgeService.createNewKnowledge());
        exerciseRepo.save(textExercise);
        assertThat(exercisesNrBefore + 1).as("one exercise got stored").isEqualTo(exerciseRepo.count());
        return textExercise;
    }

    public TextExercise addCourseExamWithReviewDatesExerciseGroupWithOneTextExercise() {
        ExerciseGroup exerciseGroup = addExerciseGroupWithExamWithReviewDatesAndCourse(true);
        TextExercise textExercise = ModelFactory.generateTextExerciseForExam(exerciseGroup);
        final var exercisesNrBefore = exerciseRepo.count();
        exerciseRepo.save(textExercise);
        assertThat(exercisesNrBefore + 1).as("one exercise got stored").isEqualTo(exerciseRepo.count());
        return textExercise;
    }

    public FileUploadExercise addCourseExamExerciseGroupWithOneFileUploadExercise() {
        ExerciseGroup exerciseGroup = addExerciseGroupWithExamAndCourse(true);
        FileUploadExercise fileUploadExercise = ModelFactory.generateFileUploadExerciseForExam("pdf", exerciseGroup);
        final var exercisesNrBefore = exerciseRepo.count();
        exerciseRepo.save(fileUploadExercise);
        assertThat(exercisesNrBefore + 1).as("one exercise got stored").isEqualTo(exerciseRepo.count());
        return fileUploadExercise;
    }

    public ExerciseGroup addExerciseGroupWithExamAndCourse(boolean mandatory) {
        Course course = ModelFactory.generateCourse(null, pastTimestamp, futureFutureTimestamp, new HashSet<>(), "tumuser", "tutor", "editor", "instructor");
        Exam exam = ModelFactory.generateExam(course);
        ExerciseGroup exerciseGroup = ModelFactory.generateExerciseGroup(mandatory, exam);
        final var courseNrBefore = courseRepo.count();
        final var examNrBefore = examRepository.count();
        final var exerciseGroupNrBefore = exerciseGroupRepository.count();

        courseRepo.save(course);
        examRepository.save(exam);

        assertThat(courseNrBefore + 1).as("a course got stored").isEqualTo(courseRepo.count());
        assertThat(examNrBefore + 1).as("an exam got stored").isEqualTo(examRepository.count());
        assertThat(exerciseGroupNrBefore + 1).as("an exerciseGroup got stored").isEqualTo(exerciseGroupRepository.count());

        Optional<Course> optionalCourse = courseRepo.findById(course.getId());
        assertThat(optionalCourse).as("course can be retrieved").isPresent();
        Course courseDB = optionalCourse.get();

        Optional<Exam> optionalExam = examRepository.findById(exam.getId());
        assertThat(optionalCourse).as("exam can be retrieved").isPresent();
        Exam examDB = optionalExam.get();

        Optional<ExerciseGroup> optionalExerciseGroup = exerciseGroupRepository.findById(exerciseGroup.getId());
        assertThat(optionalExerciseGroup).as("exerciseGroup can be retrieved").isPresent();
        ExerciseGroup exerciseGroupDB = optionalExerciseGroup.get();

        assertThat(examDB.getCourse().getId()).as("exam and course are linked correctly").isEqualTo(courseDB.getId());
        assertThat(exerciseGroupDB.getExam().getId()).as("exerciseGroup and exam are linked correctly").isEqualTo(examDB.getId());

        return exerciseGroup;
    }

    public ExerciseGroup addExerciseGroupWithExamWithReviewDatesAndCourse(boolean mandatory) {
        Course course = ModelFactory.generateCourse(null, pastTimestamp, futureFutureTimestamp, new HashSet<>(), "tumuser", "tutor", "editor", "instructor");
        Exam exam = ModelFactory.generateExamWithStudentReviewDates(course);
        ExerciseGroup exerciseGroup = ModelFactory.generateExerciseGroup(mandatory, exam);
        final var courseNrBefore = courseRepo.count();
        final var examNrBefore = examRepository.count();
        final var exerciseGroupNrBefore = exerciseGroupRepository.count();

        courseRepo.save(course);
        examRepository.save(exam);

        assertThat(courseNrBefore + 1).as("a course got stored").isEqualTo(courseRepo.count());
        assertThat(examNrBefore + 1).as("an exam got stored").isEqualTo(examRepository.count());
        assertThat(exerciseGroupNrBefore + 1).as("an exerciseGroup got stored").isEqualTo(exerciseGroupRepository.count());

        Optional<Course> optionalCourse = courseRepo.findById(course.getId());
        assertThat(optionalCourse).as("course can be retrieved").isPresent();
        Course courseDB = optionalCourse.get();

        Optional<Exam> optionalExam = examRepository.findById(exam.getId());
        assertThat(optionalCourse).as("exam can be retrieved").isPresent();
        Exam examDB = optionalExam.get();

        Optional<ExerciseGroup> optionalExerciseGroup = exerciseGroupRepository.findById(exerciseGroup.getId());
        assertThat(optionalExerciseGroup).as("exerciseGroup can be retrieved").isPresent();
        ExerciseGroup exerciseGroupDB = optionalExerciseGroup.get();

        assertThat(examDB.getCourse().getId()).as("exam and course are linked correctly").isEqualTo(courseDB.getId());
        assertThat(exerciseGroupDB.getExam().getId()).as("exerciseGroup and exam are linked correctly").isEqualTo(examDB.getId());

        return exerciseGroup;
    }

    public Course addCourseWithOneFinishedTextExercise() {
        long numberOfCourses = courseRepo.count();
        long numberOfExercises = exerciseRepo.count();

        Course course = ModelFactory.generateCourse(null, pastTimestamp, futureFutureTimestamp, new HashSet<>(), "tumuser", "tutor", "editor", "instructor");
        TextExercise finishedTextExercise = ModelFactory.generateTextExercise(pastTimestamp, pastTimestamp.plusHours(12), pastTimestamp.plusHours(24), course);
        finishedTextExercise.setTitle("Finished");
        course.addExercises(finishedTextExercise);
        courseRepo.save(course);
        exerciseRepo.save(finishedTextExercise);
        List<Course> courseRepoContent = courseRepo.findAllActiveWithEagerExercisesAndLectures(ZonedDateTime.now());
        List<Exercise> exerciseRepoContent = exerciseRepo.findAll();
        assertThat(exerciseRepoContent.size()).as("one exercise got stored").isEqualTo(numberOfExercises + 1);
        assertThat(courseRepoContent.size()).as("a course got stored").isEqualTo(numberOfCourses + 1);
        return course;
    }

    public Course addCourseWithDifferentModelingExercises() {
        Course course = ModelFactory.generateCourse(null, pastTimestamp, futureFutureTimestamp, new HashSet<>(), "tumuser", "tutor", "editor", "instructor");
        ModelingExercise classExercise = ModelFactory.generateModelingExercise(pastTimestamp, futureTimestamp, futureFutureTimestamp, DiagramType.ClassDiagram, course);
        classExercise.setTitle("ClassDiagram");
        course.addExercises(classExercise);

        ModelingExercise activityExercise = ModelFactory.generateModelingExercise(pastTimestamp, futureTimestamp, futureFutureTimestamp, DiagramType.ActivityDiagram, course);
        activityExercise.setTitle("ActivityDiagram");
        course.addExercises(activityExercise);

        ModelingExercise objectExercise = ModelFactory.generateModelingExercise(pastTimestamp, futureTimestamp, futureFutureTimestamp, DiagramType.ObjectDiagram, course);
        objectExercise.setTitle("ObjectDiagram");
        course.addExercises(objectExercise);

        ModelingExercise useCaseExercise = ModelFactory.generateModelingExercise(pastTimestamp, futureTimestamp, futureFutureTimestamp, DiagramType.UseCaseDiagram, course);
        useCaseExercise.setTitle("UseCaseDiagram");
        course.addExercises(useCaseExercise);

        ModelingExercise communicationExercise = ModelFactory.generateModelingExercise(pastTimestamp, futureTimestamp, futureFutureTimestamp, DiagramType.CommunicationDiagram,
                course);
        communicationExercise.setTitle("CommunicationDiagram");
        course.addExercises(communicationExercise);

        ModelingExercise componentExercise = ModelFactory.generateModelingExercise(pastTimestamp, futureTimestamp, futureFutureTimestamp, DiagramType.ComponentDiagram, course);
        componentExercise.setTitle("ComponentDiagram");
        course.addExercises(componentExercise);

        ModelingExercise deploymentExercise = ModelFactory.generateModelingExercise(pastTimestamp, futureTimestamp, futureFutureTimestamp, DiagramType.DeploymentDiagram, course);
        deploymentExercise.setTitle("DeploymentDiagram");
        course.addExercises(deploymentExercise);

        ModelingExercise petriNetExercise = ModelFactory.generateModelingExercise(pastTimestamp, futureTimestamp, futureFutureTimestamp, DiagramType.PetriNet, course);
        petriNetExercise.setTitle("PetriNet");
        course.addExercises(petriNetExercise);

        ModelingExercise syntaxTreeExercise = ModelFactory.generateModelingExercise(pastTimestamp, futureTimestamp, futureFutureTimestamp, DiagramType.SyntaxTree, course);
        syntaxTreeExercise.setTitle("SyntaxTree");
        course.addExercises(syntaxTreeExercise);

        ModelingExercise flowchartExercise = ModelFactory.generateModelingExercise(pastTimestamp, futureTimestamp, futureFutureTimestamp, DiagramType.Flowchart, course);
        flowchartExercise.setTitle("Flowchart");
        course.addExercises(flowchartExercise);

        ModelingExercise finishedExercise = ModelFactory.generateModelingExercise(pastTimestamp, pastTimestamp, futureTimestamp, DiagramType.ClassDiagram, course);
        finishedExercise.setTitle("finished");
        course.addExercises(finishedExercise);

        course = courseRepo.save(course);
        exerciseRepo.save(classExercise);
        exerciseRepo.save(activityExercise);
        exerciseRepo.save(objectExercise);
        exerciseRepo.save(useCaseExercise);
        exerciseRepo.save(communicationExercise);
        exerciseRepo.save(componentExercise);
        exerciseRepo.save(deploymentExercise);
        exerciseRepo.save(petriNetExercise);
        exerciseRepo.save(syntaxTreeExercise);
        exerciseRepo.save(flowchartExercise);
        exerciseRepo.save(finishedExercise);
        Course storedCourse = courseRepo.findByIdWithExercisesAndLecturesElseThrow(course.getId());
        Set<Exercise> exercises = storedCourse.getExercises();
        assertThat(exercises).as("eleven exercises got stored").hasSize(11);
        assertThat(exercises).as("Contains all exercises").containsExactlyInAnyOrder(course.getExercises().toArray(new Exercise[] {}));
        return course;
    }

    public Course addCourseWithOneQuizExercise() {
        return addCourseWithOneQuizExercise("Title");
    }

    public Course addCourseWithOneQuizExercise(String title) {
        Course course = ModelFactory.generateCourse(null, pastTimestamp, futureTimestamp, new HashSet<>(), "tumuser", "tutor", "editor", "instructor");
        QuizExercise quizExercise = createQuiz(course, futureTimestamp, futureFutureTimestamp);
        quizExercise.setIsVisibleBeforeStart(false);
        quizExercise.setTitle(title);
        quizExercise.setDuration(120);
        assertThat(quizExercise.getQuizQuestions()).isNotEmpty();
        assertThat(quizExercise.isValid()).isTrue();
        course.addExercises(quizExercise);
        final var exercisesNrBefore = exerciseRepo.count();
        final var courseNrBefore = courseRepo.count();
        courseRepo.save(course);
        exerciseRepo.save(quizExercise);
        assertThat(exercisesNrBefore + 1).as("one exercise got stored").isEqualTo(exerciseRepo.count());
        assertThat(courseNrBefore + 1).as("a course got stored").isEqualTo(courseRepo.count());
        assertThat(courseRepo.findWithEagerExercisesById(course.getId()).getExercises()).as("course contains the exercise").contains(quizExercise);
        return course;
    }

    public Course addCourseWithOneProgrammingExercise() {
        return addCourseWithOneProgrammingExercise(false);
    }

    public Course addCourseWithOneProgrammingExercise(boolean enableStaticCodeAnalysis) {
        return addCourseWithOneProgrammingExercise(enableStaticCodeAnalysis, ProgrammingLanguage.JAVA);
    }

    public Course addCourseWithOneProgrammingExercise(boolean enableStaticCodeAnalysis, ProgrammingLanguage programmingLanguage) {
        var course = ModelFactory.generateCourse(null, pastTimestamp, futureFutureTimestamp, new HashSet<>(), "tumuser", "tutor", "editor", "instructor");
        course = courseRepo.save(course);
        var programmingExercise = addProgrammingExerciseToCourse(course, enableStaticCodeAnalysis, programmingLanguage);
        assertThat(programmingExercise.getPresentationScoreEnabled()).as("presentation score is enabled").isTrue();
        return courseRepo.findByIdWithExercisesAndLecturesElseThrow(course.getId());
    }

    public ProgrammingExercise addProgrammingExerciseToCourse(Course course, boolean enableStaticCodeAnalysis) {
        return addProgrammingExerciseToCourse(course, enableStaticCodeAnalysis, ProgrammingLanguage.JAVA);
    }

    public ProgrammingExercise addProgrammingExerciseToCourse(Course course, boolean enableStaticCodeAnalysis, ProgrammingLanguage programmingLanguage) {
        var programmingExercise = (ProgrammingExercise) new ProgrammingExercise().course(course);
        populateProgrammingExercise(programmingExercise, "TSTEXC", "Programming", enableStaticCodeAnalysis, programmingLanguage);
        programmingExercise.setPresentationScoreEnabled(course.getPresentationScore() != 0);

        programmingExercise = programmingExerciseRepository.save(programmingExercise);
        course.addExercises(programmingExercise);
        programmingExercise = addSolutionParticipationForProgrammingExercise(programmingExercise);
        programmingExercise = addTemplateParticipationForProgrammingExercise(programmingExercise);

        assertThat(programmingExercise.getPresentationScoreEnabled()).as("presentation score is enabled").isTrue();

        return programmingExercise;
    }

    /**
     * @param programmingExerciseTitle The name of programming exercise
     * @return A course with named exercise
     */
    public Course addCourseWithNamedProgrammingExercise(String programmingExerciseTitle) {
        var course = ModelFactory.generateCourse(null, pastTimestamp, futureFutureTimestamp, new HashSet<>(), "tumuser", "tutor", "editor", "instructor");
        course = courseRepo.save(course);

        var programmingExercise = (ProgrammingExercise) new ProgrammingExercise().course(course);
        populateProgrammingExercise(programmingExercise, "TSTEXC", programmingExerciseTitle, false);
        programmingExercise.setPresentationScoreEnabled(course.getPresentationScore() != 0);

        programmingExercise = programmingExerciseRepository.save(programmingExercise);
        course.addExercises(programmingExercise);
        programmingExercise = addSolutionParticipationForProgrammingExercise(programmingExercise);
        programmingExercise = addTemplateParticipationForProgrammingExercise(programmingExercise);

        assertThat(programmingExercise.getPresentationScoreEnabled()).as("presentation score is enabled").isTrue();

        return courseRepo.findByIdWithExercisesAndLecturesElseThrow(course.getId());
    }

    private void populateProgrammingExercise(ProgrammingExercise programmingExercise, String shortName, String title, boolean enableStaticCodeAnalysis) {
        populateProgrammingExercise(programmingExercise, shortName, title, enableStaticCodeAnalysis, ProgrammingLanguage.JAVA);
    }

    private void populateProgrammingExercise(ProgrammingExercise programmingExercise, String shortName, String title, boolean enableStaticCodeAnalysis,
            ProgrammingLanguage programmingLanguage) {
        programmingExercise.setProgrammingLanguage(programmingLanguage);
        programmingExercise.setShortName(shortName);
        programmingExercise.generateAndSetProjectKey();
        programmingExercise.setReleaseDate(ZonedDateTime.now().plusDays(1));
        programmingExercise.setBuildAndTestStudentSubmissionsAfterDueDate(ZonedDateTime.now().plusDays(5));
        programmingExercise.setBonusPoints(0D);
        programmingExercise.setPublishBuildPlanUrl(true);
        programmingExercise.setMaxPoints(42.0);
        programmingExercise.setDifficulty(DifficultyLevel.EASY);
        programmingExercise.setMode(ExerciseMode.INDIVIDUAL);
        programmingExercise.setProblemStatement("Lorem Ipsum");
        programmingExercise.setAssessmentType(AssessmentType.AUTOMATIC);
        programmingExercise.setGradingInstructions("Lorem Ipsum");
        programmingExercise.setTitle(title);
        if (programmingLanguage == ProgrammingLanguage.JAVA) {
            programmingExercise.setProjectType(ProjectType.PLAIN_MAVEN);
        }
        else if (programmingLanguage == ProgrammingLanguage.SWIFT) {
            programmingExercise.setProjectType(ProjectType.PLAIN);
        }
        else {
            programmingExercise.setProjectType(null);
        }
        programmingExercise.setAllowOnlineEditor(true);
        programmingExercise.setStaticCodeAnalysisEnabled(enableStaticCodeAnalysis);
        if (enableStaticCodeAnalysis) {
            programmingExercise.setMaxStaticCodeAnalysisPenalty(40);
        }
        // Note: no separators are allowed for Swift package names
        if (programmingLanguage == ProgrammingLanguage.SWIFT) {
            programmingExercise.setPackageName("swiftTest");
        }
        else {
            programmingExercise.setPackageName("de.test");
        }
        programmingExercise.setDueDate(ZonedDateTime.now().plusDays(2));
        programmingExercise.setAssessmentDueDate(ZonedDateTime.now().plusDays(3));
        programmingExercise.setCategories(new HashSet<>(Set.of("cat1", "cat2")));
        programmingExercise.setTestRepositoryUrl("http://nadnasidni.tum/scm/" + programmingExercise.getProjectKey() + "/" + programmingExercise.getProjectKey() + "-tests.git");
        programmingExercise.setShowTestNamesToStudents(false);
    }

    /**
     * @return A empty course
     */
    public Course addEmptyCourse() {
        Course course = ModelFactory.generateCourse(null, pastTimestamp, futureFutureTimestamp, new HashSet<>(), "tumuser", "tutor", "editor", "instructor");
        courseRepo.save(course);
        assertThat(courseRepo.findById(course.getId())).as("empty course is initialized").isPresent();
        return course;
    }

    public void addTutorialCourse() {
        Course course = ModelFactory.generateCourse(null, pastTimestamp, futureFutureTimestamp, new HashSet<>(), tutorialGroupStudents.get(), tutorialGroupTutors.get(),
                tutorialGroupEditors.get(), tutorialGroupInstructors.get());
        courseRepo.save(course);
        assertThat(courseRepo.findById(course.getId())).as("tutorial course is initialized").isPresent();
    }

    /**
     * @param title The title reflect the genre of exercise that will be added to the course
     */
    public void addCourseInOtherInstructionGroupAndExercise(String title) {
        Course course = ModelFactory.generateCourse(null, pastTimestamp, futureFutureTimestamp, new HashSet<>(), "tumuser", "tutor", "editor", "other-instructors");
        if ("Programming".equals(title)) {
            course = courseRepo.save(course);

            var programmingExercise = (ProgrammingExercise) new ProgrammingExercise().course(course);
            populateProgrammingExercise(programmingExercise, "TSTEXC", "Programming", false);
            programmingExercise.setPresentationScoreEnabled(course.getPresentationScore() != 0);

            programmingExercise = programmingExerciseRepository.save(programmingExercise);
            course.addExercises(programmingExercise);
            programmingExercise = addSolutionParticipationForProgrammingExercise(programmingExercise);
            programmingExercise = addTemplateParticipationForProgrammingExercise(programmingExercise);

            assertThat(programmingExercise.getPresentationScoreEnabled()).as("presentation score is enabled").isTrue();
        }
        else if ("Text".equals(title)) {
            TextExercise textExercise = ModelFactory.generateTextExercise(pastTimestamp, futureTimestamp, futureFutureTimestamp, course);
            textExercise.setTitle("Text");
            course.addExercises(textExercise);
            courseRepo.save(course);
            exerciseRepo.save(textExercise);
        }
        else if ("ClassDiagram".equals(title)) {
            ModelingExercise modelingExercise = ModelFactory.generateModelingExercise(pastTimestamp, futureTimestamp, futureFutureTimestamp, DiagramType.ClassDiagram, course);
            modelingExercise.setTitle("ClassDiagram");
            course.addExercises(modelingExercise);
            courseRepo.save(course);
            exerciseRepo.save(modelingExercise);
        }
    }

    public void addCourseWithOneProgrammingExerciseAndSpecificTestCases() {
        Course course = addCourseWithOneProgrammingExercise();
        ProgrammingExercise programmingExercise = findProgrammingExerciseWithTitle(course.getExercises(), "Programming");

        List<ProgrammingExerciseTestCase> testCases = new ArrayList<>();
        testCases.add(new ProgrammingExerciseTestCase().testName("testClass[BubbleSort]").weight(1.0).active(true).exercise(programmingExercise).bonusMultiplier(1D).bonusPoints(0D)
                .visibility(Visibility.ALWAYS));
        testCases.add(new ProgrammingExerciseTestCase().testName("testMethods[Context]").weight(2.0).active(true).exercise(programmingExercise).bonusMultiplier(1D).bonusPoints(0D)
                .visibility(Visibility.ALWAYS));
        testCases.add(new ProgrammingExerciseTestCase().testName("testMethods[Policy]").weight(3.0).active(true).exercise(programmingExercise).bonusMultiplier(1D).bonusPoints(0D)
                .visibility(Visibility.ALWAYS));
        testCaseRepository.saveAll(testCases);

        List<ProgrammingExerciseTestCase> tests = new ArrayList<>(testCaseRepository.findByExerciseId(programmingExercise.getId()));
        assertThat(tests).as("test case is initialized").hasSize(3);

        courseRepo.findById(course.getId()).get();
    }

    public ProgrammingExercise addCourseWithOneProgrammingExerciseAndStaticCodeAnalysisCategories() {
        return addCourseWithOneProgrammingExerciseAndStaticCodeAnalysisCategories(ProgrammingLanguage.JAVA);
    }

    public ProgrammingExercise addCourseWithOneProgrammingExerciseAndStaticCodeAnalysisCategories(ProgrammingLanguage programmingLanguage) {
        Course course = addCourseWithOneProgrammingExercise(true, programmingLanguage);
        ProgrammingExercise programmingExercise = findProgrammingExerciseWithTitle(course.getExercises(), "Programming");
        programmingExercise = programmingExerciseRepository.save(programmingExercise);

        addStaticCodeAnalysisCategoriesToProgrammingExercise(programmingExercise);

        return programmingExercise;
    }

    public void addStaticCodeAnalysisCategoriesToProgrammingExercise(ProgrammingExercise programmingExercise) {
        programmingExercise.setStaticCodeAnalysisEnabled(true);
        programmingExerciseRepository.save(programmingExercise);
        var category1 = ModelFactory.generateStaticCodeAnalysisCategory(programmingExercise, "Bad Practice", CategoryState.GRADED, 3D, 10D);
        var category2 = ModelFactory.generateStaticCodeAnalysisCategory(programmingExercise, "Code Style", CategoryState.GRADED, 5D, 10D);
        var category3 = ModelFactory.generateStaticCodeAnalysisCategory(programmingExercise, "Miscellaneous", CategoryState.INACTIVE, 2D, 10D);
        var category4 = ModelFactory.generateStaticCodeAnalysisCategory(programmingExercise, "Potential Bugs", CategoryState.FEEDBACK, 5D, 20D);
        var categories = staticCodeAnalysisCategoryRepository.saveAll(List.of(category1, category2, category3, category4));
        programmingExercise.setStaticCodeAnalysisCategories(new HashSet<>(categories));
    }

    public Course addCourseWithOneProgrammingExerciseAndTestCases() {
        Course course = addCourseWithOneProgrammingExercise();
        ProgrammingExercise programmingExercise = findProgrammingExerciseWithTitle(course.getExercises(), "Programming");
        addTestCasesToProgrammingExercise(programmingExercise);
        return courseRepo.findById(course.getId()).get();
    }

    /**
     * @param programmingExerciseTitle The title of the programming exercise
     */
    public void addCourseWithNamedProgrammingExerciseAndTestCases(String programmingExerciseTitle) {
        Course course = addCourseWithNamedProgrammingExercise(programmingExerciseTitle);
        ProgrammingExercise programmingExercise = findProgrammingExerciseWithTitle(course.getExercises(), programmingExerciseTitle);

        addTestCasesToProgrammingExercise(programmingExercise);

        courseRepo.findById(course.getId()).get();
    }

    public void addTestCasesToProgrammingExercise(ProgrammingExercise programmingExercise) {
        List<ProgrammingExerciseTestCase> testCases = new ArrayList<>();
        testCases.add(new ProgrammingExerciseTestCase().testName("test1").weight(1.0).active(true).exercise(programmingExercise).visibility(Visibility.ALWAYS).bonusMultiplier(1D)
                .bonusPoints(0D));
        testCases.add(new ProgrammingExerciseTestCase().testName("test2").weight(2.0).active(false).exercise(programmingExercise).visibility(Visibility.ALWAYS).bonusMultiplier(1D)
                .bonusPoints(0D));
        testCases.add(new ProgrammingExerciseTestCase().testName("test3").weight(3.0).active(true).exercise(programmingExercise).visibility(Visibility.AFTER_DUE_DATE)
                .bonusMultiplier(1D).bonusPoints(0D));
        testCaseRepository.saveAll(testCases);

        List<ProgrammingExerciseTestCase> tests = new ArrayList<>(testCaseRepository.findByExerciseId(programmingExercise.getId()));
        assertThat(tests).as("test case is initialized").hasSize(3);
    }

    public AuxiliaryRepository addAuxiliaryRepositoryToExercise(ProgrammingExercise programmingExercise) {
        AuxiliaryRepository repository = new AuxiliaryRepository();
        repository.setName("auxrepo");
        repository.setDescription("Description");
        repository.setCheckoutDirectory("assignment/src");
        repository = auxiliaryRepositoryRepository.save(repository);
        programmingExercise.setAuxiliaryRepositories(List.of(repository));
        repository.setExercise(programmingExercise);
        programmingExerciseRepository.save(programmingExercise);
        return repository;
    }

    public void addSubmissionPolicyToExercise(SubmissionPolicy policy, ProgrammingExercise programmingExercise) {
        policy = submissionPolicyRepository.save(policy);
        programmingExercise.setSubmissionPolicy(policy);
        programmingExerciseRepository.save(programmingExercise);
    }

    public Course addCourseWithModelingAndTextExercise() {
        Course course = ModelFactory.generateCourse(null, pastTimestamp, futureFutureTimestamp, new HashSet<>(), "tumuser", "tutor", "editor", "instructor");
        ModelingExercise modelingExercise = ModelFactory.generateModelingExercise(pastTimestamp, futureTimestamp, futureFutureTimestamp, DiagramType.ClassDiagram, course);
        modelingExercise.setTitle("Modeling");
        course.addExercises(modelingExercise);
        TextExercise textExercise = ModelFactory.generateTextExercise(pastTimestamp, futureTimestamp, futureFutureTimestamp, course);
        textExercise.setTitle("Text");
        course.addExercises(textExercise);
        course = courseRepo.save(course);
        exerciseRepo.save(modelingExercise);
        exerciseRepo.save(textExercise);
        return course;
    }

    public Course addCourseWithModelingAndTextAndFileUploadExercise() {
        Course course = ModelFactory.generateCourse(null, pastTimestamp, futureFutureTimestamp, new HashSet<>(), "tumuser", "tutor", "editor", "instructor");

        ModelingExercise modelingExercise = ModelFactory.generateModelingExercise(pastTimestamp, futureTimestamp, futureFutureTimestamp, DiagramType.ClassDiagram, course);
        modelingExercise.setTitle("Modeling");
        course.addExercises(modelingExercise);

        TextExercise textExercise = ModelFactory.generateTextExercise(pastTimestamp, futureTimestamp, futureFutureTimestamp, course);
        textExercise.setTitle("Text");
        course.addExercises(textExercise);

        FileUploadExercise fileUploadExercise = ModelFactory.generateFileUploadExercise(pastTimestamp, pastTimestamp, futureFutureTimestamp, "png,pdf", course);
        fileUploadExercise.setTitle("FileUpload");
        course.addExercises(fileUploadExercise);

        course = courseRepo.save(course);
        exerciseRepo.save(modelingExercise);
        exerciseRepo.save(textExercise);
        exerciseRepo.save(fileUploadExercise);
        return course;
    }

    public List<FileUploadExercise> createFileUploadExercisesWithCourse() {
        Course course = ModelFactory.generateCourse(null, pastTimestamp, futureFutureTimestamp, new HashSet<>(), "tumuser", "tutor", "editor", "instructor");
        int courseSizeBefore = courseRepo.findAllActiveWithEagerExercisesAndLectures(ZonedDateTime.now()).size();
        courseRepo.save(course);
        List<Course> courseRepoContent = courseRepo.findAllActiveWithEagerExercisesAndLectures(ZonedDateTime.now());
        assertThat(courseRepoContent).as("a course got stored").hasSize(courseSizeBefore + 1);

        FileUploadExercise releasedFileUploadExercise = ModelFactory.generateFileUploadExercise(pastTimestamp, futureTimestamp, futureFutureTimestamp, "png,pdf", course);
        releasedFileUploadExercise.setTitle("released");
        FileUploadExercise finishedFileUploadExercise = ModelFactory.generateFileUploadExercise(pastTimestamp, pastTimestamp, futureFutureTimestamp, "png,pdf", course);
        finishedFileUploadExercise.setTitle("finished");
        FileUploadExercise assessedFileUploadExercise = ModelFactory.generateFileUploadExercise(pastTimestamp, pastTimestamp, pastTimestamp, "png,pdf", course);
        assessedFileUploadExercise.setTitle("assessed");

        var fileUploadExercises = new ArrayList<FileUploadExercise>();
        fileUploadExercises.add(releasedFileUploadExercise);
        fileUploadExercises.add(finishedFileUploadExercise);
        fileUploadExercises.add(assessedFileUploadExercise);
        return fileUploadExercises;
    }

    public Course addCourseWithThreeFileUploadExercise() {
        var fileUploadExercises = createFileUploadExercisesWithCourse();
        assertThat(fileUploadExercises).as("created three exercises").hasSize(3);
        exerciseRepo.saveAll(fileUploadExercises);
        long courseId = fileUploadExercises.get(0).getCourseViaExerciseGroupOrCourseMember().getId();
        Course course = courseRepo.findByIdWithEagerExercisesElseThrow(courseId);
        List<Exercise> exercises = exerciseRepo.findAllExercisesByCourseId(courseId).stream().toList();
        assertThat(exercises).as("three exercises got stored").hasSize(3);
        assertThat(course.getExercises()).as("course contains the exercises").containsExactlyInAnyOrder(exercises.toArray(new Exercise[] {}));
        return course;
    }

    public List<FileUploadExercise> createFourFileUploadExercisesWithCourse() {
        Course course = ModelFactory.generateCourse(null, pastTimestamp, futureFutureTimestamp, new HashSet<>(), "tumuser", "tutor", "editor", "instructor");
        int courseSizeBefore = courseRepo.findAllActiveWithEagerExercisesAndLectures(ZonedDateTime.now()).size();
        courseRepo.save(course);
        List<Course> courseRepoContent = courseRepo.findAllActiveWithEagerExercisesAndLectures(ZonedDateTime.now());
        assertThat(courseRepoContent).as("a course got stored").hasSize(courseSizeBefore + 1);

        FileUploadExercise releasedFileUploadExercise = ModelFactory.generateFileUploadExercise(pastTimestamp, futureTimestamp, futureFutureTimestamp, "png,pdf", course);
        releasedFileUploadExercise.setTitle("released");
        FileUploadExercise finishedFileUploadExercise = ModelFactory.generateFileUploadExercise(pastTimestamp, pastTimestamp, futureFutureTimestamp, "png,pdf", course);
        finishedFileUploadExercise.setTitle("finished");
        FileUploadExercise assessedFileUploadExercise = ModelFactory.generateFileUploadExercise(pastTimestamp, pastTimestamp, pastTimestamp, "png,pdf", course);
        assessedFileUploadExercise.setTitle("assessed");
        FileUploadExercise noDueDateFileUploadExercise = ModelFactory.generateFileUploadExercise(pastTimestamp, null, pastTimestamp, "png,pdf", course);
        noDueDateFileUploadExercise.setTitle("noDueDate");

        var fileUploadExercises = new ArrayList<FileUploadExercise>();
        fileUploadExercises.add(releasedFileUploadExercise);
        fileUploadExercises.add(finishedFileUploadExercise);
        fileUploadExercises.add(assessedFileUploadExercise);
        fileUploadExercises.add(noDueDateFileUploadExercise);
        return fileUploadExercises;
    }

    public Course addCourseWithFourFileUploadExercise() {
        var fileUploadExercises = createFourFileUploadExercisesWithCourse();
        assertThat(fileUploadExercises).as("created four exercises").hasSize(4);
        exerciseRepo.saveAll(fileUploadExercises);
        long courseId = fileUploadExercises.get(0).getCourseViaExerciseGroupOrCourseMember().getId();
        Course course = courseRepo.findByIdWithEagerExercisesElseThrow(courseId);
        List<Exercise> exercises = exerciseRepo.findAllExercisesByCourseId(courseId).stream().toList();
        assertThat(exercises).as("four exercises got stored").hasSize(4);
        assertThat(course.getExercises()).as("course contains the exercises").containsExactlyInAnyOrder(exercises.toArray(new Exercise[] {}));
        return course;
    }

    public Course addCourseWithFileUploadExercise() {
        Course course = ModelFactory.generateCourse(null, pastTimestamp, futureFutureTimestamp, new HashSet<>(), "tumuser", "tutor", "editor", "instructor");
        FileUploadExercise assessedFileUploadExercise = ModelFactory.generateFileUploadExercise(pastTimestamp, pastTimestamp, pastTimestamp, "png,pdf", course);
        assessedFileUploadExercise.setTitle("assessed");
        course.addExercises(assessedFileUploadExercise);
        courseRepo.save(course);
        exerciseRepo.save(assessedFileUploadExercise);
        return course;
    }

    /**
     * Generates a course with one specific exercise, and an arbitrare amount of submissions.
     *
     * @param exerciseType        - the type of exercise which should be generated: programming, file-pload or text
     * @param numberOfSubmissions - the amount of submissions which should be generated for an exercise
     * @return a course with an exercise with submissions
     */
    public Course addCourseWithOneExerciseAndSubmissions(String exerciseType, int numberOfSubmissions) {
        return addCourseWithOneExerciseAndSubmissions(exerciseType, numberOfSubmissions, Optional.empty());
    }

    /**
     * Generates a course with one specific exercise, and an arbitrare amount of submissions.
     *
     * @param exerciseType             - the type of exercise which should be generated: modeling, programming, file-pload or text
     * @param numberOfSubmissions      - the amount of submissions which should be generated for an exercise
     * @param modelForModelingExercise - the model string for a modeling exercise
     * @return a course with an exercise with submissions
     */
    public Course addCourseWithOneExerciseAndSubmissions(String exerciseType, int numberOfSubmissions, Optional<String> modelForModelingExercise) {
        Course course;
        Exercise exercise;
        switch (exerciseType) {
            case "modeling":
                course = addCourseWithOneModelingExercise();
                exercise = exerciseRepo.findAllExercisesByCourseId(course.getId()).iterator().next();
                for (int j = 1; j <= numberOfSubmissions; j++) {
                    StudentParticipation participation = createAndSaveParticipationForExercise(exercise, "student" + j);
                    assertThat(modelForModelingExercise).isNotEmpty();
                    ModelingSubmission submission = ModelFactory.generateModelingSubmission(modelForModelingExercise.get(), true);
                    modelSubmissionService.save(submission, (ModelingExercise) exercise, "student" + j);
                    studentParticipationRepo.save(participation);
                }
                return course;
            case "programming":
                course = addCourseWithOneProgrammingExercise();
                exercise = exerciseRepo.findAllExercisesByCourseId(course.getId()).iterator().next();
                for (int j = 1; j <= numberOfSubmissions; j++) {
                    ProgrammingSubmission submission = new ProgrammingSubmission();
                    addProgrammingSubmission((ProgrammingExercise) exercise, submission, "student" + j);
                }
                return course;
            case "text":
                course = addCourseWithOneFinishedTextExercise();
                exercise = exerciseRepo.findAllExercisesByCourseId(course.getId()).iterator().next();
                for (int j = 1; j <= numberOfSubmissions; j++) {
                    TextSubmission textSubmission = ModelFactory.generateTextSubmission("Text" + j + j, null, true);
                    saveTextSubmission((TextExercise) exercise, textSubmission, "student" + j);
                }
                return course;
            case "file-upload":
                course = addCourseWithFileUploadExercise();
                exercise = exerciseRepo.findAllExercisesByCourseId(course.getId()).iterator().next();

                for (int j = 1; j <= numberOfSubmissions; j++) {
                    FileUploadSubmission submission = ModelFactory.generateFileUploadSubmissionWithFile(true, "path/to/file.pdf");
                    saveFileUploadSubmission((FileUploadExercise) exercise, submission, "student" + j);
                }
                return course;
            default:
                return null;
        }
    }

    /**
     * Adds an automatic assessment to all submissions of an exercise
     *
     * @param exercise - the exercise of which the submissions are assessed
     */
    public void addAutomaticAssessmentToExercise(Exercise exercise) {
        var participations = studentParticipationRepo.findByExerciseIdWithEagerSubmissionsResultAssessor(exercise.getId());
        participations.forEach(participation -> {
            Submission submission = submissionRepository.findAllByParticipationId(participation.getId()).get(0);
            submission = submissionRepository.findOneWithEagerResultAndFeedback(submission.getId());
            participation = studentParticipationRepo.findWithEagerResultsById(participation.getId()).orElseThrow();
            Result result = generateResult(submission, null);
            result.setAssessmentType(AssessmentType.AUTOMATIC);
            submission.addResult(result);
            participation.addResult(result);
            studentParticipationRepo.save(participation);
            submissionRepository.save(submission);
        });
    }

    /**
     * Adds a result to all submissions of an exercise
     *
     * @param exercise - the exercise of which the submissions are assessed
     * @param assessor - the assessor which is set for the results of the submission
     */
    public void addAssessmentToExercise(Exercise exercise, User assessor) {
        var participations = studentParticipationRepo.findByExerciseIdWithEagerSubmissionsResultAssessor(exercise.getId());
        participations.forEach(participation -> {
            Submission submission = submissionRepository.findAllByParticipationId(participation.getId()).get(0);
            submission = submissionRepository.findOneWithEagerResultAndFeedback(submission.getId());
            participation = studentParticipationRepo.findWithEagerResultsById(participation.getId()).orElseThrow();
            Result result = generateResult(submission, assessor);
            submission.addResult(result);
            participation.addResult(result);
            studentParticipationRepo.save(participation);
            submissionRepository.save(submission);
        });
    }

    public List<Submission> getAllSubmissionsOfExercise(Exercise exercise) {
        var participations = studentParticipationRepo.findByExerciseId(exercise.getId());
        var allSubmissions = new ArrayList<Submission>();
        participations.forEach(participation -> {
            Submission submission = submissionRepository.findAllByParticipationId(participation.getId()).get(0);
            allSubmissions.add(submissionRepository.findWithEagerResultAndFeedbackById(submission.getId()).orElseThrow());
        });
        return allSubmissions;
    }

    /**
     * With this method we can generate a course. We can specify the number of exercises. To not only test one type, this method generates modeling, file-upload and text
     * exercises in a cyclic manner.
     *
     * @param numberOfExercises             number of generated exercises. E.g. if you set it to 4, 2 modeling exercises, one text and one file-upload exercise will be generated.
     *                                      (thats why there is the %3 check)
     * @param numberOfSubmissionPerExercise for each exercise this number of submissions will be generated. E.g. if you have 2 exercises, and set this to 4, in total 8
     *                                      submissions will be created.
     * @param numberOfAssessments           generates the assessments for a submission of an exercise. Example from abobe, 2 exrecises, 4 submissions each. If you set
     *                                      numberOfAssessments to 2, for each exercise 2 assessmetns will be created. In total there will be 4 assessments then. (by two
     *                                      different tutors, as each exercise is assessed by an individual tutor. There are 4 tutors that create assessments)
     * @param numberOfComplaints            generates the complaints for assessments, in the same way as results are created.
     * @param typeComplaint                 true: complaintType==COMPLAINT | false: complaintType==MORE_FEEDBACK
     * @param numberComplaintResponses      generates responses for the complaint/feedback request (as above)
     * @param validModel                    model for the modeling submission
     * @return - the generated course
     */
    public Course addCourseWithExercisesAndSubmissions(int numberOfExercises, int numberOfSubmissionPerExercise, int numberOfAssessments, int numberOfComplaints,
            boolean typeComplaint, int numberComplaintResponses, String validModel) {
        Course course = ModelFactory.generateCourse(null, pastTimestamp, futureFutureTimestamp, new HashSet<>(), "tumuser", "tutor", "editor", "instructor");
        var tutors = userRepo.getTutors(course);
        for (int i = 0; i < numberOfExercises; i++) {
            var currentUser = tutors.get(i % 4);

            if ((i % 3) == 0) {
                ModelingExercise modelingExercise = ModelFactory.generateModelingExercise(pastTimestamp, pastTimestamp.plusHours(1), futureTimestamp, DiagramType.ClassDiagram,
                        course);
                modelingExercise.setTitle("Modeling" + i);
                course.addExercises(modelingExercise);
                course = courseRepo.save(course);
                exerciseRepo.save(modelingExercise);
                for (int j = 1; j <= numberOfSubmissionPerExercise; j++) {
                    StudentParticipation participation = createAndSaveParticipationForExercise(modelingExercise, "student" + j);
                    ModelingSubmission submission = ModelFactory.generateModelingSubmission(validModel, true);
                    modelSubmissionService.save(submission, modelingExercise, "student" + j);
                    studentParticipationRepo.save(participation);
                    if (numberOfAssessments >= j) {
                        Result result = generateResult(submission, currentUser);
                        submission.addResult(result);
                        participation.addResult(result);
                        studentParticipationRepo.save(participation);
                        modelingSubmissionRepo.save(submission);
                        generateComplaintAndResponses(j, numberOfComplaints, numberComplaintResponses, typeComplaint, result, currentUser);
                    }
                }

            }
            else if ((i % 3) == 1) {
                TextExercise textExercise = ModelFactory.generateTextExercise(pastTimestamp, pastTimestamp.plusHours(1), futureTimestamp, course);
                textExercise.setTitle("Text" + i);
                course.addExercises(textExercise);
                course = courseRepo.save(course);
                exerciseRepo.save(textExercise);
                for (int j = 1; j <= numberOfSubmissionPerExercise; j++) {
                    TextSubmission submission = ModelFactory.generateTextSubmission("submissionText", Language.ENGLISH, true);
                    submission = saveTextSubmission(textExercise, submission, "student" + j);
                    if (numberOfAssessments >= j) {
                        Result result = generateResult(submission, currentUser);
                        submission.addResult(result);
                        saveResultInParticipation(submission, result);
                        textSubmissionRepo.save(submission);
                        generateComplaintAndResponses(j, numberOfComplaints, numberComplaintResponses, typeComplaint, result, currentUser);
                    }
                }
            }
            else if ((i % 3) == 2) {
                FileUploadExercise fileUploadExercise = ModelFactory.generateFileUploadExercise(pastTimestamp, pastTimestamp.plusHours(1), futureTimestamp, "png,pdf", course);
                fileUploadExercise.setTitle("FileUpload" + i);
                course.addExercises(fileUploadExercise);
                course = courseRepo.save(course);
                exerciseRepo.save(fileUploadExercise);
                for (int j = 1; j <= numberOfSubmissionPerExercise; j++) {
                    FileUploadSubmission submission = ModelFactory.generateFileUploadSubmissionWithFile(true, "path/to/file.pdf");
                    saveFileUploadSubmission(fileUploadExercise, submission, "student" + j);
                    if (numberOfAssessments >= j) {
                        Result result = generateResult(submission, currentUser);
                        saveResultInParticipation(submission, result);
                        fileUploadSubmissionRepo.save(submission);
                        generateComplaintAndResponses(j, numberOfComplaints, numberComplaintResponses, typeComplaint, result, currentUser);
                    }
                }
            }
        }
        course = courseRepo.save(course);
        return course;
    }

    private void saveResultInParticipation(Submission submission, Result result) {
        submission.addResult(result);
        StudentParticipation participation = (StudentParticipation) submission.getParticipation();
        participation.addResult(result);
        studentParticipationRepo.save(participation);
    }

    public Result generateResult(Submission submission, User assessor) {
        Result result = new Result();
        result = resultRepo.save(result);
        result.setSubmission(submission);
        result.completionDate(pastTimestamp);
        result.resultString("3 of 10 points");
        result.setAssessmentType(AssessmentType.SEMI_AUTOMATIC);
        result.setAssessor(assessor);
        result.setRated(true);
        return result;
    }

    private void generateComplaintAndResponses(int j, int numberOfComplaints, int numberComplaintResponses, boolean typeComplaint, Result result, User currentUser) {
        result = resultRepo.save(result);
        if (numberOfComplaints >= j) {
            Complaint complaint = typeComplaint ? new Complaint().complaintType(ComplaintType.COMPLAINT) : new Complaint().complaintType(ComplaintType.MORE_FEEDBACK);
            complaint.setResult(result);
            complaint = complaintRepo.save(complaint);
            if (numberComplaintResponses >= j) {
                ComplaintResponse complaintResponse = createInitialEmptyResponse(typeComplaint ? "tutor5" : currentUser.getLogin(), complaint);
                complaintResponse.getComplaint().setAccepted(true);
                complaintResponse.setResponseText(typeComplaint ? "Accepted" : "SomeMoreFeedback");
                complaintResponseRepo.save(complaintResponse);
                complaint.setComplaintResponse(complaintResponse);
                complaintRepo.save(complaint);
            }
        }
    }

    /**
     * Stores for the given model a submission of the user and initiates the corresponding Result
     *
     * @param exercise exercise the submission belongs to
     * @param model    ModelingSubmission json as string contained in the submission
     * @param login    of the user the submission belongs to
     * @return submission stored in the modelingSubmissionRepository
     */
    public ModelingSubmission addModelingSubmissionWithEmptyResult(ModelingExercise exercise, String model, String login) {
        StudentParticipation participation = createAndSaveParticipationForExercise(exercise, login);
        ModelingSubmission submission = ModelFactory.generateModelingSubmission(model, true);
        submission = modelSubmissionService.save(submission, exercise, login);
        Result result = new Result();
        result = resultRepo.save(result);
        result.setSubmission(submission);
        submission.addResult(result);
        participation.addResult(result);
        studentParticipationRepo.save(participation);
        modelingSubmissionRepo.save(submission);
        resultRepo.save(result);
        return submission;
    }

    public ModelingSubmission addModelingSubmission(ModelingExercise exercise, ModelingSubmission submission, String login) {
        StudentParticipation participation = createAndSaveParticipationForExercise(exercise, login);
        participation.addSubmission(submission);
        submission.setParticipation(participation);
        modelingSubmissionRepo.save(submission);
        studentParticipationRepo.save(participation);
        return submission;
    }

    public ModelingSubmission addModelingTeamSubmission(ModelingExercise exercise, ModelingSubmission submission, Team team) {
        StudentParticipation participation = addTeamParticipationForExercise(exercise, team.getId());
        participation.addSubmission(submission);
        submission.setParticipation(participation);
        modelingSubmissionRepo.save(submission);
        studentParticipationRepo.save(participation);
        return submission;
    }

    public ProgrammingSubmission addProgrammingSubmission(ProgrammingExercise exercise, ProgrammingSubmission submission, String login) {
        StudentParticipation participation = addStudentParticipationForProgrammingExercise(exercise, login);
        submission.setParticipation(participation);
        submission = programmingSubmissionRepo.save(submission);
        return submission;
    }

    /**
     * Add a submission with a result to the given programming exercise. The submission will be assigned to the corresponding participation of the given login (if exists or
     * create a new participation).
     * The method will make sure that all necessary entities are connected.
     *
     * @param exercise   for which to create the submission/participation/result combination.
     * @param submission to use for adding to the exercise/participation/result.
     * @param login      of the user to identify the corresponding student participation.
     */
    public void addProgrammingSubmissionWithResult(ProgrammingExercise exercise, ProgrammingSubmission submission, String login) {
        StudentParticipation participation = addStudentParticipationForProgrammingExercise(exercise, login);
        submission = programmingSubmissionRepo.save(submission);
        Result result = resultRepo.save(new Result().participation(participation));
        participation.addSubmission(submission);
        submission.setParticipation(participation);
        submission.addResult(result);
        submission = programmingSubmissionRepo.save(submission);
        result.setSubmission(submission);
        result = resultRepo.save(result);
        participation.addResult(result);
        studentParticipationRepo.save(participation);
    }

    public ProgrammingSubmission addProgrammingSubmissionWithResultAndAssessor(ProgrammingExercise exercise, ProgrammingSubmission submission, String login, String assessorLogin,
            AssessmentType assessmentType, boolean hasCompletionDate) {
        StudentParticipation participation = createAndSaveParticipationForExercise(exercise, login);
        Result result = new Result();
        result.setAssessor(getUserByLogin(assessorLogin));
        result.setAssessmentType(assessmentType);
        result.setScore(50D);
        if (hasCompletionDate) {
            result.setCompletionDate(ZonedDateTime.now());
        }

        studentParticipationRepo.save(participation);
        programmingSubmissionRepo.save(submission);

        submission.setParticipation(participation);
        result.setParticipation(participation);

        result = resultRepo.save(result);
        result.setSubmission(submission);
        submission.addResult(result);
        // Manual results are always rated and have a resultString which is defined in the client
        if (assessmentType == AssessmentType.SEMI_AUTOMATIC) {
            result.rated(true);
            result.resultString("1 of 13 passed, 1 issue, 5 of 10 points");
        }
        submission = programmingSubmissionRepo.save(submission);
        return submission;
    }

    public ProgrammingSubmission addProgrammingSubmissionToResultAndParticipation(Result result, StudentParticipation participation, String commitHash) {
        ProgrammingSubmission submission = createProgrammingSubmission(participation, false);
        submission.addResult(result);
        submission.setCommitHash(commitHash);
        resultRepo.save(result);
        result.setSubmission(submission);
        participation.addSubmission(submission);
        studentParticipationRepo.save(participation);
        return submissionRepository.save(submission);
    }

    public Submission addSubmission(Exercise exercise, Submission submission, String login) {
        StudentParticipation participation = createAndSaveParticipationForExercise(exercise, login);
        participation.addSubmission(submission);
        submission.setParticipation(participation);
        submissionRepository.save(submission);
        studentParticipationRepo.save(participation);
        return submission;
    }

    public Submission addSubmission(StudentParticipation participation, Submission submission) {
        participation.addSubmission(submission);
        submission.setParticipation(participation);
        submissionRepository.save(submission);
        studentParticipationRepo.save(participation);
        return submission;
    }

    public ModelingSubmission addModelingSubmissionWithResultAndAssessor(ModelingExercise exercise, ModelingSubmission submission, String login, String assessorLogin) {

        StudentParticipation participation = createAndSaveParticipationForExercise(exercise, login);
        participation.addSubmission(submission);
        submission = modelingSubmissionRepo.save(submission);

        Result result = new Result();

        result.setAssessor(getUserByLogin(assessorLogin));
        result.setAssessmentType(AssessmentType.MANUAL);
        result = resultRepo.save(result);
        submission = modelingSubmissionRepo.save(submission);
        studentParticipationRepo.save(participation);
        result = resultRepo.save(result);

        result.setSubmission(submission);
        submission.setParticipation(participation);
        submission.addResult(result);
        submission.getParticipation().addResult(result);
        submission = modelingSubmissionRepo.save(submission);
        studentParticipationRepo.save(participation);
        return submission;
    }

    public Submission addModelingSubmissionWithFinishedResultAndAssessor(ModelingExercise exercise, ModelingSubmission submission, String login, String assessorLogin) {
        StudentParticipation participation = createAndSaveParticipationForExercise(exercise, login);
        return addSubmissionWithFinishedResultsWithAssessor(participation, submission, assessorLogin);
    }

    public Submission addSubmissionWithTwoFinishedResultsWithAssessor(Exercise exercise, Submission submission, String login, String assessorLogin) {
        StudentParticipation participation = createAndSaveParticipationForExercise(exercise, login);
        submission = addSubmissionWithFinishedResultsWithAssessor(participation, submission, assessorLogin);
        submission = addSubmissionWithFinishedResultsWithAssessor(participation, submission, assessorLogin);
        return submission;
    }

    public Submission addSubmissionWithFinishedResultsWithAssessor(StudentParticipation participation, Submission submission, String assessorLogin) {
        Result result = new Result();
        result.setAssessor(getUserByLogin(assessorLogin));
        result.setCompletionDate(ZonedDateTime.now());
        result.setSubmission(submission);
        submission.setParticipation(participation);
        submission.addResult(result);
        submission.getParticipation().addResult(result);
        submission = saveSubmissionToRepo(submission);
        studentParticipationRepo.save(participation);
        return submission;
    }

    private Submission saveSubmissionToRepo(Submission submission) {
        if (submission instanceof ModelingSubmission) {
            return modelingSubmissionRepo.save((ModelingSubmission) submission);
        }
        else if (submission instanceof TextSubmission) {
            return textSubmissionRepo.save((TextSubmission) submission);
        }
        else if (submission instanceof ProgrammingSubmission) {
            return programmingSubmissionRepo.save((ProgrammingSubmission) submission);
        }
        return null;
    }

    public FileUploadSubmission addFileUploadSubmission(FileUploadExercise fileUploadExercise, FileUploadSubmission fileUploadSubmission, String login) {
        StudentParticipation participation = createAndSaveParticipationForExercise(fileUploadExercise, login);
        participation.addSubmission(fileUploadSubmission);
        fileUploadSubmission.setParticipation(participation);
        fileUploadSubmissionRepo.save(fileUploadSubmission);
        studentParticipationRepo.save(participation);
        return fileUploadSubmission;
    }

    public FileUploadSubmission saveFileUploadSubmissionWithResultAndAssessorFeedback(FileUploadExercise exercise, FileUploadSubmission fileUploadSubmission, String login,
            String assessorLogin, List<Feedback> feedbacks) {
        StudentParticipation participation = createAndSaveParticipationForExercise(exercise, login);

        submissionRepository.save(fileUploadSubmission);

        participation.addSubmission(fileUploadSubmission);
        Result result = new Result();
        result.setAssessor(getUserByLogin(assessorLogin));
        result.setScore(100D);
        result.setParticipation(participation);
        result.setResultString(exercise.getMaxPoints(), exercise.getMaxPoints());
        if (exercise.getReleaseDate() != null) {
            result.setCompletionDate(exercise.getReleaseDate());
        }
        else { // exam exercises do not have a release date
            result.setCompletionDate(ZonedDateTime.now());
        }
        result.setFeedbacks(feedbacks);
        result = resultRepo.save(result);
        for (Feedback feedback : feedbacks) {
            feedback.setResult(result);
        }
        result = resultRepo.save(result);
        result.setSubmission(fileUploadSubmission);
        fileUploadSubmission.setParticipation(participation);
        fileUploadSubmission.addResult(result);
        fileUploadSubmission.getParticipation().addResult(result);
        fileUploadSubmission = fileUploadSubmissionRepo.save(fileUploadSubmission);
        studentParticipationRepo.save(participation);
        return fileUploadSubmission;
    }

    public FileUploadSubmission saveFileUploadSubmissionWithResultAndAssessor(FileUploadExercise fileUploadExercise, FileUploadSubmission fileUploadSubmission, String login,
            String assessorLogin) {
        return saveFileUploadSubmissionWithResultAndAssessorFeedback(fileUploadExercise, fileUploadSubmission, login, assessorLogin, new ArrayList<>());
    }

    public void saveFileUploadSubmission(FileUploadExercise exercise, FileUploadSubmission submission, String login) {
        StudentParticipation participation = createAndSaveParticipationForExercise(exercise, login);
        participation.addSubmission(submission);
        submission.setParticipation(participation);
        fileUploadSubmissionRepo.save(submission);
    }

    public TextSubmission saveTextSubmission(TextExercise exercise, TextSubmission submission, String login) {
        StudentParticipation participation = createAndSaveParticipationForExercise(exercise, login);
        participation.addSubmission(submission);
        submission.setParticipation(participation);
        submission = textSubmissionRepo.save(submission);
        return submission;
    }

    private TextSubmission saveTextSubmissionWithResultAndAssessor(TextExercise exercise, TextSubmission submission, String studentLogin, Long teamId, String assessorLogin) {
        StudentParticipation participation = Optional.ofNullable(studentLogin).map(login -> createAndSaveParticipationForExercise(exercise, login))
                .orElseGet(() -> addTeamParticipationForExercise(exercise, teamId));

        submissionRepository.save(submission);

        participation.addSubmission(submission);
        Result result = new Result();
        result.setAssessor(getUserByLogin(assessorLogin));
        result.setScore(100D);
        if (exercise.getReleaseDate() != null) {
            result.setCompletionDate(exercise.getReleaseDate());
        }
        else { // exam exercises do not have a release date
            result.setCompletionDate(ZonedDateTime.now());
        }
        result = resultRepo.save(result);
        result.setSubmission(submission);
        submission.setParticipation(participation);
        submission.addResult(result);
        submission.getParticipation().addResult(result);
        submission = textSubmissionRepo.save(submission);
        resultRepo.save(result);
        studentParticipationRepo.save(participation);

        submission = textSubmissionRepo.save(submission);
        return submission;
    }

    public TextSubmission saveTextSubmissionWithResultAndAssessor(TextExercise exercise, TextSubmission submission, String login, String assessorLogin) {
        return saveTextSubmissionWithResultAndAssessor(exercise, submission, login, null, assessorLogin);
    }

    public void saveTextSubmissionWithResultAndAssessor(TextExercise exercise, TextSubmission submission, long teamId, String assessorLogin) {
        saveTextSubmissionWithResultAndAssessor(exercise, submission, null, teamId, assessorLogin);
    }

    public TextSubmission addTextSubmissionWithResultAndAssessorAndFeedbacks(TextExercise exercise, TextSubmission submission, String studentLogin, String assessorLogin,
            List<Feedback> feedbacks) {
        submission = saveTextSubmissionWithResultAndAssessor(exercise, submission, studentLogin, null, assessorLogin);
        Result result = submission.getLatestResult();
        for (Feedback feedback : feedbacks) {
            // Important note to prevent 'JpaSystemException: null index column for collection':
            // 1) save the child entity (without connection to the parent entity) and make sure to re-assign the return value
            feedback = feedbackRepo.save(feedback);
            // this also invokes feedback.setResult(result)
            // Important note to prevent 'JpaSystemException: null index column for collection':
            // 2) connect child and parent entity
            result.addFeedback(feedback);
        }
        // this automatically saves the feedback because of the CascadeType.All annotation
        // Important note to prevent 'JpaSystemException: null index column for collection':
        // 3) save the parent entity and make sure to re-assign the return value
        resultRepo.save(result);

        return submission;
    }

    public TextSubmission addAndSaveTextBlocksToTextSubmission(Set<TextBlock> blocks, TextSubmission submission) {
        blocks.forEach(block -> {
            block.setSubmission(submission);
            block.setTextFromSubmission();
            block.computeId();
        });
        submission.setBlocks(blocks);
        textBlockRepo.saveAll(blocks);
        return textSubmissionRepo.save(submission);
    }

    public ModelingSubmission addModelingSubmissionFromResources(ModelingExercise exercise, String path, String login) throws Exception {
        String model = FileUtils.loadFileFromResources(path);
        ModelingSubmission submission = ModelFactory.generateModelingSubmission(model, true);
        submission = addModelingSubmission(exercise, submission, login);
        checkModelingSubmissionCorrectlyStored(submission.getId(), model);
        return submission;
    }

    public void checkModelingSubmissionCorrectlyStored(Long submissionId, String sentModel) {
        Optional<ModelingSubmission> modelingSubmission = modelingSubmissionRepo.findById(submissionId);
        assertThat(modelingSubmission).as("submission correctly stored").isPresent();
        checkModelsAreEqual(modelingSubmission.get().getModel(), sentModel);
    }

    public void checkModelsAreEqual(String storedModel, String sentModel) {
        JsonObject sentModelObject = parseString(sentModel).getAsJsonObject();
        JsonObject storedModelObject = parseString(storedModel).getAsJsonObject();
        assertThat(storedModelObject).as("model correctly stored").isEqualTo(sentModelObject);
    }

    public Result addModelingAssessmentForSubmission(ModelingExercise exercise, ModelingSubmission submission, String path, String login, boolean submit) throws Exception {
        List<Feedback> feedbackList = loadAssessmentFomResources(path);
        Result result = assessmentService.saveManualAssessment(submission, feedbackList, null);
        result.setParticipation(submission.getParticipation().results(null));
        result.setAssessor(getUserByLogin(login));
        resultRepo.save(result);
        if (submit) {
            assessmentService.submitManualAssessment(result.getId(), exercise, submission.getSubmissionDate());
        }
        return resultRepo.findWithEagerSubmissionAndFeedbackAndAssessorById(result.getId()).get();
    }

    public Result addModelingAssessmentForSubmission(ModelingExercise exercise, ModelingSubmission submission, String login, boolean submit) {
        Feedback feedback1 = feedbackRepo.save(new Feedback().detailText("detail1"));
        Feedback feedback2 = feedbackRepo.save(new Feedback().detailText("detail2"));
        List<Feedback> feedbacks = new ArrayList<>();
        feedbacks.add(feedback1);
        feedbacks.add(feedback2);

        Result result = assessmentService.saveManualAssessment(submission, feedbacks, null);
        result.setParticipation(submission.getParticipation().results(null));
        result.setAssessor(getUserByLogin(login));
        resultRepo.save(result);
        if (submit) {
            assessmentService.submitManualAssessment(result.getId(), exercise, submission.getSubmissionDate());
        }
        return resultRepo.findWithEagerSubmissionAndFeedbackAndAssessorById(result.getId()).get();
    }

    public ExampleSubmission addExampleSubmission(ExampleSubmission exampleSubmission) {
        Submission submission;
        if (exampleSubmission.getSubmission() instanceof ModelingSubmission) {
            submission = modelingSubmissionRepo.save((ModelingSubmission) exampleSubmission.getSubmission());
        }
        else {
            submission = textSubmissionRepo.save((TextSubmission) exampleSubmission.getSubmission());
        }
        exampleSubmission.setSubmission(submission);
        return exampleSubmissionRepo.save(exampleSubmission);
    }

    public ComplaintResponse createInitialEmptyResponse(String loginOfTutor, Complaint complaint) {
        ComplaintResponse complaintResponse = new ComplaintResponse();
        complaintResponse.setComplaint(complaint);
        User tutor = userRepo.findOneByLogin(loginOfTutor).get();
        complaintResponse.setReviewer(tutor);
        complaintResponse = complaintResponseRepo.saveAndFlush(complaintResponse);
        return complaintResponse;
    }

    public List<Feedback> loadAssessmentFomResources(String path) throws Exception {
        String fileContent = FileUtils.loadFileFromResources(path);
        return mapper.readValue(fileContent, mapper.getTypeFactory().constructCollectionType(List.class, Feedback.class));
    }

    /**
     * Gets a user from the database using the provided login but without the authorities.
     * <p>
     * Note: Jackson sometimes fails to deserialize the authorities leading to flaky server tests. The specific
     * circumstances when this happens in still unknown.
     *
     * @param login login to find user with
     * @return user with the provided logih
     */
    public User getUserByLoginWithoutAuthorities(String login) {
        return userRepo.findOneByLogin(login).orElseThrow(() -> new IllegalArgumentException("Provided login " + login + " does not exist in database"));
    }

    public User getUserByLogin(String login) {
        return userRepo.findOneWithAuthoritiesByLogin(login).orElseThrow(() -> new IllegalArgumentException("Provided login " + login + " does not exist in database"));
    }

    public void updateExerciseDueDate(long exerciseId, ZonedDateTime newDueDate) {
        Exercise exercise = exerciseRepo.findById(exerciseId).orElseThrow(() -> new IllegalArgumentException("Exercise with given ID " + exerciseId + " could not be found"));
        exercise.setDueDate(newDueDate);
        if (exercise instanceof ProgrammingExercise) {
            ((ProgrammingExercise) exercise).setBuildAndTestStudentSubmissionsAfterDueDate(newDueDate);
        }
        exerciseRepo.save(exercise);
    }

    public void updateAssessmentDueDate(long exerciseId, ZonedDateTime newDueDate) {
        Exercise exercise = exerciseRepo.findById(exerciseId).orElseThrow(() -> new IllegalArgumentException("Exercise with given ID " + exerciseId + " could not be found"));
        exercise.setAssessmentDueDate(newDueDate);
        exerciseRepo.save(exercise);
    }

    public void updateResultCompletionDate(long resultId, ZonedDateTime newCompletionDate) {
        Result result = resultRepo.findById(resultId).orElseThrow(() -> new IllegalArgumentException("Result with given ID " + resultId + " could not be found"));
        result.setCompletionDate(newCompletionDate);
        resultRepo.save(result);
    }

    public void addComplaints(String studentLogin, Participation participation, int numberOfComplaints, ComplaintType complaintType) {
        for (int i = 0; i < numberOfComplaints; i++) {
            Result dummyResult = new Result().participation(participation);
            dummyResult = resultRepo.save(dummyResult);
            Complaint complaint = new Complaint().participant(getUserByLogin(studentLogin)).result(dummyResult).complaintType(complaintType);
            complaintRepo.save(complaint);
        }
    }

    public void addComplaintToSubmission(Submission submission, String userLogin, ComplaintType type) {
        Result result = submission.getLatestResult();
        if (result != null) {
            result.hasComplaint(true);
            resultRepo.save(result);
        }
        Complaint complaint = new Complaint().participant(getUserByLogin(userLogin)).result(result).complaintType(type);
        complaintRepo.save(complaint);
    }

    public void addTeamComplaints(Team team, Participation participation, int numberOfComplaints, ComplaintType complaintType) {
        for (int i = 0; i < numberOfComplaints; i++) {
            Result dummyResult = new Result().participation(participation);
            dummyResult = resultRepo.save(dummyResult);
            Complaint complaint = new Complaint().participant(team).result(dummyResult).complaintType(complaintType);
            complaintRepo.save(complaint);
        }
    }

    public void addHintsToExercise(Exercise exercise) {
        ExerciseHint exerciseHint1 = new ExerciseHint().content("content 1").exercise(exercise).title("title 1");
        ExerciseHint exerciseHint2 = new ExerciseHint().content("content 2").exercise(exercise).title("title 2");
        ExerciseHint exerciseHint3 = new ExerciseHint().content("content 3").exercise(exercise).title("title 3");
        Set<ExerciseHint> hints = new HashSet<>();
        hints.add(exerciseHint1);
        hints.add(exerciseHint2);
        hints.add(exerciseHint3);
        exercise.setExerciseHints(hints);
        exerciseHintRepository.saveAll(hints);
    }

    public ProgrammingExercise loadProgrammingExerciseWithEagerReferences(ProgrammingExercise lazyExercise) {
        return programmingExerciseTestRepository.findOneWithEagerEverything(lazyExercise.getId());
    }

    public <T extends Exercise> void addHintsToProblemStatement(T exercise) {
        final var statement = exercise.getProblemStatement() == null ? "" : exercise.getProblemStatement();
        final var hintsInStatement = exercise.getExerciseHints().stream().map(ExerciseHint::getId).map(Object::toString).collect(Collectors.joining(", ", "{", "}"));
        exercise.setProblemStatement(statement + hintsInStatement);
        exerciseRepo.save(exercise);
    }

    /**
     * Generates an example submission for a given model and exercise
     *
     * @param modelOrText             given uml model for the example submission
     * @param exercise                exercise for which the example submission is created
     * @param flagAsExampleSubmission true if the submission is an example submission
     * @return created example submission
     */
    public ExampleSubmission generateExampleSubmission(String modelOrText, Exercise exercise, boolean flagAsExampleSubmission) {
        return generateExampleSubmission(modelOrText, exercise, flagAsExampleSubmission, false);
    }

    /**
     * Generates an example submission for a given model and exercise
     *
     * @param modelOrText             given uml model for the example submission
     * @param exercise                exercise for which the example submission is created
     * @param flagAsExampleSubmission true if the submission is an example submission
     * @param usedForTutorial         true if the example submission is used for tutorial
     * @return created example submission
     */
    public ExampleSubmission generateExampleSubmission(String modelOrText, Exercise exercise, boolean flagAsExampleSubmission, boolean usedForTutorial) {
        Submission submission;
        if (exercise instanceof ModelingExercise) {
            submission = ModelFactory.generateModelingSubmission(modelOrText, false);
        }
        else {
            submission = ModelFactory.generateTextSubmission(modelOrText, Language.ENGLISH, false);
            saveSubmissionToRepo(submission);
        }
        submission.setExampleSubmission(flagAsExampleSubmission);
        return ModelFactory.generateExampleSubmission(submission, exercise, usedForTutorial);
    }

    /**
     * Generates a submitted answer for a given question.
     *
     * @param question given question, the answer is for
     * @param correct  boolean whether the answer should be correct or not
     * @return created SubmittedAnswer
     */
    public SubmittedAnswer generateSubmittedAnswerFor(QuizQuestion question, boolean correct) {
        if (question instanceof MultipleChoiceQuestion) {
            var submittedAnswer = new MultipleChoiceSubmittedAnswer();
            submittedAnswer.setQuizQuestion(question);

            for (var answerOption : ((MultipleChoiceQuestion) question).getAnswerOptions()) {
                if (answerOption.isIsCorrect().equals(correct)) {
                    submittedAnswer.addSelectedOptions(answerOption);
                }
            }
            return submittedAnswer;
        }
        else if (question instanceof DragAndDropQuestion) {
            var submittedAnswer = new DragAndDropSubmittedAnswer();
            submittedAnswer.setQuizQuestion(question);

            DragItem dragItem1 = ((DragAndDropQuestion) question).getDragItems().get(0);
            dragItem1.setQuestion((DragAndDropQuestion) question);
            System.out.println(dragItem1);
            DragItem dragItem2 = ((DragAndDropQuestion) question).getDragItems().get(1);
            dragItem2.setQuestion((DragAndDropQuestion) question);
            System.out.println(dragItem2);
            DragItem dragItem3 = ((DragAndDropQuestion) question).getDragItems().get(2);
            dragItem3.setQuestion((DragAndDropQuestion) question);
            System.out.println(dragItem3);

            DropLocation dropLocation1 = ((DragAndDropQuestion) question).getDropLocations().get(0);
            dropLocation1.setQuestion((DragAndDropQuestion) question);
            System.out.println(dropLocation1);
            DropLocation dropLocation2 = ((DragAndDropQuestion) question).getDropLocations().get(1);
            dropLocation2.setQuestion((DragAndDropQuestion) question);
            System.out.println(dropLocation2);
            DropLocation dropLocation3 = ((DragAndDropQuestion) question).getDropLocations().get(2);
            dropLocation3.setQuestion((DragAndDropQuestion) question);
            System.out.println(dropLocation3);

            if (correct) {
                submittedAnswer.addMappings(new DragAndDropMapping().dragItem(dragItem1).dropLocation(dropLocation1));
                submittedAnswer.addMappings(new DragAndDropMapping().dragItem(dragItem2).dropLocation(dropLocation2));
                submittedAnswer.addMappings(new DragAndDropMapping().dragItem(dragItem3).dropLocation(dropLocation3));
            }
            else {
                submittedAnswer.addMappings(new DragAndDropMapping().dragItem(dragItem2).dropLocation(dropLocation3));
                submittedAnswer.addMappings(new DragAndDropMapping().dragItem(dragItem1).dropLocation(dropLocation2));
                submittedAnswer.addMappings(new DragAndDropMapping().dragItem(dragItem3).dropLocation(dropLocation1));
            }

            return submittedAnswer;
        }
        else if (question instanceof ShortAnswerQuestion) {
            var submittedAnswer = new ShortAnswerSubmittedAnswer();
            submittedAnswer.setQuizQuestion(question);

            for (var spot : ((ShortAnswerQuestion) question).getSpots()) {
                ShortAnswerSubmittedText submittedText = new ShortAnswerSubmittedText();
                submittedText.setSpot(spot);
                var correctText = ((ShortAnswerQuestion) question).getCorrectSolutionForSpot(spot).iterator().next().getText();
                if (correct) {
                    submittedText.setText(correctText);
                }
                else {
                    submittedText.setText(correctText.toUpperCase());
                }
                submittedAnswer.addSubmittedTexts(submittedText);
                // also invoke remove once
                submittedAnswer.removeSubmittedTexts(submittedText);
                submittedAnswer.addSubmittedTexts(submittedText);
            }
            return submittedAnswer;
        }
        return null;
    }

    public SubmittedAnswer generateSubmittedAnswerForQuizWithCorrectAndFalseAnswers(QuizQuestion question) {
        if (question instanceof MultipleChoiceQuestion) {
            var submittedAnswer = new MultipleChoiceSubmittedAnswer();
            submittedAnswer.setQuizQuestion(question);

            for (var answerOption : ((MultipleChoiceQuestion) question).getAnswerOptions()) {
                submittedAnswer.addSelectedOptions(answerOption);
            }
            return submittedAnswer;
        }
        else if (question instanceof DragAndDropQuestion) {
            var submittedAnswer = new DragAndDropSubmittedAnswer();
            submittedAnswer.setQuizQuestion(question);

            DragItem dragItem1 = ((DragAndDropQuestion) question).getDragItems().get(0);
            dragItem1.setQuestion((DragAndDropQuestion) question);
            System.out.println(dragItem1);
            DragItem dragItem2 = ((DragAndDropQuestion) question).getDragItems().get(1);
            dragItem2.setQuestion((DragAndDropQuestion) question);
            System.out.println(dragItem2);
            DragItem dragItem3 = ((DragAndDropQuestion) question).getDragItems().get(2);
            dragItem3.setQuestion((DragAndDropQuestion) question);
            System.out.println(dragItem3);

            DropLocation dropLocation1 = ((DragAndDropQuestion) question).getDropLocations().get(0);
            dropLocation1.setQuestion((DragAndDropQuestion) question);
            System.out.println(dropLocation1);
            DropLocation dropLocation2 = ((DragAndDropQuestion) question).getDropLocations().get(1);
            dropLocation2.setQuestion((DragAndDropQuestion) question);
            System.out.println(dropLocation2);
            DropLocation dropLocation3 = ((DragAndDropQuestion) question).getDropLocations().get(2);
            dropLocation3.setQuestion((DragAndDropQuestion) question);
            System.out.println(dropLocation3);

            submittedAnswer.addMappings(new DragAndDropMapping().dragItem(dragItem1).dropLocation(dropLocation1));
            submittedAnswer.addMappings(new DragAndDropMapping().dragItem(dragItem2).dropLocation(dropLocation3));
            submittedAnswer.addMappings(new DragAndDropMapping().dragItem(dragItem3).dropLocation(dropLocation2));

            return submittedAnswer;
        }
        else if (question instanceof ShortAnswerQuestion) {
            var submittedAnswer = new ShortAnswerSubmittedAnswer();
            submittedAnswer.setQuizQuestion(question);

            for (var spot : ((ShortAnswerQuestion) question).getSpots()) {
                ShortAnswerSubmittedText submittedText = new ShortAnswerSubmittedText();
                submittedText.setSpot(spot);
                var correctText = ((ShortAnswerQuestion) question).getCorrectSolutionForSpot(spot).iterator().next().getText();
                if (spot.getSpotNr() == 2) {
                    submittedText.setText(correctText);
                }
                else {
                    submittedText.setText("wrong submitted text");
                }
                submittedAnswer.addSubmittedTexts(submittedText);
                // also invoke remove once
                submittedAnswer.removeSubmittedTexts(submittedText);
                submittedAnswer.addSubmittedTexts(submittedText);
            }
            return submittedAnswer;
        }
        return null;
    }

    @NotNull
    public QuizExercise createQuiz(Course course, ZonedDateTime releaseDate, ZonedDateTime dueDate) {
        QuizExercise quizExercise = ModelFactory.generateQuizExercise(releaseDate, dueDate, course);
        quizExercise.addQuestions(createMultipleChoiceQuestion());
        quizExercise.addQuestions(createDragAndDropQuestion());
        quizExercise.addQuestions(createShortAnswerQuestion());
        quizExercise.setMaxPoints(quizExercise.getOverallQuizPoints());
        quizExercise.setGradingInstructions(null);
        return quizExercise;
    }

    @NotNull
    public QuizExercise createQuizForExam(ExerciseGroup exerciseGroup) {
        QuizExercise quizExercise = ModelFactory.generateQuizExerciseForExam(exerciseGroup);
        quizExercise.addQuestions(createMultipleChoiceQuestion());
        quizExercise.addQuestions(createDragAndDropQuestion());
        quizExercise.addQuestions(createShortAnswerQuestion());
        quizExercise.setMaxPoints(quizExercise.getOverallQuizPoints());
        quizExercise.setGradingInstructions(null);
        return quizExercise;
    }

    @NotNull
    public ShortAnswerQuestion createShortAnswerQuestion() {
        ShortAnswerQuestion sa = (ShortAnswerQuestion) new ShortAnswerQuestion().title("SA").score(2).text("This is a long answer text");
        sa.setScoringType(ScoringType.PROPORTIONAL_WITHOUT_PENALTY);
        // TODO: we should test different values here
        sa.setMatchLetterCase(true);
        sa.setSimilarityValue(100);

        var shortAnswerSpot1 = new ShortAnswerSpot().spotNr(0).width(1);
        shortAnswerSpot1.setTempID(generateTempId());
        var shortAnswerSpot2 = new ShortAnswerSpot().spotNr(2).width(2);
        shortAnswerSpot2.setTempID(generateTempId());
        sa.getSpots().add(shortAnswerSpot1);
        sa.getSpots().add(shortAnswerSpot2);

        var shortAnswerSolution1 = new ShortAnswerSolution().text("is");
        shortAnswerSolution1.setTempID(generateTempId());
        var shortAnswerSolution2 = new ShortAnswerSolution().text("long");
        shortAnswerSolution2.setTempID(generateTempId());
        sa.addSolution(shortAnswerSolution1);
        // also invoke remove once
        sa.removeSolution(shortAnswerSolution1);
        sa.addSolution(shortAnswerSolution1);
        sa.addSolution(shortAnswerSolution2);

        var mapping1 = new ShortAnswerMapping().spot(sa.getSpots().get(0)).solution(sa.getSolutions().get(0));
        shortAnswerSolution1.addMappings(mapping1);
        shortAnswerSpot1.addMappings(mapping1);
        // also invoke remove once
        shortAnswerSolution1.removeMappings(mapping1);
        shortAnswerSpot1.removeMappings(mapping1);
        shortAnswerSolution1.addMappings(mapping1);
        shortAnswerSpot1.addMappings(mapping1);
        assertThat(shortAnswerSolution1.getMappings()).isNotEmpty();
        assertThat(shortAnswerSpot1.getMappings()).isNotEmpty();
        System.out.println(shortAnswerSolution1);
        System.out.println(shortAnswerSpot1);

        var mapping2 = new ShortAnswerMapping().spot(sa.getSpots().get(1)).solution(sa.getSolutions().get(1));
        sa.addCorrectMapping(mapping1);
        assertThat(sa).isEqualTo(mapping1.getQuestion());
        sa.removeCorrectMapping(mapping1);
        sa.addCorrectMapping(mapping1);
        sa.addCorrectMapping(mapping2);
        sa.setExplanation("Explanation");
        sa.setRandomizeOrder(true);
        // invoke some util methods
        System.out.println("ShortAnswer: " + sa);
        System.out.println("ShortAnswer.hashCode: " + sa.hashCode());
        sa.copyQuestionId();
        return sa;
    }

    @NotNull
    public DragAndDropQuestion createDragAndDropQuestion() {
        DragAndDropQuestion dnd = (DragAndDropQuestion) new DragAndDropQuestion().title("DnD").score(3).text("Q2");
        dnd.setScoringType(ScoringType.PROPORTIONAL_WITH_PENALTY);

        var dropLocation1 = new DropLocation().posX(10d).posY(10d).height(10d).width(10d);
        dropLocation1.setTempID(generateTempId());
        var dropLocation2 = new DropLocation().posX(20d).posY(20d).height(10d).width(10d);
        dropLocation2.setTempID(generateTempId());
        var dropLocation3 = new DropLocation().posX(30d).posY(30d).height(10d).width(10d);
        dropLocation3.setTempID(generateTempId());
        dnd.addDropLocation(dropLocation1);
        // also invoke remove once
        dnd.removeDropLocation(dropLocation1);
        dnd.addDropLocation(dropLocation1);
        dnd.addDropLocation(dropLocation2);
        dnd.addDropLocation(dropLocation3);

        var dragItem1 = new DragItem().text("D1");
        dragItem1.setTempID(generateTempId());
        var dragItem2 = new DragItem().text("D2");
        dragItem2.setTempID(generateTempId());
        var dragItem3 = new DragItem().text("D3");
        dragItem3.setTempID(generateTempId());
        dnd.addDragItem(dragItem1);
        assertThat(dragItem1.getQuestion()).isEqualTo(dnd);
        // also invoke remove once
        dnd.removeDragItem(dragItem1);
        dnd.addDragItem(dragItem1);
        dnd.addDragItem(dragItem2);
        dnd.addDragItem(dragItem3);

        var mapping1 = new DragAndDropMapping().dragItem(dragItem1).dropLocation(dropLocation1);
        dragItem1.addMappings(mapping1);
        // also invoke remove
        dragItem1.removeMappings(mapping1);
        dragItem1.addMappings(mapping1);
        assertThat(dragItem1.getMappings()).isNotEmpty();

        dnd.addCorrectMapping(mapping1);
        dnd.removeCorrectMapping(mapping1);
        dnd.addCorrectMapping(mapping1);
        var mapping2 = new DragAndDropMapping().dragItem(dragItem2).dropLocation(dropLocation2);
        dnd.addCorrectMapping(mapping2);
        var mapping3 = new DragAndDropMapping().dragItem(dragItem3).dropLocation(dropLocation3);
        dnd.addCorrectMapping(mapping3);
        dnd.setExplanation("Explanation");
        // invoke some util methods
        System.out.println("DnD: " + dnd);
        System.out.println("DnD.hashCode: " + dnd.hashCode());
        dnd.copyQuestionId();
        return dnd;
    }

    public Long generateTempId() {
        return ThreadLocalRandom.current().nextLong(Long.MAX_VALUE);
    }

    @NotNull
    public MultipleChoiceQuestion createMultipleChoiceQuestion() {
        MultipleChoiceQuestion mc = (MultipleChoiceQuestion) new MultipleChoiceQuestion().title("MC").score(4).text("Q1");
        mc.setScoringType(ScoringType.ALL_OR_NOTHING);
        mc.getAnswerOptions().add(new AnswerOption().text("A").hint("H1").explanation("E1").isCorrect(true));
        mc.getAnswerOptions().add(new AnswerOption().text("B").hint("H2").explanation("E2").isCorrect(false));
        mc.setExplanation("Explanation");
        // invoke some util methods
        System.out.println("MC: " + mc);
        System.out.println("MC.hashCode: " + mc.hashCode());
        mc.copyQuestionId();
        return mc;
    }

    /**
     * Generate submissions for a student for an exercise. Results are mixed.
     *
     * @param quizExercise   QuizExercise the submissions are for (we assume 3 questions here)
     * @param studentID      ID of the student
     * @param submitted      Boolean if it is submitted or not
     * @param submissionDate Submission date
     */
    public QuizSubmission generateSubmissionForThreeQuestions(QuizExercise quizExercise, int studentID, boolean submitted, ZonedDateTime submissionDate) {
        QuizSubmission quizSubmission = new QuizSubmission();
        QuizQuestion quizQuestion1 = quizExercise.getQuizQuestions().get(0);
        QuizQuestion quizQuestion2 = quizExercise.getQuizQuestions().get(1);
        QuizQuestion quizQuestion3 = quizExercise.getQuizQuestions().get(2);
        quizSubmission.addSubmittedAnswers(generateSubmittedAnswerFor(quizQuestion1, studentID % 2 == 0));
        quizSubmission.addSubmittedAnswers(generateSubmittedAnswerFor(quizQuestion2, studentID % 3 == 0));
        quizSubmission.addSubmittedAnswers(generateSubmittedAnswerFor(quizQuestion3, studentID % 4 == 0));
        quizSubmission.submitted(submitted);
        quizSubmission.submissionDate(submissionDate);

        return quizSubmission;
    }

    /**
     * Generate a submission with all or none options of a MultipleChoiceQuestion selected, if there is one in the exercise
     *
     * @param quizExercise     Exercise the submission is for
     * @param submitted        Boolean whether it is submitted or not
     * @param submissionDate   Submission date
     * @param selectEverything Boolean whether every answer option should be selected or none
     */
    public QuizSubmission generateSpecialSubmissionWithResult(QuizExercise quizExercise, boolean submitted, ZonedDateTime submissionDate, boolean selectEverything) {
        QuizSubmission quizSubmission = new QuizSubmission();

        for (QuizQuestion question : quizExercise.getQuizQuestions()) {
            if (question instanceof MultipleChoiceQuestion) {
                var submittedAnswer = new MultipleChoiceSubmittedAnswer();
                submittedAnswer.setQuizQuestion(question);
                if (selectEverything) {
                    for (var answerOption : ((MultipleChoiceQuestion) question).getAnswerOptions()) {
                        submittedAnswer.addSelectedOptions(answerOption);
                    }
                }
                quizSubmission.addSubmittedAnswers(submittedAnswer);

            }
            else {
                quizSubmission.addSubmittedAnswers(generateSubmittedAnswerFor(question, false));
            }
        }
        quizSubmission.submitted(submitted);
        quizSubmission.submissionDate(submissionDate);

        return quizSubmission;
    }

    // TODO: find some generic solution for the following duplicated code

    @NotNull
    public FileUploadExercise findFileUploadExerciseWithTitle(Collection<Exercise> exercises, String title) {
        Optional<Exercise> exercise = exercises.stream().filter(e -> e.getTitle().equals(title)).findFirst();
        if (exercise.isEmpty()) {
            fail("Could not find file upload exercise with title " + title);
        }
        else {
            if (exercise.get() instanceof FileUploadExercise) {
                return (FileUploadExercise) exercise.get();
            }
        }
        fail("Could not find file upload exercise with title " + title);
        // just to prevent compiler warnings, we have failed anyway here
        return new FileUploadExercise();
    }

    @NotNull
    public ModelingExercise findModelingExerciseWithTitle(Collection<Exercise> exercises, String title) {
        Optional<Exercise> exercise = exercises.stream().filter(e -> e.getTitle().equals(title)).findFirst();
        if (exercise.isEmpty()) {
            fail("Could not find modeling exercise with title " + title);
        }
        else {
            if (exercise.get() instanceof ModelingExercise) {
                return (ModelingExercise) exercise.get();
            }
        }
        fail("Could not find modeling exercise with title " + title);
        // just to prevent compiler warnings, we have failed anyway here
        return new ModelingExercise();
    }

    @NotNull
    public TextExercise findTextExerciseWithTitle(Collection<Exercise> exercises, String title) {
        Optional<Exercise> exercise = exercises.stream().filter(e -> e.getTitle().equals(title)).findFirst();
        if (exercise.isEmpty()) {
            fail("Could not find text exercise with title " + title);
        }
        else {
            if (exercise.get() instanceof TextExercise) {
                return (TextExercise) exercise.get();
            }
        }
        fail("Could not find text exercise with title " + title);
        // just to prevent compiler warnings, we have failed anyway here
        return new TextExercise();
    }

    @NotNull
    public ProgrammingExercise findProgrammingExerciseWithTitle(Collection<Exercise> exercises, String title) {
        Optional<Exercise> exercise = exercises.stream().filter(e -> e.getTitle().equals(title)).findFirst();
        if (exercise.isEmpty()) {
            fail("Could not find programming exercise with title " + title);
        }
        else {
            if (exercise.get() instanceof ProgrammingExercise) {
                return (ProgrammingExercise) exercise.get();
            }
        }
        fail("Could not find programming exercise with title " + title);
        // just to prevent compiler warnings, we have failed anyway here
        return new ProgrammingExercise();
    }

    public PageableSearchDTO<String> configureSearch(String searchTerm) {
        final var search = new PageableSearchDTO<String>();
        search.setPage(1);
        search.setPageSize(10);
        search.setSearchTerm(searchTerm);
        search.setSortedColumn(Exercise.ExerciseSearchColumn.ID.name());
        if ("".equals(searchTerm)) {
            search.setSortingOrder(SortingOrder.ASCENDING);
        }
        else {
            search.setSortingOrder(SortingOrder.DESCENDING);
        }
        return search;
    }

    public PageableSearchDTO<String> configureStudentParticipationSearch(String searchTerm) {
        final var search = new PageableSearchDTO<String>();
        search.setPage(1);
        search.setPageSize(10);
        search.setSearchTerm(searchTerm);
        search.setSortedColumn(StudentParticipation.StudentParticipationSearchColumn.ID.name());
        if ("".equals(searchTerm)) {
            search.setSortingOrder(SortingOrder.ASCENDING);
        }
        else {
            search.setSortingOrder(SortingOrder.DESCENDING);
        }
        return search;
    }

    public LinkedMultiValueMap<String, String> exerciseSearchMapping(PageableSearchDTO<String> search) {
        final var mapType = new TypeToken<Map<String, String>>() {
        }.getType();
        final var gson = new Gson();
        final Map<String, String> params = new Gson().fromJson(gson.toJson(search), mapType);
        final var paramMap = new LinkedMultiValueMap<String, String>();
        params.forEach(paramMap::add);
        return paramMap;
    }

    public void checkFeedbackCorrectlyStored(List<Feedback> sentFeedback, List<Feedback> storedFeedback, FeedbackType feedbackType) {
        assertThat(sentFeedback).as("contains the same amount of feedback").hasSize(storedFeedback.size());
        Result storedFeedbackResult = new Result();
        Result sentFeedbackResult = new Result();
        storedFeedbackResult.setFeedbacks(storedFeedback);
        sentFeedbackResult.setFeedbacks(sentFeedback);

        Course course = new Course();
        course.setAccuracyOfScores(1);
        storedFeedbackResult.setParticipation(new StudentParticipation().exercise(new ProgrammingExercise().course(course)));
        sentFeedbackResult.setParticipation(new StudentParticipation().exercise(new ProgrammingExercise().course(course)));

        double calculatedTotalPoints = resultRepo.calculateTotalPoints(storedFeedback);
        double totalPoints = resultRepo.constrainToRange(calculatedTotalPoints, 20.0);
        storedFeedbackResult.setScore(totalPoints, 20.0);
        storedFeedbackResult.setResultString(totalPoints, 20.0);

        double calculatedTotalPoints2 = resultRepo.calculateTotalPoints(sentFeedback);
        double totalPoints2 = resultRepo.constrainToRange(calculatedTotalPoints2, 20.0);
        sentFeedbackResult.setScore(totalPoints2, 20.0);
        sentFeedbackResult.setResultString(totalPoints2, 20.0);

        assertThat(storedFeedbackResult.getScore()).as("stored feedback evaluates to the same score as sent feedback").isEqualTo(sentFeedbackResult.getScore());
        storedFeedback.forEach(feedback -> assertThat(feedback.getType()).as("type has been set correctly").isEqualTo(feedbackType));
    }

    public TextSubmission createSubmissionForTextExercise(TextExercise textExercise, User user, String text) {
        TextSubmission textSubmission = ModelFactory.generateTextSubmission(text, Language.ENGLISH, true);
        textSubmission = textSubmissionRepo.save(textSubmission);

        var studentParticipation = ModelFactory.generateStudentParticipation(InitializationState.INITIALIZED, textExercise, user);
        studentParticipation.addSubmission(textSubmission);

        studentParticipationRepo.save(studentParticipation);
        textSubmissionRepo.save(textSubmission);
        return textSubmission;
    }

    public TextPlagiarismResult createTextPlagiarismResultForExercise(Exercise exercise) {
        TextPlagiarismResult result = new TextPlagiarismResult();
        result.setExercise(exercise);
        result.setSimilarityDistribution(new int[] { 0, 0, 0, 0, 0, 0, 0, 0, 0, 0 });
        result.setDuration(4);
        return plagiarismResultRepo.save(result);
    }

    public ModelingPlagiarismResult createModelingPlagiarismResultForExercise(Exercise exercise) {
        ModelingPlagiarismResult result = new ModelingPlagiarismResult();
        result.setExercise(exercise);
        result.setSimilarityDistribution(new int[] { 0, 0, 0, 0, 0, 0, 0, 0, 0, 0 });
        result.setDuration(4);
        return plagiarismResultRepo.save(result);
    }

    @NotNull
    public LinkedMultiValueMap<String, String> getDefaultPlagiarismOptions() {
        return getPlagiarismOptions(50D, 0, 0);
    }

    @NotNull
    public LinkedMultiValueMap<String, String> getPlagiarismOptions(double similarityThreshold, int minimumScore, int minimumSize) {
        // Use default options for plagiarism detection
        var params = new LinkedMultiValueMap<String, String>();
        params.add("similarityThreshold", String.valueOf(similarityThreshold));
        params.add("minimumScore", String.valueOf(minimumScore));
        params.add("minimumSize", String.valueOf(minimumSize));
        return params;
    }

    @NotNull
    public Set<GradeStep> generateGradeStepSet(GradingScale gradingScale, boolean valid) {
        GradeStep gradeStep1 = new GradeStep();
        GradeStep gradeStep2 = new GradeStep();
        GradeStep gradeStep3 = new GradeStep();

        gradeStep1.setGradingScale(gradingScale);
        gradeStep2.setGradingScale(gradingScale);
        gradeStep3.setGradingScale(gradingScale);

        gradeStep1.setIsPassingGrade(false);
        gradeStep1.setGradeName("Fail");
        gradeStep1.setLowerBoundPercentage(0);
        gradeStep1.setUpperBoundPercentage(60);

        gradeStep2.setIsPassingGrade(true);
        gradeStep2.setGradeName("Pass");
        gradeStep2.setLowerBoundPercentage(60);
        if (valid) {
            gradeStep2.setUpperBoundPercentage(90);
        }
        else {
            gradeStep2.setUpperBoundPercentage(80);
        }

        gradeStep3.setIsPassingGrade(true);
        gradeStep3.setGradeName("Excellent");
        gradeStep3.setLowerBoundPercentage(90);
        gradeStep3.setUpperBoundPercentage(100);
        gradeStep3.setUpperBoundInclusive(true);

        return Set.of(gradeStep1, gradeStep2, gradeStep3);
    }

    public GradingScale generateGradingScale(int gradeStepCount, double[] intervals, boolean lowerBoundInclusivity, int firstPassingIndex, Optional<String[]> gradeNames) {
        if (gradeStepCount != intervals.length - 1 || firstPassingIndex >= gradeStepCount || firstPassingIndex < 0) {
            fail("Invalid grading scale parameters");
        }
        GradingScale gradingScale = new GradingScale();
        Set<GradeStep> gradeSteps = new HashSet<>();
        for (int i = 0; i < gradeStepCount; i++) {
            GradeStep gradeStep = new GradeStep();
            gradeStep.setLowerBoundPercentage(intervals[i]);
            gradeStep.setUpperBoundPercentage(intervals[i + 1]);
            gradeStep.setLowerBoundInclusive(i == 0 || lowerBoundInclusivity);
            gradeStep.setUpperBoundInclusive(i + 1 == gradeStepCount || !lowerBoundInclusivity);
            gradeStep.setIsPassingGrade(i >= firstPassingIndex);
            gradeStep.setGradeName(gradeNames.isPresent() ? gradeNames.get()[i] : "Step" + i);
            gradeStep.setGradingScale(gradingScale);
            gradeSteps.add(gradeStep);
        }
        gradingScale.setGradeSteps(gradeSteps);
        gradingScale.setGradeType(GradeType.GRADE);
        return gradingScale;
    }

    public List<String[]> loadPercentagesAndGrades(String path) throws Exception {
        try (CSVReader reader = new CSVReader(new FileReader(ResourceUtils.getFile("classpath:" + path), StandardCharsets.UTF_8))) {
            List<String[]> rows = reader.readAll();
            // delete first row with column headers
            rows.remove(0);
            List<String[]> percentagesAndGrades = new ArrayList<>();
            // copy only percentages, whether the student has submitted, and their grade
            rows.forEach(row -> percentagesAndGrades.add(new String[] { row[2], row[3], row[4] }));
            return percentagesAndGrades;
        }
    }

    public Course createCourseWithTestModelingAndFileUploadExercisesAndSubmissions() throws Exception {
        Course course = addCourseWithModelingAndTextAndFileUploadExercise();
        course.setEndDate(ZonedDateTime.now().minusMinutes(5));
        course = courseRepo.save(course);

        var fileUploadExercise = findFileUploadExerciseWithTitle(course.getExercises(), "FileUpload");
        createFileUploadSubmissionWithFile(fileUploadExercise, "uploaded-file.png");

        var textExercise = findTextExerciseWithTitle(course.getExercises(), "Text");
        var textSubmission = ModelFactory.generateTextSubmission("example text", Language.ENGLISH, true);
        saveTextSubmission(textExercise, textSubmission, "student1");

        var modelingExercise = findModelingExerciseWithTitle(course.getExercises(), "Modeling");
        createAndSaveParticipationForExercise(modelingExercise, "student1");
        String emptyActivityModel = FileUtils.loadFileFromResources("test-data/model-submission/empty-activity-diagram.json");
        ModelingSubmission submission = ModelFactory.generateModelingSubmission(emptyActivityModel, true);
        addSubmission(modelingExercise, submission, "student1");

        return course;
    }

    public void createFileUploadSubmissionWithFile(FileUploadExercise fileUploadExercise, String filename) throws IOException {
        var fileUploadSubmission = ModelFactory.generateFileUploadSubmission(true);
        fileUploadSubmission = addFileUploadSubmission(fileUploadExercise, fileUploadSubmission, "student1");

        // Create a dummy file
        var uploadedFileDir = Path.of("./", FileUploadSubmission.buildFilePath(fileUploadExercise.getId(), fileUploadSubmission.getId()));
        var uploadedFilePath = Path.of(uploadedFileDir.toString(), filename);
        if (!Files.exists(uploadedFilePath)) {
            Files.createDirectories(uploadedFileDir);
            Files.createFile(uploadedFilePath);
        }
        fileUploadSubmission.setFilePath(uploadedFilePath.toString());
        fileUploadSubmissionRepo.save(fileUploadSubmission);
    }

    public Course createCourseWithExamAndExercises() throws IOException {
        Course course = courseRepo.save(addEmptyCourse());

        // Create a file upload exercise with a dummy submission file
        var exerciseGroup1 = exerciseGroupRepository.save(new ExerciseGroup());
        var fileUploadExercise = ModelFactory.generateFileUploadExerciseForExam(".png", exerciseGroup1);
        fileUploadExercise = exerciseRepo.save(fileUploadExercise);
        createFileUploadSubmissionWithFile(fileUploadExercise, "uploaded-file.png");
        exerciseGroup1.addExercise(fileUploadExercise);
        exerciseGroup1 = exerciseGroupRepository.save(exerciseGroup1);

        // Create a text exercise with a dummy submission file
        var exerciseGroup2 = exerciseGroupRepository.save(new ExerciseGroup());
        var textExercise = ModelFactory.generateTextExerciseForExam(exerciseGroup2);
        textExercise = exerciseRepo.save(textExercise);
        var textSubmission = ModelFactory.generateTextSubmission("example text", Language.ENGLISH, true);
        saveTextSubmission(textExercise, textSubmission, "student1");
        exerciseGroup2.addExercise(textExercise);
        exerciseGroup2 = exerciseGroupRepository.save(exerciseGroup2);

        // Create a modeling exercise with a dummy submission file
        var exerciseGroup3 = exerciseGroupRepository.save(new ExerciseGroup());
        var modelingExercise = ModelFactory.generateModelingExerciseForExam(DiagramType.ClassDiagram, exerciseGroup2);
        modelingExercise = exerciseRepo.save(modelingExercise);
        String emptyActivityModel = FileUtils.loadFileFromResources("test-data/model-submission/empty-activity-diagram.json");
        var modelingSubmission = ModelFactory.generateModelingSubmission(emptyActivityModel, true);
        addSubmission(modelingExercise, modelingSubmission, "student1");
        exerciseGroup3.addExercise(modelingExercise);
        exerciseGroupRepository.save(exerciseGroup3);

        Exam exam = addExam(course);
        exam.setEndDate(ZonedDateTime.now().minusMinutes(5));
        exam.addExerciseGroup(exerciseGroup1);
        exam.addExerciseGroup(exerciseGroup2);
        examRepository.save(exam);

        return course;
    }

    public void addAssessmentWithFeedbackWithGradingInstructionsForExercise(Exercise exercise, String login) {
        // add participation and submission for exercise
        StudentParticipation studentParticipation = createAndSaveParticipationForExercise(exercise, login);
        Submission submission = null;
        if (exercise instanceof TextExercise) {
            submission = ModelFactory.generateTextSubmission("test", Language.ENGLISH, true);
        }
        if (exercise instanceof FileUploadExercise) {
            submission = ModelFactory.generateFileUploadSubmission(true);
        }
        if (exercise instanceof ModelingExercise) {
            submission = ModelFactory.generateModelingSubmission(null, true);
        }
        if (exercise instanceof ProgrammingExercise) {
            submission = ModelFactory.generateProgrammingSubmission(true);
        }
        Submission submissionWithParticipation = addSubmission(studentParticipation, submission);
        Result result = addResultToParticipation(studentParticipation, submissionWithParticipation);
        resultRepo.save(result);

        assertThat(exercise.getGradingCriteria()).isNotNull();
        assertThat(exercise.getGradingCriteria().get(0).getStructuredGradingInstructions()).isNotNull();

        // add feedback which is associated with structured grading instructions
        Feedback feedback = new Feedback();
        feedback.setGradingInstruction(exercise.getGradingCriteria().get(0).getStructuredGradingInstructions().get(0));
        addFeedbackToResult(feedback, result);
    }

    public List<Result> getResultsForExercise(Exercise exercise) {
        return resultRepo.findWithEagerSubmissionAndFeedbackByParticipationExerciseId(exercise.getId());
    }

    public Course saveCourse(Course course) {
        return courseRepo.save(course);
    }

    public Course createCourseWithTutor(String login) {
        Course course = this.createCourse();
        TextExercise textExercise = createIndividualTextExercise(course, pastTimestamp, pastTimestamp, pastTimestamp);
        StudentParticipation participation = ModelFactory.generateStudentParticipationWithoutUser(InitializationState.INITIALIZED, textExercise);
        studentParticipationRepo.save(participation);
        TextSubmission textSubmission = ModelFactory.generateTextSubmission("some text", Language.ENGLISH, true);
        textSubmission.setParticipation(participation);
        textSubmissionRepo.saveAndFlush(textSubmission);
        course.addExercises(textExercise);
        User user = new User();
        user.setLogin(login);
        user.setId(1L);
        user.setGroups(Set.of(course.getTeachingAssistantGroupName()));
        userRepo.save(user);
        return course;
    }

    public Course createCourseWithInstructorAndTextExercise() {
        Course course = this.createCourse();
        TextExercise textExercise = createIndividualTextExercise(course, pastTimestamp, pastTimestamp, pastTimestamp);
        StudentParticipation participation = ModelFactory.generateStudentParticipationWithoutUser(InitializationState.INITIALIZED, textExercise);
        studentParticipationRepo.save(participation);
        course.addExercises(textExercise);
        addUsers(0, 0, 0, 1);
        return course;
    }

    public TextAssessmentEvent createSingleTextAssessmentEvent(Long courseId, Long userId, Long exerciseId, Long participationId, Long submissionId) {
        return ModelFactory.generateTextAssessmentEvent(TextAssessmentEventType.VIEW_AUTOMATIC_SUGGESTION_ORIGIN, FeedbackType.AUTOMATIC, TextBlockType.AUTOMATIC, courseId, userId,
                exerciseId, participationId, submissionId);
    }

    /**
     * Update the max complaint text limit of the course.
     * @param course course which is updated
     * @param complaintTextLimit new complaint text limit
     * @return updated course
     */
    public Course updateCourseComplaintTextLimit(Course course, int complaintTextLimit) {
        course.setMaxComplaintTextLimit(complaintTextLimit);
        assertThat(course.getMaxComplaintTextLimit()).as("course contains the correct complaint text limit").isEqualTo(complaintTextLimit);
        return courseRepo.save(course);
    }

    /**
     * Update the max complaint response text limit of the course.
     * @param course course which is updated
     * @param complaintResponseTextLimit new complaint response text limit
     * @return updated course
     */
    public Course updateCourseComplaintResponseTextLimit(Course course, int complaintResponseTextLimit) {
        course.setMaxComplaintResponseTextLimit(complaintResponseTextLimit);
        assertThat(course.getMaxComplaintResponseTextLimit()).as("course contains the correct complaint response text limit").isEqualTo(complaintResponseTextLimit);
        return courseRepo.save(course);
    }

    public <T extends Posting> void assertSensitiveInformationHidden(@NotNull List<T> postings) {
        for (Posting posting : postings) {
            assertSensitiveInformationHidden(posting);
        }
    }

    public void assertSensitiveInformationHidden(@NotNull Posting posting) {
        if (posting.getAuthor() != null) {
            assertThat(posting.getAuthor().getEmail()).isNull();
            assertThat(posting.getAuthor().getLogin()).isNull();
            assertThat(posting.getAuthor().getRegistrationNumber()).isNull();
        }
    }

    public void assertSensitiveInformationHidden(@NotNull Reaction reaction) {
        if (reaction.getUser() != null) {
            assertThat(reaction.getUser().getEmail()).isNull();
            assertThat(reaction.getUser().getLogin()).isNull();
            assertThat(reaction.getUser().getRegistrationNumber()).isNull();
        }
    }
}<|MERGE_RESOLUTION|>--- conflicted
+++ resolved
@@ -570,14 +570,9 @@
         return exerciseUnitRepository.save(exerciseUnit);
     }
 
-<<<<<<< HEAD
     public AttachmentUnit createAttachmentUnit(Boolean withFile) {
         ZonedDateTime started = ZonedDateTime.now().minusDays(5);
         Attachment attachmentOfAttachmentUnit = withFile ? ModelFactory.generateAttachmentWithFile(started) : ModelFactory.generateAttachment(started);
-=======
-    public AttachmentUnit createAttachmentUnit() {
-        Attachment attachmentOfAttachmentUnit = new Attachment().attachmentType(AttachmentType.FILE).link(Paths.get("files", "temp", "example.txt").toString()).name("example");
->>>>>>> ef4fef05
         AttachmentUnit attachmentUnit = new AttachmentUnit();
         attachmentUnit.setDescription("Lorem Ipsum");
         attachmentUnit = attachmentUnitRepository.save(attachmentUnit);
