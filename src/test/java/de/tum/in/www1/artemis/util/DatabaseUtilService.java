--- conflicted
+++ resolved
@@ -3898,14 +3898,10 @@
             log.debug(dragItem2.toString());
             DragItem dragItem3 = ((DragAndDropQuestion) question).getDragItems().get(2);
             dragItem3.setQuestion((DragAndDropQuestion) question);
-<<<<<<< HEAD
-            System.out.println(dragItem3);
+            log.debug(dragItem3.toString());
             DragItem dragItem4 = ((DragAndDropQuestion) question).getDragItems().get(3);
             dragItem4.setQuestion((DragAndDropQuestion) question);
-            System.out.println(dragItem4);
-=======
-            log.debug(dragItem3.toString());
->>>>>>> 4f326e30
+            log.debug(dragItem4.toString());
 
             DropLocation dropLocation1 = ((DragAndDropQuestion) question).getDropLocations().get(0);
             dropLocation1.setQuestion((DragAndDropQuestion) question);
@@ -3915,14 +3911,10 @@
             log.debug(dropLocation2.toString());
             DropLocation dropLocation3 = ((DragAndDropQuestion) question).getDropLocations().get(2);
             dropLocation3.setQuestion((DragAndDropQuestion) question);
-<<<<<<< HEAD
-            System.out.println(dropLocation3);
+            log.debug(dropLocation3.toString());
             DropLocation dropLocation4 = ((DragAndDropQuestion) question).getDropLocations().get(3);
             dropLocation4.setQuestion((DragAndDropQuestion) question);
-            System.out.println(dropLocation4);
-=======
-            log.debug(dropLocation3.toString());
->>>>>>> 4f326e30
+            log.debug(dropLocation4.toString());
 
             if (correct) {
                 submittedAnswer.addMappings(new DragAndDropMapping().dragItem(dragItem1).dropLocation(dropLocation1));
