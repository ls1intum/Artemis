--- conflicted
+++ resolved
@@ -184,26 +184,25 @@
     private ExamRepository examRepository;
 
     @Autowired
-<<<<<<< HEAD
+    private TextExerciseRepository textExerciseRepository;
+
+    @Autowired
+    AttachmentUnitRepository attachmentUnitRepository;
+
+    @Autowired
+    AttachmentRepository attachmentRepository;
+
+    @Autowired
+    ExerciseUnitRepository exerciseUnitRepository;
+
+    @Autowired
+    TextUnitRepository textUnitRepository;
+
+    @Autowired
+    VideoUnitRepository videoUnitRepository;
+
+    @Autowired
     private OrganizationRepository organizationRepository;
-=======
-    private TextExerciseRepository textExerciseRepository;
-
-    @Autowired
-    AttachmentUnitRepository attachmentUnitRepository;
-
-    @Autowired
-    AttachmentRepository attachmentRepository;
-
-    @Autowired
-    ExerciseUnitRepository exerciseUnitRepository;
-
-    @Autowired
-    TextUnitRepository textUnitRepository;
-
-    @Autowired
-    VideoUnitRepository videoUnitRepository;
->>>>>>> d33d88a7
 
     @Autowired
     private DatabaseCleanupService databaseCleanupService;
