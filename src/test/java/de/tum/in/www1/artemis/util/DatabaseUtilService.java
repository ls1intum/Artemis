package de.tum.in.www1.artemis.util;

import static com.google.gson.JsonParser.parseString;
import static de.tum.in.www1.artemis.util.ModelFactory.DEFAULT_BRANCH;
<<<<<<< HEAD
import static de.tum.in.www1.artemis.util.ModelFactory.USER_PASSWORD;
import static org.assertj.core.api.Assertions.*;
=======
import static de.tum.in.www1.artemis.web.rest.tutorialgroups.TutorialGroupDateUtil.*;
import static org.assertj.core.api.Assertions.assertThat;
import static org.assertj.core.api.Assertions.fail;
>>>>>>> f089f06a

import java.io.FileReader;
import java.io.IOException;
import java.net.URI;
import java.nio.charset.StandardCharsets;
import java.nio.file.Files;
import java.nio.file.Path;
import java.time.Duration;
import java.time.LocalDate;
import java.time.ZoneId;
import java.time.ZonedDateTime;
import java.util.*;
import java.util.concurrent.ThreadLocalRandom;
import java.util.stream.Collectors;

import javax.validation.constraints.NotNull;

import org.slf4j.Logger;
import org.slf4j.LoggerFactory;
import org.springframework.beans.factory.annotation.Autowired;
import org.springframework.beans.factory.annotation.Value;
import org.springframework.security.authentication.UsernamePasswordAuthenticationToken;
import org.springframework.security.core.Authentication;
import org.springframework.security.core.GrantedAuthority;
import org.springframework.security.core.authority.SimpleGrantedAuthority;
import org.springframework.security.core.context.SecurityContext;
import org.springframework.security.core.context.SecurityContextHolder;
import org.springframework.security.test.context.TestSecurityContextHolder;
import org.springframework.stereotype.Service;
import org.springframework.util.LinkedMultiValueMap;
import org.springframework.util.ResourceUtils;

import com.fasterxml.jackson.databind.ObjectMapper;
import com.google.gson.Gson;
import com.google.gson.JsonObject;
import com.google.gson.reflect.TypeToken;
import com.opencsv.CSVReader;

import de.tum.in.www1.artemis.domain.*;
import de.tum.in.www1.artemis.domain.analytics.TextAssessmentEvent;
import de.tum.in.www1.artemis.domain.enumeration.*;
import de.tum.in.www1.artemis.domain.enumeration.tutorialgroups.TutorialGroupRegistrationType;
import de.tum.in.www1.artemis.domain.exam.Exam;
import de.tum.in.www1.artemis.domain.exam.ExerciseGroup;
import de.tum.in.www1.artemis.domain.exam.StudentExam;
import de.tum.in.www1.artemis.domain.hestia.CodeHint;
import de.tum.in.www1.artemis.domain.hestia.ExerciseHint;
import de.tum.in.www1.artemis.domain.hestia.ProgrammingExerciseSolutionEntry;
import de.tum.in.www1.artemis.domain.hestia.ProgrammingExerciseTask;
import de.tum.in.www1.artemis.domain.lecture.*;
import de.tum.in.www1.artemis.domain.metis.*;
import de.tum.in.www1.artemis.domain.modeling.ModelingExercise;
import de.tum.in.www1.artemis.domain.modeling.ModelingSubmission;
import de.tum.in.www1.artemis.domain.participation.*;
import de.tum.in.www1.artemis.domain.plagiarism.PlagiarismCase;
import de.tum.in.www1.artemis.domain.plagiarism.modeling.ModelingPlagiarismResult;
import de.tum.in.www1.artemis.domain.plagiarism.text.TextPlagiarismResult;
import de.tum.in.www1.artemis.domain.quiz.*;
import de.tum.in.www1.artemis.domain.submissionpolicy.SubmissionPolicy;
import de.tum.in.www1.artemis.domain.tutorialgroups.*;
import de.tum.in.www1.artemis.repository.*;
import de.tum.in.www1.artemis.repository.hestia.CodeHintRepository;
import de.tum.in.www1.artemis.repository.hestia.ExerciseHintRepository;
import de.tum.in.www1.artemis.repository.hestia.ProgrammingExerciseSolutionEntryRepository;
import de.tum.in.www1.artemis.repository.hestia.ProgrammingExerciseTaskRepository;
import de.tum.in.www1.artemis.repository.metis.AnswerPostRepository;
import de.tum.in.www1.artemis.repository.metis.ConversationParticipantRepository;
import de.tum.in.www1.artemis.repository.metis.ConversationRepository;
import de.tum.in.www1.artemis.repository.metis.PostRepository;
import de.tum.in.www1.artemis.repository.plagiarism.PlagiarismCaseRepository;
import de.tum.in.www1.artemis.repository.plagiarism.PlagiarismResultRepository;
import de.tum.in.www1.artemis.repository.tutorialgroups.*;
import de.tum.in.www1.artemis.security.Role;
import de.tum.in.www1.artemis.service.*;
import de.tum.in.www1.artemis.service.user.PasswordService;
import de.tum.in.www1.artemis.web.rest.dto.PageableSearchDTO;

/**
 * Service responsible for initializing the database with specific testdata for a testscenario
 */
@Service
public class DatabaseUtilService {

    private final Logger log = LoggerFactory.getLogger(getClass());

    private static final ZonedDateTime pastTimestamp = ZonedDateTime.now().minusDays(1);

    private static final ZonedDateTime futureTimestamp = ZonedDateTime.now().plusDays(1);

    private static final ZonedDateTime futureFutureTimestamp = ZonedDateTime.now().plusDays(2);

    private static final Authority userAuthority = new Authority(Role.STUDENT.getAuthority());

    private static final Authority tutorAuthority = new Authority(Role.TEACHING_ASSISTANT.getAuthority());

    private static final Authority editorAuthority = new Authority(Role.EDITOR.getAuthority());

    private static final Authority instructorAuthority = new Authority(Role.INSTRUCTOR.getAuthority());

    private static final Authority adminAuthority = new Authority(Role.ADMIN.getAuthority());

    private static final Set<Authority> studentAuthorities = Set.of(userAuthority);

    private static final Set<Authority> tutorAuthorities = Set.of(userAuthority, tutorAuthority);

    private static final Set<Authority> editorAuthorities = Set.of(userAuthority, tutorAuthority, editorAuthority);

    private static final Set<Authority> instructorAuthorities = Set.of(userAuthority, tutorAuthority, editorAuthority, instructorAuthority);

    private static final Set<Authority> adminAuthorities = Set.of(userAuthority, tutorAuthority, editorAuthority, instructorAuthority, adminAuthority);

    private static int dayCount = 1;

    @Autowired
    private CourseRepository courseRepo;

    @Autowired
    private LectureRepository lectureRepo;

    @Autowired
    private LearningGoalRepository learningGoalRepo;

    @Autowired
    private ExerciseRepository exerciseRepo;

    @Autowired
    private TextAssessmentKnowledgeService textAssessmentKnowledgeService;

    @Autowired
    private ModelAssessmentKnowledgeService modelAssessmentKnowledgeService;

    @Autowired
    private AttachmentRepository attachmentRepo;

    @Autowired
    private ProgrammingExerciseTestCaseRepository testCaseRepository;

    @Autowired
    private StaticCodeAnalysisCategoryRepository staticCodeAnalysisCategoryRepository;

    @Autowired
    private ProgrammingExerciseRepository programmingExerciseRepository;

    @Autowired
    private ExerciseHintRepository exerciseHintRepository;

    @Autowired
    private UserRepository userRepo;

    @Autowired
    private TeamRepository teamRepo;

    @Autowired
    private ResultRepository resultRepo;

    @Autowired
    private StudentParticipationRepository studentParticipationRepo;

    @Autowired
    private PlagiarismCaseRepository plagiarismCaseRepository;

    @Autowired
    private PlagiarismResultRepository plagiarismResultRepo;

    @Autowired
    private ProgrammingExerciseStudentParticipationRepository programmingExerciseStudentParticipationRepo;

    @Autowired
    private TemplateProgrammingExerciseParticipationRepository templateProgrammingExerciseParticipationRepo;

    @Autowired
    private SolutionProgrammingExerciseParticipationRepository solutionProgrammingExerciseParticipationRepo;

    @Autowired
    private ModelingSubmissionRepository modelingSubmissionRepo;

    @Autowired
    private TextSubmissionRepository textSubmissionRepo;

    @Autowired
    private ParticipationService participationService;

    @Autowired
    private TextBlockRepository textBlockRepo;

    @Autowired
    private FileUploadSubmissionRepository fileUploadSubmissionRepo;

    @Autowired
    private SubmissionRepository submissionRepository;

    @Autowired
    private ProgrammingSubmissionRepository programmingSubmissionRepo;

    @Autowired
    private FeedbackRepository feedbackRepo;

    @Autowired
    private ComplaintRepository complaintRepo;

    @Autowired
    private ComplaintResponseRepository complaintResponseRepo;

    @Autowired
    private ExampleSubmissionRepository exampleSubmissionRepo;

    @Autowired
    private TutorParticipationRepository tutorParticipationRepo;

    @Autowired
    public PostRepository postRepository;

    @Autowired
    private AnswerPostRepository answerPostRepository;

    @Autowired
    private ConversationRepository conversationRepository;

    @Autowired
    private ConversationParticipantRepository conversationParticipantRepository;

    @Autowired
    private ModelingSubmissionService modelSubmissionService;

    @Autowired
    private AssessmentService assessmentService;

    @Autowired
    private ProgrammingExerciseTestRepository programmingExerciseTestRepository;

    @Autowired
    private AuthorityRepository authorityRepository;

    @Autowired
    private ObjectMapper mapper;

    @Autowired
    private ExerciseGroupRepository exerciseGroupRepository;

    @Autowired
    private StudentExamRepository studentExamRepository;

    @Autowired
    private ExamRepository examRepository;

    @Autowired
    private TextExerciseRepository textExerciseRepository;

    @Autowired
    private AttachmentUnitRepository attachmentUnitRepository;

    @Autowired
    private AttachmentRepository attachmentRepository;

    @Autowired
    private ExerciseUnitRepository exerciseUnitRepository;

    @Autowired
    private TextUnitRepository textUnitRepository;

    @Autowired
    private VideoUnitRepository videoUnitRepository;

    @Autowired
    private OnlineUnitRepository onlineUnitRepository;

    @Autowired
    private OrganizationRepository organizationRepository;

    @Autowired
    private ModelingExerciseRepository modelingExerciseRepository;

    @Autowired
    private DatabaseCleanupService databaseCleanupService;

    @Autowired
    private AuxiliaryRepositoryRepository auxiliaryRepositoryRepository;

    @Autowired
    private SubmissionPolicyRepository submissionPolicyRepository;

    @Autowired
    private ProgrammingExerciseTaskRepository programmingExerciseTaskRepository;

    @Autowired
    private ProgrammingExerciseSolutionEntryRepository solutionEntryRepository;

    @Autowired
    private CodeHintRepository codeHintRepository;

    @Autowired
    private RatingRepository ratingRepo;

    @Autowired
    private PasswordService passwordService;

    @Autowired
    private TutorialGroupRepository tutorialGroupRepository;

    @Autowired
    private TutorialGroupRegistrationRepository tutorialGroupRegistrationRepository;

    @Autowired
    private TutorialGroupsConfigurationRepository tutorialGroupsConfigurationRepository;

    @Autowired
    private TutorialGroupFreePeriodRepository tutorialGroupFreePeriodRepository;

    @Autowired
    private TutorialGroupSessionRepository tutorialGroupSessionRepository;

    @Value("${info.guided-tour.course-group-students:#{null}}")
    private Optional<String> tutorialGroupStudents;

    @Value("${info.guided-tour.course-group-tutors:#{null}}")
    private Optional<String> tutorialGroupTutors;

    @Value("${info.guided-tour.course-group-editors:#{null}}")
    private Optional<String> tutorialGroupEditors;

    @Value("${info.guided-tour.course-group-instructors:#{null}}")
    private Optional<String> tutorialGroupInstructors;

    /**
     * This should be as fast as possible to avoid that the test time increases significantly, therefore we only delete the most important entities
     */
    public void resetDatabase() {
        // The following code might be helpful, but is too slow and would add 500ms execution time to each test case
        // long start = System.currentTimeMillis();
        // var courses = courseRepo.findAll();
        // for (var simpleCourse : courses) {
        // Course course = courseRepo.findByIdWithExercisesAndLecturesAndLectureUnitsAndLearningGoalsElseThrow(simpleCourse.getId());
        // courseService.delete(course);
        // }
        // userRepo.deleteAll();
        // long duration = System.currentTimeMillis() - start;
        // log.info("Reset database took " + duration + " ms");
    }

    // TODO: this should probably be moved into another service
    public void changeUser(String username) {
        User user = getUserByLogin(username);
        List<GrantedAuthority> grantedAuthorities = new ArrayList<>();
        for (Authority authority : user.getAuthorities()) {
            grantedAuthorities.add(new SimpleGrantedAuthority(authority.getName()));
        }
        org.springframework.security.core.userdetails.User securityContextUser = new org.springframework.security.core.userdetails.User(user.getLogin(), user.getPassword(),
                grantedAuthorities);
        Authentication authentication = new UsernamePasswordAuthenticationToken(securityContextUser, securityContextUser.getPassword(), grantedAuthorities);
        SecurityContext context = SecurityContextHolder.createEmptyContext();
        context.setAuthentication(authentication);
        TestSecurityContextHolder.setContext(context);
    }

    /**
     * Generate users that have registration numbers
     *
     * @param loginPrefix prefix that will be added in front of every user's login
     * @param groups groups that the users will be added
     * @param authorities authorities that the users will have
     * @param amount amount of users to generate
     * @param registrationNumberPrefix prefix that will be added in front of every user
     * @return users that were generated
     */
    public List<User> generateActivatedUsersWithRegistrationNumber(String loginPrefix, String[] groups, Set<Authority> authorities, int amount, String registrationNumberPrefix) {
        List<User> generatedUsers = generateActivatedUsers(loginPrefix, groups, authorities, amount);
        for (int i = 0; i < generatedUsers.size(); i++) {
            generatedUsers.get(i).setRegistrationNumber(registrationNumberPrefix + "R" + i);
        }
        return generatedUsers;
    }

    public List<User> generateActivatedUsers(String loginPrefix, String[] groups, Set<Authority> authorities, int amount) {
        return generateActivatedUsers(loginPrefix, USER_PASSWORD, groups, authorities, amount);
    }

    public List<User> generateActivatedUsers(String loginPrefix, String commonPasswordHash, String[] groups, Set<Authority> authorities, int amount) {
        List<User> generatedUsers = new ArrayList<>();
        for (int i = 1; i <= amount; i++) {
            var login = loginPrefix + i;
            // the following line either creates the user or resets and existing user to its original state
            User user = createAndSaveUser(login, commonPasswordHash);
            if (groups != null) {
                user.setGroups(Set.of(groups));
                user.setAuthorities(authorities);
            }
            user = userRepo.save(user);
            generatedUsers.add(user);
        }
        return generatedUsers;
    }

    private User activateUser(final User user) {
        if (user.getActivated()) {
            return user;
        }
        else {
            user.setActivated(true);
            return userRepo.save(user);
        }
    }

    /**
     * Generate a team
     *
     * @param exercise exercise of the team
     * @param name name of the team
     * @param shortName short name of the team
     * @param loginPrefix prefix that will be added in front of every user's login
     * @param numberOfStudents amount of users to generate for team as students
     * @param owner owner of the team generally a tutor
     * @param creatorLogin login of user that creates the teams
     * @param registrationPrefix prefix that will be added in front of every student's registration number
     * @return team that was generated
     */
    public Team generateTeamForExercise(Exercise exercise, String name, String shortName, String loginPrefix, int numberOfStudents, User owner, String creatorLogin,
            String registrationPrefix) {
        List<User> students = generateActivatedUsersWithRegistrationNumber(shortName + loginPrefix, new String[] { "tumuser", "testgroup" },
                Set.of(new Authority(Role.STUDENT.getAuthority())), numberOfStudents, registrationPrefix);

        Team team = new Team();
        team.setName(name);
        team.setShortName(shortName);
        team.setExercise(exercise);
        team.setStudents(new HashSet<>(students));
        if (owner != null) {
            team.setOwner(owner);
        }
        if (creatorLogin != null) {
            team.setCreatedBy(creatorLogin);
            team.setLastModifiedBy(creatorLogin);
        }
        return team;
    }

    /**
     * Generate a team
     *
     * @param exercise exercise of the team
     * @param name name of the team
     * @param shortName short name of the team
     * @param numberOfStudents amount of users to generate for team as students
     * @param owner owner of the team generally a tutor
     * @return team that was generated
     */
    public Team generateTeamForExercise(Exercise exercise, String name, String shortName, int numberOfStudents, User owner) {
        return generateTeamForExercise(exercise, name, shortName, "student", numberOfStudents, owner, null, "R");
    }

    /**
     * Generate teams
     *
     * @param exercise exercise of the teams
     * @param shortNamePrefix prefix that will be added in front of every team's short name
     * @param loginPrefix prefix that will be added in front of every student's login
     * @param numberOfTeams amount of teams to generate
     * @param owner owner of the teams generally a tutor
     * @param creatorLogin login of user that created the teams
     * @return teams that were generated
     */
    public List<Team> generateTeamsForExercise(Exercise exercise, String shortNamePrefix, String loginPrefix, int numberOfTeams, User owner, String creatorLogin) {
        return generateTeamsForExercise(exercise, shortNamePrefix, loginPrefix, numberOfTeams, owner, creatorLogin, "R");
    }

    /**
     * Generate teams
     *
     * @param exercise exercise of the teams
     * @param shortNamePrefix prefix that will be added in front of every team's short name
     * @param loginPrefix prefix that will be added in front of every student's login
     * @param numberOfTeams amount of teams to generate
     * @param owner owner of the teams generally a tutor
     * @param creatorLogin login of user that created the teams
     * @param registrationPrefix prefix that will be added in front of every student's registration number
     * @return teams that were generated
     */
    public List<Team> generateTeamsForExercise(Exercise exercise, String shortNamePrefix, String loginPrefix, int numberOfTeams, User owner, String creatorLogin,
            String registrationPrefix) {
        List<Team> teams = new ArrayList<>();
        for (int i = 1; i <= numberOfTeams; i++) {
            int numberOfStudents = new Random().nextInt(4) + 1; // range: 1-4 students
            teams.add(generateTeamForExercise(exercise, "Team " + i, shortNamePrefix + i, loginPrefix, numberOfStudents, owner, creatorLogin, registrationPrefix + i));
        }
        return teams;
    }

    /**
     * Generate teams
     *
     * @param exercise exercise of the teams
     * @param shortNamePrefix prefix that will be added in front of every team's short name
     * @param loginPrefix prefix that will be added in front of every student's login
     * @param numberOfTeams amount of teams to generate
     * @param owner owner of the teams generally a tutor
     * @param creatorLogin login of user that created the teams
     * @param registrationPrefix prefix that will be added in front of every student's registration number
     * @param teamSize size of each individual team
     * @return teams that were generated
     */
    public List<Team> generateTeamsForExerciseFixedTeamSize(Exercise exercise, String shortNamePrefix, String loginPrefix, int numberOfTeams, User owner, String creatorLogin,
            String registrationPrefix, int teamSize) {
        List<Team> teams = new ArrayList<>();
        for (int i = 1; i <= numberOfTeams; i++) {
            teams.add(generateTeamForExercise(exercise, "Team " + i, shortNamePrefix + i, loginPrefix, teamSize, owner, creatorLogin, registrationPrefix + i));
        }
        return teams;
    }

    public User createAndSaveUser(String login, String hashedPassword) {
        User user = ModelFactory.generateActivatedUser(login, hashedPassword);
        if (userExistsWithLogin(login)) {
            // save the user with the newly created values (to override previous changes) with the same ID
            user.setId(getUserByLogin(login).getId());
        }
        return userRepo.save(user);
    }

    public User createAndSaveUser(String login) {
        User user = ModelFactory.generateActivatedUser(login);
        if (userExistsWithLogin(login)) {
            // save the user with the newly created values (to override previous changes) with the same ID
            user.setId(getUserByLogin(login).getId());
        }
        return userRepo.save(user);
    }

    public List<User> addUsers(int numberOfStudents, int numberOfTutors, int numberOfEditors, int numberOfInstructors) {
        return addUsers("", numberOfStudents, numberOfTutors, numberOfEditors, numberOfInstructors);
    }

    /**
     * Adds the provided number of students and tutors into the user repository. Students login is a concatenation of the prefix "student" and a number counting from 1 to
     * numberOfStudents Tutors login is a concatenation of the prefix "tutor" and a number counting from 1 to numberOfStudents Tutors are all in the "tutor" group and students in
     * the "tumuser" group
     *
     * @param prefix              the prefix for the user login
     * @param numberOfStudents    the number of students that will be added to the database
     * @param numberOfTutors      the number of tutors that will be added to the database
     * @param numberOfEditors     the number of editors that will be added to the database
     * @param numberOfInstructors the number of instructors that will be added to the database
     */
    public List<User> addUsers(String prefix, int numberOfStudents, int numberOfTutors, int numberOfEditors, int numberOfInstructors) {
        if (authorityRepository.count() == 0) {
            authorityRepository.saveAll(adminAuthorities);
        }

        var students = generateActivatedUsers(prefix + "student", passwordService.hashPassword(USER_PASSWORD), new String[] { "tumuser", "testgroup" }, studentAuthorities,
                numberOfStudents);
        var tutors = generateActivatedUsers(prefix + "tutor", passwordService.hashPassword(USER_PASSWORD), new String[] { "tutor", "testgroup" }, tutorAuthorities, numberOfTutors);
        var editors = generateActivatedUsers(prefix + "editor", passwordService.hashPassword(USER_PASSWORD), new String[] { "editor", "testgroup" }, editorAuthorities,
                numberOfEditors);
        var instructors = generateActivatedUsers(prefix + "instructor", passwordService.hashPassword(USER_PASSWORD), new String[] { "instructor", "testgroup" },
                instructorAuthorities, numberOfInstructors);

        List<User> usersToAdd = new ArrayList<>();
        usersToAdd.addAll(students);
        usersToAdd.addAll(tutors);
        usersToAdd.addAll(editors);
        usersToAdd.addAll(instructors);

        if (!userExistsWithLogin("admin")) {
            User admin = ModelFactory.generateActivatedUser("admin", passwordService.hashPassword(USER_PASSWORD));
            admin.setGroups(Set.of("admin"));
            admin.setAuthorities(adminAuthorities);
            usersToAdd.add(admin);
        }

        if (usersToAdd.size() > 0) {
            usersToAdd = userRepo.saveAll(usersToAdd);
        }

        return usersToAdd;
    }

    public List<Team> addTeamsForExercise(Exercise exercise, String shortNamePrefix, String loginPrefix, int numberOfTeams, User owner) {
        List<Team> teams = generateTeamsForExercise(exercise, shortNamePrefix, loginPrefix, numberOfTeams, owner, null);
        var users = teams.stream().map(Team::getStudents).flatMap(Collection::stream).toList();
        users.forEach(this::cleanUpRegistrationNumberForUser);
        userRepo.saveAll(users);
        return teamRepo.saveAll(teams);
    }

    public List<Team> addTeamsForExercise(Exercise exercise, String shortNamePrefix, int numberOfTeams, User owner) {
        return addTeamsForExercise(exercise, shortNamePrefix, "student", numberOfTeams, owner);
    }

    public List<Team> addTeamsForExercise(Exercise exercise, int numberOfTeams, User owner) {
        return addTeamsForExercise(exercise, "team", numberOfTeams, owner);
    }

    public List<Team> addTeamsForExerciseFixedTeamSize(String userPrefix, String regNumberPrefix, Exercise exercise, int numberOfTeams, User owner, int noOfStudentsPerTeam) {
        List<Team> teams = generateTeamsForExerciseFixedTeamSize(exercise, userPrefix + "team", "student", numberOfTeams, owner, null, regNumberPrefix, noOfStudentsPerTeam);
        var users = teams.stream().map(Team::getStudents).flatMap(Collection::stream).toList();
        users.forEach(this::cleanUpRegistrationNumberForUser);
        userRepo.saveAll(users);
        return teamRepo.saveAll(teams);
    }

    public void cleanUpRegistrationNumberForUser(User user) {
        if (user.getRegistrationNumber() == null) {
            return;
        }

        var existingUserWithRegistrationNumber = userRepo.findOneWithGroupsAndAuthoritiesByRegistrationNumber(user.getRegistrationNumber());
        if (existingUserWithRegistrationNumber.isPresent()) {
            existingUserWithRegistrationNumber.get().setRegistrationNumber(null);
            userRepo.save(existingUserWithRegistrationNumber.get());
        }
    }

    public Team addTeamForExercise(Exercise exercise, User owner) {
        return addTeamsForExercise(exercise, 1, owner).get(0);
    }

    public Result addProgrammingParticipationWithResultForExercise(ProgrammingExercise exercise, String login) {
        var storedParticipation = programmingExerciseStudentParticipationRepo.findByExerciseIdAndStudentLogin(exercise.getId(), login);
        final StudentParticipation studentParticipation;
        if (storedParticipation.isEmpty()) {
            final var user = getUserByLogin(login);
            final var participation = new ProgrammingExerciseStudentParticipation();
            final var buildPlanId = exercise.getProjectKey().toUpperCase() + "-" + login.toUpperCase();
            final var repoName = (exercise.getProjectKey() + "-" + login).toLowerCase();
            participation.setInitializationDate(ZonedDateTime.now());
            participation.setParticipant(user);
            participation.setBuildPlanId(buildPlanId);
            participation.setProgrammingExercise(exercise);
            participation.setInitializationState(InitializationState.INITIALIZED);
            participation.setRepositoryUrl(String.format("http://some.test.url/%s/%s.git", exercise.getProjectKey(), repoName));
            programmingExerciseStudentParticipationRepo.save(participation);
            storedParticipation = programmingExerciseStudentParticipationRepo.findByExerciseIdAndStudentLogin(exercise.getId(), login);
            assertThat(storedParticipation).isPresent();
            studentParticipation = studentParticipationRepo.findWithEagerLegalSubmissionsAndResultsAssessorsById(storedParticipation.get().getId()).get();
        }
        else {
            studentParticipation = storedParticipation.get();
        }
        return addResultToParticipation(null, null, studentParticipation);
    }

    public void addInstructor(final String instructorGroup, final String instructorName) {
        if (!userExistsWithLogin(instructorName)) {
            var newUsers = generateActivatedUsers(instructorName, new String[] { instructorGroup, "testgroup" }, instructorAuthorities, 1);
            if (!newUsers.isEmpty()) {
                var instructor = userRepo.save(newUsers.get(0));
                assertThat(instructor.getId()).as("Instructor has been created").isNotNull();
            }
        }
    }

    public void addEditor(final String editorGroup, final String editorName) {
        if (!userExistsWithLogin(editorName)) {
            var newUsers = generateActivatedUsers(editorName, new String[] { editorGroup, "testgroup" }, editorAuthorities, 1);
            if (!newUsers.isEmpty()) {
                var editor = userRepo.save(newUsers.get(0));
                assertThat(editor.getId()).as("Editor has been created").isNotNull();
            }
        }
    }

    public void addTeachingAssistant(final String taGroup, final String taName) {
        if (!userExistsWithLogin(taName)) {
            var newUsers = generateActivatedUsers(taName, new String[] { taGroup, "testgroup" }, tutorAuthorities, 1);
            if (!newUsers.isEmpty()) {
                var ta = userRepo.save(newUsers.get(0));
                assertThat(ta.getId()).as("Teaching assistant has been created").isNotNull();
            }
        }
    }

    public void addStudent(final String studentGroup, final String studentName) {
        if (!userExistsWithLogin(studentName)) {
            var newUsers = generateActivatedUsers(studentName, new String[] { studentGroup, "testgroup" }, studentAuthorities, 1);
            if (!newUsers.isEmpty()) {
                var student = userRepo.save(newUsers.get(0));
                assertThat(student.getId()).as("Student has been created").isNotNull();
            }
        }
    }

    public Lecture createCourseWithLecture(boolean saveLecture) {
        Course course = ModelFactory.generateCourse(null, pastTimestamp, futureFutureTimestamp, new HashSet<>(), "tumuser", "tutor", "editor", "instructor");

        Lecture lecture = new Lecture();
        lecture.setDescription("Test Lecture");
        lecture.setCourse(course);
        courseRepo.save(course);
        if (saveLecture) {
            lectureRepo.save(lecture);
        }
        return lecture;
    }

    public Course createCourse() {
        return createCourse(null);
    }

    public Course createCourse(Long id) {
        Course course = ModelFactory.generateCourse(id, pastTimestamp, futureTimestamp, new HashSet<>(), "tumuser", "tutor", "editor", "instructor");
        return courseRepo.save(course);
    }

    public Course createCourseWithPostsDisabled() {
        Course course = ModelFactory.generateCourse(null, pastTimestamp, futureTimestamp, new HashSet<>(), "tumuser", "tutor", "editor", "instructor");
        course.setPostsEnabled(false);
        return courseRepo.save(course);
    }

    public Course createCourseWithOrganizations(String name, String shortName, String url, String description, String logoUrl, String emailPattern) {
        Course course = createCourse();
        Set<Organization> organizations = new HashSet<>();
        Organization organization = createOrganization(name, shortName, url, description, logoUrl, emailPattern);
        organizations.add(organization);
        course.setOrganizations(organizations);
        return courseRepo.save(course);
    }

    public Course createCourseWithOrganizations() {
        return createCourseWithOrganizations("organization1", "org1", "org.org", "This is organization1", null, "^.*@matching.*$");
    }

    public LearningGoal createLearningGoal(Course course) {
        LearningGoal learningGoal = new LearningGoal();
        learningGoal.setTitle("Example Competency");
        learningGoal.setDescription("Magna pars studiorum, prodita quaerimus.");
        learningGoal.setCourse(course);
        return learningGoalRepo.save(learningGoal);
    }

    public TextExercise createIndividualTextExercise(Course course, ZonedDateTime pastTimestamp, ZonedDateTime futureTimestamp, ZonedDateTime futureFutureTimestamp) {
        TextExercise textExercise = ModelFactory.generateTextExercise(pastTimestamp, futureTimestamp, futureFutureTimestamp, course);
        textExercise.setMaxPoints(10.0);
        textExercise.setBonusPoints(0.0);
        textExercise.setKnowledge(textAssessmentKnowledgeService.createNewKnowledge());
        return exerciseRepo.save(textExercise);
    }

    public Team createTeam(Set<User> students, User owner, Exercise exercise, String teamName) {
        Team team = new Team();
        for (User student : students) {
            team.addStudents(student);
        }
        team.setOwner(owner);
        team.setShortName(teamName);
        team.setName(teamName);
        team.setExercise(exercise);
        return teamRepo.saveAndFlush(team);
    }

    public TextExercise createTeamTextExercise(Course course, ZonedDateTime pastTimestamp, ZonedDateTime futureTimestamp, ZonedDateTime futureFutureTimestamp) {
        TextExercise teamTextExercise = ModelFactory.generateTextExercise(pastTimestamp, futureTimestamp, futureFutureTimestamp, course);
        teamTextExercise.setMaxPoints(10.0);
        teamTextExercise.setBonusPoints(0.0);
        teamTextExercise.setMode(ExerciseMode.TEAM);
        teamTextExercise.setKnowledge(textAssessmentKnowledgeService.createNewKnowledge());
        return exerciseRepo.save(teamTextExercise);
    }

    public Result createParticipationSubmissionAndResult(long exerciseId, Participant participant, Double points, Double bonusPoints, long scoreAwarded, boolean rated) {
        Exercise exercise = exerciseRepo.findById(exerciseId).get();
        if (!exercise.getMaxPoints().equals(points)) {
            exercise.setMaxPoints(points);
        }
        if (!exercise.getBonusPoints().equals(bonusPoints)) {
            exercise.setBonusPoints(bonusPoints);
        }
        exercise = exerciseRepo.saveAndFlush(exercise);
        StudentParticipation studentParticipation = participationService.startExercise(exercise, participant, false);
        return createSubmissionAndResult(studentParticipation, scoreAwarded, rated);
    }

    public Result createSubmissionAndResult(StudentParticipation studentParticipation, long scoreAwarded, boolean rated) {
        Exercise exercise = studentParticipation.getExercise();
        Submission submission;
        if (exercise instanceof ProgrammingExercise) {
            submission = new ProgrammingSubmission();
        }
        else if (exercise instanceof ModelingExercise) {
            submission = new ModelingSubmission();
        }
        else if (exercise instanceof TextExercise) {
            submission = new TextSubmission();
        }
        else if (exercise instanceof FileUploadExercise) {
            submission = new FileUploadSubmission();
        }
        else if (exercise instanceof QuizExercise) {
            submission = new QuizSubmission();
        }
        else {
            throw new RuntimeException("Unsupported exercise type: " + exercise);
        }

        submission.setType(SubmissionType.MANUAL);
        submission.setParticipation(studentParticipation);
        submission = submissionRepository.saveAndFlush(submission);

        Result result = ModelFactory.generateResult(rated, scoreAwarded);
        result.setParticipation(studentParticipation);
        result.setSubmission(submission);
        result.completionDate(ZonedDateTime.now());
        submission.addResult(result);
        submission = submissionRepository.saveAndFlush(submission);
        return submission.getResults().get(0);
    }

    public Course createCourseWithExamAndExerciseGroupAndExercises(User user, ZonedDateTime visible, ZonedDateTime start, ZonedDateTime end) {
        Course course = createCourse();
        Exam exam = addExam(course, user, visible, start, end);
        course.addExam(exam);
        addExerciseGroupsAndExercisesToExam(exam, false);
        return courseRepo.save(course);
    }

    public Course createCourseWithExamAndExerciseGroupAndExercises(User user) {
        Course course = createCourse();
        Exam exam = addExam(course, user, ZonedDateTime.now().minusMinutes(1), ZonedDateTime.now(), ZonedDateTime.now().plusMinutes(1));
        course.addExam(exam);
        addExerciseGroupsAndExercisesToExam(exam, false);
        return courseRepo.save(course);
    }

    public List<Course> createCoursesWithExercisesAndLecturesAndLectureUnits(boolean withParticipations, boolean withFiles) throws Exception {
        return createCoursesWithExercisesAndLecturesAndLectureUnits("", withParticipations, withFiles);
    }

    public List<Course> createCoursesWithExercisesAndLecturesAndLectureUnits(String userPrefix, boolean withParticipations, boolean withFiles) throws Exception {
        List<Course> courses = this.createCoursesWithExercisesAndLectures(userPrefix, withParticipations, withFiles);
        return courses.stream().peek(course -> {
            List<Lecture> lectures = new ArrayList<>(course.getLectures());
            for (int i = 0; i < lectures.size(); i++) {
                TextExercise textExercise = textExerciseRepository.findByCourseIdWithCategories(course.getId()).stream().findFirst().get();
                VideoUnit videoUnit = createVideoUnit();
                TextUnit textUnit = createTextUnit();
                AttachmentUnit attachmentUnit = createAttachmentUnit(withFiles);
                ExerciseUnit exerciseUnit = createExerciseUnit(textExercise);
                lectures.set(i, addLectureUnitsToLecture(lectures.get(i), Set.of(videoUnit, textUnit, attachmentUnit, exerciseUnit)));
            }
            course.setLectures(new HashSet<>(lectures));
        }).toList();
    }

    public Lecture addLectureUnitsToLecture(Lecture lecture, Set<LectureUnit> lectureUnits) {
        Lecture l = lectureRepo.findByIdWithLectureUnits(lecture.getId()).get();
        for (LectureUnit lectureUnit : lectureUnits) {
            l.addLectureUnit(lectureUnit);
        }
        return lectureRepo.save(l);
    }

    public ExerciseUnit createExerciseUnit(Exercise exercise) {
        ExerciseUnit exerciseUnit = new ExerciseUnit();
        exerciseUnit.setExercise(exercise);
        return exerciseUnitRepository.save(exerciseUnit);
    }

    public AttachmentUnit createAttachmentUnit(Boolean withFile) {
        ZonedDateTime started = ZonedDateTime.now().minusDays(5);
        Attachment attachmentOfAttachmentUnit = withFile ? ModelFactory.generateAttachmentWithFile(started) : ModelFactory.generateAttachment(started);
        AttachmentUnit attachmentUnit = new AttachmentUnit();
        attachmentUnit.setDescription("Lorem Ipsum");
        attachmentUnit = attachmentUnitRepository.save(attachmentUnit);
        attachmentOfAttachmentUnit.setAttachmentUnit(attachmentUnit);
        attachmentOfAttachmentUnit = attachmentRepository.save(attachmentOfAttachmentUnit);
        attachmentUnit.setAttachment(attachmentOfAttachmentUnit);
        return attachmentUnitRepository.save(attachmentUnit);
    }

    public TextUnit createTextUnit() {
        TextUnit textUnit = new TextUnit();
        textUnit.setContent("Lorem Ipsum");
        return textUnitRepository.save(textUnit);
    }

    public VideoUnit createVideoUnit() {
        VideoUnit videoUnit = new VideoUnit();
        videoUnit.setDescription("Lorem Ipsum");
        videoUnit.setSource("http://video.fake");
        return videoUnitRepository.save(videoUnit);
    }

    public OnlineUnit createOnlineUnit() {
        OnlineUnit onlineUnit = new OnlineUnit();
        onlineUnit.setDescription("Lorem Ipsum");
        onlineUnit.setSource("http://video.fake");
        return onlineUnitRepository.save(onlineUnit);
    }

    public List<Course> createCoursesWithExercisesAndLectures(String prefix, boolean withParticipations) throws Exception {
        return createCoursesWithExercisesAndLectures(prefix, withParticipations, false);
    }

    public List<Course> createCoursesWithExercisesAndLectures(String prefix, boolean withParticipations, boolean withFiles) throws Exception {
        ZonedDateTime pastTimestamp = ZonedDateTime.now().minusDays(5);
        ZonedDateTime futureTimestamp = ZonedDateTime.now().plusDays(5);
        ZonedDateTime futureFutureTimestamp = ZonedDateTime.now().plusDays(8);

        Course course1 = ModelFactory.generateCourse(null, pastTimestamp, futureTimestamp, new HashSet<>(), "tumuser", "tutor", "editor", "instructor");
        Course course2 = ModelFactory.generateCourse(null, ZonedDateTime.now().minusDays(8), pastTimestamp, new HashSet<>(), "tumuser", "tutor", "editor", "instructor");

        ModelingExercise modelingExercise = ModelFactory.generateModelingExercise(pastTimestamp, futureTimestamp, futureFutureTimestamp, DiagramType.ClassDiagram, course1);
        modelingExercise.setGradingInstructions("some grading instructions");
        modelingExercise.setExampleSolutionModel("Example solution model");
        modelingExercise.setExampleSolutionExplanation("Example Solution");
        addGradingInstructionsToExercise(modelingExercise);
        modelingExercise.getCategories().add("Modeling");
        modelingExercise.setKnowledge(modelAssessmentKnowledgeService.createNewKnowledge());
        course1.addExercises(modelingExercise);

        TextExercise textExercise = ModelFactory.generateTextExercise(pastTimestamp, futureTimestamp, futureFutureTimestamp, course1);
        textExercise.setGradingInstructions("some grading instructions");
        textExercise.setExampleSolution("Example Solution");
        addGradingInstructionsToExercise(textExercise);
        textExercise.getCategories().add("Text");
        textExercise.setKnowledge(textAssessmentKnowledgeService.createNewKnowledge());
        course1.addExercises(textExercise);

        FileUploadExercise fileUploadExercise = ModelFactory.generateFileUploadExercise(pastTimestamp, futureTimestamp, futureFutureTimestamp, "png", course1);
        fileUploadExercise.setGradingInstructions("some grading instructions");
        fileUploadExercise.setExampleSolution("Example Solution");
        addGradingInstructionsToExercise(fileUploadExercise);
        fileUploadExercise.getCategories().add("File");
        course1.addExercises(fileUploadExercise);

        ProgrammingExercise programmingExercise = ModelFactory.generateProgrammingExercise(pastTimestamp, futureTimestamp, course1);
        programmingExercise.setGradingInstructions("some grading instructions");
        addGradingInstructionsToExercise(programmingExercise);
        programmingExercise.getCategories().add("Programming");
        course1.addExercises(programmingExercise);

        QuizExercise quizExercise = ModelFactory.generateQuizExercise(pastTimestamp, futureTimestamp, QuizMode.SYNCHRONIZED, course1);
        programmingExercise.getCategories().add("Quiz");
        course1.addExercises(quizExercise);

        Lecture lecture1 = ModelFactory.generateLecture(pastTimestamp, futureFutureTimestamp, course1);
        Attachment attachment1 = withFiles ? ModelFactory.generateAttachmentWithFile(pastTimestamp) : ModelFactory.generateAttachment(pastTimestamp);
        attachment1.setLecture(lecture1);
        lecture1.addAttachments(attachment1);
        course1.addLectures(lecture1);

        Lecture lecture2 = ModelFactory.generateLecture(pastTimestamp, futureFutureTimestamp, course1);
        Attachment attachment2 = withFiles ? ModelFactory.generateAttachmentWithFile(pastTimestamp) : ModelFactory.generateAttachment(pastTimestamp);
        attachment2.setLecture(lecture2);
        lecture2.addAttachments(attachment2);
        course1.addLectures(lecture2);

        course1 = courseRepo.save(course1);
        course2 = courseRepo.save(course2);

        lectureRepo.save(lecture1);
        lectureRepo.save(lecture2);

        attachmentRepo.save(attachment1);
        attachmentRepo.save(attachment2);

        modelingExercise = exerciseRepo.save(modelingExercise);
        textExercise = exerciseRepo.save(textExercise);
        exerciseRepo.save(fileUploadExercise);
        exerciseRepo.save(programmingExercise);
        exerciseRepo.save(quizExercise);

        if (withParticipations) {

            // create 5 tutor participations and 5 example submissions and connect all of them (to test the many-to-many relationship)
            var tutorParticipations = new ArrayList<TutorParticipation>();
            for (int i = 1; i < 6; i++) {
                var tutorParticipation = new TutorParticipation().tutor(getUserByLogin(prefix + "tutor" + i)).status(TutorParticipationStatus.NOT_PARTICIPATED)
                        .assessedExercise(modelingExercise);
                tutorParticipationRepo.save(tutorParticipation);
                tutorParticipations.add(tutorParticipation);
            }

            for (int i = 0; i < 5; i++) {
                String validModel = FileUtils.loadFileFromResources("test-data/model-submission/model.54727.json");
                var exampleSubmission = addExampleSubmission(generateExampleSubmission(validModel, modelingExercise, true));
                exampleSubmission.assessmentExplanation("exp");
                for (var tutorParticipation : tutorParticipations) {
                    exampleSubmission.addTutorParticipations(tutorParticipation);
                }
                exampleSubmissionRepo.save(exampleSubmission);
            }

            User user = (userRepo.findOneByLogin(prefix + "student1")).get();
            StudentParticipation participation1 = ModelFactory.generateStudentParticipation(InitializationState.INITIALIZED, modelingExercise, user);
            StudentParticipation participation2 = ModelFactory.generateStudentParticipation(InitializationState.FINISHED, textExercise, user);
            StudentParticipation participation3 = ModelFactory.generateStudentParticipation(InitializationState.UNINITIALIZED, modelingExercise, user);

            Submission modelingSubmission1 = ModelFactory.generateModelingSubmission("model1", true);
            Submission modelingSubmission2 = ModelFactory.generateModelingSubmission("model2", true);
            Submission textSubmission = ModelFactory.generateTextSubmission("text", Language.ENGLISH, true);

            Result result1 = ModelFactory.generateResult(true, 10D);
            Result result2 = ModelFactory.generateResult(true, 12D);
            Result result3 = ModelFactory.generateResult(false, 0D);

            participation1 = studentParticipationRepo.save(participation1);
            participation2 = studentParticipationRepo.save(participation2);
            participation3 = studentParticipationRepo.save(participation3);

            submissionRepository.save(modelingSubmission1);
            submissionRepository.save(modelingSubmission2);
            submissionRepository.save(textSubmission);

            modelingSubmission1.setParticipation(participation1);
            textSubmission.setParticipation(participation2);
            modelingSubmission2.setParticipation(participation3);

            result1.setParticipation(participation1);
            result2.setParticipation(participation3);
            result3.setParticipation(participation2);

            result1 = resultRepo.save(result1);
            result2 = resultRepo.save(result2);
            result3 = resultRepo.save(result3);

            result1.setSubmission(modelingSubmission1);
            result2.setSubmission(modelingSubmission2);
            result3.setSubmission(textSubmission);

            modelingSubmission1.addResult(result1);
            modelingSubmission2.addResult(result2);
            textSubmission.addResult(result3);

            submissionRepository.save(modelingSubmission1);
            submissionRepository.save(modelingSubmission2);
            submissionRepository.save(textSubmission);
        }

        return Arrays.asList(course1, course2);
    }

    public List<Post> createPostsWithinCourse(String userPrefix) {

        Course course1 = createCourse();
        TextExercise textExercise = ModelFactory.generateTextExercise(pastTimestamp, futureTimestamp, futureFutureTimestamp, course1);
        course1.addExercises(textExercise);
        textExercise = exerciseRepo.save(textExercise);

        Lecture lecture = ModelFactory.generateLecture(pastTimestamp, futureFutureTimestamp, course1);
        course1.addLectures(lecture);
        lecture = lectureRepo.save(lecture);

        courseRepo.save(course1);

        PlagiarismCase plagiarismCase = new PlagiarismCase();
        plagiarismCase.setExercise(textExercise);
        plagiarismCase.setStudent(userRepo.findOneByLogin(userPrefix + "student1").get());
        plagiarismCase = plagiarismCaseRepository.save(plagiarismCase);

        List<Post> posts = new ArrayList<>();

        // add posts to exercise
        posts.addAll(createBasicPosts(textExercise, userPrefix));

        // add posts to lecture
        posts.addAll(createBasicPosts(lecture, userPrefix));

        // add post to plagiarismCase
        posts.add(createBasicPost(plagiarismCase, userPrefix));

        // add posts to course with different course-wide contexts provided in input array
        CourseWideContext[] courseWideContexts = new CourseWideContext[] { CourseWideContext.ORGANIZATION, CourseWideContext.RANDOM, CourseWideContext.TECH_SUPPORT,
                CourseWideContext.ANNOUNCEMENT };
        posts.addAll(createBasicPosts(course1, courseWideContexts, userPrefix));
        posts.addAll(createBasicPosts(createConversation(course1, userPrefix), userPrefix));

        return posts;
    }

    public List<Post> createPostsWithAnswerPostsWithinCourse(String userPrefix) {
        List<Post> posts = createPostsWithinCourse(userPrefix);

        // add answer for one post in each context (lecture, exercise, course-wide, conversation)
        Post lecturePost = posts.stream().filter(coursePost -> coursePost.getLecture() != null).findFirst().orElseThrow();
<<<<<<< HEAD
        lecturePost.setAnswers(createBasicAnswers(lecturePost, userPrefix));
        lecturePost.getAnswers().addAll(createBasicAnswers(lecturePost, userPrefix));
=======
        lecturePost.setAnswers(createBasicAnswers(lecturePost));
        lecturePost.getAnswers().addAll(createBasicAnswers(lecturePost));
>>>>>>> f089f06a
        postRepository.save(lecturePost);

        Post exercisePost = posts.stream().filter(coursePost -> coursePost.getExercise() != null).findFirst().orElseThrow();
        exercisePost.setAnswers(createBasicAnswers(exercisePost, userPrefix));
        postRepository.save(exercisePost);

        // resolved post
        Post courseWidePost = posts.stream().filter(coursePost -> coursePost.getCourseWideContext() != null).findFirst().orElseThrow();
        courseWidePost.setAnswers(createBasicAnswersThatResolves(courseWidePost, userPrefix));
        postRepository.save(courseWidePost);

        Post conversationPost = posts.stream().filter(coursePost -> coursePost.getConversation() != null).findFirst().orElseThrow();
        conversationPost.setAnswers(createBasicAnswers(conversationPost, userPrefix));
        postRepository.save(conversationPost);

        return posts;
    }

    private List<Post> createBasicPosts(Exercise exerciseContext, String userPrefix) {
        List<Post> posts = new ArrayList<>();
        for (int i = 0; i < 4; i++) {
            Post postToAdd = createBasicPost(i, userPrefix + "student");
            postToAdd.setExercise(exerciseContext);
            postRepository.save(postToAdd);
            posts.add(postToAdd);
        }
        return posts;
    }

    private List<Post> createBasicPosts(Lecture lectureContext, String userPrefix) {
        List<Post> posts = new ArrayList<>();
        for (int i = 0; i < 4; i++) {
            Post postToAdd = createBasicPost(i, userPrefix + "tutor");
            postToAdd.setLecture(lectureContext);
            postRepository.save(postToAdd);
            posts.add(postToAdd);
        }
        return posts;
    }

    private List<Post> createBasicPosts(Course courseContext, CourseWideContext[] courseWideContexts, String userPrefix) {
        List<Post> posts = new ArrayList<>();
        for (int i = 0; i < courseWideContexts.length; i++) {
            Post postToAdd = createBasicPost(i, userPrefix + "editor");
            postToAdd.setCourse(courseContext);
            postToAdd.setCourseWideContext(courseWideContexts[i]);
            postRepository.save(postToAdd);
            posts.add(postToAdd);
        }
        return posts;
    }

    private Post createBasicPost(PlagiarismCase plagiarismCase, String userPrefix) {
        Post postToAdd = createBasicPost(0, userPrefix + "instructor");
        postToAdd.setPlagiarismCase(plagiarismCase);
        postToAdd.getPlagiarismCase().setExercise(null);
        return postRepository.save(postToAdd);
    }

    private Post createBasicPost(Integer i, String usernamePrefix) {
        Post post = new Post();
        post.setTitle(String.format("Title Post %s", (i + 1)));
        post.setContent(String.format("Content Post %s", (i + 1)));
        post.setVisibleForStudents(true);
        post.setDisplayPriority(DisplayPriority.NONE);
        post.setAuthor(getUserByLoginWithoutAuthorities(String.format("%s%s", usernamePrefix, (i + 1))));
        post.setCreationDate(ZonedDateTime.of(2015, 11, dayCount, 23, 45, 59, 1234, ZoneId.of("UTC")));
        String tag = String.format("Tag %s", (i + 1));
        Set<String> tags = new HashSet<>();
        tags.add(tag);
        post.setTags(tags);

        dayCount = (dayCount % 25) + 1;
        return post;
    }

    private List<Post> createBasicPosts(Conversation conversation, String userPrefix) {
        List<Post> posts = new ArrayList<>();
        for (int i = 0; i < 3; i++) {
            Post postToAdd = createBasicPost(i, userPrefix + "tutor");
            postToAdd.setConversation(conversation);
            postRepository.save(postToAdd);
            posts.add(postToAdd);
        }
        return posts;
    }

    private Set<AnswerPost> createBasicAnswers(Post post, String userPrefix) {
        Set<AnswerPost> answerPosts = new HashSet<>();
        AnswerPost answerPost = new AnswerPost();
        answerPost.setContent(post.getContent() + " Answer");
        answerPost.setAuthor(getUserByLoginWithoutAuthorities(userPrefix + "student1"));
        answerPost.setPost(post);
        answerPosts.add(answerPost);
        answerPostRepository.save(answerPost);
        post.setAnswerCount(post.getAnswerCount() + 1);
        return answerPosts;
    }

    private Set<AnswerPost> createBasicAnswersThatResolves(Post post, String userPrefix) {
        Set<AnswerPost> answerPosts = new HashSet<>();
        AnswerPost answerPost = new AnswerPost();
        answerPost.setContent(post.getContent() + " Answer");
        answerPost.setAuthor(getUserByLoginWithoutAuthorities(userPrefix + "student1"));
        answerPost.setPost(post);
        answerPost.setResolvesPost(true);
        answerPosts.add(answerPost);
        answerPostRepository.save(answerPost);
        post.setAnswerCount(post.getAnswerCount() + 1);
        post.setResolved(true);
        return answerPosts;
    }

    public void createMultipleCoursesWithAllExercisesAndLectures(String userPrefix, int numberOfCoursesWithExercises, int numberOfCoursesWithLectures) throws Exception {
        for (int i = 0; i < numberOfCoursesWithExercises; i++) {
            createCourseWithAllExerciseTypesAndParticipationsAndSubmissionsAndResults(userPrefix, true);
        }
        for (int i = 0; i < numberOfCoursesWithLectures; i++) {
            createCoursesWithExercisesAndLecturesAndLectureUnits(true, true);
        }
    }

    public Conversation createConversation(Course course, String userPrefix) {
        Conversation conversation = new Conversation();
        conversation.setCourse(course);
        conversation = conversationRepository.save(conversation);

        List<ConversationParticipant> conversationParticipants = new ArrayList<>();
        conversationParticipants.add(createConversationParticipant(conversation, userPrefix + "tutor1"));
        conversationParticipants.add(createConversationParticipant(conversation, userPrefix + "tutor2"));

        conversation.setConversationParticipants(new HashSet<>(conversationParticipants));
        return conversationRepository.save(conversation);
    }

    private ConversationParticipant createConversationParticipant(Conversation conversation, String userName) {
        ConversationParticipant conversationParticipant = new ConversationParticipant();
        conversationParticipant.setConversation(conversation);
        conversationParticipant.setLastRead(conversation.getLastMessageDate());
        conversationParticipant.setUser(getUserByLogin(userName));

        return conversationParticipantRepository.save(conversationParticipant);
    }

    public Course createCourseWithAllExerciseTypesAndParticipationsAndSubmissionsAndResults(String userPrefix, boolean hasAssessmentDueDatePassed) {
        var assessmentTimestamp = hasAssessmentDueDatePassed ? ZonedDateTime.now().minusMinutes(10L) : ZonedDateTime.now().plusMinutes(10L);
        Course course = ModelFactory.generateCourse(null, pastTimestamp, futureTimestamp, new HashSet<>(), "tumuser", "tutor", "editor", "instructor");

        ModelingExercise modelingExercise = ModelFactory.generateModelingExercise(pastTimestamp, futureTimestamp, futureFutureTimestamp, DiagramType.ClassDiagram, course);
        TextExercise textExercise = ModelFactory.generateTextExercise(pastTimestamp, futureTimestamp, futureFutureTimestamp, course);
        FileUploadExercise fileUploadExercise = ModelFactory.generateFileUploadExercise(pastTimestamp, futureTimestamp, futureFutureTimestamp, "png", course);
        ProgrammingExercise programmingExercise = ModelFactory.generateProgrammingExercise(pastTimestamp, futureTimestamp, course);
        QuizExercise quizExercise = ModelFactory.generateQuizExercise(pastTimestamp, assessmentTimestamp, QuizMode.SYNCHRONIZED, course);

        // Set assessment due dates
        modelingExercise.setAssessmentDueDate(assessmentTimestamp);
        textExercise.setAssessmentDueDate(assessmentTimestamp);
        fileUploadExercise.setAssessmentDueDate(assessmentTimestamp);
        programmingExercise.setAssessmentDueDate(assessmentTimestamp);

        // Add exercises to course
        course.addExercises(modelingExercise);
        course.addExercises(textExercise);
        course.addExercises(fileUploadExercise);
        course.addExercises(programmingExercise);
        course.addExercises(quizExercise);

        // Save course and exercises to database
        Course courseSaved = courseRepo.save(course);
        modelingExercise = exerciseRepo.save(modelingExercise);
        textExercise = exerciseRepo.save(textExercise);
        fileUploadExercise = exerciseRepo.save(fileUploadExercise);
        programmingExercise = exerciseRepo.save(programmingExercise);
        quizExercise = exerciseRepo.save(quizExercise);

        // Get user and setup participations
        User user = (userRepo.findOneByLogin(userPrefix + "student1")).get();
        StudentParticipation participationModeling = ModelFactory.generateStudentParticipation(InitializationState.FINISHED, modelingExercise, user);
        StudentParticipation participationText = ModelFactory.generateStudentParticipation(InitializationState.FINISHED, textExercise, user);
        StudentParticipation participationFileUpload = ModelFactory.generateStudentParticipation(InitializationState.FINISHED, fileUploadExercise, user);
        StudentParticipation participationQuiz = ModelFactory.generateStudentParticipation(InitializationState.FINISHED, quizExercise, user);
        StudentParticipation participationProgramming = ModelFactory.generateStudentParticipation(InitializationState.INITIALIZED, programmingExercise, user);

        // Save participations
        participationModeling = studentParticipationRepo.save(participationModeling);
        participationText = studentParticipationRepo.save(participationText);
        participationFileUpload = studentParticipationRepo.save(participationFileUpload);
        participationQuiz = studentParticipationRepo.save(participationQuiz);
        participationProgramming = studentParticipationRepo.save(participationProgramming);

        // Setup results
        Result resultModeling = ModelFactory.generateResult(true, 10D);
        resultModeling.setAssessmentType(AssessmentType.MANUAL);
        resultModeling.setCompletionDate(ZonedDateTime.now());

        Result resultText = ModelFactory.generateResult(true, 12D);
        resultText.setAssessmentType(AssessmentType.MANUAL);
        resultText.setCompletionDate(ZonedDateTime.now());

        Result resultFileUpload = ModelFactory.generateResult(true, 0D);
        resultFileUpload.setAssessmentType(AssessmentType.MANUAL);
        resultFileUpload.setCompletionDate(ZonedDateTime.now());

        Result resultQuiz = ModelFactory.generateResult(true, 0D);
        resultQuiz.setAssessmentType(AssessmentType.AUTOMATIC);
        resultQuiz.setCompletionDate(ZonedDateTime.now());

        Result resultProgramming = ModelFactory.generateResult(true, 20D);
        resultProgramming.setAssessmentType(AssessmentType.AUTOMATIC);
        resultProgramming.setCompletionDate(ZonedDateTime.now());

        // Connect participations to results and vice versa
        resultModeling.setParticipation(participationModeling);
        resultText.setParticipation(participationText);
        resultFileUpload.setParticipation(participationFileUpload);
        resultQuiz.setParticipation(participationQuiz);
        resultProgramming.setParticipation(participationProgramming);

        participationModeling.addResult(resultModeling);
        participationText.addResult(resultText);
        participationFileUpload.addResult(resultFileUpload);
        participationQuiz.addResult(resultQuiz);
        participationProgramming.addResult(resultProgramming);

        // Save results and participations
        resultModeling = resultRepo.save(resultModeling);
        resultText = resultRepo.save(resultText);
        resultFileUpload = resultRepo.save(resultFileUpload);
        resultQuiz = resultRepo.save(resultQuiz);
        resultProgramming = resultRepo.save(resultProgramming);

        participationModeling = studentParticipationRepo.save(participationModeling);
        participationText = studentParticipationRepo.save(participationText);
        participationFileUpload = studentParticipationRepo.save(participationFileUpload);
        participationQuiz = studentParticipationRepo.save(participationQuiz);
        participationProgramming = studentParticipationRepo.save(participationProgramming);

        // Connect exercises with participations
        modelingExercise.addParticipation(participationModeling);
        textExercise.addParticipation(participationText);
        fileUploadExercise.addParticipation(participationFileUpload);
        quizExercise.addParticipation(participationQuiz);
        programmingExercise.addParticipation(participationProgramming);

        // Setup submissions and connect with participations
        ModelingSubmission modelingSubmission = ModelFactory.generateModelingSubmission("model1", true);
        TextSubmission textSubmission = ModelFactory.generateTextSubmission("text of text submission", Language.ENGLISH, true);
        FileUploadSubmission fileUploadSubmission = ModelFactory.generateFileUploadSubmission(true);
        QuizSubmission quizSubmission = ModelFactory.generateQuizSubmission(true);
        ProgrammingSubmission programmingSubmission = ModelFactory.generateProgrammingSubmission(true);

        // Save submissions
        modelingSubmission = submissionRepository.save(modelingSubmission);
        textSubmission = submissionRepository.save(textSubmission);
        fileUploadSubmission = submissionRepository.save(fileUploadSubmission);
        quizSubmission = submissionRepository.save(quizSubmission);
        programmingSubmission = submissionRepository.save(programmingSubmission);

        modelingSubmission.setParticipation(participationModeling);
        modelingSubmission.addResult(resultModeling);
        textSubmission.setParticipation(participationText);
        textSubmission.addResult(resultText);
        fileUploadSubmission.setParticipation(participationFileUpload);
        fileUploadSubmission.addResult(resultFileUpload);
        quizSubmission.setParticipation(participationQuiz);
        quizSubmission.addResult(resultQuiz);
        programmingSubmission.setParticipation(participationProgramming);
        programmingSubmission.addResult(resultProgramming);

        // Save submissions
        modelingSubmission = submissionRepository.save(modelingSubmission);
        textSubmission = submissionRepository.save(textSubmission);
        fileUploadSubmission = submissionRepository.save(fileUploadSubmission);
        quizSubmission = submissionRepository.save(quizSubmission);
        programmingSubmission = submissionRepository.save(programmingSubmission);

        // Save exercises
        exerciseRepo.save(modelingExercise);
        exerciseRepo.save(textExercise);
        exerciseRepo.save(fileUploadExercise);
        exerciseRepo.save(programmingExercise);
        exerciseRepo.save(quizExercise);

        // Connect participations with submissions
        participationModeling.setSubmissions(Set.of(modelingSubmission));
        participationText.setSubmissions(Set.of(textSubmission));
        participationFileUpload.setSubmissions(Set.of(fileUploadSubmission));
        participationQuiz.setSubmissions(Set.of(quizSubmission));
        participationProgramming.setSubmissions(Set.of(programmingSubmission));

        // Save participations
        studentParticipationRepo.save(participationModeling);
        studentParticipationRepo.save(participationText);
        studentParticipationRepo.save(participationFileUpload);
        studentParticipationRepo.save(participationQuiz);
        studentParticipationRepo.save(participationProgramming);

        return courseSaved;
    }

    public Organization createOrganization(String name, String shortName, String url, String description, String logoUrl, String emailPattern) {
        Organization organization = ModelFactory.generateOrganization(name, shortName, url, description, logoUrl, emailPattern);
        return organizationRepository.save(organization);
    }

    public Organization createOrganization() {
        return createOrganization(UUID.randomUUID().toString().replace("-", ""), UUID.randomUUID().toString().replace("-", ""), UUID.randomUUID().toString().replace("-", ""),
                UUID.randomUUID().toString().replace("-", ""), null, "^.*@matching.*$");
    }

    public StudentExam setupTestRunForExamWithExerciseGroupsForInstructor(Exam exam, User instructor, List<ExerciseGroup> exerciseGroupsWithExercises) {
        List<Exercise> exercises = new ArrayList<>();
        exerciseGroupsWithExercises.forEach(exerciseGroup -> exercises.add(exerciseGroup.getExercises().iterator().next()));
        var testRun = generateTestRunForInstructor(exam, instructor, exercises);
        return studentExamRepository.save(testRun);
    }

    public StudentExam generateTestRunForInstructor(Exam exam, User instructor, List<Exercise> exercises) {
        var testRun = ModelFactory.generateExamTestRun(exam);
        testRun.setUser(instructor);
        examRepository.findWithExerciseGroupsAndExercisesById(exam.getId()).get();
        for (final var exercise : exercises) {
            testRun.addExercise(exercise);
            assertThat(exercise.isExamExercise()).isTrue();
            Submission submission;
            if (exercise instanceof ModelingExercise) {
                submission = addModelingSubmission((ModelingExercise) exercise, ModelFactory.generateModelingSubmission("", false), instructor.getLogin());
            }
            else if (exercise instanceof TextExercise) {
                submission = saveTextSubmission((TextExercise) exercise, ModelFactory.generateTextSubmission("", null, false), instructor.getLogin());
            }
            else {
                submission = new ProgrammingSubmission().submitted(true);
                addProgrammingSubmission((ProgrammingExercise) exercise, (ProgrammingSubmission) submission, instructor.getLogin());
                submission = submissionRepository.save(submission);
            }
            var studentParticipation = (StudentParticipation) submission.getParticipation();
            studentParticipation.setTestRun(true);
            studentParticipationRepo.save(studentParticipation);
        }
        return testRun;
    }

    public Exam setupSimpleExamWithExerciseGroupExercise(Course course) {
        var exam = ModelFactory.generateExam(course);
        exam.setNumberOfExercisesInExam(1);
        exam.setRandomizeExerciseOrder(true);
        exam.setStartDate(ZonedDateTime.now().plusHours(2));
        exam.setEndDate(ZonedDateTime.now().plusHours(4));
        exam.setExamMaxPoints(20);
        exam = examRepository.save(exam);

        // add exercise group: 1 mandatory
        ModelFactory.generateExerciseGroup(true, exam);
        exam = examRepository.save(exam);

        // add exercises
        var exercise1a = ModelFactory.generateTextExerciseForExam(exam.getExerciseGroups().get(0));
        var exercise1b = ModelFactory.generateTextExerciseForExam(exam.getExerciseGroups().get(0));
        var exercise1c = ModelFactory.generateTextExerciseForExam(exam.getExerciseGroups().get(0));
        exerciseRepo.saveAll(List.of(exercise1a, exercise1b, exercise1c));

        return examRepository.findWithExerciseGroupsAndExercisesByIdOrElseThrow(exam.getId());
    }

    public Exam setupExamWithExerciseGroupsExercisesRegisteredStudents(String userPrefix, Course course) {
        var exam = ModelFactory.generateExam(course);
        exam.setNumberOfExercisesInExam(4);
        exam.setRandomizeExerciseOrder(true);
        exam.setStartDate(ZonedDateTime.now().plusHours(2));
        exam.setEndDate(ZonedDateTime.now().plusHours(4));
        exam.setWorkingTime(2 * 60 * 60);
        exam.setExamMaxPoints(20);
        exam = examRepository.save(exam);

        // add exercise groups: 3 mandatory, 2 optional
        ModelFactory.generateExerciseGroup(true, exam);
        ModelFactory.generateExerciseGroup(true, exam);
        ModelFactory.generateExerciseGroup(true, exam);
        ModelFactory.generateExerciseGroup(false, exam);
        ModelFactory.generateExerciseGroup(false, exam);
        exam = examRepository.save(exam);

        // TODO: also add other exercise types

        // add exercises
        var exercise1a = ModelFactory.generateTextExerciseForExam(exam.getExerciseGroups().get(0));
        var exercise1b = ModelFactory.generateTextExerciseForExam(exam.getExerciseGroups().get(0));
        var exercise1c = ModelFactory.generateTextExerciseForExam(exam.getExerciseGroups().get(0));
        exercise1a.setKnowledge(textAssessmentKnowledgeService.createNewKnowledge());
        exercise1b.setKnowledge(textAssessmentKnowledgeService.createNewKnowledge());
        exercise1c.setKnowledge(textAssessmentKnowledgeService.createNewKnowledge());
        exerciseRepo.saveAll(List.of(exercise1a, exercise1b, exercise1c));

        var exercise2a = ModelFactory.generateTextExerciseForExam(exam.getExerciseGroups().get(1));
        var exercise2b = ModelFactory.generateTextExerciseForExam(exam.getExerciseGroups().get(1));
        var exercise2c = ModelFactory.generateTextExerciseForExam(exam.getExerciseGroups().get(1));
        exercise2a.setKnowledge(textAssessmentKnowledgeService.createNewKnowledge());
        exercise2b.setKnowledge(textAssessmentKnowledgeService.createNewKnowledge());
        exercise2c.setKnowledge(textAssessmentKnowledgeService.createNewKnowledge());
        exerciseRepo.saveAll(List.of(exercise2a, exercise2b, exercise2c));

        var exercise3a = ModelFactory.generateTextExerciseForExam(exam.getExerciseGroups().get(2));
        var exercise3b = ModelFactory.generateTextExerciseForExam(exam.getExerciseGroups().get(2));
        var exercise3c = ModelFactory.generateTextExerciseForExam(exam.getExerciseGroups().get(2));
        exercise3a.setKnowledge(textAssessmentKnowledgeService.createNewKnowledge());
        exercise3b.setKnowledge(textAssessmentKnowledgeService.createNewKnowledge());
        exercise3c.setKnowledge(textAssessmentKnowledgeService.createNewKnowledge());
        exerciseRepo.saveAll(List.of(exercise3a, exercise3b, exercise3c));

        var exercise4a = ModelFactory.generateTextExerciseForExam(exam.getExerciseGroups().get(3));
        var exercise4b = ModelFactory.generateTextExerciseForExam(exam.getExerciseGroups().get(3));
        var exercise4c = ModelFactory.generateTextExerciseForExam(exam.getExerciseGroups().get(3));
        exercise4a.setKnowledge(textAssessmentKnowledgeService.createNewKnowledge());
        exercise4b.setKnowledge(textAssessmentKnowledgeService.createNewKnowledge());
        exercise4c.setKnowledge(textAssessmentKnowledgeService.createNewKnowledge());
        exerciseRepo.saveAll(List.of(exercise4a, exercise4b, exercise4c));

        var exercise5a = ModelFactory.generateTextExerciseForExam(exam.getExerciseGroups().get(4));
        var exercise5b = ModelFactory.generateTextExerciseForExam(exam.getExerciseGroups().get(4));
        var exercise5c = ModelFactory.generateTextExerciseForExam(exam.getExerciseGroups().get(4));
        exercise5a.setKnowledge(textAssessmentKnowledgeService.createNewKnowledge());
        exercise5b.setKnowledge(textAssessmentKnowledgeService.createNewKnowledge());
        exercise5c.setKnowledge(textAssessmentKnowledgeService.createNewKnowledge());
        exerciseRepo.saveAll(List.of(exercise5a, exercise5b, exercise5c));

        // register user
        var student1 = getUserByLogin(userPrefix + "student1");
        var student2 = getUserByLogin(userPrefix + "student2");
        var student3 = getUserByLogin(userPrefix + "student3");
        var student4 = getUserByLogin(userPrefix + "student4");
        var registeredUsers = Set.of(student1, student2, student3, student4);

        exam.setRegisteredUsers(registeredUsers);
        exam = examRepository.save(exam);
        return exam;
    }

    public Exam addExam(Course course) {
        Exam exam = ModelFactory.generateExam(course);
        return examRepository.save(exam);
    }

    public Exam addTestExam(Course course) {
        Exam exam = ModelFactory.generateTestExam(course);
        return examRepository.save(exam);
    }

    public Exam addTestExamWithRegisteredUser(Course course, User user) {
        Exam exam = ModelFactory.generateTestExam(course);
        HashSet<User> userHashSet = new HashSet<>();
        userHashSet.add(user);
        exam.setRegisteredUsers(userHashSet);
        examRepository.save(exam);
        return exam;
    }

    public Exam addExam(Course course, User user, ZonedDateTime visibleDate, ZonedDateTime startDate, ZonedDateTime endDate) {
        Exam exam = ModelFactory.generateExam(course);
        exam.addRegisteredUser(user);
        exam.setVisibleDate(visibleDate);
        exam.setStartDate(startDate);
        exam.setEndDate(endDate);
        exam.setNumberOfCorrectionRoundsInExam(1);
        examRepository.save(exam);
        return exam;
    }

    public Exam addExamWithExerciseGroup(Course course, boolean mandatory) {
        Exam exam = ModelFactory.generateExam(course);
        ModelFactory.generateExerciseGroup(mandatory, exam);
        examRepository.save(exam);
        return exam;
    }

    public Exam addTestExamWithExerciseGroup(Course course, boolean mandatory) {
        Exam exam = ModelFactory.generateTestExam(course);
        ModelFactory.generateExerciseGroup(mandatory, exam);
        examRepository.save(exam);
        return exam;
    }

    public Exam addExam(Course course, ZonedDateTime visibleDate, ZonedDateTime startDate, ZonedDateTime endDate) {
        Exam exam = ModelFactory.generateExam(course);
        exam.setVisibleDate(visibleDate);
        exam.setStartDate(startDate);
        exam.setEndDate(endDate);
        exam.setWorkingTime((int) Duration.between(startDate, endDate).toSeconds());
        exam.setGracePeriod(180);
        examRepository.save(exam);
        return exam;
    }

    public Exam addExam(Course course, ZonedDateTime visibleDate, ZonedDateTime startDate, ZonedDateTime endDate, ZonedDateTime publishResultDate) {
        Exam exam = ModelFactory.generateExam(course);
        exam.setVisibleDate(visibleDate);
        exam.setStartDate(startDate);
        exam.setEndDate(endDate);
        exam.setPublishResultsDate(publishResultDate);
        exam.setWorkingTime((int) Duration.between(startDate, endDate).toSeconds());
        exam.setGracePeriod(180);
        examRepository.save(exam);
        return exam;
    }

    public Exam addActiveExamWithRegisteredUser(Course course, User user) {
        Exam exam = ModelFactory.generateExam(course);
        exam.setStartDate(ZonedDateTime.now().minusHours(1));
        exam.setEndDate(ZonedDateTime.now().plusHours(1));
        exam.setWorkingTime(2 * 60 * 60);
        exam.addRegisteredUser(user);
        exam.setTestExam(false);
        examRepository.save(exam);
        var studentExam = new StudentExam();
        studentExam.setExam(exam);
        studentExam.setTestRun(false);
        studentExam.setUser(user);
        studentExam.setWorkingTime((int) Duration.between(exam.getStartDate(), exam.getEndDate()).toSeconds());
        studentExamRepository.save(studentExam);
        return exam;
    }

    public Exam addActiveTestExamWithRegisteredUserWithoutStudentExam(Course course, User user) {
        Exam exam = ModelFactory.generateTestExam(course);
        exam.setStartDate(ZonedDateTime.now().minusHours(1));
        exam.setEndDate(ZonedDateTime.now().plusHours(1));
        exam.setWorkingTime(2 * 60 * 60);
        exam.addRegisteredUser(user);
        examRepository.save(exam);
        return exam;
    }

    public Exam addExamWithModellingAndTextAndFileUploadAndQuizAndEmptyGroup(Course course) {
        Exam exam = addExam(course);
        for (int i = 0; i <= 4; i++) {
            ModelFactory.generateExerciseGroup(true, exam);
        }
        exam.setNumberOfExercisesInExam(5);
        exam.setExamMaxPoints(5 * 5);
        exam = examRepository.save(exam);

        ExerciseGroup modellingGroup = exam.getExerciseGroups().get(0);
        Exercise modelling = ModelFactory.generateModelingExerciseForExam(DiagramType.ClassDiagram, modellingGroup);
        modellingGroup.addExercise(modelling);
        exerciseRepo.save(modelling);

        ExerciseGroup textGroup = exam.getExerciseGroups().get(1);
        Exercise text = ModelFactory.generateTextExerciseForExam(textGroup);
        textGroup.addExercise(text);
        exerciseRepo.save(text);

        ExerciseGroup fileUploadGroup = exam.getExerciseGroups().get(2);
        Exercise fileUpload = ModelFactory.generateFileUploadExerciseForExam("png", fileUploadGroup);
        fileUploadGroup.addExercise(fileUpload);
        exerciseRepo.save(fileUpload);

        ExerciseGroup quizGroup = exam.getExerciseGroups().get(3);
        Exercise quiz = ModelFactory.generateQuizExerciseForExam(quizGroup);
        quizGroup.addExercise(quiz);
        exerciseRepo.save(quiz);

        return exam;
    }

    public StudentExam addStudentExam(Exam exam) {
        StudentExam studentExam = ModelFactory.generateStudentExam(exam);
        studentExamRepository.save(studentExam);
        return studentExam;
    }

    public StudentExam addStudentExamWithUser(Exam exam, User user) {
        StudentExam studentExam = ModelFactory.generateStudentExam(exam);
        studentExam.setUser(user);
        studentExamRepository.save(studentExam);
        return studentExam;
    }

    public StudentExam addStudentExamForTestExam(Exam exam, User user) {
        StudentExam studentExam = ModelFactory.generateStudentExamForTestExam(exam);
        studentExam.setUser(user);
        studentExamRepository.save(studentExam);
        return studentExam;
    }

    public StudentExam addStudentExamWithUser(Exam exam, User user, int additionalWorkingTime) {
        StudentExam studentExam = ModelFactory.generateStudentExam(exam);
        studentExam.setUser(user);
        studentExam.setWorkingTime((int) Duration.between(exam.getStartDate(), exam.getEndDate()).toSeconds() + additionalWorkingTime);
        studentExamRepository.save(studentExam);
        return studentExam;
    }

    public Exam addExerciseGroupsAndExercisesToExam(Exam exam, boolean withProgrammingExercise) {
        ModelFactory.generateExerciseGroup(true, exam); // text
        ModelFactory.generateExerciseGroup(true, exam); // quiz
        ModelFactory.generateExerciseGroup(true, exam); // file upload
        ModelFactory.generateExerciseGroup(true, exam); // modeling
        ModelFactory.generateExerciseGroup(true, exam); // bonus text
        ModelFactory.generateExerciseGroup(true, exam); // not included text
        exam.setNumberOfExercisesInExam(6);
        exam.setExamMaxPoints(24);
        exam = examRepository.save(exam);
        // NOTE: we have to reassign, otherwise we get problems, because the objects have changed
        var exerciseGroup0 = exam.getExerciseGroups().get(0);
        var exerciseGroup1 = exam.getExerciseGroups().get(1);
        var exerciseGroup2 = exam.getExerciseGroups().get(2);
        var exerciseGroup3 = exam.getExerciseGroups().get(3);
        var exerciseGroup4 = exam.getExerciseGroups().get(4);
        var exerciseGroup5 = exam.getExerciseGroups().get(5);

        TextExercise textExercise1 = ModelFactory.generateTextExerciseForExam(exerciseGroup0);
        TextExercise textExercise2 = ModelFactory.generateTextExerciseForExam(exerciseGroup0);
        textExercise1.setKnowledge(textAssessmentKnowledgeService.createNewKnowledge());
        textExercise2.setKnowledge(textAssessmentKnowledgeService.createNewKnowledge());
        exerciseGroup0.setExercises(Set.of(textExercise1, textExercise2));
        exerciseRepo.save(textExercise1);
        exerciseRepo.save(textExercise2);

        QuizExercise quizExercise1 = createQuizForExam(exerciseGroup1);
        QuizExercise quizExercise2 = createQuizForExam(exerciseGroup1);
        exerciseGroup1.setExercises(Set.of(quizExercise1, quizExercise2));
        exerciseRepo.save(quizExercise1);
        exerciseRepo.save(quizExercise2);

        FileUploadExercise fileUploadExercise1 = ModelFactory.generateFileUploadExerciseForExam("pdf", exerciseGroup2);
        FileUploadExercise fileUploadExercise2 = ModelFactory.generateFileUploadExerciseForExam("pdf", exerciseGroup2);
        exerciseGroup2.setExercises(Set.of(fileUploadExercise1, fileUploadExercise2));
        exerciseRepo.save(fileUploadExercise1);
        exerciseRepo.save(fileUploadExercise2);

        ModelingExercise modelingExercise1 = ModelFactory.generateModelingExerciseForExam(DiagramType.ClassDiagram, exerciseGroup3);
        ModelingExercise modelingExercise2 = ModelFactory.generateModelingExerciseForExam(DiagramType.ClassDiagram, exerciseGroup3);
        modelingExercise1.setKnowledge(modelAssessmentKnowledgeService.createNewKnowledge());
        modelingExercise2.setKnowledge(modelAssessmentKnowledgeService.createNewKnowledge());
        exerciseGroup3.setExercises(Set.of(modelingExercise1, modelingExercise2));
        exerciseRepo.save(modelingExercise1);
        exerciseRepo.save(modelingExercise2);

        TextExercise bonusTextExercise = ModelFactory.generateTextExerciseForExam(exerciseGroup4);
        bonusTextExercise.setIncludedInOverallScore(IncludedInOverallScore.INCLUDED_AS_BONUS);
        bonusTextExercise.setKnowledge(textAssessmentKnowledgeService.createNewKnowledge());
        exerciseGroup4.setExercises(Set.of(bonusTextExercise));
        exerciseRepo.save(bonusTextExercise);

        TextExercise notIncludedTextExercise = ModelFactory.generateTextExerciseForExam(exerciseGroup5);
        notIncludedTextExercise.setIncludedInOverallScore(IncludedInOverallScore.NOT_INCLUDED);
        notIncludedTextExercise.setKnowledge(textAssessmentKnowledgeService.createNewKnowledge());
        exerciseGroup5.setExercises(Set.of(notIncludedTextExercise));
        exerciseRepo.save(notIncludedTextExercise);

        if (withProgrammingExercise) {
            ModelFactory.generateExerciseGroup(true, exam); // programming
            exam.setNumberOfExercisesInExam(7);
            exam.setExamMaxPoints(29);
            exam = examRepository.save(exam);
            var exerciseGroup6 = exam.getExerciseGroups().get(6);
            // Programming exercises need a proper setup for 'prepare exam start' to work
            ProgrammingExercise programmingExercise1 = ModelFactory.generateProgrammingExerciseForExam(exerciseGroup6);
            exerciseRepo.save(programmingExercise1);
            addTemplateParticipationForProgrammingExercise(programmingExercise1);
            addSolutionParticipationForProgrammingExercise(programmingExercise1);

            exerciseGroup6.setExercises(Set.of(programmingExercise1));
        }

        return exam;
    }

    public Exam addTextModelingProgrammingExercisesToExam(Exam initialExam, boolean withProgrammingExercise, boolean withQuizExercise) {
        ModelFactory.generateExerciseGroup(true, initialExam); // text
        ModelFactory.generateExerciseGroup(true, initialExam); // modeling
        initialExam.setNumberOfExercisesInExam(2);
        var exam = examRepository.save(initialExam);
        // NOTE: we have to reassign, otherwise we get problems, because the objects have changed
        var exerciseGroup0 = exam.getExerciseGroups().get(0);
        var exerciseGroup1 = exam.getExerciseGroups().get(1);

        TextExercise textExercise1 = ModelFactory.generateTextExerciseForExam(exerciseGroup0);
        TextExercise textExercise2 = ModelFactory.generateTextExerciseForExam(exerciseGroup0);
        textExercise1.setKnowledge(textAssessmentKnowledgeService.createNewKnowledge());
        textExercise2.setKnowledge(textAssessmentKnowledgeService.createNewKnowledge());
        exerciseGroup0.setExercises(Set.of(textExercise1, textExercise2));
        exerciseRepo.save(textExercise1);
        exerciseRepo.save(textExercise2);

        ModelingExercise modelingExercise1 = ModelFactory.generateModelingExerciseForExam(DiagramType.ClassDiagram, exerciseGroup1);
        ModelingExercise modelingExercise2 = ModelFactory.generateModelingExerciseForExam(DiagramType.ClassDiagram, exerciseGroup1);
        modelingExercise1.setKnowledge(modelAssessmentKnowledgeService.createNewKnowledge());
        modelingExercise2.setKnowledge(modelAssessmentKnowledgeService.createNewKnowledge());
        exerciseGroup1.setExercises(Set.of(modelingExercise1, modelingExercise2));
        exerciseRepo.save(modelingExercise1);
        exerciseRepo.save(modelingExercise2);

        if (withProgrammingExercise) {
            ModelFactory.generateExerciseGroup(true, exam); // programming
            exam.setNumberOfExercisesInExam(3);
            exam = examRepository.save(exam);
            var exerciseGroup2 = exam.getExerciseGroups().get(2);
            // Programming exercises need a proper setup for 'prepare exam start' to work
            ProgrammingExercise programmingExercise1 = ModelFactory.generateProgrammingExerciseForExam(exerciseGroup2);
            exerciseRepo.save(programmingExercise1);
            addTemplateParticipationForProgrammingExercise(programmingExercise1);
            addSolutionParticipationForProgrammingExercise(programmingExercise1);
            exerciseGroup2.setExercises(Set.of(programmingExercise1));
        }

        if (withQuizExercise) {
            ModelFactory.generateExerciseGroup(true, exam); // modeling
            exam.setNumberOfExercisesInExam(3 + (withProgrammingExercise ? 1 : 0));
            exam = examRepository.save(exam);
            var exerciseGroup3 = exam.getExerciseGroups().get(2 + (withProgrammingExercise ? 1 : 0));
            // Programming exercises need a proper setup for 'prepare exam start' to work
            QuizExercise quizExercise = createQuizForExam(exerciseGroup3);
            exerciseRepo.save(quizExercise);
            exerciseGroup3.setExercises(Set.of(quizExercise));
        }
        return exam;
    }

    /**
     * Stores participation of the user with the given login for the given exercise
     *
     * @param exercise the exercise for which the participation will be created
     * @param login    login of the user
     * @return eagerly loaded representation of the participation object stored in the database
     */
    public StudentParticipation createAndSaveParticipationForExercise(Exercise exercise, String login) {
        Optional<StudentParticipation> storedParticipation = studentParticipationRepo.findWithEagerLegalSubmissionsByExerciseIdAndStudentLoginAndTestRun(exercise.getId(), login,
                false);
        if (storedParticipation.isEmpty()) {
            User user = getUserByLogin(login);
            StudentParticipation participation = new StudentParticipation();
            participation.setInitializationDate(ZonedDateTime.now());
            participation.setParticipant(user);
            participation.setExercise(exercise);
            studentParticipationRepo.save(participation);
            storedParticipation = studentParticipationRepo.findWithEagerLegalSubmissionsByExerciseIdAndStudentLoginAndTestRun(exercise.getId(), login, false);
            assertThat(storedParticipation).isPresent();
        }
        return studentParticipationRepo.findWithEagerLegalSubmissionsAndResultsAssessorsById(storedParticipation.get().getId()).get();
    }

    public StudentParticipation createAndSaveParticipationForExerciseInTheFuture(Exercise exercise, String login) {
        Optional<StudentParticipation> storedParticipation = studentParticipationRepo.findWithEagerLegalSubmissionsByExerciseIdAndStudentLoginAndTestRun(exercise.getId(), login,
                false);
        storedParticipation.ifPresent(studentParticipation -> studentParticipationRepo.delete(studentParticipation));
        User user = getUserByLogin(login);
        StudentParticipation participation = new StudentParticipation();
        participation.setInitializationDate(ZonedDateTime.now().plusDays(2));
        participation.setParticipant(user);
        participation.setExercise(exercise);
        studentParticipationRepo.save(participation);
        storedParticipation = studentParticipationRepo.findWithEagerLegalSubmissionsByExerciseIdAndStudentLoginAndTestRun(exercise.getId(), login, false);
        assertThat(storedParticipation).isPresent();
        return studentParticipationRepo.findWithEagerLegalSubmissionsAndResultsAssessorsById(storedParticipation.get().getId()).get();
    }

    /**
     * Stores participation of the team with the given id for the given exercise
     *
     * @param exercise the exercise for which the participation will be created
     * @param teamId   id of the team
     * @return eagerly loaded representation of the participation object stored in the database
     */
    public StudentParticipation addTeamParticipationForExercise(Exercise exercise, long teamId) {
        Optional<StudentParticipation> storedParticipation = studentParticipationRepo.findWithEagerLegalSubmissionsByExerciseIdAndTeamId(exercise.getId(), teamId);
        if (storedParticipation.isEmpty()) {
            Team team = teamRepo.findById(teamId).orElseThrow();
            StudentParticipation participation = new StudentParticipation();
            participation.setInitializationDate(ZonedDateTime.now());
            participation.setParticipant(team);
            participation.setExercise(exercise);
            studentParticipationRepo.save(participation);
            storedParticipation = studentParticipationRepo.findWithEagerLegalSubmissionsByExerciseIdAndTeamId(exercise.getId(), teamId);
            assertThat(storedParticipation).isPresent();
        }
        return studentParticipationRepo.findWithEagerLegalSubmissionsAndResultsAssessorsById(storedParticipation.get().getId()).get();
    }

    public ProgrammingExerciseStudentParticipation addStudentParticipationForProgrammingExercise(ProgrammingExercise exercise, String login) {
        final var existingParticipation = programmingExerciseStudentParticipationRepo.findByExerciseIdAndStudentLogin(exercise.getId(), login);
        if (existingParticipation.isPresent()) {
            return existingParticipation.get();
        }
        ProgrammingExerciseStudentParticipation participation = configureIndividualParticipation(exercise, login);
        final var repoName = (exercise.getProjectKey() + "-" + login).toLowerCase();
        participation.setRepositoryUrl(String.format("http://some.test.url/scm/%s/%s.git", exercise.getProjectKey(), repoName));
        participation = programmingExerciseStudentParticipationRepo.save(participation);

        return (ProgrammingExerciseStudentParticipation) studentParticipationRepo.findWithEagerLegalSubmissionsAndResultsAssessorsById(participation.getId()).get();
    }

    public ProgrammingExerciseStudentParticipation addTeamParticipationForProgrammingExercise(ProgrammingExercise exercise, Team team) {

        final var existingParticipation = programmingExerciseStudentParticipationRepo.findByExerciseIdAndTeamId(exercise.getId(), team.getId());
        if (existingParticipation.isPresent()) {
            return existingParticipation.get();
        }
        ProgrammingExerciseStudentParticipation participation = configureTeamParticipation(exercise, team);
        final var repoName = (exercise.getProjectKey() + "-" + team.getShortName()).toLowerCase();
        participation.setRepositoryUrl(String.format("http://some.test.url/scm/%s/%s.git", exercise.getProjectKey(), repoName));
        participation = programmingExerciseStudentParticipationRepo.save(participation);

        return (ProgrammingExerciseStudentParticipation) studentParticipationRepo.findWithEagerLegalSubmissionsAndResultsAssessorsById(participation.getId()).get();
    }

    public ProgrammingExerciseStudentParticipation addStudentParticipationForProgrammingExerciseForLocalRepo(ProgrammingExercise exercise, String login, URI localRepoPath) {
        final var existingParticipation = programmingExerciseStudentParticipationRepo.findByExerciseIdAndStudentLogin(exercise.getId(), login);
        if (existingParticipation.isPresent()) {
            return existingParticipation.get();
        }
        ProgrammingExerciseStudentParticipation participation = configureIndividualParticipation(exercise, login);
        final var repoName = (exercise.getProjectKey() + "-" + login).toLowerCase();
        participation.setRepositoryUrl(String.format(localRepoPath.toString() + "%s/%s.git", exercise.getProjectKey(), repoName));
        participation = programmingExerciseStudentParticipationRepo.save(participation);

        return (ProgrammingExerciseStudentParticipation) studentParticipationRepo.findWithEagerLegalSubmissionsAndResultsAssessorsById(participation.getId()).get();
    }

    private ProgrammingExerciseStudentParticipation configureIndividualParticipation(ProgrammingExercise exercise, String login) {
        final var user = getUserByLogin(login);
        var participation = new ProgrammingExerciseStudentParticipation();
        final var buildPlanId = exercise.getProjectKey().toUpperCase() + "-" + login.toUpperCase();
        participation.setInitializationDate(ZonedDateTime.now());
        participation.setParticipant(user);
        participation.setBuildPlanId(buildPlanId);
        participation.setProgrammingExercise(exercise);
        participation.setInitializationState(InitializationState.INITIALIZED);
        return participation;
    }

    private ProgrammingExerciseStudentParticipation configureTeamParticipation(ProgrammingExercise exercise, Team team) {
        var participation = new ProgrammingExerciseStudentParticipation();
        final var buildPlanId = exercise.getProjectKey().toUpperCase() + "-" + team.getShortName().toUpperCase();
        participation.setInitializationDate(ZonedDateTime.now());
        participation.setParticipant(team);
        participation.setBuildPlanId(buildPlanId);
        participation.setProgrammingExercise(exercise);
        participation.setInitializationState(InitializationState.INITIALIZED);
        return participation;
    }

    public ProgrammingExercise addTemplateParticipationForProgrammingExercise(ProgrammingExercise exercise) {
        final var repoName = exercise.generateRepositoryName(RepositoryType.TEMPLATE);
        TemplateProgrammingExerciseParticipation participation = new TemplateProgrammingExerciseParticipation();
        participation.setProgrammingExercise(exercise);
        participation.setBuildPlanId(exercise.generateBuildPlanId(BuildPlanType.TEMPLATE));
        participation.setRepositoryUrl(String.format("http://some.test.url/scm/%s/%s.git", exercise.getProjectKey(), repoName));
        participation.setInitializationState(InitializationState.INITIALIZED);
        templateProgrammingExerciseParticipationRepo.save(participation);
        exercise.setTemplateParticipation(participation);
        return programmingExerciseRepository.save(exercise);
    }

    public ProgrammingExercise addSolutionParticipationForProgrammingExercise(ProgrammingExercise exercise) {
        final var repoName = exercise.generateRepositoryName(RepositoryType.SOLUTION);
        SolutionProgrammingExerciseParticipation participation = new SolutionProgrammingExerciseParticipation();
        participation.setProgrammingExercise(exercise);
        participation.setBuildPlanId(exercise.generateBuildPlanId(BuildPlanType.SOLUTION));
        participation.setRepositoryUrl(String.format("http://some.test.url/scm/%s/%s.git", exercise.getProjectKey(), repoName));
        participation.setInitializationState(InitializationState.INITIALIZED);
        solutionProgrammingExerciseParticipationRepo.save(participation);
        exercise.setSolutionParticipation(participation);
        return programmingExerciseRepository.save(exercise);
    }

    public Result addResultToParticipation(AssessmentType type, ZonedDateTime completionDate, Participation participation, boolean successful, boolean rated, double score) {
        Result result = new Result().participation(participation).successful(successful).rated(rated).score(score).assessmentType(type).completionDate(completionDate);
        return resultRepo.save(result);
    }

    public Result addResultToParticipation(AssessmentType assessmentType, ZonedDateTime completionDate, Participation participation) {
        Result result = new Result().participation(participation).successful(true).rated(true).score(100D).assessmentType(assessmentType).completionDate(completionDate);
        return resultRepo.save(result);
    }

    public Result addResultToParticipation(AssessmentType assessmentType, ZonedDateTime completionDate, Participation participation, String assessorLogin,
            List<Feedback> feedbacks) {
        Result result = new Result().participation(participation).assessmentType(assessmentType).completionDate(completionDate).feedbacks(feedbacks);
        result.setAssessor(getUserByLogin(assessorLogin));
        return resultRepo.save(result);
    }

    public Result addResultToParticipation(Participation participation, Submission submission) {
        Result result = new Result().participation(participation).successful(true).score(100D);
        result = resultRepo.save(result);
        result.setSubmission(submission);
        submission.addResult(result);
        submission.setParticipation(participation);
        submissionRepository.save(submission);
        return result;
    }

    public Result addSampleFeedbackToResults(Result result) {
        Feedback feedback1 = feedbackRepo.save(new Feedback().detailText("detail1"));
        Feedback feedback2 = feedbackRepo.save(new Feedback().detailText("detail2"));
        List<Feedback> feedbacks = new ArrayList<>();
        feedbacks.add(feedback1);
        feedbacks.add(feedback2);
        result.addFeedbacks(feedbacks);
        return resultRepo.save(result);
    }

    public Result addVariousVisibilityFeedbackToResults(Result result) {
        Feedback feedback1 = feedbackRepo.save(new Feedback().detailText("afterDueDate1").visibility(Visibility.AFTER_DUE_DATE));
        Feedback feedback2 = feedbackRepo.save(new Feedback().detailText("never1").visibility(Visibility.NEVER));
        Feedback feedback3 = feedbackRepo.save(new Feedback().detailText("always1").visibility(Visibility.ALWAYS));
        List<Feedback> feedbacks = new ArrayList<>();
        feedbacks.add(feedback1);
        feedbacks.add(feedback2);
        feedbacks.add(feedback3);
        result.addFeedbacks(feedbacks);
        return resultRepo.save(result);
    }

    public Result addFeedbackToResult(Feedback feedback, Result result) {
        feedbackRepo.save(feedback);
        result.addFeedback(feedback);
        return resultRepo.save(result);
    }

    public Result addFeedbackToResults(Result result) {
        List<Feedback> feedback = ModelFactory.generateStaticCodeAnalysisFeedbackList(5);
        feedback.addAll(ModelFactory.generateFeedback());
        feedback = feedbackRepo.saveAll(feedback);
        result.addFeedbacks(feedback);
        return resultRepo.save(result);
    }

    public Submission addResultToSubmission(final Submission submission, AssessmentType assessmentType, User user, Double score, boolean rated, ZonedDateTime completionDate) {
        Result result = new Result().participation(submission.getParticipation()).assessmentType(assessmentType).score(score).rated(rated).completionDate(completionDate);
        result.setAssessor(user);
        result = resultRepo.save(result);
        result.setSubmission(submission);
        submission.addResult(result);
        var savedSubmission = submissionRepository.save(submission);
        return submissionRepository.findWithEagerResultsAndAssessorById(savedSubmission.getId()).orElseThrow();
    }

    public Submission addResultToSubmission(Submission submission, AssessmentType assessmentType) {
        return addResultToSubmission(submission, assessmentType, null, 100D, true, null);
    }

    public Submission addResultToSubmission(Submission submission, AssessmentType assessmentType, User user) {
        return addResultToSubmission(submission, assessmentType, user, 100D, true, ZonedDateTime.now());
    }

    public Submission addResultToSubmission(Submission submission, AssessmentType assessmentType, User user, Double score, boolean rated) {
        return addResultToSubmission(submission, assessmentType, user, score, rated, ZonedDateTime.now());
    }

    public void addRatingToResult(Result result, int score) {
        var rating = new Rating();
        rating.setResult(result);
        rating.setRating(score);
        ratingRepo.save(rating);
    }

    public Exercise addMaxScoreAndBonusPointsToExercise(Exercise exercise) {
        exercise.setIncludedInOverallScore(IncludedInOverallScore.INCLUDED_COMPLETELY);
        exercise.setMaxPoints(100.0);
        exercise.setBonusPoints(10.0);
        return exerciseRepo.save(exercise);
    }

    public List<GradingCriterion> addGradingInstructionsToExercise(Exercise exercise) {
        GradingCriterion emptyCriterion = ModelFactory.generateGradingCriterion(null);
        List<GradingInstruction> instructionWithNoCriteria = ModelFactory.generateGradingInstructions(emptyCriterion, 1, 0);
        instructionWithNoCriteria.get(0).setCredits(1);
        instructionWithNoCriteria.get(0).setUsageCount(0);
        emptyCriterion.setExercise(exercise);
        emptyCriterion.setStructuredGradingInstructions(instructionWithNoCriteria);

        GradingCriterion testCriterion = ModelFactory.generateGradingCriterion("test title");
        List<GradingInstruction> instructions = ModelFactory.generateGradingInstructions(testCriterion, 3, 1);
        testCriterion.setStructuredGradingInstructions(instructions);

        GradingCriterion testCriterion2 = ModelFactory.generateGradingCriterion("test title2");
        List<GradingInstruction> instructionsWithBigLimit = ModelFactory.generateGradingInstructions(testCriterion2, 1, 4);
        testCriterion2.setStructuredGradingInstructions(instructionsWithBigLimit);

        testCriterion.setExercise(exercise);
        var criteria = new ArrayList<GradingCriterion>();
        criteria.add(emptyCriterion);
        criteria.add(testCriterion);
        criteria.add(testCriterion2);
        exercise.setGradingCriteria(criteria);
        return exercise.getGradingCriteria();
    }

    /**
     * @param title The title of the to be added modeling exercise
     * @return A course with one specified modeling exercise
     */
    public Course addCourseWithOneModelingExercise(String title) {
        Course course = ModelFactory.generateCourse(null, pastTimestamp, futureFutureTimestamp, new HashSet<>(), "tumuser", "tutor", "editor", "instructor");
        ModelingExercise modelingExercise = ModelFactory.generateModelingExercise(pastTimestamp, futureTimestamp, futureFutureTimestamp, DiagramType.ClassDiagram, course);
        modelingExercise.setTitle(title);
        modelingExercise.setKnowledge(modelAssessmentKnowledgeService.createNewKnowledge());
        course.addExercises(modelingExercise);
        course.setMaxComplaintTimeDays(14);
        course = courseRepo.save(course);
        modelingExercise = exerciseRepo.save(modelingExercise);
        assertThat(course.getExercises()).as("course contains the exercise").containsExactlyInAnyOrder(modelingExercise);
        assertThat(modelingExercise.getPresentationScoreEnabled()).as("presentation score is enabled").isTrue();
        return course;
    }

    public Course addCourseWithOneModelingExercise() {
        return addCourseWithOneModelingExercise("ClassDiagram");
    }

    /**
     * @param title The title of the to be added text exercise
     * @return A course with one specified text exercise
     */
    public Course addCourseWithOneReleasedTextExercise(String title) {
        Course course = ModelFactory.generateCourse(null, pastTimestamp, futureFutureTimestamp, new HashSet<>(), "tumuser", "tutor", "editor", "instructor");
        TextExercise textExercise = ModelFactory.generateTextExercise(pastTimestamp, futureTimestamp, futureFutureTimestamp, course);
        textExercise.setTitle(title);
        textExercise.setKnowledge(textAssessmentKnowledgeService.createNewKnowledge());
        course.addExercises(textExercise);
        course = courseRepo.save(course);
        textExercise = exerciseRepo.save(textExercise);
        assertThat(courseRepo.findWithEagerExercisesById(course.getId()).getExercises()).as("course contains the exercise").contains(textExercise);
        assertThat(textExercise.getPresentationScoreEnabled()).as("presentation score is enabled").isTrue();

        return course;
    }

    public Course addCourseWithOneReleasedModelExerciseWithKnowledge(String title) {
        Course course = ModelFactory.generateCourse(null, pastTimestamp, futureFutureTimestamp, new HashSet<>(), "tumuser", "tutor", "editor", "instructor");
        ModelingExercise modelingExercise = ModelFactory.generateModelingExercise(pastTimestamp, futureTimestamp, futureFutureTimestamp, DiagramType.ClassDiagram, course);
        modelingExercise.setTitle(title);
        modelingExercise.setKnowledge(modelAssessmentKnowledgeService.createNewKnowledge());
        course.addExercises(modelingExercise);
        courseRepo.save(course);
        exerciseRepo.save(modelingExercise);
        return course;
    }

    public Course addCourseWithOneReleasedModelExerciseWithKnowledge() {
        return addCourseWithOneReleasedModelExerciseWithKnowledge("Text");
    }

    public Course addCourseWithOneReleasedTextExercise() {
        return addCourseWithOneReleasedTextExercise("Text");
    }

    public <T extends Exercise> T getFirstExerciseWithType(Course course, Class<T> clazz) {
        var exercise = course.getExercises().stream().filter(ex -> ex.getClass().equals(clazz)).findFirst().get();
        return (T) exercise;
    }

    public ProgrammingExercise addCourseExamExerciseGroupWithOneProgrammingExerciseAndTestCases() {
        ProgrammingExercise programmingExercise = addCourseExamExerciseGroupWithOneProgrammingExercise();
        addTestCasesToProgrammingExercise(programmingExercise);
        return programmingExercise;
    }

    public ProgrammingExercise addCourseExamExerciseGroupWithOneProgrammingExercise(String title, String shortName) {
        ExerciseGroup exerciseGroup = addExerciseGroupWithExamAndCourse(true);
        ProgrammingExercise programmingExercise = new ProgrammingExercise();
        programmingExercise.setExerciseGroup(exerciseGroup);
        populateProgrammingExercise(programmingExercise, shortName, title, false);

        programmingExercise = programmingExerciseRepository.save(programmingExercise);
        programmingExercise = addSolutionParticipationForProgrammingExercise(programmingExercise);
        programmingExercise = addTemplateParticipationForProgrammingExercise(programmingExercise);

        return programmingExercise;
    }

    public ProgrammingExercise addCourseExamExerciseGroupWithOneProgrammingExercise() {
        return addCourseExamExerciseGroupWithOneProgrammingExercise("Testtitle", "TESTEXFOREXAM");
    }

    public ProgrammingExercise addProgrammingExerciseToExam(Exam exam, int exerciseGroupNumber) {
        ProgrammingExercise programmingExercise = new ProgrammingExercise();
        programmingExercise.setExerciseGroup(exam.getExerciseGroups().get(0));
        populateProgrammingExercise(programmingExercise, "TESTEXFOREXAM", "Testtitle", false);

        programmingExercise = programmingExerciseRepository.save(programmingExercise);
        programmingExercise = addSolutionParticipationForProgrammingExercise(programmingExercise);
        programmingExercise = addTemplateParticipationForProgrammingExercise(programmingExercise);

        exam.getExerciseGroups().get(exerciseGroupNumber).addExercise(programmingExercise);
        examRepository.save(exam);

        return programmingExercise;
    }

    public ModelingExercise addCourseExamExerciseGroupWithOneModelingExercise(String title) {
        ExerciseGroup exerciseGroup = addExerciseGroupWithExamAndCourse(true);
        ModelingExercise classExercise = ModelFactory.generateModelingExerciseForExam(DiagramType.ClassDiagram, exerciseGroup);
        classExercise.setTitle(title);
        classExercise = modelingExerciseRepository.save(classExercise);
        return classExercise;
    }

    public ModelingExercise addCourseExamExerciseGroupWithOneModelingExercise() {
        return addCourseExamExerciseGroupWithOneModelingExercise("ClassDiagram");
    }

    public ProgrammingSubmission createProgrammingSubmission(Participation participation, boolean buildFailed, String commitHash) {
        ProgrammingSubmission programmingSubmission = ModelFactory.generateProgrammingSubmission(true);
        programmingSubmission.setBuildFailed(buildFailed);
        programmingSubmission.type(SubmissionType.MANUAL).submissionDate(ZonedDateTime.now());
        programmingSubmission.setCommitHash(commitHash);
        programmingSubmission.setParticipation(participation);
        return submissionRepository.save(programmingSubmission);
    }

    public ProgrammingSubmission createProgrammingSubmission(Participation participation, boolean buildFailed) {
        return createProgrammingSubmission(participation, buildFailed, TestConstants.COMMIT_HASH_STRING);
    }

    public TextExercise addCourseExamExerciseGroupWithOneTextExercise(String title) {
        ExerciseGroup exerciseGroup = addExerciseGroupWithExamAndCourse(true);
        TextExercise textExercise = ModelFactory.generateTextExerciseForExam(exerciseGroup);
        if (title != null) {
            textExercise.setTitle(title);
        }
        textExercise.setKnowledge(textAssessmentKnowledgeService.createNewKnowledge());
        return exerciseRepo.save(textExercise);
    }

    public TextExercise addCourseExamExerciseGroupWithOneTextExercise() {
        return addCourseExamExerciseGroupWithOneTextExercise(null);
    }

    public TextExercise addCourseExamWithReviewDatesExerciseGroupWithOneTextExercise() {
        ExerciseGroup exerciseGroup = addExerciseGroupWithExamWithReviewDatesAndCourse(true);
        TextExercise textExercise = ModelFactory.generateTextExerciseForExam(exerciseGroup);
        return exerciseRepo.save(textExercise);
    }

    public FileUploadExercise addCourseExamExerciseGroupWithOneFileUploadExercise() {
        ExerciseGroup exerciseGroup = addExerciseGroupWithExamAndCourse(true);
        FileUploadExercise fileUploadExercise = ModelFactory.generateFileUploadExerciseForExam("pdf", exerciseGroup);
        return exerciseRepo.save(fileUploadExercise);
    }

    public ExerciseGroup addExerciseGroupWithExamAndCourse(boolean mandatory) {
        Course course = ModelFactory.generateCourse(null, pastTimestamp, futureFutureTimestamp, new HashSet<>(), "tumuser", "tutor", "editor", "instructor");
        Exam exam = ModelFactory.generateExam(course);
        ExerciseGroup exerciseGroup = ModelFactory.generateExerciseGroup(mandatory, exam);

        course = courseRepo.save(course);
        exam = examRepository.save(exam);

        Optional<Course> optionalCourse = courseRepo.findById(course.getId());
        assertThat(optionalCourse).as("course can be retrieved").isPresent();
        Course courseDB = optionalCourse.get();

        Optional<Exam> optionalExam = examRepository.findById(exam.getId());
        assertThat(optionalCourse).as("exam can be retrieved").isPresent();
        Exam examDB = optionalExam.get();

        Optional<ExerciseGroup> optionalExerciseGroup = exerciseGroupRepository.findById(exerciseGroup.getId());
        assertThat(optionalExerciseGroup).as("exerciseGroup can be retrieved").isPresent();
        ExerciseGroup exerciseGroupDB = optionalExerciseGroup.get();

        assertThat(examDB.getCourse().getId()).as("exam and course are linked correctly").isEqualTo(courseDB.getId());
        assertThat(exerciseGroupDB.getExam().getId()).as("exerciseGroup and exam are linked correctly").isEqualTo(examDB.getId());

        return exerciseGroup;
    }

    public ExerciseGroup addExerciseGroupWithExamWithReviewDatesAndCourse(boolean mandatory) {
        Course course = ModelFactory.generateCourse(null, pastTimestamp, futureFutureTimestamp, new HashSet<>(), "tumuser", "tutor", "editor", "instructor");
        Exam exam = ModelFactory.generateExamWithStudentReviewDates(course);
        ExerciseGroup exerciseGroup = ModelFactory.generateExerciseGroup(mandatory, exam);

        course = courseRepo.save(course);
        exam = examRepository.save(exam);

        Optional<Course> optionalCourse = courseRepo.findById(course.getId());
        assertThat(optionalCourse).as("course can be retrieved").isPresent();
        Course courseDB = optionalCourse.get();

        Optional<Exam> optionalExam = examRepository.findById(exam.getId());
        assertThat(optionalCourse).as("exam can be retrieved").isPresent();
        Exam examDB = optionalExam.get();

        Optional<ExerciseGroup> optionalExerciseGroup = exerciseGroupRepository.findById(exerciseGroup.getId());
        assertThat(optionalExerciseGroup).as("exerciseGroup can be retrieved").isPresent();
        ExerciseGroup exerciseGroupDB = optionalExerciseGroup.get();

        assertThat(examDB.getCourse().getId()).as("exam and course are linked correctly").isEqualTo(courseDB.getId());
        assertThat(exerciseGroupDB.getExam().getId()).as("exerciseGroup and exam are linked correctly").isEqualTo(examDB.getId());

        return exerciseGroup;
    }

    public Course addCourseWithOneFinishedTextExercise() {
        Course course = ModelFactory.generateCourse(null, pastTimestamp, futureFutureTimestamp, new HashSet<>(), "tumuser", "tutor", "editor", "instructor");
        TextExercise finishedTextExercise = ModelFactory.generateTextExercise(pastTimestamp, pastTimestamp.plusHours(12), pastTimestamp.plusHours(24), course);
        finishedTextExercise.setTitle("Finished");
        course.addExercises(finishedTextExercise);
        course = courseRepo.save(course);
        exerciseRepo.save(finishedTextExercise);
        return course;
    }

    public Course addCourseWithOneFinishedTextExerciseAndSimilarSubmissions(String userPrefix, String similarSubmissionText, int studentsAmount) {
        Course course = ModelFactory.generateCourse(null, pastTimestamp, futureTimestamp, new HashSet<>(), "tumuser", "tutor", "editor", "instructor");
        addUsers(userPrefix, studentsAmount, 1, 1, 1);

        // Add text exercise to the course
        TextExercise textExercise = ModelFactory.generateTextExercise(pastTimestamp, futureTimestamp, futureFutureTimestamp, course);
        textExercise.setTitle("Finished");
        textExercise.getCategories().add("Text");
        course.addExercises(textExercise);
        courseRepo.save(course);
        exerciseRepo.save(textExercise);

        Set<StudentParticipation> participations = new HashSet<>();

        for (int i = 0; i < studentsAmount; i++) {
            User participant = getUserByLogin(userPrefix + "student" + (i + 1));
            StudentParticipation participation = ModelFactory.generateStudentParticipation(InitializationState.FINISHED, textExercise, participant);
            participation.setParticipant(participant);
            TextSubmission submission = ModelFactory.generateTextSubmission(similarSubmissionText, Language.ENGLISH, true);
            participation = studentParticipationRepo.save(participation);
            submission.setParticipation(participation);
            submissionRepository.save(submission);

            participation.setSubmissions(Set.of(submission));
            participations.add(participation);
        }

        textExercise.participations(participations);
        exerciseRepo.save(textExercise);

        return course;
    }

    public Course addOneFinishedModelingExerciseAndSimilarSubmissionsToTheCourse(String userPrefix, String similarSubmissionModel, int studentsAmount, Course course) {
        // Add text exercise to the course
        ModelingExercise exercise = ModelFactory.generateModelingExercise(pastTimestamp, pastTimestamp, futureTimestamp, DiagramType.ClassDiagram, course);
        exercise.setTitle("finished");
        exercise.getCategories().add("Model");
        course.addExercises(exercise);

        courseRepo.save(course);
        exerciseRepo.save(exercise);

        Set<StudentParticipation> participations = new HashSet<>();

        for (int i = 0; i < studentsAmount; i++) {
            User participant = getUserByLogin(userPrefix + "student" + (i + 1));
            StudentParticipation participation = ModelFactory.generateStudentParticipation(InitializationState.FINISHED, exercise, participant);
            participation.setParticipant(participant);
            ModelingSubmission submission = ModelFactory.generateModelingSubmission(similarSubmissionModel, true);
            participation = studentParticipationRepo.save(participation);
            submission.setParticipation(participation);
            submissionRepository.save(submission);

            participation.setSubmissions(Set.of(submission));
            participations.add(participation);
        }

        exercise.participations(participations);
        exerciseRepo.save(exercise);

        return course;
    }

    public Course addCourseWithDifferentModelingExercises() {
        Course course = ModelFactory.generateCourse(null, pastTimestamp, futureFutureTimestamp, new HashSet<>(), "tumuser", "tutor", "editor", "instructor");
        ModelingExercise classExercise = ModelFactory.generateModelingExercise(pastTimestamp, futureTimestamp, futureFutureTimestamp, DiagramType.ClassDiagram, course);
        classExercise.setTitle("ClassDiagram");
        course.addExercises(classExercise);

        ModelingExercise activityExercise = ModelFactory.generateModelingExercise(pastTimestamp, futureTimestamp, futureFutureTimestamp, DiagramType.ActivityDiagram, course);
        activityExercise.setTitle("ActivityDiagram");
        course.addExercises(activityExercise);

        ModelingExercise objectExercise = ModelFactory.generateModelingExercise(pastTimestamp, futureTimestamp, futureFutureTimestamp, DiagramType.ObjectDiagram, course);
        objectExercise.setTitle("ObjectDiagram");
        course.addExercises(objectExercise);

        ModelingExercise useCaseExercise = ModelFactory.generateModelingExercise(pastTimestamp, futureTimestamp, futureFutureTimestamp, DiagramType.UseCaseDiagram, course);
        useCaseExercise.setTitle("UseCaseDiagram");
        course.addExercises(useCaseExercise);

        ModelingExercise communicationExercise = ModelFactory.generateModelingExercise(pastTimestamp, futureTimestamp, futureFutureTimestamp, DiagramType.CommunicationDiagram,
                course);
        communicationExercise.setTitle("CommunicationDiagram");
        course.addExercises(communicationExercise);

        ModelingExercise componentExercise = ModelFactory.generateModelingExercise(pastTimestamp, futureTimestamp, futureFutureTimestamp, DiagramType.ComponentDiagram, course);
        componentExercise.setTitle("ComponentDiagram");
        course.addExercises(componentExercise);

        ModelingExercise deploymentExercise = ModelFactory.generateModelingExercise(pastTimestamp, futureTimestamp, futureFutureTimestamp, DiagramType.DeploymentDiagram, course);
        deploymentExercise.setTitle("DeploymentDiagram");
        course.addExercises(deploymentExercise);

        ModelingExercise petriNetExercise = ModelFactory.generateModelingExercise(pastTimestamp, futureTimestamp, futureFutureTimestamp, DiagramType.PetriNet, course);
        petriNetExercise.setTitle("PetriNet");
        course.addExercises(petriNetExercise);

        ModelingExercise syntaxTreeExercise = ModelFactory.generateModelingExercise(pastTimestamp, futureTimestamp, futureFutureTimestamp, DiagramType.SyntaxTree, course);
        syntaxTreeExercise.setTitle("SyntaxTree");
        course.addExercises(syntaxTreeExercise);

        ModelingExercise flowchartExercise = ModelFactory.generateModelingExercise(pastTimestamp, futureTimestamp, futureFutureTimestamp, DiagramType.Flowchart, course);
        flowchartExercise.setTitle("Flowchart");
        course.addExercises(flowchartExercise);

        ModelingExercise finishedExercise = ModelFactory.generateModelingExercise(pastTimestamp, pastTimestamp, futureTimestamp, DiagramType.ClassDiagram, course);
        finishedExercise.setTitle("finished");
        course.addExercises(finishedExercise);

        course = courseRepo.save(course);
        exerciseRepo.save(classExercise);
        exerciseRepo.save(activityExercise);
        exerciseRepo.save(objectExercise);
        exerciseRepo.save(useCaseExercise);
        exerciseRepo.save(communicationExercise);
        exerciseRepo.save(componentExercise);
        exerciseRepo.save(deploymentExercise);
        exerciseRepo.save(petriNetExercise);
        exerciseRepo.save(syntaxTreeExercise);
        exerciseRepo.save(flowchartExercise);
        exerciseRepo.save(finishedExercise);
        Course storedCourse = courseRepo.findByIdWithExercisesAndLecturesElseThrow(course.getId());
        Set<Exercise> exercises = storedCourse.getExercises();
        assertThat(exercises).as("eleven exercises got stored").hasSize(11);
        assertThat(exercises).as("Contains all exercises").containsExactlyInAnyOrder(course.getExercises().toArray(new Exercise[] {}));
        return course;
    }

    public Course addCourseWithOneQuizExercise() {
        return addCourseWithOneQuizExercise("Title");
    }

    public Course addCourseWithOneQuizExercise(String title) {
        Course course = ModelFactory.generateCourse(null, pastTimestamp, futureTimestamp, new HashSet<>(), "tumuser", "tutor", "editor", "instructor");
        QuizExercise quizExercise = createQuiz(course, futureTimestamp, futureFutureTimestamp, QuizMode.SYNCHRONIZED);
        quizExercise.setTitle(title);
        quizExercise.setDuration(120);
        assertThat(quizExercise.getQuizQuestions()).isNotEmpty();
        assertThat(quizExercise.isValid()).isTrue();
        course.addExercises(quizExercise);
        course = courseRepo.save(course);
        quizExercise = exerciseRepo.save(quizExercise);
        assertThat(courseRepo.findWithEagerExercisesById(course.getId()).getExercises()).as("course contains the exercise").contains(quizExercise);
        return course;
    }

    public Course addCourseWithOneProgrammingExercise() {
        return addCourseWithOneProgrammingExercise(false);
    }

    public Course addCourseWithOneProgrammingExercise(boolean enableStaticCodeAnalysis) {
        return addCourseWithOneProgrammingExercise(enableStaticCodeAnalysis, false, ProgrammingLanguage.JAVA);
    }

    public Course addCourseWithOneProgrammingExercise(boolean enableStaticCodeAnalysis, boolean enableTestwiseCoverageAnalysis, ProgrammingLanguage programmingLanguage) {
        var course = ModelFactory.generateCourse(null, pastTimestamp, futureFutureTimestamp, new HashSet<>(), "tumuser", "tutor", "editor", "instructor");
        course = courseRepo.save(course);
        var programmingExercise = addProgrammingExerciseToCourse(course, enableStaticCodeAnalysis, enableTestwiseCoverageAnalysis, programmingLanguage);
        assertThat(programmingExercise.getPresentationScoreEnabled()).as("presentation score is enabled").isTrue();
        return courseRepo.findByIdWithExercisesAndLecturesElseThrow(course.getId());
    }

    public ProgrammingExercise addProgrammingExerciseToCourse(Course course, boolean enableStaticCodeAnalysis) {
        return addProgrammingExerciseToCourse(course, enableStaticCodeAnalysis, false, ProgrammingLanguage.JAVA);
    }

    public ProgrammingExercise addProgrammingExerciseToCourse(Course course, boolean enableStaticCodeAnalysis, boolean enableTestwiseCoverageAnalysis,
            ProgrammingLanguage programmingLanguage) {
        var programmingExercise = (ProgrammingExercise) new ProgrammingExercise().course(course);
        populateProgrammingExercise(programmingExercise, "TSTEXC", "Programming", enableStaticCodeAnalysis, enableTestwiseCoverageAnalysis, programmingLanguage);
        programmingExercise.setPresentationScoreEnabled(course.getPresentationScore() != 0);

        programmingExercise = programmingExerciseRepository.save(programmingExercise);
        course.addExercises(programmingExercise);
        programmingExercise = addSolutionParticipationForProgrammingExercise(programmingExercise);
        programmingExercise = addTemplateParticipationForProgrammingExercise(programmingExercise);

        assertThat(programmingExercise.getPresentationScoreEnabled()).as("presentation score is enabled").isTrue();

        return programmingExercise;
    }

    public OnlineCourseConfiguration addOnlineCourseConfigurationToCourse(Course course) {
        OnlineCourseConfiguration onlineCourseConfiguration = new OnlineCourseConfiguration();
        onlineCourseConfiguration.setLtiKey("artemis_lti_key");
        onlineCourseConfiguration.setLtiSecret("fake-secret");
        onlineCourseConfiguration.setUserPrefix("prefix");
        onlineCourseConfiguration.setRegistrationId(course.getId().toString());
        onlineCourseConfiguration.setCourse(course);
        course.setOnlineCourseConfiguration(onlineCourseConfiguration);
        courseRepo.save(course);
        return onlineCourseConfiguration;
    }

    /**
     * @param programmingExerciseTitle The name of programming exercise
     * @return A course with named exercise
     */
    public Course addCourseWithNamedProgrammingExercise(String programmingExerciseTitle) {
        var course = ModelFactory.generateCourse(null, pastTimestamp, futureFutureTimestamp, new HashSet<>(), "tumuser", "tutor", "editor", "instructor");
        course = courseRepo.save(course);

        var programmingExercise = (ProgrammingExercise) new ProgrammingExercise().course(course);
        populateProgrammingExercise(programmingExercise, "TSTEXC", programmingExerciseTitle, false);
        programmingExercise.setPresentationScoreEnabled(course.getPresentationScore() != 0);

        programmingExercise = programmingExerciseRepository.save(programmingExercise);
        course.addExercises(programmingExercise);
        programmingExercise = addSolutionParticipationForProgrammingExercise(programmingExercise);
        programmingExercise = addTemplateParticipationForProgrammingExercise(programmingExercise);

        assertThat(programmingExercise.getPresentationScoreEnabled()).as("presentation score is enabled").isTrue();

        return courseRepo.findByIdWithExercisesAndLecturesElseThrow(course.getId());
    }

    private void populateProgrammingExercise(ProgrammingExercise programmingExercise, String shortName, String title, boolean enableStaticCodeAnalysis) {
        populateProgrammingExercise(programmingExercise, shortName, title, enableStaticCodeAnalysis, false, ProgrammingLanguage.JAVA);
    }

    private void populateProgrammingExercise(ProgrammingExercise programmingExercise, String shortName, String title, boolean enableStaticCodeAnalysis,
            boolean enableTestwiseCoverageAnalysis, ProgrammingLanguage programmingLanguage) {
        programmingExercise.setProgrammingLanguage(programmingLanguage);
        programmingExercise.setShortName(shortName);
        programmingExercise.generateAndSetProjectKey();
        programmingExercise.setReleaseDate(ZonedDateTime.now().plusDays(1));
        programmingExercise.setDueDate(ZonedDateTime.now().plusDays(2));
        programmingExercise.setAssessmentDueDate(ZonedDateTime.now().plusDays(3));
        programmingExercise.setBuildAndTestStudentSubmissionsAfterDueDate(ZonedDateTime.now().plusDays(5));
        programmingExercise.setBonusPoints(0D);
        programmingExercise.setPublishBuildPlanUrl(false);
        programmingExercise.setMaxPoints(42.0);
        programmingExercise.setDifficulty(DifficultyLevel.EASY);
        programmingExercise.setMode(ExerciseMode.INDIVIDUAL);
        programmingExercise.setProblemStatement("Lorem Ipsum");
        programmingExercise.setAssessmentType(AssessmentType.AUTOMATIC);
        programmingExercise.setGradingInstructions("Lorem Ipsum");
        programmingExercise.setTitle(title);
        if (programmingLanguage == ProgrammingLanguage.JAVA) {
            programmingExercise.setProjectType(ProjectType.PLAIN_MAVEN);
        }
        else if (programmingLanguage == ProgrammingLanguage.SWIFT) {
            programmingExercise.setProjectType(ProjectType.PLAIN);
        }
        else if (programmingLanguage == ProgrammingLanguage.C) {
            programmingExercise.setProjectType(ProjectType.GCC);
        }
        else {
            programmingExercise.setProjectType(null);
        }
        programmingExercise.setAllowOnlineEditor(true);
        programmingExercise.setStaticCodeAnalysisEnabled(enableStaticCodeAnalysis);
        if (enableStaticCodeAnalysis) {
            programmingExercise.setMaxStaticCodeAnalysisPenalty(40);
        }
        programmingExercise.setTestwiseCoverageEnabled(enableTestwiseCoverageAnalysis);
        // Note: no separators are allowed for Swift package names
        if (programmingLanguage == ProgrammingLanguage.SWIFT) {
            programmingExercise.setPackageName("swiftTest");
        }
        else {
            programmingExercise.setPackageName("de.test");
        }
        programmingExercise.setCategories(new HashSet<>(Set.of("cat1", "cat2")));
        programmingExercise.setTestRepositoryUrl("http://nadnasidni.tum/scm/" + programmingExercise.getProjectKey() + "/" + programmingExercise.getProjectKey() + "-tests.git");
        programmingExercise.setShowTestNamesToStudents(false);
        programmingExercise.setBranch(DEFAULT_BRANCH);
    }

    /**
     * @return An empty course
     */
    public Course addEmptyCourse() {
        Course course = ModelFactory.generateCourse(null, pastTimestamp, futureFutureTimestamp, new HashSet<>(), "tumuser", "tutor", "editor", "instructor");
        courseRepo.save(course);
        assertThat(courseRepo.findById(course.getId())).as("empty course is initialized").isPresent();
        return course;
    }

    public void addTutorialCourse() {
        Course course = ModelFactory.generateCourse(null, pastTimestamp, futureFutureTimestamp, new HashSet<>(), tutorialGroupStudents.get(), tutorialGroupTutors.get(),
                tutorialGroupEditors.get(), tutorialGroupInstructors.get());
        courseRepo.save(course);
        assertThat(courseRepo.findById(course.getId())).as("tutorial course is initialized").isPresent();
    }

    /**
     * @param title The title reflect the genre of exercise that will be added to the course
     */
    public void addCourseInOtherInstructionGroupAndExercise(String title) {
        Course course = ModelFactory.generateCourse(null, pastTimestamp, futureFutureTimestamp, new HashSet<>(), "tumuser", "tutor", "editor", "other-instructors");
        if ("Programming".equals(title)) {
            course = courseRepo.save(course);

            var programmingExercise = (ProgrammingExercise) new ProgrammingExercise().course(course);
            populateProgrammingExercise(programmingExercise, "TSTEXC", "Programming", false);
            programmingExercise.setPresentationScoreEnabled(course.getPresentationScore() != 0);

            programmingExercise = programmingExerciseRepository.save(programmingExercise);
            course.addExercises(programmingExercise);
            programmingExercise = addSolutionParticipationForProgrammingExercise(programmingExercise);
            programmingExercise = addTemplateParticipationForProgrammingExercise(programmingExercise);

            assertThat(programmingExercise.getPresentationScoreEnabled()).as("presentation score is enabled").isTrue();
        }
        else if ("Text".equals(title)) {
            TextExercise textExercise = ModelFactory.generateTextExercise(pastTimestamp, futureTimestamp, futureFutureTimestamp, course);
            textExercise.setTitle("Text");
            course.addExercises(textExercise);
            courseRepo.save(course);
            exerciseRepo.save(textExercise);
        }
        else if (title.startsWith("ClassDiagram")) {
            ModelingExercise modelingExercise = ModelFactory.generateModelingExercise(pastTimestamp, futureTimestamp, futureFutureTimestamp, DiagramType.ClassDiagram, course);
            modelingExercise.setTitle(title);
            course.addExercises(modelingExercise);
            courseRepo.save(course);
            exerciseRepo.save(modelingExercise);
        }
    }

    public Course addCourseWithOneProgrammingExerciseAndSpecificTestCases() {
        Course course = addCourseWithOneProgrammingExercise();
        ProgrammingExercise programmingExercise = findProgrammingExerciseWithTitle(course.getExercises(), "Programming");

        List<ProgrammingExerciseTestCase> testCases = new ArrayList<>();
        testCases.add(new ProgrammingExerciseTestCase().testName("testClass[BubbleSort]").weight(1.0).active(true).exercise(programmingExercise).bonusMultiplier(1D).bonusPoints(0D)
                .visibility(Visibility.ALWAYS));
        testCases.add(new ProgrammingExerciseTestCase().testName("testMethods[Context]").weight(2.0).active(true).exercise(programmingExercise).bonusMultiplier(1D).bonusPoints(0D)
                .visibility(Visibility.ALWAYS));
        testCases.add(new ProgrammingExerciseTestCase().testName("testMethods[Policy]").weight(3.0).active(true).exercise(programmingExercise).bonusMultiplier(1D).bonusPoints(0D)
                .visibility(Visibility.ALWAYS));
        testCaseRepository.saveAll(testCases);

        List<ProgrammingExerciseTestCase> tests = new ArrayList<>(testCaseRepository.findByExerciseId(programmingExercise.getId()));
        assertThat(tests).as("test case is initialized").hasSize(3);

        return courseRepo.findByIdWithEagerExercisesElseThrow(course.getId());
    }

    public ProgrammingExercise addCourseWithOneProgrammingExerciseAndStaticCodeAnalysisCategories() {
        return addCourseWithOneProgrammingExerciseAndStaticCodeAnalysisCategories(ProgrammingLanguage.JAVA);
    }

    public ProgrammingExercise addCourseWithOneProgrammingExerciseAndStaticCodeAnalysisCategories(ProgrammingLanguage programmingLanguage) {
        Course course = addCourseWithOneProgrammingExercise(true, false, programmingLanguage);
        ProgrammingExercise programmingExercise = findProgrammingExerciseWithTitle(course.getExercises(), "Programming");
        programmingExercise = programmingExerciseRepository.save(programmingExercise);

        addStaticCodeAnalysisCategoriesToProgrammingExercise(programmingExercise);

        return programmingExercise;
    }

    public void addStaticCodeAnalysisCategoriesToProgrammingExercise(ProgrammingExercise programmingExercise) {
        programmingExercise.setStaticCodeAnalysisEnabled(true);
        programmingExerciseRepository.save(programmingExercise);
        var category1 = ModelFactory.generateStaticCodeAnalysisCategory(programmingExercise, "Bad Practice", CategoryState.GRADED, 3D, 10D);
        var category2 = ModelFactory.generateStaticCodeAnalysisCategory(programmingExercise, "Code Style", CategoryState.GRADED, 5D, 10D);
        var category3 = ModelFactory.generateStaticCodeAnalysisCategory(programmingExercise, "Miscellaneous", CategoryState.INACTIVE, 2D, 10D);
        var category4 = ModelFactory.generateStaticCodeAnalysisCategory(programmingExercise, "Potential Bugs", CategoryState.FEEDBACK, 5D, 20D);
        var categories = staticCodeAnalysisCategoryRepository.saveAll(List.of(category1, category2, category3, category4));
        programmingExercise.setStaticCodeAnalysisCategories(new HashSet<>(categories));
    }

    public Course addCourseWithOneProgrammingExerciseAndTestCases() {
        Course course = addCourseWithOneProgrammingExercise();
        ProgrammingExercise programmingExercise = findProgrammingExerciseWithTitle(course.getExercises(), "Programming");
        addTestCasesToProgrammingExercise(programmingExercise);
        return courseRepo.findByIdWithExercisesAndLecturesElseThrow(course.getId());
    }

    /**
     * @param programmingExerciseTitle The title of the programming exercise
     */
    public void addCourseWithNamedProgrammingExerciseAndTestCases(String programmingExerciseTitle) {
        Course course = addCourseWithNamedProgrammingExercise(programmingExerciseTitle);
        ProgrammingExercise programmingExercise = findProgrammingExerciseWithTitle(course.getExercises(), programmingExerciseTitle);

        addTestCasesToProgrammingExercise(programmingExercise);

        courseRepo.findById(course.getId()).get();
    }

    public void addTestCasesToProgrammingExercise(ProgrammingExercise programmingExercise) {
        // Clean up existing test cases
        testCaseRepository.deleteAll(testCaseRepository.findByExerciseId(programmingExercise.getId()));

        List<ProgrammingExerciseTestCase> testCases = new ArrayList<>();
        testCases.add(new ProgrammingExerciseTestCase().testName("test1").weight(1.0).active(true).exercise(programmingExercise).visibility(Visibility.ALWAYS).bonusMultiplier(1D)
                .bonusPoints(0D));
        testCases.add(new ProgrammingExerciseTestCase().testName("test2").weight(2.0).active(false).exercise(programmingExercise).visibility(Visibility.ALWAYS).bonusMultiplier(1D)
                .bonusPoints(0D));
        testCases.add(new ProgrammingExerciseTestCase().testName("test3").weight(3.0).active(true).exercise(programmingExercise).visibility(Visibility.AFTER_DUE_DATE)
                .bonusMultiplier(1D).bonusPoints(0D));
        testCaseRepository.saveAll(testCases);

        List<ProgrammingExerciseTestCase> tests = new ArrayList<>(testCaseRepository.findByExerciseId(programmingExercise.getId()));
        assertThat(tests).as("test case is initialized").hasSize(3);
    }

    public AuxiliaryRepository addAuxiliaryRepositoryToExercise(ProgrammingExercise programmingExercise) {
        AuxiliaryRepository repository = new AuxiliaryRepository();
        repository.setName("auxrepo");
        repository.setDescription("Description");
        repository.setCheckoutDirectory("assignment/src");
        repository = auxiliaryRepositoryRepository.save(repository);
        programmingExercise.setAuxiliaryRepositories(List.of(repository));
        repository.setExercise(programmingExercise);
        programmingExerciseRepository.save(programmingExercise);
        return repository;
    }

    public void addSubmissionPolicyToExercise(SubmissionPolicy policy, ProgrammingExercise programmingExercise) {
        policy = submissionPolicyRepository.save(policy);
        programmingExercise.setSubmissionPolicy(policy);
        programmingExerciseRepository.save(programmingExercise);
    }

    public Course addCourseWithModelingAndTextExercise() {
        Course course = ModelFactory.generateCourse(null, pastTimestamp, futureFutureTimestamp, new HashSet<>(), "tumuser", "tutor", "editor", "instructor");
        ModelingExercise modelingExercise = ModelFactory.generateModelingExercise(pastTimestamp, futureTimestamp, futureFutureTimestamp, DiagramType.ClassDiagram, course);
        modelingExercise.setTitle("Modeling");
        course.addExercises(modelingExercise);
        TextExercise textExercise = ModelFactory.generateTextExercise(pastTimestamp, futureTimestamp, futureFutureTimestamp, course);
        textExercise.setTitle("Text");
        course.addExercises(textExercise);
        course = courseRepo.save(course);
        exerciseRepo.save(modelingExercise);
        exerciseRepo.save(textExercise);
        return course;
    }

    public Course addCourseWithModelingAndTextAndFileUploadExercise() {
        Course course = ModelFactory.generateCourse(null, pastTimestamp, futureFutureTimestamp, new HashSet<>(), "tumuser", "tutor", "editor", "instructor");

        ModelingExercise modelingExercise = ModelFactory.generateModelingExercise(pastTimestamp, futureTimestamp, futureFutureTimestamp, DiagramType.ClassDiagram, course);
        modelingExercise.setTitle("Modeling");
        course.addExercises(modelingExercise);

        TextExercise textExercise = ModelFactory.generateTextExercise(pastTimestamp, futureTimestamp, futureFutureTimestamp, course);
        textExercise.setTitle("Text");
        course.addExercises(textExercise);

        FileUploadExercise fileUploadExercise = ModelFactory.generateFileUploadExercise(pastTimestamp, pastTimestamp, futureFutureTimestamp, "png,pdf", course);
        fileUploadExercise.setTitle("FileUpload");
        course.addExercises(fileUploadExercise);

        course = courseRepo.save(course);
        exerciseRepo.save(modelingExercise);
        exerciseRepo.save(textExercise);
        exerciseRepo.save(fileUploadExercise);
        return course;
    }

    public List<FileUploadExercise> createFileUploadExercisesWithCourse() {
        Course course = ModelFactory.generateCourse(null, pastTimestamp, futureFutureTimestamp, new HashSet<>(), "tumuser", "tutor", "editor", "instructor");
        int courseSizeBefore = courseRepo.findAllActiveWithEagerExercisesAndLectures(ZonedDateTime.now()).size();
        courseRepo.save(course);
        List<Course> courseRepoContent = courseRepo.findAllActiveWithEagerExercisesAndLectures(ZonedDateTime.now());
        assertThat(courseRepoContent).as("a course got stored").hasSize(courseSizeBefore + 1);

        FileUploadExercise releasedFileUploadExercise = ModelFactory.generateFileUploadExercise(pastTimestamp, futureTimestamp, futureFutureTimestamp, "png,pdf", course);
        releasedFileUploadExercise.setTitle("released");
        FileUploadExercise finishedFileUploadExercise = ModelFactory.generateFileUploadExercise(pastTimestamp, pastTimestamp, futureFutureTimestamp, "png,pdf", course);
        finishedFileUploadExercise.setTitle("finished");
        FileUploadExercise assessedFileUploadExercise = ModelFactory.generateFileUploadExercise(pastTimestamp, pastTimestamp, pastTimestamp, "png,pdf", course);
        assessedFileUploadExercise.setTitle("assessed");

        var fileUploadExercises = new ArrayList<FileUploadExercise>();
        fileUploadExercises.add(releasedFileUploadExercise);
        fileUploadExercises.add(finishedFileUploadExercise);
        fileUploadExercises.add(assessedFileUploadExercise);
        return fileUploadExercises;
    }

    public Course addCourseWithThreeFileUploadExercise() {
        var fileUploadExercises = createFileUploadExercisesWithCourse();
        assertThat(fileUploadExercises).as("created three exercises").hasSize(3);
        exerciseRepo.saveAll(fileUploadExercises);
        long courseId = fileUploadExercises.get(0).getCourseViaExerciseGroupOrCourseMember().getId();
        Course course = courseRepo.findByIdWithEagerExercisesElseThrow(courseId);
        List<Exercise> exercises = exerciseRepo.findAllExercisesByCourseId(courseId).stream().toList();
        assertThat(exercises).as("three exercises got stored").hasSize(3);
        assertThat(course.getExercises()).as("course contains the exercises").containsExactlyInAnyOrder(exercises.toArray(new Exercise[] {}));
        return course;
    }

    public List<FileUploadExercise> createFourFileUploadExercisesWithCourse() {
        Course course = ModelFactory.generateCourse(null, pastTimestamp, futureFutureTimestamp, new HashSet<>(), "tumuser", "tutor", "editor", "instructor");
        int courseSizeBefore = courseRepo.findAllActiveWithEagerExercisesAndLectures(ZonedDateTime.now()).size();
        courseRepo.save(course);
        List<Course> courseRepoContent = courseRepo.findAllActiveWithEagerExercisesAndLectures(ZonedDateTime.now());
        assertThat(courseRepoContent).as("a course got stored").hasSize(courseSizeBefore + 1);

        FileUploadExercise releasedFileUploadExercise = ModelFactory.generateFileUploadExercise(pastTimestamp, futureTimestamp, futureFutureTimestamp, "png,pdf", course);
        releasedFileUploadExercise.setTitle("released");
        FileUploadExercise finishedFileUploadExercise = ModelFactory.generateFileUploadExercise(pastTimestamp, pastTimestamp, futureFutureTimestamp, "png,pdf", course);
        finishedFileUploadExercise.setTitle("finished");
        FileUploadExercise assessedFileUploadExercise = ModelFactory.generateFileUploadExercise(pastTimestamp, pastTimestamp, pastTimestamp, "png,pdf", course);
        assessedFileUploadExercise.setTitle("assessed");
        FileUploadExercise noDueDateFileUploadExercise = ModelFactory.generateFileUploadExercise(pastTimestamp, null, pastTimestamp, "png,pdf", course);
        noDueDateFileUploadExercise.setTitle("noDueDate");

        var fileUploadExercises = new ArrayList<FileUploadExercise>();
        fileUploadExercises.add(releasedFileUploadExercise);
        fileUploadExercises.add(finishedFileUploadExercise);
        fileUploadExercises.add(assessedFileUploadExercise);
        fileUploadExercises.add(noDueDateFileUploadExercise);
        return fileUploadExercises;
    }

    public Course addCourseWithFourFileUploadExercise() {
        var fileUploadExercises = createFourFileUploadExercisesWithCourse();
        assertThat(fileUploadExercises).as("created four exercises").hasSize(4);
        exerciseRepo.saveAll(fileUploadExercises);
        long courseId = fileUploadExercises.get(0).getCourseViaExerciseGroupOrCourseMember().getId();
        Course course = courseRepo.findByIdWithEagerExercisesElseThrow(courseId);
        List<Exercise> exercises = exerciseRepo.findAllExercisesByCourseId(courseId).stream().toList();
        assertThat(exercises).as("four exercises got stored").hasSize(4);
        assertThat(course.getExercises()).as("course contains the exercises").containsExactlyInAnyOrder(exercises.toArray(new Exercise[] {}));
        return course;
    }

    public Course addCourseWithFileUploadExercise() {
        Course course = ModelFactory.generateCourse(null, pastTimestamp, futureFutureTimestamp, new HashSet<>(), "tumuser", "tutor", "editor", "instructor");
        FileUploadExercise assessedFileUploadExercise = ModelFactory.generateFileUploadExercise(pastTimestamp, pastTimestamp, pastTimestamp, "png,pdf", course);
        assessedFileUploadExercise.setTitle("assessed");
        course.addExercises(assessedFileUploadExercise);
        courseRepo.save(course);
        exerciseRepo.save(assessedFileUploadExercise);
        return course;
    }

    /**
     * Generates a course with one specific exercise, and an arbitrare amount of submissions.
     *
     * @param exerciseType        - the type of exercise which should be generated: programming, file-pload or text
     * @param numberOfSubmissions - the amount of submissions which should be generated for an exercise
     * @return a course with an exercise with submissions
     */
    public Course addCourseWithOneExerciseAndSubmissions(String userPrefix, String exerciseType, int numberOfSubmissions) {
        return addCourseWithOneExerciseAndSubmissions(userPrefix, exerciseType, numberOfSubmissions, Optional.empty());
    }

    /**
     * Generates a course with one specific exercise, and an arbitrare amount of submissions.
     *
     * @param exerciseType             - the type of exercise which should be generated: modeling, programming, file-pload or text
     * @param numberOfSubmissions      - the amount of submissions which should be generated for an exercise
     * @param modelForModelingExercise - the model string for a modeling exercise
     * @return a course with an exercise with submissions
     */
    public Course addCourseWithOneExerciseAndSubmissions(String userPrefix, String exerciseType, int numberOfSubmissions, Optional<String> modelForModelingExercise) {
        Course course;
        Exercise exercise;
        switch (exerciseType) {
            case "modeling":
                course = addCourseWithOneModelingExercise();
                exercise = exerciseRepo.findAllExercisesByCourseId(course.getId()).iterator().next();
                for (int j = 1; j <= numberOfSubmissions; j++) {
                    StudentParticipation participation = createAndSaveParticipationForExercise(exercise, userPrefix + "student" + j);
                    assertThat(modelForModelingExercise).isNotEmpty();
                    ModelingSubmission submission = ModelFactory.generateModelingSubmission(modelForModelingExercise.get(), true);
                    var user = getUserByLogin(userPrefix + "student" + j);
                    modelSubmissionService.handleModelingSubmission(submission, (ModelingExercise) exercise, user);
                    studentParticipationRepo.save(participation);
                }
                return course;
            case "programming":
                course = addCourseWithOneProgrammingExercise();
                exercise = exerciseRepo.findAllExercisesByCourseId(course.getId()).iterator().next();
                for (int j = 1; j <= numberOfSubmissions; j++) {
                    ProgrammingSubmission submission = new ProgrammingSubmission();
                    addProgrammingSubmission((ProgrammingExercise) exercise, submission, userPrefix + "student" + j);
                }
                return course;
            case "text":
                course = addCourseWithOneFinishedTextExercise();
                exercise = exerciseRepo.findAllExercisesByCourseId(course.getId()).iterator().next();
                for (int j = 1; j <= numberOfSubmissions; j++) {
                    TextSubmission textSubmission = ModelFactory.generateTextSubmission("Text" + j + j, null, true);
                    saveTextSubmission((TextExercise) exercise, textSubmission, userPrefix + "student" + j);
                }
                return course;
            case "file-upload":
                course = addCourseWithFileUploadExercise();
                exercise = exerciseRepo.findAllExercisesByCourseId(course.getId()).iterator().next();

                for (int j = 1; j <= numberOfSubmissions; j++) {
                    FileUploadSubmission submission = ModelFactory.generateFileUploadSubmissionWithFile(true, "path/to/file.pdf");
                    saveFileUploadSubmission((FileUploadExercise) exercise, submission, userPrefix + "student" + j);
                }
                return course;
            default:
                return null;
        }
    }

    /**
     * Adds an automatic assessment to all submissions of an exercise
     *
     * @param exercise - the exercise of which the submissions are assessed
     */
    public void addAutomaticAssessmentToExercise(Exercise exercise) {
        var participations = studentParticipationRepo.findByExerciseIdAndTestRunWithEagerSubmissionsResultAssessor(exercise.getId(), false);
        participations.forEach(participation -> {
            Submission submission = submissionRepository.findAllByParticipationId(participation.getId()).get(0);
            submission = submissionRepository.findOneWithEagerResultAndFeedback(submission.getId());
            participation = studentParticipationRepo.findWithEagerResultsById(participation.getId()).orElseThrow();
            Result result = generateResult(submission, null);
            result.setAssessmentType(AssessmentType.AUTOMATIC);
            submission.addResult(result);
            participation.addResult(result);
            studentParticipationRepo.save(participation);
            submissionRepository.save(submission);
        });
    }

    /**
     * Adds a result to all submissions of an exercise
     *
     * @param exercise - the exercise of which the submissions are assessed
     * @param assessor - the assessor which is set for the results of the submission
     */
    public void addAssessmentToExercise(Exercise exercise, User assessor) {
        var participations = studentParticipationRepo.findByExerciseIdAndTestRunWithEagerSubmissionsResultAssessor(exercise.getId(), false);
        participations.forEach(participation -> {
            Submission submission = submissionRepository.findAllByParticipationId(participation.getId()).get(0);
            submission = submissionRepository.findOneWithEagerResultAndFeedback(submission.getId());
            participation = studentParticipationRepo.findWithEagerResultsById(participation.getId()).orElseThrow();
            Result result = generateResult(submission, assessor);
            submission.addResult(result);
            participation.addResult(result);
            studentParticipationRepo.save(participation);
            submissionRepository.save(submission);
        });
    }

    public List<Submission> getAllSubmissionsOfExercise(Exercise exercise) {
        var participations = studentParticipationRepo.findByExerciseId(exercise.getId());
        var allSubmissions = new ArrayList<Submission>();
        participations.forEach(participation -> {
            Submission submission = submissionRepository.findAllByParticipationId(participation.getId()).get(0);
            allSubmissions.add(submissionRepository.findWithEagerResultAndFeedbackById(submission.getId()).orElseThrow());
        });
        return allSubmissions;
    }

    /**
     * With this method we can generate a course. We can specify the number of exercises. To not only test one type, this method generates modeling, file-upload and text
     * exercises in a cyclic manner.
     *
     * @param numberOfExercises             number of generated exercises. E.g. if you set it to 4, 2 modeling exercises, one text and one file-upload exercise will be generated.
     *                                      (thats why there is the %3 check)
     * @param numberOfSubmissionPerExercise for each exercise this number of submissions will be generated. E.g. if you have 2 exercises, and set this to 4, in total 8
     *                                      submissions will be created.
     * @param numberOfAssessments           generates the assessments for a submission of an exercise. Example from abobe, 2 exrecises, 4 submissions each. If you set
     *                                      numberOfAssessments to 2, for each exercise 2 assessmetns will be created. In total there will be 4 assessments then. (by two
     *                                      different tutors, as each exercise is assessed by an individual tutor. There are 4 tutors that create assessments)
     * @param numberOfComplaints            generates the complaints for assessments, in the same way as results are created.
     * @param typeComplaint                 true: complaintType==COMPLAINT | false: complaintType==MORE_FEEDBACK
     * @param numberComplaintResponses      generates responses for the complaint/feedback request (as above)
     * @param validModel                    model for the modeling submission
     * @return - the generated course
     */
    public Course addCourseWithExercisesAndSubmissions(String userPrefix, int numberOfExercises, int numberOfSubmissionPerExercise, int numberOfAssessments, int numberOfComplaints,
            boolean typeComplaint, int numberComplaintResponses, String validModel) {
        Course course = ModelFactory.generateCourse(null, pastTimestamp, futureFutureTimestamp, new HashSet<>(), "tumuser", "tutor", "editor", "instructor");
        var tutors = userRepo.getTutors(course);
        for (int i = 0; i < numberOfExercises; i++) {
            var currentUser = tutors.get(i % 4);

            if ((i % 3) == 0) {
                ModelingExercise modelingExercise = ModelFactory.generateModelingExercise(pastTimestamp, pastTimestamp.plusHours(1), futureTimestamp, DiagramType.ClassDiagram,
                        course);
                modelingExercise.setTitle("Modeling" + i);
                course.addExercises(modelingExercise);
                course = courseRepo.save(course);
                exerciseRepo.save(modelingExercise);
                for (int j = 1; j <= numberOfSubmissionPerExercise; j++) {
                    StudentParticipation participation = createAndSaveParticipationForExercise(modelingExercise, userPrefix + "student" + j);
                    ModelingSubmission submission = ModelFactory.generateModelingSubmission(validModel, true);
                    var user = getUserByLogin(userPrefix + "student" + j);
                    modelSubmissionService.handleModelingSubmission(submission, modelingExercise, user);
                    studentParticipationRepo.save(participation);
                    if (numberOfAssessments >= j) {
                        Result result = generateResult(submission, currentUser);
                        submission.addResult(result);
                        participation.addResult(result);
                        studentParticipationRepo.save(participation);
                        modelingSubmissionRepo.save(submission);
                        generateComplaintAndResponses(userPrefix, j, numberOfComplaints, numberComplaintResponses, typeComplaint, result, currentUser);
                    }
                }

            }
            else if ((i % 3) == 1) {
                TextExercise textExercise = ModelFactory.generateTextExercise(pastTimestamp, pastTimestamp.plusHours(1), futureTimestamp, course);
                textExercise.setTitle("Text" + i);
                course.addExercises(textExercise);
                course = courseRepo.save(course);
                exerciseRepo.save(textExercise);
                for (int j = 1; j <= numberOfSubmissionPerExercise; j++) {
                    TextSubmission submission = ModelFactory.generateTextSubmission("submissionText", Language.ENGLISH, true);
                    submission = saveTextSubmission(textExercise, submission, userPrefix + "student" + j);
                    if (numberOfAssessments >= j) {
                        Result result = generateResult(submission, currentUser);
                        submission.addResult(result);
                        saveResultInParticipation(submission, result);
                        textSubmissionRepo.save(submission);
                        generateComplaintAndResponses(userPrefix, j, numberOfComplaints, numberComplaintResponses, typeComplaint, result, currentUser);
                    }
                }
            }
            else if ((i % 3) == 2) {
                FileUploadExercise fileUploadExercise = ModelFactory.generateFileUploadExercise(pastTimestamp, pastTimestamp.plusHours(1), futureTimestamp, "png,pdf", course);
                fileUploadExercise.setTitle("FileUpload" + i);
                course.addExercises(fileUploadExercise);
                course = courseRepo.save(course);
                exerciseRepo.save(fileUploadExercise);
                for (int j = 1; j <= numberOfSubmissionPerExercise; j++) {
                    FileUploadSubmission submission = ModelFactory.generateFileUploadSubmissionWithFile(true, "path/to/file.pdf");
                    saveFileUploadSubmission(fileUploadExercise, submission, userPrefix + "student" + j);
                    if (numberOfAssessments >= j) {
                        Result result = generateResult(submission, currentUser);
                        saveResultInParticipation(submission, result);
                        fileUploadSubmissionRepo.save(submission);
                        generateComplaintAndResponses(userPrefix, j, numberOfComplaints, numberComplaintResponses, typeComplaint, result, currentUser);
                    }
                }
            }
        }
        course = courseRepo.save(course);
        return course;
    }

    private void saveResultInParticipation(Submission submission, Result result) {
        submission.addResult(result);
        StudentParticipation participation = (StudentParticipation) submission.getParticipation();
        participation.addResult(result);
        studentParticipationRepo.save(participation);
    }

    public Result generateResult(Submission submission, User assessor) {
        Result result = new Result();
        result = resultRepo.save(result);
        result.setSubmission(submission);
        result.completionDate(pastTimestamp);
        result.setAssessmentType(AssessmentType.SEMI_AUTOMATIC);
        result.setAssessor(assessor);
        result.setRated(true);
        return result;
    }

    private void generateComplaintAndResponses(String userPrefix, int j, int numberOfComplaints, int numberComplaintResponses, boolean typeComplaint, Result result,
            User currentUser) {
        result = resultRepo.save(result);
        if (numberOfComplaints >= j) {
            Complaint complaint = typeComplaint ? new Complaint().complaintType(ComplaintType.COMPLAINT) : new Complaint().complaintType(ComplaintType.MORE_FEEDBACK);
            complaint.setResult(result);
            complaint = complaintRepo.save(complaint);
            if (numberComplaintResponses >= j) {
                ComplaintResponse complaintResponse = createInitialEmptyResponse(typeComplaint ? userPrefix + "tutor5" : currentUser.getLogin(), complaint);
                complaintResponse.getComplaint().setAccepted(true);
                complaintResponse.setResponseText(typeComplaint ? "Accepted" : "SomeMoreFeedback");
                complaintResponseRepo.save(complaintResponse);
                complaint.setComplaintResponse(complaintResponse);
                complaintRepo.save(complaint);
            }
        }
    }

    /**
     * Stores for the given model a submission of the user and initiates the corresponding Result
     *
     * @param exercise exercise the submission belongs to
     * @param model    ModelingSubmission json as string contained in the submission
     * @param login    of the user the submission belongs to
     * @return submission stored in the modelingSubmissionRepository
     */
    public ModelingSubmission addModelingSubmissionWithEmptyResult(ModelingExercise exercise, String model, String login) {
        StudentParticipation participation = createAndSaveParticipationForExercise(exercise, login);
        ModelingSubmission submission = ModelFactory.generateModelingSubmission(model, true);
        var user = getUserByLogin(login);
        submission = modelSubmissionService.handleModelingSubmission(submission, exercise, user);
        Result result = new Result();
        result = resultRepo.save(result);
        result.setSubmission(submission);
        submission.addResult(result);
        participation.addResult(result);
        studentParticipationRepo.save(participation);
        modelingSubmissionRepo.save(submission);
        resultRepo.save(result);
        return submission;
    }

    public ModelingSubmission addModelingSubmission(ModelingExercise exercise, ModelingSubmission submission, String login) {
        StudentParticipation participation = createAndSaveParticipationForExercise(exercise, login);
        participation.addSubmission(submission);
        submission.setParticipation(participation);
        modelingSubmissionRepo.save(submission);
        studentParticipationRepo.save(participation);
        return submission;
    }

    public ModelingSubmission addModelingTeamSubmission(ModelingExercise exercise, ModelingSubmission submission, Team team) {
        StudentParticipation participation = addTeamParticipationForExercise(exercise, team.getId());
        participation.addSubmission(submission);
        submission.setParticipation(participation);
        modelingSubmissionRepo.save(submission);
        studentParticipationRepo.save(participation);
        return submission;
    }

    public ProgrammingSubmission addProgrammingSubmission(ProgrammingExercise exercise, ProgrammingSubmission submission, String login) {
        StudentParticipation participation = addStudentParticipationForProgrammingExercise(exercise, login);
        submission.setParticipation(participation);
        submission = programmingSubmissionRepo.save(submission);
        return submission;
    }

    /**
     * Add a submission with a result to the given programming exercise. The submission will be assigned to the corresponding participation of the given login (if exists or
     * create a new participation).
     * The method will make sure that all necessary entities are connected.
     *
     * @param exercise   for which to create the submission/participation/result combination.
     * @param submission to use for adding to the exercise/participation/result.
     * @param login      of the user to identify the corresponding student participation.
     */
    public void addProgrammingSubmissionWithResult(ProgrammingExercise exercise, ProgrammingSubmission submission, String login) {
        StudentParticipation participation = addStudentParticipationForProgrammingExercise(exercise, login);
        submission = programmingSubmissionRepo.save(submission);
        Result result = resultRepo.save(new Result().participation(participation));
        participation.addSubmission(submission);
        submission.setParticipation(participation);
        submission.addResult(result);
        submission = programmingSubmissionRepo.save(submission);
        result.setSubmission(submission);
        result = resultRepo.save(result);
        participation.addResult(result);
        studentParticipationRepo.save(participation);
    }

    public ProgrammingSubmission addProgrammingSubmissionWithResultAndAssessor(ProgrammingExercise exercise, ProgrammingSubmission submission, String login, String assessorLogin,
            AssessmentType assessmentType, boolean hasCompletionDate) {
        StudentParticipation participation = createAndSaveParticipationForExercise(exercise, login);
        Result result = new Result();
        result.setAssessor(getUserByLogin(assessorLogin));
        result.setAssessmentType(assessmentType);
        result.setScore(50D);
        if (hasCompletionDate) {
            result.setCompletionDate(ZonedDateTime.now());
        }

        studentParticipationRepo.save(participation);
        programmingSubmissionRepo.save(submission);

        submission.setParticipation(participation);
        result.setParticipation(participation);

        result = resultRepo.save(result);
        result.setSubmission(submission);
        submission.addResult(result);
        // Manual results are always rated
        if (assessmentType == AssessmentType.SEMI_AUTOMATIC) {
            result.rated(true);
        }
        submission = programmingSubmissionRepo.save(submission);
        return submission;
    }

    public ProgrammingSubmission addProgrammingSubmissionToResultAndParticipation(Result result, StudentParticipation participation, String commitHash) {
        ProgrammingSubmission submission = createProgrammingSubmission(participation, false);
        submission.addResult(result);
        submission.setCommitHash(commitHash);
        resultRepo.save(result);
        result.setSubmission(submission);
        participation.addSubmission(submission);
        studentParticipationRepo.save(participation);
        return submissionRepository.save(submission);
    }

    public Submission addSubmission(Exercise exercise, Submission submission, String login) {
        StudentParticipation participation = createAndSaveParticipationForExercise(exercise, login);
        participation.addSubmission(submission);
        submission.setParticipation(participation);
        submissionRepository.save(submission);
        studentParticipationRepo.save(participation);
        return submission;
    }

    public Submission addSubmission(StudentParticipation participation, Submission submission) {
        participation.addSubmission(submission);
        submission.setParticipation(participation);
        submissionRepository.save(submission);
        studentParticipationRepo.save(participation);
        return submission;
    }

    public ModelingSubmission addModelingSubmissionWithResultAndAssessor(ModelingExercise exercise, ModelingSubmission submission, String login, String assessorLogin) {

        StudentParticipation participation = createAndSaveParticipationForExercise(exercise, login);
        participation.addSubmission(submission);
        submission = modelingSubmissionRepo.save(submission);

        Result result = new Result();

        result.setAssessor(getUserByLogin(assessorLogin));
        result.setAssessmentType(AssessmentType.MANUAL);
        result = resultRepo.save(result);
        submission = modelingSubmissionRepo.save(submission);
        studentParticipationRepo.save(participation);
        result = resultRepo.save(result);

        result.setSubmission(submission);
        submission.setParticipation(participation);
        submission.addResult(result);
        submission.getParticipation().addResult(result);
        submission = modelingSubmissionRepo.save(submission);
        studentParticipationRepo.save(participation);
        return submission;
    }

    public Submission addModelingSubmissionWithFinishedResultAndAssessor(ModelingExercise exercise, ModelingSubmission submission, String login, String assessorLogin) {
        StudentParticipation participation = createAndSaveParticipationForExercise(exercise, login);
        return addSubmissionWithFinishedResultsWithAssessor(participation, submission, assessorLogin);
    }

    public Submission addSubmissionWithTwoFinishedResultsWithAssessor(Exercise exercise, Submission submission, String login, String assessorLogin) {
        StudentParticipation participation = createAndSaveParticipationForExercise(exercise, login);
        submission = addSubmissionWithFinishedResultsWithAssessor(participation, submission, assessorLogin);
        submission = addSubmissionWithFinishedResultsWithAssessor(participation, submission, assessorLogin);
        return submission;
    }

    public Submission addSubmissionWithFinishedResultsWithAssessor(StudentParticipation participation, Submission submission, String assessorLogin) {
        Result result = new Result();
        result.setAssessor(getUserByLogin(assessorLogin));
        result.setCompletionDate(ZonedDateTime.now());
        result.setSubmission(submission);
        submission.setParticipation(participation);
        submission.addResult(result);
        submission.getParticipation().addResult(result);
        submission = saveSubmissionToRepo(submission);
        studentParticipationRepo.save(participation);
        return submission;
    }

    private Submission saveSubmissionToRepo(Submission submission) {
        if (submission instanceof ModelingSubmission) {
            return modelingSubmissionRepo.save((ModelingSubmission) submission);
        }
        else if (submission instanceof TextSubmission) {
            return textSubmissionRepo.save((TextSubmission) submission);
        }
        else if (submission instanceof ProgrammingSubmission) {
            return programmingSubmissionRepo.save((ProgrammingSubmission) submission);
        }
        return null;
    }

    public FileUploadSubmission addFileUploadSubmission(FileUploadExercise fileUploadExercise, FileUploadSubmission fileUploadSubmission, String login) {
        StudentParticipation participation = createAndSaveParticipationForExercise(fileUploadExercise, login);
        participation.addSubmission(fileUploadSubmission);
        fileUploadSubmission.setParticipation(participation);
        fileUploadSubmissionRepo.save(fileUploadSubmission);
        studentParticipationRepo.save(participation);
        return fileUploadSubmission;
    }

    public FileUploadSubmission saveFileUploadSubmissionWithResultAndAssessorFeedback(FileUploadExercise exercise, FileUploadSubmission fileUploadSubmission, String login,
            String assessorLogin, List<Feedback> feedbacks) {
        StudentParticipation participation = createAndSaveParticipationForExercise(exercise, login);

        submissionRepository.save(fileUploadSubmission);

        participation.addSubmission(fileUploadSubmission);
        Result result = new Result();
        result.setAssessor(getUserByLogin(assessorLogin));
        result.setScore(100D);
        result.setParticipation(participation);
        if (exercise.getReleaseDate() != null) {
            result.setCompletionDate(exercise.getReleaseDate());
        }
        else { // exam exercises do not have a release date
            result.setCompletionDate(ZonedDateTime.now());
        }
        result.setFeedbacks(feedbacks);
        result = resultRepo.save(result);
        for (Feedback feedback : feedbacks) {
            feedback.setResult(result);
        }
        result = resultRepo.save(result);
        result.setSubmission(fileUploadSubmission);
        fileUploadSubmission.setParticipation(participation);
        fileUploadSubmission.addResult(result);
        fileUploadSubmission.getParticipation().addResult(result);
        fileUploadSubmission = fileUploadSubmissionRepo.save(fileUploadSubmission);
        studentParticipationRepo.save(participation);
        return fileUploadSubmission;
    }

    public FileUploadSubmission saveFileUploadSubmissionWithResultAndAssessor(FileUploadExercise fileUploadExercise, FileUploadSubmission fileUploadSubmission, String login,
            String assessorLogin) {
        return saveFileUploadSubmissionWithResultAndAssessorFeedback(fileUploadExercise, fileUploadSubmission, login, assessorLogin, new ArrayList<>());
    }

    public void saveFileUploadSubmission(FileUploadExercise exercise, FileUploadSubmission submission, String login) {
        StudentParticipation participation = createAndSaveParticipationForExercise(exercise, login);
        participation.addSubmission(submission);
        submission.setParticipation(participation);
        fileUploadSubmissionRepo.save(submission);
    }

    public TextSubmission saveTextSubmission(TextExercise exercise, TextSubmission submission, String login) {
        StudentParticipation participation = createAndSaveParticipationForExercise(exercise, login);
        participation.addSubmission(submission);
        submission.setParticipation(participation);
        submission = textSubmissionRepo.save(submission);
        return submission;
    }

    private TextSubmission saveTextSubmissionWithResultAndAssessor(TextExercise exercise, TextSubmission submission, String studentLogin, Long teamId, String assessorLogin) {
        StudentParticipation participation = Optional.ofNullable(studentLogin).map(login -> createAndSaveParticipationForExercise(exercise, login))
                .orElseGet(() -> addTeamParticipationForExercise(exercise, teamId));

        submissionRepository.save(submission);

        participation.addSubmission(submission);
        Result result = new Result();
        result.setAssessor(getUserByLogin(assessorLogin));
        result.setScore(100D);
        if (exercise.getReleaseDate() != null) {
            result.setCompletionDate(exercise.getReleaseDate());
        }
        else { // exam exercises do not have a release date
            result.setCompletionDate(ZonedDateTime.now());
        }
        result = resultRepo.save(result);
        result.setSubmission(submission);
        submission.setParticipation(participation);
        submission.addResult(result);
        submission.getParticipation().addResult(result);
        submission = textSubmissionRepo.save(submission);
        resultRepo.save(result);
        studentParticipationRepo.save(participation);

        submission = textSubmissionRepo.save(submission);
        return submission;
    }

    public TextSubmission saveTextSubmissionWithResultAndAssessor(TextExercise exercise, TextSubmission submission, String login, String assessorLogin) {
        return saveTextSubmissionWithResultAndAssessor(exercise, submission, login, null, assessorLogin);
    }

    public void saveTextSubmissionWithResultAndAssessor(TextExercise exercise, TextSubmission submission, long teamId, String assessorLogin) {
        saveTextSubmissionWithResultAndAssessor(exercise, submission, null, teamId, assessorLogin);
    }

    public TextSubmission addTextSubmissionWithResultAndAssessorAndFeedbacks(TextExercise exercise, TextSubmission submission, String studentLogin, String assessorLogin,
            List<Feedback> feedbacks) {
        submission = saveTextSubmissionWithResultAndAssessor(exercise, submission, studentLogin, null, assessorLogin);
        Result result = submission.getLatestResult();
        for (Feedback feedback : feedbacks) {
            // Important note to prevent 'JpaSystemException: null index column for collection':
            // 1) save the child entity (without connection to the parent entity) and make sure to re-assign the return value
            feedback = feedbackRepo.save(feedback);
            // this also invokes feedback.setResult(result)
            // Important note to prevent 'JpaSystemException: null index column for collection':
            // 2) connect child and parent entity
            result.addFeedback(feedback);
        }
        // this automatically saves the feedback because of the CascadeType.All annotation
        // Important note to prevent 'JpaSystemException: null index column for collection':
        // 3) save the parent entity and make sure to re-assign the return value
        resultRepo.save(result);

        return submission;
    }

    public TextSubmission addAndSaveTextBlocksToTextSubmission(Set<TextBlock> blocks, TextSubmission submission) {
        blocks.forEach(block -> {
            block.setSubmission(submission);
            block.setTextFromSubmission();
            block.computeId();
        });
        submission.setBlocks(blocks);
        textBlockRepo.saveAll(blocks);
        return textSubmissionRepo.save(submission);
    }

    public ModelingSubmission addModelingSubmissionFromResources(ModelingExercise exercise, String path, String login) throws Exception {
        String model = FileUtils.loadFileFromResources(path);
        ModelingSubmission submission = ModelFactory.generateModelingSubmission(model, true);
        submission = addModelingSubmission(exercise, submission, login);
        checkModelingSubmissionCorrectlyStored(submission.getId(), model);
        return submission;
    }

    public void checkModelingSubmissionCorrectlyStored(Long submissionId, String sentModel) {
        Optional<ModelingSubmission> modelingSubmission = modelingSubmissionRepo.findById(submissionId);
        assertThat(modelingSubmission).as("submission correctly stored").isPresent();
        checkModelsAreEqual(modelingSubmission.get().getModel(), sentModel);
    }

    public void checkModelsAreEqual(String storedModel, String sentModel) {
        JsonObject sentModelObject = parseString(sentModel).getAsJsonObject();
        JsonObject storedModelObject = parseString(storedModel).getAsJsonObject();
        assertThat(storedModelObject).as("model correctly stored").isEqualTo(sentModelObject);
    }

    public Result addModelingAssessmentForSubmission(ModelingExercise exercise, ModelingSubmission submission, String path, String login, boolean submit) throws Exception {
        List<Feedback> feedbackList = loadAssessmentFomResources(path);
        Result result = assessmentService.saveManualAssessment(submission, feedbackList, null);
        result.setParticipation(submission.getParticipation().results(null));
        result.setAssessor(getUserByLogin(login));
        resultRepo.save(result);
        if (submit) {
            assessmentService.submitManualAssessment(result.getId(), exercise, submission.getSubmissionDate());
        }
        return resultRepo.findWithEagerSubmissionAndFeedbackAndAssessorById(result.getId()).get();
    }

    public Result addModelingAssessmentForSubmission(ModelingExercise exercise, ModelingSubmission submission, String login, boolean submit) {
        Feedback feedback1 = feedbackRepo.save(new Feedback().detailText("detail1"));
        Feedback feedback2 = feedbackRepo.save(new Feedback().detailText("detail2"));
        List<Feedback> feedbacks = new ArrayList<>();
        feedbacks.add(feedback1);
        feedbacks.add(feedback2);

        Result result = assessmentService.saveManualAssessment(submission, feedbacks, null);
        result.setParticipation(submission.getParticipation().results(null));
        result.setAssessor(getUserByLogin(login));
        resultRepo.save(result);
        if (submit) {
            assessmentService.submitManualAssessment(result.getId(), exercise, submission.getSubmissionDate());
        }
        return resultRepo.findWithEagerSubmissionAndFeedbackAndAssessorById(result.getId()).get();
    }

    public ExampleSubmission addExampleSubmission(ExampleSubmission exampleSubmission) {
        Submission submission;
        if (exampleSubmission.getSubmission() instanceof ModelingSubmission) {
            submission = modelingSubmissionRepo.save((ModelingSubmission) exampleSubmission.getSubmission());
        }
        else {
            submission = textSubmissionRepo.save((TextSubmission) exampleSubmission.getSubmission());
        }
        exampleSubmission.setSubmission(submission);
        return exampleSubmissionRepo.save(exampleSubmission);
    }

    public ComplaintResponse createInitialEmptyResponse(String loginOfTutor, Complaint complaint) {
        ComplaintResponse complaintResponse = new ComplaintResponse();
        complaintResponse.setComplaint(complaint);
        User tutor = userRepo.findOneByLogin(loginOfTutor).get();
        complaintResponse.setReviewer(tutor);
        complaintResponse = complaintResponseRepo.saveAndFlush(complaintResponse);
        return complaintResponse;
    }

    public List<Feedback> loadAssessmentFomResources(String path) throws Exception {
        String fileContent = FileUtils.loadFileFromResources(path);
        return mapper.readValue(fileContent, mapper.getTypeFactory().constructCollectionType(List.class, Feedback.class));
    }

    /**
     * Gets a user from the database using the provided login but without the authorities.
     * <p>
     * Note: Jackson sometimes fails to deserialize the authorities leading to flaky server tests. The specific
     * circumstances when this happens in still unknown.
     *
     * @param login login to find user with
     * @return user with the provided logih
     */
    public User getUserByLoginWithoutAuthorities(String login) {
        return userRepo.findOneByLogin(login).orElseThrow(() -> new IllegalArgumentException("Provided login " + login + " does not exist in database"));
    }

    public User getUserByLogin(String login) {
        // we convert to lowercase for convenience, because logins have to be lower case
        return userRepo.findOneWithGroupsAndAuthoritiesByLogin(login.toLowerCase())
                .orElseThrow(() -> new IllegalArgumentException("Provided login " + login + " does not exist in database"));
    }

    public boolean userExistsWithLogin(String login) {
        return userRepo.findOneByLogin(login).isPresent();
    }

    public void updateExerciseDueDate(long exerciseId, ZonedDateTime newDueDate) {
        Exercise exercise = exerciseRepo.findById(exerciseId).orElseThrow(() -> new IllegalArgumentException("Exercise with given ID " + exerciseId + " could not be found"));
        exercise.setDueDate(newDueDate);
        if (exercise instanceof ProgrammingExercise) {
            ((ProgrammingExercise) exercise).setBuildAndTestStudentSubmissionsAfterDueDate(newDueDate);
        }
        exerciseRepo.save(exercise);
    }

    public void updateAssessmentDueDate(long exerciseId, ZonedDateTime newDueDate) {
        Exercise exercise = exerciseRepo.findById(exerciseId).orElseThrow(() -> new IllegalArgumentException("Exercise with given ID " + exerciseId + " could not be found"));
        exercise.setAssessmentDueDate(newDueDate);
        exerciseRepo.save(exercise);
    }

    public void updateResultCompletionDate(long resultId, ZonedDateTime newCompletionDate) {
        Result result = resultRepo.findById(resultId).orElseThrow(() -> new IllegalArgumentException("Result with given ID " + resultId + " could not be found"));
        result.setCompletionDate(newCompletionDate);
        resultRepo.save(result);
    }

    public void addComplaints(String studentLogin, Participation participation, int numberOfComplaints, ComplaintType complaintType) {
        for (int i = 0; i < numberOfComplaints; i++) {
            Result dummyResult = new Result().participation(participation);
            dummyResult = resultRepo.save(dummyResult);
            Complaint complaint = new Complaint().participant(getUserByLogin(studentLogin)).result(dummyResult).complaintType(complaintType);
            complaintRepo.save(complaint);
        }
    }

    public void addComplaintToSubmission(Submission submission, String userLogin, ComplaintType type) {
        Result result = submission.getLatestResult();
        if (result != null) {
            result.hasComplaint(true);
            resultRepo.save(result);
        }
        Complaint complaint = new Complaint().participant(getUserByLogin(userLogin)).result(result).complaintType(type);
        complaintRepo.save(complaint);
    }

    public void addTeamComplaints(Team team, Participation participation, int numberOfComplaints, ComplaintType complaintType) {
        for (int i = 0; i < numberOfComplaints; i++) {
            Result dummyResult = new Result().participation(participation);
            dummyResult = resultRepo.save(dummyResult);
            Complaint complaint = new Complaint().participant(team).result(dummyResult).complaintType(complaintType);
            complaintRepo.save(complaint);
        }
    }

    public void addHintsToExercise(ProgrammingExercise exercise) {
        ExerciseHint exerciseHint1 = new ExerciseHint().content("content 1").exercise(exercise).title("title 1");
        ExerciseHint exerciseHint2 = new ExerciseHint().content("content 2").exercise(exercise).title("title 2");
        ExerciseHint exerciseHint3 = new ExerciseHint().content("content 3").exercise(exercise).title("title 3");
        exerciseHint1.setDisplayThreshold((short) 3);
        exerciseHint2.setDisplayThreshold((short) 3);
        exerciseHint3.setDisplayThreshold((short) 3);
        Set<ExerciseHint> hints = new HashSet<>();
        hints.add(exerciseHint1);
        hints.add(exerciseHint2);
        hints.add(exerciseHint3);
        exercise.setExerciseHints(hints);
        exerciseHintRepository.saveAll(hints);
        programmingExerciseRepository.save(exercise);
    }

    public void addTasksToProgrammingExercise(ProgrammingExercise programmingExercise) {
        StringBuilder problemStatement = new StringBuilder(programmingExercise.getProblemStatement());
        problemStatement.append('\n');

        var tasks = programmingExercise.getTestCases().stream().map(testCase -> {
            var task = new ProgrammingExerciseTask();
            task.setTaskName("Task for " + testCase.getTestName());
            task.setExercise(programmingExercise);
            task.setTestCases(Collections.singleton(testCase));
            testCase.setTasks(Collections.singleton(task));
            problemStatement.append("[task][").append(task.getTaskName()).append("](")
                    .append(task.getTestCases().stream().map(ProgrammingExerciseTestCase::getTestName).collect(Collectors.joining(","))).append(")\n");
            return task;
        }).toList();
        programmingExercise.setTasks(tasks);
        programmingExercise.setProblemStatement(problemStatement.toString());
        programmingExerciseTaskRepository.saveAll(tasks);
        programmingExerciseRepository.save(programmingExercise);
    }

    public void addSolutionEntriesToProgrammingExercise(ProgrammingExercise programmingExercise) {
        for (ProgrammingExerciseTestCase testCase : programmingExercise.getTestCases()) {
            var solutionEntry = new ProgrammingExerciseSolutionEntry();
            solutionEntry.setFilePath("test.txt");
            solutionEntry.setLine(1);
            solutionEntry.setCode("Line for " + testCase.getTestName());
            solutionEntry.setTestCase(testCase);

            testCase.setSolutionEntries(Collections.singleton(solutionEntry));
            solutionEntryRepository.save(solutionEntry);
        }
    }

    public void addCodeHintsToProgrammingExercise(ProgrammingExercise programmingExercise) {
        for (ProgrammingExerciseTask task : programmingExercise.getTasks()) {
            var solutionEntries = task.getTestCases().stream().flatMap(testCase -> testCase.getSolutionEntries().stream()).collect(Collectors.toSet());
            var codeHint = new CodeHint();
            codeHint.setTitle("Code Hint for " + task.getTaskName());
            codeHint.setContent("Content for " + task.getTaskName());
            codeHint.setExercise(programmingExercise);
            codeHint.setSolutionEntries(solutionEntries);
            codeHint.setProgrammingExerciseTask(task);

            programmingExercise.getExerciseHints().add(codeHint);
            codeHintRepository.save(codeHint);
            for (ProgrammingExerciseSolutionEntry solutionEntry : solutionEntries) {
                solutionEntry.setCodeHint(codeHint);
                solutionEntryRepository.save(solutionEntry);
            }
        }
    }

    public ProgrammingExercise loadProgrammingExerciseWithEagerReferences(ProgrammingExercise lazyExercise) {
        return programmingExerciseTestRepository.findOneWithEagerEverything(lazyExercise.getId());
    }

    /**
     * Generates an example submission for a given model and exercise
     *
     * @param modelOrText             given uml model for the example submission
     * @param exercise                exercise for which the example submission is created
     * @param flagAsExampleSubmission true if the submission is an example submission
     * @return created example submission
     */
    public ExampleSubmission generateExampleSubmission(String modelOrText, Exercise exercise, boolean flagAsExampleSubmission) {
        return generateExampleSubmission(modelOrText, exercise, flagAsExampleSubmission, false);
    }

    /**
     * Generates an example submission for a given model and exercise
     *
     * @param modelOrText             given uml model for the example submission
     * @param exercise                exercise for which the example submission is created
     * @param flagAsExampleSubmission true if the submission is an example submission
     * @param usedForTutorial         true if the example submission is used for tutorial
     * @return created example submission
     */
    public ExampleSubmission generateExampleSubmission(String modelOrText, Exercise exercise, boolean flagAsExampleSubmission, boolean usedForTutorial) {
        Submission submission;
        if (exercise instanceof ModelingExercise) {
            submission = ModelFactory.generateModelingSubmission(modelOrText, false);
        }
        else {
            submission = ModelFactory.generateTextSubmission(modelOrText, Language.ENGLISH, false);
            saveSubmissionToRepo(submission);
        }
        submission.setExampleSubmission(flagAsExampleSubmission);
        return ModelFactory.generateExampleSubmission(submission, exercise, usedForTutorial);
    }

    /**
     * Generates a submitted answer for a given question.
     *
     * @param question given question, the answer is for
     * @param correct  boolean whether the answer should be correct or not
     * @return created SubmittedAnswer
     */
    public SubmittedAnswer generateSubmittedAnswerFor(QuizQuestion question, boolean correct) {
        if (question instanceof MultipleChoiceQuestion) {
            var submittedAnswer = new MultipleChoiceSubmittedAnswer();
            submittedAnswer.setQuizQuestion(question);

            for (var answerOption : ((MultipleChoiceQuestion) question).getAnswerOptions()) {
                if (answerOption.isIsCorrect().equals(correct)) {
                    submittedAnswer.addSelectedOptions(answerOption);
                }
            }
            return submittedAnswer;
        }
        else if (question instanceof DragAndDropQuestion) {
            var submittedAnswer = new DragAndDropSubmittedAnswer();
            submittedAnswer.setQuizQuestion(question);

            DragItem dragItem1 = ((DragAndDropQuestion) question).getDragItems().get(0);
            dragItem1.setQuestion((DragAndDropQuestion) question);
            System.out.println(dragItem1);
            DragItem dragItem2 = ((DragAndDropQuestion) question).getDragItems().get(1);
            dragItem2.setQuestion((DragAndDropQuestion) question);
            System.out.println(dragItem2);
            DragItem dragItem3 = ((DragAndDropQuestion) question).getDragItems().get(2);
            dragItem3.setQuestion((DragAndDropQuestion) question);
            System.out.println(dragItem3);

            DropLocation dropLocation1 = ((DragAndDropQuestion) question).getDropLocations().get(0);
            dropLocation1.setQuestion((DragAndDropQuestion) question);
            System.out.println(dropLocation1);
            DropLocation dropLocation2 = ((DragAndDropQuestion) question).getDropLocations().get(1);
            dropLocation2.setQuestion((DragAndDropQuestion) question);
            System.out.println(dropLocation2);
            DropLocation dropLocation3 = ((DragAndDropQuestion) question).getDropLocations().get(2);
            dropLocation3.setQuestion((DragAndDropQuestion) question);
            System.out.println(dropLocation3);

            if (correct) {
                submittedAnswer.addMappings(new DragAndDropMapping().dragItem(dragItem1).dropLocation(dropLocation1));
                submittedAnswer.addMappings(new DragAndDropMapping().dragItem(dragItem2).dropLocation(dropLocation2));
                submittedAnswer.addMappings(new DragAndDropMapping().dragItem(dragItem3).dropLocation(dropLocation3));
            }
            else {
                submittedAnswer.addMappings(new DragAndDropMapping().dragItem(dragItem2).dropLocation(dropLocation3));
                submittedAnswer.addMappings(new DragAndDropMapping().dragItem(dragItem1).dropLocation(dropLocation2));
                submittedAnswer.addMappings(new DragAndDropMapping().dragItem(dragItem3).dropLocation(dropLocation1));
            }

            return submittedAnswer;
        }
        else if (question instanceof ShortAnswerQuestion) {
            var submittedAnswer = new ShortAnswerSubmittedAnswer();
            submittedAnswer.setQuizQuestion(question);

            for (var spot : ((ShortAnswerQuestion) question).getSpots()) {
                ShortAnswerSubmittedText submittedText = new ShortAnswerSubmittedText();
                submittedText.setSpot(spot);
                var correctText = ((ShortAnswerQuestion) question).getCorrectSolutionForSpot(spot).iterator().next().getText();
                if (correct) {
                    submittedText.setText(correctText);
                }
                else {
                    submittedText.setText(correctText.toUpperCase());
                }
                submittedAnswer.addSubmittedTexts(submittedText);
                // also invoke remove once
                submittedAnswer.removeSubmittedTexts(submittedText);
                submittedAnswer.addSubmittedTexts(submittedText);
            }
            return submittedAnswer;
        }
        return null;
    }

    public SubmittedAnswer generateSubmittedAnswerForQuizWithCorrectAndFalseAnswers(QuizQuestion question) {
        if (question instanceof MultipleChoiceQuestion) {
            var submittedAnswer = new MultipleChoiceSubmittedAnswer();
            submittedAnswer.setQuizQuestion(question);

            for (var answerOption : ((MultipleChoiceQuestion) question).getAnswerOptions()) {
                submittedAnswer.addSelectedOptions(answerOption);
            }
            return submittedAnswer;
        }
        else if (question instanceof DragAndDropQuestion) {
            var submittedAnswer = new DragAndDropSubmittedAnswer();
            submittedAnswer.setQuizQuestion(question);

            DragItem dragItem1 = ((DragAndDropQuestion) question).getDragItems().get(0);
            dragItem1.setQuestion((DragAndDropQuestion) question);
            System.out.println(dragItem1);
            DragItem dragItem2 = ((DragAndDropQuestion) question).getDragItems().get(1);
            dragItem2.setQuestion((DragAndDropQuestion) question);
            System.out.println(dragItem2);
            DragItem dragItem3 = ((DragAndDropQuestion) question).getDragItems().get(2);
            dragItem3.setQuestion((DragAndDropQuestion) question);
            System.out.println(dragItem3);

            DropLocation dropLocation1 = ((DragAndDropQuestion) question).getDropLocations().get(0);
            dropLocation1.setQuestion((DragAndDropQuestion) question);
            System.out.println(dropLocation1);
            DropLocation dropLocation2 = ((DragAndDropQuestion) question).getDropLocations().get(1);
            dropLocation2.setQuestion((DragAndDropQuestion) question);
            System.out.println(dropLocation2);
            DropLocation dropLocation3 = ((DragAndDropQuestion) question).getDropLocations().get(2);
            dropLocation3.setQuestion((DragAndDropQuestion) question);
            System.out.println(dropLocation3);

            submittedAnswer.addMappings(new DragAndDropMapping().dragItem(dragItem1).dropLocation(dropLocation1));
            submittedAnswer.addMappings(new DragAndDropMapping().dragItem(dragItem2).dropLocation(dropLocation3));
            submittedAnswer.addMappings(new DragAndDropMapping().dragItem(dragItem3).dropLocation(dropLocation2));

            return submittedAnswer;
        }
        else if (question instanceof ShortAnswerQuestion) {
            var submittedAnswer = new ShortAnswerSubmittedAnswer();
            submittedAnswer.setQuizQuestion(question);

            for (var spot : ((ShortAnswerQuestion) question).getSpots()) {
                ShortAnswerSubmittedText submittedText = new ShortAnswerSubmittedText();
                submittedText.setSpot(spot);
                var correctText = ((ShortAnswerQuestion) question).getCorrectSolutionForSpot(spot).iterator().next().getText();
                if (spot.getSpotNr() == 2) {
                    submittedText.setText(correctText);
                }
                else {
                    submittedText.setText("wrong submitted text");
                }
                submittedAnswer.addSubmittedTexts(submittedText);
                // also invoke remove once
                submittedAnswer.removeSubmittedTexts(submittedText);
                submittedAnswer.addSubmittedTexts(submittedText);
            }
            return submittedAnswer;
        }
        return null;
    }

    @NotNull
    public QuizExercise createQuiz(Course course, ZonedDateTime releaseDate, ZonedDateTime dueDate, QuizMode quizMode) {
        QuizExercise quizExercise = ModelFactory.generateQuizExercise(releaseDate, dueDate, quizMode, course);
        initializeQuizExercise(quizExercise);
        return quizExercise;
    }

    @NotNull
    public QuizExercise createQuizWithQuizBatchedExercises(Course course, ZonedDateTime releaseDate, ZonedDateTime dueDate, QuizMode quizMode) {
        QuizExercise quizExerciseWithQuizBatches = ModelFactory.generateQuizExerciseWithQuizBatches(releaseDate, dueDate, quizMode, course);
        initializeQuizExercise(quizExerciseWithQuizBatches);
        return quizExerciseWithQuizBatches;
    }

    @NotNull
    public QuizExercise createQuizForExam(ExerciseGroup exerciseGroup) {
        QuizExercise quizExercise = ModelFactory.generateQuizExerciseForExam(exerciseGroup);
        initializeQuizExercise(quizExercise);
        return quizExercise;
    }

    private void initializeQuizExercise(QuizExercise quizExercise) {
        quizExercise.addQuestions(createMultipleChoiceQuestion());
        quizExercise.addQuestions(createDragAndDropQuestion());
        quizExercise.addQuestions(createShortAnswerQuestion());
        quizExercise.setMaxPoints(quizExercise.getOverallQuizPoints());
        quizExercise.setGradingInstructions(null);
    }

    @NotNull
    public ShortAnswerQuestion createShortAnswerQuestion() {
        ShortAnswerQuestion sa = (ShortAnswerQuestion) new ShortAnswerQuestion().title("SA").score(2).text("This is a long answer text");
        sa.setScoringType(ScoringType.PROPORTIONAL_WITHOUT_PENALTY);
        // TODO: we should test different values here
        sa.setMatchLetterCase(true);
        sa.setSimilarityValue(100);

        var shortAnswerSpot1 = new ShortAnswerSpot().spotNr(0).width(1);
        shortAnswerSpot1.setTempID(generateTempId());
        var shortAnswerSpot2 = new ShortAnswerSpot().spotNr(2).width(2);
        shortAnswerSpot2.setTempID(generateTempId());
        sa.getSpots().add(shortAnswerSpot1);
        sa.getSpots().add(shortAnswerSpot2);

        var shortAnswerSolution1 = new ShortAnswerSolution().text("is");
        shortAnswerSolution1.setTempID(generateTempId());
        var shortAnswerSolution2 = new ShortAnswerSolution().text("long");
        shortAnswerSolution2.setTempID(generateTempId());
        sa.addSolution(shortAnswerSolution1);
        // also invoke remove once
        sa.removeSolution(shortAnswerSolution1);
        sa.addSolution(shortAnswerSolution1);
        sa.addSolution(shortAnswerSolution2);

        var mapping1 = new ShortAnswerMapping().spot(sa.getSpots().get(0)).solution(sa.getSolutions().get(0));
        shortAnswerSolution1.addMappings(mapping1);
        shortAnswerSpot1.addMappings(mapping1);
        // also invoke remove once
        shortAnswerSolution1.removeMappings(mapping1);
        shortAnswerSpot1.removeMappings(mapping1);
        shortAnswerSolution1.addMappings(mapping1);
        shortAnswerSpot1.addMappings(mapping1);
        assertThat(shortAnswerSolution1.getMappings()).isNotEmpty();
        assertThat(shortAnswerSpot1.getMappings()).isNotEmpty();
        System.out.println(shortAnswerSolution1);
        System.out.println(shortAnswerSpot1);

        var mapping2 = new ShortAnswerMapping().spot(sa.getSpots().get(1)).solution(sa.getSolutions().get(1));
        sa.addCorrectMapping(mapping1);
        assertThat(sa).isEqualTo(mapping1.getQuestion());
        sa.removeCorrectMapping(mapping1);
        sa.addCorrectMapping(mapping1);
        sa.addCorrectMapping(mapping2);
        sa.setExplanation("Explanation");
        sa.setRandomizeOrder(true);
        // invoke some util methods
        System.out.println("ShortAnswer: " + sa);
        System.out.println("ShortAnswer.hashCode: " + sa.hashCode());
        sa.copyQuestionId();
        return sa;
    }

    @NotNull
    public DragAndDropQuestion createDragAndDropQuestion() {
        DragAndDropQuestion dnd = (DragAndDropQuestion) new DragAndDropQuestion().title("DnD").score(3).text("Q2");
        dnd.setScoringType(ScoringType.PROPORTIONAL_WITH_PENALTY);

        var dropLocation1 = new DropLocation().posX(10d).posY(10d).height(10d).width(10d);
        dropLocation1.setTempID(generateTempId());
        var dropLocation2 = new DropLocation().posX(20d).posY(20d).height(10d).width(10d);
        dropLocation2.setTempID(generateTempId());
        var dropLocation3 = new DropLocation().posX(30d).posY(30d).height(10d).width(10d);
        dropLocation3.setTempID(generateTempId());
        dnd.addDropLocation(dropLocation1);
        // also invoke remove once
        dnd.removeDropLocation(dropLocation1);
        dnd.addDropLocation(dropLocation1);
        dnd.addDropLocation(dropLocation2);
        dnd.addDropLocation(dropLocation3);

        var dragItem1 = new DragItem().text("D1");
        dragItem1.setTempID(generateTempId());
        var dragItem2 = new DragItem().text("D2");
        dragItem2.setTempID(generateTempId());
        var dragItem3 = new DragItem().text("D3");
        dragItem3.setTempID(generateTempId());
        dnd.addDragItem(dragItem1);
        assertThat(dragItem1.getQuestion()).isEqualTo(dnd);
        // also invoke remove once
        dnd.removeDragItem(dragItem1);
        dnd.addDragItem(dragItem1);
        dnd.addDragItem(dragItem2);
        dnd.addDragItem(dragItem3);

        var mapping1 = new DragAndDropMapping().dragItem(dragItem1).dropLocation(dropLocation1);
        dragItem1.addMappings(mapping1);
        // also invoke remove
        dragItem1.removeMappings(mapping1);
        dragItem1.addMappings(mapping1);
        assertThat(dragItem1.getMappings()).isNotEmpty();

        dnd.addCorrectMapping(mapping1);
        dnd.removeCorrectMapping(mapping1);
        dnd.addCorrectMapping(mapping1);
        var mapping2 = new DragAndDropMapping().dragItem(dragItem2).dropLocation(dropLocation2);
        dnd.addCorrectMapping(mapping2);
        var mapping3 = new DragAndDropMapping().dragItem(dragItem3).dropLocation(dropLocation3);
        dnd.addCorrectMapping(mapping3);
        dnd.setExplanation("Explanation");
        // invoke some util methods
        System.out.println("DnD: " + dnd);
        System.out.println("DnD.hashCode: " + dnd.hashCode());
        dnd.copyQuestionId();
        return dnd;
    }

    public Long generateTempId() {
        return ThreadLocalRandom.current().nextLong(Long.MAX_VALUE);
    }

    @NotNull
    public MultipleChoiceQuestion createMultipleChoiceQuestion() {
        MultipleChoiceQuestion mc = (MultipleChoiceQuestion) new MultipleChoiceQuestion().title("MC").score(4).text("Q1");
        mc.setScoringType(ScoringType.ALL_OR_NOTHING);
        mc.getAnswerOptions().add(new AnswerOption().text("A").hint("H1").explanation("E1").isCorrect(true));
        mc.getAnswerOptions().add(new AnswerOption().text("B").hint("H2").explanation("E2").isCorrect(false));
        mc.setExplanation("Explanation");
        // invoke some util methods
        System.out.println("MC: " + mc);
        System.out.println("MC.hashCode: " + mc.hashCode());
        mc.copyQuestionId();
        return mc;
    }

    /**
     * Generate submissions for a student for an exercise. Results are mixed.
     *
     * @param quizExercise   QuizExercise the submissions are for (we assume 3 questions here)
     * @param studentID      ID of the student
     * @param submitted      Boolean if it is submitted or not
     * @param submissionDate Submission date
     */
    public QuizSubmission generateSubmissionForThreeQuestions(QuizExercise quizExercise, int studentID, boolean submitted, ZonedDateTime submissionDate) {
        QuizSubmission quizSubmission = new QuizSubmission();
        QuizQuestion quizQuestion1 = quizExercise.getQuizQuestions().get(0);
        QuizQuestion quizQuestion2 = quizExercise.getQuizQuestions().get(1);
        QuizQuestion quizQuestion3 = quizExercise.getQuizQuestions().get(2);
        quizSubmission.addSubmittedAnswers(generateSubmittedAnswerFor(quizQuestion1, studentID % 2 == 0));
        quizSubmission.addSubmittedAnswers(generateSubmittedAnswerFor(quizQuestion2, studentID % 3 == 0));
        quizSubmission.addSubmittedAnswers(generateSubmittedAnswerFor(quizQuestion3, studentID % 4 == 0));
        quizSubmission.submitted(submitted);
        quizSubmission.submissionDate(submissionDate);

        return quizSubmission;
    }

    /**
     * Generate a submission with all or none options of a MultipleChoiceQuestion selected, if there is one in the exercise
     *
     * @param quizExercise     Exercise the submission is for
     * @param submitted        Boolean whether it is submitted or not
     * @param submissionDate   Submission date
     * @param selectEverything Boolean whether every answer option should be selected or none
     */
    public QuizSubmission generateSpecialSubmissionWithResult(QuizExercise quizExercise, boolean submitted, ZonedDateTime submissionDate, boolean selectEverything) {
        QuizSubmission quizSubmission = new QuizSubmission();

        for (QuizQuestion question : quizExercise.getQuizQuestions()) {
            if (question instanceof MultipleChoiceQuestion) {
                var submittedAnswer = new MultipleChoiceSubmittedAnswer();
                submittedAnswer.setQuizQuestion(question);
                if (selectEverything) {
                    for (var answerOption : ((MultipleChoiceQuestion) question).getAnswerOptions()) {
                        submittedAnswer.addSelectedOptions(answerOption);
                    }
                }
                quizSubmission.addSubmittedAnswers(submittedAnswer);

            }
            else {
                quizSubmission.addSubmittedAnswers(generateSubmittedAnswerFor(question, false));
            }
        }
        quizSubmission.submitted(submitted);
        quizSubmission.submissionDate(submissionDate);

        return quizSubmission;
    }

    // TODO: find some generic solution for the following duplicated code

    @NotNull
    public FileUploadExercise findFileUploadExerciseWithTitle(Collection<Exercise> exercises, String title) {
        Optional<Exercise> exercise = exercises.stream().filter(e -> e.getTitle().equals(title)).findFirst();
        if (exercise.isEmpty()) {
            fail("Could not find file upload exercise with title " + title);
        }
        else {
            if (exercise.get() instanceof FileUploadExercise) {
                return (FileUploadExercise) exercise.get();
            }
        }
        fail("Could not find file upload exercise with title " + title);
        // just to prevent compiler warnings, we have failed anyway here
        return new FileUploadExercise();
    }

    @NotNull
    public ModelingExercise findModelingExerciseWithTitle(Collection<Exercise> exercises, String title) {
        Optional<Exercise> exercise = exercises.stream().filter(e -> e.getTitle().equals(title)).findFirst();
        if (exercise.isEmpty()) {
            fail("Could not find modeling exercise with title " + title);
        }
        else {
            if (exercise.get() instanceof ModelingExercise) {
                return (ModelingExercise) exercise.get();
            }
        }
        fail("Could not find modeling exercise with title " + title);
        // just to prevent compiler warnings, we have failed anyway here
        return new ModelingExercise();
    }

    @NotNull
    public TextExercise findTextExerciseWithTitle(Collection<Exercise> exercises, String title) {
        Optional<Exercise> exercise = exercises.stream().filter(e -> e.getTitle().equals(title)).findFirst();
        if (exercise.isEmpty()) {
            fail("Could not find text exercise with title " + title);
        }
        else {
            if (exercise.get() instanceof TextExercise) {
                return (TextExercise) exercise.get();
            }
        }
        fail("Could not find text exercise with title " + title);
        // just to prevent compiler warnings, we have failed anyway here
        return new TextExercise();
    }

    @NotNull
    public ProgrammingExercise findProgrammingExerciseWithTitle(Collection<Exercise> exercises, String title) {
        Optional<Exercise> exercise = exercises.stream().filter(e -> e.getTitle().equals(title)).findFirst();
        if (exercise.isEmpty()) {
            fail("Could not find programming exercise with title " + title);
        }
        else {
            if (exercise.get() instanceof ProgrammingExercise) {
                return (ProgrammingExercise) exercise.get();
            }
        }
        fail("Could not find programming exercise with title " + title);
        // just to prevent compiler warnings, we have failed anyway here
        return new ProgrammingExercise();
    }

    public PageableSearchDTO<String> configureSearch(String searchTerm) {
        final var search = new PageableSearchDTO<String>();
        search.setPage(1);
        search.setPageSize(10);
        search.setSearchTerm(searchTerm);
        search.setSortedColumn(Exercise.ExerciseSearchColumn.ID.name());
        if ("".equals(searchTerm)) {
            search.setSortingOrder(SortingOrder.ASCENDING);
        }
        else {
            search.setSortingOrder(SortingOrder.DESCENDING);
        }
        return search;
    }

    public PageableSearchDTO<String> configureStudentParticipationSearch(String searchTerm) {
        final var search = new PageableSearchDTO<String>();
        search.setPage(1);
        search.setPageSize(10);
        search.setSearchTerm(searchTerm);
        search.setSortedColumn(StudentParticipation.StudentParticipationSearchColumn.ID.name());
        if ("".equals(searchTerm)) {
            search.setSortingOrder(SortingOrder.ASCENDING);
        }
        else {
            search.setSortingOrder(SortingOrder.DESCENDING);
        }
        return search;
    }

    public PageableSearchDTO<String> configureLectureSearch(String searchTerm) {
        final var search = new PageableSearchDTO<String>();
        search.setPage(1);
        search.setPageSize(10);
        search.setSearchTerm(searchTerm);
        search.setSortedColumn(Lecture.LectureSearchColumn.COURSE_TITLE.name());
        search.setSortingOrder(SortingOrder.DESCENDING);
        return search;
    }

    public LinkedMultiValueMap<String, String> searchMapping(PageableSearchDTO<String> search) {
        final var mapType = new TypeToken<Map<String, String>>() {
        }.getType();
        final var gson = new Gson();
        final Map<String, String> params = new Gson().fromJson(gson.toJson(search), mapType);
        final var paramMap = new LinkedMultiValueMap<String, String>();
        params.forEach(paramMap::add);
        return paramMap;
    }

    public void checkFeedbackCorrectlyStored(List<Feedback> sentFeedback, List<Feedback> storedFeedback, FeedbackType feedbackType) {
        assertThat(sentFeedback).as("contains the same amount of feedback").hasSize(storedFeedback.size());
        Result storedFeedbackResult = new Result();
        Result sentFeedbackResult = new Result();
        storedFeedbackResult.setFeedbacks(storedFeedback);
        sentFeedbackResult.setFeedbacks(sentFeedback);

        Course course = new Course();
        course.setAccuracyOfScores(1);
        storedFeedbackResult.setParticipation(new StudentParticipation().exercise(new ProgrammingExercise().course(course)));
        sentFeedbackResult.setParticipation(new StudentParticipation().exercise(new ProgrammingExercise().course(course)));

        double calculatedTotalPoints = resultRepo.calculateTotalPoints(storedFeedback);
        double totalPoints = resultRepo.constrainToRange(calculatedTotalPoints, 20.0);
        storedFeedbackResult.setScore(100.0 * totalPoints / 20.0);

        double calculatedTotalPoints2 = resultRepo.calculateTotalPoints(sentFeedback);
        double totalPoints2 = resultRepo.constrainToRange(calculatedTotalPoints2, 20.0);
        sentFeedbackResult.setScore(100.0 * totalPoints2 / 20.0);

        assertThat(storedFeedbackResult.getScore()).as("stored feedback evaluates to the same score as sent feedback").isEqualTo(sentFeedbackResult.getScore());
        storedFeedback.forEach(feedback -> assertThat(feedback.getType()).as("type has been set correctly").isEqualTo(feedbackType));
    }

    public TextSubmission createSubmissionForTextExercise(TextExercise textExercise, Participant participant, String text) {
        TextSubmission textSubmission = ModelFactory.generateTextSubmission(text, Language.ENGLISH, true);
        textSubmission = textSubmissionRepo.save(textSubmission);

        StudentParticipation studentParticipation;
        if (participant instanceof User user) {
            studentParticipation = ModelFactory.generateStudentParticipation(InitializationState.INITIALIZED, textExercise, user);
        }
        else if (participant instanceof Team team) {
            studentParticipation = addTeamParticipationForExercise(textExercise, team.getId());
        }
        else {
            throw new RuntimeException("Unsupported participant!");
        }
        studentParticipation.addSubmission(textSubmission);

        studentParticipationRepo.save(studentParticipation);
        textSubmissionRepo.save(textSubmission);
        return textSubmission;
    }

    public TextPlagiarismResult createTextPlagiarismResultForExercise(Exercise exercise) {
        TextPlagiarismResult result = new TextPlagiarismResult();
        result.setExercise(exercise);
        result.setSimilarityDistribution(new int[] { 0, 0, 0, 0, 0, 0, 0, 0, 0, 0 });
        result.setDuration(4);
        return plagiarismResultRepo.save(result);
    }

    public ModelingPlagiarismResult createModelingPlagiarismResultForExercise(Exercise exercise) {
        ModelingPlagiarismResult result = new ModelingPlagiarismResult();
        result.setExercise(exercise);
        result.setSimilarityDistribution(new int[] { 0, 0, 0, 0, 0, 0, 0, 0, 0, 0 });
        result.setDuration(4);
        return plagiarismResultRepo.save(result);
    }

    @NotNull
    public LinkedMultiValueMap<String, String> getDefaultPlagiarismOptions() {
        return getPlagiarismOptions(50D, 0, 0);
    }

    @NotNull
    public LinkedMultiValueMap<String, String> getPlagiarismOptions(double similarityThreshold, int minimumScore, int minimumSize) {
        // Use default options for plagiarism detection
        var params = new LinkedMultiValueMap<String, String>();
        params.add("similarityThreshold", String.valueOf(similarityThreshold));
        params.add("minimumScore", String.valueOf(minimumScore));
        params.add("minimumSize", String.valueOf(minimumSize));
        return params;
    }

    @NotNull
    public Set<GradeStep> generateGradeStepSet(GradingScale gradingScale, boolean valid) {
        GradeStep gradeStep1 = new GradeStep();
        GradeStep gradeStep2 = new GradeStep();
        GradeStep gradeStep3 = new GradeStep();

        gradeStep1.setGradingScale(gradingScale);
        gradeStep2.setGradingScale(gradingScale);
        gradeStep3.setGradingScale(gradingScale);

        gradeStep1.setIsPassingGrade(false);
        gradeStep1.setGradeName("Fail");
        gradeStep1.setLowerBoundPercentage(0);
        gradeStep1.setUpperBoundPercentage(60);

        gradeStep2.setIsPassingGrade(true);
        gradeStep2.setGradeName("Pass");
        gradeStep2.setLowerBoundPercentage(60);
        if (valid) {
            gradeStep2.setUpperBoundPercentage(90);
        }
        else {
            gradeStep2.setUpperBoundPercentage(80);
        }

        gradeStep3.setIsPassingGrade(true);
        gradeStep3.setGradeName("Excellent");
        gradeStep3.setLowerBoundPercentage(90);
        gradeStep3.setUpperBoundPercentage(100);
        gradeStep3.setUpperBoundInclusive(true);

        return Set.of(gradeStep1, gradeStep2, gradeStep3);
    }

    public GradingScale generateGradingScale(int gradeStepCount, double[] intervals, boolean lowerBoundInclusivity, int firstPassingIndex, Optional<String[]> gradeNames) {
        if (gradeStepCount != intervals.length - 1 || firstPassingIndex >= gradeStepCount || firstPassingIndex < 0) {
            fail("Invalid grading scale parameters");
        }
        GradingScale gradingScale = new GradingScale();
        Set<GradeStep> gradeSteps = new HashSet<>();
        for (int i = 0; i < gradeStepCount; i++) {
            GradeStep gradeStep = new GradeStep();
            gradeStep.setLowerBoundPercentage(intervals[i]);
            gradeStep.setUpperBoundPercentage(intervals[i + 1]);
            gradeStep.setLowerBoundInclusive(i == 0 || lowerBoundInclusivity);
            gradeStep.setUpperBoundInclusive(i + 1 == gradeStepCount || !lowerBoundInclusivity);
            gradeStep.setIsPassingGrade(i >= firstPassingIndex);
            gradeStep.setGradeName(gradeNames.isPresent() ? gradeNames.get()[i] : "Step" + i);
            gradeStep.setGradingScale(gradingScale);
            gradeSteps.add(gradeStep);
        }
        gradingScale.setGradeSteps(gradeSteps);
        gradingScale.setGradeType(GradeType.GRADE);
        return gradingScale;
    }

    public GradingScale generateGradingScaleWithStickyStep(double[] intervalSizes, Optional<String[]> gradeNames, boolean lowerBoundInclusivity, int firstPassingIndex) {
        // This method has a different signature from the one above to define intervals from sizes to be consistent with
        // the instructor UI at interval-grading-system.component.ts and client tests at bonus.service.spec.ts.

        int gradeStepCount = intervalSizes.length;
        if (firstPassingIndex >= gradeStepCount || firstPassingIndex < 0) {
            fail("Invalid grading scale parameters");
        }
        GradingScale gradingScale = new GradingScale();
        Set<GradeStep> gradeSteps = new LinkedHashSet<>();
        double currentLowerBoundPercentage = 0.0;
        for (int i = 0; i < gradeStepCount; i++) {
            GradeStep gradeStep = new GradeStep();
            gradeStep.setLowerBoundPercentage(currentLowerBoundPercentage);
            currentLowerBoundPercentage += intervalSizes[i];
            gradeStep.setUpperBoundPercentage(currentLowerBoundPercentage);
            gradeStep.setLowerBoundInclusive(i == 0 || lowerBoundInclusivity);
            gradeStep.setUpperBoundInclusive(i + 1 == gradeStepCount || !lowerBoundInclusivity);

            // Ensure 100 percent is not a part of the sticky grade step.
            if (i == gradeStepCount - 2) {
                gradeStep.setUpperBoundInclusive(true);

            }
            else if (i == gradeStepCount - 1) {
                gradeStep.setLowerBoundInclusive(false);
                gradeStep.setUpperBoundInclusive(true);
            }

            gradeStep.setIsPassingGrade(i >= firstPassingIndex);
            gradeStep.setGradeName(gradeNames.isPresent() ? gradeNames.get()[i] : "Step" + i);
            gradeStep.setGradingScale(gradingScale);
            gradeSteps.add(gradeStep);
        }
        gradingScale.setGradeSteps(gradeSteps);
        gradingScale.setGradeType(GradeType.GRADE);
        return gradingScale;
    }

    public List<String[]> loadPercentagesAndGrades(String path) throws Exception {
        try (CSVReader reader = new CSVReader(new FileReader(ResourceUtils.getFile("classpath:" + path), StandardCharsets.UTF_8))) {
            List<String[]> rows = reader.readAll();
            // delete first row with column headers
            rows.remove(0);
            List<String[]> percentagesAndGrades = new ArrayList<>();
            // copy only percentages, whether the student has submitted, and their grade
            rows.forEach(row -> percentagesAndGrades.add(new String[] { row[2], row[3], row[4] }));
            return percentagesAndGrades;
        }
    }

    public Course createCourseWithTestModelingAndFileUploadExercisesAndSubmissions(String loginPrefix) throws Exception {
        Course course = addCourseWithModelingAndTextAndFileUploadExercise();
        course.setEndDate(ZonedDateTime.now().minusMinutes(5));
        course = courseRepo.save(course);

        var fileUploadExercise = findFileUploadExerciseWithTitle(course.getExercises(), "FileUpload");
        createFileUploadSubmissionWithFile(loginPrefix, fileUploadExercise, "uploaded-file.png");

        var textExercise = findTextExerciseWithTitle(course.getExercises(), "Text");
        var textSubmission = ModelFactory.generateTextSubmission("example text", Language.ENGLISH, true);
        saveTextSubmission(textExercise, textSubmission, loginPrefix + "student1");

        var modelingExercise = findModelingExerciseWithTitle(course.getExercises(), "Modeling");
        createAndSaveParticipationForExercise(modelingExercise, loginPrefix + "student1");
        String emptyActivityModel = FileUtils.loadFileFromResources("test-data/model-submission/empty-activity-diagram.json");
        ModelingSubmission submission = ModelFactory.generateModelingSubmission(emptyActivityModel, true);
        addSubmission(modelingExercise, submission, loginPrefix + "student1");

        return course;
    }

    public void createFileUploadSubmissionWithFile(String loginPrefix, FileUploadExercise fileUploadExercise, String filename) throws IOException {
        var fileUploadSubmission = ModelFactory.generateFileUploadSubmission(true);
        fileUploadSubmission = addFileUploadSubmission(fileUploadExercise, fileUploadSubmission, loginPrefix + "student1");

        // Create a dummy file
        var uploadedFileDir = Path.of("./", FileUploadSubmission.buildFilePath(fileUploadExercise.getId(), fileUploadSubmission.getId()));
        var uploadedFilePath = Path.of(uploadedFileDir.toString(), filename);
        if (!Files.exists(uploadedFilePath)) {
            Files.createDirectories(uploadedFileDir);
            Files.createFile(uploadedFilePath);
        }
        fileUploadSubmission.setFilePath(uploadedFilePath.toString());
        fileUploadSubmissionRepo.save(fileUploadSubmission);
    }

    public Course createCourseWithExamAndExercises(String loginPrefix) throws IOException {
        var course = addEmptyCourse();

        // Create a file upload exercise with a dummy submission file
        var exerciseGroup1 = exerciseGroupRepository.save(new ExerciseGroup());
        var fileUploadExercise = ModelFactory.generateFileUploadExerciseForExam(".png", exerciseGroup1);
        fileUploadExercise = exerciseRepo.save(fileUploadExercise);
        createFileUploadSubmissionWithFile(loginPrefix, fileUploadExercise, "uploaded-file.png");
        exerciseGroup1.addExercise(fileUploadExercise);
        exerciseGroup1 = exerciseGroupRepository.save(exerciseGroup1);

        // Create a text exercise with a dummy submission file
        var exerciseGroup2 = exerciseGroupRepository.save(new ExerciseGroup());
        var textExercise = ModelFactory.generateTextExerciseForExam(exerciseGroup2);
        textExercise = exerciseRepo.save(textExercise);
        var textSubmission = ModelFactory.generateTextSubmission("example text", Language.ENGLISH, true);
        saveTextSubmission(textExercise, textSubmission, loginPrefix + "student1");
        exerciseGroup2.addExercise(textExercise);
        exerciseGroup2 = exerciseGroupRepository.save(exerciseGroup2);

        // Create a modeling exercise with a dummy submission file
        var exerciseGroup3 = exerciseGroupRepository.save(new ExerciseGroup());
        var modelingExercise = ModelFactory.generateModelingExerciseForExam(DiagramType.ClassDiagram, exerciseGroup2);
        modelingExercise = exerciseRepo.save(modelingExercise);
        String emptyActivityModel = FileUtils.loadFileFromResources("test-data/model-submission/empty-activity-diagram.json");
        var modelingSubmission = ModelFactory.generateModelingSubmission(emptyActivityModel, true);
        addSubmission(modelingExercise, modelingSubmission, loginPrefix + "student1");
        exerciseGroup3.addExercise(modelingExercise);
        exerciseGroupRepository.save(exerciseGroup3);

        Exam exam = addExam(course);
        exam.setEndDate(ZonedDateTime.now().minusMinutes(5));
        exam.addExerciseGroup(exerciseGroup1);
        exam.addExerciseGroup(exerciseGroup2);
        examRepository.save(exam);

        return course;
    }

    public StudentParticipation addAssessmentWithFeedbackWithGradingInstructionsForExercise(Exercise exercise, String login) {
        // add participation and submission for exercise
        StudentParticipation studentParticipation = createAndSaveParticipationForExercise(exercise, login);
        Submission submission = null;
        if (exercise instanceof TextExercise) {
            submission = ModelFactory.generateTextSubmission("test", Language.ENGLISH, true);
        }
        if (exercise instanceof FileUploadExercise) {
            submission = ModelFactory.generateFileUploadSubmission(true);
        }
        if (exercise instanceof ModelingExercise) {
            submission = ModelFactory.generateModelingSubmission(null, true);
        }
        if (exercise instanceof ProgrammingExercise) {
            submission = ModelFactory.generateProgrammingSubmission(true);
        }
        Submission submissionWithParticipation = addSubmission(studentParticipation, submission);
        Result result = addResultToParticipation(studentParticipation, submissionWithParticipation);
        resultRepo.save(result);

        assertThat(exercise.getGradingCriteria()).isNotNull();
        assertThat(exercise.getGradingCriteria().get(0).getStructuredGradingInstructions()).isNotNull();

        // add feedback which is associated with structured grading instructions
        Feedback feedback = new Feedback();
        feedback.setGradingInstruction(exercise.getGradingCriteria().get(0).getStructuredGradingInstructions().get(0));
        addFeedbackToResult(feedback, result);
        return studentParticipation;
    }

    public List<Result> getResultsForExercise(Exercise exercise) {
        return resultRepo.findWithEagerSubmissionAndFeedbackByParticipationExerciseId(exercise.getId());
    }

    public Course saveCourse(Course course) {
        return courseRepo.save(course);
    }

    public Course createCourseWithTutor(String login) {
        Course course = this.createCourse();
        TextExercise textExercise = createIndividualTextExercise(course, pastTimestamp, pastTimestamp, pastTimestamp);
        StudentParticipation participation = ModelFactory.generateStudentParticipationWithoutUser(InitializationState.INITIALIZED, textExercise);
        studentParticipationRepo.save(participation);
        TextSubmission textSubmission = ModelFactory.generateTextSubmission("some text", Language.ENGLISH, true);
        textSubmission.setParticipation(participation);
        textSubmissionRepo.saveAndFlush(textSubmission);
        course.addExercises(textExercise);
        User user = createAndSaveUser(login);
        user.setGroups(Set.of(course.getTeachingAssistantGroupName()));
        userRepo.save(user);
        return course;
    }

    public Course createCourseWithInstructorAndTextExercise(String userPrefix) {
        Course course = this.createCourse();
        TextExercise textExercise = createIndividualTextExercise(course, pastTimestamp, pastTimestamp, pastTimestamp);
        StudentParticipation participation = ModelFactory.generateStudentParticipationWithoutUser(InitializationState.INITIALIZED, textExercise);
        studentParticipationRepo.save(participation);
        course.addExercises(textExercise);
        addUsers(userPrefix, 0, 0, 0, 1);
        return course;
    }

    public TextAssessmentEvent createSingleTextAssessmentEvent(Long courseId, Long userId, Long exerciseId, Long participationId, Long submissionId) {
        return ModelFactory.generateTextAssessmentEvent(TextAssessmentEventType.VIEW_AUTOMATIC_SUGGESTION_ORIGIN, FeedbackType.AUTOMATIC, TextBlockType.AUTOMATIC, courseId, userId,
                exerciseId, participationId, submissionId);
    }

    /**
     * Update the max complaint text limit of the course.
     * @param course course which is updated
     * @param complaintTextLimit new complaint text limit
     * @return updated course
     */
    public Course updateCourseComplaintTextLimit(Course course, int complaintTextLimit) {
        course.setMaxComplaintTextLimit(complaintTextLimit);
        assertThat(course.getMaxComplaintTextLimit()).as("course contains the correct complaint text limit").isEqualTo(complaintTextLimit);
        return courseRepo.save(course);
    }

    /**
     * Update the max complaint response text limit of the course.
     * @param course course which is updated
     * @param complaintResponseTextLimit new complaint response text limit
     * @return updated course
     */
    public Course updateCourseComplaintResponseTextLimit(Course course, int complaintResponseTextLimit) {
        course.setMaxComplaintResponseTextLimit(complaintResponseTextLimit);
        assertThat(course.getMaxComplaintResponseTextLimit()).as("course contains the correct complaint response text limit").isEqualTo(complaintResponseTextLimit);
        return courseRepo.save(course);
    }

    public <T extends Posting> void assertSensitiveInformationHidden(@NotNull List<T> postings) {
        for (Posting posting : postings) {
            assertSensitiveInformationHidden(posting);
        }
    }

    public void assertSensitiveInformationHidden(@NotNull Posting posting) {
        if (posting.getAuthor() != null) {
            assertThat(posting.getAuthor().getEmail()).isNull();
            assertThat(posting.getAuthor().getLogin()).isNull();
            assertThat(posting.getAuthor().getRegistrationNumber()).isNull();
        }
    }

    public void assertSensitiveInformationHidden(@NotNull Reaction reaction) {
        if (reaction.getUser() != null) {
            assertThat(reaction.getUser().getEmail()).isNull();
            assertThat(reaction.getUser().getLogin()).isNull();
            assertThat(reaction.getUser().getRegistrationNumber()).isNull();
        }
    }

    public TutorialGroupSession createIndividualTutorialGroupSession(Long tutorialGroupId, ZonedDateTime start, ZonedDateTime end) {
        var tutorialGroup = tutorialGroupRepository.findByIdElseThrow(tutorialGroupId);

        TutorialGroupSession tutorialGroupSession = new TutorialGroupSession();
        tutorialGroupSession.setStart(start);
        tutorialGroupSession.setEnd(end);
        tutorialGroupSession.setTutorialGroup(tutorialGroup);
        tutorialGroupSession.setLocation("LoremIpsum");
        tutorialGroupSession.setStatus(TutorialGroupSessionStatus.ACTIVE);
        tutorialGroupSession = tutorialGroupSessionRepository.save(tutorialGroupSession);
        return tutorialGroupSession;
    }

    public TutorialGroupFreePeriod addTutorialGroupFreeDay(Long tutorialGroupsConfigurationId, LocalDate date, String reason) {
        var tutorialGroupsConfiguration = tutorialGroupsConfigurationRepository.findByIdWithEagerTutorialGroupFreePeriodsElseThrow(tutorialGroupsConfigurationId);
        var course = tutorialGroupsConfiguration.getCourse();

        TutorialGroupFreePeriod newTutorialGroupFreePeriod = new TutorialGroupFreePeriod();
        newTutorialGroupFreePeriod.setTutorialGroupsConfiguration(tutorialGroupsConfiguration);
        newTutorialGroupFreePeriod.setReason(reason);

        newTutorialGroupFreePeriod.setStart(interpretInTimeZone(date, START_OF_DAY, course.getTimeZone()));
        newTutorialGroupFreePeriod.setEnd(interpretInTimeZone(date, END_OF_DAY, course.getTimeZone()));

        return tutorialGroupFreePeriodRepository.save(newTutorialGroupFreePeriod);
    }

    public TutorialGroup createTutorialGroup(Long courseId, String title, String additionalInformation, Integer capacity, Boolean isOnline, String campus, Language language,
            User teachingAssistant, Set<User> registeredStudents) {
        var course = courseRepo.findByIdElseThrow(courseId);

        var tutorialGroup = ModelFactory.generateTutorialGroup(title, additionalInformation, capacity, isOnline, language, campus);
        tutorialGroup.setCourse(course);
        tutorialGroup.setTeachingAssistant(teachingAssistant);

        var persistedTutorialGroup = tutorialGroupRepository.saveAndFlush(tutorialGroup);

        var registrations = new HashSet<TutorialGroupRegistration>();
        for (var student : registeredStudents) {
            registrations.add(new TutorialGroupRegistration(student, persistedTutorialGroup, TutorialGroupRegistrationType.INSTRUCTOR_REGISTRATION));
        }
        tutorialGroupRegistrationRepository.saveAllAndFlush(registrations);
        return persistedTutorialGroup;
    }

    public TutorialGroupsConfiguration createTutorialGroupConfiguration(Long courseId, LocalDate start, LocalDate end) {
        var course = courseRepo.findByIdElseThrow(courseId);
        var tutorialGroupConfiguration = ModelFactory.generateTutorialGroupsConfiguration(start, end);
        tutorialGroupConfiguration.setCourse(course);
        var persistedConfiguration = tutorialGroupsConfigurationRepository.save(tutorialGroupConfiguration);
        course.setTutorialGroupsConfiguration(persistedConfiguration);
        course = courseRepo.save(course);
        persistedConfiguration.setCourse(course);
        return persistedConfiguration;
    }
}<|MERGE_RESOLUTION|>--- conflicted
+++ resolved
@@ -2,14 +2,9 @@
 
 import static com.google.gson.JsonParser.parseString;
 import static de.tum.in.www1.artemis.util.ModelFactory.DEFAULT_BRANCH;
-<<<<<<< HEAD
-import static de.tum.in.www1.artemis.util.ModelFactory.USER_PASSWORD;
-import static org.assertj.core.api.Assertions.*;
-=======
 import static de.tum.in.www1.artemis.web.rest.tutorialgroups.TutorialGroupDateUtil.*;
 import static org.assertj.core.api.Assertions.assertThat;
 import static org.assertj.core.api.Assertions.fail;
->>>>>>> f089f06a
 
 import java.io.FileReader;
 import java.io.IOException;
@@ -1083,13 +1078,8 @@
 
         // add answer for one post in each context (lecture, exercise, course-wide, conversation)
         Post lecturePost = posts.stream().filter(coursePost -> coursePost.getLecture() != null).findFirst().orElseThrow();
-<<<<<<< HEAD
         lecturePost.setAnswers(createBasicAnswers(lecturePost, userPrefix));
         lecturePost.getAnswers().addAll(createBasicAnswers(lecturePost, userPrefix));
-=======
-        lecturePost.setAnswers(createBasicAnswers(lecturePost));
-        lecturePost.getAnswers().addAll(createBasicAnswers(lecturePost));
->>>>>>> f089f06a
         postRepository.save(lecturePost);
 
         Post exercisePost = posts.stream().filter(coursePost -> coursePost.getExercise() != null).findFirst().orElseThrow();
