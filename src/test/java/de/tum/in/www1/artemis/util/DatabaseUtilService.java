package de.tum.in.www1.artemis.util;

import static org.assertj.core.api.Assertions.assertThat;

import java.nio.file.Files;
import java.time.ZonedDateTime;
import java.util.*;
import java.util.stream.Collectors;

import org.springframework.beans.factory.annotation.Autowired;
import org.springframework.stereotype.Service;
import org.springframework.transaction.annotation.Transactional;
import org.springframework.util.ResourceUtils;

import com.fasterxml.jackson.databind.ObjectMapper;
import com.google.gson.JsonObject;
import com.google.gson.JsonParser;

import de.tum.in.www1.artemis.domain.*;
import de.tum.in.www1.artemis.domain.enumeration.*;
import de.tum.in.www1.artemis.domain.modeling.ModelingExercise;
import de.tum.in.www1.artemis.domain.modeling.ModelingSubmission;
import de.tum.in.www1.artemis.repository.*;
import de.tum.in.www1.artemis.service.ModelingAssessmentService;
import de.tum.in.www1.artemis.service.ModelingSubmissionService;

/** Service responsible for initializing the database with specific testdata for a testscenario */
@Service
public class DatabaseUtilService {

    private static ZonedDateTime pastTimestamp = ZonedDateTime.now().minusDays(1);

    private static ZonedDateTime futureTimestamp = ZonedDateTime.now().plusDays(1);

    private static ZonedDateTime futureFutureTimestamp = ZonedDateTime.now().plusDays(2);

    @Autowired
    CourseRepository courseRepo;

    @Autowired
    ExerciseRepository exerciseRepo;

    @Autowired
    ProgrammingExerciseTestCaseRepository testCaseRepository;

    @Autowired
    ProgrammingExerciseRepository programmingExerciseRepository;

    @Autowired
    ExerciseHintRepository exerciseHintRepository;

    @Autowired
    UserRepository userRepo;

    @Autowired
    ResultRepository resultRepo;

    @Autowired
    StudentParticipationRepository studentParticipationRepo;

    @Autowired
    StudentParticipationRepository participationRepo;

    @Autowired
    ProgrammingExerciseStudentParticipationRepository programmingExerciseStudentParticipationRepo;

    @Autowired
    TemplateProgrammingExerciseParticipationRepository templateProgrammingExerciseParticipationRepo;

    @Autowired
    SolutionProgrammingExerciseParticipationRepository solutionProgrammingExerciseParticipationRepo;

    @Autowired
    ModelingSubmissionRepository modelingSubmissionRepo;

    @Autowired
    TextSubmissionRepository textSubmissionRepo;

    @Autowired
    FileUploadSubmissionRepository fileUploadSubmissionRepo;

    @Autowired
    SubmissionRepository submissionRepository;

    @Autowired
    ProgrammingSubmissionRepository programmingSubmissionRepo;

    @Autowired
    ModelAssessmentConflictRepository conflictRepo;

    @Autowired
    ConflictingResultRepository conflictingResultRepo;

    @Autowired
    FeedbackRepository feedbackRepo;

    @Autowired
    ComplaintRepository complaintRepo;

    @Autowired
    ComplaintResponseRepository complaintResponseRepo;

    @Autowired
    ExampleSubmissionRepository exampleSubmissionRepo;

    @Autowired
    ModelingSubmissionService modelSubmissionService;

    @Autowired
    ModelingAssessmentService modelingAssessmentService;

    @Autowired
    ObjectMapper mapper;

    @Autowired
    GroupNotificationRepository groupNotificationRepository;

    public void resetDatabase() {
        conflictRepo.deleteAll();
        conflictingResultRepo.deleteAll();
        complaintResponseRepo.deleteAll();
        complaintRepo.deleteAll();
        resultRepo.deleteAll();
        feedbackRepo.deleteAll();
        exampleSubmissionRepo.deleteAll();
        modelingSubmissionRepo.deleteAll();
        textSubmissionRepo.deleteAll();
        fileUploadSubmissionRepo.deleteAll();
        programmingSubmissionRepo.deleteAll();
        submissionRepository.deleteAll();
        participationRepo.deleteAll();
        programmingExerciseRepository.deleteAll();
        groupNotificationRepository.deleteAll();
        exerciseRepo.deleteAll();
        courseRepo.deleteAll();
        userRepo.deleteAll();
        assertThat(resultRepo.findAll()).as("result data has been cleared").isEmpty();
        assertThat(courseRepo.findAll()).as("course data has been cleared").isEmpty();
        assertThat(exerciseRepo.findAll()).as("exercise data has been cleared").isEmpty();
        assertThat(userRepo.findAll()).as("user data has been cleared").isEmpty();
        assertThat(participationRepo.findAll()).as("participation data has been cleared").isEmpty();
        assertThat(testCaseRepository.findAll()).as("test case data has been cleared").isEmpty();
    }

    /**
     * Adds the provided number of students and tutors into the user repository. Students login is a concatenation of the prefix "student" and a number counting from 1 to
     * numberOfStudents Tutors login is a concatenation of the prefix "tutor" and a number counting from 1 to numberOfStudents Tutors are all in the "tutor" group and students in
     * the "tumuser" group
     *
     * @param numberOfStudents
     * @param numberOfTutors
     */
    public void addUsers(int numberOfStudents, int numberOfTutors, int numberOfInstructors) {
        LinkedList<User> students = ModelFactory.generateActivatedUsers("student", new String[] { "tumuser", "testgroup" }, numberOfStudents);
        LinkedList<User> tutors = ModelFactory.generateActivatedUsers("tutor", new String[] { "tutor", "testgroup" }, numberOfTutors);
        LinkedList<User> instructors = ModelFactory.generateActivatedUsers("instructor", new String[] { "instructor", "testgroup" }, numberOfInstructors);
        LinkedList<User> usersToAdd = new LinkedList<>();
        usersToAdd.addAll(students);
        usersToAdd.addAll(tutors);
        usersToAdd.addAll(instructors);
        userRepo.saveAll(usersToAdd);
        assertThat(userRepo.findAll().size()).as("all users are created").isEqualTo(numberOfStudents + numberOfTutors + numberOfInstructors);
        assertThat(userRepo.findAll()).as("users are correctly stored").containsAnyOf(usersToAdd.toArray(new User[0]));
    }

    /**
     * Stores participation of the user with the given login for the given exercise
     *
     * @param exercise the exercise for which the participation will be created
     * @param login    login of the user
     * @return eagerly loaded representation of the participation object stored in the database
     */
    public StudentParticipation addParticipationForExercise(Exercise exercise, String login) {
        Optional<StudentParticipation> storedParticipation = studentParticipationRepo.findByExerciseIdAndStudentLogin(exercise.getId(), login);
        if (storedParticipation.isPresent()) {
            return storedParticipation.get();
        }
        User user = getUserByLogin(login);
        StudentParticipation participation = new StudentParticipation();
        participation.setStudent(user);
        participation.setExercise(exercise);
        studentParticipationRepo.save(participation);
        storedParticipation = studentParticipationRepo.findByExerciseIdAndStudentLogin(exercise.getId(), login);
        assertThat(storedParticipation).isPresent();
        return studentParticipationRepo.findByIdWithEagerSubmissionsAndEagerResultsAndEagerAssessors(storedParticipation.get().getId()).get();
    }

    @Transactional
    public ProgrammingExerciseStudentParticipation addStudentParticipationForProgrammingExercise(ProgrammingExercise exercise, String login) {
        Optional<ProgrammingExerciseStudentParticipation> existingParticipation = programmingExerciseStudentParticipationRepo.findByExerciseIdAndStudentLogin(exercise.getId(),
                login);
        if (existingParticipation.isPresent()) {
            return existingParticipation.get();
        }
        User user = getUserByLogin(login);
        ProgrammingExerciseStudentParticipation participation = new ProgrammingExerciseStudentParticipation();
        participation.setStudent(user);
        participation.setExercise(exercise);
        participation.setBuildPlanId("TEST201904BPROGRAMMINGEXERCISE6-" + login.toUpperCase());
        participation.setInitializationState(InitializationState.INITIALIZED);
        return studentParticipationRepo.save(participation);
    }

    @Transactional
    public ProgrammingExercise addTemplateParticipationForProgrammingExercise(ProgrammingExercise exercise) {
        TemplateProgrammingExerciseParticipation participation = new TemplateProgrammingExerciseParticipation();
        participation.setProgrammingExercise(exercise);
        participation.setBuildPlanId("TEST201904BPROGRAMMINGEXERCISE6-BASE");
        participation.setRepositoryUrl("http://nadnasidni.sgiinssdgdg-exercise.git");
        participation.setInitializationState(InitializationState.INITIALIZED);
        participation.setRepositoryUrl("http://url/scm/TEST234454TEST234565/template.git");
        templateProgrammingExerciseParticipationRepo.save(participation);
        exercise.setTemplateParticipation(participation);
        return programmingExerciseRepository.save(exercise);
    }

    @Transactional
    public ProgrammingExercise addSolutionParticipationForProgrammingExercise(ProgrammingExercise exercise) {
        SolutionProgrammingExerciseParticipation participation = new SolutionProgrammingExerciseParticipation();
        participation.setProgrammingExercise(exercise);
        participation.setBuildPlanId("TEST201904BPROGRAMMINGEXERCISE6-SOLUTION");
        participation.setRepositoryUrl("http://nadnasidni.sgiinssdgdg-solution.git");
        participation.setInitializationState(InitializationState.INITIALIZED);
        participation.setRepositoryUrl("http://url/scm/TEST234454TEST234565/solution.git");
        solutionProgrammingExerciseParticipationRepo.save(participation);
        exercise.setSolutionParticipation(participation);
        return programmingExerciseRepository.save(exercise);
    }

    public Result addResultToParticipation(Participation participation) {
        Result result = new Result().participation(participation).resultString("x of y passed").successful(false).rated(true).score(100L);
        return resultRepo.save(result);
    }

    public Result addFeedbacksToResult(Result result) {
        Feedback feedback1 = feedbackRepo.save(new Feedback().detailText("detail1"));
        Feedback feedback2 = feedbackRepo.save(new Feedback().detailText("detail2"));
        List<Feedback> feedbacks = new ArrayList<>();
        feedbacks.add(feedback1);
        feedbacks.add(feedback2);
        result.addFeedbacks(feedbacks);
        return resultRepo.save(result);
    }

    public Result addResultToSubmission(Submission submission) {
        Result result = new Result().participation(submission.getParticipation()).submission(submission).resultString("x of y passed").rated(true).score(100L);
        resultRepo.save(result);
        return result;
    }

    public void addCourseWithOneModelingExercise() {
        long currentCourseRepoSize = courseRepo.count();
        long currentExerciseRepoSize = exerciseRepo.count();
        Course course = ModelFactory.generateCourse(null, pastTimestamp, futureFutureTimestamp, new HashSet<>(), "tumuser", "tutor", "instructor");
        ModelingExercise modelingExercise = ModelFactory.generateModelingExercise(pastTimestamp, futureTimestamp, futureFutureTimestamp, DiagramType.ClassDiagram, course);
        course.addExercises(modelingExercise);
        course = courseRepo.save(course);
        modelingExercise = exerciseRepo.save(modelingExercise);
        assertThat(exerciseRepo.count()).as("one exercise got stored").isEqualTo(currentExerciseRepoSize + 1L);
        assertThat(courseRepo.count()).as("a course got stored").isEqualTo(currentCourseRepoSize + 1L);
        assertThat(course.getExercises()).as("course contains the exercise").containsExactlyInAnyOrder(modelingExercise);
    }

    public void addCourseWithOneTextExercise() {
        Course course = ModelFactory.generateCourse(null, pastTimestamp, futureFutureTimestamp, new HashSet<>(), "tumuser", "tutor", "instructor");
        TextExercise textExercise = ModelFactory.generateTextExercise(pastTimestamp, futureTimestamp, futureFutureTimestamp, course);
        course.addExercises(textExercise);
        courseRepo.save(course);
        exerciseRepo.save(textExercise);
        List<Course> courseRepoContent = courseRepo.findAllActiveWithEagerExercisesAndLectures();
        List<Exercise> exerciseRepoContent = exerciseRepo.findAll();
        assertThat(exerciseRepoContent.size()).as("one exercise got stored").isEqualTo(1);
        assertThat(courseRepoContent.size()).as("a course got stored").isEqualTo(1);
        assertThat(courseRepoContent.get(0).getExercises()).as("course contains the exercise").containsExactlyInAnyOrder(exerciseRepoContent.toArray(new Exercise[] {}));
    }

    public void addCourseWithOneTextExerciseDueDateReached() {
        Course course = ModelFactory.generateCourse(null, pastTimestamp, futureFutureTimestamp, new HashSet<>(), "tumuser", "tutor", "instructor");
        TextExercise textExercise = ModelFactory.generateTextExercise(pastTimestamp, pastTimestamp, pastTimestamp, course);
        course.addExercises(textExercise);
        courseRepo.save(course);
        exerciseRepo.save(textExercise);
        List<Course> courseRepoContent = courseRepo.findAllActiveWithEagerExercisesAndLectures();
        List<Exercise> exerciseRepoContent = exerciseRepo.findAll();
        assertThat(exerciseRepoContent.size()).as("one exercise got stored").isEqualTo(1);
        assertThat(courseRepoContent.size()).as("a course got stored").isEqualTo(1);
        assertThat(courseRepoContent.get(0).getExercises()).as("course contains the exercise").containsExactlyInAnyOrder(exerciseRepoContent.toArray(new Exercise[] {}));
    }

    public void addCourseWithOneModelingAndOneTextExercise() {
        Course course = ModelFactory.generateCourse(null, pastTimestamp, futureFutureTimestamp, new HashSet<>(), "tumuser", "tutor", "instructor");
        ModelingExercise modelingExercise = ModelFactory.generateModelingExercise(pastTimestamp, futureTimestamp, futureFutureTimestamp, DiagramType.ClassDiagram, course);
        TextExercise textExercise = ModelFactory.generateTextExercise(pastTimestamp, futureTimestamp, futureFutureTimestamp, course);
        course.addExercises(modelingExercise);
        course.addExercises(textExercise);
        courseRepo.save(course);
        exerciseRepo.save(modelingExercise);
        exerciseRepo.save(textExercise);
        List<Course> courseRepoContent = courseRepo.findAllActiveWithEagerExercisesAndLectures();
        List<Exercise> exerciseRepoContent = exerciseRepo.findAll();
        assertThat(exerciseRepoContent.size()).as("two exercises got stored").isEqualTo(2);
        assertThat(courseRepoContent.size()).as("a course got stored").isEqualTo(1);
        assertThat(courseRepoContent.get(0).getExercises()).as("course contains the exercise").containsExactlyInAnyOrder(exerciseRepoContent.toArray(new Exercise[] {}));
    }

    public void addCourseWithDifferentModelingExercises() {
        Course course = ModelFactory.generateCourse(null, pastTimestamp, futureFutureTimestamp, new HashSet<>(), "tumuser", "tutor", "instructor");
        ModelingExercise classExercise = ModelFactory.generateModelingExercise(pastTimestamp, futureTimestamp, futureFutureTimestamp, DiagramType.ClassDiagram, course);
        course.addExercises(classExercise);
        ModelingExercise activityExercise = ModelFactory.generateModelingExercise(pastTimestamp, futureTimestamp, futureFutureTimestamp, DiagramType.ActivityDiagram, course);
        course.addExercises(activityExercise);
        ModelingExercise objectExercise = ModelFactory.generateModelingExercise(pastTimestamp, futureTimestamp, futureFutureTimestamp, DiagramType.ObjectDiagram, course);
        course.addExercises(objectExercise);
        ModelingExercise useCaseExercise = ModelFactory.generateModelingExercise(pastTimestamp, futureTimestamp, futureFutureTimestamp, DiagramType.UseCaseDiagram, course);
        course.addExercises(useCaseExercise);
        courseRepo.save(course);
        exerciseRepo.save(classExercise);
        exerciseRepo.save(activityExercise);
        exerciseRepo.save(objectExercise);
        exerciseRepo.save(useCaseExercise);
        List<Course> courseRepoContent = courseRepo.findAllActiveWithEagerExercisesAndLectures();
        List<Exercise> exerciseRepoContent = exerciseRepo.findAll();
        assertThat(exerciseRepoContent.size()).as("four exercises got stored").isEqualTo(4);
        assertThat(courseRepoContent.size()).as("a course got stored").isEqualTo(1);
        assertThat(courseRepoContent.get(0).getExercises().size()).as("Course contains exercise").isEqualTo(4);
        assertThat(courseRepoContent.get(0).getExercises()).as("Contains all exercises").containsExactlyInAnyOrder(exerciseRepoContent.toArray(new Exercise[] {}));
    }

    public Course addCourseWithOneProgrammingExercise() {
<<<<<<< HEAD
        var course = ModelFactory.generateCourse(null, pastTimestamp, futureFutureTimestamp, new HashSet<>(), "tumuser", "tutor", "instructor");

        var programmingExercise = (ProgrammingExercise) new ProgrammingExercise().programmingLanguage(ProgrammingLanguage.JAVA).course(course);
        programmingExercise.setReleaseDate(ZonedDateTime.now().plusDays(1));
        programmingExercise.setBuildAndTestStudentSubmissionsAfterDueDate(ZonedDateTime.now().plusDays(5));
        programmingExercise.setPublishBuildPlanUrl(true);
        programmingExercise.setMaxScore(42.0);
        programmingExercise.setDifficulty(DifficultyLevel.EASY);
        programmingExercise.setProblemStatement("Lorem Ipsum");
        programmingExercise.setAssessmentType(AssessmentType.AUTOMATIC);
        programmingExercise.setGradingInstructions("Lorem Ipsum");
        programmingExercise.setTitle("Test Exercise");
        programmingExercise.setShortName("TSTEXC");
        programmingExercise.setAllowOnlineEditor(true);
        programmingExercise.setPackageName("de.test");
        programmingExercise.setDueDate(ZonedDateTime.now().plusDays(2));
        programmingExercise.setAssessmentDueDate(ZonedDateTime.now().plusDays(3));
        programmingExercise.setCategories(new HashSet<>(Set.of("cat1", "cat2")));
        programmingExercise.setTestRepositoryUrl("http://nadnasidni.sgiinssdgdg-tests.git");

=======
        Course course = ModelFactory.generateCourse(null, pastTimestamp, futureFutureTimestamp, new HashSet<>(), "tumuser", "tutor", "instructor");
        ProgrammingExercise programmingExercise = (ProgrammingExercise) new ProgrammingExercise().programmingLanguage(ProgrammingLanguage.JAVA).course(course)
                .title("programming exercise");
>>>>>>> e733ff22
        courseRepo.save(course);
        programmingExerciseRepository.save(programmingExercise);
        course.addExercises(programmingExercise);
        courseRepo.save(course);
        programmingExercise = addSolutionParticipationForProgrammingExercise(programmingExercise);
        programmingExercise = addTemplateParticipationForProgrammingExercise(programmingExercise);

        return courseRepo.findById(course.getId()).get();
    }

    public Course addEmptyCourse() {
        Course course = ModelFactory.generateCourse(null, pastTimestamp, futureFutureTimestamp, new HashSet<>(), "tumuser", "tutor", "instructor");
        courseRepo.save(course);

        assertThat(courseRepo.findById(course.getId())).as("empty course is initialized").isPresent();

        return course;
    }

    @Transactional
    public Course addCourseWithOneProgrammingExerciseAndTestCases() {
        Course course = addCourseWithOneProgrammingExercise();
        course = courseRepo.findById(course.getId()).get();
        ProgrammingExercise programmingExercise = (ProgrammingExercise) new ArrayList<>(course.getExercises()).get(0);

        List<ProgrammingExerciseTestCase> testCases = new ArrayList<>();
        testCases.add(new ProgrammingExerciseTestCase().testName("test1").weight(1).active(true).exercise(programmingExercise).afterDueDate(false));
        testCases.add(new ProgrammingExerciseTestCase().testName("test2").weight(2).active(false).exercise(programmingExercise).afterDueDate(false));
        testCases.add(new ProgrammingExerciseTestCase().testName("test3").weight(3).active(true).exercise(programmingExercise).afterDueDate(true));
        testCaseRepository.saveAll(testCases);

        assertThat(testCaseRepository.findAll()).as("test case is initialized").hasSize(3);

        return courseRepo.findById(course.getId()).get();
    }

    public void addCourseWithModelingAndTextExercise() {
        Course course = ModelFactory.generateCourse(null, pastTimestamp, futureFutureTimestamp, new HashSet<>(), "tumuser", "tutor", "instructor");
        ModelingExercise modelingExercise = ModelFactory.generateModelingExercise(pastTimestamp, futureTimestamp, futureFutureTimestamp, DiagramType.ClassDiagram, course);
        course.addExercises(modelingExercise);
        TextExercise textExercise = ModelFactory.generateTextExercise(pastTimestamp, futureTimestamp, futureFutureTimestamp, course);
        course.addExercises(textExercise);
        courseRepo.save(course);
        exerciseRepo.save(modelingExercise);
        exerciseRepo.save(textExercise);
        List<Course> courseRepoContent = courseRepo.findAllActiveWithEagerExercisesAndLectures();
        List<Exercise> exerciseRepoContent = exerciseRepo.findAll();
        assertThat(exerciseRepoContent.size()).as("two exercises got stored").isEqualTo(2);
        assertThat(courseRepoContent.size()).as("a course got stored").isEqualTo(1);
        assertThat(courseRepoContent.get(0).getExercises()).as("course contains the exercises").containsExactlyInAnyOrder(exerciseRepoContent.toArray(new Exercise[] {}));
    }

    public FileUploadExercise createFileUploadExerciseWithCourse() {
        Course course = ModelFactory.generateCourse(null, pastTimestamp, futureFutureTimestamp, new HashSet<>(), "tumuser", "tutor", "instructor");
        FileUploadExercise fileUploadExercise = ModelFactory.generateFileUploadExercise(pastTimestamp, futureTimestamp, futureFutureTimestamp, "png,pdf", course);
        course.addExercises(fileUploadExercise);
        courseRepo.save(course);
        List<Course> courseRepoContent = courseRepo.findAllActiveWithEagerExercisesAndLectures();
        assertThat(courseRepoContent.size()).as("a course got stored").isEqualTo(1);
        assertThat(courseRepoContent.get(0).getExercises().size()).as("course contains the exercises").isEqualTo(0);

        return fileUploadExercise;
    }

    public void addCourseWithOneFileUploadExercise() {
        var fileUploadExercise = createFileUploadExerciseWithCourse();
        exerciseRepo.save(fileUploadExercise);
        List<Course> courseRepoContent = courseRepo.findAllActiveWithEagerExercisesAndLectures();
        List<Exercise> exerciseRepoContent = exerciseRepo.findAll();
        assertThat(exerciseRepoContent.size()).as("one exercise got stored").isEqualTo(1);
        assertThat(courseRepoContent.size()).as("a course got stored").isEqualTo(1);
        assertThat(courseRepoContent.get(0).getExercises()).as("course contains the exercises").containsExactlyInAnyOrder(exerciseRepoContent.toArray(new Exercise[] {}));
    }

    /**
     * Stores for the given model a submission of the user and initiates the corresponding Result
     *
     * @param exercise exercise the submission belongs to
     * @param model    ModelingSubmission json as string contained in the submission
     * @param login    of the user the submission belongs to
     * @return submission stored in the modelingSubmissionRepository
     */
    public ModelingSubmission addModelingSubmissionWithEmptyResult(ModelingExercise exercise, String model, String login) {
        StudentParticipation participation = addParticipationForExercise(exercise, login);
        ModelingSubmission submission = ModelFactory.generateModelingSubmission(model, true);
        submission = modelSubmissionService.save(submission, exercise, login);
        Result result = new Result();
        result.setSubmission(submission);
        submission.setResult(result);
        participation.addResult(result);
        resultRepo.save(result);
        studentParticipationRepo.save(participation);
        modelingSubmissionRepo.save(submission);
        return submission;
    }

    @Transactional
    public ModelingSubmission addModelingSubmission(ModelingExercise exercise, ModelingSubmission submission, String login) {
        StudentParticipation participation = addParticipationForExercise(exercise, login);
        participation.addSubmissions(submission);
        submission.setParticipation(participation);
        modelingSubmissionRepo.save(submission);
        studentParticipationRepo.save(participation);
        return submission;
    }

    @Transactional
    public ProgrammingSubmission addProgrammingSubmission(ProgrammingExercise exercise, ProgrammingSubmission submission, String login) {
        StudentParticipation participation = addStudentParticipationForProgrammingExercise(exercise, login);
        participation.addSubmissions(submission);
        submission.setParticipation(participation);
        programmingSubmissionRepo.save(submission);
        participationRepo.save(participation);
        return submission;
    }

    /**
     * Add a submission with a result to the given programming exercise. The submission will be assigned to the corresponding participation of the given login (if exists or create a new participation).
     * The method will make sure that all necessary entities are connected.
     *
     * @param exercise for which to create the submission/participation/result combination.
     * @param submission to use for adding to the exercise/participation/result.
     * @param login of the user to identify the corresponding student participation.
     * @return the updated programming submission that is linked to all related entities.
     */
    @Transactional
    public ProgrammingSubmission addProgrammingSubmissionWithResult(ProgrammingExercise exercise, ProgrammingSubmission submission, String login) {
        StudentParticipation participation = addStudentParticipationForProgrammingExercise(exercise, login);
        Result result = resultRepo.save(new Result().participation(participation).submission(submission));
        participation.addSubmissions(submission);
        submission.setParticipation(participation);
        submission.setResult(result);
        programmingSubmissionRepo.save(submission);
        participation.addResult(result);
        participationRepo.save(participation);
        return submission;
    }

    public Submission addSubmission(Exercise exercise, Submission submission, String login) {
        StudentParticipation participation = addParticipationForExercise(exercise, login);
        participation.addSubmissions(submission);
        submission.setParticipation(participation);
        submissionRepository.save(submission);
        participationRepo.save(participation);
        return submission;
    }

    public Submission addSubmission(StudentParticipation participation, Submission submission, String login) {
        participation.addSubmissions(submission);
        submission.setParticipation(participation);
        submissionRepository.save(submission);
        participationRepo.save(participation);
        return submission;
    }

    @Transactional
    public ModelingSubmission addModelingSubmissionWithResultAndAssessor(ModelingExercise exercise, ModelingSubmission submission, String login, String assessorLogin) {
        StudentParticipation participation = addParticipationForExercise(exercise, login);
        participation.addSubmissions(submission);
        Result result = new Result();
        result.setSubmission(submission);
        result.setAssessor(getUserByLogin(assessorLogin));
        submission.setParticipation(participation);
        submission.setResult(result);
        submission.getParticipation().addResult(result);
        modelingSubmissionRepo.save(submission);
        resultRepo.save(result);
        studentParticipationRepo.save(participation);
        return submission;
    }

    @Transactional
    public ModelingSubmission addModelingSubmissionWithFinishedResultAndAssessor(ModelingExercise exercise, ModelingSubmission submission, String login, String assessorLogin) {
        StudentParticipation participation = addParticipationForExercise(exercise, login);
        participation.addSubmissions(submission);
        Result result = new Result();
        result.setSubmission(submission);
        result.setAssessor(getUserByLogin(assessorLogin));
        result.setCompletionDate(ZonedDateTime.now());
        submission.setParticipation(participation);
        submission.setResult(result);
        submission.getParticipation().addResult(result);
        modelingSubmissionRepo.save(submission);
        resultRepo.save(result);
        studentParticipationRepo.save(participation);
        return submission;
    }

    @Transactional
    public FileUploadSubmission addFileUploadSubmission(FileUploadExercise fileUploadExercise, FileUploadSubmission fileUploadSubmission, String login) {
        StudentParticipation participation = addParticipationForExercise(fileUploadExercise, login);
        participation.addSubmissions(fileUploadSubmission);
        fileUploadSubmission.setParticipation(participation);
        fileUploadSubmissionRepo.save(fileUploadSubmission);
        studentParticipationRepo.save(participation);
        return fileUploadSubmission;
    }

    @Transactional
    public FileUploadSubmission addFileUploadSubmissionWithResultAndAssessor(FileUploadExercise fileUploadExercise, FileUploadSubmission fileUploadSubmission, String login,
            String assessorLogin) {
        StudentParticipation participation = addParticipationForExercise(fileUploadExercise, login);
        participation.addSubmissions(fileUploadSubmission);
        Result result = new Result();
        result.setSubmission(fileUploadSubmission);
        result.setAssessor(getUserByLogin(assessorLogin));
        result.setScore(100L);
        result.setCompletionDate(fileUploadExercise.getReleaseDate());
        fileUploadSubmission.setParticipation(participation);
        fileUploadSubmission.setResult(result);
        fileUploadSubmission.getParticipation().addResult(result);
        fileUploadSubmissionRepo.save(fileUploadSubmission);
        resultRepo.save(result);
        studentParticipationRepo.save(participation);
        return fileUploadSubmission;
    }

    @Transactional
    public TextSubmission addTextSubmission(TextExercise exercise, TextSubmission submission, String login) {
        StudentParticipation participation = addParticipationForExercise(exercise, login);
        participation.addSubmissions(submission);
        submission.setParticipation(participation);
        textSubmissionRepo.save(submission);
        studentParticipationRepo.save(participation);
        return submission;
    }

    @Transactional
    public TextSubmission addTextSubmissionWithResultAndAssessor(TextExercise exercise, TextSubmission submission, String login, String assessorLogin) {
        StudentParticipation participation = addParticipationForExercise(exercise, login);
        participation.addSubmissions(submission);
        Result result = new Result();
        result.setSubmission(submission);
        result.setAssessor(getUserByLogin(assessorLogin));
        result.setScore(100L);
        result.setCompletionDate(exercise.getReleaseDate());
        submission.setParticipation(participation);
        submission.setResult(result);
        submission.getParticipation().addResult(result);
        textSubmissionRepo.save(submission);
        resultRepo.save(result);
        studentParticipationRepo.save(participation);
        return submission;
    }

    public ModelingSubmission addModelingSubmissionFromResources(ModelingExercise exercise, String path, String login) throws Exception {
        String model = loadFileFromResources(path);
        ModelingSubmission submission = ModelFactory.generateModelingSubmission(model, true);
        submission = addModelingSubmission(exercise, submission, login);
        checkModelingSubmissionCorrectlyStored(submission.getId(), model);
        return submission;
    }

    public void checkModelingSubmissionCorrectlyStored(Long submissionId, String sentModel) throws Exception {
        Optional<ModelingSubmission> modelingSubmission = modelingSubmissionRepo.findById(submissionId);
        assertThat(modelingSubmission).as("submission correctly stored").isPresent();
        checkModelsAreEqual(modelingSubmission.get().getModel(), sentModel);
    }

    public void checkModelsAreEqual(String storedModel, String sentModel) throws Exception {
        JsonParser parser = new JsonParser();
        JsonObject sentModelObject = parser.parse(sentModel).getAsJsonObject();
        JsonObject storedModelObject = parser.parse(storedModel).getAsJsonObject();
        assertThat(storedModelObject).as("model correctly stored").isEqualTo(sentModelObject);
    }

    public Result addModelingAssessmentForSubmission(ModelingExercise exercise, ModelingSubmission submission, String path, String login, boolean submit) throws Exception {
        List<Feedback> assessment = loadAssessmentFomResources(path);
        Result result = modelingAssessmentService.saveManualAssessment(submission, assessment, exercise);
        result.setParticipation(submission.getParticipation().results(null));
        result.setAssessor(getUserByLogin(login));
        resultRepo.save(result);
        if (submit) {
            modelingAssessmentService.submitManualAssessment(result.getId(), exercise, submission.getSubmissionDate());
        }
        return resultRepo.findWithEagerSubmissionAndFeedbackAndAssessorById(result.getId()).get();
    }

    public ExampleSubmission addExampleSubmission(ExampleSubmission exampleSubmission, String login) {
        modelingSubmissionRepo.save((ModelingSubmission) exampleSubmission.getSubmission());
        return exampleSubmissionRepo.save(exampleSubmission);
    }

    /**
     * @param path path relative to the test resources foldercomplaint
     * @return string representation of given file
     * @throws Exception
     */
    public String loadFileFromResources(String path) throws Exception {
        java.io.File file = ResourceUtils.getFile("classpath:" + path);
        StringBuilder builder = new StringBuilder();
        Files.lines(file.toPath()).forEach(builder::append);
        assertThat(builder.toString()).as("model has been correctly read from file").isNotEqualTo("");
        return builder.toString();
    }

    public List<Feedback> loadAssessmentFomResources(String path) throws Exception {
        String fileContent = loadFileFromResources(path);
        List<Feedback> modelingAssessment = mapper.readValue(fileContent, mapper.getTypeFactory().constructCollectionType(List.class, Feedback.class));
        return modelingAssessment;
    }

    public User getUserByLogin(String login) {
        return userRepo.findOneByLogin(login).orElseThrow(() -> new IllegalArgumentException("Provided login does not exist in database"));
    }

    public void updateExerciseDueDate(long exerciseId, ZonedDateTime newDueDate) {
        Exercise exercise = exerciseRepo.findById(exerciseId).orElseThrow(() -> new IllegalArgumentException("Exercise with given ID could not be found"));
        exercise.setDueDate(newDueDate);
        exerciseRepo.save(exercise);
    }

    public void updateAssessmentDueDate(long exerciseId, ZonedDateTime newDueDate) {
        Exercise exercise = exerciseRepo.findById(exerciseId).orElseThrow(() -> new IllegalArgumentException("Exercise with given ID could not be found"));
        exercise.setAssessmentDueDate(newDueDate);
        exerciseRepo.save(exercise);
    }

    public void updateResultCompletionDate(long resultId, ZonedDateTime newCompletionDate) {
        Result result = resultRepo.findById(resultId).orElseThrow(() -> new IllegalArgumentException("Result with given ID could not be found"));
        result.setCompletionDate(newCompletionDate);
        resultRepo.save(result);
    }

    public void addComplaints(String studentLogin, Participation participation, int numberOfComplaints, ComplaintType complaintType) {
        for (int i = 0; i < numberOfComplaints; i++) {
            Result dummyResult = new Result().participation(participation);
            dummyResult = resultRepo.save(dummyResult);
            Complaint complaint = new Complaint().student(getUserByLogin(studentLogin)).result(dummyResult).complaintType(complaintType);
            complaintRepo.save(complaint);
        }
    }

    public Result addResultToSubmission(Submission submission, AssessmentType assessmentType, User user) {
        Result r = addResultToSubmission(submission);
        r.setAssessmentType(assessmentType);
        r.completionDate(ZonedDateTime.now());
        r.setAssessor(user);
        resultRepo.save(r);
        return r;

    }

    public Set<ExerciseHint> addHintsToExercise(Exercise exercise) {
        ExerciseHint exerciseHint1 = new ExerciseHint().exercise(exercise).title("title 1").content("content 1");
        ExerciseHint exerciseHint2 = new ExerciseHint().exercise(exercise).title("title 2").content("content 2");
        ExerciseHint exerciseHint3 = new ExerciseHint().exercise(exercise).title("title 3").content("content 3");
        Set<ExerciseHint> hints = new HashSet<>();
        hints.add(exerciseHint1);
        hints.add(exerciseHint2);
        hints.add(exerciseHint3);
        exerciseHintRepository.saveAll(hints);

        return hints;
    }

    @Transactional
    public ProgrammingExercise loadProgrammingExerciseWithEagerReferences() {
        final var lazyExcercise = programmingExerciseRepository.findAll().get(0);
        final var exercise = programmingExerciseRepository.findOneWithEagerEverything(lazyExcercise);
        // exercises.forEach(exercise -> {
        // exercise.setTemplateParticipation((TemplateProgrammingExerciseParticipation) Hibernate.unproxy(exercise.getTemplateParticipation()));
        // exercise.setSolutionParticipation((SolutionProgrammingExerciseParticipation) Hibernate.unproxy(exercise.getSolutionParticipation()));
        // });

        return exercise;
    }

    @Transactional
    public <T extends Exercise> T addHintsToProblemStatement(T exercise) {
        final var statement = exercise.getProblemStatement() == null ? "" : exercise.getProblemStatement();
        exercise = (T) exerciseRepo.findById(exercise.getId()).get();
        final var hintsInStatement = exercise.getExerciseHints().stream().map(ExerciseHint::getId).map(Object::toString).collect(Collectors.joining(", ", "{", "}"));
        exercise.setProblemStatement(statement + hintsInStatement);
        exerciseRepo.save(exercise);

        return exercise;
    }
}<|MERGE_RESOLUTION|>--- conflicted
+++ resolved
@@ -327,7 +327,6 @@
     }
 
     public Course addCourseWithOneProgrammingExercise() {
-<<<<<<< HEAD
         var course = ModelFactory.generateCourse(null, pastTimestamp, futureFutureTimestamp, new HashSet<>(), "tumuser", "tutor", "instructor");
 
         var programmingExercise = (ProgrammingExercise) new ProgrammingExercise().programmingLanguage(ProgrammingLanguage.JAVA).course(course);
@@ -348,11 +347,6 @@
         programmingExercise.setCategories(new HashSet<>(Set.of("cat1", "cat2")));
         programmingExercise.setTestRepositoryUrl("http://nadnasidni.sgiinssdgdg-tests.git");
 
-=======
-        Course course = ModelFactory.generateCourse(null, pastTimestamp, futureFutureTimestamp, new HashSet<>(), "tumuser", "tutor", "instructor");
-        ProgrammingExercise programmingExercise = (ProgrammingExercise) new ProgrammingExercise().programmingLanguage(ProgrammingLanguage.JAVA).course(course)
-                .title("programming exercise");
->>>>>>> e733ff22
         courseRepo.save(course);
         programmingExerciseRepository.save(programmingExercise);
         course.addExercises(programmingExercise);
