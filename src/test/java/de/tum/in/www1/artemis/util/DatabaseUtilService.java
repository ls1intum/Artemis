package de.tum.in.www1.artemis.util;

import static com.google.gson.JsonParser.parseString;
import static org.assertj.core.api.Assertions.assertThat;
import static org.assertj.core.api.Assertions.fail;

import java.net.URL;
import java.nio.file.Files;
import java.time.ZonedDateTime;
import java.util.*;
import java.util.concurrent.ThreadLocalRandom;
import java.util.stream.Collectors;

import org.jetbrains.annotations.NotNull;
import org.springframework.beans.factory.annotation.Autowired;
import org.springframework.security.authentication.UsernamePasswordAuthenticationToken;
import org.springframework.security.core.Authentication;
import org.springframework.security.core.GrantedAuthority;
import org.springframework.security.core.authority.SimpleGrantedAuthority;
import org.springframework.security.core.context.SecurityContext;
import org.springframework.security.core.context.SecurityContextHolder;
import org.springframework.security.test.context.TestSecurityContextHolder;
import org.springframework.stereotype.Service;
import org.springframework.util.ResourceUtils;

import com.fasterxml.jackson.databind.ObjectMapper;
import com.google.gson.JsonObject;

import de.tum.in.www1.artemis.domain.*;
import de.tum.in.www1.artemis.domain.enumeration.*;
import de.tum.in.www1.artemis.domain.exam.Exam;
import de.tum.in.www1.artemis.domain.exam.ExerciseGroup;
<<<<<<< HEAD
=======
import de.tum.in.www1.artemis.domain.exam.StudentExam;
>>>>>>> 106a07c0
import de.tum.in.www1.artemis.domain.modeling.ModelingExercise;
import de.tum.in.www1.artemis.domain.modeling.ModelingSubmission;
import de.tum.in.www1.artemis.domain.participation.*;
import de.tum.in.www1.artemis.domain.quiz.*;
import de.tum.in.www1.artemis.repository.*;
import de.tum.in.www1.artemis.security.AuthoritiesConstants;
import de.tum.in.www1.artemis.service.ModelingAssessmentService;
import de.tum.in.www1.artemis.service.ModelingSubmissionService;

/** Service responsible for initializing the database with specific testdata for a testscenario */
@Service
public class DatabaseUtilService {

    private static ZonedDateTime pastTimestamp = ZonedDateTime.now().minusDays(1);

    private static ZonedDateTime futureTimestamp = ZonedDateTime.now().plusDays(1);

    private static ZonedDateTime futureFutureTimestamp = ZonedDateTime.now().plusDays(2);

    private static Authority userAuthority = new Authority(AuthoritiesConstants.USER);

    private static Authority tutorAuthority = new Authority(AuthoritiesConstants.TEACHING_ASSISTANT);

    private static Authority instructorAuthority = new Authority(AuthoritiesConstants.INSTRUCTOR);

    private static Authority adminAuthority = new Authority(AuthoritiesConstants.ADMIN);

    private static Set<Authority> studentAuthorities = Set.of(userAuthority);

    private static Set<Authority> tutorAuthorities = Set.of(userAuthority, tutorAuthority);

    private static Set<Authority> instructorAuthorities = Set.of(userAuthority, tutorAuthority, instructorAuthority);

    private static Set<Authority> adminAuthorities = Set.of(userAuthority, tutorAuthority, instructorAuthority, adminAuthority);

    @Autowired
    CourseRepository courseRepo;

    @Autowired
    LectureRepository lectureRepo;

    @Autowired
    ExerciseRepository exerciseRepo;

    @Autowired
    AttachmentRepository attachmentRepo;

    @Autowired
    ProgrammingExerciseTestCaseRepository testCaseRepository;

    @Autowired
    ProgrammingExerciseRepository programmingExerciseRepository;

    @Autowired
    ExerciseHintRepository exerciseHintRepository;

    @Autowired
    UserRepository userRepo;

    @Autowired
    TeamRepository teamRepo;

    @Autowired
    ResultRepository resultRepo;

    @Autowired
    StudentParticipationRepository studentParticipationRepo;

    @Autowired
    ProgrammingExerciseStudentParticipationRepository programmingExerciseStudentParticipationRepo;

    @Autowired
    TemplateProgrammingExerciseParticipationRepository templateProgrammingExerciseParticipationRepo;

    @Autowired
    SolutionProgrammingExerciseParticipationRepository solutionProgrammingExerciseParticipationRepo;

    @Autowired
    ModelingSubmissionRepository modelingSubmissionRepo;

    @Autowired
    TextSubmissionRepository textSubmissionRepo;

    @Autowired
    TextBlockRepository textBlockRepo;

    @Autowired
    FileUploadSubmissionRepository fileUploadSubmissionRepo;

    @Autowired
    SubmissionRepository submissionRepository;

    @Autowired
    SubmissionVersionRepository submissionVersionRepository;

    @Autowired
    ProgrammingSubmissionRepository programmingSubmissionRepo;

    @Autowired
    ModelAssessmentConflictRepository conflictRepo;

    @Autowired
    ConflictingResultRepository conflictingResultRepo;

    @Autowired
    FeedbackRepository feedbackRepo;

    @Autowired
    ComplaintRepository complaintRepo;

    @Autowired
    ComplaintResponseRepository complaintResponseRepo;

    @Autowired
    ExampleSubmissionRepository exampleSubmissionRepo;

    @Autowired
    TutorParticipationRepository tutorParticipationRepo;

    @Autowired
    StudentQuestionRepository studentQuestionRepository;

    @Autowired
    ModelingSubmissionService modelSubmissionService;

    @Autowired
    ModelingAssessmentService modelingAssessmentService;

    @Autowired
    ProgrammingExerciseTestRepository programmingExerciseTestRepository;

    @Autowired
    private LtiUserIdRepository ltiUserIdRepository;

    @Autowired
    private LtiOutcomeUrlRepository ltiOutcomeUrlRepository;

    @Autowired
    private AuthorityRepository authorityRepository;

    @Autowired
    ObjectMapper mapper;

    @Autowired
    GroupNotificationRepository groupNotificationRepository;

    @Autowired
    private TextClusterRepository textClusterRepository;

    @Autowired
    private ExerciseGroupRepository exerciseGroupRepository;

    @Autowired
    private StudentExamRepository studentExamRepository;

    @Autowired
    private ExamRepository examRepository;

    public void resetDatabase() {

        conflictRepo.deleteAll();
        conflictingResultRepo.deleteAll();
        complaintResponseRepo.deleteAll();
        complaintRepo.deleteAll();
        resultRepo.deleteAll();
        assertThat(resultRepo.findAll()).as("result data has been cleared").isEmpty();
        feedbackRepo.deleteAll();
        tutorParticipationRepo.deleteAll();
        exampleSubmissionRepo.deleteAll();
        modelingSubmissionRepo.deleteAll();
        textSubmissionRepo.deleteAll();
        textClusterRepository.deleteAll();
        fileUploadSubmissionRepo.deleteAll();
        programmingSubmissionRepo.deleteAll();
        submissionRepository.deleteAll();
        submissionVersionRepository.deleteAll();
        studentQuestionRepository.deleteAll();
        studentParticipationRepo.deleteAll();
        assertThat(studentParticipationRepo.findAll()).as("participation data has been cleared").isEmpty();
        teamRepo.deleteAll();
        ltiOutcomeUrlRepository.deleteAll();
        programmingExerciseRepository.deleteAll();
        groupNotificationRepository.deleteAll();
        studentExamRepository.deleteAll();
        exerciseRepo.deleteAll();
        assertThat(exerciseRepo.findAll()).as("exercise data has been cleared").isEmpty();
        exerciseGroupRepository.deleteAll();
        examRepository.deleteAll();
        attachmentRepo.deleteAll();
        lectureRepo.deleteAll();
        courseRepo.deleteAll();

        assertThat(resultRepo.findAll()).as("result data has been cleared").isEmpty();
        assertThat(courseRepo.findAll()).as("course data has been cleared").isEmpty();
        ltiUserIdRepository.deleteAll();
        userRepo.deleteAll();
        authorityRepository.deleteAll();
        assertThat(userRepo.findAll()).as("user data has been cleared").isEmpty();
        assertThat(testCaseRepository.findAll()).as("test case data has been cleared").isEmpty();
    }

    // TODO: this should probably be moved into another service
    public void changeUser(String username) {
        User user = getUserByLogin(username);
        List<GrantedAuthority> grantedAuthorities = new ArrayList<>();
        for (Authority authority : user.getAuthorities()) {
            grantedAuthorities.add(new SimpleGrantedAuthority(authority.getName()));
        }
        org.springframework.security.core.userdetails.User securityContextUser = new org.springframework.security.core.userdetails.User(user.getLogin(), user.getPassword(),
                grantedAuthorities);
        Authentication authentication = new UsernamePasswordAuthenticationToken(securityContextUser, securityContextUser.getPassword(), grantedAuthorities);
        SecurityContext context = SecurityContextHolder.createEmptyContext();
        context.setAuthentication(authentication);
        TestSecurityContextHolder.setContext(context);
    }

    /**
     * Adds the provided number of students and tutors into the user repository. Students login is a concatenation of the prefix "student" and a number counting from 1 to
     * numberOfStudents Tutors login is a concatenation of the prefix "tutor" and a number counting from 1 to numberOfStudents Tutors are all in the "tutor" group and students in
     * the "tumuser" group
     *
     * @param numberOfStudents the number of students that will be added to the database
     * @param numberOfTutors the number of tutors that will be added to the database
     * @param numberOfInstructors the number of instructors that will be added to the database
     */
    public List<User> addUsers(int numberOfStudents, int numberOfTutors, int numberOfInstructors) {

        authorityRepository.saveAll(adminAuthorities);

        List<User> students = ModelFactory.generateActivatedUsers("student", new String[] { "tumuser", "testgroup" }, studentAuthorities, numberOfStudents);
        List<User> tutors = ModelFactory.generateActivatedUsers("tutor", new String[] { "tutor", "testgroup" }, tutorAuthorities, numberOfTutors);
        List<User> instructors = ModelFactory.generateActivatedUsers("instructor", new String[] { "instructor", "testgroup" }, instructorAuthorities, numberOfInstructors);
        User admin = ModelFactory.generateActivatedUser("admin");
        admin.setGroups(Set.of("admin"));
        List<User> usersToAdd = new ArrayList<>();
        usersToAdd.addAll(students);
        usersToAdd.addAll(tutors);
        usersToAdd.addAll(instructors);
        usersToAdd.add(admin);
        userRepo.saveAll(usersToAdd);
        assertThat(userRepo.findAll().size()).as("all users are created").isGreaterThanOrEqualTo(numberOfStudents + numberOfTutors + numberOfInstructors + 1);
        assertThat(userRepo.findAll()).as("users are correctly stored").containsAnyOf(usersToAdd.toArray(new User[0]));

        final var users = new ArrayList<>(students);
        users.addAll(tutors);
        users.addAll(instructors);
        users.add(admin);
        return users;
    }

    public List<Team> addTeamsForExercise(Exercise exercise, String shortNamePrefix, String loginPrefix, int numberOfTeams, User owner) {
        List<Team> teams = ModelFactory.generateTeamsForExercise(exercise, shortNamePrefix, loginPrefix, numberOfTeams, owner);
        userRepo.saveAll(teams.stream().map(Team::getStudents).flatMap(Collection::stream).collect(Collectors.toList()));
        return teamRepo.saveAll(teams);
    }

    public List<Team> addTeamsForExercise(Exercise exercise, String shortNamePrefix, int numberOfTeams, User owner) {
        return addTeamsForExercise(exercise, shortNamePrefix, "student", numberOfTeams, owner);
    }

    public List<Team> addTeamsForExercise(Exercise exercise, int numberOfTeams, User owner) {
        return addTeamsForExercise(exercise, "team", numberOfTeams, owner);
    }

    public Team addTeamForExercise(Exercise exercise, User owner) {
        return addTeamsForExercise(exercise, 1, owner).get(0);
    }

    public Result addProgrammingParticipationWithResultForExercise(ProgrammingExercise exercise, String login) {
        var storedParticipation = programmingExerciseStudentParticipationRepo.findByExerciseIdAndStudentLogin(exercise.getId(), login);
        final StudentParticipation studentParticipation;
        if (storedParticipation.isEmpty()) {
            final var user = getUserByLogin(login);
            final var participation = new ProgrammingExerciseStudentParticipation();
            final var buildPlanId = exercise.getProjectKey().toUpperCase() + "-" + login.toUpperCase();
            final var repoName = (exercise.getProjectKey() + "-" + login).toLowerCase();
            participation.setInitializationDate(ZonedDateTime.now());
            participation.setParticipant(user);
            participation.setBuildPlanId(buildPlanId);
            participation.setProgrammingExercise(exercise);
            participation.setInitializationState(InitializationState.INITIALIZED);
            participation.setRepositoryUrl(String.format("http://some.test.url/%s/%s.git", exercise.getCourse().getShortName(), repoName));
            programmingExerciseStudentParticipationRepo.save(participation);
            storedParticipation = programmingExerciseStudentParticipationRepo.findByExerciseIdAndStudentLogin(exercise.getId(), login);
            assertThat(storedParticipation).isPresent();
            studentParticipation = studentParticipationRepo.findWithEagerSubmissionsAndResultsAssessorsById(storedParticipation.get().getId()).get();
        }
        else {
            studentParticipation = storedParticipation.get();
        }
        return addResultToParticipation(studentParticipation);
    }

    public void addInstructor(final String instructorGroup, final String instructorName) {
        var instructor = ModelFactory.generateActivatedUsers(instructorName, new String[] { instructorGroup, "testgroup" }, instructorAuthorities, 1).get(0);
        instructor = userRepo.save(instructor);

        assertThat(instructor.getId()).as("Instructor has been created").isNotNull();
    }

    public void addTeachingAssistant(final String taGroup, final String taName) {
        var ta = ModelFactory.generateActivatedUsers(taName, new String[] { taGroup, "testgroup" }, tutorAuthorities, 1).get(0);
        ta = userRepo.save(ta);

        assertThat(ta.getId()).as("Teaching assistant has been created").isNotNull();
    }

    public Lecture createCourseWithLecture(boolean saveLecture) {
        Course course = ModelFactory.generateCourse(null, pastTimestamp, futureFutureTimestamp, new HashSet<>(), "tumuser", "tutor", "instructor");

        Lecture lecture = new Lecture();
        lecture.setDescription("Test Lecture");
        lecture.setCourse(course);
        courseRepo.save(course);
        if (saveLecture) {
            lectureRepo.save(lecture);
        }
        return lecture;
    }

    public Course createCourse() {
        Course course = ModelFactory.generateCourse(null, pastTimestamp, futureTimestamp, new HashSet<>(), "tumuser", "tutor", "instructor");
        return courseRepo.save(course);
    }

    public List<Course> createCoursesWithExercisesAndLectures(boolean withParticipations) throws Exception {
        ZonedDateTime pastTimestamp = ZonedDateTime.now().minusDays(5);
        ZonedDateTime futureTimestamp = ZonedDateTime.now().plusDays(5);
        ZonedDateTime futureFutureTimestamp = ZonedDateTime.now().plusDays(8);

        Course course1 = ModelFactory.generateCourse(null, pastTimestamp, futureTimestamp, new HashSet<>(), "tumuser", "tutor", "instructor");
        Course course2 = ModelFactory.generateCourse(null, ZonedDateTime.now().minusDays(8), pastTimestamp, new HashSet<>(), "tumuser", "tutor", "instructor");

        ModelingExercise modelingExercise = ModelFactory.generateModelingExercise(pastTimestamp, futureTimestamp, futureFutureTimestamp, DiagramType.ClassDiagram, course1);
        modelingExercise.setGradingInstructions("some grading instructions");
        addGradingInstructionsToExercise(modelingExercise);
        modelingExercise.getCategories().add("Modeling");
        course1.addExercises(modelingExercise);

        TextExercise textExercise = ModelFactory.generateTextExercise(pastTimestamp, futureTimestamp, futureFutureTimestamp, course1);
        textExercise.setGradingInstructions("some grading instructions");
        addGradingInstructionsToExercise(textExercise);
        textExercise.getCategories().add("Text");
        course1.addExercises(textExercise);

        FileUploadExercise fileUploadExercise = ModelFactory.generateFileUploadExercise(pastTimestamp, futureTimestamp, futureFutureTimestamp, "png", course1);
        fileUploadExercise.setGradingInstructions("some grading instructions");
        addGradingInstructionsToExercise(fileUploadExercise);
        fileUploadExercise.getCategories().add("File");
        course1.addExercises(fileUploadExercise);

        ProgrammingExercise programmingExercise = ModelFactory.generateProgrammingExercise(pastTimestamp, futureTimestamp, course1);
        programmingExercise.setGradingInstructions("some grading instructions");
        addGradingInstructionsToExercise(programmingExercise);
        programmingExercise.getCategories().add("Programming");
        course1.addExercises(programmingExercise);

        QuizExercise quizExercise = ModelFactory.generateQuizExercise(pastTimestamp, futureTimestamp, course1);
        programmingExercise.getCategories().add("Quiz");
        course1.addExercises(quizExercise);

        Lecture lecture1 = ModelFactory.generateLecture(pastTimestamp, futureFutureTimestamp, course1);
        Attachment attachment1 = ModelFactory.generateAttachment(pastTimestamp, lecture1);
        lecture1.addAttachments(attachment1);
        course1.addLectures(lecture1);

        Lecture lecture2 = ModelFactory.generateLecture(pastTimestamp, futureFutureTimestamp, course1);
        Attachment attachment2 = ModelFactory.generateAttachment(pastTimestamp, lecture2);
        lecture2.addAttachments(attachment2);
        course1.addLectures(lecture2);

        course1 = courseRepo.save(course1);
        course2 = courseRepo.save(course2);

        lectureRepo.save(lecture1);
        lectureRepo.save(lecture2);

        attachmentRepo.save(attachment1);
        attachmentRepo.save(attachment2);

        modelingExercise = exerciseRepo.save(modelingExercise);
        textExercise = exerciseRepo.save(textExercise);
        fileUploadExercise = exerciseRepo.save(fileUploadExercise);
        programmingExercise = exerciseRepo.save(programmingExercise);
        quizExercise = exerciseRepo.save(quizExercise);

        if (withParticipations) {

            // create 5 tutor participations and 5 example submissions and connect all of them (to test the many-to-many relationship)
            var tutorParticipations = new ArrayList<TutorParticipation>();
            for (int i = 1; i < 6; i++) {
                var tutorParticipation = new TutorParticipation().tutor(getUserByLogin("tutor" + i));
                tutorParticipationRepo.save(tutorParticipation);
                tutorParticipations.add(tutorParticipation);
            }

            for (int i = 0; i < 5; i++) {
                String validModel = loadFileFromResources("test-data/model-submission/model.54727.json");
                var exampleSubmission = addExampleSubmission(generateExampleSubmission(validModel, modelingExercise, true));
                exampleSubmission.assessmentExplanation("exp");
                for (var tutorParticipation : tutorParticipations) {
                    exampleSubmission.addTutorParticipations(tutorParticipation);
                }
                exampleSubmissionRepo.save(exampleSubmission);
            }

            User user = (userRepo.findOneByLogin("student1")).get();
            StudentParticipation participation1 = ModelFactory.generateStudentParticipation(InitializationState.INITIALIZED, modelingExercise, user);
            StudentParticipation participation2 = ModelFactory.generateStudentParticipation(InitializationState.FINISHED, textExercise, user);
            StudentParticipation participation3 = ModelFactory.generateStudentParticipation(InitializationState.UNINITIALIZED, modelingExercise, user);

            Submission modelingSubmission1 = ModelFactory.generateModelingSubmission("model1", true);
            Submission modelingSubmission2 = ModelFactory.generateModelingSubmission("model2", true);
            Submission textSubmission = ModelFactory.generateTextSubmission("text", Language.ENGLISH, true);

            Result result1 = ModelFactory.generateResult(true, 10);
            Result result2 = ModelFactory.generateResult(true, 12);
            Result result3 = ModelFactory.generateResult(false, 0);

            result1 = resultRepo.save(result1);
            result2 = resultRepo.save(result2);
            result3 = resultRepo.save(result3);

            modelingSubmission1.setResult(result1);
            modelingSubmission2.setResult(result2);
            textSubmission.setResult(result3);

            participation1 = studentParticipationRepo.save(participation1);
            participation2 = studentParticipationRepo.save(participation2);
            participation3 = studentParticipationRepo.save(participation3);

            modelingSubmission1.setParticipation(participation1);
            textSubmission.setParticipation(participation2);
            modelingSubmission2.setParticipation(participation3);

            submissionRepository.save(modelingSubmission1);
            submissionRepository.save(modelingSubmission2);
            submissionRepository.save(textSubmission);
        }

        return Arrays.asList(course1, course2);
    }

    public List<StudentQuestion> createCourseWithExerciseAndStudentQuestions() throws Exception {
        ZonedDateTime pastTimestamp = ZonedDateTime.now().minusDays(5);
        ZonedDateTime futureTimestamp = ZonedDateTime.now().plusDays(5);
        ZonedDateTime futureFutureTimestamp = ZonedDateTime.now().plusDays(8);

        Course course1 = ModelFactory.generateCourse(null, pastTimestamp, futureTimestamp, new HashSet<>(), "tumuser", "tutor", "instructor");

        TextExercise textExercise = ModelFactory.generateTextExercise(pastTimestamp, futureTimestamp, futureFutureTimestamp, course1);
        textExercise.setGradingInstructions("some grading instructions");
        addGradingInstructionsToExercise(textExercise);
        textExercise.getCategories().add("Text");
        course1.addExercises(textExercise);

        courseRepo.save(course1);
        textExercise = exerciseRepo.save(textExercise);

        List<StudentQuestion> studentQuestions = new ArrayList<>();
        StudentQuestion studentQuestion1 = new StudentQuestion();
        studentQuestion1.setExercise(textExercise);
        studentQuestion1.setQuestionText("Test Student Question 1");
        studentQuestion1.setVisibleForStudents(true);
        studentQuestion1.setAuthor(getUserByLogin("student1"));
        studentQuestionRepository.save(studentQuestion1);
        studentQuestions.add(studentQuestion1);

        StudentQuestion studentQuestion2 = new StudentQuestion();
        studentQuestion2.setExercise(textExercise);
        studentQuestion2.setQuestionText("Test Student Question 2");
        studentQuestion2.setVisibleForStudents(true);
        studentQuestion2.setAuthor(getUserByLogin("student2"));
        studentQuestionRepository.save(studentQuestion2);
        studentQuestions.add(studentQuestion2);

        return studentQuestions;
    }

    public Exam addExam(Course course) {
        Exam exam = ModelFactory.generateExam(course);
        examRepository.save(exam);
        return exam;
    }

    public ExerciseGroup addExerciseGroup(Exam exam) {
        ExerciseGroup exerciseGroup = ModelFactory.generateExerciseGroup(exam);
        exerciseGroupRepository.save(exerciseGroup);
        return exerciseGroup;
    }

    public StudentExam addStudentExam(Exam exam) {
        StudentExam studentExam = ModelFactory.generateStudentExam(exam);
        studentExamRepository.save(studentExam);
        return studentExam;
    }

    /**
     * Stores participation of the user with the given login for the given exercise
     *
     * @param exercise the exercise for which the participation will be created
     * @param login    login of the user
     * @return eagerly loaded representation of the participation object stored in the database
     */
    public StudentParticipation addParticipationForExercise(Exercise exercise, String login) {
        Optional<StudentParticipation> storedParticipation = studentParticipationRepo.findByExerciseIdAndStudentLogin(exercise.getId(), login);
        if (storedParticipation.isEmpty()) {
            User user = getUserByLogin(login);
            StudentParticipation participation = new StudentParticipation();
            participation.setInitializationDate(ZonedDateTime.now());
            participation.setParticipant(user);
            participation.setExercise(exercise);
            studentParticipationRepo.save(participation);
            storedParticipation = studentParticipationRepo.findByExerciseIdAndStudentLogin(exercise.getId(), login);
            assertThat(storedParticipation).isPresent();
        }
        return studentParticipationRepo.findWithEagerSubmissionsAndResultsAssessorsById(storedParticipation.get().getId()).get();
    }

    /**
     * Stores participation of the team with the given id for the given exercise
     *
     * @param exercise the exercise for which the participation will be created
     * @param teamId   id of the team
     * @return eagerly loaded representation of the participation object stored in the database
     */
    public StudentParticipation addTeamParticipationForExercise(Exercise exercise, long teamId) {
        Optional<StudentParticipation> storedParticipation = studentParticipationRepo.findByExerciseIdAndTeamId(exercise.getId(), teamId);
        if (storedParticipation.isEmpty()) {
            Team team = teamRepo.findById(teamId).orElseThrow();
            StudentParticipation participation = new StudentParticipation();
            participation.setInitializationDate(ZonedDateTime.now());
            participation.setParticipant(team);
            participation.setExercise(exercise);
            studentParticipationRepo.save(participation);
            storedParticipation = studentParticipationRepo.findByExerciseIdAndTeamId(exercise.getId(), teamId);
            assertThat(storedParticipation).isPresent();
        }
        return studentParticipationRepo.findWithEagerSubmissionsAndResultsAssessorsById(storedParticipation.get().getId()).get();
    }

    public ProgrammingExerciseStudentParticipation addStudentParticipationForProgrammingExercise(ProgrammingExercise exercise, String login) {

        final var existingParticipation = programmingExerciseStudentParticipationRepo.findByExerciseIdAndStudentLogin(exercise.getId(), login);
        if (existingParticipation.isPresent()) {
            return existingParticipation.get();
        }
        ProgrammingExerciseStudentParticipation participation = preconfigurationOfParticipation(exercise, login);
        final var repoName = (exercise.getProjectKey() + "-" + login).toLowerCase();
        participation.setRepositoryUrl(String.format("http://some.test.url/scm/%s/%s.git", exercise.getProjectKey(), repoName));
        participation = programmingExerciseStudentParticipationRepo.save(participation);

        return (ProgrammingExerciseStudentParticipation) studentParticipationRepo.findWithEagerSubmissionsAndResultsAssessorsById(participation.getId()).get();

    }

    public ProgrammingExerciseStudentParticipation addStudentParticipationForProgrammingExerciseForLocalRepo(ProgrammingExercise exercise, String login, URL localRepoPath) {
        final var existingParticipation = programmingExerciseStudentParticipationRepo.findByExerciseIdAndStudentLogin(exercise.getId(), login);
        if (existingParticipation.isPresent()) {
            return existingParticipation.get();
        }
        ProgrammingExerciseStudentParticipation participation = preconfigurationOfParticipation(exercise, login);
        final var repoName = (exercise.getProjectKey() + "-" + login).toLowerCase();
        participation.setRepositoryUrl(String.format(localRepoPath.toString() + "%s/%s.git", exercise.getProjectKey(), repoName));
        participation = programmingExerciseStudentParticipationRepo.save(participation);

        return (ProgrammingExerciseStudentParticipation) studentParticipationRepo.findWithEagerSubmissionsAndResultsAssessorsById(participation.getId()).get();
    }

    private ProgrammingExerciseStudentParticipation preconfigurationOfParticipation(ProgrammingExercise exercise, String login) {
        final var user = getUserByLogin(login);
        var participation = new ProgrammingExerciseStudentParticipation();
        final var buildPlanId = exercise.getProjectKey().toUpperCase() + "-" + login.toUpperCase();
        participation.setInitializationDate(ZonedDateTime.now());
        participation.setParticipant(user);
        participation.setBuildPlanId(buildPlanId);
        participation.setProgrammingExercise(exercise);
        participation.setInitializationState(InitializationState.INITIALIZED);
        return participation;
    }

    public ProgrammingExercise addTemplateParticipationForProgrammingExercise(ProgrammingExercise exercise) {
        final var repoName = (exercise.getProjectKey() + "-" + RepositoryType.TEMPLATE.getName()).toLowerCase();
        TemplateProgrammingExerciseParticipation participation = new TemplateProgrammingExerciseParticipation();
        participation.setProgrammingExercise(exercise);
        participation.setBuildPlanId(exercise.getProjectKey() + "-" + BuildPlanType.TEMPLATE.getName());
        participation.setRepositoryUrl(String.format("http://some.test.url/scm/%s/%s.git", exercise.getProjectKey(), repoName));
        participation.setInitializationState(InitializationState.INITIALIZED);
        templateProgrammingExerciseParticipationRepo.save(participation);
        exercise.setTemplateParticipation(participation);
        return programmingExerciseRepository.save(exercise);
    }

    public ProgrammingExercise addSolutionParticipationForProgrammingExercise(ProgrammingExercise exercise) {
        final var repoName = (exercise.getProjectKey() + "-" + RepositoryType.SOLUTION.getName()).toLowerCase();
        SolutionProgrammingExerciseParticipation participation = new SolutionProgrammingExerciseParticipation();
        participation.setProgrammingExercise(exercise);
        participation.setBuildPlanId(exercise.getProjectKey() + "-" + BuildPlanType.SOLUTION.getName());
        participation.setRepositoryUrl(String.format("http://some.test.url/scm/%s/%s.git", exercise.getProjectKey(), repoName));
        participation.setInitializationState(InitializationState.INITIALIZED);
        solutionProgrammingExerciseParticipationRepo.save(participation);
        exercise.setSolutionParticipation(participation);
        return programmingExerciseRepository.save(exercise);
    }

    public Result addResultToParticipation(Participation participation) {
        Result result = new Result().participation(participation).resultString("x of y passed").successful(false).rated(true).score(100L);
        return resultRepo.save(result);
    }

    public Result addResultToParticipation(Participation participation, Submission submission) {
        Result result = new Result().participation(participation).resultString("x of y passed").successful(false).score(100L).submission(submission);
        return resultRepo.save(result);
    }

    public Result addSampleFeedbackToResults(Result result) {
        Feedback feedback1 = feedbackRepo.save(new Feedback().detailText("detail1"));
        Feedback feedback2 = feedbackRepo.save(new Feedback().detailText("detail2"));
        List<Feedback> feedbacks = new ArrayList<>();
        feedbacks.add(feedback1);
        feedbacks.add(feedback2);
        result.addFeedbacks(feedbacks);
        return resultRepo.save(result);
    }

    public Result addResultToSubmission(Submission submission) {
        Result result = new Result().participation(submission.getParticipation()).submission(submission).resultString("x of y passed").rated(true).score(100L);
        resultRepo.save(result);
        return result;
    }

    public List<GradingCriterion> addGradingInstructionsToExercise(Exercise exercise) {
        GradingCriterion emptyCriterion = ModelFactory.generateGradingCriterion(null);
        List<GradingInstruction> instructionWithNoCriteria = ModelFactory.generateGradingInstructions(emptyCriterion, 1);
        emptyCriterion.setExercise(exercise);
        emptyCriterion.setStructuredGradingInstructions(instructionWithNoCriteria);
        GradingCriterion testCriterion = ModelFactory.generateGradingCriterion("test title");
        List<GradingInstruction> instructions = ModelFactory.generateGradingInstructions(testCriterion, 3);
        testCriterion.setStructuredGradingInstructions(instructions);
        testCriterion.setExercise(exercise);
        var criteria = new ArrayList<GradingCriterion>();
        criteria.add(emptyCriterion);
        criteria.add(testCriterion);
        exercise.setGradingCriteria(criteria);
        return exercise.getGradingCriteria();
    }

    public Course addCourseWithOneModelingExercise() {
        long currentCourseRepoSize = courseRepo.count();
        long currentExerciseRepoSize = exerciseRepo.count();
        Course course = ModelFactory.generateCourse(null, pastTimestamp, futureFutureTimestamp, new HashSet<>(), "tumuser", "tutor", "instructor");
        ModelingExercise modelingExercise = ModelFactory.generateModelingExercise(pastTimestamp, futureTimestamp, futureFutureTimestamp, DiagramType.ClassDiagram, course);
        modelingExercise.setTitle("ClassDiagram");
        course.addExercises(modelingExercise);
        course.setMaxComplaintTimeDays(14);
        course = courseRepo.save(course);
        modelingExercise = exerciseRepo.save(modelingExercise);
        assertThat(exerciseRepo.count()).as("one exercise got stored").isEqualTo(currentExerciseRepoSize + 1L);
        assertThat(courseRepo.count()).as("a course got stored").isEqualTo(currentCourseRepoSize + 1L);
        assertThat(course.getExercises()).as("course contains the exercise").containsExactlyInAnyOrder(modelingExercise);
        assertThat(modelingExercise.getPresentationScoreEnabled()).as("presentation score is enabled").isTrue();
        return course;
    }

    public Course addCourseWithOneReleasedTextExercise() {
        Course course = ModelFactory.generateCourse(null, pastTimestamp, futureFutureTimestamp, new HashSet<>(), "tumuser", "tutor", "instructor");
        TextExercise textExercise = ModelFactory.generateTextExercise(pastTimestamp, futureTimestamp, futureFutureTimestamp, course);
        textExercise.setTitle("Text");
        course.addExercises(textExercise);
        final var exercisesNrBefore = exerciseRepo.count();
        final var courseNrBefore = courseRepo.count();
        courseRepo.save(course);
        exerciseRepo.save(textExercise);
        assertThat(exercisesNrBefore + 1).as("one exercise got stored").isEqualTo(exerciseRepo.count());
        assertThat(courseNrBefore + 1).as("a course got stored").isEqualTo(courseRepo.count());
        assertThat(courseRepo.findWithEagerExercisesById(course.getId()).getExercises()).as("course contains the exercise").contains(textExercise);
        assertThat(textExercise.getPresentationScoreEnabled()).as("presentation score is enabled").isTrue();

        return course;
    }

    public ExerciseGroup addExerciseGroupWithExamAndCourse(boolean mandatory) {
        Course course = ModelFactory.generateCourse(null, pastTimestamp, futureFutureTimestamp, new HashSet<>(), "tumuser", "tutor", "instructor");
        Exam exam = ModelFactory.generateExam(null, "Test Exam", course);
        ExerciseGroup exerciseGroup = ModelFactory.generateExerciseGroup(null, "Exam Exercise 1", mandatory, exam);
        final var courseNrBefore = courseRepo.count();
        final var examNrBefore = examRepository.count();
        final var exerciseGroupNrBefore = exerciseGroupRepository.count();

        courseRepo.save(course);
        examRepository.save(exam);
        exerciseGroupRepository.save(exerciseGroup);

        assertThat(courseNrBefore + 1).as("a course got stored").isEqualTo(courseRepo.count());
        assertThat(examNrBefore + 1).as("an exam got stored").isEqualTo(examRepository.count());
        assertThat(exerciseGroupNrBefore + 1).as("an exerciseGroup got stored").isEqualTo(exerciseGroupRepository.count());

        Optional<Course> optionalCourse = courseRepo.findById(course.getId());
        assertThat(optionalCourse).as("course can be retrieved").isPresent();
        Course courseDB = optionalCourse.get();

        Optional<Exam> optionalExam = examRepository.findById(exam.getId());
        assertThat(optionalCourse).as("exam can be retrieved").isPresent();
        Exam examDB = optionalExam.get();

        Optional<ExerciseGroup> optionalExerciseGroup = exerciseGroupRepository.findById(exerciseGroup.getId());
        assertThat(optionalExerciseGroup).as("exerciseGroup can be retrieved").isPresent();
        ExerciseGroup exerciseGroupDB = optionalExerciseGroup.get();

        assertThat(examDB.getCourse().getId()).as("exam and course are linked correctly").isEqualTo(courseDB.getId());
        assertThat(exerciseGroupDB.getExam().getId()).as("exerciseGroup and exam are linked correctly").isEqualTo(examDB.getId());

        return exerciseGroup;
    }

    public Course addCourseWithOneFinishedTextExercise() {
        long numberOfCourses = courseRepo.count();
        long numberOfExercises = exerciseRepo.count();

        Course course = ModelFactory.generateCourse(null, pastTimestamp, futureFutureTimestamp, new HashSet<>(), "tumuser", "tutor", "instructor");
        TextExercise finishedTextExercise = ModelFactory.generateTextExercise(pastTimestamp, pastTimestamp.plusHours(12), pastTimestamp.plusHours(24), course);
        finishedTextExercise.setTitle("Finished");
        course.addExercises(finishedTextExercise);
        courseRepo.save(course);
        exerciseRepo.save(finishedTextExercise);
        List<Course> courseRepoContent = courseRepo.findAllActiveWithEagerExercisesAndLectures(ZonedDateTime.now());
        List<Exercise> exerciseRepoContent = exerciseRepo.findAll();
        assertThat(exerciseRepoContent.size()).as("one exercise got stored").isEqualTo(numberOfExercises + 1);
        assertThat(courseRepoContent.size()).as("a course got stored").isEqualTo(numberOfCourses + 1);
        return course;
    }

    public void addCourseWithOneModelingAndOneTextExercise() {
        long numberOfCourses = courseRepo.count();
        long numberOfExercises = exerciseRepo.count();
        Course course = ModelFactory.generateCourse(null, pastTimestamp, futureFutureTimestamp, new HashSet<>(), "tumuser", "tutor", "instructor");
        ModelingExercise modelingExercise = ModelFactory.generateModelingExercise(pastTimestamp, futureTimestamp, futureFutureTimestamp, DiagramType.ClassDiagram, course);
        TextExercise textExercise = ModelFactory.generateTextExercise(pastTimestamp, futureTimestamp, futureFutureTimestamp, course);
        course.addExercises(modelingExercise);
        course.addExercises(textExercise);
        courseRepo.save(course);
        exerciseRepo.save(modelingExercise);
        exerciseRepo.save(textExercise);
        List<Course> courseRepoContent = courseRepo.findAllActiveWithEagerExercisesAndLectures(ZonedDateTime.now());
        List<Exercise> exerciseRepoContent = exerciseRepo.findAll();
        assertThat(exerciseRepoContent.size()).as("two exercises got stored").isEqualTo(numberOfExercises + 2);
        assertThat(courseRepoContent.size()).as("a course got stored").isEqualTo(numberOfCourses + 1);
    }

    public Course addCourseWithDifferentModelingExercises() {
        Course course = ModelFactory.generateCourse(null, pastTimestamp, futureFutureTimestamp, new HashSet<>(), "tumuser", "tutor", "instructor");
        ModelingExercise classExercise = ModelFactory.generateModelingExercise(pastTimestamp, futureTimestamp, futureFutureTimestamp, DiagramType.ClassDiagram, course);
        classExercise.setTitle("ClassDiagram");
        course.addExercises(classExercise);

        ModelingExercise activityExercise = ModelFactory.generateModelingExercise(pastTimestamp, futureTimestamp, futureFutureTimestamp, DiagramType.ActivityDiagram, course);
        activityExercise.setTitle("ActivityDiagram");
        course.addExercises(activityExercise);

        ModelingExercise objectExercise = ModelFactory.generateModelingExercise(pastTimestamp, futureTimestamp, futureFutureTimestamp, DiagramType.ObjectDiagram, course);
        objectExercise.setTitle("ObjectDiagram");
        course.addExercises(objectExercise);

        ModelingExercise useCaseExercise = ModelFactory.generateModelingExercise(pastTimestamp, futureTimestamp, futureFutureTimestamp, DiagramType.UseCaseDiagram, course);
        useCaseExercise.setTitle("UseCaseDiagram");
        course.addExercises(useCaseExercise);

        ModelingExercise finishedExercise = ModelFactory.generateModelingExercise(pastTimestamp, pastTimestamp, futureTimestamp, DiagramType.ClassDiagram, course);
        finishedExercise.setTitle("finished");
        course.addExercises(finishedExercise);

        course = courseRepo.save(course);
        exerciseRepo.save(classExercise);
        exerciseRepo.save(activityExercise);
        exerciseRepo.save(objectExercise);
        exerciseRepo.save(useCaseExercise);
        exerciseRepo.save(finishedExercise);
        Course storedCourse = courseRepo.findWithEagerExercisesAndLecturesById(course.getId());
        Set<Exercise> exercises = storedCourse.getExercises();
        assertThat(exercises.size()).as("five exercises got stored").isEqualTo(5);
        assertThat(exercises).as("Contains all exercises").containsExactlyInAnyOrder(course.getExercises().toArray(new Exercise[] {}));
        return course;
    }

    public Course addCourseWithOneProgrammingExercise() {
        var course = ModelFactory.generateCourse(null, pastTimestamp, futureFutureTimestamp, new HashSet<>(), "tumuser", "tutor", "instructor");
        course = courseRepo.save(course);

        var programmingExercise = (ProgrammingExercise) new ProgrammingExercise().programmingLanguage(ProgrammingLanguage.JAVA).course(course);
        programmingExercise.setShortName("TSTEXC");
        programmingExercise.generateAndSetProjectKey();
        programmingExercise.setReleaseDate(ZonedDateTime.now().plusDays(1));
        programmingExercise.setBuildAndTestStudentSubmissionsAfterDueDate(ZonedDateTime.now().plusDays(5));
        programmingExercise.setPublishBuildPlanUrl(true);
        programmingExercise.setMaxScore(42.0);
        programmingExercise.setDifficulty(DifficultyLevel.EASY);
        programmingExercise.setMode(ExerciseMode.INDIVIDUAL);
        programmingExercise.setProblemStatement("Lorem Ipsum");
        programmingExercise.setAssessmentType(AssessmentType.AUTOMATIC);
        programmingExercise.setGradingInstructions("Lorem Ipsum");
        programmingExercise.setTitle("Programming");
        programmingExercise.setAllowOnlineEditor(true);
        programmingExercise.setPackageName("de.test");
        programmingExercise.setDueDate(ZonedDateTime.now().plusDays(2));
        programmingExercise.setAssessmentDueDate(ZonedDateTime.now().plusDays(3));
        programmingExercise.setCategories(new HashSet<>(Set.of("cat1", "cat2")));
        programmingExercise.setTestRepositoryUrl("http://nadnasidni.tum/scm/" + programmingExercise.getProjectKey() + "/" + programmingExercise.getProjectKey() + "-tests.git");
        programmingExercise.setPresentationScoreEnabled(course.getPresentationScore() != 0);

        programmingExercise = programmingExerciseRepository.save(programmingExercise);
        course.addExercises(programmingExercise);
        programmingExercise = addSolutionParticipationForProgrammingExercise(programmingExercise);
        programmingExercise = addTemplateParticipationForProgrammingExercise(programmingExercise);

        assertThat(programmingExercise.getPresentationScoreEnabled()).as("presentation score is enabled").isTrue();

        return courseRepo.findWithEagerExercisesAndLecturesById(course.getId());
    }

    public Course addEmptyCourse() {
        Course course = ModelFactory.generateCourse(null, pastTimestamp, futureFutureTimestamp, new HashSet<>(), "tumuser", "tutor", "instructor");
        courseRepo.save(course);

        assertThat(courseRepo.findById(course.getId())).as("empty course is initialized").isPresent();

        return course;
    }

    public Course addCourseWithOneProgrammingExerciseAndSpecificTestCases() {
        Course course = addCourseWithOneProgrammingExercise();
        ProgrammingExercise programmingExercise = findProgrammingExerciseWithTitle(course.getExercises(), "Programming");

        List<ProgrammingExerciseTestCase> testCases = new ArrayList<>();
        testCases.add(new ProgrammingExerciseTestCase().testName("testClass[BubbleSort]").weight(1).active(true).exercise(programmingExercise).afterDueDate(false));
        testCases.add(new ProgrammingExerciseTestCase().testName("testMethods[Context]").weight(2).active(true).exercise(programmingExercise).afterDueDate(false));
        testCases.add(new ProgrammingExerciseTestCase().testName("testMethods[Policy]").weight(3).active(true).exercise(programmingExercise).afterDueDate(false));
        testCaseRepository.saveAll(testCases);

        List<ProgrammingExerciseTestCase> tests = new ArrayList<>(testCaseRepository.findByExerciseId(programmingExercise.getId()));
        assertThat(tests).as("test case is initialized").hasSize(3);

        return courseRepo.findById(course.getId()).get();
    }

    public Course addCourseWithOneProgrammingExerciseAndTestCases() {
        Course course = addCourseWithOneProgrammingExercise();
        ProgrammingExercise programmingExercise = findProgrammingExerciseWithTitle(course.getExercises(), "Programming");

        List<ProgrammingExerciseTestCase> testCases = new ArrayList<>();
        testCases.add(new ProgrammingExerciseTestCase().testName("test1").weight(1).active(true).exercise(programmingExercise).afterDueDate(false));
        testCases.add(new ProgrammingExerciseTestCase().testName("test2").weight(2).active(false).exercise(programmingExercise).afterDueDate(false));
        testCases.add(new ProgrammingExerciseTestCase().testName("test3").weight(3).active(true).exercise(programmingExercise).afterDueDate(true));
        testCaseRepository.saveAll(testCases);

        List<ProgrammingExerciseTestCase> tests = new ArrayList<>(testCaseRepository.findByExerciseId(programmingExercise.getId()));
        assertThat(tests).as("test case is initialized").hasSize(3);

        return courseRepo.findById(course.getId()).get();
    }

    public Course addCourseWithModelingAndTextExercise() {
        Course course = ModelFactory.generateCourse(null, pastTimestamp, futureFutureTimestamp, new HashSet<>(), "tumuser", "tutor", "instructor");
        ModelingExercise modelingExercise = ModelFactory.generateModelingExercise(pastTimestamp, futureTimestamp, futureFutureTimestamp, DiagramType.ClassDiagram, course);
        modelingExercise.setTitle("Modeling");
        course.addExercises(modelingExercise);
        TextExercise textExercise = ModelFactory.generateTextExercise(pastTimestamp, futureTimestamp, futureFutureTimestamp, course);
        textExercise.setTitle("Text");
        course.addExercises(textExercise);
        course = courseRepo.save(course);
        exerciseRepo.save(modelingExercise);
        exerciseRepo.save(textExercise);
        return course;
    }

    public List<FileUploadExercise> createFileUploadExercisesWithCourse() {
        Course course = ModelFactory.generateCourse(null, pastTimestamp, futureFutureTimestamp, new HashSet<>(), "tumuser", "tutor", "instructor");
        courseRepo.save(course);
        List<Course> courseRepoContent = courseRepo.findAllActiveWithEagerExercisesAndLectures(ZonedDateTime.now());
        assertThat(courseRepoContent.size()).as("a course got stored").isEqualTo(1);

        FileUploadExercise releasedFileUploadExercise = ModelFactory.generateFileUploadExercise(pastTimestamp, futureTimestamp, futureFutureTimestamp, "png,pdf", course);
        releasedFileUploadExercise.setTitle("released");
        FileUploadExercise finishedFileUploadExercise = ModelFactory.generateFileUploadExercise(pastTimestamp, pastTimestamp, futureFutureTimestamp, "png,pdf", course);
        finishedFileUploadExercise.setTitle("finished");
        FileUploadExercise assessedFileUploadExercise = ModelFactory.generateFileUploadExercise(pastTimestamp, pastTimestamp, pastTimestamp, "png,pdf", course);
        assessedFileUploadExercise.setTitle("assessed");

        var fileUploadExercises = new ArrayList<FileUploadExercise>();
        fileUploadExercises.add(releasedFileUploadExercise);
        fileUploadExercises.add(finishedFileUploadExercise);
        fileUploadExercises.add(assessedFileUploadExercise);
        return fileUploadExercises;
    }

    public Course addCourseWithThreeFileUploadExercise() {
        var fileUploadExercises = createFileUploadExercisesWithCourse();
        exerciseRepo.saveAll(fileUploadExercises);
        List<Course> courseRepoContent = courseRepo.findAllActiveWithEagerExercisesAndLectures(ZonedDateTime.now());
        List<Exercise> exerciseRepoContent = exerciseRepo.findAll();
        assertThat(exerciseRepoContent.size()).as("one exercise got stored").isEqualTo(3);
        assertThat(courseRepoContent.size()).as("a course got stored").isEqualTo(1);
        assertThat(courseRepoContent.get(0).getExercises()).as("course contains the exercises").containsExactlyInAnyOrder(exerciseRepoContent.toArray(new Exercise[] {}));
        return courseRepoContent.get(0);
    }

    /**
     * Stores for the given model a submission of the user and initiates the corresponding Result
     *
     * @param exercise exercise the submission belongs to
     * @param model    ModelingSubmission json as string contained in the submission
     * @param login    of the user the submission belongs to
     * @return submission stored in the modelingSubmissionRepository
     */
    public ModelingSubmission addModelingSubmissionWithEmptyResult(ModelingExercise exercise, String model, String login) {
        StudentParticipation participation = addParticipationForExercise(exercise, login);
        ModelingSubmission submission = ModelFactory.generateModelingSubmission(model, true);
        submission = modelSubmissionService.save(submission, exercise, login);
        Result result = new Result();
        result = resultRepo.save(result);
        result.setSubmission(submission);
        submission.setResult(result);
        participation.addResult(result);
        studentParticipationRepo.save(participation);
        submission = modelingSubmissionRepo.save(submission);
        result = resultRepo.save(result);
        return submission;
    }

    public ModelingSubmission addModelingSubmission(ModelingExercise exercise, ModelingSubmission submission, String login) {
        StudentParticipation participation = addParticipationForExercise(exercise, login);
        participation.addSubmissions(submission);
        submission.setParticipation(participation);
        modelingSubmissionRepo.save(submission);
        studentParticipationRepo.save(participation);
        return submission;
    }

    public ModelingSubmission addModelingTeamSubmission(ModelingExercise exercise, ModelingSubmission submission, Team team) {
        StudentParticipation participation = addTeamParticipationForExercise(exercise, team.getId());
        participation.addSubmissions(submission);
        submission.setParticipation(participation);
        modelingSubmissionRepo.save(submission);
        studentParticipationRepo.save(participation);
        return submission;
    }

    public ProgrammingSubmission addProgrammingSubmission(ProgrammingExercise exercise, ProgrammingSubmission submission, String login) {
        StudentParticipation participation = addStudentParticipationForProgrammingExercise(exercise, login);
        submission.setParticipation(participation);
        submission.setParticipation(participation);
        programmingSubmissionRepo.save(submission);
        return submission;
    }

    /**
     * Add a submission with a result to the given programming exercise. The submission will be assigned to the corresponding participation of the given login (if exists or create a new participation).
     * The method will make sure that all necessary entities are connected.
     *
     * @param exercise for which to create the submission/participation/result combination.
     * @param submission to use for adding to the exercise/participation/result.
     * @param login of the user to identify the corresponding student participation.
     * @return the updated programming submission that is linked to all related entities.
     */
    public ProgrammingSubmission addProgrammingSubmissionWithResult(ProgrammingExercise exercise, ProgrammingSubmission submission, String login) {
        StudentParticipation participation = addStudentParticipationForProgrammingExercise(exercise, login);
        Result result = resultRepo.save(new Result().participation(participation));
        participation.addSubmissions(submission);
        submission.setParticipation(participation);
        submission.setResult(result);
        submission = programmingSubmissionRepo.save(submission);
        result.setSubmission(submission);
        result = resultRepo.save(result);
        participation.addResult(result);
        studentParticipationRepo.save(participation);
        return submission;
    }

    public ProgrammingSubmission addProgrammingSubmissionWithResult(ProgrammingExercise exercise, ProgrammingSubmission submission, Result result, String login) {
        StudentParticipation participation = addStudentParticipationForProgrammingExercise(exercise, login);
        participation.addSubmissions(submission);
        submission.setParticipation(participation);
        submission.setResult(result);
        programmingSubmissionRepo.save(submission);
        participation.addResult(result);
        studentParticipationRepo.save(participation);
        return submission;
    }

    public ProgrammingSubmission addProgrammingSubmissionWithResultAndAssessor(ProgrammingExercise exercise, ProgrammingSubmission submission, String login, String assessorLogin) {
        StudentParticipation participation = addParticipationForExercise(exercise, login);
        participation.addSubmissions(submission);
        Result result = new Result();
        result.setAssessor(getUserByLogin(assessorLogin));
        result.setAssessmentType(AssessmentType.MANUAL);
        result.setScore(50L);
        result.setCompletionDate(ZonedDateTime.now());
        result = resultRepo.save(result);
        result.setSubmission(submission);
        submission.setParticipation(participation);
        submission.setResult(result);
        submission.getParticipation().addResult(result);
        submission = programmingSubmissionRepo.save(submission);
        result = resultRepo.save(result);
        studentParticipationRepo.save(participation);
        return submission;
    }

    public Submission addSubmission(Exercise exercise, Submission submission, String login) {
        StudentParticipation participation = addParticipationForExercise(exercise, login);
        participation.addSubmissions(submission);
        submission.setParticipation(participation);
        submissionRepository.save(submission);
        studentParticipationRepo.save(participation);
        return submission;
    }

    public Submission addSubmission(StudentParticipation participation, Submission submission, String login) {
        participation.addSubmissions(submission);
        submission.setParticipation(participation);
        submissionRepository.save(submission);
        studentParticipationRepo.save(participation);
        return submission;
    }

    public ModelingSubmission addModelingSubmissionWithResultAndAssessor(ModelingExercise exercise, ModelingSubmission submission, String login, String assessorLogin) {
        StudentParticipation participation = addParticipationForExercise(exercise, login);
        participation.addSubmissions(submission);
        Result result = new Result();
        result.setAssessor(getUserByLogin(assessorLogin));
        result.setAssessmentType(AssessmentType.MANUAL);
        result = resultRepo.save(result);
        result.setSubmission(submission);
        submission.setParticipation(participation);
        submission.setResult(result);
        submission.getParticipation().addResult(result);
        submission = modelingSubmissionRepo.save(submission);
        result = resultRepo.save(result);
        studentParticipationRepo.save(participation);
        return submission;
    }

    public ModelingSubmission addModelingSubmissionWithFinishedResultAndAssessor(ModelingExercise exercise, ModelingSubmission submission, String login, String assessorLogin) {
        StudentParticipation participation = addParticipationForExercise(exercise, login);
        participation.addSubmissions(submission);
        Result result = new Result();
        result.setAssessor(getUserByLogin(assessorLogin));
        result.setCompletionDate(ZonedDateTime.now());
        result = resultRepo.save(result);
        result.setSubmission(submission);
        submission.setParticipation(participation);
        submission.setResult(result);
        submission.getParticipation().addResult(result);
        submission = modelingSubmissionRepo.save(submission);
        result = resultRepo.save(result);
        studentParticipationRepo.save(participation);
        return submission;
    }

    public FileUploadSubmission addFileUploadSubmission(FileUploadExercise fileUploadExercise, FileUploadSubmission fileUploadSubmission, String login) {
        StudentParticipation participation = addParticipationForExercise(fileUploadExercise, login);
        participation.addSubmissions(fileUploadSubmission);
        fileUploadSubmission.setParticipation(participation);
        fileUploadSubmissionRepo.save(fileUploadSubmission);
        studentParticipationRepo.save(participation);
        return fileUploadSubmission;
    }

    public FileUploadSubmission addFileUploadSubmissionWithResultAndAssessorFeedback(FileUploadExercise fileUploadExercise, FileUploadSubmission fileUploadSubmission, String login,
            String assessorLogin, List<Feedback> feedbacks) {
        StudentParticipation participation = addParticipationForExercise(fileUploadExercise, login);
        participation.addSubmissions(fileUploadSubmission);
        Result result = new Result();
        result.setAssessor(getUserByLogin(assessorLogin));
        result.setScore(100L);
        result.setCompletionDate(fileUploadExercise.getReleaseDate());
        result.setFeedbacks(feedbacks);
        result = resultRepo.save(result);
        result.setSubmission(fileUploadSubmission);
        fileUploadSubmission.setParticipation(participation);
        fileUploadSubmission.setResult(result);
        fileUploadSubmission.getParticipation().addResult(result);
        fileUploadSubmission = fileUploadSubmissionRepo.save(fileUploadSubmission);
        result = resultRepo.save(result);
        studentParticipationRepo.save(participation);
        return fileUploadSubmission;
    }

    public FileUploadSubmission addFileUploadSubmissionWithResultAndAssessor(FileUploadExercise fileUploadExercise, FileUploadSubmission fileUploadSubmission, String login,
            String assessorLogin) {
        return addFileUploadSubmissionWithResultAndAssessorFeedback(fileUploadExercise, fileUploadSubmission, login, assessorLogin, new ArrayList<>());
    }

    public TextSubmission addTextSubmission(TextExercise exercise, TextSubmission submission, String login) {
        StudentParticipation participation = addParticipationForExercise(exercise, login);
        participation.addSubmissions(submission);
        submission.setParticipation(participation);
        submission = textSubmissionRepo.save(submission);
        studentParticipationRepo.save(participation);
        return submission;
    }

    private TextSubmission addTextSubmissionWithResultAndAssessor(TextExercise exercise, TextSubmission submission, String studentLogin, Long teamId, String assessorLogin) {
        StudentParticipation participation = Optional.ofNullable(studentLogin).map(login -> addParticipationForExercise(exercise, login))
                .orElseGet(() -> addTeamParticipationForExercise(exercise, teamId));
        participation.addSubmissions(submission);
        Result result = new Result();
        result.setAssessor(getUserByLogin(assessorLogin));
        result.setScore(100L);
        result.setCompletionDate(exercise.getReleaseDate());
        result = resultRepo.save(result);
        result.setSubmission(submission);
        submission.setParticipation(participation);
        submission.setResult(result);
        submission.getParticipation().addResult(result);
        submission = textSubmissionRepo.save(submission);
        result = resultRepo.save(result);
        studentParticipationRepo.save(participation);
        submission.setResult(result);
        return submission;
    }

    public TextSubmission addTextSubmissionWithResultAndAssessor(TextExercise exercise, TextSubmission submission, String login, String assessorLogin) {
        return addTextSubmissionWithResultAndAssessor(exercise, submission, login, null, assessorLogin);
    }

    public TextSubmission addTextSubmissionWithResultAndAssessor(TextExercise exercise, TextSubmission submission, long teamId, String assessorLogin) {
        return addTextSubmissionWithResultAndAssessor(exercise, submission, null, teamId, assessorLogin);
    }

    public TextSubmission addTextSubmissionWithResultAndAssessorAndFeedbacks(TextExercise exercise, TextSubmission submission, String studentLogin, String assessorLogin,
            List<Feedback> feedbacks) {
        submission = addTextSubmissionWithResultAndAssessor(exercise, submission, studentLogin, null, assessorLogin);
        Result result = submission.getResult();
        for (Feedback f : feedbacks)
            f.setResult(result);
        feedbackRepo.saveAll(feedbacks);
        result.setFeedbacks(feedbacks);
        resultRepo.save(result);
        return submission;
    }

    public TextSubmission addTextBlocksToTextSubmission(List<TextBlock> blocks, TextSubmission submission) {
        blocks.forEach(block -> {
            block.setSubmission(submission);
            block.setTextFromSubmission();
            block.computeId();
        });
        submission.setBlocks(blocks);
        textBlockRepo.saveAll(blocks);
        textSubmissionRepo.save(submission);
        return submission;
    }

    public ModelingSubmission addModelingSubmissionFromResources(ModelingExercise exercise, String path, String login) throws Exception {
        String model = loadFileFromResources(path);
        ModelingSubmission submission = ModelFactory.generateModelingSubmission(model, true);
        submission = addModelingSubmission(exercise, submission, login);
        checkModelingSubmissionCorrectlyStored(submission.getId(), model);
        return submission;
    }

    public void checkModelingSubmissionCorrectlyStored(Long submissionId, String sentModel) throws Exception {
        Optional<ModelingSubmission> modelingSubmission = modelingSubmissionRepo.findById(submissionId);
        assertThat(modelingSubmission).as("submission correctly stored").isPresent();
        checkModelsAreEqual(modelingSubmission.get().getModel(), sentModel);
    }

    public void checkModelsAreEqual(String storedModel, String sentModel) throws Exception {
        JsonObject sentModelObject = parseString(sentModel).getAsJsonObject();
        JsonObject storedModelObject = parseString(storedModel).getAsJsonObject();
        assertThat(storedModelObject).as("model correctly stored").isEqualTo(sentModelObject);
    }

    public Result addModelingAssessmentForSubmission(ModelingExercise exercise, ModelingSubmission submission, String path, String login, boolean submit) throws Exception {
        List<Feedback> assessment = loadAssessmentFomResources(path);
        Result result = modelingAssessmentService.saveManualAssessment(submission, assessment, exercise);
        result.setParticipation(submission.getParticipation().results(null));
        result.setAssessor(getUserByLogin(login));
        resultRepo.save(result);
        if (submit) {
            modelingAssessmentService.submitManualAssessment(result.getId(), exercise, submission.getSubmissionDate());
        }
        return resultRepo.findWithEagerSubmissionAndFeedbackAndAssessorById(result.getId()).get();
    }

    public ExampleSubmission addExampleSubmission(ExampleSubmission exampleSubmission) {
        modelingSubmissionRepo.save((ModelingSubmission) exampleSubmission.getSubmission());
        return exampleSubmissionRepo.save(exampleSubmission);
    }

    /**
     * @param path path relative to the test resources foldercomplaint
     * @return string representation of given file
     * @throws Exception
     */
    public String loadFileFromResources(String path) throws Exception {
        java.io.File file = ResourceUtils.getFile("classpath:" + path);
        StringBuilder builder = new StringBuilder();
        Files.lines(file.toPath()).forEach(builder::append);
        assertThat(builder.toString()).as("model has been correctly read from file").isNotEqualTo("");
        return builder.toString();
    }

    public List<Feedback> loadAssessmentFomResources(String path) throws Exception {
        String fileContent = loadFileFromResources(path);
        List<Feedback> modelingAssessment = mapper.readValue(fileContent, mapper.getTypeFactory().constructCollectionType(List.class, Feedback.class));
        return modelingAssessment;
    }

    public User getUserByLogin(String login) {
        return userRepo.findOneWithAuthoritiesByLogin(login).orElseThrow(() -> new IllegalArgumentException("Provided login " + login + " does not exist in database"));
    }

    public void updateExerciseDueDate(long exerciseId, ZonedDateTime newDueDate) {
        Exercise exercise = exerciseRepo.findById(exerciseId).orElseThrow(() -> new IllegalArgumentException("Exercise with given ID " + exerciseId + " could not be found"));
        exercise.setDueDate(newDueDate);
        exerciseRepo.save(exercise);
    }

    public void updateAssessmentDueDate(long exerciseId, ZonedDateTime newDueDate) {
        Exercise exercise = exerciseRepo.findById(exerciseId).orElseThrow(() -> new IllegalArgumentException("Exercise with given ID " + exerciseId + " could not be found"));
        exercise.setAssessmentDueDate(newDueDate);
        exerciseRepo.save(exercise);
    }

    public void updateResultCompletionDate(long resultId, ZonedDateTime newCompletionDate) {
        Result result = resultRepo.findById(resultId).orElseThrow(() -> new IllegalArgumentException("Result with given ID " + resultId + " could not be found"));
        result.setCompletionDate(newCompletionDate);
        resultRepo.save(result);
    }

    public void addComplaints(String studentLogin, Participation participation, int numberOfComplaints, ComplaintType complaintType) {
        for (int i = 0; i < numberOfComplaints; i++) {
            Result dummyResult = new Result().participation(participation);
            dummyResult = resultRepo.save(dummyResult);
            Complaint complaint = new Complaint().participant(getUserByLogin(studentLogin)).result(dummyResult).complaintType(complaintType);
            complaintRepo.save(complaint);
        }
    }

    public void addTeamComplaints(Team team, Participation participation, int numberOfComplaints, ComplaintType complaintType) {
        for (int i = 0; i < numberOfComplaints; i++) {
            Result dummyResult = new Result().participation(participation);
            dummyResult = resultRepo.save(dummyResult);
            Complaint complaint = new Complaint().participant(team).result(dummyResult).complaintType(complaintType);
            complaintRepo.save(complaint);
        }
    }

    public Result addResultToSubmission(Submission submission, AssessmentType assessmentType, User user, Long score, boolean rated) {
        Result r = addResultToSubmission(submission, assessmentType, user);
        r.setRated(rated);
        r.setScore(score);
        return resultRepo.save(r);
    }

    public Result addResultToSubmission(Submission submission, AssessmentType assessmentType, User user) {
        Result r = addResultToSubmission(submission);
        r.setAssessmentType(assessmentType);
        r.completionDate(ZonedDateTime.now());
        r.setAssessor(user);
        return resultRepo.save(r);
    }

    public Set<ExerciseHint> addHintsToExercise(Exercise exercise) {
        ExerciseHint exerciseHint1 = new ExerciseHint().exercise(exercise).title("title 1").content("content 1");
        ExerciseHint exerciseHint2 = new ExerciseHint().exercise(exercise).title("title 2").content("content 2");
        ExerciseHint exerciseHint3 = new ExerciseHint().exercise(exercise).title("title 3").content("content 3");
        Set<ExerciseHint> hints = new HashSet<>();
        hints.add(exerciseHint1);
        hints.add(exerciseHint2);
        hints.add(exerciseHint3);
        exercise.setExerciseHints(hints);
        exerciseHintRepository.saveAll(hints);

        return hints;
    }

    public ProgrammingExercise loadProgrammingExerciseWithEagerReferences() {
        final var lazyExercise = programmingExerciseRepository.findAll().get(0);
        return programmingExerciseTestRepository.findOneWithEagerEverything(lazyExercise);
    }

    public <T extends Exercise> T addHintsToProblemStatement(T exercise) {
        final var statement = exercise.getProblemStatement() == null ? "" : exercise.getProblemStatement();
        final var hintsInStatement = exercise.getExerciseHints().stream().map(ExerciseHint::getId).map(Object::toString).collect(Collectors.joining(", ", "{", "}"));
        exercise.setProblemStatement(statement + hintsInStatement);
        return exerciseRepo.save(exercise);
    }

    /**
     * Generates an example submission for a given model and exercise
     * @param model given uml model for the example submission
     * @param exercise exercise for which the example submission is created
     * @param flagAsExampleSubmission true if the submission is an example submission
     * @return  created example submission
     */
    public ExampleSubmission generateExampleSubmission(String model, Exercise exercise, boolean flagAsExampleSubmission) {
        return generateExampleSubmission(model, exercise, flagAsExampleSubmission, false);
    }

    /**
     * Generates an example submission for a given model and exercise
     * @param model given uml model for the example submission
     * @param exercise exercise for which the example submission is created
     * @param flagAsExampleSubmission true if the submission is an example submission
     * @param usedForTutorial true if the example submission is used for tutorial
     * @return  created example submission
     */
    public ExampleSubmission generateExampleSubmission(String model, Exercise exercise, boolean flagAsExampleSubmission, boolean usedForTutorial) {
        ModelingSubmission submission = ModelFactory.generateModelingSubmission(model, false);
        submission.setExampleSubmission(flagAsExampleSubmission);
        return ModelFactory.generateExampleSubmission(submission, exercise, usedForTutorial);
    }

    /**
     * Generates a submitted answer for a given question.
     * @param question given question, the answer is for
     * @param correct boolean whether the answer should be correct or not
     * @return created SubmittedAnswer
     */
    public SubmittedAnswer generateSubmittedAnswerFor(QuizQuestion question, boolean correct) {
        if (question instanceof MultipleChoiceQuestion) {
            var submittedAnswer = new MultipleChoiceSubmittedAnswer();
            submittedAnswer.setQuizQuestion(question);

            for (var answerOption : ((MultipleChoiceQuestion) question).getAnswerOptions()) {
                if (answerOption.isIsCorrect().equals(correct)) {
                    submittedAnswer.addSelectedOptions(answerOption);
                }
            }
            return submittedAnswer;
        }
        else if (question instanceof DragAndDropQuestion) {
            var submittedAnswer = new DragAndDropSubmittedAnswer();
            submittedAnswer.setQuizQuestion(question);

            DragItem dragItem1 = ((DragAndDropQuestion) question).getDragItems().get(0);
            dragItem1.setQuestion((DragAndDropQuestion) question);
            DragItem dragItem2 = ((DragAndDropQuestion) question).getDragItems().get(1);
            dragItem2.setQuestion((DragAndDropQuestion) question);

            DropLocation dropLocation1 = ((DragAndDropQuestion) question).getDropLocations().get(0);
            dropLocation1.setQuestion((DragAndDropQuestion) question);
            DropLocation dropLocation2 = ((DragAndDropQuestion) question).getDropLocations().get(1);
            dropLocation2.setQuestion((DragAndDropQuestion) question);

            if (correct) {
                submittedAnswer.addMappings(new DragAndDropMapping().dragItem(dragItem1).dropLocation(dropLocation1));
                submittedAnswer.addMappings(new DragAndDropMapping().dragItem(dragItem2).dropLocation(dropLocation2));
            }
            else {
                submittedAnswer.addMappings(new DragAndDropMapping().dragItem(dragItem2).dropLocation(dropLocation1));
                submittedAnswer.addMappings(new DragAndDropMapping().dragItem(dragItem1).dropLocation(dropLocation2));
            }

            return submittedAnswer;
        }
        else if (question instanceof ShortAnswerQuestion) {
            var submittedAnswer = new ShortAnswerSubmittedAnswer();
            submittedAnswer.setQuizQuestion(question);

            for (var spot : ((ShortAnswerQuestion) question).getSpots()) {
                ShortAnswerSubmittedText submittedText = new ShortAnswerSubmittedText();
                submittedText.setSpot(spot);
                if (correct) {
                    submittedText.setText(((ShortAnswerQuestion) question).getCorrectSolutionForSpot(spot).iterator().next().getText());
                }
                else {
                    submittedText.setText("wrong short answer");
                }
                submittedAnswer.addSubmittedTexts(submittedText);
            }
            return submittedAnswer;
        }
        return null;
    }

    @NotNull
    public QuizExercise createQuiz(Course course, ZonedDateTime releaseDate, ZonedDateTime dueDate) {
        QuizExercise quizExercise = ModelFactory.generateQuizExercise(releaseDate, dueDate, course);
        quizExercise.addQuestions(createMultipleChoiceQuestion());
        quizExercise.addQuestions(createDragAndDropQuestion());
        quizExercise.addQuestions(createShortAnswerQuestion());
        quizExercise.setMaxScore(quizExercise.getMaxTotalScore().doubleValue());
        quizExercise.setGradingInstructions(null);
        return quizExercise;
    }

    @NotNull
    public ShortAnswerQuestion createShortAnswerQuestion() {
        ShortAnswerQuestion sa = (ShortAnswerQuestion) new ShortAnswerQuestion().title("SA").score(2).text("This is a long answer text");
        sa.setScoringType(ScoringType.ALL_OR_NOTHING);
        var shortAnswerSpot1 = new ShortAnswerSpot().spotNr(0).width(1);
        shortAnswerSpot1.setTempID(generateTempId());
        var shortAnswerSpot2 = new ShortAnswerSpot().spotNr(2).width(2);
        shortAnswerSpot2.setTempID(generateTempId());
        sa.getSpots().add(shortAnswerSpot1);
        sa.getSpots().add(shortAnswerSpot2);
        var shortAnswerSolution1 = new ShortAnswerSolution().text("is");
        shortAnswerSolution1.setTempID(generateTempId());
        var shortAnswerSolution2 = new ShortAnswerSolution().text("long");
        shortAnswerSolution2.setTempID(generateTempId());
        sa.getSolutions().add(shortAnswerSolution1);
        sa.getSolutions().add(shortAnswerSolution2);
        sa.getCorrectMappings().add(new ShortAnswerMapping().spot(sa.getSpots().get(0)).solution(sa.getSolutions().get(0)));
        sa.getCorrectMappings().add(new ShortAnswerMapping().spot(sa.getSpots().get(1)).solution(sa.getSolutions().get(1)));
        sa.setExplanation("Explanation");
        return sa;
    }

    @NotNull
    public DragAndDropQuestion createDragAndDropQuestion() {
        DragAndDropQuestion dnd = (DragAndDropQuestion) new DragAndDropQuestion().title("DnD").score(3).text("Q2");
        dnd.setScoringType(ScoringType.PROPORTIONAL_WITH_PENALTY);
        var dropLocation1 = new DropLocation().posX(10d).posY(10d).height(10d).width(10d);
        dropLocation1.setTempID(generateTempId());
        var dropLocation2 = new DropLocation().posX(20d).posY(20d).height(10d).width(10d);
        dropLocation2.setTempID(generateTempId());
        dnd.getDropLocations().add(dropLocation1);
        dnd.getDropLocations().add(dropLocation2);
        var dragItem1 = new DragItem().text("D1");
        dragItem1.setTempID(generateTempId());
        var dragItem2 = new DragItem().text("D2");
        dragItem2.setTempID(generateTempId());
        dnd.getDragItems().add(dragItem1);
        dnd.getDragItems().add(dragItem2);
        dnd.getCorrectMappings().add(new DragAndDropMapping().dragItem(dragItem1).dropLocation(dropLocation1));
        dnd.getCorrectMappings().add(new DragAndDropMapping().dragItem(dragItem2).dropLocation(dropLocation2));
        dnd.setExplanation("Explanation");
        return dnd;
    }

    public Long generateTempId() {
        return ThreadLocalRandom.current().nextLong(Long.MAX_VALUE);
    }

    @NotNull
    public MultipleChoiceQuestion createMultipleChoiceQuestion() {
        MultipleChoiceQuestion mc = (MultipleChoiceQuestion) new MultipleChoiceQuestion().title("MC").score(4).text("Q1");
        mc.setScoringType(ScoringType.ALL_OR_NOTHING);
        mc.getAnswerOptions().add(new AnswerOption().text("A").hint("H1").explanation("E1").isCorrect(true));
        mc.getAnswerOptions().add(new AnswerOption().text("B").hint("H2").explanation("E2").isCorrect(false));
        mc.setExplanation("Explanation");
        return mc;
    }

    /**
     * Generate submissions for a student for an exercise. Results are mixed.
     * @param quizExercise QuizExercise th submissions are for
     * @param studentID ID of the student
     * @param submitted Boolean if it is submitted or not
     * @param submissionDate Submission date
     */
    public QuizSubmission generateSubmission(QuizExercise quizExercise, int studentID, boolean submitted, ZonedDateTime submissionDate) {
        QuizSubmission quizSubmission = new QuizSubmission();
        QuizQuestion quizQuestion1 = quizExercise.getQuizQuestions().get(0);
        QuizQuestion quizQuestion2 = quizExercise.getQuizQuestions().get(1);
        QuizQuestion quizQuestion3 = quizExercise.getQuizQuestions().get(2);
        quizSubmission.addSubmittedAnswers(generateSubmittedAnswerFor(quizQuestion1, studentID % 2 == 0));
        quizSubmission.addSubmittedAnswers(generateSubmittedAnswerFor(quizQuestion2, studentID % 3 == 0));
        quizSubmission.addSubmittedAnswers(generateSubmittedAnswerFor(quizQuestion3, studentID % 4 == 0));
        quizSubmission.submitted(submitted);
        quizSubmission.submissionDate(submissionDate);

        return quizSubmission;
    }

    /**
     * Generate a submission with all or none options of a MultipleChoiceQuestion selected, if there is one in the exercise
     * @param quizExercise Exercise the submission is for
     * @param submitted Boolean whether it is submitted or not
     * @param submissionDate Submission date
     * @param selectEverything Boolean whether every answer option should be selected or none
     */
    public QuizSubmission generateSpecialSubmissionWithResult(QuizExercise quizExercise, boolean submitted, ZonedDateTime submissionDate, boolean selectEverything) {
        QuizSubmission quizSubmission = new QuizSubmission();

        for (QuizQuestion question : quizExercise.getQuizQuestions()) {
            if (question instanceof MultipleChoiceQuestion) {
                var submittedAnswer = new MultipleChoiceSubmittedAnswer();
                submittedAnswer.setQuizQuestion(question);
                if (selectEverything) {
                    for (var answerOption : ((MultipleChoiceQuestion) question).getAnswerOptions()) {
                        submittedAnswer.addSelectedOptions(answerOption);
                    }
                }
                quizSubmission.addSubmittedAnswers(submittedAnswer);

            }
            else {
                quizSubmission.addSubmittedAnswers(generateSubmittedAnswerFor(question, false));
            }
            quizSubmission.addSubmittedAnswers(generateSubmittedAnswerFor(question, false));
            quizSubmission.addSubmittedAnswers(generateSubmittedAnswerFor(question, false));
        }
        quizSubmission.submitted(submitted);
        quizSubmission.submissionDate(submissionDate);

        return quizSubmission;
    }

    // TODO: find some generic solution for the following duplicated code

    @NotNull
    public FileUploadExercise findFileUploadExerciseWithTitle(Collection<Exercise> exercises, String title) {
        Optional<Exercise> exercise = exercises.stream().filter(e -> e.getTitle().equals(title)).findFirst();
        if (exercise.isEmpty()) {
            fail("Could not find file upload exercise with title " + title);
        }
        else {
            if (exercise.get() instanceof FileUploadExercise) {
                return (FileUploadExercise) exercise.get();
            }
        }
        fail("Could not find file upload exercise with title " + title);
        // just to prevent compiler warnings, we have failed anyway here
        return new FileUploadExercise();
    }

    @NotNull
    public ModelingExercise findModelingExerciseWithTitle(Collection<Exercise> exercises, String title) {
        Optional<Exercise> exercise = exercises.stream().filter(e -> e.getTitle().equals(title)).findFirst();
        if (exercise.isEmpty()) {
            fail("Could not find modeling exercise with title " + title);
        }
        else {
            if (exercise.get() instanceof ModelingExercise) {
                return (ModelingExercise) exercise.get();
            }
        }
        fail("Could not find modeling exercise with title " + title);
        // just to prevent compiler warnings, we have failed anyway here
        return new ModelingExercise();
    }

    @NotNull
    public TextExercise findTextExerciseWithTitle(Collection<Exercise> exercises, String title) {
        Optional<Exercise> exercise = exercises.stream().filter(e -> e.getTitle().equals(title)).findFirst();
        if (exercise.isEmpty()) {
            fail("Could not find text exercise with title " + title);
        }
        else {
            if (exercise.get() instanceof TextExercise) {
                return (TextExercise) exercise.get();
            }
        }
        fail("Could not find text exercise with title " + title);
        // just to prevent compiler warnings, we have failed anyway here
        return new TextExercise();
    }

    @NotNull
    public ProgrammingExercise findProgrammingExerciseWithTitle(Collection<Exercise> exercises, String title) {
        Optional<Exercise> exercise = exercises.stream().filter(e -> e.getTitle().equals(title)).findFirst();
        if (exercise.isEmpty()) {
            fail("Could not find programming exercise with title " + title);
        }
        else {
            if (exercise.get() instanceof ProgrammingExercise) {
                return (ProgrammingExercise) exercise.get();
            }
        }
        fail("Could not find programming exercise with title " + title);
        // just to prevent compiler warnings, we have failed anyway here
        return new ProgrammingExercise();
    }
}<|MERGE_RESOLUTION|>--- conflicted
+++ resolved
@@ -30,10 +30,7 @@
 import de.tum.in.www1.artemis.domain.enumeration.*;
 import de.tum.in.www1.artemis.domain.exam.Exam;
 import de.tum.in.www1.artemis.domain.exam.ExerciseGroup;
-<<<<<<< HEAD
-=======
 import de.tum.in.www1.artemis.domain.exam.StudentExam;
->>>>>>> 106a07c0
 import de.tum.in.www1.artemis.domain.modeling.ModelingExercise;
 import de.tum.in.www1.artemis.domain.modeling.ModelingSubmission;
 import de.tum.in.www1.artemis.domain.participation.*;
@@ -519,8 +516,8 @@
         return exam;
     }
 
-    public ExerciseGroup addExerciseGroup(Exam exam) {
-        ExerciseGroup exerciseGroup = ModelFactory.generateExerciseGroup(exam);
+    public ExerciseGroup addExerciseGroup(Exam exam, boolean mandatory) {
+        ExerciseGroup exerciseGroup = ModelFactory.generateExerciseGroup(mandatory, exam);
         exerciseGroupRepository.save(exerciseGroup);
         return exerciseGroup;
     }
@@ -717,8 +714,8 @@
 
     public ExerciseGroup addExerciseGroupWithExamAndCourse(boolean mandatory) {
         Course course = ModelFactory.generateCourse(null, pastTimestamp, futureFutureTimestamp, new HashSet<>(), "tumuser", "tutor", "instructor");
-        Exam exam = ModelFactory.generateExam(null, "Test Exam", course);
-        ExerciseGroup exerciseGroup = ModelFactory.generateExerciseGroup(null, "Exam Exercise 1", mandatory, exam);
+        Exam exam = ModelFactory.generateExam(course);
+        ExerciseGroup exerciseGroup = ModelFactory.generateExerciseGroup(mandatory, exam);
         final var courseNrBefore = courseRepo.count();
         final var examNrBefore = examRepository.count();
         final var exerciseGroupNrBefore = exerciseGroupRepository.count();
