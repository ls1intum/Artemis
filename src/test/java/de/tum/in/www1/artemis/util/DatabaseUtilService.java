--- conflicted
+++ resolved
@@ -1294,37 +1294,6 @@
         return exam;
     }
 
-<<<<<<< HEAD
-    public Exam addExamWithModellingAndTextAndFileUploadAndQuizAndEmptyGroup(Course course) {
-        Exam exam = addExam(course);
-        for (int i = 0; i <= 4; i++) {
-            ModelFactory.generateExerciseGroup(true, exam);
-        }
-        exam.setNumberOfExercisesInExam(5);
-        exam.setMaxPoints(5 * 5);
-        exam = examRepository.save(exam);
-
-        ExerciseGroup modellingGroup = exam.getExerciseGroups().get(0);
-        Exercise modelling = ModelFactory.generateModelingExerciseForExam(DiagramType.ClassDiagram, modellingGroup);
-        modellingGroup.addExercise(modelling);
-        exerciseRepo.save(modelling);
-
-        ExerciseGroup textGroup = exam.getExerciseGroups().get(1);
-        Exercise text = ModelFactory.generateTextExerciseForExam(textGroup);
-        textGroup.addExercise(text);
-        exerciseRepo.save(text);
-
-        ExerciseGroup fileUploadGroup = exam.getExerciseGroups().get(2);
-        Exercise fileUpload = ModelFactory.generateFileUploadExerciseForExam("png", fileUploadGroup);
-        fileUploadGroup.addExercise(fileUpload);
-        exerciseRepo.save(fileUpload);
-
-        ExerciseGroup quizGroup = exam.getExerciseGroups().get(3);
-        Exercise quiz = ModelFactory.generateQuizExerciseForExam(quizGroup);
-        quizGroup.addExercise(quiz);
-        exerciseRepo.save(quiz);
-
-=======
     public Exam addActiveTestExamWithRegisteredUserWithoutStudentExam(Course course, User user) {
         Exam exam = ModelFactory.generateTestExam(course);
         exam.setStartDate(ZonedDateTime.now().minusHours(1));
@@ -1332,7 +1301,38 @@
         exam.setWorkingTime(2 * 60 * 60);
         exam.addRegisteredUser(user);
         examRepository.save(exam);
->>>>>>> 7e4fee48
+        return exam;
+    }
+
+    public Exam addExamWithModellingAndTextAndFileUploadAndQuizAndEmptyGroup(Course course) {
+        Exam exam = addExam(course);
+        for (int i = 0; i <= 4; i++) {
+            ModelFactory.generateExerciseGroup(true, exam);
+        }
+        exam.setNumberOfExercisesInExam(5);
+        exam.setMaxPoints(5 * 5);
+        exam = examRepository.save(exam);
+
+        ExerciseGroup modellingGroup = exam.getExerciseGroups().get(0);
+        Exercise modelling = ModelFactory.generateModelingExerciseForExam(DiagramType.ClassDiagram, modellingGroup);
+        modellingGroup.addExercise(modelling);
+        exerciseRepo.save(modelling);
+
+        ExerciseGroup textGroup = exam.getExerciseGroups().get(1);
+        Exercise text = ModelFactory.generateTextExerciseForExam(textGroup);
+        textGroup.addExercise(text);
+        exerciseRepo.save(text);
+
+        ExerciseGroup fileUploadGroup = exam.getExerciseGroups().get(2);
+        Exercise fileUpload = ModelFactory.generateFileUploadExerciseForExam("png", fileUploadGroup);
+        fileUploadGroup.addExercise(fileUpload);
+        exerciseRepo.save(fileUpload);
+
+        ExerciseGroup quizGroup = exam.getExerciseGroups().get(3);
+        Exercise quiz = ModelFactory.generateQuizExerciseForExam(quizGroup);
+        quizGroup.addExercise(quiz);
+        exerciseRepo.save(quiz);
+
         return exam;
     }
 
