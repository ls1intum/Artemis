package de.tum.in.www1.artemis.util;

import static com.google.gson.JsonParser.parseString;
import static org.assertj.core.api.Assertions.assertThat;
import static org.assertj.core.api.Assertions.fail;

import java.net.URL;
import java.nio.file.Files;
import java.time.ZonedDateTime;
import java.util.*;
import java.util.concurrent.ThreadLocalRandom;
import java.util.stream.Collectors;

import org.jetbrains.annotations.NotNull;
import org.springframework.beans.factory.annotation.Autowired;
import org.springframework.security.authentication.UsernamePasswordAuthenticationToken;
import org.springframework.security.core.Authentication;
import org.springframework.security.core.GrantedAuthority;
import org.springframework.security.core.authority.SimpleGrantedAuthority;
import org.springframework.security.core.context.SecurityContext;
import org.springframework.security.core.context.SecurityContextHolder;
import org.springframework.security.test.context.TestSecurityContextHolder;
import org.springframework.stereotype.Service;
import org.springframework.util.ResourceUtils;

import com.fasterxml.jackson.databind.ObjectMapper;
import com.google.gson.JsonObject;

import de.tum.in.www1.artemis.domain.*;
import de.tum.in.www1.artemis.domain.enumeration.*;
import de.tum.in.www1.artemis.domain.exam.Exam;
import de.tum.in.www1.artemis.domain.exam.ExerciseGroup;
import de.tum.in.www1.artemis.domain.exam.StudentExam;
import de.tum.in.www1.artemis.domain.modeling.ModelingExercise;
import de.tum.in.www1.artemis.domain.modeling.ModelingSubmission;
import de.tum.in.www1.artemis.domain.participation.*;
import de.tum.in.www1.artemis.domain.quiz.*;
import de.tum.in.www1.artemis.repository.*;
import de.tum.in.www1.artemis.security.AuthoritiesConstants;
import de.tum.in.www1.artemis.service.ModelingAssessmentService;
import de.tum.in.www1.artemis.service.ModelingSubmissionService;

/** Service responsible for initializing the database with specific testdata for a testscenario */
@Service
public class DatabaseUtilService {

    private static ZonedDateTime pastTimestamp = ZonedDateTime.now().minusDays(1);

    private static ZonedDateTime futureTimestamp = ZonedDateTime.now().plusDays(1);

    private static ZonedDateTime futureFutureTimestamp = ZonedDateTime.now().plusDays(2);

    private static Authority userAuthority = new Authority(AuthoritiesConstants.USER);

    private static Authority tutorAuthority = new Authority(AuthoritiesConstants.TEACHING_ASSISTANT);

    private static Authority instructorAuthority = new Authority(AuthoritiesConstants.INSTRUCTOR);

    private static Authority adminAuthority = new Authority(AuthoritiesConstants.ADMIN);

    private static Set<Authority> studentAuthorities = Set.of(userAuthority);

    private static Set<Authority> tutorAuthorities = Set.of(userAuthority, tutorAuthority);

    private static Set<Authority> instructorAuthorities = Set.of(userAuthority, tutorAuthority, instructorAuthority);

    private static Set<Authority> adminAuthorities = Set.of(userAuthority, tutorAuthority, instructorAuthority, adminAuthority);

    @Autowired
    CourseRepository courseRepo;

    @Autowired
    LectureRepository lectureRepo;

    @Autowired
    ExerciseRepository exerciseRepo;

    @Autowired
    AttachmentRepository attachmentRepo;

    @Autowired
    ProgrammingExerciseTestCaseRepository testCaseRepository;

    @Autowired
    ProgrammingExerciseRepository programmingExerciseRepository;

    @Autowired
    ExerciseHintRepository exerciseHintRepository;

    @Autowired
    UserRepository userRepo;

    @Autowired
    TeamRepository teamRepo;

    @Autowired
    ResultRepository resultRepo;

    @Autowired
    StudentParticipationRepository studentParticipationRepo;

    @Autowired
    ProgrammingExerciseStudentParticipationRepository programmingExerciseStudentParticipationRepo;

    @Autowired
    TemplateProgrammingExerciseParticipationRepository templateProgrammingExerciseParticipationRepo;

    @Autowired
    SolutionProgrammingExerciseParticipationRepository solutionProgrammingExerciseParticipationRepo;

    @Autowired
    ModelingSubmissionRepository modelingSubmissionRepo;

    @Autowired
    TextSubmissionRepository textSubmissionRepo;

    @Autowired
    TextBlockRepository textBlockRepo;

    @Autowired
    FileUploadSubmissionRepository fileUploadSubmissionRepo;

    @Autowired
    SubmissionRepository submissionRepository;

    @Autowired
    SubmissionVersionRepository submissionVersionRepository;

    @Autowired
    ProgrammingSubmissionRepository programmingSubmissionRepo;

    @Autowired
    ModelAssessmentConflictRepository conflictRepo;

    @Autowired
    ConflictingResultRepository conflictingResultRepo;

    @Autowired
    FeedbackRepository feedbackRepo;

    @Autowired
    ComplaintRepository complaintRepo;

    @Autowired
    ComplaintResponseRepository complaintResponseRepo;

    @Autowired
    ExampleSubmissionRepository exampleSubmissionRepo;

    @Autowired
    TutorParticipationRepository tutorParticipationRepo;

    @Autowired
    StudentQuestionRepository studentQuestionRepository;

    @Autowired
    ModelingSubmissionService modelSubmissionService;

    @Autowired
    ModelingAssessmentService modelingAssessmentService;

    @Autowired
    ProgrammingExerciseTestRepository programmingExerciseTestRepository;

    @Autowired
    private LtiUserIdRepository ltiUserIdRepository;

    @Autowired
    private LtiOutcomeUrlRepository ltiOutcomeUrlRepository;

    @Autowired
    private AuthorityRepository authorityRepository;

    @Autowired
    ObjectMapper mapper;

    @Autowired
    GroupNotificationRepository groupNotificationRepository;

    @Autowired
    private TextClusterRepository textClusterRepository;

    @Autowired
    private ExerciseGroupRepository exerciseGroupRepository;

    @Autowired
    private StudentExamRepository studentExamRepository;

    @Autowired
    private ExamRepository examRepository;

    public void resetDatabase() {

        conflictRepo.deleteAll();
        conflictingResultRepo.deleteAll();
        complaintResponseRepo.deleteAll();
        complaintRepo.deleteAll();
        resultRepo.deleteAll();
        assertThat(resultRepo.findAll()).as("result data has been cleared").isEmpty();
        feedbackRepo.deleteAll();
        tutorParticipationRepo.deleteAll();
        exampleSubmissionRepo.deleteAll();
        modelingSubmissionRepo.deleteAll();
        textSubmissionRepo.deleteAll();
        textClusterRepository.deleteAll();
        fileUploadSubmissionRepo.deleteAll();
        programmingSubmissionRepo.deleteAll();
        submissionRepository.deleteAll();
        submissionVersionRepository.deleteAll();
        studentQuestionRepository.deleteAll();
        studentParticipationRepo.deleteAll();
        assertThat(studentParticipationRepo.findAll()).as("participation data has been cleared").isEmpty();
        teamRepo.deleteAll();
        ltiOutcomeUrlRepository.deleteAll();
        programmingExerciseRepository.deleteAll();
        groupNotificationRepository.deleteAll();
        studentExamRepository.deleteAll();
        exerciseRepo.deleteAll();
        assertThat(exerciseRepo.findAll()).as("exercise data has been cleared").isEmpty();
        exerciseGroupRepository.deleteAll();
        examRepository.deleteAll();
        attachmentRepo.deleteAll();
        lectureRepo.deleteAll();
        courseRepo.deleteAll();

        assertThat(resultRepo.findAll()).as("result data has been cleared").isEmpty();
        assertThat(courseRepo.findAll()).as("course data has been cleared").isEmpty();
        ltiUserIdRepository.deleteAll();
        userRepo.deleteAll();
        authorityRepository.deleteAll();
        assertThat(userRepo.findAll()).as("user data has been cleared").isEmpty();
        assertThat(testCaseRepository.findAll()).as("test case data has been cleared").isEmpty();
    }

    // TODO: this should probably be moved into another service
    public void changeUser(String username) {
        User user = getUserByLogin(username);
        List<GrantedAuthority> grantedAuthorities = new ArrayList<>();
        for (Authority authority : user.getAuthorities()) {
            grantedAuthorities.add(new SimpleGrantedAuthority(authority.getName()));
        }
        org.springframework.security.core.userdetails.User securityContextUser = new org.springframework.security.core.userdetails.User(user.getLogin(), user.getPassword(),
                grantedAuthorities);
        Authentication authentication = new UsernamePasswordAuthenticationToken(securityContextUser, securityContextUser.getPassword(), grantedAuthorities);
        SecurityContext context = SecurityContextHolder.createEmptyContext();
        context.setAuthentication(authentication);
        TestSecurityContextHolder.setContext(context);
    }

    /**
     * Adds the provided number of students and tutors into the user repository. Students login is a concatenation of the prefix "student" and a number counting from 1 to
     * numberOfStudents Tutors login is a concatenation of the prefix "tutor" and a number counting from 1 to numberOfStudents Tutors are all in the "tutor" group and students in
     * the "tumuser" group
     *
     * @param numberOfStudents the number of students that will be added to the database
     * @param numberOfTutors the number of tutors that will be added to the database
     * @param numberOfInstructors the number of instructors that will be added to the database
     */
    public List<User> addUsers(int numberOfStudents, int numberOfTutors, int numberOfInstructors) {

        authorityRepository.saveAll(adminAuthorities);

        List<User> students = ModelFactory.generateActivatedUsers("student", new String[] { "tumuser", "testgroup" }, studentAuthorities, numberOfStudents);
        List<User> tutors = ModelFactory.generateActivatedUsers("tutor", new String[] { "tutor", "testgroup" }, tutorAuthorities, numberOfTutors);
        List<User> instructors = ModelFactory.generateActivatedUsers("instructor", new String[] { "instructor", "testgroup" }, instructorAuthorities, numberOfInstructors);
        User admin = ModelFactory.generateActivatedUser("admin");
        admin.setGroups(Set.of("admin"));
        List<User> usersToAdd = new ArrayList<>();
        usersToAdd.addAll(students);
        usersToAdd.addAll(tutors);
        usersToAdd.addAll(instructors);
        usersToAdd.add(admin);
        userRepo.saveAll(usersToAdd);
        assertThat(userRepo.findAll().size()).as("all users are created").isGreaterThanOrEqualTo(numberOfStudents + numberOfTutors + numberOfInstructors + 1);
        assertThat(userRepo.findAll()).as("users are correctly stored").containsAnyOf(usersToAdd.toArray(new User[0]));

        final var users = new ArrayList<>(students);
        users.addAll(tutors);
        users.addAll(instructors);
        users.add(admin);
        return users;
    }

    public List<Team> addTeamsForExercise(Exercise exercise, String shortNamePrefix, String loginPrefix, int numberOfTeams, User owner) {
        List<Team> teams = ModelFactory.generateTeamsForExercise(exercise, shortNamePrefix, loginPrefix, numberOfTeams, owner);
        userRepo.saveAll(teams.stream().map(Team::getStudents).flatMap(Collection::stream).collect(Collectors.toList()));
        return teamRepo.saveAll(teams);
    }

    public List<Team> addTeamsForExercise(Exercise exercise, String shortNamePrefix, int numberOfTeams, User owner) {
        return addTeamsForExercise(exercise, shortNamePrefix, "student", numberOfTeams, owner);
    }

    public List<Team> addTeamsForExercise(Exercise exercise, int numberOfTeams, User owner) {
        return addTeamsForExercise(exercise, "team", numberOfTeams, owner);
    }

    public Team addTeamForExercise(Exercise exercise, User owner) {
        return addTeamsForExercise(exercise, 1, owner).get(0);
    }

    public Result addProgrammingParticipationWithResultForExercise(ProgrammingExercise exercise, String login) {
        var storedParticipation = programmingExerciseStudentParticipationRepo.findByExerciseIdAndStudentLogin(exercise.getId(), login);
        final StudentParticipation studentParticipation;
        if (storedParticipation.isEmpty()) {
            final var user = getUserByLogin(login);
            final var participation = new ProgrammingExerciseStudentParticipation();
            final var buildPlanId = exercise.getProjectKey().toUpperCase() + "-" + login.toUpperCase();
            final var repoName = (exercise.getProjectKey() + "-" + login).toLowerCase();
            participation.setInitializationDate(ZonedDateTime.now());
            participation.setParticipant(user);
            participation.setBuildPlanId(buildPlanId);
            participation.setProgrammingExercise(exercise);
            participation.setInitializationState(InitializationState.INITIALIZED);
            participation.setRepositoryUrl(String.format("http://some.test.url/%s/%s.git", exercise.getCourse().getShortName(), repoName));
            programmingExerciseStudentParticipationRepo.save(participation);
            storedParticipation = programmingExerciseStudentParticipationRepo.findByExerciseIdAndStudentLogin(exercise.getId(), login);
            assertThat(storedParticipation).isPresent();
            studentParticipation = studentParticipationRepo.findWithEagerSubmissionsAndResultsAssessorsById(storedParticipation.get().getId()).get();
        }
        else {
            studentParticipation = storedParticipation.get();
        }
        return addResultToParticipation(studentParticipation);
    }

    public void addInstructor(final String instructorGroup, final String instructorName) {
        var instructor = ModelFactory.generateActivatedUsers(instructorName, new String[] { instructorGroup, "testgroup" }, instructorAuthorities, 1).get(0);
        instructor = userRepo.save(instructor);

        assertThat(instructor.getId()).as("Instructor has been created").isNotNull();
    }

    public void addTeachingAssistant(final String taGroup, final String taName) {
        var ta = ModelFactory.generateActivatedUsers(taName, new String[] { taGroup, "testgroup" }, tutorAuthorities, 1).get(0);
        ta = userRepo.save(ta);

        assertThat(ta.getId()).as("Teaching assistant has been created").isNotNull();
    }

    public Lecture createCourseWithLecture(boolean saveLecture) {
        Course course = ModelFactory.generateCourse(null, pastTimestamp, futureFutureTimestamp, new HashSet<>(), "tumuser", "tutor", "instructor");

        Lecture lecture = new Lecture();
        lecture.setDescription("Test Lecture");
        lecture.setCourse(course);
        courseRepo.save(course);
        if (saveLecture) {
            lectureRepo.save(lecture);
        }
        return lecture;
    }

    public Course createCourse() {
        Course course = ModelFactory.generateCourse(null, pastTimestamp, futureTimestamp, new HashSet<>(), "tumuser", "tutor", "instructor");
        return courseRepo.save(course);
    }

    public List<Course> createCoursesWithExercisesAndLectures(boolean withParticipations) throws Exception {
        ZonedDateTime pastTimestamp = ZonedDateTime.now().minusDays(5);
        ZonedDateTime futureTimestamp = ZonedDateTime.now().plusDays(5);
        ZonedDateTime futureFutureTimestamp = ZonedDateTime.now().plusDays(8);

        Course course1 = ModelFactory.generateCourse(null, pastTimestamp, futureTimestamp, new HashSet<>(), "tumuser", "tutor", "instructor");
        Course course2 = ModelFactory.generateCourse(null, ZonedDateTime.now().minusDays(8), pastTimestamp, new HashSet<>(), "tumuser", "tutor", "instructor");

        ModelingExercise modelingExercise = ModelFactory.generateModelingExercise(pastTimestamp, futureTimestamp, futureFutureTimestamp, DiagramType.ClassDiagram, course1);
        modelingExercise.setGradingInstructions("some grading instructions");
        addGradingInstructionsToExercise(modelingExercise);
        modelingExercise.getCategories().add("Modeling");
        course1.addExercises(modelingExercise);

        TextExercise textExercise = ModelFactory.generateTextExercise(pastTimestamp, futureTimestamp, futureFutureTimestamp, course1);
        textExercise.setGradingInstructions("some grading instructions");
        addGradingInstructionsToExercise(textExercise);
        textExercise.getCategories().add("Text");
        course1.addExercises(textExercise);

        FileUploadExercise fileUploadExercise = ModelFactory.generateFileUploadExercise(pastTimestamp, futureTimestamp, futureFutureTimestamp, "png", course1);
        fileUploadExercise.setGradingInstructions("some grading instructions");
        addGradingInstructionsToExercise(fileUploadExercise);
        fileUploadExercise.getCategories().add("File");
        course1.addExercises(fileUploadExercise);

        ProgrammingExercise programmingExercise = ModelFactory.generateProgrammingExercise(pastTimestamp, futureTimestamp, course1);
        programmingExercise.setGradingInstructions("some grading instructions");
        addGradingInstructionsToExercise(programmingExercise);
        programmingExercise.getCategories().add("Programming");
        course1.addExercises(programmingExercise);

        QuizExercise quizExercise = ModelFactory.generateQuizExercise(pastTimestamp, futureTimestamp, course1);
        programmingExercise.getCategories().add("Quiz");
        course1.addExercises(quizExercise);

        Lecture lecture1 = ModelFactory.generateLecture(pastTimestamp, futureFutureTimestamp, course1);
        Attachment attachment1 = ModelFactory.generateAttachment(pastTimestamp, lecture1);
        lecture1.addAttachments(attachment1);
        course1.addLectures(lecture1);

        Lecture lecture2 = ModelFactory.generateLecture(pastTimestamp, futureFutureTimestamp, course1);
        Attachment attachment2 = ModelFactory.generateAttachment(pastTimestamp, lecture2);
        lecture2.addAttachments(attachment2);
        course1.addLectures(lecture2);

        course1 = courseRepo.save(course1);
        course2 = courseRepo.save(course2);

        lectureRepo.save(lecture1);
        lectureRepo.save(lecture2);

        attachmentRepo.save(attachment1);
        attachmentRepo.save(attachment2);

        modelingExercise = exerciseRepo.save(modelingExercise);
        textExercise = exerciseRepo.save(textExercise);
        fileUploadExercise = exerciseRepo.save(fileUploadExercise);
        programmingExercise = exerciseRepo.save(programmingExercise);
        quizExercise = exerciseRepo.save(quizExercise);

        if (withParticipations) {

            // create 5 tutor participations and 5 example submissions and connect all of them (to test the many-to-many relationship)
            var tutorParticipations = new ArrayList<TutorParticipation>();
            for (int i = 1; i < 6; i++) {
                var tutorParticipation = new TutorParticipation().tutor(getUserByLogin("tutor" + i));
                tutorParticipationRepo.save(tutorParticipation);
                tutorParticipations.add(tutorParticipation);
            }

            for (int i = 0; i < 5; i++) {
                String validModel = loadFileFromResources("test-data/model-submission/model.54727.json");
                var exampleSubmission = addExampleSubmission(generateExampleSubmission(validModel, modelingExercise, true));
                exampleSubmission.assessmentExplanation("exp");
                for (var tutorParticipation : tutorParticipations) {
                    exampleSubmission.addTutorParticipations(tutorParticipation);
                }
                exampleSubmissionRepo.save(exampleSubmission);
            }

            User user = (userRepo.findOneByLogin("student1")).get();
            StudentParticipation participation1 = ModelFactory.generateStudentParticipation(InitializationState.INITIALIZED, modelingExercise, user);
            StudentParticipation participation2 = ModelFactory.generateStudentParticipation(InitializationState.FINISHED, textExercise, user);
            StudentParticipation participation3 = ModelFactory.generateStudentParticipation(InitializationState.UNINITIALIZED, modelingExercise, user);

            Submission modelingSubmission1 = ModelFactory.generateModelingSubmission("model1", true);
            Submission modelingSubmission2 = ModelFactory.generateModelingSubmission("model2", true);
            Submission textSubmission = ModelFactory.generateTextSubmission("text", Language.ENGLISH, true);

            Result result1 = ModelFactory.generateResult(true, 10);
            Result result2 = ModelFactory.generateResult(true, 12);
            Result result3 = ModelFactory.generateResult(false, 0);

            result1 = resultRepo.save(result1);
            result2 = resultRepo.save(result2);
            result3 = resultRepo.save(result3);

            modelingSubmission1.setResult(result1);
            modelingSubmission2.setResult(result2);
            textSubmission.setResult(result3);

            participation1 = studentParticipationRepo.save(participation1);
            participation2 = studentParticipationRepo.save(participation2);
            participation3 = studentParticipationRepo.save(participation3);

            modelingSubmission1.setParticipation(participation1);
            textSubmission.setParticipation(participation2);
            modelingSubmission2.setParticipation(participation3);

            submissionRepository.save(modelingSubmission1);
            submissionRepository.save(modelingSubmission2);
            submissionRepository.save(textSubmission);
        }

        return Arrays.asList(course1, course2);
    }

    public List<StudentQuestion> createCourseWithExerciseAndStudentQuestions() throws Exception {
        ZonedDateTime pastTimestamp = ZonedDateTime.now().minusDays(5);
        ZonedDateTime futureTimestamp = ZonedDateTime.now().plusDays(5);
        ZonedDateTime futureFutureTimestamp = ZonedDateTime.now().plusDays(8);

        Course course1 = ModelFactory.generateCourse(null, pastTimestamp, futureTimestamp, new HashSet<>(), "tumuser", "tutor", "instructor");

        TextExercise textExercise = ModelFactory.generateTextExercise(pastTimestamp, futureTimestamp, futureFutureTimestamp, course1);
        textExercise.setGradingInstructions("some grading instructions");
        addGradingInstructionsToExercise(textExercise);
        textExercise.getCategories().add("Text");
        course1.addExercises(textExercise);

        courseRepo.save(course1);
        textExercise = exerciseRepo.save(textExercise);

        List<StudentQuestion> studentQuestions = new ArrayList<>();
        StudentQuestion studentQuestion1 = new StudentQuestion();
        studentQuestion1.setExercise(textExercise);
        studentQuestion1.setQuestionText("Test Student Question 1");
        studentQuestion1.setVisibleForStudents(true);
        studentQuestion1.setAuthor(getUserByLogin("student1"));
        studentQuestionRepository.save(studentQuestion1);
        studentQuestions.add(studentQuestion1);

        StudentQuestion studentQuestion2 = new StudentQuestion();
        studentQuestion2.setExercise(textExercise);
        studentQuestion2.setQuestionText("Test Student Question 2");
        studentQuestion2.setVisibleForStudents(true);
        studentQuestion2.setAuthor(getUserByLogin("student2"));
        studentQuestionRepository.save(studentQuestion2);
        studentQuestions.add(studentQuestion2);

        return studentQuestions;
    }

    public Exam addExam(Course course) {
        Exam exam = ModelFactory.generateExam(course);
        examRepository.save(exam);
        return exam;
    }

    public ExerciseGroup addExerciseGroup(Exam exam, boolean mandatory) {
        ExerciseGroup exerciseGroup = ModelFactory.generateExerciseGroup(mandatory, exam);
        exerciseGroupRepository.save(exerciseGroup);
        return exerciseGroup;
    }

    public StudentExam addStudentExam(Exam exam) {
        StudentExam studentExam = ModelFactory.generateStudentExam(exam);
        studentExamRepository.save(studentExam);
        return studentExam;
    }

    /**
     * Stores participation of the user with the given login for the given exercise
     *
     * @param exercise the exercise for which the participation will be created
     * @param login    login of the user
     * @return eagerly loaded representation of the participation object stored in the database
     */
    public StudentParticipation addParticipationForExercise(Exercise exercise, String login) {
        Optional<StudentParticipation> storedParticipation = studentParticipationRepo.findByExerciseIdAndStudentLogin(exercise.getId(), login);
        if (storedParticipation.isEmpty()) {
            User user = getUserByLogin(login);
            StudentParticipation participation = new StudentParticipation();
            participation.setInitializationDate(ZonedDateTime.now());
            participation.setParticipant(user);
            participation.setExercise(exercise);
            studentParticipationRepo.save(participation);
            storedParticipation = studentParticipationRepo.findByExerciseIdAndStudentLogin(exercise.getId(), login);
            assertThat(storedParticipation).isPresent();
        }
        return studentParticipationRepo.findWithEagerSubmissionsAndResultsAssessorsById(storedParticipation.get().getId()).get();
    }

    /**
     * Stores participation of the team with the given id for the given exercise
     *
     * @param exercise the exercise for which the participation will be created
     * @param teamId   id of the team
     * @return eagerly loaded representation of the participation object stored in the database
     */
    public StudentParticipation addTeamParticipationForExercise(Exercise exercise, long teamId) {
        Optional<StudentParticipation> storedParticipation = studentParticipationRepo.findByExerciseIdAndTeamId(exercise.getId(), teamId);
        if (storedParticipation.isEmpty()) {
            Team team = teamRepo.findById(teamId).orElseThrow();
            StudentParticipation participation = new StudentParticipation();
            participation.setInitializationDate(ZonedDateTime.now());
            participation.setParticipant(team);
            participation.setExercise(exercise);
            studentParticipationRepo.save(participation);
            storedParticipation = studentParticipationRepo.findByExerciseIdAndTeamId(exercise.getId(), teamId);
            assertThat(storedParticipation).isPresent();
        }
        return studentParticipationRepo.findWithEagerSubmissionsAndResultsAssessorsById(storedParticipation.get().getId()).get();
    }

    public ProgrammingExerciseStudentParticipation addStudentParticipationForProgrammingExercise(ProgrammingExercise exercise, String login) {

        final var existingParticipation = programmingExerciseStudentParticipationRepo.findByExerciseIdAndStudentLogin(exercise.getId(), login);
        if (existingParticipation.isPresent()) {
            return existingParticipation.get();
        }
        ProgrammingExerciseStudentParticipation participation = preconfigurationOfParticipation(exercise, login);
        final var repoName = (exercise.getProjectKey() + "-" + login).toLowerCase();
        participation.setRepositoryUrl(String.format("http://some.test.url/scm/%s/%s.git", exercise.getProjectKey(), repoName));
        participation = programmingExerciseStudentParticipationRepo.save(participation);

        return (ProgrammingExerciseStudentParticipation) studentParticipationRepo.findWithEagerSubmissionsAndResultsAssessorsById(participation.getId()).get();

    }

    public ProgrammingExerciseStudentParticipation addStudentParticipationForProgrammingExerciseForLocalRepo(ProgrammingExercise exercise, String login, URL localRepoPath) {
        final var existingParticipation = programmingExerciseStudentParticipationRepo.findByExerciseIdAndStudentLogin(exercise.getId(), login);
        if (existingParticipation.isPresent()) {
            return existingParticipation.get();
        }
        ProgrammingExerciseStudentParticipation participation = preconfigurationOfParticipation(exercise, login);
        final var repoName = (exercise.getProjectKey() + "-" + login).toLowerCase();
        participation.setRepositoryUrl(String.format(localRepoPath.toString() + "%s/%s.git", exercise.getProjectKey(), repoName));
        participation = programmingExerciseStudentParticipationRepo.save(participation);

        return (ProgrammingExerciseStudentParticipation) studentParticipationRepo.findWithEagerSubmissionsAndResultsAssessorsById(participation.getId()).get();
    }

    private ProgrammingExerciseStudentParticipation preconfigurationOfParticipation(ProgrammingExercise exercise, String login) {
        final var user = getUserByLogin(login);
        var participation = new ProgrammingExerciseStudentParticipation();
        final var buildPlanId = exercise.getProjectKey().toUpperCase() + "-" + login.toUpperCase();
        participation.setInitializationDate(ZonedDateTime.now());
        participation.setParticipant(user);
        participation.setBuildPlanId(buildPlanId);
        participation.setProgrammingExercise(exercise);
        participation.setInitializationState(InitializationState.INITIALIZED);
        return participation;
    }

    public ProgrammingExercise addTemplateParticipationForProgrammingExercise(ProgrammingExercise exercise) {
        final var repoName = (exercise.getProjectKey() + "-" + RepositoryType.TEMPLATE.getName()).toLowerCase();
        TemplateProgrammingExerciseParticipation participation = new TemplateProgrammingExerciseParticipation();
        participation.setProgrammingExercise(exercise);
        participation.setBuildPlanId(exercise.getProjectKey() + "-" + BuildPlanType.TEMPLATE.getName());
        participation.setRepositoryUrl(String.format("http://some.test.url/scm/%s/%s.git", exercise.getProjectKey(), repoName));
        participation.setInitializationState(InitializationState.INITIALIZED);
        templateProgrammingExerciseParticipationRepo.save(participation);
        exercise.setTemplateParticipation(participation);
        return programmingExerciseRepository.save(exercise);
    }

    public ProgrammingExercise addSolutionParticipationForProgrammingExercise(ProgrammingExercise exercise) {
        final var repoName = (exercise.getProjectKey() + "-" + RepositoryType.SOLUTION.getName()).toLowerCase();
        SolutionProgrammingExerciseParticipation participation = new SolutionProgrammingExerciseParticipation();
        participation.setProgrammingExercise(exercise);
        participation.setBuildPlanId(exercise.getProjectKey() + "-" + BuildPlanType.SOLUTION.getName());
        participation.setRepositoryUrl(String.format("http://some.test.url/scm/%s/%s.git", exercise.getProjectKey(), repoName));
        participation.setInitializationState(InitializationState.INITIALIZED);
        solutionProgrammingExerciseParticipationRepo.save(participation);
        exercise.setSolutionParticipation(participation);
        return programmingExerciseRepository.save(exercise);
    }

    public Result addResultToParticipation(Participation participation) {
        Result result = new Result().participation(participation).resultString("x of y passed").successful(false).rated(true).score(100L);
        return resultRepo.save(result);
    }

    public Result addResultToParticipation(Participation participation, Submission submission) {
        Result result = new Result().participation(participation).resultString("x of y passed").successful(false).score(100L).submission(submission);
        return resultRepo.save(result);
    }

    public Result addSampleFeedbackToResults(Result result) {
        Feedback feedback1 = feedbackRepo.save(new Feedback().detailText("detail1"));
        Feedback feedback2 = feedbackRepo.save(new Feedback().detailText("detail2"));
        List<Feedback> feedbacks = new ArrayList<>();
        feedbacks.add(feedback1);
        feedbacks.add(feedback2);
        result.addFeedbacks(feedbacks);
        return resultRepo.save(result);
    }

    public Result addResultToSubmission(Submission submission) {
        Result result = new Result().participation(submission.getParticipation()).submission(submission).resultString("x of y passed").rated(true).score(100L);
        resultRepo.save(result);
        return result;
    }

    public List<GradingCriterion> addGradingInstructionsToExercise(Exercise exercise) {
        GradingCriterion emptyCriterion = ModelFactory.generateGradingCriterion(null);
        List<GradingInstruction> instructionWithNoCriteria = ModelFactory.generateGradingInstructions(emptyCriterion, 1);
        emptyCriterion.setExercise(exercise);
        emptyCriterion.setStructuredGradingInstructions(instructionWithNoCriteria);
        GradingCriterion testCriterion = ModelFactory.generateGradingCriterion("test title");
        List<GradingInstruction> instructions = ModelFactory.generateGradingInstructions(testCriterion, 3);
        testCriterion.setStructuredGradingInstructions(instructions);
        testCriterion.setExercise(exercise);
        var criteria = new ArrayList<GradingCriterion>();
        criteria.add(emptyCriterion);
        criteria.add(testCriterion);
        exercise.setGradingCriteria(criteria);
        return exercise.getGradingCriteria();
    }

    public Course addCourseWithOneModelingExercise() {
        long currentCourseRepoSize = courseRepo.count();
        long currentExerciseRepoSize = exerciseRepo.count();
        Course course = ModelFactory.generateCourse(null, pastTimestamp, futureFutureTimestamp, new HashSet<>(), "tumuser", "tutor", "instructor");
        ModelingExercise modelingExercise = ModelFactory.generateModelingExercise(pastTimestamp, futureTimestamp, futureFutureTimestamp, DiagramType.ClassDiagram, course);
        modelingExercise.setTitle("ClassDiagram");
        course.addExercises(modelingExercise);
        course.setMaxComplaintTimeDays(14);
        course = courseRepo.save(course);
        modelingExercise = exerciseRepo.save(modelingExercise);
        assertThat(exerciseRepo.count()).as("one exercise got stored").isEqualTo(currentExerciseRepoSize + 1L);
        assertThat(courseRepo.count()).as("a course got stored").isEqualTo(currentCourseRepoSize + 1L);
        assertThat(course.getExercises()).as("course contains the exercise").containsExactlyInAnyOrder(modelingExercise);
        assertThat(modelingExercise.getPresentationScoreEnabled()).as("presentation score is enabled").isTrue();
        return course;
    }

    public Course addCourseWithOneReleasedTextExercise() {
        Course course = ModelFactory.generateCourse(null, pastTimestamp, futureFutureTimestamp, new HashSet<>(), "tumuser", "tutor", "instructor");
        TextExercise textExercise = ModelFactory.generateTextExercise(pastTimestamp, futureTimestamp, futureFutureTimestamp, course);
        textExercise.setTitle("Text");
        course.addExercises(textExercise);
        final var exercisesNrBefore = exerciseRepo.count();
        final var courseNrBefore = courseRepo.count();
        courseRepo.save(course);
        exerciseRepo.save(textExercise);
        assertThat(exercisesNrBefore + 1).as("one exercise got stored").isEqualTo(exerciseRepo.count());
        assertThat(courseNrBefore + 1).as("a course got stored").isEqualTo(courseRepo.count());
        assertThat(courseRepo.findWithEagerExercisesById(course.getId()).getExercises()).as("course contains the exercise").contains(textExercise);
        assertThat(textExercise.getPresentationScoreEnabled()).as("presentation score is enabled").isTrue();

        return course;
    }

<<<<<<< HEAD
    public ExerciseGroup addExerciseGroupWithExamAndCourse() {
        Course course = ModelFactory.generateCourse(null, pastTimestamp, futureFutureTimestamp, new HashSet<>(), "tumuser", "tutor", "instructor");
        Exam exam = ModelFactory.generateExam(course);
        ExerciseGroup exerciseGroup = ModelFactory.generateExerciseGroup(exam);
=======
    public TextExercise addCourseExamExerciseGroupWithOneTextExercise() {
        var now = ZonedDateTime.now();
        ExerciseGroup exerciseGroup = addExerciseGroupWithExamAndCourse(true);
        TextExercise textExercise = ModelFactory.generateTextExerciseForExam(now.minusDays(1), now.minusHours(2), now.minusHours(1), exerciseGroup);
        final var exercisesNrBefore = exerciseRepo.count();
        exerciseRepo.save(textExercise);
        assertThat(exercisesNrBefore + 1).as("one exercise got stored").isEqualTo(exerciseRepo.count());
        return textExercise;
    }

    public ExerciseGroup addExerciseGroupWithExamAndCourse(boolean mandatory) {
        Course course = ModelFactory.generateCourse(null, pastTimestamp, futureFutureTimestamp, new HashSet<>(), "tumuser", "tutor", "instructor");
        Exam exam = ModelFactory.generateExam(course);
        ExerciseGroup exerciseGroup = ModelFactory.generateExerciseGroup(mandatory, exam);
>>>>>>> 5a793776
        final var courseNrBefore = courseRepo.count();
        final var examNrBefore = examRepository.count();
        final var exerciseGroupNrBefore = exerciseGroupRepository.count();

        courseRepo.save(course);
        examRepository.save(exam);
        exerciseGroupRepository.save(exerciseGroup);

        assertThat(courseNrBefore + 1).as("a course got stored").isEqualTo(courseRepo.count());
        assertThat(examNrBefore + 1).as("an exam got stored").isEqualTo(examRepository.count());
        assertThat(exerciseGroupNrBefore + 1).as("an exerciseGroup got stored").isEqualTo(exerciseGroupRepository.count());

        Optional<Course> optionalCourse = courseRepo.findById(course.getId());
        assertThat(optionalCourse).as("course can be retrieved").isPresent();
        Course courseDB = optionalCourse.get();

        Optional<Exam> optionalExam = examRepository.findById(exam.getId());
        assertThat(optionalCourse).as("exam can be retrieved").isPresent();
        Exam examDB = optionalExam.get();

        Optional<ExerciseGroup> optionalExerciseGroup = exerciseGroupRepository.findById(exerciseGroup.getId());
        assertThat(optionalExerciseGroup).as("exerciseGroup can be retrieved").isPresent();
        ExerciseGroup exerciseGroupDB = optionalExerciseGroup.get();

        assertThat(examDB.getCourse().getId()).as("exam and course are linked correctly").isEqualTo(courseDB.getId());
        assertThat(exerciseGroupDB.getExam().getId()).as("exerciseGroup and exam are linked correctly").isEqualTo(examDB.getId());

        return exerciseGroup;
    }

    public Course addCourseWithOneFinishedTextExercise() {
        long numberOfCourses = courseRepo.count();
        long numberOfExercises = exerciseRepo.count();

        Course course = ModelFactory.generateCourse(null, pastTimestamp, futureFutureTimestamp, new HashSet<>(), "tumuser", "tutor", "instructor");
        TextExercise finishedTextExercise = ModelFactory.generateTextExercise(pastTimestamp, pastTimestamp.plusHours(12), pastTimestamp.plusHours(24), course);
        finishedTextExercise.setTitle("Finished");
        course.addExercises(finishedTextExercise);
        courseRepo.save(course);
        exerciseRepo.save(finishedTextExercise);
        List<Course> courseRepoContent = courseRepo.findAllActiveWithEagerExercisesAndLectures(ZonedDateTime.now());
        List<Exercise> exerciseRepoContent = exerciseRepo.findAll();
        assertThat(exerciseRepoContent.size()).as("one exercise got stored").isEqualTo(numberOfExercises + 1);
        assertThat(courseRepoContent.size()).as("a course got stored").isEqualTo(numberOfCourses + 1);
        return course;
    }

    public void addCourseWithOneModelingAndOneTextExercise() {
        long numberOfCourses = courseRepo.count();
        long numberOfExercises = exerciseRepo.count();
        Course course = ModelFactory.generateCourse(null, pastTimestamp, futureFutureTimestamp, new HashSet<>(), "tumuser", "tutor", "instructor");
        ModelingExercise modelingExercise = ModelFactory.generateModelingExercise(pastTimestamp, futureTimestamp, futureFutureTimestamp, DiagramType.ClassDiagram, course);
        TextExercise textExercise = ModelFactory.generateTextExercise(pastTimestamp, futureTimestamp, futureFutureTimestamp, course);
        course.addExercises(modelingExercise);
        course.addExercises(textExercise);
        courseRepo.save(course);
        exerciseRepo.save(modelingExercise);
        exerciseRepo.save(textExercise);
        List<Course> courseRepoContent = courseRepo.findAllActiveWithEagerExercisesAndLectures(ZonedDateTime.now());
        List<Exercise> exerciseRepoContent = exerciseRepo.findAll();
        assertThat(exerciseRepoContent.size()).as("two exercises got stored").isEqualTo(numberOfExercises + 2);
        assertThat(courseRepoContent.size()).as("a course got stored").isEqualTo(numberOfCourses + 1);
    }

    public Course addCourseWithDifferentModelingExercises() {
        Course course = ModelFactory.generateCourse(null, pastTimestamp, futureFutureTimestamp, new HashSet<>(), "tumuser", "tutor", "instructor");
        ModelingExercise classExercise = ModelFactory.generateModelingExercise(pastTimestamp, futureTimestamp, futureFutureTimestamp, DiagramType.ClassDiagram, course);
        classExercise.setTitle("ClassDiagram");
        course.addExercises(classExercise);

        ModelingExercise activityExercise = ModelFactory.generateModelingExercise(pastTimestamp, futureTimestamp, futureFutureTimestamp, DiagramType.ActivityDiagram, course);
        activityExercise.setTitle("ActivityDiagram");
        course.addExercises(activityExercise);

        ModelingExercise objectExercise = ModelFactory.generateModelingExercise(pastTimestamp, futureTimestamp, futureFutureTimestamp, DiagramType.ObjectDiagram, course);
        objectExercise.setTitle("ObjectDiagram");
        course.addExercises(objectExercise);

        ModelingExercise useCaseExercise = ModelFactory.generateModelingExercise(pastTimestamp, futureTimestamp, futureFutureTimestamp, DiagramType.UseCaseDiagram, course);
        useCaseExercise.setTitle("UseCaseDiagram");
        course.addExercises(useCaseExercise);

        ModelingExercise finishedExercise = ModelFactory.generateModelingExercise(pastTimestamp, pastTimestamp, futureTimestamp, DiagramType.ClassDiagram, course);
        finishedExercise.setTitle("finished");
        course.addExercises(finishedExercise);

        course = courseRepo.save(course);
        exerciseRepo.save(classExercise);
        exerciseRepo.save(activityExercise);
        exerciseRepo.save(objectExercise);
        exerciseRepo.save(useCaseExercise);
        exerciseRepo.save(finishedExercise);
        Course storedCourse = courseRepo.findWithEagerExercisesAndLecturesById(course.getId());
        Set<Exercise> exercises = storedCourse.getExercises();
        assertThat(exercises.size()).as("five exercises got stored").isEqualTo(5);
        assertThat(exercises).as("Contains all exercises").containsExactlyInAnyOrder(course.getExercises().toArray(new Exercise[] {}));
        return course;
    }

    public Course addCourseWithOneProgrammingExercise() {
        var course = ModelFactory.generateCourse(null, pastTimestamp, futureFutureTimestamp, new HashSet<>(), "tumuser", "tutor", "instructor");
        course = courseRepo.save(course);

        var programmingExercise = (ProgrammingExercise) new ProgrammingExercise().programmingLanguage(ProgrammingLanguage.JAVA).course(course);
        programmingExercise.setShortName("TSTEXC");
        programmingExercise.generateAndSetProjectKey();
        programmingExercise.setReleaseDate(ZonedDateTime.now().plusDays(1));
        programmingExercise.setBuildAndTestStudentSubmissionsAfterDueDate(ZonedDateTime.now().plusDays(5));
        programmingExercise.setPublishBuildPlanUrl(true);
        programmingExercise.setMaxScore(42.0);
        programmingExercise.setDifficulty(DifficultyLevel.EASY);
        programmingExercise.setMode(ExerciseMode.INDIVIDUAL);
        programmingExercise.setProblemStatement("Lorem Ipsum");
        programmingExercise.setAssessmentType(AssessmentType.AUTOMATIC);
        programmingExercise.setGradingInstructions("Lorem Ipsum");
        programmingExercise.setTitle("Programming");
        programmingExercise.setAllowOnlineEditor(true);
        programmingExercise.setPackageName("de.test");
        programmingExercise.setDueDate(ZonedDateTime.now().plusDays(2));
        programmingExercise.setAssessmentDueDate(ZonedDateTime.now().plusDays(3));
        programmingExercise.setCategories(new HashSet<>(Set.of("cat1", "cat2")));
        programmingExercise.setTestRepositoryUrl("http://nadnasidni.tum/scm/" + programmingExercise.getProjectKey() + "/" + programmingExercise.getProjectKey() + "-tests.git");
        programmingExercise.setPresentationScoreEnabled(course.getPresentationScore() != 0);

        programmingExercise = programmingExerciseRepository.save(programmingExercise);
        course.addExercises(programmingExercise);
        programmingExercise = addSolutionParticipationForProgrammingExercise(programmingExercise);
        programmingExercise = addTemplateParticipationForProgrammingExercise(programmingExercise);

        assertThat(programmingExercise.getPresentationScoreEnabled()).as("presentation score is enabled").isTrue();

        return courseRepo.findWithEagerExercisesAndLecturesById(course.getId());
    }

    public Course addEmptyCourse() {
        Course course = ModelFactory.generateCourse(null, pastTimestamp, futureFutureTimestamp, new HashSet<>(), "tumuser", "tutor", "instructor");
        courseRepo.save(course);

        assertThat(courseRepo.findById(course.getId())).as("empty course is initialized").isPresent();

        return course;
    }

    public Course addCourseWithOneProgrammingExerciseAndSpecificTestCases() {
        Course course = addCourseWithOneProgrammingExercise();
        ProgrammingExercise programmingExercise = findProgrammingExerciseWithTitle(course.getExercises(), "Programming");

        List<ProgrammingExerciseTestCase> testCases = new ArrayList<>();
        testCases.add(new ProgrammingExerciseTestCase().testName("testClass[BubbleSort]").weight(1).active(true).exercise(programmingExercise).afterDueDate(false));
        testCases.add(new ProgrammingExerciseTestCase().testName("testMethods[Context]").weight(2).active(true).exercise(programmingExercise).afterDueDate(false));
        testCases.add(new ProgrammingExerciseTestCase().testName("testMethods[Policy]").weight(3).active(true).exercise(programmingExercise).afterDueDate(false));
        testCaseRepository.saveAll(testCases);

        List<ProgrammingExerciseTestCase> tests = new ArrayList<>(testCaseRepository.findByExerciseId(programmingExercise.getId()));
        assertThat(tests).as("test case is initialized").hasSize(3);

        return courseRepo.findById(course.getId()).get();
    }

    public Course addCourseWithOneProgrammingExerciseAndTestCases() {
        Course course = addCourseWithOneProgrammingExercise();
        ProgrammingExercise programmingExercise = findProgrammingExerciseWithTitle(course.getExercises(), "Programming");

        List<ProgrammingExerciseTestCase> testCases = new ArrayList<>();
        testCases.add(new ProgrammingExerciseTestCase().testName("test1").weight(1).active(true).exercise(programmingExercise).afterDueDate(false));
        testCases.add(new ProgrammingExerciseTestCase().testName("test2").weight(2).active(false).exercise(programmingExercise).afterDueDate(false));
        testCases.add(new ProgrammingExerciseTestCase().testName("test3").weight(3).active(true).exercise(programmingExercise).afterDueDate(true));
        testCaseRepository.saveAll(testCases);

        List<ProgrammingExerciseTestCase> tests = new ArrayList<>(testCaseRepository.findByExerciseId(programmingExercise.getId()));
        assertThat(tests).as("test case is initialized").hasSize(3);

        return courseRepo.findById(course.getId()).get();
    }

    public Course addCourseWithModelingAndTextExercise() {
        Course course = ModelFactory.generateCourse(null, pastTimestamp, futureFutureTimestamp, new HashSet<>(), "tumuser", "tutor", "instructor");
        ModelingExercise modelingExercise = ModelFactory.generateModelingExercise(pastTimestamp, futureTimestamp, futureFutureTimestamp, DiagramType.ClassDiagram, course);
        modelingExercise.setTitle("Modeling");
        course.addExercises(modelingExercise);
        TextExercise textExercise = ModelFactory.generateTextExercise(pastTimestamp, futureTimestamp, futureFutureTimestamp, course);
        textExercise.setTitle("Text");
        course.addExercises(textExercise);
        course = courseRepo.save(course);
        exerciseRepo.save(modelingExercise);
        exerciseRepo.save(textExercise);
        return course;
    }

    public List<FileUploadExercise> createFileUploadExercisesWithCourse() {
        Course course = ModelFactory.generateCourse(null, pastTimestamp, futureFutureTimestamp, new HashSet<>(), "tumuser", "tutor", "instructor");
        courseRepo.save(course);
        List<Course> courseRepoContent = courseRepo.findAllActiveWithEagerExercisesAndLectures(ZonedDateTime.now());
        assertThat(courseRepoContent.size()).as("a course got stored").isEqualTo(1);

        FileUploadExercise releasedFileUploadExercise = ModelFactory.generateFileUploadExercise(pastTimestamp, futureTimestamp, futureFutureTimestamp, "png,pdf", course);
        releasedFileUploadExercise.setTitle("released");
        FileUploadExercise finishedFileUploadExercise = ModelFactory.generateFileUploadExercise(pastTimestamp, pastTimestamp, futureFutureTimestamp, "png,pdf", course);
        finishedFileUploadExercise.setTitle("finished");
        FileUploadExercise assessedFileUploadExercise = ModelFactory.generateFileUploadExercise(pastTimestamp, pastTimestamp, pastTimestamp, "png,pdf", course);
        assessedFileUploadExercise.setTitle("assessed");

        var fileUploadExercises = new ArrayList<FileUploadExercise>();
        fileUploadExercises.add(releasedFileUploadExercise);
        fileUploadExercises.add(finishedFileUploadExercise);
        fileUploadExercises.add(assessedFileUploadExercise);
        return fileUploadExercises;
    }

    public Course addCourseWithThreeFileUploadExercise() {
        var fileUploadExercises = createFileUploadExercisesWithCourse();
        exerciseRepo.saveAll(fileUploadExercises);
        List<Course> courseRepoContent = courseRepo.findAllActiveWithEagerExercisesAndLectures(ZonedDateTime.now());
        List<Exercise> exerciseRepoContent = exerciseRepo.findAll();
        assertThat(exerciseRepoContent.size()).as("one exercise got stored").isEqualTo(3);
        assertThat(courseRepoContent.size()).as("a course got stored").isEqualTo(1);
        assertThat(courseRepoContent.get(0).getExercises()).as("course contains the exercises").containsExactlyInAnyOrder(exerciseRepoContent.toArray(new Exercise[] {}));
        return courseRepoContent.get(0);
    }

    /**
     * Stores for the given model a submission of the user and initiates the corresponding Result
     *
     * @param exercise exercise the submission belongs to
     * @param model    ModelingSubmission json as string contained in the submission
     * @param login    of the user the submission belongs to
     * @return submission stored in the modelingSubmissionRepository
     */
    public ModelingSubmission addModelingSubmissionWithEmptyResult(ModelingExercise exercise, String model, String login) {
        StudentParticipation participation = addParticipationForExercise(exercise, login);
        ModelingSubmission submission = ModelFactory.generateModelingSubmission(model, true);
        submission = modelSubmissionService.save(submission, exercise, login);
        Result result = new Result();
        result = resultRepo.save(result);
        result.setSubmission(submission);
        submission.setResult(result);
        participation.addResult(result);
        studentParticipationRepo.save(participation);
        submission = modelingSubmissionRepo.save(submission);
        result = resultRepo.save(result);
        return submission;
    }

    public ModelingSubmission addModelingSubmission(ModelingExercise exercise, ModelingSubmission submission, String login) {
        StudentParticipation participation = addParticipationForExercise(exercise, login);
        participation.addSubmissions(submission);
        submission.setParticipation(participation);
        modelingSubmissionRepo.save(submission);
        studentParticipationRepo.save(participation);
        return submission;
    }

    public ModelingSubmission addModelingTeamSubmission(ModelingExercise exercise, ModelingSubmission submission, Team team) {
        StudentParticipation participation = addTeamParticipationForExercise(exercise, team.getId());
        participation.addSubmissions(submission);
        submission.setParticipation(participation);
        modelingSubmissionRepo.save(submission);
        studentParticipationRepo.save(participation);
        return submission;
    }

    public ProgrammingSubmission addProgrammingSubmission(ProgrammingExercise exercise, ProgrammingSubmission submission, String login) {
        StudentParticipation participation = addStudentParticipationForProgrammingExercise(exercise, login);
        submission.setParticipation(participation);
        submission.setParticipation(participation);
        programmingSubmissionRepo.save(submission);
        return submission;
    }

    /**
     * Add a submission with a result to the given programming exercise. The submission will be assigned to the corresponding participation of the given login (if exists or create a new participation).
     * The method will make sure that all necessary entities are connected.
     *
     * @param exercise for which to create the submission/participation/result combination.
     * @param submission to use for adding to the exercise/participation/result.
     * @param login of the user to identify the corresponding student participation.
     * @return the updated programming submission that is linked to all related entities.
     */
    public ProgrammingSubmission addProgrammingSubmissionWithResult(ProgrammingExercise exercise, ProgrammingSubmission submission, String login) {
        StudentParticipation participation = addStudentParticipationForProgrammingExercise(exercise, login);
        Result result = resultRepo.save(new Result().participation(participation));
        participation.addSubmissions(submission);
        submission.setParticipation(participation);
        submission.setResult(result);
        submission = programmingSubmissionRepo.save(submission);
        result.setSubmission(submission);
        result = resultRepo.save(result);
        participation.addResult(result);
        studentParticipationRepo.save(participation);
        return submission;
    }

    public ProgrammingSubmission addProgrammingSubmissionWithResult(ProgrammingExercise exercise, ProgrammingSubmission submission, Result result, String login) {
        StudentParticipation participation = addStudentParticipationForProgrammingExercise(exercise, login);
        participation.addSubmissions(submission);
        submission.setParticipation(participation);
        submission.setResult(result);
        programmingSubmissionRepo.save(submission);
        participation.addResult(result);
        studentParticipationRepo.save(participation);
        return submission;
    }

    public ProgrammingSubmission addProgrammingSubmissionWithResultAndAssessor(ProgrammingExercise exercise, ProgrammingSubmission submission, String login, String assessorLogin) {
        StudentParticipation participation = addParticipationForExercise(exercise, login);
        participation.addSubmissions(submission);
        Result result = new Result();
        result.setAssessor(getUserByLogin(assessorLogin));
        result.setAssessmentType(AssessmentType.MANUAL);
        result.setScore(50L);
        result.setCompletionDate(ZonedDateTime.now());
        result = resultRepo.save(result);
        result.setSubmission(submission);
        submission.setParticipation(participation);
        submission.setResult(result);
        submission.getParticipation().addResult(result);
        submission = programmingSubmissionRepo.save(submission);
        result = resultRepo.save(result);
        studentParticipationRepo.save(participation);
        return submission;
    }

    public Submission addSubmission(Exercise exercise, Submission submission, String login) {
        StudentParticipation participation = addParticipationForExercise(exercise, login);
        participation.addSubmissions(submission);
        submission.setParticipation(participation);
        submissionRepository.save(submission);
        studentParticipationRepo.save(participation);
        return submission;
    }

    public Submission addSubmission(StudentParticipation participation, Submission submission, String login) {
        participation.addSubmissions(submission);
        submission.setParticipation(participation);
        submissionRepository.save(submission);
        studentParticipationRepo.save(participation);
        return submission;
    }

    public ModelingSubmission addModelingSubmissionWithResultAndAssessor(ModelingExercise exercise, ModelingSubmission submission, String login, String assessorLogin) {
        StudentParticipation participation = addParticipationForExercise(exercise, login);
        participation.addSubmissions(submission);
        Result result = new Result();
        result.setAssessor(getUserByLogin(assessorLogin));
        result.setAssessmentType(AssessmentType.MANUAL);
        result = resultRepo.save(result);
        result.setSubmission(submission);
        submission.setParticipation(participation);
        submission.setResult(result);
        submission.getParticipation().addResult(result);
        submission = modelingSubmissionRepo.save(submission);
        result = resultRepo.save(result);
        studentParticipationRepo.save(participation);
        return submission;
    }

    public ModelingSubmission addModelingSubmissionWithFinishedResultAndAssessor(ModelingExercise exercise, ModelingSubmission submission, String login, String assessorLogin) {
        StudentParticipation participation = addParticipationForExercise(exercise, login);
        participation.addSubmissions(submission);
        Result result = new Result();
        result.setAssessor(getUserByLogin(assessorLogin));
        result.setCompletionDate(ZonedDateTime.now());
        result = resultRepo.save(result);
        result.setSubmission(submission);
        submission.setParticipation(participation);
        submission.setResult(result);
        submission.getParticipation().addResult(result);
        submission = modelingSubmissionRepo.save(submission);
        result = resultRepo.save(result);
        studentParticipationRepo.save(participation);
        return submission;
    }

    public FileUploadSubmission addFileUploadSubmission(FileUploadExercise fileUploadExercise, FileUploadSubmission fileUploadSubmission, String login) {
        StudentParticipation participation = addParticipationForExercise(fileUploadExercise, login);
        participation.addSubmissions(fileUploadSubmission);
        fileUploadSubmission.setParticipation(participation);
        fileUploadSubmissionRepo.save(fileUploadSubmission);
        studentParticipationRepo.save(participation);
        return fileUploadSubmission;
    }

    public FileUploadSubmission addFileUploadSubmissionWithResultAndAssessorFeedback(FileUploadExercise fileUploadExercise, FileUploadSubmission fileUploadSubmission, String login,
            String assessorLogin, List<Feedback> feedbacks) {
        StudentParticipation participation = addParticipationForExercise(fileUploadExercise, login);
        participation.addSubmissions(fileUploadSubmission);
        Result result = new Result();
        result.setAssessor(getUserByLogin(assessorLogin));
        result.setScore(100L);
        result.setCompletionDate(fileUploadExercise.getReleaseDate());
        result.setFeedbacks(feedbacks);
        result = resultRepo.save(result);
        result.setSubmission(fileUploadSubmission);
        fileUploadSubmission.setParticipation(participation);
        fileUploadSubmission.setResult(result);
        fileUploadSubmission.getParticipation().addResult(result);
        fileUploadSubmission = fileUploadSubmissionRepo.save(fileUploadSubmission);
        result = resultRepo.save(result);
        studentParticipationRepo.save(participation);
        return fileUploadSubmission;
    }

    public FileUploadSubmission addFileUploadSubmissionWithResultAndAssessor(FileUploadExercise fileUploadExercise, FileUploadSubmission fileUploadSubmission, String login,
            String assessorLogin) {
        return addFileUploadSubmissionWithResultAndAssessorFeedback(fileUploadExercise, fileUploadSubmission, login, assessorLogin, new ArrayList<>());
    }

    public TextSubmission addTextSubmission(TextExercise exercise, TextSubmission submission, String login) {
        StudentParticipation participation = addParticipationForExercise(exercise, login);
        participation.addSubmissions(submission);
        submission.setParticipation(participation);
        submission = textSubmissionRepo.save(submission);
        studentParticipationRepo.save(participation);
        return submission;
    }

    private TextSubmission addTextSubmissionWithResultAndAssessor(TextExercise exercise, TextSubmission submission, String studentLogin, Long teamId, String assessorLogin) {
        StudentParticipation participation = Optional.ofNullable(studentLogin).map(login -> addParticipationForExercise(exercise, login))
                .orElseGet(() -> addTeamParticipationForExercise(exercise, teamId));
        participation.addSubmissions(submission);
        Result result = new Result();
        result.setAssessor(getUserByLogin(assessorLogin));
        result.setScore(100L);
        result.setCompletionDate(exercise.getReleaseDate());
        result = resultRepo.save(result);
        result.setSubmission(submission);
        submission.setParticipation(participation);
        submission.setResult(result);
        submission.getParticipation().addResult(result);
        submission = textSubmissionRepo.save(submission);
        result = resultRepo.save(result);
        studentParticipationRepo.save(participation);
        submission.setResult(result);
        return submission;
    }

    public TextSubmission addTextSubmissionWithResultAndAssessor(TextExercise exercise, TextSubmission submission, String login, String assessorLogin) {
        return addTextSubmissionWithResultAndAssessor(exercise, submission, login, null, assessorLogin);
    }

    public TextSubmission addTextSubmissionWithResultAndAssessor(TextExercise exercise, TextSubmission submission, long teamId, String assessorLogin) {
        return addTextSubmissionWithResultAndAssessor(exercise, submission, null, teamId, assessorLogin);
    }

    public TextSubmission addTextSubmissionWithResultAndAssessorAndFeedbacks(TextExercise exercise, TextSubmission submission, String studentLogin, String assessorLogin,
            List<Feedback> feedbacks) {
        submission = addTextSubmissionWithResultAndAssessor(exercise, submission, studentLogin, null, assessorLogin);
        Result result = submission.getResult();
        for (Feedback f : feedbacks)
            f.setResult(result);
        feedbackRepo.saveAll(feedbacks);
        result.setFeedbacks(feedbacks);
        resultRepo.save(result);
        return submission;
    }

    public TextSubmission addTextBlocksToTextSubmission(List<TextBlock> blocks, TextSubmission submission) {
        blocks.forEach(block -> {
            block.setSubmission(submission);
            block.setTextFromSubmission();
            block.computeId();
        });
        submission.setBlocks(blocks);
        textBlockRepo.saveAll(blocks);
        textSubmissionRepo.save(submission);
        return submission;
    }

    public ModelingSubmission addModelingSubmissionFromResources(ModelingExercise exercise, String path, String login) throws Exception {
        String model = loadFileFromResources(path);
        ModelingSubmission submission = ModelFactory.generateModelingSubmission(model, true);
        submission = addModelingSubmission(exercise, submission, login);
        checkModelingSubmissionCorrectlyStored(submission.getId(), model);
        return submission;
    }

    public void checkModelingSubmissionCorrectlyStored(Long submissionId, String sentModel) throws Exception {
        Optional<ModelingSubmission> modelingSubmission = modelingSubmissionRepo.findById(submissionId);
        assertThat(modelingSubmission).as("submission correctly stored").isPresent();
        checkModelsAreEqual(modelingSubmission.get().getModel(), sentModel);
    }

    public void checkModelsAreEqual(String storedModel, String sentModel) throws Exception {
        JsonObject sentModelObject = parseString(sentModel).getAsJsonObject();
        JsonObject storedModelObject = parseString(storedModel).getAsJsonObject();
        assertThat(storedModelObject).as("model correctly stored").isEqualTo(sentModelObject);
    }

    public Result addModelingAssessmentForSubmission(ModelingExercise exercise, ModelingSubmission submission, String path, String login, boolean submit) throws Exception {
        List<Feedback> assessment = loadAssessmentFomResources(path);
        Result result = modelingAssessmentService.saveManualAssessment(submission, assessment, exercise);
        result.setParticipation(submission.getParticipation().results(null));
        result.setAssessor(getUserByLogin(login));
        resultRepo.save(result);
        if (submit) {
            modelingAssessmentService.submitManualAssessment(result.getId(), exercise, submission.getSubmissionDate());
        }
        return resultRepo.findWithEagerSubmissionAndFeedbackAndAssessorById(result.getId()).get();
    }

    public ExampleSubmission addExampleSubmission(ExampleSubmission exampleSubmission) {
        modelingSubmissionRepo.save((ModelingSubmission) exampleSubmission.getSubmission());
        return exampleSubmissionRepo.save(exampleSubmission);
    }

    /**
     * @param path path relative to the test resources foldercomplaint
     * @return string representation of given file
     * @throws Exception
     */
    public String loadFileFromResources(String path) throws Exception {
        java.io.File file = ResourceUtils.getFile("classpath:" + path);
        StringBuilder builder = new StringBuilder();
        Files.lines(file.toPath()).forEach(builder::append);
        assertThat(builder.toString()).as("model has been correctly read from file").isNotEqualTo("");
        return builder.toString();
    }

    public List<Feedback> loadAssessmentFomResources(String path) throws Exception {
        String fileContent = loadFileFromResources(path);
        List<Feedback> modelingAssessment = mapper.readValue(fileContent, mapper.getTypeFactory().constructCollectionType(List.class, Feedback.class));
        return modelingAssessment;
    }

    public User getUserByLogin(String login) {
        return userRepo.findOneWithAuthoritiesByLogin(login).orElseThrow(() -> new IllegalArgumentException("Provided login " + login + " does not exist in database"));
    }

    public void updateExerciseDueDate(long exerciseId, ZonedDateTime newDueDate) {
        Exercise exercise = exerciseRepo.findById(exerciseId).orElseThrow(() -> new IllegalArgumentException("Exercise with given ID " + exerciseId + " could not be found"));
        exercise.setDueDate(newDueDate);
        exerciseRepo.save(exercise);
    }

    public void updateAssessmentDueDate(long exerciseId, ZonedDateTime newDueDate) {
        Exercise exercise = exerciseRepo.findById(exerciseId).orElseThrow(() -> new IllegalArgumentException("Exercise with given ID " + exerciseId + " could not be found"));
        exercise.setAssessmentDueDate(newDueDate);
        exerciseRepo.save(exercise);
    }

    public void updateResultCompletionDate(long resultId, ZonedDateTime newCompletionDate) {
        Result result = resultRepo.findById(resultId).orElseThrow(() -> new IllegalArgumentException("Result with given ID " + resultId + " could not be found"));
        result.setCompletionDate(newCompletionDate);
        resultRepo.save(result);
    }

    public void addComplaints(String studentLogin, Participation participation, int numberOfComplaints, ComplaintType complaintType) {
        for (int i = 0; i < numberOfComplaints; i++) {
            Result dummyResult = new Result().participation(participation);
            dummyResult = resultRepo.save(dummyResult);
            Complaint complaint = new Complaint().participant(getUserByLogin(studentLogin)).result(dummyResult).complaintType(complaintType);
            complaintRepo.save(complaint);
        }
    }

    public void addTeamComplaints(Team team, Participation participation, int numberOfComplaints, ComplaintType complaintType) {
        for (int i = 0; i < numberOfComplaints; i++) {
            Result dummyResult = new Result().participation(participation);
            dummyResult = resultRepo.save(dummyResult);
            Complaint complaint = new Complaint().participant(team).result(dummyResult).complaintType(complaintType);
            complaintRepo.save(complaint);
        }
    }

    public Result addResultToSubmission(Submission submission, AssessmentType assessmentType, User user, Long score, boolean rated) {
        Result r = addResultToSubmission(submission, assessmentType, user);
        r.setRated(rated);
        r.setScore(score);
        return resultRepo.save(r);
    }

    public Result addResultToSubmission(Submission submission, AssessmentType assessmentType, User user) {
        Result r = addResultToSubmission(submission);
        r.setAssessmentType(assessmentType);
        r.completionDate(ZonedDateTime.now());
        r.setAssessor(user);
        return resultRepo.save(r);
    }

    public Set<ExerciseHint> addHintsToExercise(Exercise exercise) {
        ExerciseHint exerciseHint1 = new ExerciseHint().exercise(exercise).title("title 1").content("content 1");
        ExerciseHint exerciseHint2 = new ExerciseHint().exercise(exercise).title("title 2").content("content 2");
        ExerciseHint exerciseHint3 = new ExerciseHint().exercise(exercise).title("title 3").content("content 3");
        Set<ExerciseHint> hints = new HashSet<>();
        hints.add(exerciseHint1);
        hints.add(exerciseHint2);
        hints.add(exerciseHint3);
        exercise.setExerciseHints(hints);
        exerciseHintRepository.saveAll(hints);

        return hints;
    }

    public ProgrammingExercise loadProgrammingExerciseWithEagerReferences() {
        final var lazyExercise = programmingExerciseRepository.findAll().get(0);
        return programmingExerciseTestRepository.findOneWithEagerEverything(lazyExercise);
    }

    public <T extends Exercise> T addHintsToProblemStatement(T exercise) {
        final var statement = exercise.getProblemStatement() == null ? "" : exercise.getProblemStatement();
        final var hintsInStatement = exercise.getExerciseHints().stream().map(ExerciseHint::getId).map(Object::toString).collect(Collectors.joining(", ", "{", "}"));
        exercise.setProblemStatement(statement + hintsInStatement);
        return exerciseRepo.save(exercise);
    }

    /**
     * Generates an example submission for a given model and exercise
     * @param model given uml model for the example submission
     * @param exercise exercise for which the example submission is created
     * @param flagAsExampleSubmission true if the submission is an example submission
     * @return  created example submission
     */
    public ExampleSubmission generateExampleSubmission(String model, Exercise exercise, boolean flagAsExampleSubmission) {
        return generateExampleSubmission(model, exercise, flagAsExampleSubmission, false);
    }

    /**
     * Generates an example submission for a given model and exercise
     * @param model given uml model for the example submission
     * @param exercise exercise for which the example submission is created
     * @param flagAsExampleSubmission true if the submission is an example submission
     * @param usedForTutorial true if the example submission is used for tutorial
     * @return  created example submission
     */
    public ExampleSubmission generateExampleSubmission(String model, Exercise exercise, boolean flagAsExampleSubmission, boolean usedForTutorial) {
        ModelingSubmission submission = ModelFactory.generateModelingSubmission(model, false);
        submission.setExampleSubmission(flagAsExampleSubmission);
        return ModelFactory.generateExampleSubmission(submission, exercise, usedForTutorial);
    }

    /**
     * Generates a submitted answer for a given question.
     * @param question given question, the answer is for
     * @param correct boolean whether the answer should be correct or not
     * @return created SubmittedAnswer
     */
    public SubmittedAnswer generateSubmittedAnswerFor(QuizQuestion question, boolean correct) {
        if (question instanceof MultipleChoiceQuestion) {
            var submittedAnswer = new MultipleChoiceSubmittedAnswer();
            submittedAnswer.setQuizQuestion(question);

            for (var answerOption : ((MultipleChoiceQuestion) question).getAnswerOptions()) {
                if (answerOption.isIsCorrect().equals(correct)) {
                    submittedAnswer.addSelectedOptions(answerOption);
                }
            }
            return submittedAnswer;
        }
        else if (question instanceof DragAndDropQuestion) {
            var submittedAnswer = new DragAndDropSubmittedAnswer();
            submittedAnswer.setQuizQuestion(question);

            DragItem dragItem1 = ((DragAndDropQuestion) question).getDragItems().get(0);
            dragItem1.setQuestion((DragAndDropQuestion) question);
            DragItem dragItem2 = ((DragAndDropQuestion) question).getDragItems().get(1);
            dragItem2.setQuestion((DragAndDropQuestion) question);

            DropLocation dropLocation1 = ((DragAndDropQuestion) question).getDropLocations().get(0);
            dropLocation1.setQuestion((DragAndDropQuestion) question);
            DropLocation dropLocation2 = ((DragAndDropQuestion) question).getDropLocations().get(1);
            dropLocation2.setQuestion((DragAndDropQuestion) question);

            if (correct) {
                submittedAnswer.addMappings(new DragAndDropMapping().dragItem(dragItem1).dropLocation(dropLocation1));
                submittedAnswer.addMappings(new DragAndDropMapping().dragItem(dragItem2).dropLocation(dropLocation2));
            }
            else {
                submittedAnswer.addMappings(new DragAndDropMapping().dragItem(dragItem2).dropLocation(dropLocation1));
                submittedAnswer.addMappings(new DragAndDropMapping().dragItem(dragItem1).dropLocation(dropLocation2));
            }

            return submittedAnswer;
        }
        else if (question instanceof ShortAnswerQuestion) {
            var submittedAnswer = new ShortAnswerSubmittedAnswer();
            submittedAnswer.setQuizQuestion(question);

            for (var spot : ((ShortAnswerQuestion) question).getSpots()) {
                ShortAnswerSubmittedText submittedText = new ShortAnswerSubmittedText();
                submittedText.setSpot(spot);
                if (correct) {
                    submittedText.setText(((ShortAnswerQuestion) question).getCorrectSolutionForSpot(spot).iterator().next().getText());
                }
                else {
                    submittedText.setText("wrong short answer");
                }
                submittedAnswer.addSubmittedTexts(submittedText);
            }
            return submittedAnswer;
        }
        return null;
    }

    @NotNull
    public QuizExercise createQuiz(Course course, ZonedDateTime releaseDate, ZonedDateTime dueDate) {
        QuizExercise quizExercise = ModelFactory.generateQuizExercise(releaseDate, dueDate, course);
        quizExercise.addQuestions(createMultipleChoiceQuestion());
        quizExercise.addQuestions(createDragAndDropQuestion());
        quizExercise.addQuestions(createShortAnswerQuestion());
        quizExercise.setMaxScore(quizExercise.getMaxTotalScore().doubleValue());
        quizExercise.setGradingInstructions(null);
        return quizExercise;
    }

    @NotNull
    public ShortAnswerQuestion createShortAnswerQuestion() {
        ShortAnswerQuestion sa = (ShortAnswerQuestion) new ShortAnswerQuestion().title("SA").score(2).text("This is a long answer text");
        sa.setScoringType(ScoringType.ALL_OR_NOTHING);
        var shortAnswerSpot1 = new ShortAnswerSpot().spotNr(0).width(1);
        shortAnswerSpot1.setTempID(generateTempId());
        var shortAnswerSpot2 = new ShortAnswerSpot().spotNr(2).width(2);
        shortAnswerSpot2.setTempID(generateTempId());
        sa.getSpots().add(shortAnswerSpot1);
        sa.getSpots().add(shortAnswerSpot2);
        var shortAnswerSolution1 = new ShortAnswerSolution().text("is");
        shortAnswerSolution1.setTempID(generateTempId());
        var shortAnswerSolution2 = new ShortAnswerSolution().text("long");
        shortAnswerSolution2.setTempID(generateTempId());
        sa.getSolutions().add(shortAnswerSolution1);
        sa.getSolutions().add(shortAnswerSolution2);
        sa.getCorrectMappings().add(new ShortAnswerMapping().spot(sa.getSpots().get(0)).solution(sa.getSolutions().get(0)));
        sa.getCorrectMappings().add(new ShortAnswerMapping().spot(sa.getSpots().get(1)).solution(sa.getSolutions().get(1)));
        sa.setExplanation("Explanation");
        return sa;
    }

    @NotNull
    public DragAndDropQuestion createDragAndDropQuestion() {
        DragAndDropQuestion dnd = (DragAndDropQuestion) new DragAndDropQuestion().title("DnD").score(3).text("Q2");
        dnd.setScoringType(ScoringType.PROPORTIONAL_WITH_PENALTY);
        var dropLocation1 = new DropLocation().posX(10d).posY(10d).height(10d).width(10d);
        dropLocation1.setTempID(generateTempId());
        var dropLocation2 = new DropLocation().posX(20d).posY(20d).height(10d).width(10d);
        dropLocation2.setTempID(generateTempId());
        dnd.getDropLocations().add(dropLocation1);
        dnd.getDropLocations().add(dropLocation2);
        var dragItem1 = new DragItem().text("D1");
        dragItem1.setTempID(generateTempId());
        var dragItem2 = new DragItem().text("D2");
        dragItem2.setTempID(generateTempId());
        dnd.getDragItems().add(dragItem1);
        dnd.getDragItems().add(dragItem2);
        dnd.getCorrectMappings().add(new DragAndDropMapping().dragItem(dragItem1).dropLocation(dropLocation1));
        dnd.getCorrectMappings().add(new DragAndDropMapping().dragItem(dragItem2).dropLocation(dropLocation2));
        dnd.setExplanation("Explanation");
        return dnd;
    }

    public Long generateTempId() {
        return ThreadLocalRandom.current().nextLong(Long.MAX_VALUE);
    }

    @NotNull
    public MultipleChoiceQuestion createMultipleChoiceQuestion() {
        MultipleChoiceQuestion mc = (MultipleChoiceQuestion) new MultipleChoiceQuestion().title("MC").score(4).text("Q1");
        mc.setScoringType(ScoringType.ALL_OR_NOTHING);
        mc.getAnswerOptions().add(new AnswerOption().text("A").hint("H1").explanation("E1").isCorrect(true));
        mc.getAnswerOptions().add(new AnswerOption().text("B").hint("H2").explanation("E2").isCorrect(false));
        mc.setExplanation("Explanation");
        return mc;
    }

    /**
     * Generate submissions for a student for an exercise. Results are mixed.
     * @param quizExercise QuizExercise th submissions are for
     * @param studentID ID of the student
     * @param submitted Boolean if it is submitted or not
     * @param submissionDate Submission date
     */
    public QuizSubmission generateSubmission(QuizExercise quizExercise, int studentID, boolean submitted, ZonedDateTime submissionDate) {
        QuizSubmission quizSubmission = new QuizSubmission();
        QuizQuestion quizQuestion1 = quizExercise.getQuizQuestions().get(0);
        QuizQuestion quizQuestion2 = quizExercise.getQuizQuestions().get(1);
        QuizQuestion quizQuestion3 = quizExercise.getQuizQuestions().get(2);
        quizSubmission.addSubmittedAnswers(generateSubmittedAnswerFor(quizQuestion1, studentID % 2 == 0));
        quizSubmission.addSubmittedAnswers(generateSubmittedAnswerFor(quizQuestion2, studentID % 3 == 0));
        quizSubmission.addSubmittedAnswers(generateSubmittedAnswerFor(quizQuestion3, studentID % 4 == 0));
        quizSubmission.submitted(submitted);
        quizSubmission.submissionDate(submissionDate);

        return quizSubmission;
    }

    /**
     * Generate a submission with all or none options of a MultipleChoiceQuestion selected, if there is one in the exercise
     * @param quizExercise Exercise the submission is for
     * @param submitted Boolean whether it is submitted or not
     * @param submissionDate Submission date
     * @param selectEverything Boolean whether every answer option should be selected or none
     */
    public QuizSubmission generateSpecialSubmissionWithResult(QuizExercise quizExercise, boolean submitted, ZonedDateTime submissionDate, boolean selectEverything) {
        QuizSubmission quizSubmission = new QuizSubmission();

        for (QuizQuestion question : quizExercise.getQuizQuestions()) {
            if (question instanceof MultipleChoiceQuestion) {
                var submittedAnswer = new MultipleChoiceSubmittedAnswer();
                submittedAnswer.setQuizQuestion(question);
                if (selectEverything) {
                    for (var answerOption : ((MultipleChoiceQuestion) question).getAnswerOptions()) {
                        submittedAnswer.addSelectedOptions(answerOption);
                    }
                }
                quizSubmission.addSubmittedAnswers(submittedAnswer);

            }
            else {
                quizSubmission.addSubmittedAnswers(generateSubmittedAnswerFor(question, false));
            }
            quizSubmission.addSubmittedAnswers(generateSubmittedAnswerFor(question, false));
            quizSubmission.addSubmittedAnswers(generateSubmittedAnswerFor(question, false));
        }
        quizSubmission.submitted(submitted);
        quizSubmission.submissionDate(submissionDate);

        return quizSubmission;
    }

    // TODO: find some generic solution for the following duplicated code

    @NotNull
    public FileUploadExercise findFileUploadExerciseWithTitle(Collection<Exercise> exercises, String title) {
        Optional<Exercise> exercise = exercises.stream().filter(e -> e.getTitle().equals(title)).findFirst();
        if (exercise.isEmpty()) {
            fail("Could not find file upload exercise with title " + title);
        }
        else {
            if (exercise.get() instanceof FileUploadExercise) {
                return (FileUploadExercise) exercise.get();
            }
        }
        fail("Could not find file upload exercise with title " + title);
        // just to prevent compiler warnings, we have failed anyway here
        return new FileUploadExercise();
    }

    @NotNull
    public ModelingExercise findModelingExerciseWithTitle(Collection<Exercise> exercises, String title) {
        Optional<Exercise> exercise = exercises.stream().filter(e -> e.getTitle().equals(title)).findFirst();
        if (exercise.isEmpty()) {
            fail("Could not find modeling exercise with title " + title);
        }
        else {
            if (exercise.get() instanceof ModelingExercise) {
                return (ModelingExercise) exercise.get();
            }
        }
        fail("Could not find modeling exercise with title " + title);
        // just to prevent compiler warnings, we have failed anyway here
        return new ModelingExercise();
    }

    @NotNull
    public TextExercise findTextExerciseWithTitle(Collection<Exercise> exercises, String title) {
        Optional<Exercise> exercise = exercises.stream().filter(e -> e.getTitle().equals(title)).findFirst();
        if (exercise.isEmpty()) {
            fail("Could not find text exercise with title " + title);
        }
        else {
            if (exercise.get() instanceof TextExercise) {
                return (TextExercise) exercise.get();
            }
        }
        fail("Could not find text exercise with title " + title);
        // just to prevent compiler warnings, we have failed anyway here
        return new TextExercise();
    }

    @NotNull
    public ProgrammingExercise findProgrammingExerciseWithTitle(Collection<Exercise> exercises, String title) {
        Optional<Exercise> exercise = exercises.stream().filter(e -> e.getTitle().equals(title)).findFirst();
        if (exercise.isEmpty()) {
            fail("Could not find programming exercise with title " + title);
        }
        else {
            if (exercise.get() instanceof ProgrammingExercise) {
                return (ProgrammingExercise) exercise.get();
            }
        }
        fail("Could not find programming exercise with title " + title);
        // just to prevent compiler warnings, we have failed anyway here
        return new ProgrammingExercise();
    }
}<|MERGE_RESOLUTION|>--- conflicted
+++ resolved
@@ -712,12 +712,6 @@
         return course;
     }
 
-<<<<<<< HEAD
-    public ExerciseGroup addExerciseGroupWithExamAndCourse() {
-        Course course = ModelFactory.generateCourse(null, pastTimestamp, futureFutureTimestamp, new HashSet<>(), "tumuser", "tutor", "instructor");
-        Exam exam = ModelFactory.generateExam(course);
-        ExerciseGroup exerciseGroup = ModelFactory.generateExerciseGroup(exam);
-=======
     public TextExercise addCourseExamExerciseGroupWithOneTextExercise() {
         var now = ZonedDateTime.now();
         ExerciseGroup exerciseGroup = addExerciseGroupWithExamAndCourse(true);
@@ -732,7 +726,6 @@
         Course course = ModelFactory.generateCourse(null, pastTimestamp, futureFutureTimestamp, new HashSet<>(), "tumuser", "tutor", "instructor");
         Exam exam = ModelFactory.generateExam(course);
         ExerciseGroup exerciseGroup = ModelFactory.generateExerciseGroup(mandatory, exam);
->>>>>>> 5a793776
         final var courseNrBefore = courseRepo.count();
         final var examNrBefore = examRepository.count();
         final var exerciseGroupNrBefore = exerciseGroupRepository.count();
