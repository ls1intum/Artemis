--- conflicted
+++ resolved
@@ -3039,7 +3039,48 @@
         });
     }
 
-<<<<<<< HEAD
+    public void createSubmissionForTextExercise(TextExercise textExercise, User user, String text) {
+        TextSubmission textSubmission = ModelFactory.generateTextSubmission(text, Language.ENGLISH, true);
+        textSubmission = textSubmissionRepo.save(textSubmission);
+
+        var studentParticipation = ModelFactory.generateStudentParticipation(InitializationState.INITIALIZED, textExercise, user);
+        studentParticipation.addSubmission(textSubmission);
+
+        studentParticipationRepo.save(studentParticipation);
+        textSubmissionRepo.save(textSubmission);
+    }
+
+    public TextPlagiarismResult createTextPlagiarismResultForExercise(Exercise exercise) {
+        TextPlagiarismResult result = new TextPlagiarismResult();
+        result.setExercise(exercise);
+        result.setSimilarityDistribution(new int[] { 0, 0, 0, 0, 0, 0, 0, 0, 0, 0 });
+        result.setDuration(4);
+        return plagiarismResultRepo.save(result);
+    }
+
+    public ModelingPlagiarismResult createModelingPlagiarismResultForExercise(Exercise exercise) {
+        ModelingPlagiarismResult result = new ModelingPlagiarismResult();
+        result.setExercise(exercise);
+        result.setSimilarityDistribution(new int[] { 0, 0, 0, 0, 0, 0, 0, 0, 0, 0 });
+        result.setDuration(4);
+        return plagiarismResultRepo.save(result);
+    }
+
+    @NotNull
+    public LinkedMultiValueMap<String, String> getDefaultPlagiarismOptions() {
+        return getPlagiarismOptions(50D, 0, 0);
+    }
+
+    @NotNull
+    public LinkedMultiValueMap<String, String> getPlagiarismOptions(double similarityThreshold, int minimumScore, int minimumSize) {
+        // Use default options for plagiarism detection
+        var params = new LinkedMultiValueMap<String, String>();
+        params.add("similarityThreshold", String.valueOf(similarityThreshold));
+        params.add("minimumScore", String.valueOf(minimumScore));
+        params.add("minimumSize", String.valueOf(minimumSize));
+        return params;
+    }
+
     public Course createCourseWithProgrammingExerciseAndIllegalAndLegalSubmissions() {
         Course course = ModelFactory.generateCourse(null, pastTimestamp, futureTimestamp, new HashSet<>(), "tumuser", "tutor", "instructor");
         course = courseRepo.save(course);
@@ -3068,47 +3109,5 @@
         programmingExerciseStudentParticipationRepo.save(programmingExerciseStudentParticipation1);
         programmingExerciseStudentParticipationRepo.save(programmingExerciseStudentParticipation2);
         return course;
-=======
-    public void createSubmissionForTextExercise(TextExercise textExercise, User user, String text) {
-        TextSubmission textSubmission = ModelFactory.generateTextSubmission(text, Language.ENGLISH, true);
-        textSubmission = textSubmissionRepo.save(textSubmission);
-
-        var studentParticipation = ModelFactory.generateStudentParticipation(InitializationState.INITIALIZED, textExercise, user);
-        studentParticipation.addSubmission(textSubmission);
-
-        studentParticipationRepo.save(studentParticipation);
-        textSubmissionRepo.save(textSubmission);
-    }
-
-    public TextPlagiarismResult createTextPlagiarismResultForExercise(Exercise exercise) {
-        TextPlagiarismResult result = new TextPlagiarismResult();
-        result.setExercise(exercise);
-        result.setSimilarityDistribution(new int[] { 0, 0, 0, 0, 0, 0, 0, 0, 0, 0 });
-        result.setDuration(4);
-        return plagiarismResultRepo.save(result);
-    }
-
-    public ModelingPlagiarismResult createModelingPlagiarismResultForExercise(Exercise exercise) {
-        ModelingPlagiarismResult result = new ModelingPlagiarismResult();
-        result.setExercise(exercise);
-        result.setSimilarityDistribution(new int[] { 0, 0, 0, 0, 0, 0, 0, 0, 0, 0 });
-        result.setDuration(4);
-        return plagiarismResultRepo.save(result);
-    }
-
-    @NotNull
-    public LinkedMultiValueMap<String, String> getDefaultPlagiarismOptions() {
-        return getPlagiarismOptions(50D, 0, 0);
-    }
-
-    @NotNull
-    public LinkedMultiValueMap<String, String> getPlagiarismOptions(double similarityThreshold, int minimumScore, int minimumSize) {
-        // Use default options for plagiarism detection
-        var params = new LinkedMultiValueMap<String, String>();
-        params.add("similarityThreshold", String.valueOf(similarityThreshold));
-        params.add("minimumScore", String.valueOf(minimumScore));
-        params.add("minimumSize", String.valueOf(minimumSize));
-        return params;
->>>>>>> 65f29f02
     }
 }