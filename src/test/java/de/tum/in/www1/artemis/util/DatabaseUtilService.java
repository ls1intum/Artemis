package de.tum.in.www1.artemis.util;

import static com.google.gson.JsonParser.parseString;
import static org.assertj.core.api.Assertions.assertThat;
import static org.assertj.core.api.Assertions.fail;

import java.net.URL;
import java.nio.file.Files;
import java.time.Duration;
import java.time.ZonedDateTime;
import java.util.*;
import java.util.concurrent.ThreadLocalRandom;
import java.util.stream.Collectors;

import org.jetbrains.annotations.NotNull;
import org.springframework.beans.factory.annotation.Autowired;
import org.springframework.security.authentication.UsernamePasswordAuthenticationToken;
import org.springframework.security.core.Authentication;
import org.springframework.security.core.GrantedAuthority;
import org.springframework.security.core.authority.SimpleGrantedAuthority;
import org.springframework.security.core.context.SecurityContext;
import org.springframework.security.core.context.SecurityContextHolder;
import org.springframework.security.test.context.TestSecurityContextHolder;
import org.springframework.stereotype.Service;
import org.springframework.util.LinkedMultiValueMap;
import org.springframework.util.ResourceUtils;

import com.fasterxml.jackson.databind.ObjectMapper;
import com.google.gson.Gson;
import com.google.gson.JsonObject;
import com.google.gson.reflect.TypeToken;

import de.tum.in.www1.artemis.domain.Attachment;
import de.tum.in.www1.artemis.domain.Authority;
import de.tum.in.www1.artemis.domain.Complaint;
import de.tum.in.www1.artemis.domain.Course;
import de.tum.in.www1.artemis.domain.ExampleSubmission;
import de.tum.in.www1.artemis.domain.Exercise;
import de.tum.in.www1.artemis.domain.ExerciseHint;
import de.tum.in.www1.artemis.domain.Feedback;
import de.tum.in.www1.artemis.domain.FileUploadExercise;
import de.tum.in.www1.artemis.domain.FileUploadSubmission;
import de.tum.in.www1.artemis.domain.GradingCriterion;
import de.tum.in.www1.artemis.domain.GradingInstruction;
import de.tum.in.www1.artemis.domain.Lecture;
import de.tum.in.www1.artemis.domain.ProgrammingExercise;
import de.tum.in.www1.artemis.domain.ProgrammingExerciseTestCase;
import de.tum.in.www1.artemis.domain.ProgrammingSubmission;
import de.tum.in.www1.artemis.domain.Result;
import de.tum.in.www1.artemis.domain.StudentQuestion;
import de.tum.in.www1.artemis.domain.Submission;
import de.tum.in.www1.artemis.domain.Team;
import de.tum.in.www1.artemis.domain.TextBlock;
import de.tum.in.www1.artemis.domain.TextExercise;
import de.tum.in.www1.artemis.domain.TextSubmission;
import de.tum.in.www1.artemis.domain.User;
import de.tum.in.www1.artemis.domain.enumeration.*;
import de.tum.in.www1.artemis.domain.exam.Exam;
import de.tum.in.www1.artemis.domain.exam.ExerciseGroup;
import de.tum.in.www1.artemis.domain.exam.StudentExam;
import de.tum.in.www1.artemis.domain.modeling.ModelingExercise;
import de.tum.in.www1.artemis.domain.modeling.ModelingSubmission;
import de.tum.in.www1.artemis.domain.participation.Participation;
import de.tum.in.www1.artemis.domain.participation.ProgrammingExerciseStudentParticipation;
import de.tum.in.www1.artemis.domain.participation.SolutionProgrammingExerciseParticipation;
import de.tum.in.www1.artemis.domain.participation.StudentParticipation;
import de.tum.in.www1.artemis.domain.participation.TemplateProgrammingExerciseParticipation;
import de.tum.in.www1.artemis.domain.participation.TutorParticipation;
import de.tum.in.www1.artemis.domain.quiz.AnswerOption;
import de.tum.in.www1.artemis.domain.quiz.DragAndDropMapping;
import de.tum.in.www1.artemis.domain.quiz.DragAndDropQuestion;
import de.tum.in.www1.artemis.domain.quiz.DragAndDropSubmittedAnswer;
import de.tum.in.www1.artemis.domain.quiz.DragItem;
import de.tum.in.www1.artemis.domain.quiz.DropLocation;
import de.tum.in.www1.artemis.domain.quiz.MultipleChoiceQuestion;
import de.tum.in.www1.artemis.domain.quiz.MultipleChoiceSubmittedAnswer;
import de.tum.in.www1.artemis.domain.quiz.QuizExercise;
import de.tum.in.www1.artemis.domain.quiz.QuizQuestion;
import de.tum.in.www1.artemis.domain.quiz.QuizSubmission;
import de.tum.in.www1.artemis.domain.quiz.ShortAnswerMapping;
import de.tum.in.www1.artemis.domain.quiz.ShortAnswerQuestion;
import de.tum.in.www1.artemis.domain.quiz.ShortAnswerSolution;
import de.tum.in.www1.artemis.domain.quiz.ShortAnswerSpot;
import de.tum.in.www1.artemis.domain.quiz.ShortAnswerSubmittedAnswer;
import de.tum.in.www1.artemis.domain.quiz.ShortAnswerSubmittedText;
import de.tum.in.www1.artemis.domain.quiz.SubmittedAnswer;
import de.tum.in.www1.artemis.repository.AttachmentRepository;
import de.tum.in.www1.artemis.repository.AuthorityRepository;
import de.tum.in.www1.artemis.repository.ComplaintRepository;
import de.tum.in.www1.artemis.repository.ComplaintResponseRepository;
import de.tum.in.www1.artemis.repository.CourseRepository;
import de.tum.in.www1.artemis.repository.ExamRepository;
import de.tum.in.www1.artemis.repository.ExampleSubmissionRepository;
import de.tum.in.www1.artemis.repository.ExerciseGroupRepository;
import de.tum.in.www1.artemis.repository.ExerciseHintRepository;
import de.tum.in.www1.artemis.repository.ExerciseRepository;
import de.tum.in.www1.artemis.repository.FeedbackRepository;
import de.tum.in.www1.artemis.repository.FileUploadSubmissionRepository;
import de.tum.in.www1.artemis.repository.GroupNotificationRepository;
import de.tum.in.www1.artemis.repository.LectureRepository;
import de.tum.in.www1.artemis.repository.ModelingSubmissionRepository;
import de.tum.in.www1.artemis.repository.ProgrammingExerciseRepository;
import de.tum.in.www1.artemis.repository.ProgrammingExerciseStudentParticipationRepository;
import de.tum.in.www1.artemis.repository.ProgrammingExerciseTestCaseRepository;
import de.tum.in.www1.artemis.repository.ProgrammingExerciseTestRepository;
import de.tum.in.www1.artemis.repository.ProgrammingSubmissionRepository;
import de.tum.in.www1.artemis.repository.ResultRepository;
import de.tum.in.www1.artemis.repository.SolutionProgrammingExerciseParticipationRepository;
import de.tum.in.www1.artemis.repository.StaticCodeAnalysisCategoryRepository;
import de.tum.in.www1.artemis.repository.StudentExamRepository;
import de.tum.in.www1.artemis.repository.StudentParticipationRepository;
import de.tum.in.www1.artemis.repository.StudentQuestionRepository;
import de.tum.in.www1.artemis.repository.SubmissionRepository;
import de.tum.in.www1.artemis.repository.SubmissionVersionRepository;
import de.tum.in.www1.artemis.repository.TeamRepository;
import de.tum.in.www1.artemis.repository.TemplateProgrammingExerciseParticipationRepository;
import de.tum.in.www1.artemis.repository.TextBlockRepository;
import de.tum.in.www1.artemis.repository.TextSubmissionRepository;
import de.tum.in.www1.artemis.repository.TutorParticipationRepository;
import de.tum.in.www1.artemis.repository.UserRepository;
import de.tum.in.www1.artemis.security.AuthoritiesConstants;
import de.tum.in.www1.artemis.service.ModelingAssessmentService;
import de.tum.in.www1.artemis.service.ModelingSubmissionService;
import de.tum.in.www1.artemis.web.rest.dto.PageableSearchDTO;

/** Service responsible for initializing the database with specific testdata for a testscenario */
@Service
public class DatabaseUtilService {

    private static final ZonedDateTime pastTimestamp = ZonedDateTime.now().minusDays(1);

    private static final ZonedDateTime futureTimestamp = ZonedDateTime.now().plusDays(1);

    private static final ZonedDateTime futureFutureTimestamp = ZonedDateTime.now().plusDays(2);

    private static final Authority userAuthority = new Authority(AuthoritiesConstants.USER);

    private static final Authority tutorAuthority = new Authority(AuthoritiesConstants.TEACHING_ASSISTANT);

    private static final Authority instructorAuthority = new Authority(AuthoritiesConstants.INSTRUCTOR);

    private static final Authority adminAuthority = new Authority(AuthoritiesConstants.ADMIN);

    private static final Set<Authority> studentAuthorities = Set.of(userAuthority);

    private static final Set<Authority> tutorAuthorities = Set.of(userAuthority, tutorAuthority);

    private static final Set<Authority> instructorAuthorities = Set.of(userAuthority, tutorAuthority, instructorAuthority);

    private static final Set<Authority> adminAuthorities = Set.of(userAuthority, tutorAuthority, instructorAuthority, adminAuthority);

    @Autowired
    CourseRepository courseRepo;

    @Autowired
    LectureRepository lectureRepo;

    @Autowired
    ExerciseRepository exerciseRepo;

    @Autowired
    AttachmentRepository attachmentRepo;

    @Autowired
    ProgrammingExerciseTestCaseRepository testCaseRepository;

    @Autowired
    StaticCodeAnalysisCategoryRepository staticCodeAnalysisCategoryRepository;

    @Autowired
    ProgrammingExerciseRepository programmingExerciseRepository;

    @Autowired
    ExerciseHintRepository exerciseHintRepository;

    @Autowired
    UserRepository userRepo;

    @Autowired
    TeamRepository teamRepo;

    @Autowired
    ResultRepository resultRepo;

    @Autowired
    StudentParticipationRepository studentParticipationRepo;

    @Autowired
    ProgrammingExerciseStudentParticipationRepository programmingExerciseStudentParticipationRepo;

    @Autowired
    TemplateProgrammingExerciseParticipationRepository templateProgrammingExerciseParticipationRepo;

    @Autowired
    SolutionProgrammingExerciseParticipationRepository solutionProgrammingExerciseParticipationRepo;

    @Autowired
    ModelingSubmissionRepository modelingSubmissionRepo;

    @Autowired
    TextSubmissionRepository textSubmissionRepo;

    @Autowired
    TextBlockRepository textBlockRepo;

    @Autowired
    FileUploadSubmissionRepository fileUploadSubmissionRepo;

    @Autowired
    SubmissionRepository submissionRepository;

    @Autowired
    SubmissionVersionRepository submissionVersionRepository;

    @Autowired
    ProgrammingSubmissionRepository programmingSubmissionRepo;

    @Autowired
    FeedbackRepository feedbackRepo;

    @Autowired
    ComplaintRepository complaintRepo;

    @Autowired
    ComplaintResponseRepository complaintResponseRepo;

    @Autowired
    ExampleSubmissionRepository exampleSubmissionRepo;

    @Autowired
    TutorParticipationRepository tutorParticipationRepo;

    @Autowired
    StudentQuestionRepository studentQuestionRepository;

    @Autowired
    ModelingSubmissionService modelSubmissionService;

    @Autowired
    ModelingAssessmentService modelingAssessmentService;

    @Autowired
    ProgrammingExerciseTestRepository programmingExerciseTestRepository;

    @Autowired
    private AuthorityRepository authorityRepository;

    @Autowired
    ObjectMapper mapper;

    @Autowired
    GroupNotificationRepository groupNotificationRepository;

    @Autowired
    private ExerciseGroupRepository exerciseGroupRepository;

    @Autowired
    private StudentExamRepository studentExamRepository;

    @Autowired
    private ExamRepository examRepository;

    @Autowired
    private DatabaseCleanupService databaseCleanupService;

    public void resetDatabase() {
        databaseCleanupService.clearDatabase();
    }

    // TODO: this should probably be moved into another service
    public void changeUser(String username) {
        User user = getUserByLogin(username);
        List<GrantedAuthority> grantedAuthorities = new ArrayList<>();
        for (Authority authority : user.getAuthorities()) {
            grantedAuthorities.add(new SimpleGrantedAuthority(authority.getName()));
        }
        org.springframework.security.core.userdetails.User securityContextUser = new org.springframework.security.core.userdetails.User(user.getLogin(), user.getPassword(),
                grantedAuthorities);
        Authentication authentication = new UsernamePasswordAuthenticationToken(securityContextUser, securityContextUser.getPassword(), grantedAuthorities);
        SecurityContext context = SecurityContextHolder.createEmptyContext();
        context.setAuthentication(authentication);
        TestSecurityContextHolder.setContext(context);
    }

    /**
     * Adds the provided number of students and tutors into the user repository. Students login is a concatenation of the prefix "student" and a number counting from 1 to
     * numberOfStudents Tutors login is a concatenation of the prefix "tutor" and a number counting from 1 to numberOfStudents Tutors are all in the "tutor" group and students in
     * the "tumuser" group
     *
     * @param numberOfStudents the number of students that will be added to the database
     * @param numberOfTutors the number of tutors that will be added to the database
     * @param numberOfInstructors the number of instructors that will be added to the database
     */
    public List<User> addUsers(int numberOfStudents, int numberOfTutors, int numberOfInstructors) {

        authorityRepository.saveAll(adminAuthorities);

        List<User> students = ModelFactory.generateActivatedUsers("student", new String[] { "tumuser", "testgroup" }, studentAuthorities, numberOfStudents);
        List<User> tutors = ModelFactory.generateActivatedUsers("tutor", new String[] { "tutor", "testgroup" }, tutorAuthorities, numberOfTutors);
        List<User> instructors = ModelFactory.generateActivatedUsers("instructor", new String[] { "instructor", "testgroup" }, instructorAuthorities, numberOfInstructors);
        User admin = ModelFactory.generateActivatedUser("admin");
        admin.setGroups(Set.of("admin"));
        admin.setAuthorities(adminAuthorities);
        List<User> usersToAdd = new ArrayList<>();
        usersToAdd.addAll(students);
        usersToAdd.addAll(tutors);
        usersToAdd.addAll(instructors);
        usersToAdd.add(admin);
        userRepo.saveAll(usersToAdd);
        assertThat(userRepo.findAll().size()).as("all users are created").isGreaterThanOrEqualTo(numberOfStudents + numberOfTutors + numberOfInstructors + 1);
        assertThat(userRepo.findAll()).as("users are correctly stored").containsAnyOf(usersToAdd.toArray(new User[0]));

        final var users = new ArrayList<>(students);
        users.addAll(tutors);
        users.addAll(instructors);
        users.add(admin);
        return users;
    }

    public List<Team> addTeamsForExercise(Exercise exercise, String shortNamePrefix, String loginPrefix, int numberOfTeams, User owner) {
        List<Team> teams = ModelFactory.generateTeamsForExercise(exercise, shortNamePrefix, loginPrefix, numberOfTeams, owner);
        userRepo.saveAll(teams.stream().map(Team::getStudents).flatMap(Collection::stream).collect(Collectors.toList()));
        return teamRepo.saveAll(teams);
    }

    public List<Team> addTeamsForExercise(Exercise exercise, String shortNamePrefix, int numberOfTeams, User owner) {
        return addTeamsForExercise(exercise, shortNamePrefix, "student", numberOfTeams, owner);
    }

    public List<Team> addTeamsForExercise(Exercise exercise, int numberOfTeams, User owner) {
        return addTeamsForExercise(exercise, "team", numberOfTeams, owner);
    }

    public Team addTeamForExercise(Exercise exercise, User owner) {
        return addTeamsForExercise(exercise, 1, owner).get(0);
    }

    public Result addProgrammingParticipationWithResultForExercise(ProgrammingExercise exercise, String login) {
        var storedParticipation = programmingExerciseStudentParticipationRepo.findByExerciseIdAndStudentLogin(exercise.getId(), login);
        final StudentParticipation studentParticipation;
        if (storedParticipation.isEmpty()) {
            final var user = getUserByLogin(login);
            final var participation = new ProgrammingExerciseStudentParticipation();
            final var buildPlanId = exercise.getProjectKey().toUpperCase() + "-" + login.toUpperCase();
            final var repoName = (exercise.getProjectKey() + "-" + login).toLowerCase();
            participation.setInitializationDate(ZonedDateTime.now());
            participation.setParticipant(user);
            participation.setBuildPlanId(buildPlanId);
            participation.setProgrammingExercise(exercise);
            participation.setInitializationState(InitializationState.INITIALIZED);
            participation.setRepositoryUrl(String.format("http://some.test.url/%s/%s.git", exercise.getCourseViaExerciseGroupOrCourseMember().getShortName(), repoName));
            programmingExerciseStudentParticipationRepo.save(participation);
            storedParticipation = programmingExerciseStudentParticipationRepo.findByExerciseIdAndStudentLogin(exercise.getId(), login);
            assertThat(storedParticipation).isPresent();
            studentParticipation = studentParticipationRepo.findWithEagerSubmissionsAndResultsAssessorsById(storedParticipation.get().getId()).get();
        }
        else {
            studentParticipation = storedParticipation.get();
        }
        return addResultToParticipation(null, null, studentParticipation);
    }

    public void addInstructor(final String instructorGroup, final String instructorName) {
        var instructor = ModelFactory.generateActivatedUsers(instructorName, new String[] { instructorGroup, "testgroup" }, instructorAuthorities, 1).get(0);
        instructor = userRepo.save(instructor);

        assertThat(instructor.getId()).as("Instructor has been created").isNotNull();
    }

    public void addTeachingAssistant(final String taGroup, final String taName) {
        var ta = ModelFactory.generateActivatedUsers(taName, new String[] { taGroup, "testgroup" }, tutorAuthorities, 1).get(0);
        ta = userRepo.save(ta);

        assertThat(ta.getId()).as("Teaching assistant has been created").isNotNull();
    }

    public Lecture createCourseWithLecture(boolean saveLecture) {
        Course course = ModelFactory.generateCourse(null, pastTimestamp, futureFutureTimestamp, new HashSet<>(), "tumuser", "tutor", "instructor");

        Lecture lecture = new Lecture();
        lecture.setDescription("Test Lecture");
        lecture.setCourse(course);
        courseRepo.save(course);
        if (saveLecture) {
            lectureRepo.save(lecture);
        }
        return lecture;
    }

    public Course createCourse() {
        Course course = ModelFactory.generateCourse(null, pastTimestamp, futureTimestamp, new HashSet<>(), "tumuser", "tutor", "instructor");
        return courseRepo.save(course);
    }

    public Course createCourseWithExamAndExerciseGroupAndExercises(User user, ZonedDateTime visible, ZonedDateTime start, ZonedDateTime end) {
        Course course = createCourse();
        Exam exam = addExam(course, user, visible, start, end);
        course.addExam(exam);
        addExerciseGroupsAndExercisesToExam(exam, false);
        return courseRepo.save(course);
    }

    public Course createCourseWithExamAndExerciseGroupAndExercises(User user) {
        Course course = createCourse();
        Exam exam = addExam(course, user, ZonedDateTime.now().minusMinutes(1), ZonedDateTime.now(), ZonedDateTime.now().plusMinutes(1));
        course.addExam(exam);
        addExerciseGroupsAndExercisesToExam(exam, false);
        return courseRepo.save(course);
    }

    public List<Course> createCoursesWithExercisesAndLectures(boolean withParticipations) throws Exception {
        ZonedDateTime pastTimestamp = ZonedDateTime.now().minusDays(5);
        ZonedDateTime futureTimestamp = ZonedDateTime.now().plusDays(5);
        ZonedDateTime futureFutureTimestamp = ZonedDateTime.now().plusDays(8);

        Course course1 = ModelFactory.generateCourse(null, pastTimestamp, futureTimestamp, new HashSet<>(), "tumuser", "tutor", "instructor");
        Course course2 = ModelFactory.generateCourse(null, ZonedDateTime.now().minusDays(8), pastTimestamp, new HashSet<>(), "tumuser", "tutor", "instructor");

        ModelingExercise modelingExercise = ModelFactory.generateModelingExercise(pastTimestamp, futureTimestamp, futureFutureTimestamp, DiagramType.ClassDiagram, course1);
        modelingExercise.setGradingInstructions("some grading instructions");
        addGradingInstructionsToExercise(modelingExercise);
        modelingExercise.getCategories().add("Modeling");
        course1.addExercises(modelingExercise);

        TextExercise textExercise = ModelFactory.generateTextExercise(pastTimestamp, futureTimestamp, futureFutureTimestamp, course1);
        textExercise.setGradingInstructions("some grading instructions");
        addGradingInstructionsToExercise(textExercise);
        textExercise.getCategories().add("Text");
        course1.addExercises(textExercise);

        FileUploadExercise fileUploadExercise = ModelFactory.generateFileUploadExercise(pastTimestamp, futureTimestamp, futureFutureTimestamp, "png", course1);
        fileUploadExercise.setGradingInstructions("some grading instructions");
        fileUploadExercise.setSampleSolution("Sample Solution");
        addGradingInstructionsToExercise(fileUploadExercise);
        fileUploadExercise.getCategories().add("File");
        course1.addExercises(fileUploadExercise);

        ProgrammingExercise programmingExercise = ModelFactory.generateProgrammingExercise(pastTimestamp, futureTimestamp, course1);
        programmingExercise.setGradingInstructions("some grading instructions");
        addGradingInstructionsToExercise(programmingExercise);
        programmingExercise.getCategories().add("Programming");
        course1.addExercises(programmingExercise);

        QuizExercise quizExercise = ModelFactory.generateQuizExercise(pastTimestamp, futureTimestamp, course1);
        programmingExercise.getCategories().add("Quiz");
        course1.addExercises(quizExercise);

        Lecture lecture1 = ModelFactory.generateLecture(pastTimestamp, futureFutureTimestamp, course1);
        Attachment attachment1 = ModelFactory.generateAttachment(pastTimestamp, lecture1);
        lecture1.addAttachments(attachment1);
        course1.addLectures(lecture1);

        Lecture lecture2 = ModelFactory.generateLecture(pastTimestamp, futureFutureTimestamp, course1);
        Attachment attachment2 = ModelFactory.generateAttachment(pastTimestamp, lecture2);
        lecture2.addAttachments(attachment2);
        course1.addLectures(lecture2);

        course1 = courseRepo.save(course1);
        course2 = courseRepo.save(course2);

        lectureRepo.save(lecture1);
        lectureRepo.save(lecture2);

        attachmentRepo.save(attachment1);
        attachmentRepo.save(attachment2);

        modelingExercise = exerciseRepo.save(modelingExercise);
        textExercise = exerciseRepo.save(textExercise);
        fileUploadExercise = exerciseRepo.save(fileUploadExercise);
        programmingExercise = exerciseRepo.save(programmingExercise);
        quizExercise = exerciseRepo.save(quizExercise);

        if (withParticipations) {

            // create 5 tutor participations and 5 example submissions and connect all of them (to test the many-to-many relationship)
            var tutorParticipations = new ArrayList<TutorParticipation>();
            for (int i = 1; i < 6; i++) {
                var tutorParticipation = new TutorParticipation().tutor(getUserByLogin("tutor" + i));
                tutorParticipationRepo.save(tutorParticipation);
                tutorParticipations.add(tutorParticipation);
            }

            for (int i = 0; i < 5; i++) {
                String validModel = loadFileFromResources("test-data/model-submission/model.54727.json");
                var exampleSubmission = addExampleSubmission(generateExampleSubmission(validModel, modelingExercise, true));
                exampleSubmission.assessmentExplanation("exp");
                for (var tutorParticipation : tutorParticipations) {
                    exampleSubmission.addTutorParticipations(tutorParticipation);
                }
                exampleSubmissionRepo.save(exampleSubmission);
            }

            User user = (userRepo.findOneByLogin("student1")).get();
            StudentParticipation participation1 = ModelFactory.generateStudentParticipation(InitializationState.INITIALIZED, modelingExercise, user);
            StudentParticipation participation2 = ModelFactory.generateStudentParticipation(InitializationState.FINISHED, textExercise, user);
            StudentParticipation participation3 = ModelFactory.generateStudentParticipation(InitializationState.UNINITIALIZED, modelingExercise, user);

            Submission modelingSubmission1 = ModelFactory.generateModelingSubmission("model1", true);
            Submission modelingSubmission2 = ModelFactory.generateModelingSubmission("model2", true);
            Submission textSubmission = ModelFactory.generateTextSubmission("text", Language.ENGLISH, true);

            Result result1 = ModelFactory.generateResult(true, 10);
            Result result2 = ModelFactory.generateResult(true, 12);
            Result result3 = ModelFactory.generateResult(false, 0);

            result1 = resultRepo.save(result1);
            result2 = resultRepo.save(result2);
            result3 = resultRepo.save(result3);

            modelingSubmission1.setResult(result1);
            modelingSubmission2.setResult(result2);
            textSubmission.setResult(result3);

            participation1 = studentParticipationRepo.save(participation1);
            participation2 = studentParticipationRepo.save(participation2);
            participation3 = studentParticipationRepo.save(participation3);

            modelingSubmission1.setParticipation(participation1);
            textSubmission.setParticipation(participation2);
            modelingSubmission2.setParticipation(participation3);

            submissionRepository.save(modelingSubmission1);
            submissionRepository.save(modelingSubmission2);
            submissionRepository.save(textSubmission);
        }

        return Arrays.asList(course1, course2);
    }

    public List<StudentQuestion> createCourseWithExerciseAndStudentQuestions() {
        ZonedDateTime pastTimestamp = ZonedDateTime.now().minusDays(5);
        ZonedDateTime futureTimestamp = ZonedDateTime.now().plusDays(5);
        ZonedDateTime futureFutureTimestamp = ZonedDateTime.now().plusDays(8);

        Course course1 = ModelFactory.generateCourse(null, pastTimestamp, futureTimestamp, new HashSet<>(), "tumuser", "tutor", "instructor");

        TextExercise textExercise = ModelFactory.generateTextExercise(pastTimestamp, futureTimestamp, futureFutureTimestamp, course1);
        textExercise.setGradingInstructions("some grading instructions");
        addGradingInstructionsToExercise(textExercise);
        textExercise.getCategories().add("Text");
        course1.addExercises(textExercise);

        courseRepo.save(course1);
        textExercise = exerciseRepo.save(textExercise);

        List<StudentQuestion> studentQuestions = new ArrayList<>();
        StudentQuestion studentQuestion1 = new StudentQuestion();
        studentQuestion1.setExercise(textExercise);
        studentQuestion1.setQuestionText("Test Student Question 1");
        studentQuestion1.setVisibleForStudents(true);
        studentQuestion1.setAuthor(getUserByLogin("student1"));
        studentQuestionRepository.save(studentQuestion1);
        studentQuestions.add(studentQuestion1);

        StudentQuestion studentQuestion2 = new StudentQuestion();
        studentQuestion2.setExercise(textExercise);
        studentQuestion2.setQuestionText("Test Student Question 2");
        studentQuestion2.setVisibleForStudents(true);
        studentQuestion2.setAuthor(getUserByLogin("student2"));
        studentQuestionRepository.save(studentQuestion2);
        studentQuestions.add(studentQuestion2);

        return studentQuestions;
    }

<<<<<<< HEAD
    public List<StudentQuestion> createCourseWithExerciseAndLectureAndStudentQuestions() {
        ZonedDateTime pastTimestamp = ZonedDateTime.now().minusDays(5);
        ZonedDateTime futureTimestamp = ZonedDateTime.now().plusDays(5);
        ZonedDateTime futureFutureTimestamp = ZonedDateTime.now().plusDays(8);

        Course course1 = ModelFactory.generateCourse(null, pastTimestamp, futureTimestamp, new HashSet<>(), "tumuser", "tutor", "instructor");

        TextExercise textExercise = ModelFactory.generateTextExercise(pastTimestamp, futureTimestamp, futureFutureTimestamp, course1);
        textExercise.setGradingInstructions("some grading instructions");
        addGradingInstructionsToExercise(textExercise);
        textExercise.getCategories().add("Text");
        course1.addExercises(textExercise);

        Lecture lecture = ModelFactory.generateLecture(pastTimestamp, futureFutureTimestamp, course1);
        lecture.setDescription("a test lecture");
        course1.addLectures(lecture);

        courseRepo.save(course1);
        textExercise = exerciseRepo.save(textExercise);
        lecture = lectureRepo.save(lecture);

        List<StudentQuestion> studentQuestions = new ArrayList<>();
        StudentQuestion studentQuestion1 = new StudentQuestion();
        studentQuestion1.setExercise(textExercise);
        studentQuestion1.setQuestionText("Test Student Question 1");
        studentQuestion1.setVisibleForStudents(true);
        studentQuestion1.setAuthor(getUserByLogin("student1"));
        studentQuestionRepository.save(studentQuestion1);
        studentQuestions.add(studentQuestion1);

        StudentQuestion studentQuestion2 = new StudentQuestion();
        studentQuestion2.setExercise(textExercise);
        studentQuestion2.setQuestionText("Test Student Question 2");
        studentQuestion2.setVisibleForStudents(true);
        studentQuestion2.setAuthor(getUserByLogin("student2"));
        studentQuestionRepository.save(studentQuestion2);
        studentQuestions.add(studentQuestion2);

        StudentQuestion studentQuestion3 = new StudentQuestion();
        studentQuestion3.setLecture(lecture);
        studentQuestion3.setQuestionText("Test Student Question 3");
        studentQuestion3.setVisibleForStudents(true);
        studentQuestion3.setAuthor(getUserByLogin("student1"));
        studentQuestionRepository.save(studentQuestion3);
        studentQuestions.add(studentQuestion3);

        StudentQuestion studentQuestion4 = new StudentQuestion();
        studentQuestion4.setLecture(lecture);
        studentQuestion4.setQuestionText("Test Student Question 4");
        studentQuestion4.setVisibleForStudents(true);
        studentQuestion4.setAuthor(getUserByLogin("student2"));
        studentQuestionRepository.save(studentQuestion4);
        studentQuestions.add(studentQuestion2);

        return studentQuestions;
=======
    public Course createCourseWithAllExerciseTypesAndParticipationsAndSubmissionsAndResults(boolean hasAssessmentDueDatePassed) {
        Course course = ModelFactory.generateCourse(null, pastTimestamp, futureTimestamp, new HashSet<>(), "tumuser", "tutor", "instructor");

        ModelingExercise modelingExercise = ModelFactory.generateModelingExercise(pastTimestamp, futureTimestamp, futureFutureTimestamp, DiagramType.ClassDiagram, course);
        TextExercise textExercise = ModelFactory.generateTextExercise(pastTimestamp, futureTimestamp, futureFutureTimestamp, course);
        FileUploadExercise fileUploadExercise = ModelFactory.generateFileUploadExercise(pastTimestamp, futureTimestamp, futureFutureTimestamp, "png", course);
        ProgrammingExercise programmingExercise = ModelFactory.generateProgrammingExercise(pastTimestamp, futureTimestamp, course);
        QuizExercise quizExercise = ModelFactory.generateQuizExercise(pastTimestamp, futureTimestamp, course);

        // Set assessment due dates
        if (hasAssessmentDueDatePassed) {
            modelingExercise.setAssessmentDueDate(ZonedDateTime.now().minusMinutes(10L));
            textExercise.setAssessmentDueDate(ZonedDateTime.now().minusMinutes(10L));
            fileUploadExercise.setAssessmentDueDate(ZonedDateTime.now().minusMinutes(10L));
            programmingExercise.setAssessmentDueDate(ZonedDateTime.now().minusMinutes(10L));
            quizExercise.setAssessmentDueDate(ZonedDateTime.now().minusMinutes(10L));
        }
        else {
            modelingExercise.setAssessmentDueDate(ZonedDateTime.now().plusMinutes(10L));
            textExercise.setAssessmentDueDate(ZonedDateTime.now().plusMinutes(10L));
            fileUploadExercise.setAssessmentDueDate(ZonedDateTime.now().plusMinutes(10L));
            programmingExercise.setAssessmentDueDate(ZonedDateTime.now().plusMinutes(10L));
            quizExercise.setAssessmentDueDate(ZonedDateTime.now().plusMinutes(10L));
        }

        // Add exercises to course
        course.addExercises(modelingExercise);
        course.addExercises(textExercise);
        course.addExercises(fileUploadExercise);
        course.addExercises(programmingExercise);
        course.addExercises(quizExercise);

        // Save course and exercises to database
        Course courseSaved = courseRepo.save(course);
        modelingExercise = exerciseRepo.save(modelingExercise);
        textExercise = exerciseRepo.save(textExercise);
        fileUploadExercise = exerciseRepo.save(fileUploadExercise);
        programmingExercise = exerciseRepo.save(programmingExercise);
        quizExercise = exerciseRepo.save(quizExercise);

        // Get user and setup participations
        User user = (userRepo.findOneByLogin("student1")).get();
        StudentParticipation participationModeling = ModelFactory.generateStudentParticipation(InitializationState.FINISHED, modelingExercise, user);
        StudentParticipation participationText = ModelFactory.generateStudentParticipation(InitializationState.FINISHED, textExercise, user);
        StudentParticipation participationFileUpload = ModelFactory.generateStudentParticipation(InitializationState.FINISHED, fileUploadExercise, user);
        StudentParticipation participationQuiz = ModelFactory.generateStudentParticipation(InitializationState.FINISHED, quizExercise, user);
        StudentParticipation participationProgramming = ModelFactory.generateStudentParticipation(InitializationState.INITIALIZED, programmingExercise, user);

        // Save participations
        participationModeling = studentParticipationRepo.save(participationModeling);
        participationText = studentParticipationRepo.save(participationText);
        participationFileUpload = studentParticipationRepo.save(participationFileUpload);
        participationQuiz = studentParticipationRepo.save(participationQuiz);
        participationProgramming = studentParticipationRepo.save(participationProgramming);

        // Setup results
        Result resultModeling = ModelFactory.generateResult(true, 10);
        resultModeling.setAssessmentType(AssessmentType.MANUAL);
        resultModeling.setCompletionDate(ZonedDateTime.now());

        Result resultText = ModelFactory.generateResult(true, 12);
        resultText.setAssessmentType(AssessmentType.MANUAL);
        resultText.setCompletionDate(ZonedDateTime.now());

        Result resultFileUpload = ModelFactory.generateResult(true, 0);
        resultFileUpload.setAssessmentType(AssessmentType.MANUAL);
        resultFileUpload.setCompletionDate(ZonedDateTime.now());

        Result resultQuiz = ModelFactory.generateResult(true, 0);
        resultQuiz.setAssessmentType(AssessmentType.AUTOMATIC);
        resultQuiz.setCompletionDate(ZonedDateTime.now());

        Result resultProgramming = ModelFactory.generateResult(true, 20);
        resultProgramming.setAssessmentType(AssessmentType.AUTOMATIC);
        resultProgramming.setCompletionDate(ZonedDateTime.now());

        // Connect participations to results and vice versa
        resultModeling.setParticipation(participationModeling);
        resultText.setParticipation(participationText);
        resultFileUpload.setParticipation(participationFileUpload);
        resultQuiz.setParticipation(participationQuiz);
        resultProgramming.setParticipation(participationProgramming);

        participationModeling.addResult(resultModeling);
        participationText.addResult(resultText);
        participationFileUpload.addResult(resultFileUpload);
        participationQuiz.addResult(resultQuiz);
        participationProgramming.addResult(resultProgramming);

        // Save results and participations
        resultModeling = resultRepo.save(resultModeling);
        resultText = resultRepo.save(resultText);
        resultFileUpload = resultRepo.save(resultFileUpload);
        resultQuiz = resultRepo.save(resultQuiz);
        resultProgramming = resultRepo.save(resultProgramming);

        participationModeling = studentParticipationRepo.save(participationModeling);
        participationText = studentParticipationRepo.save(participationText);
        participationFileUpload = studentParticipationRepo.save(participationFileUpload);
        participationQuiz = studentParticipationRepo.save(participationQuiz);
        participationProgramming = studentParticipationRepo.save(participationProgramming);

        // Connect exercises with participations
        modelingExercise.addParticipation(participationModeling);
        textExercise.addParticipation(participationText);
        fileUploadExercise.addParticipation(participationFileUpload);
        quizExercise.addParticipation(participationQuiz);
        programmingExercise.addParticipation(participationProgramming);

        // Setup submissions and connect with participations
        ModelingSubmission modelingSubmission = ModelFactory.generateModelingSubmission("model1", true);
        TextSubmission textSubmission = ModelFactory.generateTextSubmission("text of text submission", Language.ENGLISH, true);
        FileUploadSubmission fileUploadSubmission = ModelFactory.generateFileUploadSubmission(true);
        QuizSubmission quizSubmission = ModelFactory.generateQuizSubmission(true);
        ProgrammingSubmission programmingSubmission = ModelFactory.generateProgrammingSubmission(true);

        modelingSubmission.setParticipation(participationModeling);
        modelingSubmission.setResult(resultModeling);
        textSubmission.setParticipation(participationText);
        textSubmission.setResult(resultText);
        fileUploadSubmission.setParticipation(participationFileUpload);
        fileUploadSubmission.setResult(resultFileUpload);
        quizSubmission.setParticipation(participationQuiz);
        quizSubmission.setResult(resultQuiz);
        programmingSubmission.setParticipation(participationProgramming);
        programmingSubmission.setResult(resultProgramming);

        // Save submissions
        modelingSubmission = submissionRepository.save(modelingSubmission);
        textSubmission = submissionRepository.save(textSubmission);
        fileUploadSubmission = submissionRepository.save(fileUploadSubmission);
        quizSubmission = submissionRepository.save(quizSubmission);
        programmingSubmission = submissionRepository.save(programmingSubmission);

        // Save exercises
        exerciseRepo.save(modelingExercise);
        exerciseRepo.save(textExercise);
        exerciseRepo.save(fileUploadExercise);
        exerciseRepo.save(programmingExercise);
        exerciseRepo.save(quizExercise);

        // Connect participations with submissions
        participationModeling.setSubmissions(Set.of(modelingSubmission));
        participationText.setSubmissions(Set.of(textSubmission));
        participationFileUpload.setSubmissions(Set.of(fileUploadSubmission));
        participationQuiz.setSubmissions(Set.of(quizSubmission));
        participationProgramming.setSubmissions(Set.of(programmingSubmission));

        // Save participations
        studentParticipationRepo.save(participationModeling);
        studentParticipationRepo.save(participationText);
        studentParticipationRepo.save(participationFileUpload);
        studentParticipationRepo.save(participationQuiz);
        studentParticipationRepo.save(participationProgramming);

        return courseSaved;
>>>>>>> e2e7a03f
    }

    public StudentExam setupTestRunForExamWithExerciseGroupsForInstructor(Exam exam, User instructor, List<ExerciseGroup> exerciseGroupsWithExercises) {
        List<Exercise> exercises = new ArrayList<>();
        exerciseGroupsWithExercises.forEach(exerciseGroup -> exercises.add(exerciseGroup.getExercises().iterator().next()));
        var testRun = generateTestRunForInstructor(exam, instructor, exercises);
        return studentExamRepository.save(testRun);
    }

    public StudentExam generateTestRunForInstructor(Exam exam, User instructor, List<Exercise> exercises) {
        var testRun = ModelFactory.generateStudentExam(exam);
        testRun.setTestRun(true);
        testRun.setUser(instructor);
        examRepository.findWithExerciseGroupsAndExercisesById(exam.getId()).get();
        for (final var exercise : exercises) {
            testRun.addExercise(exercise);
            Submission submission;
            if (exercise instanceof ModelingExercise) {
                submission = markModelingParticipationForTestRun((ModelingExercise) exercise, instructor.getLogin());
            }
            else if (exercise instanceof TextExercise) {
                submission = markTextExerciseParticipationForTestRun((TextExercise) exercise, instructor.getLogin());
            }
            else {
                submission = markProgrammingParticipationForTestRun((ProgrammingExercise) exercise, instructor.getLogin());
            }
            assertThat(exercise.hasExerciseGroup()).isTrue();
            assertThat(submission.getResult().getAssessor().getLogin()).isEqualTo(instructor.getLogin());
            assertThat(((StudentParticipation) submission.getParticipation()).getStudent().get().getLogin()).isEqualTo(instructor.getLogin());
        }
        return testRun;
    }

    public Exam setupExamWithExerciseGroupsExercisesRegisteredStudents(Course course) {
        var exam = ModelFactory.generateExam(course);
        exam.setNumberOfExercisesInExam(4);
        exam.setRandomizeExerciseOrder(true);
        exam.setStartDate(ZonedDateTime.now().plusHours(2));
        exam.setEndDate(ZonedDateTime.now().plusHours(4));
        exam = examRepository.save(exam);

        // add exercise groups: 3 mandatory, 2 optional
        ModelFactory.generateExerciseGroup(true, exam);
        ModelFactory.generateExerciseGroup(true, exam);
        ModelFactory.generateExerciseGroup(true, exam);
        ModelFactory.generateExerciseGroup(false, exam);
        ModelFactory.generateExerciseGroup(false, exam);
        exam = examRepository.save(exam);

        // TODO: also add other exercise types

        // add exercises
        var exercise1a = ModelFactory.generateTextExerciseForExam(exam.getExerciseGroups().get(0));
        var exercise1b = ModelFactory.generateTextExerciseForExam(exam.getExerciseGroups().get(0));
        var exercise1c = ModelFactory.generateTextExerciseForExam(exam.getExerciseGroups().get(0));
        exerciseRepo.saveAll(List.of(exercise1a, exercise1b, exercise1c));

        var exercise2a = ModelFactory.generateTextExerciseForExam(exam.getExerciseGroups().get(1));
        var exercise2b = ModelFactory.generateTextExerciseForExam(exam.getExerciseGroups().get(1));
        var exercise2c = ModelFactory.generateTextExerciseForExam(exam.getExerciseGroups().get(1));
        exerciseRepo.saveAll(List.of(exercise2a, exercise2b, exercise2c));

        var exercise3a = ModelFactory.generateTextExerciseForExam(exam.getExerciseGroups().get(2));
        var exercise3b = ModelFactory.generateTextExerciseForExam(exam.getExerciseGroups().get(2));
        var exercise3c = ModelFactory.generateTextExerciseForExam(exam.getExerciseGroups().get(2));
        exerciseRepo.saveAll(List.of(exercise3a, exercise3b, exercise3c));

        var exercise4a = ModelFactory.generateTextExerciseForExam(exam.getExerciseGroups().get(3));
        var exercise4b = ModelFactory.generateTextExerciseForExam(exam.getExerciseGroups().get(3));
        var exercise4c = ModelFactory.generateTextExerciseForExam(exam.getExerciseGroups().get(3));
        exerciseRepo.saveAll(List.of(exercise4a, exercise4b, exercise4c));

        var exercise5a = ModelFactory.generateTextExerciseForExam(exam.getExerciseGroups().get(4));
        var exercise5b = ModelFactory.generateTextExerciseForExam(exam.getExerciseGroups().get(4));
        var exercise5c = ModelFactory.generateTextExerciseForExam(exam.getExerciseGroups().get(4));
        exerciseRepo.saveAll(List.of(exercise5a, exercise5b, exercise5c));

        // register user
        var student1 = getUserByLogin("student1");
        var student2 = getUserByLogin("student2");
        var student3 = getUserByLogin("student3");
        var student4 = getUserByLogin("student4");
        var registeredUsers = Set.of(student1, student2, student3, student4);

        exam.setRegisteredUsers(registeredUsers);
        exam = examRepository.save(exam);
        return exam;
    }

    public Exam addExam(Course course) {
        Exam exam = ModelFactory.generateExam(course);
        examRepository.save(exam);
        return exam;
    }

    public Exam addExam(Course course, User user, ZonedDateTime visibleDate, ZonedDateTime startDate, ZonedDateTime endDate) {
        Exam exam = ModelFactory.generateExam(course);
        exam.addRegisteredUser(user);
        exam.setVisibleDate(visibleDate);
        exam.setStartDate(startDate);
        exam.setEndDate(endDate);
        examRepository.save(exam);
        return exam;
    }

    public Exam addExamWithExerciseGroup(Course course, boolean mandatory) {
        Exam exam = ModelFactory.generateExam(course);
        ModelFactory.generateExerciseGroup(mandatory, exam);
        examRepository.save(exam);
        return exam;
    }

    public Exam addExam(Course course, ZonedDateTime visibleDate, ZonedDateTime startDate, ZonedDateTime endDate) {
        Exam exam = ModelFactory.generateExam(course);
        exam.setVisibleDate(visibleDate);
        exam.setStartDate(startDate);
        exam.setEndDate(endDate);
        exam.setGracePeriod(180);
        examRepository.save(exam);
        return exam;
    }

    public Exam addActiveExamWithRegisteredUser(Course course, User user) {
        Exam exam = ModelFactory.generateExam(course);
        exam.setStartDate(ZonedDateTime.now().minusHours(1));
        exam.setEndDate(ZonedDateTime.now().plusHours(1));
        exam.addRegisteredUser(user);
        examRepository.save(exam);
        var studentExam = new StudentExam();
        studentExam.setExam(exam);
        studentExam.setTestRun(false);
        studentExam.setUser(user);
        studentExam.setWorkingTime((int) Duration.between(exam.getStartDate(), exam.getEndDate()).toSeconds());
        studentExamRepository.save(studentExam);
        return exam;
    }

    public StudentExam addStudentExam(Exam exam) {
        StudentExam studentExam = ModelFactory.generateStudentExam(exam);
        studentExamRepository.save(studentExam);
        return studentExam;
    }

    public Exam addExerciseGroupsAndExercisesToExam(Exam exam, boolean withProgrammingExercise) {
        ModelFactory.generateExerciseGroup(true, exam); // text
        ModelFactory.generateExerciseGroup(true, exam); // quiz
        ModelFactory.generateExerciseGroup(true, exam); // file upload
        ModelFactory.generateExerciseGroup(true, exam); // modeling
        exam.setNumberOfExercisesInExam(4);
        exam = examRepository.save(exam);
        // NOTE: we have to reassign, otherwise we get problems, because the objects have changed
        var exerciseGroup0 = exam.getExerciseGroups().get(0);
        var exerciseGroup1 = exam.getExerciseGroups().get(1);
        var exerciseGroup2 = exam.getExerciseGroups().get(2);
        var exerciseGroup3 = exam.getExerciseGroups().get(3);

        TextExercise textExercise1 = ModelFactory.generateTextExerciseForExam(exerciseGroup0);
        TextExercise textExercise2 = ModelFactory.generateTextExerciseForExam(exerciseGroup0);
        exerciseGroup0.setExercises(Set.of(textExercise1, textExercise2));
        exerciseRepo.save(textExercise1);
        exerciseRepo.save(textExercise2);

        QuizExercise quizExercise1 = createQuizForExam(exerciseGroup1);
        QuizExercise quizExercise2 = createQuizForExam(exerciseGroup1);
        exerciseGroup1.setExercises(Set.of(quizExercise1, quizExercise2));
        exerciseRepo.save(quizExercise1);
        exerciseRepo.save(quizExercise2);

        FileUploadExercise fileUploadExercise1 = ModelFactory.generateFileUploadExerciseForExam("pdf", exerciseGroup2);
        FileUploadExercise fileUploadExercise2 = ModelFactory.generateFileUploadExerciseForExam("pdf", exerciseGroup2);
        exerciseGroup2.setExercises(Set.of(fileUploadExercise1, fileUploadExercise2));
        exerciseRepo.save(fileUploadExercise1);
        exerciseRepo.save(fileUploadExercise2);

        ModelingExercise modelingExercise1 = ModelFactory.generateModelingExerciseForExam(DiagramType.ClassDiagram, exerciseGroup3);
        ModelingExercise modelingExercise2 = ModelFactory.generateModelingExerciseForExam(DiagramType.ClassDiagram, exerciseGroup3);
        exerciseGroup3.setExercises(Set.of(modelingExercise1, modelingExercise2));
        exerciseRepo.save(modelingExercise1);
        exerciseRepo.save(modelingExercise2);

        if (withProgrammingExercise) {
            ModelFactory.generateExerciseGroup(true, exam); // programming
            exam.setNumberOfExercisesInExam(5);
            exam = examRepository.save(exam);
            var exerciseGroup4 = exam.getExerciseGroups().get(4);
            // Programming exercises need a proper setup for 'prepare exam start' to work
            ProgrammingExercise programmingExercise1 = ModelFactory.generateProgrammingExerciseForExam(exerciseGroup4);
            exerciseRepo.save(programmingExercise1);
            addTemplateParticipationForProgrammingExercise(programmingExercise1);
            addSolutionParticipationForProgrammingExercise(programmingExercise1);

            exerciseGroup4.setExercises(Set.of(programmingExercise1));
        }

        return exam;
    }

    public Exam addTextModelingProgrammingExercisesToExam(Exam initialExam, boolean withProgrammingExercise) {
        ModelFactory.generateExerciseGroup(true, initialExam); // text
        ModelFactory.generateExerciseGroup(true, initialExam); // modeling
        initialExam.setNumberOfExercisesInExam(2);
        var exam = examRepository.save(initialExam);
        // NOTE: we have to reassign, otherwise we get problems, because the objects have changed
        var exerciseGroup0 = exam.getExerciseGroups().get(0);
        var exerciseGroup1 = exam.getExerciseGroups().get(1);

        TextExercise textExercise1 = ModelFactory.generateTextExerciseForExam(exerciseGroup0);
        TextExercise textExercise2 = ModelFactory.generateTextExerciseForExam(exerciseGroup0);
        exerciseGroup0.setExercises(Set.of(textExercise1, textExercise2));
        exerciseRepo.save(textExercise1);
        exerciseRepo.save(textExercise2);

        ModelingExercise modelingExercise1 = ModelFactory.generateModelingExerciseForExam(DiagramType.ClassDiagram, exerciseGroup1);
        ModelingExercise modelingExercise2 = ModelFactory.generateModelingExerciseForExam(DiagramType.ClassDiagram, exerciseGroup1);
        exerciseGroup1.setExercises(Set.of(modelingExercise1, modelingExercise2));
        exerciseRepo.save(modelingExercise1);
        exerciseRepo.save(modelingExercise2);

        if (withProgrammingExercise) {
            ModelFactory.generateExerciseGroup(true, exam); // programming
            exam.setNumberOfExercisesInExam(3);
            exam = examRepository.save(exam);
            var exerciseGroup2 = exam.getExerciseGroups().get(2);
            // Programming exercises need a proper setup for 'prepare exam start' to work
            ProgrammingExercise programmingExercise1 = ModelFactory.generateProgrammingExerciseForExam(exerciseGroup2);
            exerciseRepo.save(programmingExercise1);
            addTemplateParticipationForProgrammingExercise(programmingExercise1);
            addSolutionParticipationForProgrammingExercise(programmingExercise1);
            exerciseGroup2.setExercises(Set.of(programmingExercise1));
        }
        return exam;
    }

    /**
     * Stores participation of the user with the given login for the given exercise
     *
     * @param exercise the exercise for which the participation will be created
     * @param login    login of the user
     * @return eagerly loaded representation of the participation object stored in the database
     */
    public StudentParticipation addParticipationForExercise(Exercise exercise, String login) {
        Optional<StudentParticipation> storedParticipation = studentParticipationRepo.findByExerciseIdAndStudentLogin(exercise.getId(), login);
        if (storedParticipation.isEmpty()) {
            User user = getUserByLogin(login);
            StudentParticipation participation = new StudentParticipation();
            participation.setInitializationDate(ZonedDateTime.now());
            participation.setParticipant(user);
            participation.setExercise(exercise);
            studentParticipationRepo.save(participation);
            storedParticipation = studentParticipationRepo.findByExerciseIdAndStudentLogin(exercise.getId(), login);
            assertThat(storedParticipation).isPresent();
        }
        return studentParticipationRepo.findWithEagerSubmissionsAndResultsAssessorsById(storedParticipation.get().getId()).get();
    }

    /**
     * Stores test run participation of the user with the given login for the given modeling exercise
     *
     * @param exercise the exercise for which the participation will be created
     * @param login    login of the user
     * @return eagerly loaded representation of the participation object stored in the database
     */
    public ModelingSubmission markModelingParticipationForTestRun(ModelingExercise exercise, String login) {
        var modelingSubmission = addModelingSubmissionWithEmptyResult(exercise, "", login);
        modelingSubmission.getResult().setAssessor(getUserByLogin(login));
        resultRepo.save(modelingSubmission.getResult());
        return modelingSubmission;
    }

    /**
     * Stores test run participation of the user with the given login for the given modeling exercise
     *
     * @param exercise the exercise for which the participation will be created
     * @param login    login of the user
     * @return eagerly loaded representation of the participation object stored in the database
     */
    public TextSubmission markTextExerciseParticipationForTestRun(TextExercise exercise, String login) {
        var textSubmission = addTextSubmissionWithResultAndAssessor(exercise, ModelFactory.generateTextSubmission("", null, false), login, login);
        textSubmission.getResult().setScore(null);
        textSubmission.getResult().setCompletionDate(null);
        resultRepo.save(textSubmission.getResult());
        return textSubmission;
    }

    public ProgrammingSubmission markProgrammingParticipationForTestRun(ProgrammingExercise exercise, String login) {
        ProgrammingSubmission submission = (ProgrammingSubmission) new ProgrammingSubmission().submitted(true);
        submission = addProgrammingSubmissionWithResult(exercise, submission, login);
        submission.getResult().setAssessor(getUserByLogin(login));
        submission.getResult().setCompletionDate(null);
        resultRepo.save(submission.getResult());
        submissionRepository.save(submission);
        return submission;
    }

    /**
     * Stores participation of the team with the given id for the given exercise
     *
     * @param exercise the exercise for which the participation will be created
     * @param teamId   id of the team
     * @return eagerly loaded representation of the participation object stored in the database
     */
    public StudentParticipation addTeamParticipationForExercise(Exercise exercise, long teamId) {
        Optional<StudentParticipation> storedParticipation = studentParticipationRepo.findByExerciseIdAndTeamId(exercise.getId(), teamId);
        if (storedParticipation.isEmpty()) {
            Team team = teamRepo.findById(teamId).orElseThrow();
            StudentParticipation participation = new StudentParticipation();
            participation.setInitializationDate(ZonedDateTime.now());
            participation.setParticipant(team);
            participation.setExercise(exercise);
            studentParticipationRepo.save(participation);
            storedParticipation = studentParticipationRepo.findByExerciseIdAndTeamId(exercise.getId(), teamId);
            assertThat(storedParticipation).isPresent();
        }
        return studentParticipationRepo.findWithEagerSubmissionsAndResultsAssessorsById(storedParticipation.get().getId()).get();
    }

    public ProgrammingExerciseStudentParticipation addStudentParticipationForProgrammingExercise(ProgrammingExercise exercise, String login) {

        final var existingParticipation = programmingExerciseStudentParticipationRepo.findByExerciseIdAndStudentLogin(exercise.getId(), login);
        if (existingParticipation.isPresent()) {
            return existingParticipation.get();
        }
        ProgrammingExerciseStudentParticipation participation = preconfigurationOfParticipation(exercise, login);
        final var repoName = (exercise.getProjectKey() + "-" + login).toLowerCase();
        participation.setRepositoryUrl(String.format("http://some.test.url/scm/%s/%s.git", exercise.getProjectKey(), repoName));
        participation = programmingExerciseStudentParticipationRepo.save(participation);

        return (ProgrammingExerciseStudentParticipation) studentParticipationRepo.findWithEagerSubmissionsAndResultsAssessorsById(participation.getId()).get();

    }

    public ProgrammingExerciseStudentParticipation addStudentParticipationForProgrammingExerciseForLocalRepo(ProgrammingExercise exercise, String login, URL localRepoPath) {
        final var existingParticipation = programmingExerciseStudentParticipationRepo.findByExerciseIdAndStudentLogin(exercise.getId(), login);
        if (existingParticipation.isPresent()) {
            return existingParticipation.get();
        }
        ProgrammingExerciseStudentParticipation participation = preconfigurationOfParticipation(exercise, login);
        final var repoName = (exercise.getProjectKey() + "-" + login).toLowerCase();
        participation.setRepositoryUrl(String.format(localRepoPath.toString() + "%s/%s.git", exercise.getProjectKey(), repoName));
        participation = programmingExerciseStudentParticipationRepo.save(participation);

        return (ProgrammingExerciseStudentParticipation) studentParticipationRepo.findWithEagerSubmissionsAndResultsAssessorsById(participation.getId()).get();
    }

    private ProgrammingExerciseStudentParticipation preconfigurationOfParticipation(ProgrammingExercise exercise, String login) {
        final var user = getUserByLogin(login);
        var participation = new ProgrammingExerciseStudentParticipation();
        final var buildPlanId = exercise.getProjectKey().toUpperCase() + "-" + login.toUpperCase();
        participation.setInitializationDate(ZonedDateTime.now());
        participation.setParticipant(user);
        participation.setBuildPlanId(buildPlanId);
        participation.setProgrammingExercise(exercise);
        participation.setInitializationState(InitializationState.INITIALIZED);
        return participation;
    }

    public ProgrammingExercise addTemplateParticipationForProgrammingExercise(ProgrammingExercise exercise) {
        final var repoName = (exercise.getProjectKey() + "-" + RepositoryType.TEMPLATE.getName()).toLowerCase();
        TemplateProgrammingExerciseParticipation participation = new TemplateProgrammingExerciseParticipation();
        participation.setProgrammingExercise(exercise);
        participation.setBuildPlanId(exercise.getProjectKey() + "-" + BuildPlanType.TEMPLATE.getName());
        participation.setRepositoryUrl(String.format("http://some.test.url/scm/%s/%s.git", exercise.getProjectKey(), repoName));
        participation.setInitializationState(InitializationState.INITIALIZED);
        templateProgrammingExerciseParticipationRepo.save(participation);
        exercise.setTemplateParticipation(participation);
        return programmingExerciseRepository.save(exercise);
    }

    public ProgrammingExercise addSolutionParticipationForProgrammingExercise(ProgrammingExercise exercise) {
        final var repoName = (exercise.getProjectKey() + "-" + RepositoryType.SOLUTION.getName()).toLowerCase();
        SolutionProgrammingExerciseParticipation participation = new SolutionProgrammingExerciseParticipation();
        participation.setProgrammingExercise(exercise);
        participation.setBuildPlanId(exercise.getProjectKey() + "-" + BuildPlanType.SOLUTION.getName());
        participation.setRepositoryUrl(String.format("http://some.test.url/scm/%s/%s.git", exercise.getProjectKey(), repoName));
        participation.setInitializationState(InitializationState.INITIALIZED);
        solutionProgrammingExerciseParticipationRepo.save(participation);
        exercise.setSolutionParticipation(participation);
        return programmingExerciseRepository.save(exercise);
    }

    public Result addResultToParticipation(AssessmentType assessmentType, ZonedDateTime completionDate, Participation participation) {
        Result result = new Result().participation(participation).resultString("x of y passed").successful(false).rated(true).score(100L).assessmentType(assessmentType)
                .completionDate(completionDate);
        return resultRepo.save(result);
    }

    public Result addResultToParticipation(Participation participation, Submission submission) {
        Result result = new Result().participation(participation).resultString("x of y passed").successful(false).score(100L).submission(submission);
        return resultRepo.save(result);
    }

    public Result addSampleFeedbackToResults(Result result) {
        Feedback feedback1 = feedbackRepo.save(new Feedback().detailText("detail1"));
        Feedback feedback2 = feedbackRepo.save(new Feedback().detailText("detail2"));
        List<Feedback> feedbacks = new ArrayList<>();
        feedbacks.add(feedback1);
        feedbacks.add(feedback2);
        result.addFeedbacks(feedbacks);
        return resultRepo.save(result);
    }

    public Result addSampleStaticCodeAnalysisFeedbackToResults(Result result) {
        List<Feedback> feedback = ModelFactory.generateStaticCodeAnalysisFeedbackList(5);
        feedback.addAll(ModelFactory.generateFeedback());
        feedback = feedbackRepo.saveAll(feedback);
        result.addFeedbacks(feedback);
        return resultRepo.save(result);
    }

    public Result addResultToSubmission(Submission submission, AssessmentType assessmentType) {
        Result result = new Result().participation(submission.getParticipation()).submission(submission).resultString("x of y passed").rated(true).score(100L)
                .assessmentType(assessmentType);
        resultRepo.save(result);
        return result;
    }

    public List<GradingCriterion> addGradingInstructionsToExercise(Exercise exercise) {
        GradingCriterion emptyCriterion = ModelFactory.generateGradingCriterion(null);
        List<GradingInstruction> instructionWithNoCriteria = ModelFactory.generateGradingInstructions(emptyCriterion, 1, 0);
        instructionWithNoCriteria.get(0).setCredits(1);
        instructionWithNoCriteria.get(0).setUsageCount(0);
        emptyCriterion.setExercise(exercise);
        emptyCriterion.setStructuredGradingInstructions(instructionWithNoCriteria);

        GradingCriterion testCriterion = ModelFactory.generateGradingCriterion("test title");
        List<GradingInstruction> instructions = ModelFactory.generateGradingInstructions(testCriterion, 3, 1);
        testCriterion.setStructuredGradingInstructions(instructions);

        GradingCriterion testCriterion2 = ModelFactory.generateGradingCriterion("test title2");
        List<GradingInstruction> instructionsWithBigLimit = ModelFactory.generateGradingInstructions(testCriterion2, 1, 4);
        testCriterion2.setStructuredGradingInstructions(instructionsWithBigLimit);

        testCriterion.setExercise(exercise);
        var criteria = new ArrayList<GradingCriterion>();
        criteria.add(emptyCriterion);
        criteria.add(testCriterion);
        criteria.add(testCriterion2);
        exercise.setGradingCriteria(criteria);
        return exercise.getGradingCriteria();
    }

    /**
     * @param title The title of the to be added modeling exercise
     * @return A course with one specified modeling exercise
     */
    public Course addCourseWithOneModelingExercise(String title) {
        long currentCourseRepoSize = courseRepo.count();
        long currentExerciseRepoSize = exerciseRepo.count();
        Course course = ModelFactory.generateCourse(null, pastTimestamp, futureFutureTimestamp, new HashSet<>(), "tumuser", "tutor", "instructor");
        ModelingExercise modelingExercise = ModelFactory.generateModelingExercise(pastTimestamp, futureTimestamp, futureFutureTimestamp, DiagramType.ClassDiagram, course);
        modelingExercise.setTitle(title);
        course.addExercises(modelingExercise);
        course.setMaxComplaintTimeDays(14);
        course = courseRepo.save(course);
        modelingExercise = exerciseRepo.save(modelingExercise);
        assertThat(exerciseRepo.count()).as("one exercise got stored").isEqualTo(currentExerciseRepoSize + 1L);
        assertThat(courseRepo.count()).as("a course got stored").isEqualTo(currentCourseRepoSize + 1L);
        assertThat(course.getExercises()).as("course contains the exercise").containsExactlyInAnyOrder(modelingExercise);
        assertThat(modelingExercise.getPresentationScoreEnabled()).as("presentation score is enabled").isTrue();
        return course;
    }

    public Course addCourseWithOneModelingExercise() {
        return addCourseWithOneModelingExercise("ClassDiagram");
    }

    /**
     * @param title The title of the to be added text exercise
     * @return A course with one specified text exercise
     */
    public Course addCourseWithOneReleasedTextExercise(String title) {
        Course course = ModelFactory.generateCourse(null, pastTimestamp, futureFutureTimestamp, new HashSet<>(), "tumuser", "tutor", "instructor");
        TextExercise textExercise = ModelFactory.generateTextExercise(pastTimestamp, futureTimestamp, futureFutureTimestamp, course);
        textExercise.setTitle(title);
        course.addExercises(textExercise);
        final var exercisesNrBefore = exerciseRepo.count();
        final var courseNrBefore = courseRepo.count();
        courseRepo.save(course);
        exerciseRepo.save(textExercise);
        assertThat(exercisesNrBefore + 1).as("one exercise got stored").isEqualTo(exerciseRepo.count());
        assertThat(courseNrBefore + 1).as("a course got stored").isEqualTo(courseRepo.count());
        assertThat(courseRepo.findWithEagerExercisesById(course.getId()).getExercises()).as("course contains the exercise").contains(textExercise);
        assertThat(textExercise.getPresentationScoreEnabled()).as("presentation score is enabled").isTrue();

        return course;
    }

    public Course addCourseWithOneReleasedTextExercise() {
        return addCourseWithOneReleasedTextExercise("Text");
    }

    public ProgrammingExercise addCourseExamExerciseGroupWithOneProgrammingExerciseAndTestCases() {
        ExerciseGroup exerciseGroup = addExerciseGroupWithExamAndCourse(true);
        ProgrammingExercise programmingExercise = new ProgrammingExercise();
        programmingExercise.setExerciseGroup(exerciseGroup);
        populateProgrammingExercise(programmingExercise, "TESTEXFOREXAM", "Testtitle", false);

        programmingExercise = programmingExerciseRepository.save(programmingExercise);
        programmingExercise = addSolutionParticipationForProgrammingExercise(programmingExercise);
        programmingExercise = addTemplateParticipationForProgrammingExercise(programmingExercise);

        addTestCasesToProgrammingExercise(programmingExercise);
        return programmingExercise;
    }

    public ProgrammingSubmission createProgrammingSubmission(Participation participation, boolean buildFailed) {
        ProgrammingSubmission programmingSubmission = ModelFactory.generateProgrammingSubmission(true);
        programmingSubmission.setBuildFailed(buildFailed);
        programmingSubmission.type(SubmissionType.MANUAL).submissionDate(ZonedDateTime.now());
        programmingSubmission.setCommitHash(TestConstants.COMMIT_HASH_STRING);
        programmingSubmission.setParticipation(participation);
        return submissionRepository.save(programmingSubmission);
    }

    public TextExercise addCourseExamExerciseGroupWithOneTextExercise() {
        ExerciseGroup exerciseGroup = addExerciseGroupWithExamAndCourse(true);
        TextExercise textExercise = ModelFactory.generateTextExerciseForExam(exerciseGroup);
        final var exercisesNrBefore = exerciseRepo.count();
        exerciseRepo.save(textExercise);
        assertThat(exercisesNrBefore + 1).as("one exercise got stored").isEqualTo(exerciseRepo.count());
        return textExercise;
    }

    public TextExercise addCourseExamWithReviewDatesExerciseGroupWithOneTextExercise() {
        ExerciseGroup exerciseGroup = addExerciseGroupWithExamWithReviewDatesAndCourse(true);
        TextExercise textExercise = ModelFactory.generateTextExerciseForExam(exerciseGroup);
        final var exercisesNrBefore = exerciseRepo.count();
        exerciseRepo.save(textExercise);
        assertThat(exercisesNrBefore + 1).as("one exercise got stored").isEqualTo(exerciseRepo.count());
        return textExercise;
    }

    public FileUploadExercise addCourseExamExerciseGroupWithOneFileUploadExercise() {
        ExerciseGroup exerciseGroup = addExerciseGroupWithExamAndCourse(true);
        FileUploadExercise fileUploadExercise = ModelFactory.generateFileUploadExerciseForExam("pdf", exerciseGroup);
        final var exercisesNrBefore = exerciseRepo.count();
        exerciseRepo.save(fileUploadExercise);
        assertThat(exercisesNrBefore + 1).as("one exercise got stored").isEqualTo(exerciseRepo.count());
        return fileUploadExercise;
    }

    public ExerciseGroup addExerciseGroupWithExamAndCourse(boolean mandatory) {
        Course course = ModelFactory.generateCourse(null, pastTimestamp, futureFutureTimestamp, new HashSet<>(), "tumuser", "tutor", "instructor");
        Exam exam = ModelFactory.generateExam(course);
        ExerciseGroup exerciseGroup = ModelFactory.generateExerciseGroup(mandatory, exam);
        final var courseNrBefore = courseRepo.count();
        final var examNrBefore = examRepository.count();
        final var exerciseGroupNrBefore = exerciseGroupRepository.count();

        courseRepo.save(course);
        examRepository.save(exam);

        assertThat(courseNrBefore + 1).as("a course got stored").isEqualTo(courseRepo.count());
        assertThat(examNrBefore + 1).as("an exam got stored").isEqualTo(examRepository.count());
        assertThat(exerciseGroupNrBefore + 1).as("an exerciseGroup got stored").isEqualTo(exerciseGroupRepository.count());

        Optional<Course> optionalCourse = courseRepo.findById(course.getId());
        assertThat(optionalCourse).as("course can be retrieved").isPresent();
        Course courseDB = optionalCourse.get();

        Optional<Exam> optionalExam = examRepository.findById(exam.getId());
        assertThat(optionalCourse).as("exam can be retrieved").isPresent();
        Exam examDB = optionalExam.get();

        Optional<ExerciseGroup> optionalExerciseGroup = exerciseGroupRepository.findById(exerciseGroup.getId());
        assertThat(optionalExerciseGroup).as("exerciseGroup can be retrieved").isPresent();
        ExerciseGroup exerciseGroupDB = optionalExerciseGroup.get();

        assertThat(examDB.getCourse().getId()).as("exam and course are linked correctly").isEqualTo(courseDB.getId());
        assertThat(exerciseGroupDB.getExam().getId()).as("exerciseGroup and exam are linked correctly").isEqualTo(examDB.getId());

        return exerciseGroup;
    }

    public ExerciseGroup addExerciseGroupWithExamWithReviewDatesAndCourse(boolean mandatory) {
        Course course = ModelFactory.generateCourse(null, pastTimestamp, futureFutureTimestamp, new HashSet<>(), "tumuser", "tutor", "instructor");
        Exam exam = ModelFactory.generateExamWithStudentReviewDates(course);
        ExerciseGroup exerciseGroup = ModelFactory.generateExerciseGroup(mandatory, exam);
        final var courseNrBefore = courseRepo.count();
        final var examNrBefore = examRepository.count();
        final var exerciseGroupNrBefore = exerciseGroupRepository.count();

        courseRepo.save(course);
        examRepository.save(exam);

        assertThat(courseNrBefore + 1).as("a course got stored").isEqualTo(courseRepo.count());
        assertThat(examNrBefore + 1).as("an exam got stored").isEqualTo(examRepository.count());
        assertThat(exerciseGroupNrBefore + 1).as("an exerciseGroup got stored").isEqualTo(exerciseGroupRepository.count());

        Optional<Course> optionalCourse = courseRepo.findById(course.getId());
        assertThat(optionalCourse).as("course can be retrieved").isPresent();
        Course courseDB = optionalCourse.get();

        Optional<Exam> optionalExam = examRepository.findById(exam.getId());
        assertThat(optionalCourse).as("exam can be retrieved").isPresent();
        Exam examDB = optionalExam.get();

        Optional<ExerciseGroup> optionalExerciseGroup = exerciseGroupRepository.findById(exerciseGroup.getId());
        assertThat(optionalExerciseGroup).as("exerciseGroup can be retrieved").isPresent();
        ExerciseGroup exerciseGroupDB = optionalExerciseGroup.get();

        assertThat(examDB.getCourse().getId()).as("exam and course are linked correctly").isEqualTo(courseDB.getId());
        assertThat(exerciseGroupDB.getExam().getId()).as("exerciseGroup and exam are linked correctly").isEqualTo(examDB.getId());

        return exerciseGroup;
    }

    public Course addCourseWithOneFinishedTextExercise() {
        long numberOfCourses = courseRepo.count();
        long numberOfExercises = exerciseRepo.count();

        Course course = ModelFactory.generateCourse(null, pastTimestamp, futureFutureTimestamp, new HashSet<>(), "tumuser", "tutor", "instructor");
        TextExercise finishedTextExercise = ModelFactory.generateTextExercise(pastTimestamp, pastTimestamp.plusHours(12), pastTimestamp.plusHours(24), course);
        finishedTextExercise.setTitle("Finished");
        course.addExercises(finishedTextExercise);
        courseRepo.save(course);
        exerciseRepo.save(finishedTextExercise);
        List<Course> courseRepoContent = courseRepo.findAllActiveWithEagerExercisesAndLectures(ZonedDateTime.now());
        List<Exercise> exerciseRepoContent = exerciseRepo.findAll();
        assertThat(exerciseRepoContent.size()).as("one exercise got stored").isEqualTo(numberOfExercises + 1);
        assertThat(courseRepoContent.size()).as("a course got stored").isEqualTo(numberOfCourses + 1);
        return course;
    }

    public Course addCourseWithDifferentModelingExercises() {
        Course course = ModelFactory.generateCourse(null, pastTimestamp, futureFutureTimestamp, new HashSet<>(), "tumuser", "tutor", "instructor");
        ModelingExercise classExercise = ModelFactory.generateModelingExercise(pastTimestamp, futureTimestamp, futureFutureTimestamp, DiagramType.ClassDiagram, course);
        classExercise.setTitle("ClassDiagram");
        course.addExercises(classExercise);

        ModelingExercise activityExercise = ModelFactory.generateModelingExercise(pastTimestamp, futureTimestamp, futureFutureTimestamp, DiagramType.ActivityDiagram, course);
        activityExercise.setTitle("ActivityDiagram");
        course.addExercises(activityExercise);

        ModelingExercise objectExercise = ModelFactory.generateModelingExercise(pastTimestamp, futureTimestamp, futureFutureTimestamp, DiagramType.ObjectDiagram, course);
        objectExercise.setTitle("ObjectDiagram");
        course.addExercises(objectExercise);

        ModelingExercise useCaseExercise = ModelFactory.generateModelingExercise(pastTimestamp, futureTimestamp, futureFutureTimestamp, DiagramType.UseCaseDiagram, course);
        useCaseExercise.setTitle("UseCaseDiagram");
        course.addExercises(useCaseExercise);

        ModelingExercise finishedExercise = ModelFactory.generateModelingExercise(pastTimestamp, pastTimestamp, futureTimestamp, DiagramType.ClassDiagram, course);
        finishedExercise.setTitle("finished");
        course.addExercises(finishedExercise);

        course = courseRepo.save(course);
        exerciseRepo.save(classExercise);
        exerciseRepo.save(activityExercise);
        exerciseRepo.save(objectExercise);
        exerciseRepo.save(useCaseExercise);
        exerciseRepo.save(finishedExercise);
        Course storedCourse = courseRepo.findWithEagerExercisesAndLecturesById(course.getId());
        Set<Exercise> exercises = storedCourse.getExercises();
        assertThat(exercises.size()).as("five exercises got stored").isEqualTo(5);
        assertThat(exercises).as("Contains all exercises").containsExactlyInAnyOrder(course.getExercises().toArray(new Exercise[] {}));
        return course;
    }

    public Course addCourseWithOneProgrammingExercise() {
        return addCourseWithOneProgrammingExercise(false);
    }

    public Course addCourseWithOneProgrammingExercise(boolean enableStaticCodeAnalysis) {
        var course = ModelFactory.generateCourse(null, pastTimestamp, futureFutureTimestamp, new HashSet<>(), "tumuser", "tutor", "instructor");
        course = courseRepo.save(course);

        var programmingExercise = addProgrammingExerciseToCourse(course, enableStaticCodeAnalysis);

        assertThat(programmingExercise.getPresentationScoreEnabled()).as("presentation score is enabled").isTrue();

        return courseRepo.findWithEagerExercisesAndLecturesById(course.getId());
    }

    public ProgrammingExercise addProgrammingExerciseToCourse(Course course, boolean enableStaticCodeAnalysis) {
        var programmingExercise = (ProgrammingExercise) new ProgrammingExercise().course(course);
        populateProgrammingExercise(programmingExercise, "TSTEXC", "Programming", enableStaticCodeAnalysis);
        programmingExercise.setPresentationScoreEnabled(course.getPresentationScore() != 0);

        programmingExercise = programmingExerciseRepository.save(programmingExercise);
        course.addExercises(programmingExercise);
        programmingExercise = addSolutionParticipationForProgrammingExercise(programmingExercise);
        programmingExercise = addTemplateParticipationForProgrammingExercise(programmingExercise);

        assertThat(programmingExercise.getPresentationScoreEnabled()).as("presentation score is enabled").isTrue();

        return programmingExercise;
    }

    /**
     * @param programmingExerciseTitle The name of programming exercise
     * @return A course with named exercise
     */
    public Course addCourseWithNamedProgrammingExercise(String programmingExerciseTitle) {
        var course = ModelFactory.generateCourse(null, pastTimestamp, futureFutureTimestamp, new HashSet<>(), "tumuser", "tutor", "instructor");
        course = courseRepo.save(course);

        var programmingExercise = (ProgrammingExercise) new ProgrammingExercise().course(course);
        populateProgrammingExercise(programmingExercise, "TSTEXC", programmingExerciseTitle, false);
        programmingExercise.setPresentationScoreEnabled(course.getPresentationScore() != 0);

        programmingExercise = programmingExerciseRepository.save(programmingExercise);
        course.addExercises(programmingExercise);
        programmingExercise = addSolutionParticipationForProgrammingExercise(programmingExercise);
        programmingExercise = addTemplateParticipationForProgrammingExercise(programmingExercise);

        assertThat(programmingExercise.getPresentationScoreEnabled()).as("presentation score is enabled").isTrue();

        return courseRepo.findWithEagerExercisesAndLecturesById(course.getId());
    }

    private void populateProgrammingExercise(ProgrammingExercise programmingExercise, String shortName) {
        populateProgrammingExercise(programmingExercise, shortName, "Programming", false);
    }

    private void populateProgrammingExercise(ProgrammingExercise programmingExercise, String shortName, String title, boolean enableStaticCodeAnalysis) {
        programmingExercise.setProgrammingLanguage(ProgrammingLanguage.JAVA);
        programmingExercise.setShortName(shortName);
        programmingExercise.generateAndSetProjectKey();
        programmingExercise.setReleaseDate(ZonedDateTime.now().plusDays(1));
        programmingExercise.setBuildAndTestStudentSubmissionsAfterDueDate(ZonedDateTime.now().plusDays(5));
        programmingExercise.setBonusPoints(0D);
        programmingExercise.setPublishBuildPlanUrl(true);
        programmingExercise.setMaxScore(42.0);
        programmingExercise.setDifficulty(DifficultyLevel.EASY);
        programmingExercise.setMode(ExerciseMode.INDIVIDUAL);
        programmingExercise.setProblemStatement("Lorem Ipsum");
        programmingExercise.setAssessmentType(AssessmentType.AUTOMATIC);
        programmingExercise.setGradingInstructions("Lorem Ipsum");
        programmingExercise.setTitle(title);
        programmingExercise.setAllowOnlineEditor(true);
        programmingExercise.setStaticCodeAnalysisEnabled(enableStaticCodeAnalysis);
        if (enableStaticCodeAnalysis) {
            programmingExercise.setMaxStaticCodeAnalysisPenalty(40);
        }
        programmingExercise.setPackageName("de.test");
        programmingExercise.setDueDate(ZonedDateTime.now().plusDays(2));
        programmingExercise.setAssessmentDueDate(ZonedDateTime.now().plusDays(3));
        programmingExercise.setCategories(new HashSet<>(Set.of("cat1", "cat2")));
        programmingExercise.setTestRepositoryUrl("http://nadnasidni.tum/scm/" + programmingExercise.getProjectKey() + "/" + programmingExercise.getProjectKey() + "-tests.git");
    }

    /**
     * @return A empty course
     */
    public Course addEmptyCourse() {
        Course course = ModelFactory.generateCourse(null, pastTimestamp, futureFutureTimestamp, new HashSet<>(), "tumuser", "tutor", "instructor");
        courseRepo.save(course);
        assertThat(courseRepo.findById(course.getId())).as("empty course is initialized").isPresent();
        return course;
    }

    /**
     * @param title The title reflect the genre of exercise that will be added to the course
     * @return A course that is added in other group different from the group that created in beforeEach() method
     */
    public Course addCourseInOtherInstructionGroupAndExercise(String title) {
        Course course = ModelFactory.generateCourse(null, pastTimestamp, futureFutureTimestamp, new HashSet<>(), "tumuser", "tutor", "other-instructors");
        if ("Programming".equals(title)) {
            course = courseRepo.save(course);

            var programmingExercise = (ProgrammingExercise) new ProgrammingExercise().course(course);
            populateProgrammingExercise(programmingExercise, "TSTEXC", "Programming", false);
            programmingExercise.setPresentationScoreEnabled(course.getPresentationScore() != 0);

            programmingExercise = programmingExerciseRepository.save(programmingExercise);
            course.addExercises(programmingExercise);
            programmingExercise = addSolutionParticipationForProgrammingExercise(programmingExercise);
            programmingExercise = addTemplateParticipationForProgrammingExercise(programmingExercise);

            assertThat(programmingExercise.getPresentationScoreEnabled()).as("presentation score is enabled").isTrue();
        }
        else if ("Text".equals(title)) {
            TextExercise textExercise = ModelFactory.generateTextExercise(pastTimestamp, futureTimestamp, futureFutureTimestamp, course);
            textExercise.setTitle("Text");
            course.addExercises(textExercise);
            courseRepo.save(course);
            exerciseRepo.save(textExercise);
        }
        else if ("ClassDiagram".equals(title)) {
            ModelingExercise modelingExercise = ModelFactory.generateModelingExercise(pastTimestamp, futureTimestamp, futureFutureTimestamp, DiagramType.ClassDiagram, course);
            modelingExercise.setTitle("ClassDiagram");
            course.addExercises(modelingExercise);
            courseRepo.save(course);
            exerciseRepo.save(modelingExercise);
        }
        else {
            return course;
        }

        return course;
    }

    public Course addCourseWithOneProgrammingExerciseAndSpecificTestCases() {
        Course course = addCourseWithOneProgrammingExercise();
        ProgrammingExercise programmingExercise = findProgrammingExerciseWithTitle(course.getExercises(), "Programming");

        List<ProgrammingExerciseTestCase> testCases = new ArrayList<>();
        testCases.add(new ProgrammingExerciseTestCase().testName("testClass[BubbleSort]").weight(1.0).active(true).exercise(programmingExercise).bonusMultiplier(1D).bonusPoints(0D)
                .afterDueDate(false));
        testCases.add(new ProgrammingExerciseTestCase().testName("testMethods[Context]").weight(2.0).active(true).exercise(programmingExercise).bonusMultiplier(1D).bonusPoints(0D)
                .afterDueDate(false));
        testCases.add(new ProgrammingExerciseTestCase().testName("testMethods[Policy]").weight(3.0).active(true).exercise(programmingExercise).bonusMultiplier(1D).bonusPoints(0D)
                .afterDueDate(false));
        testCaseRepository.saveAll(testCases);

        List<ProgrammingExerciseTestCase> tests = new ArrayList<>(testCaseRepository.findByExerciseId(programmingExercise.getId()));
        assertThat(tests).as("test case is initialized").hasSize(3);

        return courseRepo.findById(course.getId()).get();
    }

    public ProgrammingExercise addCourseWithOneProgrammingExerciseAndStaticCodeAnalysisCategories() {
        Course course = addCourseWithOneProgrammingExercise(true);
        ProgrammingExercise programmingExercise = findProgrammingExerciseWithTitle(course.getExercises(), "Programming");
        programmingExercise = programmingExerciseRepository.save(programmingExercise);

        addStaticCodeAnalysisCategoriesToProgrammingExercise(programmingExercise);

        return programmingExercise;
    }

    public void addStaticCodeAnalysisCategoriesToProgrammingExercise(ProgrammingExercise programmingExercise) {
        programmingExercise.setStaticCodeAnalysisEnabled(true);
        programmingExerciseRepository.save(programmingExercise);
        var category1 = ModelFactory.generateStaticCodeAnalysisCategory(programmingExercise, "Bad Practice", CategoryState.GRADED, 3D, 10D);
        var category2 = ModelFactory.generateStaticCodeAnalysisCategory(programmingExercise, "Code Style", CategoryState.GRADED, 5D, 10D);
        var category3 = ModelFactory.generateStaticCodeAnalysisCategory(programmingExercise, "Miscellaneous", CategoryState.INACTIVE, 2D, 10D);
        var category4 = ModelFactory.generateStaticCodeAnalysisCategory(programmingExercise, "Potential Bugs", CategoryState.FEEDBACK, 5D, 20D);
        var categories = staticCodeAnalysisCategoryRepository.saveAll(List.of(category1, category2, category3, category4));
        programmingExercise.setStaticCodeAnalysisCategories(new HashSet<>(categories));
    }

    public Course addCourseWithOneProgrammingExerciseAndTestCases() {
        Course course = addCourseWithOneProgrammingExercise();
        ProgrammingExercise programmingExercise = findProgrammingExerciseWithTitle(course.getExercises(), "Programming");

        addTestCasesToProgrammingExercise(programmingExercise);

        return courseRepo.findById(course.getId()).get();
    }

    /**
     * @param programmingExerciseTitle The title of the programming exercise
     * @return A Course with named programming exercise and test cases
     */
    public Course addCourseWithNamedProgrammingExerciseAndTestCases(String programmingExerciseTitle) {
        Course course = addCourseWithNamedProgrammingExercise(programmingExerciseTitle);
        ProgrammingExercise programmingExercise = findProgrammingExerciseWithTitle(course.getExercises(), programmingExerciseTitle);

        addTestCasesToProgrammingExercise(programmingExercise);

        return courseRepo.findById(course.getId()).get();
    }

    public void addTestCasesToProgrammingExercise(ProgrammingExercise programmingExercise) {
        List<ProgrammingExerciseTestCase> testCases = new ArrayList<>();
        testCases.add(
                new ProgrammingExerciseTestCase().testName("test1").weight(1.0).active(true).exercise(programmingExercise).afterDueDate(false).bonusMultiplier(1D).bonusPoints(0D));
        testCases.add(new ProgrammingExerciseTestCase().testName("test2").weight(2.0).active(false).exercise(programmingExercise).afterDueDate(false).bonusMultiplier(1D)
                .bonusPoints(0D));
        testCases.add(
                new ProgrammingExerciseTestCase().testName("test3").weight(3.0).active(true).exercise(programmingExercise).afterDueDate(true).bonusMultiplier(1D).bonusPoints(0D));
        testCaseRepository.saveAll(testCases);

        List<ProgrammingExerciseTestCase> tests = new ArrayList<>(testCaseRepository.findByExerciseId(programmingExercise.getId()));
        assertThat(tests).as("test case is initialized").hasSize(3);
    }

    public Course addCourseWithModelingAndTextExercise() {
        Course course = ModelFactory.generateCourse(null, pastTimestamp, futureFutureTimestamp, new HashSet<>(), "tumuser", "tutor", "instructor");
        ModelingExercise modelingExercise = ModelFactory.generateModelingExercise(pastTimestamp, futureTimestamp, futureFutureTimestamp, DiagramType.ClassDiagram, course);
        modelingExercise.setTitle("Modeling");
        course.addExercises(modelingExercise);
        TextExercise textExercise = ModelFactory.generateTextExercise(pastTimestamp, futureTimestamp, futureFutureTimestamp, course);
        textExercise.setTitle("Text");
        course.addExercises(textExercise);
        course = courseRepo.save(course);
        exerciseRepo.save(modelingExercise);
        exerciseRepo.save(textExercise);
        return course;
    }

    public Course addCourseWithModelingAndTextAndFileUploadExercise() {
        Course course = ModelFactory.generateCourse(null, pastTimestamp, futureFutureTimestamp, new HashSet<>(), "tumuser", "tutor", "instructor");

        ModelingExercise modelingExercise = ModelFactory.generateModelingExercise(pastTimestamp, futureTimestamp, futureFutureTimestamp, DiagramType.ClassDiagram, course);
        modelingExercise.setTitle("Modeling");
        course.addExercises(modelingExercise);

        TextExercise textExercise = ModelFactory.generateTextExercise(pastTimestamp, futureTimestamp, futureFutureTimestamp, course);
        textExercise.setTitle("Text");
        course.addExercises(textExercise);

        FileUploadExercise fileUploadExercise = ModelFactory.generateFileUploadExercise(pastTimestamp, pastTimestamp, futureFutureTimestamp, "png,pdf", course);
        fileUploadExercise.setTitle("FileUpload");
        course.addExercises(fileUploadExercise);

        course = courseRepo.save(course);
        exerciseRepo.save(modelingExercise);
        exerciseRepo.save(textExercise);
        exerciseRepo.save(fileUploadExercise);
        return course;
    }

    public List<FileUploadExercise> createFileUploadExercisesWithCourse() {
        Course course = ModelFactory.generateCourse(null, pastTimestamp, futureFutureTimestamp, new HashSet<>(), "tumuser", "tutor", "instructor");
        int courseSizeBefore = courseRepo.findAllActiveWithEagerExercisesAndLectures(ZonedDateTime.now()).size();
        courseRepo.save(course);
        List<Course> courseRepoContent = courseRepo.findAllActiveWithEagerExercisesAndLectures(ZonedDateTime.now());
        assertThat(courseRepoContent.size()).as("a course got stored").isEqualTo(courseSizeBefore + 1);

        FileUploadExercise releasedFileUploadExercise = ModelFactory.generateFileUploadExercise(pastTimestamp, futureTimestamp, futureFutureTimestamp, "png,pdf", course);
        releasedFileUploadExercise.setTitle("released");
        FileUploadExercise finishedFileUploadExercise = ModelFactory.generateFileUploadExercise(pastTimestamp, pastTimestamp, futureFutureTimestamp, "png,pdf", course);
        finishedFileUploadExercise.setTitle("finished");
        FileUploadExercise assessedFileUploadExercise = ModelFactory.generateFileUploadExercise(pastTimestamp, pastTimestamp, pastTimestamp, "png,pdf", course);
        assessedFileUploadExercise.setTitle("assessed");

        var fileUploadExercises = new ArrayList<FileUploadExercise>();
        fileUploadExercises.add(releasedFileUploadExercise);
        fileUploadExercises.add(finishedFileUploadExercise);
        fileUploadExercises.add(assessedFileUploadExercise);
        return fileUploadExercises;
    }

    public Course addCourseWithThreeFileUploadExercise() {
        var fileUploadExercises = createFileUploadExercisesWithCourse();
        exerciseRepo.saveAll(fileUploadExercises);
        List<Course> courseRepoContent = courseRepo.findAllActiveWithEagerExercisesAndLectures(ZonedDateTime.now());
        List<Exercise> exerciseRepoContent = exerciseRepo.findAll();
        assertThat(exerciseRepoContent.size()).as("one exercise got stored").isEqualTo(3);
        assertThat(courseRepoContent.size()).as("a course got stored").isEqualTo(1);
        assertThat(courseRepoContent.get(0).getExercises()).as("course contains the exercises").containsExactlyInAnyOrder(exerciseRepoContent.toArray(new Exercise[] {}));
        return courseRepoContent.get(0);
    }

    /**
     * Stores for the given model a submission of the user and initiates the corresponding Result
     *
     * @param exercise exercise the submission belongs to
     * @param model    ModelingSubmission json as string contained in the submission
     * @param login    of the user the submission belongs to
     * @return submission stored in the modelingSubmissionRepository
     */
    public ModelingSubmission addModelingSubmissionWithEmptyResult(ModelingExercise exercise, String model, String login) {
        StudentParticipation participation = addParticipationForExercise(exercise, login);
        ModelingSubmission submission = ModelFactory.generateModelingSubmission(model, true);
        submission = modelSubmissionService.save(submission, exercise, login);
        Result result = new Result();
        result = resultRepo.save(result);
        result.setSubmission(submission);
        submission.setResult(result);
        participation.addResult(result);
        studentParticipationRepo.save(participation);
        modelingSubmissionRepo.save(submission);
        resultRepo.save(result);
        return submission;
    }

    public ModelingSubmission addModelingSubmission(ModelingExercise exercise, ModelingSubmission submission, String login) {
        StudentParticipation participation = addParticipationForExercise(exercise, login);
        participation.addSubmissions(submission);
        submission.setParticipation(participation);
        modelingSubmissionRepo.save(submission);
        studentParticipationRepo.save(participation);
        return submission;
    }

    public ModelingSubmission addModelingTeamSubmission(ModelingExercise exercise, ModelingSubmission submission, Team team) {
        StudentParticipation participation = addTeamParticipationForExercise(exercise, team.getId());
        participation.addSubmissions(submission);
        submission.setParticipation(participation);
        modelingSubmissionRepo.save(submission);
        studentParticipationRepo.save(participation);
        return submission;
    }

    public ProgrammingSubmission addProgrammingSubmission(ProgrammingExercise exercise, ProgrammingSubmission submission, String login) {
        StudentParticipation participation = addStudentParticipationForProgrammingExercise(exercise, login);
        submission.setParticipation(participation);
        programmingSubmissionRepo.save(submission);
        return submission;
    }

    /**
     * Add a submission with a result to the given programming exercise. The submission will be assigned to the corresponding participation of the given login (if exists or create a new participation).
     * The method will make sure that all necessary entities are connected.
     *
     * @param exercise for which to create the submission/participation/result combination.
     * @param submission to use for adding to the exercise/participation/result.
     * @param login of the user to identify the corresponding student participation.
     * @return the updated programming submission that is linked to all related entities.
     */
    public ProgrammingSubmission addProgrammingSubmissionWithResult(ProgrammingExercise exercise, ProgrammingSubmission submission, String login) {
        StudentParticipation participation = addStudentParticipationForProgrammingExercise(exercise, login);
        Result result = resultRepo.save(new Result().participation(participation));
        participation.addSubmissions(submission);
        submission.setParticipation(participation);
        submission.setResult(result);
        submission = programmingSubmissionRepo.save(submission);
        result.setSubmission(submission);
        result = resultRepo.save(result);
        participation.addResult(result);
        studentParticipationRepo.save(participation);
        return submission;
    }

    public ProgrammingSubmission addProgrammingSubmissionWithResultAndAssessor(ProgrammingExercise exercise, ProgrammingSubmission submission, String login, String assessorLogin) {
        StudentParticipation participation = addParticipationForExercise(exercise, login);
        participation.addSubmissions(submission);
        Result result = new Result();
        result.setAssessor(getUserByLogin(assessorLogin));
        result.setAssessmentType(AssessmentType.MANUAL);
        result.setScore(50L);
        result.setCompletionDate(ZonedDateTime.now());
        result = resultRepo.save(result);
        result.setSubmission(submission);
        submission.setParticipation(participation);
        submission.setResult(result);
        submission.getParticipation().addResult(result);
        submission = programmingSubmissionRepo.save(submission);
        result = resultRepo.save(result);
        studentParticipationRepo.save(participation);
        return submission;
    }

    public Submission addSubmission(Exercise exercise, Submission submission, String login) {
        StudentParticipation participation = addParticipationForExercise(exercise, login);
        participation.addSubmissions(submission);
        submission.setParticipation(participation);
        submissionRepository.save(submission);
        studentParticipationRepo.save(participation);
        return submission;
    }

    public Submission addSubmission(StudentParticipation participation, Submission submission) {
        participation.addSubmissions(submission);
        submission.setParticipation(participation);
        submissionRepository.save(submission);
        studentParticipationRepo.save(participation);
        return submission;
    }

    public ModelingSubmission addModelingSubmissionWithResultAndAssessor(ModelingExercise exercise, ModelingSubmission submission, String login, String assessorLogin) {
        StudentParticipation participation = addParticipationForExercise(exercise, login);
        participation.addSubmissions(submission);
        Result result = new Result();
        result.setAssessor(getUserByLogin(assessorLogin));
        result.setAssessmentType(AssessmentType.MANUAL);
        result = resultRepo.save(result);
        result.setSubmission(submission);
        submission.setParticipation(participation);
        submission.setResult(result);
        submission.getParticipation().addResult(result);
        submission = modelingSubmissionRepo.save(submission);
        result = resultRepo.save(result);
        studentParticipationRepo.save(participation);
        return submission;
    }

    public ModelingSubmission addModelingSubmissionWithFinishedResultAndAssessor(ModelingExercise exercise, ModelingSubmission submission, String login, String assessorLogin) {
        StudentParticipation participation = addParticipationForExercise(exercise, login);
        participation.addSubmissions(submission);
        Result result = new Result();
        result.setAssessor(getUserByLogin(assessorLogin));
        result.setCompletionDate(ZonedDateTime.now());
        result = resultRepo.save(result);
        result.setSubmission(submission);
        submission.setParticipation(participation);
        submission.setResult(result);
        submission.getParticipation().addResult(result);
        submission = modelingSubmissionRepo.save(submission);
        result = resultRepo.save(result);
        studentParticipationRepo.save(participation);
        return submission;
    }

    public FileUploadSubmission addFileUploadSubmission(FileUploadExercise fileUploadExercise, FileUploadSubmission fileUploadSubmission, String login) {
        StudentParticipation participation = addParticipationForExercise(fileUploadExercise, login);
        participation.addSubmissions(fileUploadSubmission);
        fileUploadSubmission.setParticipation(participation);
        fileUploadSubmissionRepo.save(fileUploadSubmission);
        studentParticipationRepo.save(participation);
        return fileUploadSubmission;
    }

    public FileUploadSubmission addFileUploadSubmissionWithResultAndAssessorFeedback(FileUploadExercise exercise, FileUploadSubmission fileUploadSubmission, String login,
            String assessorLogin, List<Feedback> feedbacks) {
        StudentParticipation participation = addParticipationForExercise(exercise, login);
        participation.addSubmissions(fileUploadSubmission);
        Result result = new Result();
        result.setAssessor(getUserByLogin(assessorLogin));
        result.setScore(100L);
        if (exercise.getReleaseDate() != null) {
            result.setCompletionDate(exercise.getReleaseDate());
        }
        else { // exam exercises do not have a release date
            result.setCompletionDate(ZonedDateTime.now());
        }
        result.setFeedbacks(feedbacks);
        result = resultRepo.save(result);
        result.setSubmission(fileUploadSubmission);
        fileUploadSubmission.setParticipation(participation);
        fileUploadSubmission.setResult(result);
        fileUploadSubmission.getParticipation().addResult(result);
        fileUploadSubmission = fileUploadSubmissionRepo.save(fileUploadSubmission);
        result = resultRepo.save(result);
        studentParticipationRepo.save(participation);
        return fileUploadSubmission;
    }

    public FileUploadSubmission addFileUploadSubmissionWithResultAndAssessor(FileUploadExercise fileUploadExercise, FileUploadSubmission fileUploadSubmission, String login,
            String assessorLogin) {
        return addFileUploadSubmissionWithResultAndAssessorFeedback(fileUploadExercise, fileUploadSubmission, login, assessorLogin, new ArrayList<>());
    }

    public TextSubmission addTextSubmission(TextExercise exercise, TextSubmission submission, String login) {
        StudentParticipation participation = addParticipationForExercise(exercise, login);
        participation.addSubmissions(submission);
        submission.setParticipation(participation);
        submission = textSubmissionRepo.save(submission);
        studentParticipationRepo.save(participation);
        return submission;
    }

    private TextSubmission addTextSubmissionWithResultAndAssessor(TextExercise exercise, TextSubmission submission, String studentLogin, Long teamId, String assessorLogin) {
        StudentParticipation participation = Optional.ofNullable(studentLogin).map(login -> addParticipationForExercise(exercise, login))
                .orElseGet(() -> addTeamParticipationForExercise(exercise, teamId));
        participation.addSubmissions(submission);
        Result result = new Result();
        result.setAssessor(getUserByLogin(assessorLogin));
        result.setScore(100L);
        if (exercise.getReleaseDate() != null) {
            result.setCompletionDate(exercise.getReleaseDate());
        }
        else { // exam exercises do not have a release date
            result.setCompletionDate(ZonedDateTime.now());
        }
        result = resultRepo.save(result);
        result.setSubmission(submission);
        submission.setParticipation(participation);
        submission.setResult(result);
        submission.getParticipation().addResult(result);
        submission = textSubmissionRepo.save(submission);
        result = resultRepo.save(result);
        studentParticipationRepo.save(participation);
        submission.setResult(result);
        return submission;
    }

    public TextSubmission addTextSubmissionWithResultAndAssessor(TextExercise exercise, TextSubmission submission, String login, String assessorLogin) {
        return addTextSubmissionWithResultAndAssessor(exercise, submission, login, null, assessorLogin);
    }

    public TextSubmission addTextSubmissionWithResultAndAssessor(TextExercise exercise, TextSubmission submission, long teamId, String assessorLogin) {
        return addTextSubmissionWithResultAndAssessor(exercise, submission, null, teamId, assessorLogin);
    }

    public TextSubmission addTextSubmissionWithResultAndAssessorAndFeedbacks(TextExercise exercise, TextSubmission submission, String studentLogin, String assessorLogin,
            List<Feedback> feedbacks) {
        submission = addTextSubmissionWithResultAndAssessor(exercise, submission, studentLogin, null, assessorLogin);
        Result result = submission.getResult();
        for (Feedback f : feedbacks)
            f.setResult(result);
        feedbackRepo.saveAll(feedbacks);
        result.setFeedbacks(feedbacks);
        resultRepo.save(result);
        return submission;
    }

    public TextSubmission addTextBlocksToTextSubmission(List<TextBlock> blocks, TextSubmission submission) {
        blocks.forEach(block -> {
            block.setSubmission(submission);
            block.setTextFromSubmission();
            block.computeId();
        });
        submission.setBlocks(blocks);
        textBlockRepo.saveAll(blocks);
        textSubmissionRepo.save(submission);
        return submission;
    }

    public ModelingSubmission addModelingSubmissionFromResources(ModelingExercise exercise, String path, String login) throws Exception {
        String model = loadFileFromResources(path);
        ModelingSubmission submission = ModelFactory.generateModelingSubmission(model, true);
        submission = addModelingSubmission(exercise, submission, login);
        checkModelingSubmissionCorrectlyStored(submission.getId(), model);
        return submission;
    }

    public void checkModelingSubmissionCorrectlyStored(Long submissionId, String sentModel) {
        Optional<ModelingSubmission> modelingSubmission = modelingSubmissionRepo.findById(submissionId);
        assertThat(modelingSubmission).as("submission correctly stored").isPresent();
        checkModelsAreEqual(modelingSubmission.get().getModel(), sentModel);
    }

    public void checkModelsAreEqual(String storedModel, String sentModel) {
        JsonObject sentModelObject = parseString(sentModel).getAsJsonObject();
        JsonObject storedModelObject = parseString(storedModel).getAsJsonObject();
        assertThat(storedModelObject).as("model correctly stored").isEqualTo(sentModelObject);
    }

    public Result addModelingAssessmentForSubmission(ModelingExercise exercise, ModelingSubmission submission, String path, String login, boolean submit) throws Exception {
        List<Feedback> assessment = loadAssessmentFomResources(path);
        Result result = modelingAssessmentService.saveManualAssessment(submission, assessment, exercise);
        result.setParticipation(submission.getParticipation().results(null));
        result.setAssessor(getUserByLogin(login));
        resultRepo.save(result);
        if (submit) {
            modelingAssessmentService.submitManualAssessment(result.getId(), exercise, submission.getSubmissionDate());
        }
        return resultRepo.findWithEagerSubmissionAndFeedbackAndAssessorById(result.getId()).get();
    }

    public ExampleSubmission addExampleSubmission(ExampleSubmission exampleSubmission) {
        modelingSubmissionRepo.save((ModelingSubmission) exampleSubmission.getSubmission());
        return exampleSubmissionRepo.save(exampleSubmission);
    }

    /**
     * @param path path relative to the test resources folder complaint
     * @return string representation of given file
     * @throws Exception if the resource cannot be loaded
     */
    public String loadFileFromResources(String path) throws Exception {
        java.io.File file = ResourceUtils.getFile("classpath:" + path);
        StringBuilder builder = new StringBuilder();
        Files.lines(file.toPath()).forEach(builder::append);
        assertThat(builder.toString()).as("model has been correctly read from file").isNotEqualTo("");
        return builder.toString();
    }

    public List<Feedback> loadAssessmentFomResources(String path) throws Exception {
        String fileContent = loadFileFromResources(path);
        return mapper.readValue(fileContent, mapper.getTypeFactory().constructCollectionType(List.class, Feedback.class));
    }

    public User getUserByLogin(String login) {
        return userRepo.findOneWithAuthoritiesByLogin(login).orElseThrow(() -> new IllegalArgumentException("Provided login " + login + " does not exist in database"));
    }

    public void updateExerciseDueDate(long exerciseId, ZonedDateTime newDueDate) {
        Exercise exercise = exerciseRepo.findById(exerciseId).orElseThrow(() -> new IllegalArgumentException("Exercise with given ID " + exerciseId + " could not be found"));
        exercise.setDueDate(newDueDate);
        exerciseRepo.save(exercise);
    }

    public void updateAssessmentDueDate(long exerciseId, ZonedDateTime newDueDate) {
        Exercise exercise = exerciseRepo.findById(exerciseId).orElseThrow(() -> new IllegalArgumentException("Exercise with given ID " + exerciseId + " could not be found"));
        exercise.setAssessmentDueDate(newDueDate);
        exerciseRepo.save(exercise);
    }

    public void updateResultCompletionDate(long resultId, ZonedDateTime newCompletionDate) {
        Result result = resultRepo.findById(resultId).orElseThrow(() -> new IllegalArgumentException("Result with given ID " + resultId + " could not be found"));
        result.setCompletionDate(newCompletionDate);
        resultRepo.save(result);
    }

    public void addComplaints(String studentLogin, Participation participation, int numberOfComplaints, ComplaintType complaintType) {
        for (int i = 0; i < numberOfComplaints; i++) {
            Result dummyResult = new Result().participation(participation);
            dummyResult = resultRepo.save(dummyResult);
            Complaint complaint = new Complaint().participant(getUserByLogin(studentLogin)).result(dummyResult).complaintType(complaintType);
            complaintRepo.save(complaint);
        }
    }

    public void addTeamComplaints(Team team, Participation participation, int numberOfComplaints, ComplaintType complaintType) {
        for (int i = 0; i < numberOfComplaints; i++) {
            Result dummyResult = new Result().participation(participation);
            dummyResult = resultRepo.save(dummyResult);
            Complaint complaint = new Complaint().participant(team).result(dummyResult).complaintType(complaintType);
            complaintRepo.save(complaint);
        }
    }

    public Result addResultToSubmission(Submission submission, AssessmentType assessmentType, User user, Long score, boolean rated) {
        Result result = addResultToSubmission(submission, assessmentType, user);
        result.setRated(rated);
        result.setScore(score);
        return resultRepo.save(result);
    }

    public Result addResultToSubmission(Submission submission, AssessmentType assessmentType, User user) {
        Result result = addResultToSubmission(submission, null);
        result.setAssessmentType(assessmentType);
        result.completionDate(ZonedDateTime.now());
        result.setAssessor(user);
        return resultRepo.save(result);
    }

    public Set<ExerciseHint> addHintsToExercise(Exercise exercise) {
        ExerciseHint exerciseHint1 = new ExerciseHint().exercise(exercise).title("title 1").content("content 1");
        ExerciseHint exerciseHint2 = new ExerciseHint().exercise(exercise).title("title 2").content("content 2");
        ExerciseHint exerciseHint3 = new ExerciseHint().exercise(exercise).title("title 3").content("content 3");
        Set<ExerciseHint> hints = new HashSet<>();
        hints.add(exerciseHint1);
        hints.add(exerciseHint2);
        hints.add(exerciseHint3);
        exercise.setExerciseHints(hints);
        exerciseHintRepository.saveAll(hints);

        return hints;
    }

    public ProgrammingExercise loadProgrammingExerciseWithEagerReferences(ProgrammingExercise lazyExercise) {
        return programmingExerciseTestRepository.findOneWithEagerEverything(lazyExercise.getId());
    }

    public <T extends Exercise> T addHintsToProblemStatement(T exercise) {
        final var statement = exercise.getProblemStatement() == null ? "" : exercise.getProblemStatement();
        final var hintsInStatement = exercise.getExerciseHints().stream().map(ExerciseHint::getId).map(Object::toString).collect(Collectors.joining(", ", "{", "}"));
        exercise.setProblemStatement(statement + hintsInStatement);
        return exerciseRepo.save(exercise);
    }

    /**
     * Generates an example submission for a given model and exercise
     * @param model given uml model for the example submission
     * @param exercise exercise for which the example submission is created
     * @param flagAsExampleSubmission true if the submission is an example submission
     * @return  created example submission
     */
    public ExampleSubmission generateExampleSubmission(String model, Exercise exercise, boolean flagAsExampleSubmission) {
        return generateExampleSubmission(model, exercise, flagAsExampleSubmission, false);
    }

    /**
     * Generates an example submission for a given model and exercise
     * @param model given uml model for the example submission
     * @param exercise exercise for which the example submission is created
     * @param flagAsExampleSubmission true if the submission is an example submission
     * @param usedForTutorial true if the example submission is used for tutorial
     * @return  created example submission
     */
    public ExampleSubmission generateExampleSubmission(String model, Exercise exercise, boolean flagAsExampleSubmission, boolean usedForTutorial) {
        ModelingSubmission submission = ModelFactory.generateModelingSubmission(model, false);
        submission.setExampleSubmission(flagAsExampleSubmission);
        return ModelFactory.generateExampleSubmission(submission, exercise, usedForTutorial);
    }

    /**
     * Generates a submitted answer for a given question.
     * @param question given question, the answer is for
     * @param correct boolean whether the answer should be correct or not
     * @return created SubmittedAnswer
     */
    public SubmittedAnswer generateSubmittedAnswerFor(QuizQuestion question, boolean correct) {
        if (question instanceof MultipleChoiceQuestion) {
            var submittedAnswer = new MultipleChoiceSubmittedAnswer();
            submittedAnswer.setQuizQuestion(question);

            for (var answerOption : ((MultipleChoiceQuestion) question).getAnswerOptions()) {
                if (answerOption.isIsCorrect().equals(correct)) {
                    submittedAnswer.addSelectedOptions(answerOption);
                }
            }
            return submittedAnswer;
        }
        else if (question instanceof DragAndDropQuestion) {
            var submittedAnswer = new DragAndDropSubmittedAnswer();
            submittedAnswer.setQuizQuestion(question);

            DragItem dragItem1 = ((DragAndDropQuestion) question).getDragItems().get(0);
            dragItem1.setQuestion((DragAndDropQuestion) question);
            System.out.println(dragItem1.toString());
            DragItem dragItem2 = ((DragAndDropQuestion) question).getDragItems().get(1);
            dragItem2.setQuestion((DragAndDropQuestion) question);
            System.out.println(dragItem2.toString());

            DropLocation dropLocation1 = ((DragAndDropQuestion) question).getDropLocations().get(0);
            dropLocation1.setQuestion((DragAndDropQuestion) question);
            System.out.println(dropLocation1.toString());
            DropLocation dropLocation2 = ((DragAndDropQuestion) question).getDropLocations().get(1);
            dropLocation2.setQuestion((DragAndDropQuestion) question);
            System.out.println(dropLocation2.toString());

            if (correct) {
                submittedAnswer.addMappings(new DragAndDropMapping().dragItem(dragItem1).dropLocation(dropLocation1));
                submittedAnswer.addMappings(new DragAndDropMapping().dragItem(dragItem2).dropLocation(dropLocation2));
            }
            else {
                submittedAnswer.addMappings(new DragAndDropMapping().dragItem(dragItem2).dropLocation(dropLocation1));
                submittedAnswer.addMappings(new DragAndDropMapping().dragItem(dragItem1).dropLocation(dropLocation2));
            }

            return submittedAnswer;
        }
        else if (question instanceof ShortAnswerQuestion) {
            var submittedAnswer = new ShortAnswerSubmittedAnswer();
            submittedAnswer.setQuizQuestion(question);

            for (var spot : ((ShortAnswerQuestion) question).getSpots()) {
                ShortAnswerSubmittedText submittedText = new ShortAnswerSubmittedText();
                submittedText.setSpot(spot);
                if (correct) {
                    submittedText.setText(((ShortAnswerQuestion) question).getCorrectSolutionForSpot(spot).iterator().next().getText());
                }
                else {
                    submittedText.setText("wrong short answer");
                }
                submittedAnswer.addSubmittedTexts(submittedText);
                // also invoke remove once
                submittedAnswer.removeSubmittedTexts(submittedText);
                submittedAnswer.addSubmittedTexts(submittedText);
            }
            return submittedAnswer;
        }
        return null;
    }

    @NotNull
    public QuizExercise createQuiz(Course course, ZonedDateTime releaseDate, ZonedDateTime dueDate) {
        QuizExercise quizExercise = ModelFactory.generateQuizExercise(releaseDate, dueDate, course);
        quizExercise.addQuestions(createMultipleChoiceQuestion());
        quizExercise.addQuestions(createDragAndDropQuestion());
        quizExercise.addQuestions(createShortAnswerQuestion());
        quizExercise.setMaxScore(quizExercise.getMaxTotalScore());
        quizExercise.setGradingInstructions(null);
        return quizExercise;
    }

    @NotNull
    public QuizExercise createQuizForExam(ExerciseGroup exerciseGroup) {
        QuizExercise quizExercise = ModelFactory.generateQuizExerciseForExam(exerciseGroup);
        quizExercise.addQuestions(createMultipleChoiceQuestion());
        quizExercise.addQuestions(createDragAndDropQuestion());
        quizExercise.addQuestions(createShortAnswerQuestion());
        quizExercise.setMaxScore(quizExercise.getMaxTotalScore());
        quizExercise.setGradingInstructions(null);
        return quizExercise;
    }

    @NotNull
    public ShortAnswerQuestion createShortAnswerQuestion() {
        ShortAnswerQuestion sa = (ShortAnswerQuestion) new ShortAnswerQuestion().title("SA").score(2).text("This is a long answer text");
        sa.setScoringType(ScoringType.ALL_OR_NOTHING);

        var shortAnswerSpot1 = new ShortAnswerSpot().spotNr(0).width(1);
        shortAnswerSpot1.setTempID(generateTempId());
        var shortAnswerSpot2 = new ShortAnswerSpot().spotNr(2).width(2);
        shortAnswerSpot2.setTempID(generateTempId());
        sa.getSpots().add(shortAnswerSpot1);
        sa.getSpots().add(shortAnswerSpot2);

        var shortAnswerSolution1 = new ShortAnswerSolution().text("is");
        shortAnswerSolution1.setTempID(generateTempId());
        var shortAnswerSolution2 = new ShortAnswerSolution().text("long");
        shortAnswerSolution2.setTempID(generateTempId());
        sa.addSolution(shortAnswerSolution1);
        // also invoke remove once
        sa.removeSolution(shortAnswerSolution1);
        sa.addSolution(shortAnswerSolution1);
        sa.addSolution(shortAnswerSolution2);

        var mapping1 = new ShortAnswerMapping().spot(sa.getSpots().get(0)).solution(sa.getSolutions().get(0));
        shortAnswerSolution1.addMappings(mapping1);
        shortAnswerSpot1.addMappings(mapping1);
        // also invoke remove once
        shortAnswerSolution1.removeMappings(mapping1);
        shortAnswerSpot1.removeMappings(mapping1);
        shortAnswerSolution1.addMappings(mapping1);
        shortAnswerSpot1.addMappings(mapping1);
        assertThat(shortAnswerSolution1.getMappings()).isNotEmpty();
        assertThat(shortAnswerSpot1.getMappings()).isNotEmpty();
        System.out.println(shortAnswerSolution1.toString());
        System.out.println(shortAnswerSpot1.toString());

        var mapping2 = new ShortAnswerMapping().spot(sa.getSpots().get(1)).solution(sa.getSolutions().get(1));
        sa.addCorrectMapping(mapping1);
        assertThat(sa).isEqualTo(mapping1.getQuestion());
        sa.removeCorrectMapping(mapping1);
        sa.addCorrectMapping(mapping1);
        sa.addCorrectMapping(mapping2);
        sa.setExplanation("Explanation");
        sa.setRandomizeOrder(true);
        // invoke some util methods
        System.out.println("ShortAnswer: " + sa.toString());
        System.out.println("ShortAnswer.hashCode: " + sa.hashCode());
        sa.copyQuestionId();
        return sa;
    }

    @NotNull
    public DragAndDropQuestion createDragAndDropQuestion() {
        DragAndDropQuestion dnd = (DragAndDropQuestion) new DragAndDropQuestion().title("DnD").score(3).text("Q2");
        dnd.setScoringType(ScoringType.PROPORTIONAL_WITH_PENALTY);

        var dropLocation1 = new DropLocation().posX(10d).posY(10d).height(10d).width(10d);
        dropLocation1.setTempID(generateTempId());
        var dropLocation2 = new DropLocation().posX(20d).posY(20d).height(10d).width(10d);
        dropLocation2.setTempID(generateTempId());
        dnd.addDropLocation(dropLocation1);
        // also invoke remove once
        dnd.removeDropLocation(dropLocation1);
        dnd.addDropLocation(dropLocation1);
        dnd.addDropLocation(dropLocation2);

        var dragItem1 = new DragItem().text("D1");
        dragItem1.setTempID(generateTempId());
        var dragItem2 = new DragItem().text("D2");
        dragItem2.setTempID(generateTempId());
        dnd.addDragItem(dragItem1);
        assertThat(dragItem1.getQuestion()).isEqualTo(dnd);
        // also invoke remove once
        dnd.removeDragItem(dragItem1);
        dnd.addDragItem(dragItem1);
        dnd.addDragItem(dragItem2);

        var mapping1 = new DragAndDropMapping().dragItem(dragItem1).dropLocation(dropLocation1);
        dragItem1.addMappings(mapping1);
        // also invoke remove
        dragItem1.removeMappings(mapping1);
        dragItem1.addMappings(mapping1);
        assertThat(dragItem1.getMappings()).isNotEmpty();

        dnd.addCorrectMapping(mapping1);
        dnd.removeCorrectMapping(mapping1);
        dnd.addCorrectMapping(mapping1);
        var mapping2 = new DragAndDropMapping().dragItem(dragItem2).dropLocation(dropLocation2);
        dnd.addCorrectMapping(mapping2);
        dnd.setExplanation("Explanation");
        // invoke some util methods
        System.out.println("DnD: " + dnd.toString());
        System.out.println("DnD.hashCode: " + dnd.hashCode());
        dnd.copyQuestionId();
        return dnd;
    }

    public Long generateTempId() {
        return ThreadLocalRandom.current().nextLong(Long.MAX_VALUE);
    }

    @NotNull
    public MultipleChoiceQuestion createMultipleChoiceQuestion() {
        MultipleChoiceQuestion mc = (MultipleChoiceQuestion) new MultipleChoiceQuestion().title("MC").score(4).text("Q1");
        mc.setScoringType(ScoringType.ALL_OR_NOTHING);
        mc.getAnswerOptions().add(new AnswerOption().text("A").hint("H1").explanation("E1").isCorrect(true));
        mc.getAnswerOptions().add(new AnswerOption().text("B").hint("H2").explanation("E2").isCorrect(false));
        mc.setExplanation("Explanation");
        // invoke some util methods
        System.out.println("MC: " + mc.toString());
        System.out.println("MC.hashCode: " + mc.hashCode());
        mc.copyQuestionId();
        return mc;
    }

    /**
     * Generate submissions for a student for an exercise. Results are mixed.
     * @param quizExercise QuizExercise the submissions are for (we assume 3 questions here)
     * @param studentID ID of the student
     * @param submitted Boolean if it is submitted or not
     * @param submissionDate Submission date
     */
    public QuizSubmission generateSubmissionForThreeQuestions(QuizExercise quizExercise, int studentID, boolean submitted, ZonedDateTime submissionDate) {
        QuizSubmission quizSubmission = new QuizSubmission();
        QuizQuestion quizQuestion1 = quizExercise.getQuizQuestions().get(0);
        QuizQuestion quizQuestion2 = quizExercise.getQuizQuestions().get(1);
        QuizQuestion quizQuestion3 = quizExercise.getQuizQuestions().get(2);
        quizSubmission.addSubmittedAnswers(generateSubmittedAnswerFor(quizQuestion1, studentID % 2 == 0));
        quizSubmission.addSubmittedAnswers(generateSubmittedAnswerFor(quizQuestion2, studentID % 3 == 0));
        quizSubmission.addSubmittedAnswers(generateSubmittedAnswerFor(quizQuestion3, studentID % 4 == 0));
        quizSubmission.submitted(submitted);
        quizSubmission.submissionDate(submissionDate);

        return quizSubmission;
    }

    /**
     * Generate a submission with all or none options of a MultipleChoiceQuestion selected, if there is one in the exercise
     * @param quizExercise Exercise the submission is for
     * @param submitted Boolean whether it is submitted or not
     * @param submissionDate Submission date
     * @param selectEverything Boolean whether every answer option should be selected or none
     */
    public QuizSubmission generateSpecialSubmissionWithResult(QuizExercise quizExercise, boolean submitted, ZonedDateTime submissionDate, boolean selectEverything) {
        QuizSubmission quizSubmission = new QuizSubmission();

        for (QuizQuestion question : quizExercise.getQuizQuestions()) {
            if (question instanceof MultipleChoiceQuestion) {
                var submittedAnswer = new MultipleChoiceSubmittedAnswer();
                submittedAnswer.setQuizQuestion(question);
                if (selectEverything) {
                    for (var answerOption : ((MultipleChoiceQuestion) question).getAnswerOptions()) {
                        submittedAnswer.addSelectedOptions(answerOption);
                    }
                }
                quizSubmission.addSubmittedAnswers(submittedAnswer);

            }
            else {
                quizSubmission.addSubmittedAnswers(generateSubmittedAnswerFor(question, false));
            }
        }
        quizSubmission.submitted(submitted);
        quizSubmission.submissionDate(submissionDate);

        return quizSubmission;
    }

    // TODO: find some generic solution for the following duplicated code

    @NotNull
    public FileUploadExercise findFileUploadExerciseWithTitle(Collection<Exercise> exercises, String title) {
        Optional<Exercise> exercise = exercises.stream().filter(e -> e.getTitle().equals(title)).findFirst();
        if (exercise.isEmpty()) {
            fail("Could not find file upload exercise with title " + title);
        }
        else {
            if (exercise.get() instanceof FileUploadExercise) {
                return (FileUploadExercise) exercise.get();
            }
        }
        fail("Could not find file upload exercise with title " + title);
        // just to prevent compiler warnings, we have failed anyway here
        return new FileUploadExercise();
    }

    @NotNull
    public ModelingExercise findModelingExerciseWithTitle(Collection<Exercise> exercises, String title) {
        Optional<Exercise> exercise = exercises.stream().filter(e -> e.getTitle().equals(title)).findFirst();
        if (exercise.isEmpty()) {
            fail("Could not find modeling exercise with title " + title);
        }
        else {
            if (exercise.get() instanceof ModelingExercise) {
                return (ModelingExercise) exercise.get();
            }
        }
        fail("Could not find modeling exercise with title " + title);
        // just to prevent compiler warnings, we have failed anyway here
        return new ModelingExercise();
    }

    @NotNull
    public TextExercise findTextExerciseWithTitle(Collection<Exercise> exercises, String title) {
        Optional<Exercise> exercise = exercises.stream().filter(e -> e.getTitle().equals(title)).findFirst();
        if (exercise.isEmpty()) {
            fail("Could not find text exercise with title " + title);
        }
        else {
            if (exercise.get() instanceof TextExercise) {
                return (TextExercise) exercise.get();
            }
        }
        fail("Could not find text exercise with title " + title);
        // just to prevent compiler warnings, we have failed anyway here
        return new TextExercise();
    }

    @NotNull
    public ProgrammingExercise findProgrammingExerciseWithTitle(Collection<Exercise> exercises, String title) {
        Optional<Exercise> exercise = exercises.stream().filter(e -> e.getTitle().equals(title)).findFirst();
        if (exercise.isEmpty()) {
            fail("Could not find programming exercise with title " + title);
        }
        else {
            if (exercise.get() instanceof ProgrammingExercise) {
                return (ProgrammingExercise) exercise.get();
            }
        }
        fail("Could not find programming exercise with title " + title);
        // just to prevent compiler warnings, we have failed anyway here
        return new ProgrammingExercise();
    }

    public PageableSearchDTO<String> configureSearch(String searchTerm) {
        final var search = new PageableSearchDTO<String>();
        search.setPage(1);
        search.setPageSize(10);
        search.setSearchTerm(searchTerm);
        search.setSortedColumn(Exercise.ExerciseSearchColumn.ID.name());
        if ("".equals(searchTerm)) {
            search.setSortingOrder(SortingOrder.ASCENDING);
        }
        else {
            search.setSortingOrder(SortingOrder.DESCENDING);
        }
        return search;
    }

    public LinkedMultiValueMap<String, String> exerciseSearchMapping(PageableSearchDTO<String> search) {
        final var mapType = new TypeToken<Map<String, String>>() {
        }.getType();
        final var gson = new Gson();
        final Map<String, String> params = new Gson().fromJson(gson.toJson(search), mapType);
        final var paramMap = new LinkedMultiValueMap<String, String>();
        params.forEach(paramMap::add);
        return paramMap;
    }
}<|MERGE_RESOLUTION|>--- conflicted
+++ resolved
@@ -563,7 +563,6 @@
         return studentQuestions;
     }
 
-<<<<<<< HEAD
     public List<StudentQuestion> createCourseWithExerciseAndLectureAndStudentQuestions() {
         ZonedDateTime pastTimestamp = ZonedDateTime.now().minusDays(5);
         ZonedDateTime futureTimestamp = ZonedDateTime.now().plusDays(5);
@@ -619,7 +618,8 @@
         studentQuestions.add(studentQuestion2);
 
         return studentQuestions;
-=======
+    }
+
     public Course createCourseWithAllExerciseTypesAndParticipationsAndSubmissionsAndResults(boolean hasAssessmentDueDatePassed) {
         Course course = ModelFactory.generateCourse(null, pastTimestamp, futureTimestamp, new HashSet<>(), "tumuser", "tutor", "instructor");
 
@@ -776,7 +776,6 @@
         studentParticipationRepo.save(participationProgramming);
 
         return courseSaved;
->>>>>>> e2e7a03f
     }
 
     public StudentExam setupTestRunForExamWithExerciseGroupsForInstructor(Exam exam, User instructor, List<ExerciseGroup> exerciseGroupsWithExercises) {
