--- conflicted
+++ resolved
@@ -1240,9 +1240,6 @@
         return programmingExercise;
     }
 
-<<<<<<< HEAD
-    private void populateProgrammingExercise(ProgrammingExercise programmingExercise, String shortName, boolean enableStaticCodeAnalysis) {
-=======
     /**
      * @param programmingExerciseTitle The name of programming exercise
      * @return A course with named exercise
@@ -1270,7 +1267,6 @@
     }
 
     private void populateProgrammingExercise(ProgrammingExercise programmingExercise, String shortName, String title) {
->>>>>>> 8f505044
         programmingExercise.setProgrammingLanguage(ProgrammingLanguage.JAVA);
         programmingExercise.setShortName(shortName);
         programmingExercise.generateAndSetProjectKey();
