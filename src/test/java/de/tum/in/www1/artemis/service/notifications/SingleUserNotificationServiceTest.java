package de.tum.in.www1.artemis.service.notifications;

import static de.tum.in.www1.artemis.domain.notification.NotificationTitleTypeConstants.*;
import static org.assertj.core.api.AssertionsForClassTypes.assertThat;
import static org.mockito.Mockito.*;

import org.junit.jupiter.api.BeforeAll;
import org.junit.jupiter.api.BeforeEach;
import org.junit.jupiter.api.Test;
import org.mockito.ArgumentCaptor;
import org.mockito.Captor;
import org.mockito.Mock;
import org.springframework.messaging.simp.SimpMessageSendingOperations;

import de.tum.in.www1.artemis.domain.*;
import de.tum.in.www1.artemis.domain.metis.Post;
import de.tum.in.www1.artemis.domain.notification.Notification;
import de.tum.in.www1.artemis.domain.plagiarism.PlagiarismComparison;
import de.tum.in.www1.artemis.domain.plagiarism.PlagiarismResult;
import de.tum.in.www1.artemis.domain.plagiarism.PlagiarismSubmission;
import de.tum.in.www1.artemis.domain.plagiarism.text.TextPlagiarismResult;
import de.tum.in.www1.artemis.repository.SingleUserNotificationRepository;
import de.tum.in.www1.artemis.repository.UserRepository;
import de.tum.in.www1.artemis.service.MailService;

public class SingleUserNotificationServiceTest {

    private static SingleUserNotificationService singleUserNotificationService;

    @Captor
    private static ArgumentCaptor<Notification> notificationCaptor;

    private Notification capturedNotification;

    private static User user;

    private final static String USER_LOGIN = "de27sms";

    private static Exercise exercise;

    private static FileUploadExercise fileUploadExercise;

    @Mock
    private static SingleUserNotificationRepository singleUserNotificationRepository;

    @Mock
    private static SimpMessageSendingOperations messagingTemplate;

    @Mock
    private static MailService mailService;

    @Mock
    private static UserRepository userRepository;

    @Mock
    private static NotificationSettingsService notificationSettingsService;

    private static Post post;

    private static Lecture lecture;

    private static Course course;

    private static final Long COURSE_ID = 27L;

    private static PlagiarismComparison plagiarismComparison;

    private static PlagiarismSubmission plagiarismSubmission;

    private static PlagiarismResult plagiarismResult;

    /**
     * Sets up all needed mocks and their wanted behavior once for all test cases.
     * These are the common mocks and structures which behavior is fixed and will not change
     */
    @BeforeAll
    public static void setUp() {
        mailService = mock(MailService.class);
        doNothing().when(mailService).sendNotificationEmailForMultipleUsers(any(), any(), any());

        course = new Course();
        course.setId(COURSE_ID);

        user = new User();

        userRepository = mock(UserRepository.class);
        when(userRepository.getUser()).thenReturn(user);

        notificationCaptor = ArgumentCaptor.forClass(Notification.class);

        messagingTemplate = mock(SimpMessageSendingOperations.class);

        notificationSettingsService = mock(NotificationSettingsService.class);

        singleUserNotificationRepository = mock(SingleUserNotificationRepository.class);

        singleUserNotificationService = spy(
                new SingleUserNotificationService(singleUserNotificationRepository, userRepository, messagingTemplate, mailService, notificationSettingsService));

        exercise = new TextExercise();
        exercise.setCourse(course);

        fileUploadExercise = new FileUploadExercise();
        fileUploadExercise.setCourse(course);

        lecture = new Lecture();
        lecture.setCourse(course);

        post = new Post();
        post.setExercise(exercise);
        post.setLecture(lecture);
        post.setAuthor(user);
        post.setCourse(course);

        plagiarismSubmission = new PlagiarismSubmission();
        plagiarismSubmission.setStudentLogin(USER_LOGIN);

        plagiarismResult = new TextPlagiarismResult();
        plagiarismResult.setExercise(exercise);

        plagiarismComparison = new PlagiarismComparison();
        plagiarismComparison.setSubmissionA(plagiarismSubmission);
        plagiarismComparison.setPlagiarismResult(plagiarismResult);
    }

    /**
     * Prepares and cleans the mocks that are modified during the tests
     */
    @BeforeEach
    public void cleanMocks() {
        reset(singleUserNotificationService);
        reset(notificationSettingsService);
        reset(singleUserNotificationRepository);
        when(singleUserNotificationRepository.save(any())).thenReturn(null);
        reset(messagingTemplate);
    }

    /**
     * Auxiliary method that checks if the groupNotificationRepository was called once successfully with the correct notification (type)
     * @param expectedNotificationTitle is the title (NotificationTitleTypeConstants) of the expected notification
     */
    private void verifyRepositoryCallWithCorrectNotification(String expectedNotificationTitle) {
        verify(singleUserNotificationRepository, times(1)).save(notificationCaptor.capture());
        capturedNotification = notificationCaptor.getValue();
        assertThat(capturedNotification.getTitle()).as("Title of the captured notification should be equal to the expected one").isEqualTo(expectedNotificationTitle);
    }

    /// General notify Tests

    /**
     * Tests if no notification (or email) is send if the settings are deactivated
     * However, the notification has to be saved to the DB
     */
    @Test
    public void testSendNoNotificationOrEmailWhenSettingsAreDeactivated() {
        when(notificationSettingsService.checkIfNotificationOrEmailIsAllowedBySettingsForGivenUser(any(), any(), any())).thenReturn(false);
        singleUserNotificationService.notifyUserAboutNewAnswerForExercise(post, course);
        verify(singleUserNotificationRepository, times(1)).save(notificationCaptor.capture());
        verify(messagingTemplate, times(0)).convertAndSend(any());
    }

    /**
     * Test for notifyStudentGroupAboutAttachmentChange method
     */
    @Test
    public void testNotifyUserAboutNewAnswerForExercise() {
        singleUserNotificationService.notifyUserAboutNewAnswerForExercise(post, course);
        verifyRepositoryCallWithCorrectNotification(NEW_REPLY_FOR_EXERCISE_POST_TITLE);
    }

    /**
     * Test for notifyUserAboutNewAnswerForLecture method
     */
    @Test
    public void testNotifyUserAboutNewAnswerForLecture() {
        singleUserNotificationService.notifyUserAboutNewAnswerForLecture(post, course);
        verifyRepositoryCallWithCorrectNotification(NEW_REPLY_FOR_LECTURE_POST_TITLE);
    }

    /**
     * Test for notifyUserAboutNewAnswerForCoursePost method
     */
    @Test
    public void testNotifyUserAboutNewAnswerForCoursePost() {
        singleUserNotificationService.notifyUserAboutNewAnswerForCoursePost(post, course);
        verifyRepositoryCallWithCorrectNotification(NEW_REPLY_FOR_COURSE_POST_TITLE);
    }

    /**
     * Test for notifyUserAboutSuccessfulFileUploadSubmission method
     */
    @Test
    public void testNotifyUserAboutSuccessfulFileUploadSubmission() {
        singleUserNotificationService.notifyUserAboutSuccessfulFileUploadSubmission(fileUploadExercise, user);
        verifyRepositoryCallWithCorrectNotification(FILE_SUBMISSION_SUCCESSFUL_TITLE);
    }

<<<<<<< HEAD
    /**
     * Test for notifyUserAboutAssessedExerciseSubmission method
     */
    @Test
    public void testNotifyUserAboutAssessedExerciseSubmission() {
        singleUserNotificationService.notifyUserAboutAssessedExerciseSubmission(exercise, user);
        verifyRepositoryCallWithCorrectNotification(EXERCISE_SUBMISSION_ASSESSED_TITLE);
=======
    // Plagiarism related

    /**
     * Test for notifyUserAboutNewPossiblePlagiarismCase method
     */
    @Test
    public void testNotifyUserAboutNewPossiblePlagiarismCase() {
        singleUserNotificationService.notifyUserAboutNewPossiblePlagiarismCase(plagiarismComparison, user);
        verifyRepositoryCallWithCorrectNotification(NEW_POSSIBLE_PLAGIARISM_CASE_STUDENT_TITLE);
    }

    /**
     * Test for notifyUserAboutFinalPlagiarismState method
     */
    @Test
    public void testNotifyUserAboutFinalPlagiarismState() {
        singleUserNotificationService.notifyUserAboutFinalPlagiarismState(plagiarismComparison, user);
        verifyRepositoryCallWithCorrectNotification(PLAGIARISM_CASE_FINAL_STATE_STUDENT_TITLE);
>>>>>>> 1d75391d
    }

    /// Save & Send related Tests

    /**
     * Test for saveAndSend method for an exam exercise update (notification)
     * Checks if the notification target contains the problem statement for transmitting it to the user via WebSocket
     */
    @Test
    public void testSaveAndSend_CourseRelatedNotifications() {
        when(notificationSettingsService.checkNotificationTypeForEmailSupport(any())).thenReturn(true);
        when(notificationSettingsService.checkIfNotificationOrEmailIsAllowedBySettingsForGivenUser(any(), any(), any())).thenReturn(true);

        singleUserNotificationService.notifyUserAboutNewAnswerForCoursePost(post, course);

        // inside public saveAndSend method
        verify(singleUserNotificationRepository, times(1)).save(any());
        verify(messagingTemplate, times(1)).convertAndSend(any(), (Notification) any());

        // inside private prepareSingleUserNotificationEmail method
        verify(notificationSettingsService, times(1)).checkNotificationTypeForEmailSupport(any());
        verify(notificationSettingsService, times(2)).checkIfNotificationOrEmailIsAllowedBySettingsForGivenUser(any(), any(), any()); // 2 because we check once for webapp & email
        verify(mailService, times(1)).sendNotificationEmail(any(), any(), any());
    }
}<|MERGE_RESOLUTION|>--- conflicted
+++ resolved
@@ -195,7 +195,6 @@
         verifyRepositoryCallWithCorrectNotification(FILE_SUBMISSION_SUCCESSFUL_TITLE);
     }
 
-<<<<<<< HEAD
     /**
      * Test for notifyUserAboutAssessedExerciseSubmission method
      */
@@ -203,7 +202,8 @@
     public void testNotifyUserAboutAssessedExerciseSubmission() {
         singleUserNotificationService.notifyUserAboutAssessedExerciseSubmission(exercise, user);
         verifyRepositoryCallWithCorrectNotification(EXERCISE_SUBMISSION_ASSESSED_TITLE);
-=======
+    }
+
     // Plagiarism related
 
     /**
@@ -222,7 +222,6 @@
     public void testNotifyUserAboutFinalPlagiarismState() {
         singleUserNotificationService.notifyUserAboutFinalPlagiarismState(plagiarismComparison, user);
         verifyRepositoryCallWithCorrectNotification(PLAGIARISM_CASE_FINAL_STATE_STUDENT_TITLE);
->>>>>>> 1d75391d
     }
 
     /// Save & Send related Tests
