--- conflicted
+++ resolved
@@ -17,21 +17,9 @@
 import de.tum.in.www1.artemis.domain.*;
 import de.tum.in.www1.artemis.domain.metis.Post;
 import de.tum.in.www1.artemis.domain.notification.Notification;
-<<<<<<< HEAD
 import de.tum.in.www1.artemis.repository.NotificationRepository;
 import de.tum.in.www1.artemis.repository.NotificationSettingRepository;
 import de.tum.in.www1.artemis.security.SecurityUtils;
-=======
-import de.tum.in.www1.artemis.domain.plagiarism.PlagiarismComparison;
-import de.tum.in.www1.artemis.domain.plagiarism.PlagiarismResult;
-import de.tum.in.www1.artemis.domain.plagiarism.PlagiarismSubmission;
-import de.tum.in.www1.artemis.domain.plagiarism.text.TextPlagiarismResult;
-import de.tum.in.www1.artemis.repository.SingleUserNotificationRepository;
-import de.tum.in.www1.artemis.repository.UserRepository;
-import de.tum.in.www1.artemis.service.MailService;
-
-public class SingleUserNotificationServiceTest {
->>>>>>> 1d75391d
 
 public class SingleUserNotificationServiceTest extends AbstractSpringIntegrationBambooBitbucketJiraTest {
 
@@ -41,14 +29,8 @@
     @Autowired
     private NotificationRepository notificationRepository;
 
-<<<<<<< HEAD
     @Autowired
     private NotificationSettingRepository notificationSettingRepository;
-=======
-    private final static String USER_LOGIN = "de27sms";
-
-    private static Exercise exercise;
->>>>>>> 1d75391d
 
     private Notification capturedNotification;
 
@@ -56,15 +38,7 @@
 
     private Exercise exercise;
 
-<<<<<<< HEAD
     private FileUploadExercise fileUploadExercise;
-=======
-    @Mock
-    private static UserRepository userRepository;
-
-    @Mock
-    private static NotificationSettingsService notificationSettingsService;
->>>>>>> 1d75391d
 
     private Post post;
 
@@ -72,13 +46,11 @@
 
     private Course course;
 
-    private final Long COURSE_ID = 27L;
+    private PlagiarismComparison plagiarismComparison;
 
-    private static PlagiarismComparison plagiarismComparison;
+    private PlagiarismSubmission plagiarismSubmission;
 
-    private static PlagiarismSubmission plagiarismSubmission;
-
-    private static PlagiarismResult plagiarismResult;
+    private PlagiarismResult plagiarismResult;
 
     /**
      * Sets up all needed mocks and their wanted behavior
@@ -93,25 +65,6 @@
         course = new Course();
         course.setId(COURSE_ID);
 
-<<<<<<< HEAD
-=======
-        user = new User();
-
-        userRepository = mock(UserRepository.class);
-        when(userRepository.getUser()).thenReturn(user);
-
-        notificationCaptor = ArgumentCaptor.forClass(Notification.class);
-
-        messagingTemplate = mock(SimpMessageSendingOperations.class);
-
-        notificationSettingsService = mock(NotificationSettingsService.class);
-
-        singleUserNotificationRepository = mock(SingleUserNotificationRepository.class);
-
-        singleUserNotificationService = spy(
-                new SingleUserNotificationService(singleUserNotificationRepository, userRepository, messagingTemplate, mailService, notificationSettingsService));
-
->>>>>>> 1d75391d
         exercise = new TextExercise();
         exercise.setCourse(course);
 
@@ -206,53 +159,7 @@
         notificationSettingRepository.save(new NotificationSetting(user, true, true, NOTIFICATION__EXERCISE_NOTIFICATION__FILE_SUBMISSION_SUCCESSFUL));
         singleUserNotificationService.notifyUserAboutSuccessfulFileUploadSubmission(fileUploadExercise, user);
         verifyRepositoryCallWithCorrectNotification(FILE_SUBMISSION_SUCCESSFUL_TITLE);
-<<<<<<< HEAD
         // check if an email was created and send
         verify(javaMailSender, timeout(1000).times(1)).createMimeMessage();
-=======
-    }
-
-    // Plagiarism related
-
-    /**
-     * Test for notifyUserAboutNewPossiblePlagiarismCase method
-     */
-    @Test
-    public void testNotifyUserAboutNewPossiblePlagiarismCase() {
-        singleUserNotificationService.notifyUserAboutNewPossiblePlagiarismCase(plagiarismComparison, user);
-        verifyRepositoryCallWithCorrectNotification(NEW_POSSIBLE_PLAGIARISM_CASE_STUDENT_TITLE);
-    }
-
-    /**
-     * Test for notifyUserAboutFinalPlagiarismState method
-     */
-    @Test
-    public void testNotifyUserAboutFinalPlagiarismState() {
-        singleUserNotificationService.notifyUserAboutFinalPlagiarismState(plagiarismComparison, user);
-        verifyRepositoryCallWithCorrectNotification(PLAGIARISM_CASE_FINAL_STATE_STUDENT_TITLE);
-    }
-
-    /// Save & Send related Tests
-
-    /**
-     * Test for saveAndSend method for an exam exercise update (notification)
-     * Checks if the notification target contains the problem statement for transmitting it to the user via WebSocket
-     */
-    @Test
-    public void testSaveAndSend_CourseRelatedNotifications() {
-        when(notificationSettingsService.checkNotificationTypeForEmailSupport(any())).thenReturn(true);
-        when(notificationSettingsService.checkIfNotificationOrEmailIsAllowedBySettingsForGivenUser(any(), any(), any())).thenReturn(true);
-
-        singleUserNotificationService.notifyUserAboutNewAnswerForCoursePost(post, course);
-
-        // inside public saveAndSend method
-        verify(singleUserNotificationRepository, times(1)).save(any());
-        verify(messagingTemplate, times(1)).convertAndSend(any(), (Notification) any());
-
-        // inside private prepareSingleUserNotificationEmail method
-        verify(notificationSettingsService, times(1)).checkNotificationTypeForEmailSupport(any());
-        verify(notificationSettingsService, times(2)).checkIfNotificationOrEmailIsAllowedBySettingsForGivenUser(any(), any(), any()); // 2 because we check once for webapp & email
-        verify(mailService, times(1)).sendNotificationEmail(any(), any(), any());
->>>>>>> 1d75391d
     }
 }