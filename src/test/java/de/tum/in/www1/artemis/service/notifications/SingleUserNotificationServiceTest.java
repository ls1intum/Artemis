package de.tum.in.www1.artemis.service.notifications;

import static de.tum.in.www1.artemis.domain.enumeration.ExerciseType.TEXT;
import static de.tum.in.www1.artemis.domain.notification.NotificationTitleTypeConstants.*;
import static org.assertj.core.api.AssertionsForClassTypes.assertThat;
import static org.mockito.Mockito.*;

import org.junit.jupiter.api.BeforeAll;
import org.junit.jupiter.api.BeforeEach;
import org.junit.jupiter.api.Test;
import org.mockito.ArgumentCaptor;
import org.mockito.Captor;
import org.mockito.Mock;
import org.springframework.messaging.simp.SimpMessageSendingOperations;

import de.tum.in.www1.artemis.domain.*;
import de.tum.in.www1.artemis.domain.metis.Post;
import de.tum.in.www1.artemis.domain.notification.Notification;
import de.tum.in.www1.artemis.domain.plagiarism.PlagiarismComparison;
import de.tum.in.www1.artemis.domain.plagiarism.PlagiarismResult;
import de.tum.in.www1.artemis.domain.plagiarism.PlagiarismSubmission;
import de.tum.in.www1.artemis.repository.SingleUserNotificationRepository;
import de.tum.in.www1.artemis.repository.UserRepository;
import de.tum.in.www1.artemis.service.MailService;

public class SingleUserNotificationServiceTest {

    private static SingleUserNotificationService singleUserNotificationService;

    @Captor
    private static ArgumentCaptor<Notification> notificationCaptor;

    private Notification capturedNotification;

    private static User user;

<<<<<<< HEAD
    private final static String USER_LOGIN = "de27sms";

    @Mock
=======
>>>>>>> b2481321
    private static Exercise exercise;

    private static FileUploadExercise fileUploadExercise;

    @Mock
    private static SingleUserNotificationRepository singleUserNotificationRepository;

    @Mock
    private static UserRepository userRepository;

    @Mock
    private static SimpMessageSendingOperations messagingTemplate;

    @Mock
    private static MailService mailService;

    @Mock
    private static NotificationSettingsService notificationSettingsService;

    private static Post post;

    private static Lecture lecture;

    private static Course course;

    private static final Long COURSE_ID = 27L;

    @Mock
    private static PlagiarismComparison plagiarismComparison;

    @Mock
    private static PlagiarismSubmission plagiarismSubmission;

    @Mock
    private static PlagiarismResult plagiarismResult;

    /**
     * Sets up all needed mocks and their wanted behavior once for all test cases.
     * These are the common mocks and structures which behavior is fixed and will not change
     */
    @BeforeAll
    public static void setUp() {
        mailService = mock(MailService.class);
        doNothing().when(mailService).sendNotificationEmailForMultipleUsers(any(), any(), any());

        course = new Course();
        course.setId(COURSE_ID);

        notificationCaptor = ArgumentCaptor.forClass(Notification.class);

        messagingTemplate = mock(SimpMessageSendingOperations.class);

        notificationSettingsService = mock(NotificationSettingsService.class);

        singleUserNotificationRepository = mock(SingleUserNotificationRepository.class);

        userRepository = mock(UserRepository.class);

        singleUserNotificationService = spy(
                new SingleUserNotificationService(singleUserNotificationRepository, userRepository, messagingTemplate, mailService, notificationSettingsService));

        exercise = new TextExercise();

        fileUploadExercise = new FileUploadExercise();
        fileUploadExercise.setCourse(course);

<<<<<<< HEAD
        user = mock(User.class);
        when(user.getLogin()).thenReturn(USER_LOGIN);
=======
        user = new User();
>>>>>>> b2481321

        lecture = new Lecture();
        lecture.setCourse(course);

<<<<<<< HEAD
        post = mock(Post.class);
        when(post.getExercise()).thenReturn(exercise);
        when(post.getLecture()).thenReturn(lecture);
        when(post.getAuthor()).thenReturn(user);
        when(post.getCourse()).thenReturn(course);

        plagiarismSubmission = mock(PlagiarismSubmission.class);
        when(plagiarismSubmission.getStudentLogin()).thenReturn(USER_LOGIN);

        plagiarismResult = mock(PlagiarismResult.class);
        when(plagiarismResult.getExercise()).thenReturn(exercise);

        plagiarismComparison = mock(PlagiarismComparison.class);
        when(plagiarismComparison.getSubmissionA()).thenReturn(plagiarismSubmission);
        when(plagiarismComparison.getPlagiarismResult()).thenReturn(plagiarismResult);
=======
        post = new Post();
        post.setExercise(exercise);
        post.setLecture(lecture);
        post.setAuthor(user);
        post.setCourse(course);
>>>>>>> b2481321
    }

    /**
     * Prepares and cleans the mocks that are modified during the tests
     */
    @BeforeEach
    public void cleanMocks() {
        reset(singleUserNotificationService);
        reset(notificationSettingsService);
        reset(singleUserNotificationRepository);
        when(singleUserNotificationRepository.save(any())).thenReturn(null);
        reset(messagingTemplate);
    }

    /**
     * Auxiliary method that checks if the groupNotificationRepository was called once successfully with the correct notification (type)
     * @param expectedNotificationTitle is the title (NotificationTitleTypeConstants) of the expected notification
     */
    private void verifyRepositoryCallWithCorrectNotification(String expectedNotificationTitle) {
        verify(singleUserNotificationRepository, times(1)).save(notificationCaptor.capture());
        capturedNotification = notificationCaptor.getValue();
        assertThat(capturedNotification.getTitle()).as("Title of the captured notification should be equal to the expected one").isEqualTo(expectedNotificationTitle);
    }

    /// General notify Tests

    // Post related

    /**
     * Tests if no notification (or email) is send if the settings are deactivated
     * However, the notification has to be saved to the DB
     */
    @Test
    public void testSendNoNotificationOrEmailWhenSettingsAreDeactivated() {
        when(notificationSettingsService.checkIfNotificationOrEmailIsAllowedBySettingsForGivenUser(any(), any(), any())).thenReturn(false);
        singleUserNotificationService.notifyUserAboutNewAnswerForExercise(post, course);
        verify(singleUserNotificationRepository, times(1)).save(notificationCaptor.capture());
        verify(messagingTemplate, times(0)).convertAndSend(any());
    }

    /**
     * Test for notifyStudentGroupAboutAttachmentChange method
     */
    @Test
    public void testNotifyUserAboutNewAnswerForExercise() {
        singleUserNotificationService.notifyUserAboutNewAnswerForExercise(post, course);
        verifyRepositoryCallWithCorrectNotification(NEW_REPLY_FOR_EXERCISE_POST_TITLE);
    }

    /**
     * Test for notifyUserAboutNewAnswerForLecture method
     */
    @Test
    public void testNotifyUserAboutNewAnswerForLecture() {
        singleUserNotificationService.notifyUserAboutNewAnswerForLecture(post, course);
        verifyRepositoryCallWithCorrectNotification(NEW_REPLY_FOR_LECTURE_POST_TITLE);
    }

    /**
     * Test for notifyUserAboutNewAnswerForCoursePost method
     */
    @Test
    public void testNotifyUserAboutNewAnswerForCoursePost() {
        singleUserNotificationService.notifyUserAboutNewAnswerForCoursePost(post, course);
        verifyRepositoryCallWithCorrectNotification(NEW_REPLY_FOR_COURSE_POST_TITLE);
    }

    // Exercise related

    /**
     * Test for notifyUserAboutSuccessfulFileUploadSubmission method
     */
    @Test
    public void testNotifyUserAboutSuccessfulFileUploadSubmission() {
        singleUserNotificationService.notifyUserAboutSuccessfulFileUploadSubmission(fileUploadExercise, user);
        verifyRepositoryCallWithCorrectNotification(FILE_SUBMISSION_SUCCESSFUL_TITLE);
    }

    // Plagiarism related

    /**
     * Test for notifyUserAboutNewPossiblePlagiarismCase method
     */
    @Test
    public void testNotifyUserAboutNewPossiblePlagiarismCase() {
        singleUserNotificationService.notifyUserAboutNewPossiblePlagiarismCase(plagiarismComparison, user);
        verifyRepositoryCallWithCorrectNotification(NEW_POSSIBLE_PLAGIARISM_CASE_STUDENT_TITLE);
    }

    /**
     * Test for notifyUserAboutFinalPlagiarismState method
     */
    @Test
    public void testNotifyUserAboutFinalPlagiarismState() {
        when(exercise.getExerciseType()).thenReturn(TEXT);
        singleUserNotificationService.notifyUserAboutFinalPlagiarismState(plagiarismComparison, user);
        verifyRepositoryCallWithCorrectNotification(PLAGIARISM_CASE_FINAL_STATE_STUDENT_TITLE);
    }

    /// Save & Send related Tests

    /**
     * Test for saveAndSend method for an exam exercise update (notification)
     * Checks if the notification target contains the problem statement for transmitting it to the user via WebSocket
     */
    @Test
    public void testSaveAndSend_CourseRelatedNotifications() {
        when(notificationSettingsService.checkNotificationTypeForEmailSupport(any())).thenReturn(true);
        when(notificationSettingsService.checkIfNotificationOrEmailIsAllowedBySettingsForGivenUser(any(), any(), any())).thenReturn(true);

        singleUserNotificationService.notifyUserAboutNewAnswerForCoursePost(post, course);

        // inside public saveAndSend method
        verify(singleUserNotificationRepository, times(1)).save(any());
        verify(messagingTemplate, times(1)).convertAndSend(any(), (Notification) any());

        // inside private prepareSingleUserNotificationEmail method
        verify(notificationSettingsService, times(1)).checkNotificationTypeForEmailSupport(any());
        verify(notificationSettingsService, times(2)).checkIfNotificationOrEmailIsAllowedBySettingsForGivenUser(any(), any(), any()); // 2 because we check once for webapp & email
        verify(mailService, times(1)).sendNotificationEmail(any(), any(), any());
    }
}<|MERGE_RESOLUTION|>--- conflicted
+++ resolved
@@ -19,6 +19,7 @@
 import de.tum.in.www1.artemis.domain.plagiarism.PlagiarismComparison;
 import de.tum.in.www1.artemis.domain.plagiarism.PlagiarismResult;
 import de.tum.in.www1.artemis.domain.plagiarism.PlagiarismSubmission;
+import de.tum.in.www1.artemis.domain.plagiarism.text.TextPlagiarismResult;
 import de.tum.in.www1.artemis.repository.SingleUserNotificationRepository;
 import de.tum.in.www1.artemis.repository.UserRepository;
 import de.tum.in.www1.artemis.service.MailService;
@@ -34,12 +35,9 @@
 
     private static User user;
 
-<<<<<<< HEAD
     private final static String USER_LOGIN = "de27sms";
 
     @Mock
-=======
->>>>>>> b2481321
     private static Exercise exercise;
 
     private static FileUploadExercise fileUploadExercise;
@@ -67,13 +65,10 @@
 
     private static final Long COURSE_ID = 27L;
 
-    @Mock
     private static PlagiarismComparison plagiarismComparison;
 
-    @Mock
     private static PlagiarismSubmission plagiarismSubmission;
 
-    @Mock
     private static PlagiarismResult plagiarismResult;
 
     /**
@@ -106,39 +101,27 @@
         fileUploadExercise = new FileUploadExercise();
         fileUploadExercise.setCourse(course);
 
-<<<<<<< HEAD
-        user = mock(User.class);
-        when(user.getLogin()).thenReturn(USER_LOGIN);
-=======
         user = new User();
->>>>>>> b2481321
+        user.setLogin(USER_LOGIN);
 
         lecture = new Lecture();
         lecture.setCourse(course);
 
-<<<<<<< HEAD
-        post = mock(Post.class);
-        when(post.getExercise()).thenReturn(exercise);
-        when(post.getLecture()).thenReturn(lecture);
-        when(post.getAuthor()).thenReturn(user);
-        when(post.getCourse()).thenReturn(course);
-
-        plagiarismSubmission = mock(PlagiarismSubmission.class);
-        when(plagiarismSubmission.getStudentLogin()).thenReturn(USER_LOGIN);
-
-        plagiarismResult = mock(PlagiarismResult.class);
-        when(plagiarismResult.getExercise()).thenReturn(exercise);
-
-        plagiarismComparison = mock(PlagiarismComparison.class);
-        when(plagiarismComparison.getSubmissionA()).thenReturn(plagiarismSubmission);
-        when(plagiarismComparison.getPlagiarismResult()).thenReturn(plagiarismResult);
-=======
         post = new Post();
         post.setExercise(exercise);
         post.setLecture(lecture);
         post.setAuthor(user);
         post.setCourse(course);
->>>>>>> b2481321
+
+        plagiarismSubmission = new PlagiarismSubmission();
+        plagiarismSubmission.setStudentLogin(USER_LOGIN);
+
+        plagiarismResult = new TextPlagiarismResult();
+        plagiarismResult.setExercise(exercise);
+
+        plagiarismComparison = new PlagiarismComparison();
+        plagiarismComparison.setSubmissionA(plagiarismSubmission);
+        plagiarismComparison.setPlagiarismResult(plagiarismResult);
     }
 
     /**
