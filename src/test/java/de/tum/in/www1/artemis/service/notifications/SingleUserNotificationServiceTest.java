package de.tum.in.www1.artemis.service.notifications;

import static de.tum.in.www1.artemis.domain.enumeration.ExerciseType.TEXT;
import static de.tum.in.www1.artemis.domain.notification.NotificationTitleTypeConstants.*;
import static org.assertj.core.api.AssertionsForClassTypes.assertThat;
import static org.mockito.Mockito.*;

import org.junit.jupiter.api.BeforeAll;
import org.junit.jupiter.api.BeforeEach;
import org.junit.jupiter.api.Test;
import org.mockito.ArgumentCaptor;
import org.mockito.Captor;
import org.mockito.Mock;
import org.springframework.messaging.simp.SimpMessageSendingOperations;

import de.tum.in.www1.artemis.domain.*;
import de.tum.in.www1.artemis.domain.metis.Post;
import de.tum.in.www1.artemis.domain.notification.Notification;
import de.tum.in.www1.artemis.repository.SingleUserNotificationRepository;
import de.tum.in.www1.artemis.service.MailService;

public class SingleUserNotificationServiceTest {

    private static SingleUserNotificationService singleUserNotificationService;

    @Captor
    private static ArgumentCaptor<Notification> notificationCaptor;

    private Notification capturedNotification;

    private static User user;

    private static Exercise exercise;

    private static FileUploadExercise fileUploadExercise;

    @Mock
    private static SingleUserNotificationRepository singleUserNotificationRepository;

    @Mock
    private static SimpMessageSendingOperations messagingTemplate;

    @Mock
    private static MailService mailService;

    @Mock
    private static NotificationSettingsService notificationSettingsService;

    private static Post post;

    private static Lecture lecture;

    private static Course course;

    private static final Long COURSE_ID = 27L;

    /**
     * Sets up all needed mocks and their wanted behavior once for all test cases.
     * These are the common mocks and structures which behavior is fixed and will not change
     */
    @BeforeAll
    public static void setUp() {
        mailService = mock(MailService.class);
        doNothing().when(mailService).sendNotificationEmailForMultipleUsers(any(), any(), any());

        course = new Course();
        course.setId(COURSE_ID);

        notificationCaptor = ArgumentCaptor.forClass(Notification.class);

        messagingTemplate = mock(SimpMessageSendingOperations.class);

        notificationSettingsService = mock(NotificationSettingsService.class);

        singleUserNotificationRepository = mock(SingleUserNotificationRepository.class);

        singleUserNotificationService = spy(new SingleUserNotificationService(singleUserNotificationRepository, messagingTemplate, mailService, notificationSettingsService));

        exercise = new TextExercise();

        fileUploadExercise = new FileUploadExercise();
        fileUploadExercise.setCourse(course);

        user = new User();

        lecture = new Lecture();
        lecture.setCourse(course);

        post = new Post();
        post.setExercise(exercise);
        post.setLecture(lecture);
        post.setAuthor(user);
        post.setCourse(course);
    }

    /**
     * Prepares and cleans the mocks that are modified during the tests
     */
    @BeforeEach
    public void cleanMocks() {
<<<<<<< HEAD
        reset(exercise);
        when(exercise.getCourseViaExerciseGroupOrCourseMember()).thenReturn(course);
        when(exercise.getExerciseType()).thenReturn(TEXT);

=======
>>>>>>> 1bd24ed1
        reset(singleUserNotificationService);
        reset(notificationSettingsService);
        reset(singleUserNotificationRepository);
        when(singleUserNotificationRepository.save(any())).thenReturn(null);
        reset(messagingTemplate);
    }

    /**
     * Auxiliary method that checks if the groupNotificationRepository was called once successfully with the correct notification (type)
     * @param expectedNotificationTitle is the title (NotificationTitleTypeConstants) of the expected notification
     */
    private void verifyRepositoryCallWithCorrectNotification(String expectedNotificationTitle) {
        verify(singleUserNotificationRepository, times(1)).save(notificationCaptor.capture());
        capturedNotification = notificationCaptor.getValue();
        assertThat(capturedNotification.getTitle()).as("Title of the captured notification should be equal to the expected one").isEqualTo(expectedNotificationTitle);
    }

    /// General notify Tests

    /**
     * Tests if no notification (or email) is send if the settings are deactivated
     * However, the notification has to be saved to the DB
     */
    @Test
    public void testSendNoNotificationOrEmailWhenSettingsAreDeactivated() {
        when(notificationSettingsService.checkIfNotificationOrEmailIsAllowedBySettingsForGivenUser(any(), any(), any())).thenReturn(false);
        singleUserNotificationService.notifyUserAboutNewAnswerForExercise(post, course);
        verify(singleUserNotificationRepository, times(1)).save(notificationCaptor.capture());
        verify(messagingTemplate, times(0)).convertAndSend(any());
    }

    /**
     * Test for notifyStudentGroupAboutAttachmentChange method
     */
    @Test
    public void testNotifyUserAboutNewAnswerForExercise() {
        singleUserNotificationService.notifyUserAboutNewAnswerForExercise(post, course);
        verifyRepositoryCallWithCorrectNotification(NEW_REPLY_FOR_EXERCISE_POST_TITLE);
    }

    /**
     * Test for notifyUserAboutNewAnswerForLecture method
     */
    @Test
    public void testNotifyUserAboutNewAnswerForLecture() {
        singleUserNotificationService.notifyUserAboutNewAnswerForLecture(post, course);
        verifyRepositoryCallWithCorrectNotification(NEW_REPLY_FOR_LECTURE_POST_TITLE);
    }

    /**
     * Test for notifyUserAboutNewAnswerForCoursePost method
     */
    @Test
    public void testNotifyUserAboutNewAnswerForCoursePost() {
        singleUserNotificationService.notifyUserAboutNewAnswerForCoursePost(post, course);
        verifyRepositoryCallWithCorrectNotification(NEW_REPLY_FOR_COURSE_POST_TITLE);
    }

    /**
     * Test for notifyUserAboutSuccessfulFileUploadSubmission method
     */
    @Test
    public void testNotifyUserAboutSuccessfulFileUploadSubmission() {
        singleUserNotificationService.notifyUserAboutSuccessfulFileUploadSubmission(fileUploadExercise, user);
        verifyRepositoryCallWithCorrectNotification(FILE_SUBMISSION_SUCCESSFUL_TITLE);
    }

    /**
     * Test for notifyUserAboutAssessedExerciseSubmission method
     */
    @Test
    public void testNotifyUserAboutAssessedExerciseSubmission() {
        singleUserNotificationService.notifyUserAboutAssessedExerciseSubmission(exercise, user);
        verifyRepositoryCallWithCorrectNotification(EXERCISE_SUBMISSION_ASSESSED_TITLE);
    }

    /// Save & Send related Tests

    /**
     * Test for saveAndSend method for an exam exercise update (notification)
     * Checks if the notification target contains the problem statement for transmitting it to the user via WebSocket
     */
    @Test
    public void testSaveAndSend_CourseRelatedNotifications() {
        when(notificationSettingsService.checkNotificationTypeForEmailSupport(any())).thenReturn(true);
        when(notificationSettingsService.checkIfNotificationOrEmailIsAllowedBySettingsForGivenUser(any(), any(), any())).thenReturn(true);

        singleUserNotificationService.notifyUserAboutNewAnswerForCoursePost(post, course);

        // inside public saveAndSend method
        verify(singleUserNotificationRepository, times(1)).save(any());
        verify(messagingTemplate, times(1)).convertAndSend(any(), (Notification) any());

        // inside private prepareSingleUserNotificationEmail method
        verify(notificationSettingsService, times(1)).checkNotificationTypeForEmailSupport(any());
        verify(notificationSettingsService, times(2)).checkIfNotificationOrEmailIsAllowedBySettingsForGivenUser(any(), any(), any()); // 2 because we check once for webapp & email
        verify(mailService, times(1)).sendNotificationEmail(any(), any(), any());
    }
}<|MERGE_RESOLUTION|>--- conflicted
+++ resolved
@@ -1,6 +1,5 @@
 package de.tum.in.www1.artemis.service.notifications;
 
-import static de.tum.in.www1.artemis.domain.enumeration.ExerciseType.TEXT;
 import static de.tum.in.www1.artemis.domain.notification.NotificationTitleTypeConstants.*;
 import static org.assertj.core.api.AssertionsForClassTypes.assertThat;
 import static org.mockito.Mockito.*;
@@ -98,13 +97,6 @@
      */
     @BeforeEach
     public void cleanMocks() {
-<<<<<<< HEAD
-        reset(exercise);
-        when(exercise.getCourseViaExerciseGroupOrCourseMember()).thenReturn(course);
-        when(exercise.getExerciseType()).thenReturn(TEXT);
-
-=======
->>>>>>> 1bd24ed1
         reset(singleUserNotificationService);
         reset(notificationSettingsService);
         reset(singleUserNotificationRepository);
