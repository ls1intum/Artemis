--- conflicted
+++ resolved
@@ -24,11 +24,7 @@
 
     private static final String TEST_PREFIX = "progexgitdiffreport";
 
-<<<<<<< HEAD
-    private final static String FILE_NAME = "test.java";
-=======
     private static final String FILE_NAME = "test.java";
->>>>>>> f785b859
 
     private final LocalRepository solutionRepo = new LocalRepository("main");
 
