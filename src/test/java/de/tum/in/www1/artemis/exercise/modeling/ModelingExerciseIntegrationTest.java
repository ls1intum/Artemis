package de.tum.in.www1.artemis.exercise.modeling;

import static de.tum.in.www1.artemis.util.TestResourceUtils.HalfSecond;
import static org.assertj.core.api.Assertions.assertThat;
<<<<<<< HEAD
=======
import static org.mockito.ArgumentMatchers.any;
>>>>>>> fb9d59de
import static org.mockito.ArgumentMatchers.eq;
import static org.mockito.Mockito.never;
import static org.mockito.Mockito.timeout;
import static org.mockito.Mockito.times;
import static org.mockito.Mockito.verify;

import java.time.ZonedDateTime;
import java.util.ArrayList;
import java.util.List;
import java.util.Objects;
import java.util.Optional;
import java.util.Set;
import java.util.UUID;
import java.util.function.Function;

import org.junit.jupiter.api.BeforeEach;
import org.junit.jupiter.api.Test;
import org.junit.jupiter.params.ParameterizedTest;
import org.junit.jupiter.params.provider.ArgumentsSource;
import org.junit.jupiter.params.provider.NullSource;
import org.junit.jupiter.params.provider.ValueSource;
import org.springframework.beans.factory.annotation.Autowired;
import org.springframework.http.HttpStatus;
import org.springframework.security.test.context.support.WithMockUser;
import org.springframework.util.LinkedMultiValueMap;

import de.tum.in.www1.artemis.AbstractSpringIntegrationLocalCILocalVCTest;
import de.tum.in.www1.artemis.competency.CompetencyUtilService;
import de.tum.in.www1.artemis.domain.Course;
import de.tum.in.www1.artemis.domain.ExampleSubmission;
import de.tum.in.www1.artemis.domain.Feedback;
import de.tum.in.www1.artemis.domain.GradingCriterion;
import de.tum.in.www1.artemis.domain.GradingInstruction;
import de.tum.in.www1.artemis.domain.Result;
import de.tum.in.www1.artemis.domain.Team;
import de.tum.in.www1.artemis.domain.TeamAssignmentConfig;
import de.tum.in.www1.artemis.domain.competency.Competency;
import de.tum.in.www1.artemis.domain.enumeration.AssessmentType;
import de.tum.in.www1.artemis.domain.enumeration.DiagramType;
import de.tum.in.www1.artemis.domain.enumeration.DifficultyLevel;
import de.tum.in.www1.artemis.domain.enumeration.ExerciseMode;
import de.tum.in.www1.artemis.domain.enumeration.IncludedInOverallScore;
import de.tum.in.www1.artemis.domain.enumeration.TutorParticipationStatus;
import de.tum.in.www1.artemis.domain.exam.ExerciseGroup;
import de.tum.in.www1.artemis.domain.metis.conversation.Channel;
import de.tum.in.www1.artemis.domain.modeling.ModelingExercise;
import de.tum.in.www1.artemis.domain.modeling.ModelingSubmission;
import de.tum.in.www1.artemis.domain.participation.TutorParticipation;
import de.tum.in.www1.artemis.domain.plagiarism.modeling.ModelingPlagiarismResult;
import de.tum.in.www1.artemis.exam.ExamUtilService;
import de.tum.in.www1.artemis.exercise.GradingCriterionUtil;
import de.tum.in.www1.artemis.participation.ParticipationFactory;
import de.tum.in.www1.artemis.participation.ParticipationUtilService;
import de.tum.in.www1.artemis.repository.FeedbackRepository;
import de.tum.in.www1.artemis.repository.GradingCriterionRepository;
import de.tum.in.www1.artemis.repository.ModelingExerciseRepository;
import de.tum.in.www1.artemis.repository.StudentParticipationRepository;
import de.tum.in.www1.artemis.repository.SubmissionRepository;
import de.tum.in.www1.artemis.repository.TeamRepository;
import de.tum.in.www1.artemis.repository.TutorParticipationRepository;
import de.tum.in.www1.artemis.repository.metis.conversation.ChannelRepository;
import de.tum.in.www1.artemis.util.ExerciseIntegrationTestService;
import de.tum.in.www1.artemis.util.InvalidExamExerciseDatesArgumentProvider;
import de.tum.in.www1.artemis.util.InvalidExamExerciseDatesArgumentProvider.InvalidExamExerciseDateConfiguration;
import de.tum.in.www1.artemis.util.PageableSearchUtilService;
import de.tum.in.www1.artemis.util.TestResourceUtils;
import de.tum.in.www1.artemis.web.rest.dto.CourseForDashboardDTO;
import de.tum.in.www1.artemis.web.rest.dto.plagiarism.PlagiarismResultDTO;

class ModelingExerciseIntegrationTest extends AbstractSpringIntegrationLocalCILocalVCTest {

    private static final String TEST_PREFIX = "modelingexerciseintegration";

    @Autowired
    private ModelingExerciseUtilService modelingExerciseUtilService;

    @Autowired
    private ModelingExerciseRepository modelingExerciseRepository;

    @Autowired
    private TeamRepository teamRepository;

    @Autowired
    private SubmissionRepository submissionRepository;

    @Autowired
    private FeedbackRepository feedbackRepository;

    @Autowired
    private GradingCriterionRepository gradingCriterionRepository;

    @Autowired
    private StudentParticipationRepository studentParticipationRepository;

    @Autowired
    private ExerciseIntegrationTestService exerciseIntegrationTestService;

    @Autowired
    private TutorParticipationRepository tutorParticipationRepository;

    @Autowired
    private ChannelRepository channelRepository;

    @Autowired
    private ExamUtilService examUtilService;

    @Autowired
    private ParticipationUtilService participationUtilService;

    @Autowired
    private PageableSearchUtilService pageableSearchUtilService;

    @Autowired
    private CompetencyUtilService competencyUtilService;

    private ModelingExercise classExercise;

    private Set<GradingCriterion> gradingCriteria;

    private Competency competency;

    @BeforeEach
    void initTestCase() {
        userUtilService.addUsers(TEST_PREFIX, 2, 1, 0, 1);
        Course course = modelingExerciseUtilService.addCourseWithOneModelingExercise();
        classExercise = (ModelingExercise) course.getExercises().iterator().next();

        // Add users that are not in course
        userUtilService.createAndSaveUser(TEST_PREFIX + "instructor2");
        userUtilService.createAndSaveUser(TEST_PREFIX + "tutor2");

        competency = competencyUtilService.createCompetency(course);
    }

    @Test
    @WithMockUser(username = TEST_PREFIX + "user1", roles = "USER")
    void testGetModelingExercise_asStudent_Forbidden() throws Exception {
        request.get("/api/modeling-exercises/" + classExercise.getId(), HttpStatus.FORBIDDEN, ModelingExercise.class);
    }

    @Test
    @WithMockUser(username = TEST_PREFIX + "tutor1", roles = "TA")
    void testGetModelingExercise_asTA() throws Exception {
        exerciseUtilService.addChannelToExercise(classExercise);

        ModelingExercise receivedModelingExercise = request.get("/api/modeling-exercises/" + classExercise.getId(), HttpStatus.OK, ModelingExercise.class);
        assertThat(receivedModelingExercise.getId()).isNotNull();
    }

    @Test
    @WithMockUser(username = TEST_PREFIX + "tutor2", roles = "TA")
    void testGetModelingExercise_tutorNotInCourse() throws Exception {
        request.get("/api/modeling-exercises/" + classExercise.getId(), HttpStatus.FORBIDDEN, ModelingExercise.class);
    }

    @Test
    @WithMockUser(username = TEST_PREFIX + "tutor1", roles = "TA")
    void testGetModelingExercise_setGradingInstructionFeedbackUsed() throws Exception {
        gradingCriteria = exerciseUtilService.addGradingInstructionsToExercise(classExercise);
        gradingCriterionRepository.saveAll(gradingCriteria);
        Feedback feedback = new Feedback();
        feedback.setGradingInstruction(GradingCriterionUtil.findAnyInstructionWhere(gradingCriteria, instruction -> true).orElseThrow());
        feedbackRepository.save(feedback);

        exerciseUtilService.addChannelToExercise(classExercise);

        ModelingExercise receivedModelingExercise = request.get("/api/modeling-exercises/" + classExercise.getId(), HttpStatus.OK, ModelingExercise.class);

        assertThat(receivedModelingExercise.isGradingInstructionFeedbackUsed()).isTrue();
    }

    @Test
    @WithMockUser(username = TEST_PREFIX + "tutor1", roles = "TA")
    void testGetModelingExerciseForCourse_asTA() throws Exception {
        request.get("/api/courses/" + classExercise.getCourseViaExerciseGroupOrCourseMember().getId() + "/modeling-exercises", HttpStatus.OK, List.class);
    }

    @Test
    @WithMockUser(username = TEST_PREFIX + "tutor2", roles = "TA")
    void testGetModelingExerciseForCourse_tutorNotInCourse() throws Exception {
        request.get("/api/courses/" + classExercise.getCourseViaExerciseGroupOrCourseMember().getId() + "/modeling-exercises", HttpStatus.FORBIDDEN, List.class);
    }

    @ParameterizedTest
    @NullSource
    @ValueSource(strings = { "exercise-new-modeling-exercise", "" })
    @WithMockUser(username = TEST_PREFIX + "instructor1", roles = "INSTRUCTOR")
    void testCreateModelingExercise_asInstructor(String channelName) throws Exception {
        ModelingExercise modelingExercise = ModelingExerciseFactory.createModelingExercise(classExercise.getCourseViaExerciseGroupOrCourseMember().getId());
        courseUtilService.enableMessagingForCourse(modelingExercise.getCourseViaExerciseGroupOrCourseMember());
        gradingCriteria = exerciseUtilService.addGradingInstructionsToExercise(modelingExercise);
        modelingExercise.setTitle("new modeling exercise");
        modelingExercise.setChannelName(channelName);
        ModelingExercise receivedModelingExercise = request.postWithResponseBody("/api/modeling-exercises", modelingExercise, ModelingExercise.class, HttpStatus.CREATED);
        Channel channelFromDB = channelRepository.findChannelByExerciseId(receivedModelingExercise.getId());

        assertThat(receivedModelingExercise.getGradingCriteria()).hasSize(3);
        assertThat(receivedModelingExercise.getGradingCriteria().stream().map(criterion -> criterion.getStructuredGradingInstructions().size())).containsExactlyInAnyOrder(1, 1, 3);
        assertThat(channelFromDB).isNotNull();
        assertThat(channelFromDB.getName()).isEqualTo("exercise-new-modeling-exercise");

        modelingExercise = ModelingExerciseFactory.createModelingExercise(classExercise.getCourseViaExerciseGroupOrCourseMember().getId(), 1L);
        request.post("/api/modeling-exercises", modelingExercise, HttpStatus.BAD_REQUEST);

        modelingExercise = ModelingExerciseFactory.createModelingExercise(-1L);
        request.post("/api/modeling-exercises", modelingExercise, HttpStatus.NOT_FOUND);
    }

    @Test
    @WithMockUser(username = TEST_PREFIX + "instructor2", roles = "INSTRUCTOR")
    void testCreateModelingExercise_instructorNotInCourse() throws Exception {
        ModelingExercise modelingExercise = ModelingExerciseFactory.createModelingExercise(classExercise.getCourseViaExerciseGroupOrCourseMember().getId());
        request.post("/api/modeling-exercises", modelingExercise, HttpStatus.FORBIDDEN);
    }

    @Test
    @WithMockUser(username = TEST_PREFIX + "instructor1", roles = "INSTRUCTOR")
    void testUpdateModelingExercise_asInstructor() throws Exception {
        ModelingExercise modelingExercise = ModelingExerciseFactory.createModelingExercise(classExercise.getCourseViaExerciseGroupOrCourseMember().getId());
        courseUtilService.enableMessagingForCourse(modelingExercise.getCourseViaExerciseGroupOrCourseMember());
        modelingExercise.setChannelName("testchannel-" + UUID.randomUUID().toString().substring(0, 8));
        modelingExercise.setCompetencies(Set.of(competency));

        ModelingExercise createdModelingExercise = request.postWithResponseBody("/api/modeling-exercises", modelingExercise, ModelingExercise.class, HttpStatus.CREATED);
        gradingCriteria = exerciseUtilService.addGradingInstructionsToExercise(modelingExercise);

        createdModelingExercise.setGradingCriteria(gradingCriteria);
        var params = new LinkedMultiValueMap<String, String>();
        var notificationText = "notified!";
        params.add("notificationText", notificationText);
        ModelingExercise returnedModelingExercise = request.putWithResponseBodyAndParams("/api/modeling-exercises", createdModelingExercise, ModelingExercise.class, HttpStatus.OK,
                params);
        assertThat(returnedModelingExercise.getGradingCriteria()).hasSameSizeAs(gradingCriteria);
        verify(groupNotificationService).notifyStudentAndEditorAndInstructorGroupAboutExerciseUpdate(returnedModelingExercise, notificationText);
<<<<<<< HEAD
        verify(examLiveEventsService, never()).createAndSendProblemStatementUpdateEvent(returnedModelingExercise, notificationText);
        verify(competencyProgressService, timeout(1000).times(1)).updateProgressForUpdatedLearningObjectAsync(eq(createdModelingExercise),
                eq(Optional.of(createdModelingExercise)));
    }
=======
        verify(examLiveEventsService, never()).createAndSendProblemStatementUpdateEvent(eq(returnedModelingExercise), eq(notificationText), any());
>>>>>>> fb9d59de

    @Test
    @WithMockUser(username = TEST_PREFIX + "instructor1", roles = "INSTRUCTOR")
    void testUpdateModelingExerciseWrongCourseId_asInstructor() throws Exception {
        // use an arbitrary course id that was not yet stored on the server to get a bad request in the PUT call
        ModelingExercise modelingExercise = ModelingExerciseFactory.createModelingExercise(Long.MAX_VALUE, classExercise.getId());
        request.put("/api/modeling-exercises", modelingExercise, HttpStatus.CONFLICT);
    }

    @Test
    @WithMockUser(username = TEST_PREFIX + "instructor1", roles = "INSTRUCTOR")
    void testUpdateModelingExerciseForExam_asInstructor() throws Exception {
        ExerciseGroup exerciseGroup = examUtilService.addExerciseGroupWithExamAndCourse(true);
        ModelingExercise modelingExercise = ModelingExerciseFactory.generateModelingExerciseForExam(DiagramType.ClassDiagram, exerciseGroup);
        modelingExerciseRepository.save(modelingExercise);

        modelingExercise.setProblemStatement("New problem statement");
        var params = new LinkedMultiValueMap<String, String>();
        var notificationText = "notified!";
        params.add("notificationText", notificationText);
        ModelingExercise returnedModelingExercise = request.putWithResponseBodyAndParams("/api/modeling-exercises", modelingExercise, ModelingExercise.class, HttpStatus.OK,
                params);

        verify(groupNotificationService, never()).notifyStudentAndEditorAndInstructorGroupAboutExerciseUpdate(returnedModelingExercise, notificationText);
        verify(examLiveEventsService, times(1)).createAndSendProblemStatementUpdateEvent(eq(returnedModelingExercise), eq(notificationText), any());

    }

    @Test
    @WithMockUser(username = TEST_PREFIX + "instructor1", roles = "INSTRUCTOR")
    void testUpdateModelingExercise_updatingCourseId_conflict() throws Exception {
        // Create a modeling exercise.
        ModelingExercise createdModelingExercise = classExercise;
        Long oldCourseId = createdModelingExercise.getCourseViaExerciseGroupOrCourseMember().getId();

        // Create a new course with different id.
        Long newCourseId = oldCourseId + 1;
        Course newCourse = courseUtilService.createCourse(newCourseId);

        // Assign new course to the modeling exercise.
        createdModelingExercise.setCourse(newCourse);

        // Modeling exercise update with the new course should fail.
        ModelingExercise returnedModelingExercise = request.putWithResponseBody("/api/modeling-exercises", createdModelingExercise, ModelingExercise.class, HttpStatus.CONFLICT);
        assertThat(returnedModelingExercise).isNull();
    }

    @Test
    @WithMockUser(username = TEST_PREFIX + "instructor1", roles = "INSTRUCTOR")
    void testUpdateModelingExerciseCriteria_asInstructor() throws Exception {
        ModelingExercise modelingExercise = ModelingExerciseFactory.createModelingExercise(classExercise.getCourseViaExerciseGroupOrCourseMember().getId());
        gradingCriteria = exerciseUtilService.addGradingInstructionsToExercise(modelingExercise);
        var currentCriteriaSize = modelingExercise.getGradingCriteria().size();
        var newCriteria = new GradingCriterion();
        newCriteria.setTitle("new");
        modelingExercise.addGradingCriteria(newCriteria);
        modelingExercise.setChannelName("testchannel-" + UUID.randomUUID().toString().substring(0, 8));
        ModelingExercise createdModelingExercise = request.postWithResponseBody("/api/modeling-exercises", modelingExercise, ModelingExercise.class, HttpStatus.CREATED);
        assertThat(createdModelingExercise.getGradingCriteria()).hasSize(currentCriteriaSize + 1);

        modelingExercise.getGradingCriteria().stream().findFirst().orElseThrow().setTitle("UPDATED");
        modelingExercise.setChannelName("testchannelname-" + UUID.randomUUID().toString().substring(0, 8));

        createdModelingExercise = request.postWithResponseBody("/api/modeling-exercises", modelingExercise, ModelingExercise.class, HttpStatus.CREATED);
        assertThat(GradingCriterionUtil.findGradingCriterionByTitle(createdModelingExercise, "UPDATED")).isNotNull();

        // If the grading criteria are deleted then their instructions should also be deleted
        modelingExercise.setGradingCriteria(null);
        modelingExercise.setChannelName("testchannelname-" + UUID.randomUUID().toString().substring(0, 8));

        createdModelingExercise = request.postWithResponseBody("/api/modeling-exercises", modelingExercise, ModelingExercise.class, HttpStatus.CREATED);
        assertThat(createdModelingExercise.getGradingCriteria()).isEmpty();
    }

    @Test
    @WithMockUser(username = TEST_PREFIX + "instructor1", roles = "INSTRUCTOR")
    void testUpdateModelingExerciseInstructions_asInstructor() throws Exception {
        ModelingExercise modelingExercise = ModelingExerciseFactory.createModelingExercise(classExercise.getCourseViaExerciseGroupOrCourseMember().getId());
        gradingCriteria = exerciseUtilService.addGradingInstructionsToExercise(modelingExercise);

        GradingCriterion criterionToUpdate = modelingExercise.getGradingCriteria().stream().findAny().orElseThrow();
        var currentInstructionsSize = criterionToUpdate.getStructuredGradingInstructions().size();
        var newInstruction = new GradingInstruction();
        newInstruction.setInstructionDescription("New Instruction");

        criterionToUpdate.addStructuredGradingInstruction(newInstruction);
        modelingExercise.setChannelName("testchannel-" + UUID.randomUUID().toString().substring(0, 8));
        ModelingExercise createdModelingExercise = request.postWithResponseBody("/api/modeling-exercises", modelingExercise, ModelingExercise.class, HttpStatus.CREATED);
        assertThat(GradingCriterionUtil.findGradingCriterionByTitle(createdModelingExercise, criterionToUpdate.getTitle()).getStructuredGradingInstructions())
                .hasSize(currentInstructionsSize + 1);

        criterionToUpdate.getStructuredGradingInstructions().stream().findFirst().orElseThrow().setInstructionDescription("UPDATE");
        modelingExercise.setChannelName("testchannelname-" + UUID.randomUUID().toString().substring(0, 8));

        createdModelingExercise = request.postWithResponseBody("/api/modeling-exercises", modelingExercise, ModelingExercise.class, HttpStatus.CREATED);
        assertThat(GradingCriterionUtil.findGradingCriterionByTitle(createdModelingExercise, criterionToUpdate.getTitle()).getStructuredGradingInstructions())
                .anyMatch(instruction -> "UPDATE".equals(instruction.getInstructionDescription()));

        criterionToUpdate.setStructuredGradingInstructions(null);
        modelingExercise.setChannelName("testchannelname-" + UUID.randomUUID().toString().substring(0, 8));
        createdModelingExercise = request.postWithResponseBody("/api/modeling-exercises", modelingExercise, ModelingExercise.class, HttpStatus.CREATED);
        assertThat(createdModelingExercise.getGradingCriteria()).isNotEmpty();
        assertThat(GradingCriterionUtil.findGradingCriterionByTitle(createdModelingExercise, criterionToUpdate.getTitle()).getStructuredGradingInstructions()).isNullOrEmpty();
    }

    @ParameterizedTest(name = "{displayName} [{index}] {argumentsWithNames}")
    @ArgumentsSource(InvalidExamExerciseDatesArgumentProvider.class)
    @WithMockUser(username = TEST_PREFIX + "instructor1", roles = "INSTRUCTOR")
    void testUpdateModelingExerciseForExam_invalidExercise_dates(InvalidExamExerciseDateConfiguration invalidDates) throws Exception {
        ExerciseGroup exerciseGroup = examUtilService.addExerciseGroupWithExamAndCourse(true);
        ModelingExercise modelingExercise = ModelingExerciseFactory.generateModelingExerciseForExam(DiagramType.ClassDiagram, exerciseGroup);
        modelingExerciseRepository.save(modelingExercise);

        request.postWithResponseBody("/api/modeling-exercises", invalidDates.applyTo(modelingExercise), ModelingExercise.class, HttpStatus.BAD_REQUEST);
    }

    @Test
    @WithMockUser(username = TEST_PREFIX + "instructor1", roles = "INSTRUCTOR")
    void updateModelingExerciseDueDate() throws Exception {
        final ZonedDateTime individualDueDate = ZonedDateTime.now().plusHours(20);

        {
            final ModelingSubmission submission1 = ParticipationFactory.generateModelingSubmission("model1", true);
            modelingExerciseUtilService.addModelingSubmission(classExercise, submission1, TEST_PREFIX + "student1");
            final ModelingSubmission submission2 = ParticipationFactory.generateModelingSubmission("model2", false);
            modelingExerciseUtilService.addModelingSubmission(classExercise, submission2, TEST_PREFIX + "student2");

            final var participations = new ArrayList<>(studentParticipationRepository.findByExerciseId(classExercise.getId()));
            assertThat(participations).hasSize(2);
            participations.getFirst().setIndividualDueDate(ZonedDateTime.now().plusHours(2));
            participations.get(1).setIndividualDueDate(individualDueDate);
            studentParticipationRepository.saveAll(participations);
        }

        classExercise.setDueDate(ZonedDateTime.now().plusHours(12));
        request.put("/api/modeling-exercises", classExercise, HttpStatus.OK);

        {
            final var participations = studentParticipationRepository.findByExerciseId(classExercise.getId());
            final var withNoIndividualDueDate = participations.stream().filter(participation -> participation.getIndividualDueDate() == null).toList();
            assertThat(withNoIndividualDueDate).hasSize(1);

            final var withIndividualDueDate = participations.stream().filter(participation -> participation.getIndividualDueDate() != null).toList();
            assertThat(withIndividualDueDate).hasSize(1);
            assertThat(withIndividualDueDate.getFirst().getIndividualDueDate()).isCloseTo(individualDueDate, HalfSecond());
        }
    }

    @Test
    @WithMockUser(username = TEST_PREFIX + "instructor2", roles = "INSTRUCTOR")
    void testUpdateModelingExercise_instructorNotInCourse() throws Exception {
        request.put("/api/modeling-exercises", classExercise, HttpStatus.FORBIDDEN);
    }

    @Test
    @WithMockUser(username = TEST_PREFIX + "instructor1", roles = "INSTRUCTOR")
    void testDeleteModelingExercise_asInstructor() throws Exception {
        request.delete("/api/modeling-exercises/" + classExercise.getId(), HttpStatus.OK);
        assertThat(modelingExerciseRepository.findById(classExercise.getId())).as("exercise was deleted").isEmpty();
        request.delete("/api/modeling-exercises/" + classExercise.getId(), HttpStatus.NOT_FOUND);
    }

    @Test
    @WithMockUser(username = TEST_PREFIX + "instructor1", roles = "INSTRUCTOR")
    void testDeleteModelingExerciseWithCompetency() throws Exception {
        classExercise.setCompetencies(Set.of(competency));
        modelingExerciseRepository.save(classExercise);

        request.delete("/api/modeling-exercises/" + classExercise.getId(), HttpStatus.OK);

        verify(competencyProgressService).updateProgressByCompetencyAsync(eq(competency));
    }

    @Test
    @WithMockUser(username = TEST_PREFIX + "instructor1", roles = "INSTRUCTOR")
    void testDeleteModelingExerciseWithChannel() throws Exception {
        Course course = modelingExerciseUtilService.addCourseWithOneModelingExercise();
        ModelingExercise modelingExercise = modelingExerciseRepository.findByCourseIdWithCategories(course.getId()).getFirst();
        Channel exerciseChannel = exerciseUtilService.addChannelToExercise(modelingExercise);

        request.delete("/api/modeling-exercises/" + modelingExercise.getId(), HttpStatus.OK);

        Optional<Channel> exerciseChannelAfterDelete = channelRepository.findById(exerciseChannel.getId());
        assertThat(exerciseChannelAfterDelete).isEmpty();
    }

    @Test
    @WithMockUser(username = TEST_PREFIX + "instructor1", roles = "INSTRUCTOR")
    void testDeleteModelingExerciseWithTutorParticipations() throws Exception {
        TutorParticipation tutorParticipation = new TutorParticipation().tutor(userUtilService.getUserByLogin(TEST_PREFIX + "tutor1"))
                .status(TutorParticipationStatus.REVIEWED_INSTRUCTIONS).assessedExercise(classExercise);

        String validModel = TestResourceUtils.loadFileFromResources("test-data/model-submission/model.54727.json");
        ExampleSubmission exampleSubmission = participationUtilService.generateExampleSubmission(validModel, classExercise, true);
        exampleSubmission.addTutorParticipations(tutorParticipation);
        participationUtilService.addExampleSubmission(exampleSubmission);
        tutorParticipationRepository.save(tutorParticipation);

        assertThat(tutorParticipationRepository.findByAssessedExercise(classExercise)).isNotEmpty();

        request.delete("/api/modeling-exercises/" + classExercise.getId(), HttpStatus.OK);

        assertThat(modelingExerciseRepository.findById(classExercise.getId())).as("exercise was deleted").isEmpty();
        assertThat(tutorParticipationRepository.findByAssessedExercise(classExercise)).isEmpty();
    }

    @Test
    @WithMockUser(username = TEST_PREFIX + "tutor1", roles = "TA")
    void testDeleteModelingExercise_asTutor_Forbidden() throws Exception {
        request.delete("/api/modeling-exercises/" + classExercise.getId(), HttpStatus.FORBIDDEN);
    }

    @Test
    @WithMockUser(username = TEST_PREFIX + "instructor2", roles = "INSTRUCTOR")
    void testDeleteModelingExercise_notInstructorInCourse() throws Exception {
        request.delete("/api/modeling-exercises/" + classExercise.getId(), HttpStatus.FORBIDDEN);
    }

    @Test
    @WithMockUser(username = TEST_PREFIX + "instructor1", roles = "INSTRUCTOR")
    void importModelingExerciseFromCourseToCourse() throws Exception {
        var now = ZonedDateTime.now();
        Course course1 = courseUtilService.addEmptyCourse();
        Course course2 = courseUtilService.addEmptyCourse();
        courseUtilService.enableMessagingForCourse(course2);
        ModelingExercise modelingExerciseToImport = ModelingExerciseFactory.generateModelingExercise(now.minusDays(1), now.minusHours(2), now.minusHours(1),
                DiagramType.ClassDiagram, course1);
        modelingExerciseRepository.save(modelingExerciseToImport);
        modelingExerciseToImport.setCourse(course2);
        String uniqueChannelName = "channel-" + UUID.randomUUID().toString().substring(0, 8);
        modelingExerciseToImport.setChannelName(uniqueChannelName);
        modelingExerciseToImport.setCompetencies(Set.of(competency));

        var importedExercise = request.postWithResponseBody("/api/modeling-exercises/import/" + modelingExerciseToImport.getId(), modelingExerciseToImport, ModelingExercise.class,
                HttpStatus.CREATED);
        assertThat(importedExercise).usingRecursiveComparison().ignoringFields("id", "course", "shortName", "releaseDate", "dueDate", "assessmentDueDate",
                "exampleSolutionPublicationDate", "channelNameTransient", "plagiarismDetectionConfig.id", "competencies").isEqualTo(modelingExerciseToImport);
        Channel channelFromDB = channelRepository.findChannelByExerciseId(importedExercise.getId());
        assertThat(channelFromDB).isNotNull();
        assertThat(channelFromDB.getName()).isEqualTo(uniqueChannelName);
        verify(competencyProgressService).updateProgressByLearningObjectAsync(eq(importedExercise));
    }

    @Test
    @WithMockUser(username = TEST_PREFIX + "instructor1", roles = "INSTRUCTOR")
    void importModelingExerciseWithExampleSubmissionFromCourseToCourse() throws Exception {
        var now = ZonedDateTime.now();
        Course course1 = courseUtilService.addEmptyCourse();
        Course course2 = courseUtilService.addEmptyCourse();

        ModelingExercise modelingExercise = ModelingExerciseFactory.generateModelingExercise(now.minusDays(1), now.minusHours(2), now.minusHours(1), DiagramType.ClassDiagram,
                course1);
        modelingExercise = modelingExerciseRepository.save(modelingExercise);
        exerciseUtilService.addGradingInstructionsToExercise(modelingExercise);

        // Create example submission
        var exampleSubmission = participationUtilService.generateExampleSubmission("model", modelingExercise, true);
        exampleSubmission = participationUtilService.addExampleSubmission(exampleSubmission);
        participationUtilService.addResultToSubmission(exampleSubmission.getSubmission(), AssessmentType.MANUAL);
        var submission = submissionRepository.findWithEagerResultAndFeedbackAndAssessmentNoteById(exampleSubmission.getSubmission().getId()).orElseThrow();
        participationUtilService.addFeedbackToResult(ParticipationFactory.generateFeedback().stream().findFirst().orElseThrow(),
                Objects.requireNonNull(submission.getLatestResult()));
        modelingExercise.setChannelName("testchannel-" + UUID.randomUUID().toString().substring(0, 8));

        modelingExercise.setCourse(course2);
        var importedModelingExercise = request.postWithResponseBody("/api/modeling-exercises/import/" + modelingExercise.getId(), modelingExercise, ModelingExercise.class,
                HttpStatus.CREATED);

        assertThat(modelingExerciseRepository.findById(importedModelingExercise.getId())).isPresent();
        importedModelingExercise = modelingExerciseRepository.findByIdWithExampleSubmissionsAndResultsAndPlagiarismDetectionConfig(modelingExercise.getId()).orElseThrow();

        var importedExampleSubmission = importedModelingExercise.getExampleSubmissions().stream().findFirst().orElseThrow();
        assertThat(importedExampleSubmission.getId()).isEqualTo(exampleSubmission.getId());
        assertThat(importedExampleSubmission.getSubmission().getLatestResult()).isEqualTo(submission.getLatestResult());
    }

    @Test
    @WithMockUser(username = TEST_PREFIX + "instructor1", roles = "INSTRUCTOR")
    void importModelingExerciseFromCourseToExam() throws Exception {
        var now = ZonedDateTime.now();
        Course course1 = courseUtilService.addEmptyCourse();
        ExerciseGroup exerciseGroup1 = examUtilService.addExerciseGroupWithExamAndCourse(true);
        ModelingExercise modelingExercise = ModelingExerciseFactory.generateModelingExercise(now.minusDays(1), now.minusHours(2), now.minusHours(1), DiagramType.ClassDiagram,
                course1);
        modelingExercise.setReleaseDate(null);
        modelingExercise.setDueDate(null);
        modelingExercise.setAssessmentDueDate(null);
        modelingExerciseRepository.save(modelingExercise);
        modelingExercise.setCourse(null);
        modelingExercise.setExerciseGroup(exerciseGroup1);

        var importedExercise = request.postWithResponseBody("/api/modeling-exercises/import/" + modelingExercise.getId(), modelingExercise, ModelingExercise.class,
                HttpStatus.CREATED);

        Channel channelFromDB = channelRepository.findChannelByExerciseId(importedExercise.getId());
        assertThat(channelFromDB).isNull();
    }

    @Test
    @WithMockUser(username = TEST_PREFIX + "instructor1", roles = "TA")
    void importModelingExerciseFromCourseToExam_forbidden() throws Exception {
        var now = ZonedDateTime.now();
        Course course1 = courseUtilService.addEmptyCourse();
        ExerciseGroup exerciseGroup1 = examUtilService.addExerciseGroupWithExamAndCourse(true);
        ModelingExercise modelingExercise = ModelingExerciseFactory.generateModelingExercise(now.minusDays(1), now.minusHours(2), now.minusHours(1), DiagramType.ClassDiagram,
                course1);
        modelingExerciseRepository.save(modelingExercise);
        modelingExercise.setCourse(null);
        modelingExercise.setExerciseGroup(exerciseGroup1);

        request.postWithResponseBody("/api/modeling-exercises/import/" + modelingExercise.getId(), modelingExercise, ModelingExercise.class, HttpStatus.FORBIDDEN);
    }

    @Test
    @WithMockUser(username = TEST_PREFIX + "instructor1", roles = "INSTRUCTOR")
    void importModelingExerciseFromExamToCourse() throws Exception {
        ExerciseGroup exerciseGroup1 = examUtilService.addExerciseGroupWithExamAndCourse(true);
        ModelingExercise modelingExercise = ModelingExerciseFactory.generateModelingExerciseForExam(DiagramType.ClassDiagram, exerciseGroup1);
        Course course1 = courseUtilService.addEmptyCourse();
        modelingExerciseRepository.save(modelingExercise);
        modelingExercise.setCourse(course1);
        modelingExercise.setExerciseGroup(null);
        modelingExercise.setChannelName("testchannel-" + UUID.randomUUID().toString().substring(0, 8));
        request.postWithResponseBody("/api/modeling-exercises/import/" + modelingExercise.getId(), modelingExercise, ModelingExercise.class, HttpStatus.CREATED);
    }

    @Test
    @WithMockUser(username = TEST_PREFIX + "instructor1", roles = "TA")
    void importModelingExerciseFromExamToCourse_forbidden() throws Exception {
        ExerciseGroup exerciseGroup1 = examUtilService.addExerciseGroupWithExamAndCourse(true);
        ModelingExercise modelingExercise = ModelingExerciseFactory.generateModelingExerciseForExam(DiagramType.ClassDiagram, exerciseGroup1);
        Course course1 = courseUtilService.addEmptyCourse();
        modelingExerciseRepository.save(modelingExercise);
        modelingExercise.setCourse(course1);
        modelingExercise.setExerciseGroup(null);

        request.postWithResponseBody("/api/modeling-exercises/import/" + modelingExercise.getId(), modelingExercise, ModelingExercise.class, HttpStatus.FORBIDDEN);
    }

    @Test
    @WithMockUser(username = TEST_PREFIX + "instructor1", roles = "INSTRUCTOR")
    void importModelingExerciseFromExamToExam() throws Exception {
        ExerciseGroup exerciseGroup1 = examUtilService.addExerciseGroupWithExamAndCourse(true);
        ExerciseGroup exerciseGroup2 = examUtilService.addExerciseGroupWithExamAndCourse(true);
        ModelingExercise modelingExercise = ModelingExerciseFactory.generateModelingExerciseForExam(DiagramType.ClassDiagram, exerciseGroup1);
        modelingExerciseRepository.save(modelingExercise);
        modelingExercise.setExerciseGroup(exerciseGroup2);

        request.postWithResponseBody("/api/modeling-exercises/import/" + modelingExercise.getId(), modelingExercise, ModelingExercise.class, HttpStatus.CREATED);
    }

    @Test
    @WithMockUser(username = TEST_PREFIX + "instructor1", roles = "INSTRUCTOR")
    void importModelingExerciseFromCourseToCourse_badRequest() throws Exception {
        var now = ZonedDateTime.now();
        Course course1 = courseUtilService.addEmptyCourse();
        ModelingExercise modelingExercise = ModelingExerciseFactory.generateModelingExercise(now.minusDays(1), now.minusHours(2), now.minusHours(1), DiagramType.ClassDiagram,
                course1);
        modelingExerciseRepository.save(modelingExercise);
        modelingExercise.setCourse(null);

        request.postWithResponseBody("/api/modeling-exercises/import/" + modelingExercise.getId(), modelingExercise, ModelingExercise.class, HttpStatus.BAD_REQUEST);
    }

    @Test
    @WithMockUser(username = TEST_PREFIX + "instructor1", roles = "INSTRUCTOR")
    void importModelingExerciseFromCourseToCourse_exampleSolutionPublicationDate() throws Exception {
        var now = ZonedDateTime.now();
        Course course1 = courseUtilService.addEmptyCourse();
        Course course2 = courseUtilService.addEmptyCourse();
        ModelingExercise modelingExercise = ModelingExerciseFactory.generateModelingExercise(now.minusDays(1), now.minusHours(2), now.minusHours(1), DiagramType.ClassDiagram,
                course1);

        modelingExercise.setExampleSolutionPublicationDate(ZonedDateTime.now());

        modelingExerciseRepository.save(modelingExercise);
        modelingExercise.setCourse(course2);
        modelingExercise.setChannelName("testchannel-" + UUID.randomUUID().toString().substring(0, 8));

        ModelingExercise newModelingExercise = request.postWithResponseBody("/api/modeling-exercises/import/" + modelingExercise.getId(), modelingExercise, ModelingExercise.class,
                HttpStatus.CREATED);
        assertThat(newModelingExercise.getExampleSolutionPublicationDate()).as("modeling example solution publication date was correctly set to null in the response").isNull();

        ModelingExercise newModelingExerciseFromDatabase = modelingExerciseRepository.findById(newModelingExercise.getId()).orElseThrow();
        assertThat(newModelingExerciseFromDatabase.getExampleSolutionPublicationDate()).as("modeling example solution publication date was correctly set to null in the database")
                .isNull();
    }

    @Test
    @WithMockUser(username = TEST_PREFIX + "instructor1", roles = "INSTRUCTOR")
    void createModelingExerciseForExam() throws Exception {
        ExerciseGroup exerciseGroup = examUtilService.addExerciseGroupWithExamAndCourse(true);
        ModelingExercise modelingExercise = ModelingExerciseFactory.generateModelingExerciseForExam(DiagramType.ClassDiagram, exerciseGroup);

        String title = "New Exam Modeling Exercise";
        DifficultyLevel difficulty = DifficultyLevel.HARD;
        modelingExercise.setTitle(title);
        modelingExercise.setDifficulty(difficulty);

        ModelingExercise newModelingExercise = request.postWithResponseBody("/api/modeling-exercises", modelingExercise, ModelingExercise.class, HttpStatus.CREATED);
        Channel channelFromDB = channelRepository.findChannelByExerciseId(newModelingExercise.getId());

        assertThat(channelFromDB).isNull(); // there should not be any channel for exam exercise

        assertThat(newModelingExercise.getTitle()).as("modeling exercise title was correctly set").isEqualTo(title);
        assertThat(newModelingExercise.getDifficulty()).as("modeling exercise difficulty was correctly set").isEqualTo(difficulty);
        assertThat(newModelingExercise.isCourseExercise()).as("course was not set for exam exercise").isFalse();
        assertThat(newModelingExercise.getExerciseGroup()).as("exerciseGroup was set for exam exercise").isNotNull();
        assertThat(newModelingExercise.getExerciseGroup().getId()).as("exerciseGroupId was set correctly").isEqualTo(exerciseGroup.getId());
    }

    @ParameterizedTest(name = "{displayName} [{index}] {argumentsWithNames}")
    @ArgumentsSource(InvalidExamExerciseDatesArgumentProvider.class)
    @WithMockUser(username = TEST_PREFIX + "instructor1", roles = "INSTRUCTOR")
    void createModelingExerciseForExam_invalidExercise_dates(InvalidExamExerciseDateConfiguration invalidDates) throws Exception {
        ExerciseGroup exerciseGroup = examUtilService.addExerciseGroupWithExamAndCourse(true);
        ModelingExercise modelingExercise = ModelingExerciseFactory.generateModelingExerciseForExam(DiagramType.ClassDiagram, exerciseGroup);

        request.postWithResponseBody("/api/modeling-exercises", invalidDates.applyTo(modelingExercise), ModelingExercise.class, HttpStatus.BAD_REQUEST);
    }

    @Test
    @WithMockUser(username = TEST_PREFIX + "instructor1", roles = "INSTRUCTOR")
    void createModelingExercise_setCourseAndExerciseGroup_badRequest() throws Exception {
        ExerciseGroup exerciseGroup = examUtilService.addExerciseGroupWithExamAndCourse(true);
        ModelingExercise modelingExercise = ModelingExerciseFactory.generateModelingExerciseForExam(DiagramType.ClassDiagram, exerciseGroup);
        modelingExercise.setCourse(exerciseGroup.getExam().getCourse());
        request.postWithResponseBody("/api/modeling-exercises", modelingExercise, ModelingExercise.class, HttpStatus.BAD_REQUEST);
    }

    @Test
    @WithMockUser(username = TEST_PREFIX + "instructor1", roles = "INSTRUCTOR")
    void createModelingExercise_setNeitherCourseAndExerciseGroup_badRequest() throws Exception {
        ModelingExercise modelingExercise = ModelingExerciseFactory.generateModelingExerciseForExam(DiagramType.ClassDiagram, null);
        request.postWithResponseBody("/api/modeling-exercises", modelingExercise, ModelingExercise.class, HttpStatus.BAD_REQUEST);
    }

    @Test
    @WithMockUser(username = TEST_PREFIX + "instructor1", roles = "INSTRUCTOR")
    void createModelingExercise_InvalidMaxScore() throws Exception {
        ModelingExercise modelingExercise = ModelingExerciseFactory.createModelingExercise(classExercise.getCourseViaExerciseGroupOrCourseMember().getId());
        modelingExercise.setMaxPoints(0.0);
        request.postWithResponseBody("/api/modeling-exercises", modelingExercise, ModelingExercise.class, HttpStatus.BAD_REQUEST);
    }

    @Test
    @WithMockUser(username = TEST_PREFIX + "instructor1", roles = "INSTRUCTOR")
    void createModelingExercise_IncludedAsBonusInvalidBonusPoints() throws Exception {
        ModelingExercise modelingExercise = ModelingExerciseFactory.createModelingExercise(classExercise.getCourseViaExerciseGroupOrCourseMember().getId());
        modelingExercise.setMaxPoints(10.0);
        modelingExercise.setBonusPoints(1.0);
        modelingExercise.setIncludedInOverallScore(IncludedInOverallScore.INCLUDED_AS_BONUS);
        request.postWithResponseBody("/api/modeling-exercises", modelingExercise, ModelingExercise.class, HttpStatus.BAD_REQUEST);
    }

    @Test
    @WithMockUser(username = TEST_PREFIX + "instructor1", roles = "INSTRUCTOR")
    void createModelingExercise_NotIncludedInvalidBonusPoints() throws Exception {
        ModelingExercise modelingExercise = ModelingExerciseFactory.createModelingExercise(classExercise.getCourseViaExerciseGroupOrCourseMember().getId());
        modelingExercise.setMaxPoints(10.0);
        modelingExercise.setBonusPoints(1.0);
        modelingExercise.setIncludedInOverallScore(IncludedInOverallScore.NOT_INCLUDED);
        request.postWithResponseBody("/api/modeling-exercises", modelingExercise, ModelingExercise.class, HttpStatus.BAD_REQUEST);
    }

    @Test
    @WithMockUser(username = TEST_PREFIX + "instructor2", roles = "INSTRUCTOR")
    void testInstructorGetsOnlyResultsFromOwningCourses() throws Exception {
        final var search = pageableSearchUtilService.configureSearch("");
        final var result = request.getSearchResult("/api/modeling-exercises", HttpStatus.OK, ModelingExercise.class, pageableSearchUtilService.searchMapping(search));
        assertThat(result.getResultsOnPage()).isNullOrEmpty();
    }

    @Test
    @WithMockUser(username = TEST_PREFIX + "instructor1", roles = "INSTRUCTOR")
    void testInstructorSearchTermMatchesTitle() throws Exception {
        userUtilService.addUsers(TEST_PREFIX, 1, 1, 0, 1);
        testSearchTermMatchesTitle(TEST_PREFIX + "testInstructorSearchTermMatchesTitle");
    }

    @Test
    @WithMockUser(username = "admin", roles = "ADMIN")
    void testAdminSearchTermMatchesTitle() throws Exception {
        userUtilService.addUsers(TEST_PREFIX, 1, 1, 0, 1);
        testSearchTermMatchesTitle(TEST_PREFIX + "testAdminSearchTermMatchesTitle");
    }

    private void testSearchTermMatchesTitle(String exerciseTitle) throws Exception {
        final Course course = courseUtilService.addEmptyCourse();
        final var now = ZonedDateTime.now();
        ModelingExercise exercise = ModelingExerciseFactory.generateModelingExercise(now.minusDays(1), now.minusHours(2), now.minusHours(1), DiagramType.ClassDiagram, course);
        exercise.setTitle(exerciseTitle);
        exercise = modelingExerciseRepository.save(exercise);

        final var searchTerm = pageableSearchUtilService.configureSearch(exercise.getTitle());
        final var searchResult = request.getSearchResult("/api/modeling-exercises", HttpStatus.OK, ModelingExercise.class, pageableSearchUtilService.searchMapping(searchTerm));
        assertThat(searchResult.getResultsOnPage()).hasSize(1);
    }

    @Test
    @WithMockUser(username = TEST_PREFIX + "instructor1", roles = "INSTRUCTOR")
    void testInstructorGetsResultsFromOwningCoursesNotEmpty() throws Exception {
        final String titleExtension = "testInstructorGetsResultsFromOwningCoursesNotEmpty";
        modelingExerciseUtilService.addCourseWithOneModelingExercise("ClassDiagram" + titleExtension);
        modelingExerciseUtilService.addCourseWithOneModelingExercise("Activity Diagram" + titleExtension);
        final var searchClassDiagram = pageableSearchUtilService.configureSearch("ClassDiagram" + titleExtension);
        final var resultClassDiagram = request.getSearchResult("/api/modeling-exercises", HttpStatus.OK, ModelingExercise.class,
                pageableSearchUtilService.searchMapping(searchClassDiagram));
        assertThat(resultClassDiagram.getResultsOnPage()).hasSize(1);

        final var searchActivityDiagram = pageableSearchUtilService.configureSearch("Activity Diagram" + titleExtension);
        final var resultActivityDiagram = request.getSearchResult("/api/modeling-exercises", HttpStatus.OK, ModelingExercise.class,
                pageableSearchUtilService.searchMapping(searchActivityDiagram));
        assertThat(resultActivityDiagram.getResultsOnPage()).hasSize(1);
    }

    @Test
    @WithMockUser(username = "admin", roles = "ADMIN")
    void testAdminGetsResultsFromAllCourses() throws Exception {
        String searchTerm = "ClassDiagram testAdminGetsResultsFromAllCourses";
        final var search = pageableSearchUtilService.configureSearch(searchTerm);
        final var oldResult = request.getSearchResult("/api/modeling-exercises", HttpStatus.OK, ModelingExercise.class, pageableSearchUtilService.searchMapping(search));
        courseUtilService.addCourseInOtherInstructionGroupAndExercise(searchTerm);
        final var result = request.getSearchResult("/api/modeling-exercises", HttpStatus.OK, ModelingExercise.class, pageableSearchUtilService.searchMapping(search));
        assertThat(result.getResultsOnPage()).hasSize(oldResult.getResultsOnPage().size() + 1);
    }

    @Test
    @WithMockUser(username = TEST_PREFIX + "instructor1", roles = "INSTRUCTOR")
    void testCourseAndExamFiltersAsInstructor() throws Exception {
        testCourseAndExamFilters("testCourseAndExamFiltersAsInstructor");
    }

    @Test
    @WithMockUser(username = "admin", roles = "ADMIN")
    void testCourseAndExamFiltersAsAdmin() throws Exception {
        testCourseAndExamFilters("testCourseAndExamFiltersAsAdmin");
    }

    private void testCourseAndExamFilters(String title) throws Exception {
        modelingExerciseUtilService.addCourseWithOneModelingExercise(title);
        modelingExerciseUtilService.addCourseExamExerciseGroupWithOneModelingExercise(title + "-Morpork");
        exerciseIntegrationTestService.testCourseAndExamFilters("/api/modeling-exercises", title);
    }

    @Test
    @WithMockUser(username = TEST_PREFIX + "instructor1", roles = "INSTRUCTOR")
    void testImport_team_modeChange() throws Exception {
        var now = ZonedDateTime.now();
        Course course1 = courseUtilService.addEmptyCourse();
        Course course2 = courseUtilService.addEmptyCourse();
        ModelingExercise sourceExercise = ModelingExerciseFactory.generateModelingExercise(now.minusDays(1), now.minusHours(2), now.minusHours(1), DiagramType.ClassDiagram,
                course1);
        sourceExercise.setMode(ExerciseMode.INDIVIDUAL);
        sourceExercise = modelingExerciseRepository.save(sourceExercise);

        var exerciseToBeImported = ModelingExerciseFactory.generateModelingExercise(now.minusDays(1), now.minusHours(2), now.minusHours(1), DiagramType.ClassDiagram, course2);
        exerciseToBeImported.setMode(ExerciseMode.TEAM);
        exerciseToBeImported.setCourse(course2);

        var teamAssignmentConfig = new TeamAssignmentConfig();
        teamAssignmentConfig.setExercise(exerciseToBeImported);
        teamAssignmentConfig.setMinTeamSize(1);
        teamAssignmentConfig.setMaxTeamSize(10);
        exerciseToBeImported.setTeamAssignmentConfig(teamAssignmentConfig);
        exerciseToBeImported.setChannelName("testchannel-" + UUID.randomUUID().toString().substring(0, 8));
        exerciseToBeImported = request.postWithResponseBody("/api/modeling-exercises/import/" + sourceExercise.getId(), exerciseToBeImported, ModelingExercise.class,
                HttpStatus.CREATED);

        assertThat(exerciseToBeImported.getCourseViaExerciseGroupOrCourseMember().getId()).isEqualTo(course2.getId());
        assertThat(exerciseToBeImported.getMode()).isEqualTo(ExerciseMode.TEAM);
        assertThat(exerciseToBeImported.getTeamAssignmentConfig().getMinTeamSize()).isEqualTo(teamAssignmentConfig.getMinTeamSize());
        assertThat(exerciseToBeImported.getTeamAssignmentConfig().getMaxTeamSize()).isEqualTo(teamAssignmentConfig.getMaxTeamSize());
        assertThat(teamRepository.findAllByExerciseIdWithEagerStudents(exerciseToBeImported, null)).isEmpty();

        sourceExercise = modelingExerciseRepository.findById(sourceExercise.getId()).orElseThrow();
        assertThat(sourceExercise.getCourseViaExerciseGroupOrCourseMember().getId()).isEqualTo(course1.getId());
        assertThat(sourceExercise.getMode()).isEqualTo(ExerciseMode.INDIVIDUAL);
        assertThat(teamRepository.findAllByExerciseIdWithEagerStudents(sourceExercise, null)).isEmpty();
    }

    @Test
    @WithMockUser(username = TEST_PREFIX + "instructor1", roles = "INSTRUCTOR")
    void testImport_individual_modeChange() throws Exception {
        var now = ZonedDateTime.now();
        Course course1 = courseUtilService.addEmptyCourse();
        Course course2 = courseUtilService.addEmptyCourse();
        ModelingExercise sourceExercise = ModelingExerciseFactory.generateModelingExercise(now.minusDays(1), now.minusHours(2), now.minusHours(1), DiagramType.ClassDiagram,
                course1);
        sourceExercise.setMode(ExerciseMode.TEAM);
        var teamAssignmentConfig = new TeamAssignmentConfig();
        teamAssignmentConfig.setExercise(sourceExercise);
        teamAssignmentConfig.setMinTeamSize(1);
        teamAssignmentConfig.setMaxTeamSize(10);
        sourceExercise.setTeamAssignmentConfig(teamAssignmentConfig);
        sourceExercise.setCourse(course1);

        sourceExercise = modelingExerciseRepository.save(sourceExercise);
        var team = new Team();
        team.setShortName(TEST_PREFIX + "testImport_individual_modeChange");
        teamRepository.save(sourceExercise, team);

        var exerciseToBeImported = ModelingExerciseFactory.generateModelingExercise(now.minusDays(1), now.minusHours(2), now.minusHours(1), DiagramType.ClassDiagram, course2);
        exerciseToBeImported.setMode(ExerciseMode.INDIVIDUAL);
        exerciseToBeImported.setCourse(course2);
        exerciseToBeImported.setChannelName("channelName-" + UUID.randomUUID().toString().substring(0, 8));
        exerciseToBeImported = request.postWithResponseBody("/api/modeling-exercises/import/" + sourceExercise.getId(), exerciseToBeImported, ModelingExercise.class,
                HttpStatus.CREATED);

        assertThat(exerciseToBeImported.getCourseViaExerciseGroupOrCourseMember().getId()).isEqualTo(course2.getId());
        assertThat(exerciseToBeImported.getMode()).isEqualTo(ExerciseMode.INDIVIDUAL);
        assertThat(exerciseToBeImported.getTeamAssignmentConfig()).isNull();
        assertThat(teamRepository.findAllByExerciseIdWithEagerStudents(exerciseToBeImported, null)).isEmpty();

        sourceExercise = modelingExerciseRepository.findById(sourceExercise.getId()).orElseThrow();
        assertThat(sourceExercise.getCourseViaExerciseGroupOrCourseMember().getId()).isEqualTo(course1.getId());
        assertThat(sourceExercise.getMode()).isEqualTo(ExerciseMode.TEAM);
        assertThat(teamRepository.findAllByExerciseIdWithEagerStudents(sourceExercise, null)).hasSize(1);
    }

    @Test
    @WithMockUser(username = TEST_PREFIX + "instructor1", roles = "INSTRUCTOR")
    void testGetPlagiarismResult() throws Exception {
        final Course course = modelingExerciseUtilService.addCourseWithOneModelingExercise();
        ModelingExercise modelingExercise = modelingExerciseRepository.findByCourseIdWithCategories(course.getId()).getFirst();

        ModelingPlagiarismResult expectedResult = modelingExerciseUtilService.createModelingPlagiarismResultForExercise(modelingExercise);

        var result = request.get("/api/modeling-exercises/" + modelingExercise.getId() + "/plagiarism-result", HttpStatus.OK, PlagiarismResultDTO.class);
        assertThat(result.plagiarismResult().getId()).isEqualTo(expectedResult.getId());
    }

    @Test
    @WithMockUser(username = TEST_PREFIX + "instructor1", roles = "INSTRUCTOR")
    void testGetPlagiarismResultWithoutResult() throws Exception {
        final Course course = modelingExerciseUtilService.addCourseWithOneModelingExercise();
        ModelingExercise modelingExercise = modelingExerciseRepository.findByCourseIdWithCategories(course.getId()).getFirst();
        var result = request.get("/api/modeling-exercises/" + modelingExercise.getId() + "/plagiarism-result", HttpStatus.OK, String.class);
        assertThat(result).isNullOrEmpty();
    }

    @Test
    @WithMockUser(username = TEST_PREFIX + "instructor1", roles = "INSTRUCTOR")
    void testGetPlagiarismResultWithoutExercise() throws Exception {
        Long exerciseId = classExercise.getId();
        modelingExerciseRepository.deleteById(exerciseId);
        ModelingPlagiarismResult result = request.get("/api/modeling-exercises/" + exerciseId + "/plagiarism-result", HttpStatus.NOT_FOUND, ModelingPlagiarismResult.class);
        assertThat(result).isNull();
    }

    @Test
    @WithMockUser(username = TEST_PREFIX + "instructor1", roles = "INSTRUCTOR")
    void testReEvaluateAndUpdateModelingExercise() throws Exception {
        Set<GradingCriterion> gradingCriteria = exerciseUtilService.addGradingInstructionsToExercise(classExercise);
        gradingCriterionRepository.saveAll(gradingCriteria);

        participationUtilService.addAssessmentWithFeedbackWithGradingInstructionsForExercise(classExercise, TEST_PREFIX + "instructor1");

        // change grading instruction score
        GradingCriterion toUpdate = GradingCriterionUtil.findAnyWhere(gradingCriteria, criterion -> !criterion.getStructuredGradingInstructions().isEmpty()).orElseThrow();
        toUpdate.getStructuredGradingInstructions().stream().findFirst().orElseThrow().setCredits(3);
        gradingCriteria.removeIf(criterion -> criterion != toUpdate);
        classExercise.setGradingCriteria(gradingCriteria);

        ModelingExercise updatedModelingExercise = request.putWithResponseBody("/api/modeling-exercises/" + classExercise.getId() + "/re-evaluate" + "?deleteFeedback=false",
                classExercise, ModelingExercise.class, HttpStatus.OK);
        List<Result> updatedResults = participationUtilService.getResultsForExercise(updatedModelingExercise);
        assertThat(GradingCriterionUtil.findAnyInstructionWhere(updatedModelingExercise.getGradingCriteria(), instruction -> instruction.getCredits() == 3)).isPresent();
        assertThat(updatedResults.getFirst().getScore()).isEqualTo(60);
        assertThat(updatedResults.getFirst().getFeedbacks().getFirst().getCredits()).isEqualTo(3);
    }

    @Test
    @WithMockUser(username = TEST_PREFIX + "instructor1", roles = "INSTRUCTOR")
    void testReEvaluateAndUpdateModelingExercise_shouldDeleteFeedbacks() throws Exception {
        Set<GradingCriterion> gradingCriteria = exerciseUtilService.addGradingInstructionsToExercise(classExercise);
        gradingCriterionRepository.saveAll(gradingCriteria);

        participationUtilService.addAssessmentWithFeedbackWithGradingInstructionsForExercise(classExercise, TEST_PREFIX + "instructor1");

        // remove instruction which is associated with feedbacks
        gradingCriteria.removeIf(criterion -> criterion.getTitle() == null);
        classExercise.setGradingCriteria(gradingCriteria);

        ModelingExercise updatedModelingExercise = request.putWithResponseBody("/api/modeling-exercises/" + classExercise.getId() + "/re-evaluate" + "?deleteFeedback=true",
                classExercise, ModelingExercise.class, HttpStatus.OK);
        List<Result> updatedResults = participationUtilService.getResultsForExercise(updatedModelingExercise);
        assertThat(updatedModelingExercise.getGradingCriteria()).hasSize(2);
        assertThat(updatedResults.getFirst().getScore()).isZero();
        assertThat(updatedResults.getFirst().getFeedbacks()).isEmpty();
    }

    @Test
    @WithMockUser(username = TEST_PREFIX + "instructor2", roles = "INSTRUCTOR")
    void testReEvaluateAndUpdateModelingExercise_isNotAtLeastInstructorInCourse_forbidden() throws Exception {
        Course course = modelingExerciseUtilService.addCourseWithOneModelingExercise();
        classExercise = (ModelingExercise) course.getExercises().iterator().next();
        course.setInstructorGroupName("test");
        courseRepository.save(course);
        request.put("/api/modeling-exercises/" + classExercise.getId() + "/re-evaluate", classExercise, HttpStatus.FORBIDDEN);
    }

    @Test
    @WithMockUser(username = TEST_PREFIX + "instructor1", roles = "INSTRUCTOR")
    void testReEvaluateAndUpdateModelingExercise_isNotSameGivenExerciseIdInRequestBody_conflict() throws Exception {
        ModelingExercise modelingExerciseToBeConflicted = modelingExerciseRepository.findByIdElseThrow(classExercise.getId());
        modelingExerciseToBeConflicted.setId(123456789L);
        modelingExerciseRepository.save(modelingExerciseToBeConflicted);

        request.put("/api/modeling-exercises/" + classExercise.getId() + "/re-evaluate", modelingExerciseToBeConflicted, HttpStatus.CONFLICT);
    }

    @Test
    @WithMockUser(username = TEST_PREFIX + "instructor1", roles = "INSTRUCTOR")
    void testReEvaluateAndUpdateModelingExercise_notFound() throws Exception {
        request.put("/api/modeling-exercises/" + 123456789 + "/re-evaluate", classExercise, HttpStatus.NOT_FOUND);
    }

    @Test
    @WithMockUser(username = "admin", roles = "ADMIN")
    void deleteModelingExerciseClustersAndElementsAsAdmin() throws Exception {
        final Course course = modelingExerciseUtilService.addCourseWithOneModelingExercise();
        ModelingExercise modelingExercise = modelingExerciseRepository.findByCourseIdWithCategories(course.getId()).getFirst();
        request.delete("/api/admin/modeling-exercises/" + modelingExercise.getId() + "/clusters", HttpStatus.OK);
    }

    @Test
    @WithMockUser(username = TEST_PREFIX + "instructor1", roles = "INSTRUCTOR")
    void createModelingExercise_setInvalidExampleSolutionPublicationDate_badRequest() throws Exception {
        final var baseTime = ZonedDateTime.now();
        final Course course = modelingExerciseUtilService.addCourseWithOneModelingExercise();
        ModelingExercise modelingExercise = modelingExerciseRepository.findByCourseIdWithCategories(course.getId()).getFirst();
        modelingExercise.setId(null);
        modelingExercise.setAssessmentDueDate(null);
        modelingExercise.setIncludedInOverallScore(IncludedInOverallScore.INCLUDED_COMPLETELY);

        modelingExercise.setReleaseDate(baseTime.plusHours(1));
        modelingExercise.setDueDate(baseTime.plusHours(3));
        modelingExercise.setExampleSolutionPublicationDate(baseTime.plusHours(2));

        request.postWithResponseBody("/api/modeling-exercises", modelingExercise, ModelingExercise.class, HttpStatus.BAD_REQUEST);

        modelingExercise.setReleaseDate(baseTime.plusHours(3));
        modelingExercise.setDueDate(null);
        modelingExercise.setExampleSolutionPublicationDate(baseTime.plusHours(2));

        request.postWithResponseBody("/api/modeling-exercises", modelingExercise, ModelingExercise.class, HttpStatus.BAD_REQUEST);
    }

    @Test
    @WithMockUser(username = TEST_PREFIX + "instructor1", roles = "INSTRUCTOR")
    void createModelingExercise_setValidExampleSolutionPublicationDate() throws Exception {
        final var baseTime = ZonedDateTime.now();
        final Course course = modelingExerciseUtilService.addCourseWithOneModelingExercise();
        ModelingExercise modelingExercise = modelingExerciseRepository.findByCourseIdWithCategories(course.getId()).getFirst();
        modelingExercise.setId(null);
        modelingExercise.setAssessmentDueDate(null);
        modelingExercise.setIncludedInOverallScore(IncludedInOverallScore.INCLUDED_COMPLETELY);

        modelingExercise.setReleaseDate(baseTime.plusHours(1));
        modelingExercise.setDueDate(baseTime.plusHours(2));
        var exampleSolutionPublicationDate = baseTime.plusHours(3);
        modelingExercise.setExampleSolutionPublicationDate(exampleSolutionPublicationDate);
        modelingExercise.setChannelName("testchannelname-" + UUID.randomUUID().toString().substring(0, 8));
        var result = request.postWithResponseBody("/api/modeling-exercises", modelingExercise, ModelingExercise.class, HttpStatus.CREATED);
        assertThat(result.getExampleSolutionPublicationDate()).isEqualTo(exampleSolutionPublicationDate);

        modelingExercise.setIncludedInOverallScore(IncludedInOverallScore.NOT_INCLUDED);
        modelingExercise.setReleaseDate(baseTime.plusHours(1));
        modelingExercise.setDueDate(baseTime.plusHours(3));
        exampleSolutionPublicationDate = baseTime.plusHours(2);
        modelingExercise.setExampleSolutionPublicationDate(exampleSolutionPublicationDate);
        modelingExercise.setChannelName("testchannelname-" + UUID.randomUUID().toString().substring(0, 8));

        result = request.postWithResponseBody("/api/modeling-exercises", modelingExercise, ModelingExercise.class, HttpStatus.CREATED);
        assertThat(result.getExampleSolutionPublicationDate()).isEqualTo(exampleSolutionPublicationDate);

    }

    @Test
    @WithMockUser(username = TEST_PREFIX + "student1", roles = "USER")
    void testGetModelingExercise_asStudent_exampleSolutionVisibility() throws Exception {
        testGetModelingExercise_exampleSolutionVisibility(true, TEST_PREFIX + "student1");
    }

    @Test
    @WithMockUser(username = TEST_PREFIX + "instructor1", roles = "INSTRUCTOR")
    void testGetModelingExercise_asInstructor_exampleSolutionVisibility() throws Exception {
        testGetModelingExercise_exampleSolutionVisibility(false, TEST_PREFIX + "instructor1");
    }

    private void testGetModelingExercise_exampleSolutionVisibility(boolean isStudent, String username) throws Exception {
        // Utility function to avoid duplication
        Function<Course, ModelingExercise> modelingExerciseGetter = c -> (ModelingExercise) c.getExercises().stream().filter(e -> e.getId().equals(classExercise.getId())).findAny()
                .orElseThrow();

        classExercise.setExampleSolutionModel("<Sample solution model>");
        classExercise.setExampleSolutionExplanation("<Sample solution explanation>");

        if (isStudent) {
            participationUtilService.createAndSaveParticipationForExercise(classExercise, username);
        }

        // Test example solution publication date not set.
        classExercise.setExampleSolutionPublicationDate(null);
        modelingExerciseRepository.save(classExercise);

        CourseForDashboardDTO courseForDashboard = request.get("/api/courses/" + classExercise.getCourseViaExerciseGroupOrCourseMember().getId() + "/for-dashboard", HttpStatus.OK,
                CourseForDashboardDTO.class);
        Course course = courseForDashboard.course();
        ModelingExercise modelingExercise = modelingExerciseGetter.apply(course);

        if (isStudent) {
            assertThat(modelingExercise.getExampleSolutionModel()).isNull();
            assertThat(modelingExercise.getExampleSolutionExplanation()).isNull();
        }
        else {
            assertThat(modelingExercise.getExampleSolutionModel()).isEqualTo(classExercise.getExampleSolutionModel());
            assertThat(modelingExercise.getExampleSolutionExplanation()).isEqualTo(classExercise.getExampleSolutionExplanation());
        }

        // Test example solution publication date in the past.
        classExercise.setExampleSolutionPublicationDate(ZonedDateTime.now().minusHours(1));
        modelingExerciseRepository.save(classExercise);

        courseForDashboard = request.get("/api/courses/" + classExercise.getCourseViaExerciseGroupOrCourseMember().getId() + "/for-dashboard", HttpStatus.OK,
                CourseForDashboardDTO.class);
        course = courseForDashboard.course();
        modelingExercise = modelingExerciseGetter.apply(course);

        assertThat(modelingExercise.getExampleSolutionModel()).isEqualTo(classExercise.getExampleSolutionModel());
        assertThat(modelingExercise.getExampleSolutionExplanation()).isEqualTo(classExercise.getExampleSolutionExplanation());

        // Test example solution publication date in the future.
        classExercise.setExampleSolutionPublicationDate(ZonedDateTime.now().plusHours(1));
        modelingExerciseRepository.save(classExercise);

        courseForDashboard = request.get("/api/courses/" + classExercise.getCourseViaExerciseGroupOrCourseMember().getId() + "/for-dashboard", HttpStatus.OK,
                CourseForDashboardDTO.class);
        course = courseForDashboard.course();
        modelingExercise = modelingExerciseGetter.apply(course);

        if (isStudent) {
            assertThat(modelingExercise.getExampleSolutionModel()).isNull();
            assertThat(modelingExercise.getExampleSolutionExplanation()).isNull();
        }
        else {
            assertThat(modelingExercise.getExampleSolutionModel()).isEqualTo(classExercise.getExampleSolutionModel());
            assertThat(modelingExercise.getExampleSolutionExplanation()).isEqualTo(classExercise.getExampleSolutionExplanation());
        }
    }

    @Test
    @WithMockUser(username = TEST_PREFIX + "instructor1", roles = "INSTRUCTOR")
    void testImportModelingExercise_setGradingInstructionForCopiedFeedback() throws Exception {
        var now = ZonedDateTime.now();
        Course course1 = courseUtilService.addEmptyCourse();
        Course course2 = courseUtilService.addEmptyCourse();

        ModelingExercise modelingExercise = ModelingExerciseFactory.generateModelingExercise(now.minusDays(1), now.minusHours(2), now.minusHours(1), DiagramType.ClassDiagram,
                course1);
        modelingExercise = modelingExerciseRepository.save(modelingExercise);
        Set<GradingCriterion> gradingCriteria = exerciseUtilService.addGradingInstructionsToExercise(modelingExercise);
        gradingCriterionRepository.saveAll(gradingCriteria);
        GradingInstruction gradingInstruction = GradingCriterionUtil.findAnyInstructionWhere(gradingCriteria, instruction -> instruction.getFeedback() != null).orElseThrow();

        // Create example submission
        var exampleSubmission = participationUtilService.generateExampleSubmission("model", modelingExercise, true);
        exampleSubmission = participationUtilService.addExampleSubmission(exampleSubmission);
        participationUtilService.addResultToSubmission(exampleSubmission.getSubmission(), AssessmentType.MANUAL);
        var submission = submissionRepository.findWithEagerResultAndFeedbackAndAssessmentNoteById(exampleSubmission.getSubmission().getId()).orElseThrow();

        Feedback feedback = ParticipationFactory.generateFeedback().getFirst();
        feedback.setGradingInstruction(gradingInstruction);
        participationUtilService.addFeedbackToResult(feedback, Objects.requireNonNull(submission.getLatestResult()));
        modelingExercise.setChannelName("testchannel-" + UUID.randomUUID().toString().substring(0, 8));
        modelingExercise.setCourse(course2);
        var importedModelingExercise = request.postWithResponseBody("/api/modeling-exercises/import/" + modelingExercise.getId(), modelingExercise, ModelingExercise.class,
                HttpStatus.CREATED);

        assertThat(modelingExerciseRepository.findById(importedModelingExercise.getId())).isPresent();

        var importedExampleSubmission = importedModelingExercise.getExampleSubmissions().stream().findFirst().orElseThrow();
        GradingInstruction importedFeedbackGradingInstruction = importedExampleSubmission.getSubmission().getLatestResult().getFeedbacks().getFirst().getGradingInstruction();
        assertThat(importedFeedbackGradingInstruction).isNotNull();

        // Copy and original should have the same data but not the same ids.
        assertThat(importedFeedbackGradingInstruction.getId()).isNotEqualTo(gradingInstruction.getId());
        assertThat(importedFeedbackGradingInstruction.getGradingCriterion()).isNull(); // To avoid infinite recursion when serializing to JSON.
        assertThat(importedFeedbackGradingInstruction.getFeedback()).isEqualTo(gradingInstruction.getFeedback());
        assertThat(importedFeedbackGradingInstruction.getGradingScale()).isEqualTo(gradingInstruction.getGradingScale());
        assertThat(importedFeedbackGradingInstruction.getInstructionDescription()).isEqualTo(gradingInstruction.getInstructionDescription());
        assertThat(importedFeedbackGradingInstruction.getCredits()).isEqualTo(gradingInstruction.getCredits());
        assertThat(importedFeedbackGradingInstruction.getUsageCount()).isEqualTo(gradingInstruction.getUsageCount());

        var importedModelingExerciseFromDb = modelingExerciseRepository.findByIdWithExampleSubmissionsAndResultsAndPlagiarismDetectionConfig(importedModelingExercise.getId())
                .orElseThrow();
        var importedFeedbackGradingInstructionFromDb = importedModelingExerciseFromDb.getExampleSubmissions().stream().findFirst().orElseThrow().getSubmission().getLatestResult()
                .getFeedbacks().getFirst().getGradingInstruction();

        assertThat(importedFeedbackGradingInstructionFromDb.getGradingCriterion().getId()).isNotEqualTo(gradingInstruction.getGradingCriterion().getId());

    }
}<|MERGE_RESOLUTION|>--- conflicted
+++ resolved
@@ -2,10 +2,7 @@
 
 import static de.tum.in.www1.artemis.util.TestResourceUtils.HalfSecond;
 import static org.assertj.core.api.Assertions.assertThat;
-<<<<<<< HEAD
-=======
 import static org.mockito.ArgumentMatchers.any;
->>>>>>> fb9d59de
 import static org.mockito.ArgumentMatchers.eq;
 import static org.mockito.Mockito.never;
 import static org.mockito.Mockito.timeout;
@@ -240,14 +237,10 @@
                 params);
         assertThat(returnedModelingExercise.getGradingCriteria()).hasSameSizeAs(gradingCriteria);
         verify(groupNotificationService).notifyStudentAndEditorAndInstructorGroupAboutExerciseUpdate(returnedModelingExercise, notificationText);
-<<<<<<< HEAD
-        verify(examLiveEventsService, never()).createAndSendProblemStatementUpdateEvent(returnedModelingExercise, notificationText);
+        verify(examLiveEventsService, never()).createAndSendProblemStatementUpdateEvent(eq(returnedModelingExercise), eq(notificationText), any());
         verify(competencyProgressService, timeout(1000).times(1)).updateProgressForUpdatedLearningObjectAsync(eq(createdModelingExercise),
                 eq(Optional.of(createdModelingExercise)));
     }
-=======
-        verify(examLiveEventsService, never()).createAndSendProblemStatementUpdateEvent(eq(returnedModelingExercise), eq(notificationText), any());
->>>>>>> fb9d59de
 
     @Test
     @WithMockUser(username = TEST_PREFIX + "instructor1", roles = "INSTRUCTOR")
