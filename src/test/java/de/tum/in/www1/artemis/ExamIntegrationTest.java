package de.tum.in.www1.artemis;

import static java.time.ZonedDateTime.now;
import static org.assertj.core.api.Assertions.assertThat;
import static org.junit.jupiter.api.Assertions.assertEquals;
import static org.mockito.Mockito.*;

import java.time.ZonedDateTime;
import java.time.temporal.ChronoUnit;
import java.util.*;
import java.util.stream.Collectors;

import org.junit.jupiter.api.AfterEach;
import org.junit.jupiter.api.BeforeEach;
import org.junit.jupiter.api.Test;
import org.springframework.beans.factory.annotation.Autowired;
import org.springframework.http.HttpStatus;
import org.springframework.security.test.context.support.WithMockUser;
import org.springframework.util.LinkedMultiValueMap;

import de.tum.in.www1.artemis.connector.jira.JiraRequestMockProvider;
import de.tum.in.www1.artemis.domain.*;
import de.tum.in.www1.artemis.domain.enumeration.DiagramType;
import de.tum.in.www1.artemis.domain.enumeration.IncludedInOverallScore;
import de.tum.in.www1.artemis.domain.exam.Exam;
import de.tum.in.www1.artemis.domain.exam.ExerciseGroup;
import de.tum.in.www1.artemis.domain.exam.StudentExam;
import de.tum.in.www1.artemis.domain.modeling.ModelingExercise;
import de.tum.in.www1.artemis.domain.modeling.ModelingSubmission;
import de.tum.in.www1.artemis.domain.participation.Participation;
import de.tum.in.www1.artemis.domain.participation.StudentParticipation;
import de.tum.in.www1.artemis.repository.*;
import de.tum.in.www1.artemis.service.ExamService;
import de.tum.in.www1.artemis.service.dto.StudentDTO;
import de.tum.in.www1.artemis.service.ldap.LdapUserDto;
import de.tum.in.www1.artemis.util.ModelFactory;
import de.tum.in.www1.artemis.web.rest.dto.ExamInformationDTO;
import de.tum.in.www1.artemis.web.rest.dto.ExamScoresDTO;

public class ExamIntegrationTest extends AbstractSpringIntegrationBambooBitbucketJiraTest {

    @Autowired
    JiraRequestMockProvider jiraRequestMockProvider;

    @Autowired
    CourseRepository courseRepo;

    @Autowired
    ExerciseRepository exerciseRepo;

    @Autowired
    UserRepository userRepo;

    @Autowired
    ExamRepository examRepository;

    @Autowired
    ExamService examService;

    @Autowired
    ExerciseGroupRepository exerciseGroupRepository;

    @Autowired
    StudentExamRepository studentExamRepository;

    @Autowired
    TextExerciseRepository textExerciseRepository;

    @Autowired
    ProgrammingExerciseRepository programmingExerciseRepository;

    @Autowired
    StudentParticipationRepository studentParticipationRepository;

    @Autowired
    SubmissionRepository submissionRepository;

    @Autowired
    ResultRepository resultRepository;

    @Autowired
    ParticipationTestRepository participationTestRepository;

    private List<User> users;

    private Course course1;

    private Course course2;

    private Exam exam1;

    private Exam exam2;

    private int numberOfStudents = 10;

    @BeforeEach
    public void initTestCase() {
        users = database.addUsers(numberOfStudents, 5, 1);
        course1 = database.addEmptyCourse();
        course2 = database.addEmptyCourse();
        exam1 = database.addExam(course1);
        exam2 = database.addExamWithExerciseGroup(course1, true);

        // Add users that are not in the course
        userRepo.save(ModelFactory.generateActivatedUser("student42"));
        userRepo.save(ModelFactory.generateActivatedUser("tutor6"));
        userRepo.save(ModelFactory.generateActivatedUser("instructor6"));
    }

    @AfterEach
    public void resetDatabase() {
        database.resetDatabase();
    }

    @Test
    @WithMockUser(username = "instructor1", roles = "INSTRUCTOR")
    public void testRegisterUserInExam_addedToCourseStudentsGroup() throws Exception {
        jiraRequestMockProvider.enableMockingOfRequests();
        jiraRequestMockProvider.mockAddUserToGroup(course1.getStudentGroupName());

        List<User> studentsInCourseBefore = userRepo.findAllInGroupWithAuthorities(course1.getStudentGroupName());
        request.postWithoutLocation("/api/courses/" + course1.getId() + "/exams/" + exam1.getId() + "/students/student42", null, HttpStatus.OK, null);
<<<<<<< HEAD
        List<User> studentsInCourseAfter = userRepo.findAllInGroup(course1.getStudentGroupName());
=======
        SecurityUtils.setAuthorizationObject(); // TODO: Why do we need this
        List<User> studentsInCourseAfter = userRepo.findAllInGroupWithAuthorities(course1.getStudentGroupName());
>>>>>>> 5dc160b8
        User student42 = database.getUserByLogin("student42");
        studentsInCourseBefore.add(student42);
        assertThat(studentsInCourseBefore).containsExactlyInAnyOrderElementsOf(studentsInCourseAfter);
    }

    @Test
    @WithMockUser(username = "instructor1", roles = "INSTRUCTOR")
    public void testRegisterUsersInExam() throws Exception {
        jiraRequestMockProvider.enableMockingOfRequests();

        var exam = ModelFactory.generateExam(course1);
        var savedExam = examRepository.save(exam);
        var student1 = database.getUserByLogin("student1");
        var student2 = database.getUserByLogin("student2");
        var student3 = database.getUserByLogin("student3");
        var student5 = database.getUserByLogin("student5");
        var student6 = database.getUserByLogin("student6");
        var student7 = database.getUserByLogin("student7");
        var student8 = database.getUserByLogin("student8");
        var student9 = database.getUserByLogin("student9");
        var student10 = database.getUserByLogin("student10");
        var registrationNumber1 = "1111111";
        var registrationNumber2 = "1111112";
        var registrationNumber3 = "1111113";
        var registrationNumber3WithTypo = registrationNumber3 + "0";
        var registrationNumber5 = "1111115";
        var registrationNumber5WithTypo = registrationNumber5 + "1";
        var registrationNumber6 = "1111116";
        var registrationNumber99 = "1111199";
        var registrationNumber100 = "1111100";
        var emptyRegistrationNumber = "";
        student1.setRegistrationNumber(registrationNumber1);
        student2.setRegistrationNumber(registrationNumber2);
        student3.setRegistrationNumber(registrationNumber3);
        student5.setRegistrationNumber(registrationNumber5);
        student6.setRegistrationNumber(registrationNumber6);
        student7.setRegistrationNumber(null);
        student8.setRegistrationNumber("");
        student9.setRegistrationNumber(" ");
        student10.setRegistrationNumber(null);
        student1 = userRepo.save(student1);
        student2 = userRepo.save(student2);
        userRepo.save(student3);
        userRepo.save(student5);
        userRepo.save(student6);
        userRepo.save(student7);
        userRepo.save(student8);
        userRepo.save(student9);
        userRepo.save(student10);

        // mock the ldap service
        doReturn(Optional.empty()).when(ldapUserService).findByRegistrationNumber(registrationNumber3WithTypo);
        doReturn(Optional.empty()).when(ldapUserService).findByRegistrationNumber(emptyRegistrationNumber);
        doReturn(Optional.empty()).when(ldapUserService).findByRegistrationNumber(registrationNumber5WithTypo);
        var ldapUser100Dto = new LdapUserDto().registrationNumber(registrationNumber100).firstName("Student100").lastName("Student100").username("student100")
                .email("student100@tum.de");
        doReturn(Optional.of(ldapUser100Dto)).when(ldapUserService).findByRegistrationNumber(registrationNumber100);

        // first and second mocked calls are expected to add student 5 and 99 to the course students
        jiraRequestMockProvider.mockAddUserToGroup(course1.getStudentGroupName());
        jiraRequestMockProvider.mockAddUserToGroup(course1.getStudentGroupName());
        // third mocked call expected to create student 100
        jiraRequestMockProvider.mockCreateUserInExternalUserManagement(ldapUser100Dto.getUsername(), ldapUser100Dto.getFirstName() + " " + ldapUser100Dto.getLastName(),
                ldapUser100Dto.getEmail());
        // the last two mocked calls are expected to add students 100, 6, 7, 8, and 9 to the course student group
        for (int i = 0; i < 5; i++) {
            jiraRequestMockProvider.mockAddUserToGroup(course1.getStudentGroupName());
        }

        var student99 = ModelFactory.generateActivatedUser("student99");     // not registered for the course
        student99.setRegistrationNumber(registrationNumber99);
        userRepo.save(student99);
        student99 = userRepo.findOneWithGroupsAndAuthoritiesByLogin("student99").get();
        assertThat(student99.getGroups()).doesNotContain(course1.getStudentGroupName());

        // Note: student100 is not yet a user of Artemis and should be retrieved from the LDAP

        request.postWithoutLocation("/api/courses/" + course1.getId() + "/exams/" + savedExam.getId() + "/students/student1", null, HttpStatus.OK, null);
        request.postWithoutLocation("/api/courses/" + course1.getId() + "/exams/" + savedExam.getId() + "/students/nonExistingStudent", null, HttpStatus.NOT_FOUND, null);

        Exam storedExam = examRepository.findWithRegisteredUsersById(savedExam.getId()).get();
        assertThat(storedExam.getRegisteredUsers()).containsExactly(student1);

        request.delete("/api/courses/" + course1.getId() + "/exams/" + savedExam.getId() + "/students/student1", HttpStatus.OK);
        request.delete("/api/courses/" + course1.getId() + "/exams/" + savedExam.getId() + "/students/nonExistingStudent", HttpStatus.NOT_FOUND);
        storedExam = examRepository.findWithRegisteredUsersById(savedExam.getId()).get();
        assertThat(storedExam.getRegisteredUsers()).isEmpty();

        var studentDto1 = new StudentDTO().registrationNumber(registrationNumber1);
        var studentDto2 = new StudentDTO().registrationNumber(registrationNumber2);
        var studentDto3 = new StudentDTO().registrationNumber(registrationNumber3WithTypo); // explicit typo, should be a registration failure later
        var studentDto5 = new StudentDTO().registrationNumber(registrationNumber5WithTypo); // explicit typo, should fall back to login name later
        studentDto5.setLogin(student5.getLogin());
        var studentDto7 = new StudentDTO();
        studentDto7.setLogin(student7.getLogin());
        var studentDto8 = new StudentDTO();
        studentDto8.setLogin(student8.getLogin());
        var studentDto9 = new StudentDTO();
        studentDto9.setLogin(student9.getLogin());
        var studentDto10 = new StudentDTO();    // completely empty

        var studentDto99 = new StudentDTO().registrationNumber(registrationNumber99);
        var studentDto100 = new StudentDTO().registrationNumber(registrationNumber100);

        // Add a student with login but empty registration number
        var studentDto6 = new StudentDTO().registrationNumber(emptyRegistrationNumber);
        studentDto6.setLogin(student6.getLogin());
        var studentsToRegister = List.of(studentDto1, studentDto2, studentDto3, studentDto5, studentDto99, studentDto100, studentDto6, studentDto7, studentDto8, studentDto9,
                studentDto10);

        // now we register all these students for the exam.
        List<StudentDTO> registrationFailures = request.postListWithResponseBody("/api/courses/" + course1.getId() + "/exams/" + savedExam.getId() + "/students",
                studentsToRegister, StudentDTO.class, HttpStatus.OK);
        assertThat(registrationFailures).containsExactlyInAnyOrder(studentDto3, studentDto10);
        storedExam = examRepository.findWithRegisteredUsersById(savedExam.getId()).get();

        // now a new user student100 should exist
        var student100 = database.getUserByLogin("student100");

        assertThat(storedExam.getRegisteredUsers()).containsExactlyInAnyOrder(student1, student2, student5, student99, student100, student6, student7, student8, student9);

        for (var user : storedExam.getRegisteredUsers()) {
            // all registered users must have access to the course
            user = userRepo.findOneWithGroupsAndAuthoritiesByLogin(user.getLogin()).get();
            assertThat(user.getGroups()).contains(course1.getStudentGroupName());
        }

        // Make sure delete also works if so many objects have been created before
        request.delete("/api/courses/" + course1.getId() + "/exams/" + savedExam.getId(), HttpStatus.OK);
    }

    @Test
    @WithMockUser(username = "instructor1", roles = "INSTRUCTOR")
    public void testStartExercisesWithTextExercise() throws Exception {

        // TODO IMPORTANT test more complex exam configurations (mixed exercise type, more variants and more registered students)

        // registering users
        var student1 = database.getUserByLogin("student1");
        var student2 = database.getUserByLogin("student2");
        var registeredUsers = Set.of(student1, student2);
        exam2.setRegisteredUsers(registeredUsers);
        // setting dates
        exam2.setStartDate(now().plusHours(2));
        exam2.setEndDate(now().plusHours(3));
        exam2.setVisibleDate(now().plusHours(1));

        // creating exercise
        ExerciseGroup exerciseGroup = exam2.getExerciseGroups().get(0);

        TextExercise textExercise = ModelFactory.generateTextExerciseForExam(exerciseGroup);
        exerciseGroup.addExercise(textExercise);
        exerciseGroupRepository.save(exerciseGroup);
        textExercise = exerciseRepo.save(textExercise);

        List<StudentExam> createdStudentExams = new ArrayList<>();

        // creating student exams
        for (User user : registeredUsers) {
            StudentExam studentExam = new StudentExam();
            studentExam.addExercise(textExercise);
            studentExam.setUser(user);
            exam2.addStudentExam(studentExam);
            createdStudentExams.add(studentExamRepository.save(studentExam));
        }

        exam2 = examRepository.save(exam2);

        // invoke start exercises
        Integer noGeneratedParticipations = request.postWithResponseBody("/api/courses/" + course1.getId() + "/exams/" + exam2.getId() + "/student-exams/start-exercises",
                Optional.empty(), Integer.class, HttpStatus.OK);
        assertThat(noGeneratedParticipations).isEqualTo(exam2.getStudentExams().size());
        List<Participation> studentParticipations = participationTestRepository.findAllWithSubmissions();

        for (Participation participation : studentParticipations) {
            assertThat(participation.getExercise()).isEqualTo(textExercise);
            assertThat(participation.getExercise().getCourseViaExerciseGroupOrCourseMember()).isNotNull();
            assertThat(participation.getExercise().getExerciseGroup()).isEqualTo(exam2.getExerciseGroups().get(0));
            assertThat(participation.getSubmissions()).hasSize(1);
            var textSubmission = (TextSubmission) participation.getSubmissions().iterator().next();
            assertThat(textSubmission.getText()).isNull();
        }

        // Cleanup of Bidirectional Relationships
        for (StudentExam studentExam : createdStudentExams) {
            exam2.removeStudentExam(studentExam);
        }
        examRepository.save(exam2);

    }

    @Test
    @WithMockUser(username = "instructor1", roles = "INSTRUCTOR")
    public void testStartExercisesWithModelingExercise() throws Exception {
        // TODO IMPORTANT test more complex exam configurations (mixed exercise type, more variants and more registered students)

        // registering users
        var student1 = database.getUserByLogin("student1");
        var student2 = database.getUserByLogin("student2");
        var registeredUsers = Set.of(student1, student2);
        exam2.setRegisteredUsers(registeredUsers);
        // setting dates
        exam2.setStartDate(now().plusHours(2));
        exam2.setEndDate(now().plusHours(3));
        exam2.setVisibleDate(now().plusHours(1));

        // creating exercise
        ModelingExercise modelingExercise = ModelFactory.generateModelingExerciseForExam(DiagramType.ClassDiagram, exam2.getExerciseGroups().get(0));
        exam2.getExerciseGroups().get(0).addExercise(modelingExercise);
        exerciseGroupRepository.save(exam2.getExerciseGroups().get(0));
        modelingExercise = exerciseRepo.save(modelingExercise);

        List<StudentExam> createdStudentExams = new ArrayList<>();

        // creating student exams
        for (User user : registeredUsers) {
            StudentExam studentExam = new StudentExam();
            studentExam.addExercise(modelingExercise);
            studentExam.setUser(user);
            exam2.addStudentExam(studentExam);
            createdStudentExams.add(studentExamRepository.save(studentExam));
        }

        exam2 = examRepository.save(exam2);

        // invoke start exercises
        Integer noGeneratedParticipations = request.postWithResponseBody("/api/courses/" + course1.getId() + "/exams/" + exam2.getId() + "/student-exams/start-exercises",
                Optional.empty(), Integer.class, HttpStatus.OK);
        assertThat(noGeneratedParticipations).isEqualTo(exam2.getStudentExams().size());
        List<Participation> studentParticipations = participationTestRepository.findAllWithSubmissions();

        for (Participation participation : studentParticipations) {
            assertThat(participation.getExercise()).isEqualTo(modelingExercise);
            assertThat(participation.getExercise().getCourseViaExerciseGroupOrCourseMember()).isNotNull();
            assertThat(participation.getExercise().getExerciseGroup()).isEqualTo(exam2.getExerciseGroups().get(0));
            assertThat(participation.getSubmissions()).hasSize(1);
            var textSubmission = (ModelingSubmission) participation.getSubmissions().iterator().next();
            assertThat(textSubmission.getModel()).isNull();
            assertThat(textSubmission.getExplanationText()).isNull();
        }

        // Cleanup of Bidirectional Relationships
        for (StudentExam studentExam : createdStudentExams) {
            exam2.removeStudentExam(studentExam);
        }
        examRepository.save(exam2);
    }

    @Test
    @WithMockUser(username = "instructor1", roles = "INSTRUCTOR")
    public void testGenerateStudentExams() throws Exception {
        Exam exam = database.setupExamWithExerciseGroupsExercisesRegisteredStudents(course1);

        // invoke generate student exams
        List<StudentExam> studentExams = request.postListWithResponseBody("/api/courses/" + course1.getId() + "/exams/" + exam.getId() + "/generate-student-exams",
                Optional.empty(), StudentExam.class, HttpStatus.OK);
        assertThat(studentExams).hasSize(exam.getRegisteredUsers().size());
        for (StudentExam studentExam : studentExams) {
            assertThat(studentExam.getWorkingTime()).as("Working time is set correctly").isEqualTo(120 * 60);
        }

        for (var studentExam : studentExams) {
            assertThat(studentExam.getExercises()).hasSize(exam.getNumberOfExercisesInExam());
            assertThat(studentExam.getExam()).isEqualTo(exam);
            // TODO: check exercise configuration, each mandatory exercise group has to appear, one optional exercise should appear
        }

        // Make sure delete also works if so many objects have been created before
        request.delete("/api/courses/" + course1.getId() + "/exams/" + exam.getId(), HttpStatus.OK);
    }

    @Test
    @WithMockUser(username = "instructor1", roles = "INSTRUCTOR")
    public void testGenerateStudentExamsNoDates_badRequest() throws Exception {
        Exam exam = database.setupExamWithExerciseGroupsExercisesRegisteredStudents(course1);
        exam.setStartDate(null);
        examRepository.save(exam);

        // invoke generate student exams
        request.postListWithResponseBody("/api/courses/" + course1.getId() + "/exams/" + exam.getId() + "/generate-student-exams", Optional.empty(), StudentExam.class,
                HttpStatus.BAD_REQUEST);
    }

    @Test
    @WithMockUser(username = "instructor1", roles = "INSTRUCTOR")
    public void testGenerateStudentExamsNoExerciseGroups_badRequest() throws Exception {
        Exam exam = database.addExamWithExerciseGroup(course1, true);
        exam.setStartDate(now());
        exam.setEndDate(now().plusHours(2));
        exam = examRepository.save(exam);

        // invoke generate student exams
        request.postListWithResponseBody("/api/courses/" + course1.getId() + "/exams/" + exam.getId() + "/generate-student-exams", Optional.empty(), StudentExam.class,
                HttpStatus.BAD_REQUEST);
    }

    @Test
    @WithMockUser(username = "instructor1", roles = "INSTRUCTOR")
    public void testGenerateStudentExamsNoExerciseNumber_badRequest() throws Exception {
        Exam exam = database.setupExamWithExerciseGroupsExercisesRegisteredStudents(course1);
        exam.setNumberOfExercisesInExam(null);
        examRepository.save(exam);

        // invoke generate student exams
        request.postListWithResponseBody("/api/courses/" + course1.getId() + "/exams/" + exam.getId() + "/generate-student-exams", Optional.empty(), StudentExam.class,
                HttpStatus.BAD_REQUEST);
    }

    @Test
    @WithMockUser(username = "instructor1", roles = "INSTRUCTOR")
    public void testGenerateStudentExamsNotEnoughExerciseGroups_badRequest() throws Exception {
        Exam exam = database.setupExamWithExerciseGroupsExercisesRegisteredStudents(course1);
        exam.setNumberOfExercisesInExam(exam.getNumberOfExercisesInExam() + 2);
        examRepository.save(exam);

        // invoke generate student exams
        request.postListWithResponseBody("/api/courses/" + course1.getId() + "/exams/" + exam.getId() + "/generate-student-exams", Optional.empty(), StudentExam.class,
                HttpStatus.BAD_REQUEST);
    }

    @Test
    @WithMockUser(username = "instructor1", roles = "INSTRUCTOR")
    public void testGenerateStudentExamsTooManyMandatoryExerciseGroups_badRequest() throws Exception {
        Exam exam = database.setupExamWithExerciseGroupsExercisesRegisteredStudents(course1);
        exam.setNumberOfExercisesInExam(exam.getNumberOfExercisesInExam() - 2);
        examRepository.save(exam);

        // invoke generate student exams
        request.postListWithResponseBody("/api/courses/" + course1.getId() + "/exams/" + exam.getId() + "/generate-student-exams", Optional.empty(), StudentExam.class,
                HttpStatus.BAD_REQUEST);
    }

    @Test
    @WithMockUser(username = "instructor1", roles = "INSTRUCTOR")
    public void testGenerateMissingStudentExams() throws Exception {
        Exam exam = database.setupExamWithExerciseGroupsExercisesRegisteredStudents(course1);

        // Generate student exams
        List<StudentExam> studentExams = request.postListWithResponseBody("/api/courses/" + course1.getId() + "/exams/" + exam.getId() + "/generate-student-exams",
                Optional.empty(), StudentExam.class, HttpStatus.OK);
        assertThat(studentExams).hasSize(exam.getRegisteredUsers().size());

        // Register two new students
        var student5 = database.getUserByLogin("student5");
        var student6 = database.getUserByLogin("student6");
        exam.getRegisteredUsers().addAll(Set.of(student5, student6));
        examRepository.save(exam);

        // Generate individual exams for the two missing students
        List<StudentExam> missingStudentExams = request.postListWithResponseBody("/api/courses/" + course1.getId() + "/exams/" + exam.getId() + "/generate-missing-student-exams",
                Optional.empty(), StudentExam.class, HttpStatus.OK);
        assertThat(missingStudentExams).hasSize(2);

        // Fetch student exams
        List<StudentExam> studentExamsDB = request.getList("/api/courses/" + course1.getId() + "/exams/" + exam.getId() + "/studentExams", HttpStatus.OK, StudentExam.class);
        assertThat(studentExamsDB).hasSize(exam.getRegisteredUsers().size());

        // Another request should not create any exams
        missingStudentExams = request.postListWithResponseBody("/api/courses/" + course1.getId() + "/exams/" + exam.getId() + "/generate-missing-student-exams", Optional.empty(),
                StudentExam.class, HttpStatus.OK);
        assertThat(missingStudentExams).hasSize(0);
        studentExamsDB = request.getList("/api/courses/" + course1.getId() + "/exams/" + exam.getId() + "/studentExams", HttpStatus.OK, StudentExam.class);
        assertThat(studentExamsDB).hasSize(exam.getRegisteredUsers().size());

        // Make sure delete also works if so many objects have been created before
        request.delete("/api/courses/" + course1.getId() + "/exams/" + exam.getId(), HttpStatus.OK);
    }

    @Test
    @WithMockUser(username = "admin", roles = "ADMIN")
    public void testSaveExamWithExerciseGroupWithExerciseToDatabase() {
        database.addCourseExamExerciseGroupWithOneTextExercise();
    }

    @Test
    @WithMockUser(username = "student1", roles = "USER")
    public void testAll_asStudent() throws Exception {
        this.testAllPreAuthorize();
        ModelFactory.generateExam(course1);
        request.getList("/api/courses/" + course1.getId() + "/exams", HttpStatus.FORBIDDEN, Exam.class);
    }

    @Test
    @WithMockUser(username = "tutor1", roles = "TA")
    public void testAll_asTutor() throws Exception {
        this.testAllPreAuthorize();
    }

    private void testAllPreAuthorize() throws Exception {
        Exam exam = ModelFactory.generateExam(course1);
        request.post("/api/courses/" + course1.getId() + "/exams", exam, HttpStatus.FORBIDDEN);
        request.put("/api/courses/" + course1.getId() + "/exams", exam, HttpStatus.FORBIDDEN);
        request.get("/api/courses/" + course1.getId() + "/exams/" + exam1.getId(), HttpStatus.FORBIDDEN, Exam.class);
        request.delete("/api/courses/" + course1.getId() + "/exams/" + exam1.getId(), HttpStatus.FORBIDDEN);
        request.post("/api/courses/" + course1.getId() + "/exams/" + exam1.getId() + "/students/student1", null, HttpStatus.FORBIDDEN);
        request.post("/api/courses/" + course1.getId() + "/exams/" + exam1.getId() + "/students", Collections.singletonList(new StudentDTO()), HttpStatus.FORBIDDEN);
        request.delete("/api/courses/" + course1.getId() + "/exams/" + exam1.getId() + "/students/student1", HttpStatus.FORBIDDEN);
    }

    @Test
    @WithMockUser(username = "instructor6", roles = "INSTRUCTOR")
    public void testCreateExam_checkCourseAccess_InstructorNotInCourse_forbidden() throws Exception {
        Exam exam = ModelFactory.generateExam(course1);
        request.post("/api/courses/" + course1.getId() + "/exams", exam, HttpStatus.FORBIDDEN);
    }

    @Test
    @WithMockUser(username = "instructor1", roles = "INSTRUCTOR")
    public void testCreateExam_asInstructor() throws Exception {
        // Test for bad request when exam id is already set.
        Exam examA = ModelFactory.generateExam(course1);
        examA.setId(55L);
        request.post("/api/courses/" + course1.getId() + "/exams", examA, HttpStatus.BAD_REQUEST);
        // Test for conflict when course is null.
        Exam examB = ModelFactory.generateExam(course1);
        examB.setCourse(null);
        request.post("/api/courses/" + course1.getId() + "/exams", examB, HttpStatus.CONFLICT);
        // Test for conflict when course deviates from course specified in route.
        Exam examC = ModelFactory.generateExam(course1);
        request.post("/api/courses/" + course2.getId() + "/exams", examC, HttpStatus.CONFLICT);
        // Test invalid dates
        List<Exam> examsWithInvalidDate = createExamsWithInvalidDates(course1);
        for (var exam : examsWithInvalidDate) {
            request.post("/api/courses/" + course1.getId() + "/exams", exam, HttpStatus.CONFLICT);
        }
        // Test for forbidden when user tries to create an exam with exercise groups.
        Exam examD = ModelFactory.generateExam(course1);
        examD.addExerciseGroup(ModelFactory.generateExerciseGroup(true, exam1));
        request.post("/api/courses/" + course1.getId() + "/exams", examD, HttpStatus.FORBIDDEN);
        // Test examAccessService.
        Exam examE = ModelFactory.generateExam(course1);
        request.post("/api/courses/" + course1.getId() + "/exams", examE, HttpStatus.CREATED);
        verify(examAccessService, times(1)).checkCourseAccessForInstructor(course1.getId());
    }

    private List<Exam> createExamsWithInvalidDates(Course course) {
        // Test for conflict, visible date not set
        Exam examA = ModelFactory.generateExam(course);
        examA.setVisibleDate(null);
        // Test for conflict, start date not set
        Exam examB = ModelFactory.generateExam(course);
        examB.setStartDate(null);
        // Test for conflict, end date not set
        Exam examC = ModelFactory.generateExam(course);
        examC.setEndDate(null);
        // Test for conflict, start date not after visible date
        Exam examD = ModelFactory.generateExam(course);
        examD.setStartDate(examD.getVisibleDate());
        // Test for conflict, end date not after start date
        Exam examE = ModelFactory.generateExam(course);
        examE.setEndDate(examE.getStartDate());
        return List.of(examA, examB, examC, examD, examE);
    }

    @Test
    @WithMockUser(username = "instructor1", roles = "INSTRUCTOR")
    public void testUpdateExam_asInstructor() throws Exception {
        // Create instead of update if no id was set
        Exam exam = ModelFactory.generateExam(course1);
        exam.setTitle("Over 9000!");
        long examCountBefore = examRepository.count();
        Exam createdExam = request.putWithResponseBody("/api/courses/" + course1.getId() + "/exams", exam, Exam.class, HttpStatus.CREATED);
        assertThat(exam.getEndDate()).isEqualTo(createdExam.getEndDate());
        assertThat(exam.getStartDate()).isEqualTo(createdExam.getStartDate());
        assertThat(exam.getVisibleDate()).isEqualTo(createdExam.getVisibleDate());
        // Note: ZonedDateTime has problems with comparison due to time zone differences for values saved in the database and values not saved in the database
        assertThat(exam).usingRecursiveComparison().ignoringFields("id", "course", "endDate", "startDate", "visibleDate").isEqualTo(createdExam);
        assertThat(examCountBefore + 1).isEqualTo(examRepository.count());
        // No course is set -> conflict
        exam = ModelFactory.generateExam(course1);
        exam.setId(1L);
        exam.setCourse(null);
        request.put("/api/courses/" + course1.getId() + "/exams", exam, HttpStatus.CONFLICT);
        // Course id in the updated exam and in the REST resource url do not match -> conflict
        exam = ModelFactory.generateExam(course1);
        exam.setId(1L);
        request.put("/api/courses/" + course2.getId() + "/exams", exam, HttpStatus.CONFLICT);
        // Dates in the updated exam are not valid -> conflict
        List<Exam> examsWithInvalidDate = createExamsWithInvalidDates(course1);
        for (var examWithInvDate : examsWithInvalidDate) {
            examWithInvDate.setId(1L);
            request.put("/api/courses/" + course1.getId() + "/exams", examWithInvDate, HttpStatus.CONFLICT);
        }
        // Update the exam -> ok
        exam1.setTitle("Best exam ever");
        var returnedExam = request.putWithResponseBody("/api/courses/" + course1.getId() + "/exams", exam1, Exam.class, HttpStatus.OK);
        assertEquals(exam1, returnedExam);
        verify(instanceMessageSendService, never()).sendProgrammingExerciseSchedule(any());
    }

    @Test
    @WithMockUser(username = "instructor1", roles = "INSTRUCTOR")
    public void testUpdateExam_reschedule_visibleAndStartDateChanged() throws Exception {
        // Add a programming exercise to the exam and change the dates in order to invoke a rescheduling
        var programmingEx = database.addCourseExamExerciseGroupWithOneProgrammingExerciseAndTestCases();
        var examWithProgrammingEx = programmingEx.getExerciseGroup().getExam();
        examWithProgrammingEx.setVisibleDate(examWithProgrammingEx.getVisibleDate().plusSeconds(1));
        examWithProgrammingEx.setStartDate(examWithProgrammingEx.getStartDate().plusSeconds(1));
        request.put("/api/courses/" + examWithProgrammingEx.getCourse().getId() + "/exams", examWithProgrammingEx, HttpStatus.OK);
        verify(instanceMessageSendService, times(1)).sendProgrammingExerciseSchedule(programmingEx.getId());
    }

    @Test
    @WithMockUser(username = "instructor1", roles = "INSTRUCTOR")
    public void testUpdateExam_reschedule_visibleDateChanged() throws Exception {
        var programmingEx = database.addCourseExamExerciseGroupWithOneProgrammingExerciseAndTestCases();
        var examWithProgrammingEx = programmingEx.getExerciseGroup().getExam();
        examWithProgrammingEx.setVisibleDate(examWithProgrammingEx.getVisibleDate().plusSeconds(1));
        request.put("/api/courses/" + examWithProgrammingEx.getCourse().getId() + "/exams", examWithProgrammingEx, HttpStatus.OK);
        verify(instanceMessageSendService, times(1)).sendProgrammingExerciseSchedule(programmingEx.getId());
    }

    @Test
    @WithMockUser(username = "instructor1", roles = "INSTRUCTOR")
    public void testUpdateExam_reschedule_startDateChanged() throws Exception {
        var programmingEx = database.addCourseExamExerciseGroupWithOneProgrammingExerciseAndTestCases();
        var examWithProgrammingEx = programmingEx.getExerciseGroup().getExam();
        examWithProgrammingEx.setStartDate(examWithProgrammingEx.getStartDate().plusSeconds(1));
        request.put("/api/courses/" + examWithProgrammingEx.getCourse().getId() + "/exams", examWithProgrammingEx, HttpStatus.OK);
        verify(instanceMessageSendService, times(1)).sendProgrammingExerciseSchedule(programmingEx.getId());
    }

    @Test
    @WithMockUser(username = "instructor1", roles = "INSTRUCTOR")
    public void testGetExam_asInstructor() throws Exception {
        request.get("/api/courses/" + course1.getId() + "/exams/" + exam1.getId(), HttpStatus.OK, Exam.class);
        verify(examAccessService, times(1)).checkCourseAndExamAccessForInstructor(course1.getId(), exam1.getId());
    }

    @Test
    @WithMockUser(username = "instructor1", roles = "INSTRUCTOR")
    public void testGetExamsForCourse_asInstructor() throws Exception {
        request.getList("/api/courses/" + course1.getId() + "/exams", HttpStatus.OK, Exam.class);
        verify(examAccessService, times(1)).checkCourseAccessForTeachingAssistant(course1.getId());
    }

    @Test
    @WithMockUser(username = "admin", roles = "ADMIN")
    public void testGetCurrentAndUpcomingExams() throws Exception {
        request.getList("/api/courses/upcoming-exams", HttpStatus.OK, Exam.class);
    }

    @Test
    @WithMockUser(username = "user", roles = "USER")
    public void testGetCurrentAndUpcomingExamsForbiddenForUser() throws Exception {
        request.getList("/api/courses/upcoming-exams", HttpStatus.FORBIDDEN, Exam.class);
    }

    @Test
    @WithMockUser(username = "instructor1", roles = "INSTRUCTOR")
    public void testGetCurrentAndUpcomingExamsForbiddenForInstructor() throws Exception {
        request.getList("/api/courses/upcoming-exams", HttpStatus.FORBIDDEN, Exam.class);
    }

    @Test
    @WithMockUser(username = "tutor1", roles = "TA")
    public void testGetCurrentAndUpcomingExamsForbiddenForTutor() throws Exception {
        request.getList("/api/courses/upcoming-exams", HttpStatus.FORBIDDEN, Exam.class);
    }

    @Test
    @WithMockUser(username = "instructor1", roles = "INSTRUCTOR")
    public void testDeleteEmptyExam_asInstructor() throws Exception {
        request.delete("/api/courses/" + course1.getId() + "/exams/" + exam1.getId(), HttpStatus.OK);
        verify(examAccessService, times(1)).checkCourseAndExamAccessForInstructor(course1.getId(), exam1.getId());
    }

    @Test
    @WithMockUser(username = "instructor1", roles = "INSTRUCTOR")
    public void testDeleteExamWithExerciseGroupAndTextExercise_asInstructor() throws Exception {
        TextExercise textExercise = ModelFactory.generateTextExerciseForExam(exam2.getExerciseGroups().get(0));
        exerciseRepo.save(textExercise);
        request.delete("/api/courses/" + course1.getId() + "/exams/" + exam2.getId(), HttpStatus.OK);
        verify(examAccessService, times(1)).checkCourseAndExamAccessForInstructor(course1.getId(), exam2.getId());
    }

    @Test
    @WithMockUser(value = "admin", roles = "ADMIN")
    public void testDeleteExamThatDoesNotExist() throws Exception {
        request.delete("/api/courses/" + course2.getId() + "/exams/654555", HttpStatus.NOT_FOUND);
    }

    @Test
    @WithMockUser(username = "instructor1", roles = "INSTRUCTOR")
    public void testDeleteStudent() throws Exception {
        // Create an exam with registered students
        Exam exam = database.setupExamWithExerciseGroupsExercisesRegisteredStudents(course1);
        var student1 = database.getUserByLogin("student1");
        var student2 = database.getUserByLogin("student2");

        // Remove student1 from the exam
        request.delete("/api/courses/" + course1.getId() + "/exams/" + exam.getId() + "/students/student1", HttpStatus.OK);

        // Get the exam with all registered users
        var params = new LinkedMultiValueMap<String, String>();
        params.add("withStudents", "true");
        Exam storedExam = request.get("/api/courses/" + course1.getId() + "/exams/" + exam.getId(), HttpStatus.OK, Exam.class, params);

        // Ensure that student1 was removed from the exam
        assertThat(storedExam.getRegisteredUsers()).doesNotContain(student1);
        assertThat(storedExam.getRegisteredUsers()).hasSize(3);

        // Create individual student exams
        List<StudentExam> generatedStudentExams = request.postListWithResponseBody("/api/courses/" + course1.getId() + "/exams/" + exam.getId() + "/generate-student-exams",
                Optional.empty(), StudentExam.class, HttpStatus.OK);
        assertThat(generatedStudentExams).hasSize(storedExam.getRegisteredUsers().size());

        // Start the exam to create participations
        request.postWithResponseBody("/api/courses/" + course1.getId() + "/exams/" + exam.getId() + "/student-exams/start-exercises", Optional.empty(), Integer.class,
                HttpStatus.OK);

        // Get the student exam of student2
        Optional<StudentExam> optionalStudent1Exam = generatedStudentExams.stream().filter(studentExam -> studentExam.getUser().equals(student2)).findFirst();
        assertThat(optionalStudent1Exam.get()).isNotNull();
        var studentExam2 = optionalStudent1Exam.get();

        // explicitly set the user again to prevent issues in the following server call due to the use of SecurityUtils.setAuthorizationObject();
        database.changeUser("instructor1");
        // Remove student2 from the exam
        request.delete("/api/courses/" + course1.getId() + "/exams/" + exam.getId() + "/students/student2", HttpStatus.OK);

        // Get the exam with all registered users
        params = new LinkedMultiValueMap<>();
        params.add("withStudents", "true");
        storedExam = request.get("/api/courses/" + course1.getId() + "/exams/" + exam.getId(), HttpStatus.OK, Exam.class, params);

        // Ensure that student2 was removed from the exam
        assertThat(storedExam.getRegisteredUsers()).doesNotContain(student2);
        assertThat(storedExam.getRegisteredUsers()).hasSize(2);

        // Ensure that the student exam of student2 was deleted
        List<StudentExam> studentExams = request.getList("/api/courses/" + course1.getId() + "/exams/" + exam.getId() + "/studentExams", HttpStatus.OK, StudentExam.class);
        assertThat(studentExams).hasSize(storedExam.getRegisteredUsers().size());
        assertThat(studentExams).doesNotContain(studentExam2);

        // Ensure that the participations were not deleted
        List<StudentParticipation> participationsStudent2 = studentParticipationRepository.findByStudentIdAndIndividualExercisesWithEagerSubmissionsResult(student2.getId(),
                studentExam2.getExercises());
        assertThat(participationsStudent2).hasSize(studentExam2.getExercises().size());

        // Make sure delete also works if so many objects have been created before
        request.delete("/api/courses/" + course1.getId() + "/exams/" + exam.getId(), HttpStatus.OK);
    }

    @Test
    @WithMockUser(username = "instructor1", roles = "INSTRUCTOR")
    public void testGetExamWithOptions() throws Exception {
        User user = userRepo.findOneByLogin("student1").get();
        Course course = database.createCourseWithExamAndExerciseGroupAndExercises(user, now().minusHours(3), now().minusHours(2), now().minusHours(1));
        var exam = examRepository.findWithExerciseGroupsAndExercisesById(course.getExams().iterator().next().getId()).get();
        // Get the exam with all registered users
        // 1. without options
        var exam1 = request.get("/api/courses/" + course.getId() + "/exams/" + exam.getId(), HttpStatus.OK, Exam.class);
        assertThat(exam1.getRegisteredUsers()).isEmpty();
        assertThat(exam1.getExerciseGroups()).isEmpty();

        // 2. with students, without exercise groups
        var params = new LinkedMultiValueMap<String, String>();
        params.add("withStudents", "true");
        var exam2 = request.get("/api/courses/" + course.getId() + "/exams/" + exam.getId(), HttpStatus.OK, Exam.class, params);
        assertThat(exam2.getRegisteredUsers()).hasSize(1);
        assertThat(exam2.getExerciseGroups()).isEmpty();

        // 3. with students, with exercise groups
        params.add("withExerciseGroups", "true");
        var exam3 = request.get("/api/courses/" + course.getId() + "/exams/" + exam.getId(), HttpStatus.OK, Exam.class, params);
        assertThat(exam3.getRegisteredUsers()).hasSize(1);
        assertThat(exam3.getExerciseGroups()).hasSize(exam.getExerciseGroups().size());
        assertThat(exam3.getExerciseGroups().get(0).getExercises()).hasSize(exam.getExerciseGroups().get(0).getExercises().size());
        assertThat(exam3.getExerciseGroups().get(1).getExercises()).hasSize(exam.getExerciseGroups().get(1).getExercises().size());

        // 4. without students, with exercise groups
        params = new LinkedMultiValueMap<>();
        params.add("withExerciseGroups", "true");
        var exam4 = request.get("/api/courses/" + course.getId() + "/exams/" + exam.getId(), HttpStatus.OK, Exam.class, params);
        assertThat(exam4.getRegisteredUsers()).isEmpty();
        assertThat(exam4.getExerciseGroups()).hasSize(exam.getExerciseGroups().size());
        assertThat(exam4.getExerciseGroups().get(0).getExercises()).hasSize(exam.getExerciseGroups().get(0).getExercises().size());
        assertThat(exam4.getExerciseGroups().get(1).getExercises()).hasSize(exam.getExerciseGroups().get(1).getExercises().size());
    }

    @Test
    @WithMockUser(username = "instructor1", roles = "INSTRUCTOR")
    public void testDeleteStudentWithParticipationsAndSubmissions() throws Exception {
        // Create an exam with registered students
        Exam exam = database.setupExamWithExerciseGroupsExercisesRegisteredStudents(course1);
        var student1 = database.getUserByLogin("student1");

        // Create individual student exams
        List<StudentExam> generatedStudentExams = request.postListWithResponseBody("/api/courses/" + course1.getId() + "/exams/" + exam.getId() + "/generate-student-exams",
                Optional.empty(), StudentExam.class, HttpStatus.OK);

        // Get the student exam of student1
        Optional<StudentExam> optionalStudent1Exam = generatedStudentExams.stream().filter(studentExam -> studentExam.getUser().equals(student1)).findFirst();
        assertThat(optionalStudent1Exam.get()).isNotNull();
        var studentExam1 = optionalStudent1Exam.get();

        // Start the exam to create participations
        request.postWithResponseBody("/api/courses/" + course1.getId() + "/exams/" + exam.getId() + "/student-exams/start-exercises", Optional.empty(), Integer.class,
                HttpStatus.OK);
        List<StudentParticipation> participationsStudent1 = studentParticipationRepository.findByStudentIdAndIndividualExercisesWithEagerSubmissionsResult(student1.getId(),
                studentExam1.getExercises());
        assertThat(participationsStudent1).hasSize(studentExam1.getExercises().size());

        // explicitly set the user again to prevent issues in the following server call due to the use of SecurityUtils.setAuthorizationObject();
        database.changeUser("instructor1");

        // Remove student1 from the exam and his participations
        var params = new LinkedMultiValueMap<String, String>();
        params.add("withParticipationsAndSubmission", "true");
        request.delete("/api/courses/" + course1.getId() + "/exams/" + exam.getId() + "/students/student1", HttpStatus.OK, params);

        // Get the exam with all registered users
        params = new LinkedMultiValueMap<>();
        params.add("withStudents", "true");
        Exam storedExam = request.get("/api/courses/" + course1.getId() + "/exams/" + exam.getId(), HttpStatus.OK, Exam.class, params);

        // Ensure that student1 was removed from the exam
        assertThat(storedExam.getRegisteredUsers()).doesNotContain(student1);
        assertThat(storedExam.getRegisteredUsers()).hasSize(3);

        // Ensure that the student exam of student1 was deleted
        List<StudentExam> studentExams = request.getList("/api/courses/" + course1.getId() + "/exams/" + exam.getId() + "/studentExams", HttpStatus.OK, StudentExam.class);
        assertThat(studentExams).hasSize(storedExam.getRegisteredUsers().size());
        assertThat(studentExams).doesNotContain(studentExam1);

        // Ensure that the participations of student1 were deleted
        participationsStudent1 = studentParticipationRepository.findByStudentIdAndIndividualExercisesWithEagerSubmissionsResult(student1.getId(), studentExam1.getExercises());
        assertThat(participationsStudent1).isEmpty();

        // Make sure delete also works if so many objects have been created before
        request.delete("/api/courses/" + course1.getId() + "/exams/" + exam.getId(), HttpStatus.OK);
    }

    @Test
    @WithMockUser(username = "tutor1", roles = "TA")
    public void testGetExamForTestRunDashboard_forbidden() throws Exception {
        request.get("/api/courses/" + course1.getId() + "/exams/" + exam1.getId() + "/for-exam-tutor-test-run-dashboard", HttpStatus.FORBIDDEN, Exam.class);
    }

    @Test
    @WithMockUser(username = "instructor1", roles = "INSTRUCTOR")
    public void testGetExamForTestRunDashboard_conflict() throws Exception {
        request.get("/api/courses/" + course2.getId() + "/exams/" + exam1.getId() + "/for-exam-tutor-test-run-dashboard", HttpStatus.CONFLICT, Exam.class);
    }

    @Test
    @WithMockUser(username = "instructor1", roles = "INSTRUCTOR")
    public void testDeleteExamWithOneTestRun() throws Exception {
        var instructor = database.getUserByLogin("instructor1");
        var exam = database.addExam(course1);
        exam = database.addTextModelingProgrammingExercisesToExam(exam, false);
        database.setupTestRunForExamWithExerciseGroupsForInstructor(exam, instructor, exam.getExerciseGroups());
        request.delete("/api/courses/" + exam.getCourse().getId() + "/exams/" + exam.getId(), HttpStatus.OK);
    }

    @Test
    @WithMockUser(username = "instructor1", roles = "INSTRUCTOR")
    public void testGetExamForTestRunDashboard_ok() throws Exception {
        var instructor = database.getUserByLogin("instructor1");
        var exam = database.addExam(course1);
        exam = database.addTextModelingProgrammingExercisesToExam(exam, false);
        database.setupTestRunForExamWithExerciseGroupsForInstructor(exam, instructor, exam.getExerciseGroups());
        exam = request.get("/api/courses/" + exam.getCourse().getId() + "/exams/" + exam.getId() + "/for-exam-tutor-test-run-dashboard", HttpStatus.OK, Exam.class);
        assertThat(exam.getExerciseGroups().stream().flatMap(exerciseGroup -> exerciseGroup.getExercises().stream()).collect(Collectors.toList())).isNotEmpty();
    }

    @Test
    @WithMockUser(username = "instructor1", roles = "INSTRUCTOR")
    public void testDeleteStudentThatDoesNotExist() throws Exception {
        Exam exam = database.setupExamWithExerciseGroupsExercisesRegisteredStudents(course1);
        request.delete("/api/courses/" + course1.getId() + "/exams/" + exam.getId() + "/students/nonExistingStudent", HttpStatus.NOT_FOUND);
    }

    @Test
    @WithMockUser(value = "student1", roles = "USER")
    public void testGetExamForConduction() throws Exception {
        Exam exam = database.addActiveExamWithRegisteredUser(course1, users.get(0));
        StudentExam response = request.get("/api/courses/" + course1.getId() + "/exams/" + exam.getId() + "/conduction", HttpStatus.OK, StudentExam.class);
        assertThat(response.getExam()).isEqualTo(exam);
        verify(examAccessService, times(1)).checkAndGetCourseAndExamAccessForConduction(course1.getId(), exam.getId());
    }

    @Test
    @WithMockUser(username = "instructor1", roles = "INSTRUCTOR")
    public void testAddAllRegisteredUsersToExam() throws Exception {
        Course course = database.addEmptyCourse();
        Exam exam = database.addExam(course);
        exam = database.addExerciseGroupsAndExercisesToExam(exam, false);
        exam = examRepository.save(exam);
        course.addExam(exam);
        course = courseRepo.save(course);

        var instructor = database.getUserByLogin("instructor1");
        instructor.setGroups(Collections.singleton("instructor"));
        userRepo.save(instructor);

        var student99 = ModelFactory.generateActivatedUser("student99");     // not registered for the course
        student99.setRegistrationNumber("1234");
        userRepo.save(student99);
        student99 = userRepo.findOneWithGroupsAndAuthoritiesByLogin("student99").get();
        student99.setGroups(Collections.singleton("tumuser"));
        userRepo.save(student99);
        assertThat(student99.getGroups()).contains(course.getStudentGroupName());
        assertThat(exam.getRegisteredUsers()).doesNotContain(student99);

        request.postWithoutLocation("/api/courses/" + course.getId() + "/exams/" + exam.getId() + "/register-course-students", null, HttpStatus.OK, null);

        exam = examRepository.findWithRegisteredUsersById(exam.getId()).get();

        // 10 normal students + our custom student99
        assertThat(exam.getRegisteredUsers().size()).isEqualTo(this.numberOfStudents + 1);
        assertThat(exam.getRegisteredUsers()).contains(student99);
        verify(examAccessService, times(1)).checkCourseAndExamAccessForInstructor(course.getId(), exam.getId());
    }

    @Test
    @WithMockUser(username = "instructor1", roles = "INSTRUCTOR")
    public void testUpdateOrderOfExerciseGroups() throws Exception {
        ExerciseGroup exerciseGroup1 = new ExerciseGroup();
        exerciseGroup1.setTitle("first");
        ExerciseGroup exerciseGroup2 = new ExerciseGroup();
        exerciseGroup2.setTitle("second");
        ExerciseGroup exerciseGroup3 = new ExerciseGroup();
        exerciseGroup3.setTitle("third");

        Exam exam = database.addExam(course1);
        exam.addExerciseGroup(exerciseGroup1);
        exam.addExerciseGroup(exerciseGroup2);
        exam.addExerciseGroup(exerciseGroup3);
        examRepository.save(exam);

        Exam examWithExerciseGroups = examRepository.findWithExerciseGroupsById(exam.getId()).get();
        exerciseGroup1 = examWithExerciseGroups.getExerciseGroups().get(0);
        exerciseGroup2 = examWithExerciseGroups.getExerciseGroups().get(1);
        exerciseGroup3 = examWithExerciseGroups.getExerciseGroups().get(2);

        TextExercise exercise1_1 = ModelFactory.generateTextExerciseForExam(exerciseGroup1);
        TextExercise exercise1_2 = ModelFactory.generateTextExerciseForExam(exerciseGroup1);
        TextExercise exercise2_1 = ModelFactory.generateTextExerciseForExam(exerciseGroup2);
        TextExercise exercise3_1 = ModelFactory.generateTextExerciseForExam(exerciseGroup3);
        TextExercise exercise3_2 = ModelFactory.generateTextExerciseForExam(exerciseGroup3);
        TextExercise exercise3_3 = ModelFactory.generateTextExerciseForExam(exerciseGroup3);
        exercise1_1 = textExerciseRepository.save(exercise1_1);
        exercise1_2 = textExerciseRepository.save(exercise1_2);
        exercise2_1 = textExerciseRepository.save(exercise2_1);
        exercise3_1 = textExerciseRepository.save(exercise3_1);
        exercise3_2 = textExerciseRepository.save(exercise3_2);
        exercise3_3 = textExerciseRepository.save(exercise3_3);

        examWithExerciseGroups = examRepository.findWithExerciseGroupsById(exam.getId()).get();
        exerciseGroup1 = examWithExerciseGroups.getExerciseGroups().get(0);
        exerciseGroup2 = examWithExerciseGroups.getExerciseGroups().get(1);
        exerciseGroup3 = examWithExerciseGroups.getExerciseGroups().get(2);
        List<ExerciseGroup> orderedExerciseGroups = new ArrayList<>();
        orderedExerciseGroups.add(exerciseGroup2);
        orderedExerciseGroups.add(exerciseGroup3);
        orderedExerciseGroups.add(exerciseGroup1);

        // Should save new order
        request.put("/api/courses/" + course1.getId() + "/exams/" + exam.getId() + "/exerciseGroupsOrder", orderedExerciseGroups, HttpStatus.OK);
        verify(examAccessService, times(1)).checkCourseAndExamAccessForInstructor(course1.getId(), exam.getId());
        List<ExerciseGroup> savedExerciseGroups = examRepository.findWithExerciseGroupsById(exam.getId()).get().getExerciseGroups();
        assertThat(savedExerciseGroups.get(0).getTitle()).isEqualTo("second");
        assertThat(savedExerciseGroups.get(1).getTitle()).isEqualTo("third");
        assertThat(savedExerciseGroups.get(2).getTitle()).isEqualTo("first");

        // Exercises should be preserved
        Exam savedExam = examRepository.findWithExerciseGroupsAndExercisesById(exam.getId()).get();
        ExerciseGroup savedExerciseGroup1 = savedExam.getExerciseGroups().get(2);
        ExerciseGroup savedExerciseGroup2 = savedExam.getExerciseGroups().get(0);
        ExerciseGroup savedExerciseGroup3 = savedExam.getExerciseGroups().get(1);
        assertThat(savedExerciseGroup1.getExercises().size()).isEqualTo(2);
        assertThat(savedExerciseGroup2.getExercises().size()).isEqualTo(1);
        assertThat(savedExerciseGroup3.getExercises().size()).isEqualTo(3);
        assertThat(savedExerciseGroup1.getExercises().contains(exercise1_1)).isTrue();
        assertThat(savedExerciseGroup1.getExercises().contains(exercise1_2)).isTrue();
        assertThat(savedExerciseGroup2.getExercises().contains(exercise2_1)).isTrue();
        assertThat(savedExerciseGroup3.getExercises().contains(exercise3_1)).isTrue();
        assertThat(savedExerciseGroup3.getExercises().contains(exercise3_2)).isTrue();
        assertThat(savedExerciseGroup3.getExercises().contains(exercise3_3)).isTrue();

        // Should fail with too many exercise groups
        orderedExerciseGroups.add(exerciseGroup1);
        request.put("/api/courses/" + course1.getId() + "/exams/" + exam.getId() + "/exerciseGroupsOrder", orderedExerciseGroups, HttpStatus.FORBIDDEN);

        // Should fail with too few exercise groups
        orderedExerciseGroups.remove(3);
        orderedExerciseGroups.remove(2);
        request.put("/api/courses/" + course1.getId() + "/exams/" + exam.getId() + "/exerciseGroupsOrder", orderedExerciseGroups, HttpStatus.FORBIDDEN);

        // Should fail with different exercise group
        orderedExerciseGroups = new ArrayList<>();
        orderedExerciseGroups.add(exerciseGroup2);
        orderedExerciseGroups.add(exerciseGroup3);
        orderedExerciseGroups.add(ModelFactory.generateExerciseGroup(true, exam));
        request.put("/api/courses/" + course1.getId() + "/exams/" + exam.getId() + "/exerciseGroupsOrder", orderedExerciseGroups, HttpStatus.FORBIDDEN);
    }

    @Test
    @WithMockUser(username = "student1", roles = "USER")
    public void lockAllRepositories_noInstructor() throws Exception {
        ExerciseGroup exerciseGroup1 = new ExerciseGroup();

        Exam exam = database.addExam(course1);
        exam.addExerciseGroup(exerciseGroup1);
        exam = examRepository.save(exam);

        request.postWithResponseBody("/api/courses/" + course1.getId() + "/exams/" + exam.getId() + "/student-exams/lock-all-repositories", Optional.empty(), Integer.class,
                HttpStatus.FORBIDDEN);
    }

    @Test
    @WithMockUser(username = "instructor1", roles = "INSTRUCTOR")
    public void lockAllRepositories() throws Exception {
        ExerciseGroup exerciseGroup1 = new ExerciseGroup();

        Exam exam = database.addExam(course1);
        exam.addExerciseGroup(exerciseGroup1);
        exam = examRepository.save(exam);

        Exam examWithExerciseGroups = examRepository.findWithExerciseGroupsAndExercisesById(exam.getId()).get();
        exerciseGroup1 = examWithExerciseGroups.getExerciseGroups().get(0);

        ProgrammingExercise programmingExercise = ModelFactory.generateProgrammingExerciseForExam(exerciseGroup1);
        programmingExercise = programmingExerciseRepository.save(programmingExercise);
        exerciseGroup1.addExercise(programmingExercise);

        ProgrammingExercise programmingExercise2 = ModelFactory.generateProgrammingExerciseForExam(exerciseGroup1);
        programmingExercise2 = programmingExerciseRepository.save(programmingExercise2);
        exerciseGroup1.addExercise(programmingExercise2);

        exerciseGroupRepository.save(exerciseGroup1);

        Integer numOfLockedExercises = request.postWithResponseBody("/api/courses/" + course1.getId() + "/exams/" + exam.getId() + "/student-exams/lock-all-repositories",
                Optional.empty(), Integer.class, HttpStatus.OK);

        assertThat(numOfLockedExercises).isEqualTo(2);

        verify(programmingExerciseScheduleService, times(1)).lockAllStudentRepositories(programmingExercise);
        verify(programmingExerciseScheduleService, times(1)).lockAllStudentRepositories(programmingExercise2);
    }

    @Test
    @WithMockUser(username = "student1", roles = "USER")
    public void unlockAllRepositories_preAuthNoInstructor() throws Exception {
        ExerciseGroup exerciseGroup1 = new ExerciseGroup();

        Exam exam = database.addExam(course1);
        exam.addExerciseGroup(exerciseGroup1);
        exam = examRepository.save(exam);

        request.postWithResponseBody("/api/courses/" + course1.getId() + "/exams/" + exam.getId() + "/student-exams/unlock-all-repositories", Optional.empty(), Integer.class,
                HttpStatus.FORBIDDEN);
    }

    @Test
    @WithMockUser(username = "instructor1", roles = "INSTRUCTOR")
    public void unlockAllRepositories() throws Exception {
        ExerciseGroup exerciseGroup1 = new ExerciseGroup();

        Exam exam = database.addExam(course1);
        exam.addExerciseGroup(exerciseGroup1);
        exam = examRepository.save(exam);

        Exam examWithExerciseGroups = examRepository.findWithExerciseGroupsAndExercisesById(exam.getId()).get();
        exerciseGroup1 = examWithExerciseGroups.getExerciseGroups().get(0);

        ProgrammingExercise programmingExercise = ModelFactory.generateProgrammingExerciseForExam(exerciseGroup1);
        programmingExercise = programmingExerciseRepository.save(programmingExercise);
        exerciseGroup1.addExercise(programmingExercise);

        ProgrammingExercise programmingExercise2 = ModelFactory.generateProgrammingExerciseForExam(exerciseGroup1);
        programmingExercise2 = programmingExerciseRepository.save(programmingExercise2);
        exerciseGroup1.addExercise(programmingExercise2);

        exerciseGroupRepository.save(exerciseGroup1);

        Integer numOfUnlockedExercises = request.postWithResponseBody("/api/courses/" + course1.getId() + "/exams/" + exam.getId() + "/student-exams/unlock-all-repositories",
                Optional.empty(), Integer.class, HttpStatus.OK);

        assertThat(numOfUnlockedExercises).isEqualTo(2);

        verify(programmingExerciseScheduleService, times(1)).unlockAllStudentRepositoriesForExam(programmingExercise);
        verify(programmingExerciseScheduleService, times(1)).unlockAllStudentRepositoriesForExam(programmingExercise2);
    }

    @Test
    @WithMockUser(username = "tutor1", roles = "TA")
    public void testGetExamForExamAssessmentDashboard() throws Exception {
        User user = userRepo.findOneByLogin("student1").get();
        // we need an exam from the past, otherwise the tutor won't have access
        Course course = database.createCourseWithExamAndExerciseGroupAndExercises(user, now().minusHours(3), now().minusHours(2), now().minusHours(1));
        Exam receivedExam = request.get("/api/courses/" + course.getId() + "/exams/" + course.getExams().iterator().next().getId() + "/for-exam-tutor-dashboard", HttpStatus.OK,
                Exam.class);

        // Test that the received exam has two text exercises
        assertThat(receivedExam.getExerciseGroups().get(0).getExercises().size()).as("Two exercises are returned").isEqualTo(2);
        // Test that the received exam has zero quiz exercises, because quiz exercises do not need to be corrected manually
        assertThat(receivedExam.getExerciseGroups().get(1).getExercises().size()).as("Zero exercises are returned").isEqualTo(0);
    }

    @Test
    @WithMockUser(username = "tutor1", roles = "TA")
    public void testGetExamForExamAssessmentDashboard_beforeDueDate() throws Exception {
        User user = userRepo.findOneByLogin("student1").get();
        Course course = database.createCourseWithExamAndExerciseGroupAndExercises(user);
        Exam exam = course.getExams().iterator().next();
        exam.setEndDate(now().plusWeeks(1));
        examRepository.save(exam);

        request.get("/api/courses/" + course.getId() + "/exams/" + course.getExams().iterator().next().getId() + "/for-exam-tutor-dashboard", HttpStatus.FORBIDDEN, Exam.class);
    }

    @Test
    @WithMockUser(username = "student1", roles = "STUDENT")
    public void testGetExamForExamAssessmentDashboard_asStudent_forbidden() throws Exception {
        User user = userRepo.findOneByLogin("student1").get();
        Course course = database.createCourseWithExamAndExerciseGroupAndExercises(user);
        request.get("/api/courses/" + course.getId() + "/exams/" + course.getExams().iterator().next().getId() + "/for-exam-tutor-dashboard", HttpStatus.FORBIDDEN, Course.class);
    }

    @Test
    @WithMockUser(username = "instructor1", roles = "INSTRUCTOR")
    public void testGetExamForExamAssessmentDashboard_courseIdDoesNotMatch_conflict() throws Exception {
        request.get("/api/courses/" + course2.getId() + "/exams/" + exam1.getId() + "/for-exam-tutor-dashboard", HttpStatus.CONFLICT, Course.class);
    }

    @Test
    @WithMockUser(username = "tutor1", roles = "TA")
    public void testGetExamForExamAssessmentDashboard_notFound() throws Exception {
        request.get("/api/courses/1/exams/1/for-exam-tutor-dashboard", HttpStatus.NOT_FOUND, Course.class);
    }

    @Test
    @WithMockUser(username = "tutor6", roles = "TA")
    public void testGetExamForExamDashboard_NotTAOfCourse_forbidden() throws Exception {
        User user = userRepo.findOneByLogin("student1").get();
        Course course = database.createCourseWithExamAndExerciseGroupAndExercises(user);
        Exam exam = course.getExams().iterator().next();
        exam.setEndDate(now().plusWeeks(1));
        examRepository.save(exam);

        request.get("/api/courses/" + course.getId() + "/exams/" + course.getExams().iterator().next().getId() + "/for-exam-tutor-dashboard", HttpStatus.FORBIDDEN, Course.class);
    }

    @Test
    @WithMockUser(username = "tutor6", roles = "TA")
    public void testGetExamScore_tutorNotInCourse_forbidden() throws Exception {
        request.get("/api/courses/" + course1.getId() + "/exams/" + exam1.getId() + "/scores", HttpStatus.FORBIDDEN, ExamScoresDTO.class);
    }

    @Test
    @WithMockUser(username = "instructor1", roles = "INSTRUCTOR")
    public void testGetExamScore() throws Exception {

        // TODO avoid duplicated code with StudentExamIntegrationTest

        var examVisibleDate = ZonedDateTime.now().minusMinutes(5);
        var examStartDate = ZonedDateTime.now().plusMinutes(5);
        var examEndDate = ZonedDateTime.now().plusMinutes(20);

        Course course = database.addEmptyCourse();
        Exam exam = database.addExam(course, examVisibleDate, examStartDate, examEndDate);

        // TODO: it would be nice if we can support programming exercises here as well
        exam = database.addExerciseGroupsAndExercisesToExam(exam, false);

        // register users. Instructors are ignored from scores as they are exclusive for test run exercises
        Set<User> registeredStudents = users.stream().filter(user -> !user.getLogin().contains("instructor") && !user.getLogin().contains("admin")).collect(Collectors.toSet());
        exam.setRegisteredUsers(registeredStudents);
        exam.setNumberOfExercisesInExam(exam.getExerciseGroups().size());
        exam.setRandomizeExerciseOrder(false);
        exam = examRepository.save(exam);
        exam = examRepository.findWithRegisteredUsersAndExerciseGroupsAndExercisesById(exam.getId()).get();

        // generate individual student exams
        List<StudentExam> studentExams = request.postListWithResponseBody("/api/courses/" + course.getId() + "/exams/" + exam.getId() + "/generate-student-exams", Optional.empty(),
                StudentExam.class, HttpStatus.OK);
        assertThat(studentExams).hasSize(exam.getRegisteredUsers().size());

        assertThat(studentExamRepository.findAll()).hasSize(registeredStudents.size());

        // start exercises

        Integer noGeneratedParticipations = request.postWithResponseBody("/api/courses/" + course.getId() + "/exams/" + exam.getId() + "/student-exams/start-exercises",
                Optional.empty(), Integer.class, HttpStatus.OK);
        assertThat(noGeneratedParticipations).isEqualTo(registeredStudents.size() * exam.getExerciseGroups().size());

        // explicitly set the user again to prevent issues in the following server call due to the use of SecurityUtils.setAuthorizationObject();
        database.changeUser("instructor1");

        // Fetch the created participations and assign them to the exercises
        int participationCounter = 0;
        List<Exercise> exercisesInExam = exam.getExerciseGroups().stream().map(ExerciseGroup::getExercises).flatMap(Collection::stream).collect(Collectors.toList());
        for (var exercise : exercisesInExam) {
            List<StudentParticipation> participations = studentParticipationRepository.findByExerciseIdWithEagerSubmissionsResult(exercise.getId());
            exercise.setStudentParticipations(new HashSet<>(participations));
            participationCounter += exercise.getStudentParticipations().size();
        }
        assertEquals(participationCounter, noGeneratedParticipations);

        // Score used for all exercise results
        Long resultScore = 75L;

        // Assign results to participations and submissions
        for (var exercise : exercisesInExam) {
            for (var participation : exercise.getStudentParticipations()) {
                Submission submission;
                // Programming exercises don't have a submission yet
                if (exercise instanceof ProgrammingExercise) {
                    assertThat(participation.getSubmissions()).hasSize(0);
                    submission = new ProgrammingSubmission();
                    submission.setParticipation(participation);
                    submission = submissionRepository.save(submission);
                }
                else {
                    // There should only be one submission for text, quiz, modeling and file upload
                    assertThat(participation.getSubmissions()).hasSize(1);
                    submission = participation.getSubmissions().iterator().next();
                }
                // Create results
                var result = new Result().score(resultScore).rated(true).resultString("Good").completionDate(ZonedDateTime.now().minusMinutes(5));
                result.setParticipation(participation);
                result = resultRepository.save(result);
                result.setSubmission(submission);
                submission.addResult(result);
                submissionRepository.save(submission);
            }
        }
        // explicitly set the user again to prevent issues in the following server call due to the use of SecurityUtils.setAuthorizationObject();
        database.changeUser("instructor1");
        final var exerciseWithNoUsers = ModelFactory.generateTextExerciseForExam(exam.getExerciseGroups().get(0));
        exerciseRepo.save(exerciseWithNoUsers);
        var response = request.get("/api/courses/" + course.getId() + "/exams/" + exam.getId() + "/scores", HttpStatus.OK, ExamScoresDTO.class);

        // Compare generated results to data in ExamScoresDTO
        // Compare top-level DTO properties
        assertThat(response.maxPoints).isEqualTo(exam.getMaxPoints());

        // For calculation assume that all exercises within an exerciseGroups have the same max points
        double calculatedAverageScore = 0.0;
        for (var exerciseGroup : exam.getExerciseGroups()) {
            var exercise = exerciseGroup.getExercises().stream().findAny().get();
            if (exercise.getIncludedInOverallScore().equals(IncludedInOverallScore.NOT_INCLUDED)) {
                continue;
            }
            calculatedAverageScore += Math.round(exercise.getMaxScore() * resultScore / 100.00 * 10) / 10.0;
        }

        assertThat(response.averagePointsAchieved).isEqualTo(calculatedAverageScore);
        assertThat(response.title).isEqualTo(exam.getTitle());
        assertThat(response.examId).isEqualTo(exam.getId());

        // Ensure that all exerciseGroups of the exam are present in the DTO
        List<Long> exerciseGroupIdsInDTO = response.exerciseGroups.stream().map(exerciseGroup -> exerciseGroup.id).collect(Collectors.toList());
        List<Long> exerciseGroupIdsInExam = exam.getExerciseGroups().stream().map(ExerciseGroup::getId).collect(Collectors.toList());
        assertThat(exerciseGroupIdsInExam).containsExactlyInAnyOrderElementsOf(exerciseGroupIdsInDTO);

        // Compare exerciseGroups in DTO to exam exerciseGroups
        // Tolerated absolute difference for floating-point number comparisons
        double EPSILON = 0000.1;
        for (var exerciseGroupDTO : response.exerciseGroups) {
            // Find the original exerciseGroup of the exam using the id in ExerciseGroupId
            ExerciseGroup originalExerciseGroup = exam.getExerciseGroups().stream().filter(exerciseGroup -> exerciseGroup.getId().equals(exerciseGroupDTO.id)).findFirst().get();

            // Assume that all exercises in a group have the same max score
            Double groupMaxScoreFromExam = originalExerciseGroup.getExercises().stream().findAny().get().getMaxScore();
            assertThat(exerciseGroupDTO.maxPoints).isEqualTo(originalExerciseGroup.getExercises().stream().findAny().get().getMaxScore());
            assertEquals(exerciseGroupDTO.maxPoints, groupMaxScoreFromExam, EPSILON);

            // Compare exercise information
            long noOfExerciseGroupParticipations = 0;
            for (var originalExercise : originalExerciseGroup.getExercises()) {
                // Find the corresponding ExerciseInfo object
                var exerciseDTO = exerciseGroupDTO.containedExercises.stream().filter(exerciseInfo -> exerciseInfo.exerciseId.equals(originalExercise.getId())).findFirst().get();
                // Check the exercise title
                assertThat(originalExercise.getTitle()).isEqualTo(exerciseDTO.title);
                // Check the max points of the exercise
                assertThat(originalExercise.getMaxScore()).isEqualTo(exerciseDTO.maxPoints);
                // Check the number of exercise participants and update the group participant counter
                var noOfExerciseParticipations = originalExercise.getStudentParticipations().size();
                noOfExerciseGroupParticipations += noOfExerciseParticipations;
                assertThat(Long.valueOf(originalExercise.getStudentParticipations().size())).isEqualTo(exerciseDTO.numberOfParticipants);
            }
            assertThat(noOfExerciseGroupParticipations).isEqualTo(exerciseGroupDTO.numberOfParticipants);
        }

        // Ensure that all registered students have a StudentResult
        List<Long> studentIdsWithStudentResults = response.studentResults.stream().map(studentResult -> studentResult.userId).collect(Collectors.toList());
        List<Long> registeredUsersIds = exam.getRegisteredUsers().stream().map(DomainObject::getId).collect(Collectors.toList());
        assertThat(studentIdsWithStudentResults).containsExactlyInAnyOrderElementsOf(registeredUsersIds);

        // Compare StudentResult with the generated results
        for (var studentResult : response.studentResults) {
            // Find the original user using the id in StudentResult
            User originalUser = exam.getRegisteredUsers().stream().filter(users -> users.getId().equals(studentResult.userId)).findFirst().get();
            StudentExam studentExamOfUser = studentExams.stream().filter(studentExam -> studentExam.getUser().equals(originalUser)).findFirst().get();

            assertThat(studentResult.name).isEqualTo(originalUser.getName());
            assertThat(studentResult.eMail).isEqualTo(originalUser.getEmail());
            assertThat(studentResult.login).isEqualTo(originalUser.getLogin());
            assertThat(studentResult.registrationNumber).isEqualTo(originalUser.getRegistrationNumber());

            // Calculate overall points achieved

            var calculatedOverallPoints = studentExamOfUser.getExercises().stream()
                    .filter(exercise -> !exercise.getIncludedInOverallScore().equals(IncludedInOverallScore.NOT_INCLUDED)).map(exercise -> exercise.getMaxScore())
                    .reduce(0.0, (total, maxScore) -> (Math.round((total + maxScore * resultScore / 100) * 10) / 10.0));

            assertEquals(studentResult.overallPointsAchieved, calculatedOverallPoints, EPSILON);

            // Calculate overall score achieved
            var calculatedOverallScore = calculatedOverallPoints / response.maxPoints * 100;
            assertEquals(studentResult.overallScoreAchieved, calculatedOverallScore, EPSILON);

            // Ensure that the exercise ids of the student exam are the same as the exercise ids in the students exercise results
            List<Long> exerciseIdsOfStudentResult = studentResult.exerciseGroupIdToExerciseResult.values().stream().map(exerciseResult -> exerciseResult.exerciseId)
                    .collect(Collectors.toList());
            List<Long> exerciseIdsInStudentExam = studentExamOfUser.getExercises().stream().map(DomainObject::getId).collect(Collectors.toList());
            assertThat(exerciseIdsOfStudentResult).containsExactlyInAnyOrderElementsOf(exerciseIdsInStudentExam);
            for (Map.Entry<Long, ExamScoresDTO.ExerciseResult> entry : studentResult.exerciseGroupIdToExerciseResult.entrySet()) {
                var exerciseResult = entry.getValue();

                // Find the original exercise using the id in ExerciseResult
                Exercise originalExercise = studentExamOfUser.getExercises().stream().filter(exercise -> exercise.getId().equals(exerciseResult.exerciseId)).findFirst().get();

                // Check that the key is associated with the exerciseGroup which actually contains the exercise in the exerciseResult
                assertThat(originalExercise.getExerciseGroup().getId()).isEqualTo(entry.getKey());

                assertThat(exerciseResult.title).isEqualTo(originalExercise.getTitle());
                assertThat(exerciseResult.maxScore).isEqualTo(originalExercise.getMaxScore());
                assertThat(exerciseResult.achievedScore).isEqualTo(resultScore);
                assertEquals(exerciseResult.achievedPoints, originalExercise.getMaxScore() * resultScore / 100, EPSILON);
            }
        }

        // change back to instructor user
        database.changeUser("instructor1");
        // Make sure delete also works if so many objects have been created before
        request.delete("/api/courses/" + course.getId() + "/exams/" + exam.getId(), HttpStatus.OK);
    }

    @Test
    @WithMockUser(username = "instructor1", roles = "INSTRUCTOR")
    public void testLatestExamEndDate_noStartDate_notFound() throws Exception {
        exam1.setStartDate(null);
        examRepository.save(exam1);
        request.get("/api/courses/" + course1.getId() + "/exams/" + exam1.getId() + "/latest-end-date", HttpStatus.NOT_FOUND, ExamInformationDTO.class);
    }

    @Test
    @WithMockUser(username = "instructor1", roles = "INSTRUCTOR")
    public void testLatestExamEndDate() throws Exception {
        // Setup exam and user
        User user = userRepo.findOneByLogin("student1").get();

        // Set student exam without working time and save into database
        StudentExam studentExam = new StudentExam();
        studentExam.setUser(user);
        studentExam.setTestRun(false);
        studentExam = studentExamRepository.save(studentExam);

        // Add student exam to exam and save into database
        exam2.addStudentExam(studentExam);
        exam2 = examRepository.save(exam2);

        // Get latest exam end date DTO from server -> This returns the endDate as no specific student working time is set
        ExamInformationDTO examInfo = request.get("/api/courses/" + exam2.getCourse().getId() + "/exams/" + exam2.getId() + "/latest-end-date", HttpStatus.OK,
                ExamInformationDTO.class);
        // Check that latest end date is equal to endDate (no specific student working time). Do not check for equality as we lose precision when saving to the database
        assertThat(examInfo.latestIndividualEndDate).isEqualToIgnoringNanos(exam2.getEndDate());

        // Set student exam with working time and save
        studentExam.setWorkingTime(3600);
        studentExamRepository.save(studentExam);

        // Get latest exam end date DTO from server -> This returns the startDate + workingTime
        ExamInformationDTO examInfo2 = request.get("/api/courses/" + exam2.getCourse().getId() + "/exams/" + exam2.getId() + "/latest-end-date", HttpStatus.OK,
                ExamInformationDTO.class);
        // Check that latest end date is equal to startDate + workingTime
        assertThat(examInfo2.latestIndividualEndDate).isEqualToIgnoringNanos(exam2.getStartDate().plusHours(1));
    }

    @Test
    @WithMockUser(username = "instructor6", roles = "INSTRUCTOR")
    public void testCourseAndExamAccessForInstructors_notInstructorInCourse_forbidden() throws Exception {
        // Instructor6 is not instructor for the course
        // Update exam
        request.put("/api/courses/" + course1.getId() + "/exams", exam1, HttpStatus.FORBIDDEN);
        // Get exam
        request.get("/api/courses/" + course1.getId() + "/exams/" + exam1.getId(), HttpStatus.FORBIDDEN, Exam.class);
        // Add student to exam
        request.post("/api/courses/" + course1.getId() + "/exams/" + exam1.getId() + "/students/student1", null, HttpStatus.FORBIDDEN);
        // Generate student exams
        request.postListWithResponseBody("/api/courses/" + course1.getId() + "/exams/" + exam1.getId() + "/generate-student-exams", Optional.empty(), StudentExam.class,
                HttpStatus.FORBIDDEN);
        // Generate missing exams
        request.postListWithResponseBody("/api/courses/" + course1.getId() + "/exams/" + exam1.getId() + "/generate-missing-student-exams", Optional.empty(), StudentExam.class,
                HttpStatus.FORBIDDEN);
        // Start exercises
        request.postWithResponseBody("/api/courses/" + course1.getId() + "/exams/" + exam1.getId() + "/student-exams/start-exercises", Optional.empty(), Integer.class,
                HttpStatus.FORBIDDEN);
        // Unlock all repositories
        request.postWithResponseBody("/api/courses/" + course1.getId() + "/exams/" + exam1.getId() + "/student-exams/unlock-all-repositories", Optional.empty(), Integer.class,
                HttpStatus.FORBIDDEN);
        // Lock all repositories
        request.postWithResponseBody("/api/courses/" + course1.getId() + "/exams/" + exam1.getId() + "/student-exams/lock-all-repositories", Optional.empty(), Integer.class,
                HttpStatus.FORBIDDEN);
        // Add students to exam
        request.post("/api/courses/" + course1.getId() + "/exams/" + exam1.getId() + "/students", Collections.singletonList(new StudentDTO()), HttpStatus.FORBIDDEN);
        // Delete student from exam
        request.delete("/api/courses/" + course1.getId() + "/exams/" + exam1.getId() + "/students/student1", HttpStatus.FORBIDDEN);
        // Update order of exerciseGroups
        request.put("/api/courses/" + course1.getId() + "/exams/" + exam1.getId() + "/exerciseGroupsOrder", new ArrayList<ExerciseGroup>(), HttpStatus.FORBIDDEN);
        // Get latest individual end date
        request.get("/api/courses/" + course1.getId() + "/exams/" + exam1.getId() + "/latest-end-date", HttpStatus.FORBIDDEN, ExamInformationDTO.class);
    }

    @Test
    @WithMockUser(username = "instructor1", roles = "INSTRUCTOR")
    public void testLatestIndividualEndDate_noStudentExams() {
        final var now = ZonedDateTime.now().truncatedTo(ChronoUnit.MINUTES);
        exam1.setStartDate(now.minusHours(2));
        exam1.setEndDate(now);
        final var exam = examRepository.save(exam1);
        final var latestIndividualExamEndDate = examService.getLatestIndividualExamEndDate(exam.getId());
        assertThat(latestIndividualExamEndDate.isEqual(exam.getEndDate())).isTrue();
    }

    @Test
    @WithMockUser(username = "instructor1", roles = "INSTRUCTOR")
    public void testGetAllIndividualExamEndDates_noStartDate() {
        final var now = ZonedDateTime.now().truncatedTo(ChronoUnit.MINUTES);
        exam1.setStartDate(null);
        exam1.setEndDate(now);
        final var exam = examRepository.save(exam1);
        final var individualExamEndDates = examService.getAllIndividualExamEndDates(exam);
        assertThat(individualExamEndDates).isNull();
    }

    @Test
    @WithMockUser(username = "instructor1", roles = "INSTRUCTOR")
    public void testGetAllIndividualExamEndDates() {
        final var now = ZonedDateTime.now().truncatedTo(ChronoUnit.MINUTES);
        exam1.setStartDate(now.minusHours(2));
        exam1.setEndDate(now);
        final var exam = examRepository.save(exam1);

        final var studentExam1 = new StudentExam();
        studentExam1.setExam(exam);
        studentExam1.setUser(users.get(0));
        studentExam1.setWorkingTime(120);
        studentExam1.setTestRun(false);
        studentExamRepository.save(studentExam1);

        final var studentExam2 = new StudentExam();
        studentExam2.setExam(exam);
        studentExam2.setUser(users.get(0));
        studentExam2.setWorkingTime(120);
        studentExam2.setTestRun(false);
        studentExamRepository.save(studentExam2);

        final var studentExam3 = new StudentExam();
        studentExam3.setExam(exam);
        studentExam3.setUser(users.get(0));
        studentExam3.setWorkingTime(60);
        studentExam3.setTestRun(false);
        studentExamRepository.save(studentExam3);

        final var individualWorkingTimes = examService.getAllIndividualExamEndDates(exam.getId());
        assertThat(individualWorkingTimes.size()).isEqualTo(2);
    }

    @Test
    @WithMockUser(username = "instructor1", roles = "INSTRUCTOR")
    public void testIsExamOver_GracePeriod() {
        final var now = ZonedDateTime.now().truncatedTo(ChronoUnit.MINUTES);
        exam1.setStartDate(now.minusHours(2));
        exam1.setEndDate(now);
        exam1.setGracePeriod(180);
        final var exam = examRepository.save(exam1);
        final var isOver = examService.isExamOver(exam.getId());
        assertThat(isOver).isFalse();
    }

    @Test
    @WithMockUser(username = "instructor1", roles = "INSTRUCTOR")
    public void testIsUserRegisteredForExam() {
        exam1.addRegisteredUser(users.get(0));
        final var exam = examRepository.save(exam1);
        final var isUserRegistered = examService.isUserRegisteredForExam(exam.getId(), users.get(0).getId());
        final var isCurrentUserRegistered = examService.isCurrentUserRegisteredForExam(exam.getId());
        assertThat(isUserRegistered).isTrue();
        assertThat(isCurrentUserRegistered).isFalse();
    }

    @Test
    @WithMockUser(username = "instructor1", roles = "INSTRUCTOR")
    public void testRegisterInstructorToExam() throws Exception {
        request.postWithoutLocation("/api/courses/" + course1.getId() + "/exams/" + exam1.getId() + "/students/instructor1", null, HttpStatus.FORBIDDEN, null);
    }
}<|MERGE_RESOLUTION|>--- conflicted
+++ resolved
@@ -120,12 +120,7 @@
 
         List<User> studentsInCourseBefore = userRepo.findAllInGroupWithAuthorities(course1.getStudentGroupName());
         request.postWithoutLocation("/api/courses/" + course1.getId() + "/exams/" + exam1.getId() + "/students/student42", null, HttpStatus.OK, null);
-<<<<<<< HEAD
-        List<User> studentsInCourseAfter = userRepo.findAllInGroup(course1.getStudentGroupName());
-=======
-        SecurityUtils.setAuthorizationObject(); // TODO: Why do we need this
         List<User> studentsInCourseAfter = userRepo.findAllInGroupWithAuthorities(course1.getStudentGroupName());
->>>>>>> 5dc160b8
         User student42 = database.getUserByLogin("student42");
         studentsInCourseBefore.add(student42);
         assertThat(studentsInCourseBefore).containsExactlyInAnyOrderElementsOf(studentsInCourseAfter);
