package de.tum.in.www1.artemis;

import static org.assertj.core.api.Assertions.assertThat;
import static org.mockito.Mockito.times;
import static org.mockito.Mockito.verify;

import java.time.ZonedDateTime;
import java.util.HashSet;
import java.util.List;
import java.util.Set;

import org.junit.jupiter.api.AfterEach;
import org.junit.jupiter.api.BeforeEach;
import org.junit.jupiter.api.Test;
import org.springframework.beans.factory.annotation.Autowired;
<<<<<<< HEAD
=======
import org.springframework.boot.test.mock.mockito.SpyBean;
>>>>>>> 106a07c0
import org.springframework.http.HttpStatus;
import org.springframework.security.test.context.support.WithMockUser;

import de.tum.in.www1.artemis.domain.Course;
import de.tum.in.www1.artemis.domain.TextExercise;
import de.tum.in.www1.artemis.domain.User;
import de.tum.in.www1.artemis.domain.exam.Exam;
import de.tum.in.www1.artemis.domain.exam.ExerciseGroup;
import de.tum.in.www1.artemis.domain.exam.StudentExam;
import de.tum.in.www1.artemis.repository.CourseRepository;
import de.tum.in.www1.artemis.repository.ExamRepository;
import de.tum.in.www1.artemis.repository.ExerciseGroupRepository;
import de.tum.in.www1.artemis.repository.ExerciseRepository;
import de.tum.in.www1.artemis.repository.StudentExamRepository;
import de.tum.in.www1.artemis.repository.TextExerciseRepository;
import de.tum.in.www1.artemis.service.ExamAccessService;
import de.tum.in.www1.artemis.util.DatabaseUtilService;
<<<<<<< HEAD
=======
import de.tum.in.www1.artemis.util.ModelFactory;
>>>>>>> 106a07c0
import de.tum.in.www1.artemis.util.RequestUtilService;

public class ExamIntegrationTest extends AbstractSpringIntegrationBambooBitbucketJiraTest {

    @Autowired
    DatabaseUtilService database;

    @Autowired
    RequestUtilService request;

    @Autowired
    CourseRepository courseRepo;

    @Autowired
    ExerciseRepository exerciseRepo;

    @Autowired
    ExamRepository examRepository;

    @Autowired
    ExerciseGroupRepository exerciseGroupRepository;

    @Autowired
    StudentExamRepository studentExamRepository;

    @Autowired
    TextExerciseRepository textExerciseRepository;

    @SpyBean
    ExamAccessService examAccessService;

    private List<User> users;

    private Course course1;

    private Course course2;

    private Exam exam1;

    @BeforeEach
    public void initTestCase() {
        users = database.addUsers(4, 5, 1);
        course1 = database.addEmptyCourse();
        course2 = database.addEmptyCourse();
        exam1 = database.addExam(course1);
    }

    @AfterEach
    public void resetDatabase() {
        database.resetDatabase();
    }

    @Test
    @WithMockUser(username = "admin", roles = "ADMIN")
    public void testSaveExamToDatabase() {
        ZonedDateTime currentTime = ZonedDateTime.now();

        // create exercise
        TextExercise savedTextExercise1 = textExerciseRepository.save(new TextExercise());
        TextExercise savedTextExercise2 = textExerciseRepository.save(new TextExercise());
        TextExercise savedTextExercise3 = textExerciseRepository.save(new TextExercise());

        // create ExamGroup
        ExerciseGroup exerciseGroup = new ExerciseGroup();
        exerciseGroup.setTitle("Exercise Group Title");
        exerciseGroup.setIsMandatory(true);
        exerciseGroup.addExercise(savedTextExercise1);
        exerciseGroup.addExercise(savedTextExercise2);
        exerciseGroup.addExercise(savedTextExercise3);

        ExerciseGroup savedExerciseGroup1 = exerciseGroupRepository.save(exerciseGroup);
        ExerciseGroup savedExerciseGroup2 = exerciseGroupRepository.save(exerciseGroup);
        ExerciseGroup savedExerciseGroup3 = exerciseGroupRepository.save(exerciseGroup);

        // assert savedExerciseGroup to equal exerciseGroup
        assertThat(savedExerciseGroup1.getTitle()).isEqualTo(exerciseGroup.getTitle());
        assertThat(savedExerciseGroup1.getIsMandatory()).isEqualTo(exerciseGroup.getIsMandatory());
        assertThat(savedExerciseGroup1.getExam()).isEqualTo(exerciseGroup.getExam());
        assertThat(savedExerciseGroup1.getExercises()).isEqualTo(exerciseGroup.getExercises());

        // create exam
        Exam exam = new Exam();
        exam.setTitle("Test exam 1");
        exam.setVisibleDate(currentTime);
        exam.setStartDate(currentTime);
        exam.setEndDate(currentTime);
        exam.setStartText("Start Text");
        exam.setEndText("End Text");
        exam.setConfirmationStartText("Confirmation Start Text");
        exam.setConfirmationEndText("Confirmation End Text");
        exam.setMaxPoints(90);
        exam.setNumberOfExercisesInExam(1);
        exam.setRandomizeExerciseOrder(false);
        exam.setCourse(course1);
        exam.addExerciseGroup(savedExerciseGroup1);
        exam.addExerciseGroup(savedExerciseGroup2);
        exam.addExerciseGroup(savedExerciseGroup3);
        Exam savedExam = examRepository.save(exam);
        exerciseGroupRepository.save(savedExerciseGroup1);
        exerciseGroupRepository.save(savedExerciseGroup2);
        exerciseGroupRepository.save(savedExerciseGroup3);

        // assert savedExam equals exam
        assertThat(savedExam.getTitle()).isEqualTo(exam.getTitle());
        assertThat(savedExam.getVisibleDate()).isEqualTo(exam.getVisibleDate());
        assertThat(savedExam.getStartDate()).isEqualTo(exam.getStartDate());
        assertThat(savedExam.getEndDate()).isEqualTo(exam.getEndDate());
        assertThat(savedExam.getStartText()).isEqualTo(exam.getStartText());
        assertThat(savedExam.getEndText()).isEqualTo(exam.getEndText());
        assertThat(savedExam.getConfirmationStartText()).isEqualTo(exam.getConfirmationStartText());
        assertThat(savedExam.getConfirmationEndText()).isEqualTo(exam.getConfirmationEndText());
        assertThat(savedExam.getMaxPoints()).isEqualTo(exam.getMaxPoints());
        assertThat(savedExam.getNumberOfExercisesInExam()).isEqualTo(exam.getNumberOfExercisesInExam());
        assertThat(savedExam.getRandomizeExerciseOrder()).isEqualTo(exam.getRandomizeExerciseOrder());
        assertThat(savedExam.getCourse()).isEqualTo(exam.getCourse());
        assertThat(savedExam.getExerciseGroups()).isEqualTo(exam.getExerciseGroups());

        assertThat(savedExam.getExerciseGroups().get(0)).isEqualTo(exam.getExerciseGroups().get(0));
        assertThat(savedExam.getExerciseGroups().get(1)).isEqualTo(exam.getExerciseGroups().get(1));
        assertThat(savedExam.getExerciseGroups().get(2)).isEqualTo(exam.getExerciseGroups().get(2));

        ExerciseGroup updatedExerciseGroup = exerciseGroupRepository.findByIdWithEagerExam(savedExerciseGroup1.getId()).get();
        assertThat(updatedExerciseGroup.getExam()).isEqualTo(savedExam);

        // create studentExam
        StudentExam studentExam = new StudentExam();
        studentExam.setExam(savedExam);
        studentExam.setUser(users.get(0));
        studentExam.addExercise(savedTextExercise1);
        studentExam.addExercise(savedTextExercise2);
        studentExam.addExercise(savedTextExercise3);

        StudentExam savedStudentExam = studentExamRepository.save(studentExam);

        // assert savedStudentExam to equal studentExam
        assertThat(savedStudentExam.getExam()).isEqualTo(studentExam.getExam());
        assertThat(savedStudentExam.getUser()).isEqualTo(studentExam.getUser());
        assertThat(savedStudentExam.getExercises()).isEqualTo(studentExam.getExercises());

        assertThat(savedStudentExam.getExercises().get(0)).isEqualTo(studentExam.getExercises().get(0));
        assertThat(savedStudentExam.getExercises().get(1)).isEqualTo(studentExam.getExercises().get(1));
        assertThat(savedStudentExam.getExercises().get(2)).isEqualTo(studentExam.getExercises().get(2));
    }

    @Test
<<<<<<< HEAD
    @WithMockUser(value = "student1", roles = "USER")
    public void testGetExamsForCourseAsUser_forbidden() throws Exception {
        database.addExamToCourse(course);

        request.get("/api/courses/" + courseRepo.findAll().get(0).getId() + "/exams", HttpStatus.FORBIDDEN, Exam.class);
    }

    @Test
    @WithMockUser(value = "tutor1", roles = "TA")
    public void testGetExamsForCourseAsTutor_forbidden() throws Exception {
        database.addExamToCourse(course);

        request.get("/api/courses/" + courseRepo.findAll().get(0).getId() + "/exams", HttpStatus.FORBIDDEN, Exam.class);
    }

    @Test
    @WithMockUser(value = "instructor1", roles = "INSTRUCTOR")
    public void testGetExamsForCourseAsInstructor() throws Exception {
        database.addExamToCourse(course);

        Set<Exam> exams = request.get("/api/courses/" + courseRepo.findAll().get(0).getId() + "/exams", HttpStatus.OK, HashSet.class);
        assertThat(exams.size()).isEqualTo(1);
    }

    @Test
    @WithMockUser(value = "admin", roles = "ADMIN")
    public void testGetExamsForCourseAsAdmin() throws Exception {
        database.addExamToCourse(course);

        Set<Exam> exams = request.get("/api/courses/" + courseRepo.findAll().get(0).getId() + "/exams", HttpStatus.OK, HashSet.class);
        assertThat(exams.size()).isEqualTo(1);
    }

    @Test
    @WithMockUser(value = "student1", roles = "USER")
    public void DeleteExamCourseAsUser_forbidden() throws Exception {
        final Exam exam = database.addExamToCourse(course);

        request.delete("/api/courses/" + courseRepo.findAll().get(0).getId() + "/exams/" + exam.getId(), HttpStatus.FORBIDDEN);
    }

    @Test
    @WithMockUser(value = "tutor1", roles = "TA")
    public void DeleteExamCourseAsTutor_forbidden() throws Exception {
        final Exam exam = database.addExamToCourse(course);

        request.delete("/api/courses/" + courseRepo.findAll().get(0).getId() + "/exams/" + exam.getId(), HttpStatus.FORBIDDEN);
    }

    @Test
    @WithMockUser(value = "instructor1", roles = "INSTRUCTOR")
    public void DeleteExamCourseAsInstructor() throws Exception {
        final Exam exam = database.addExamToCourse(course);

        request.delete("/api/courses/" + courseRepo.findAll().get(0).getId() + "/exams/" + exam.getId(), HttpStatus.OK);
        Set<Exam> exams = request.get("/api/courses/" + courseRepo.findAll().get(0).getId() + "/exams", HttpStatus.OK, HashSet.class);
        assertThat(exams.size()).isEqualTo(0);
    }

    @Test
    @WithMockUser(value = "admin", roles = "ADMIN")
    public void DeleteExamCourseAsAdmin() throws Exception {
        final Exam exam = database.addExamToCourse(course);

        request.delete("/api/courses/" + courseRepo.findAll().get(0).getId() + "/exams/" + exam.getId(), HttpStatus.OK);
        Set<Exam> exams = request.get("/api/courses/" + courseRepo.findAll().get(0).getId() + "/exams", HttpStatus.OK, HashSet.class);
        assertThat(exams.size()).isEqualTo(0);
    }

    @Test
    @WithMockUser(value = "admin", roles = "ADMIN")
    public void DeleteExamThatDoesNotExist() throws Exception {
        request.delete("/api/courses/" + courseRepo.findAll().get(0).getId() + "/exams/1", HttpStatus.NOT_FOUND);
=======
    @WithMockUser(username = "student1", roles = "USER")
    public void testAll_asStudent() throws Exception {
        this.testAllPreAuthorize();
    }

    @Test
    @WithMockUser(username = "tutor1", roles = "TA")
    public void testAll_asTutor() throws Exception {
        this.testAllPreAuthorize();
    }

    private void testAllPreAuthorize() throws Exception {
        Exam exam = ModelFactory.generateExam(course1);
        request.post("/api/courses/" + course1.getId() + "/exams", exam, HttpStatus.FORBIDDEN);
        request.put("/api/courses/" + course1.getId() + "/exams", exam, HttpStatus.FORBIDDEN);
        request.get("/api/courses/" + course1.getId() + "/exams/" + exam1.getId(), HttpStatus.FORBIDDEN, Exam.class);
        request.getList("/api/courses/" + course1.getId() + "/exams", HttpStatus.FORBIDDEN, Exam.class);
        request.delete("/api/courses/" + course1.getId() + "/exams/" + exam1.getId(), HttpStatus.FORBIDDEN);
    }

    @Test
    @WithMockUser(username = "instructor1", roles = "INSTRUCTOR")
    public void testCreateExam_asInstructor() throws Exception {
        Exam exam = ModelFactory.generateExam(course1);
        exam.setId(55L);
        request.post("/api/courses/" + course1.getId() + "/exams", exam, HttpStatus.BAD_REQUEST);
        exam = ModelFactory.generateExam(course1);
        exam.setCourse(null);
        request.post("/api/courses/" + course1.getId() + "/exams", exam, HttpStatus.CONFLICT);
        exam = ModelFactory.generateExam(course1);
        request.post("/api/courses/" + course2.getId() + "/exams", exam, HttpStatus.CONFLICT);
        exam = ModelFactory.generateExam(course1);
        request.post("/api/courses/" + course1.getId() + "/exams", exam, HttpStatus.CREATED);
        verify(examAccessService, times(1)).checkCourseAccess(course1.getId());
    }

    @Test
    @WithMockUser(username = "instructor1", roles = "INSTRUCTOR")
    public void testUpdateExam_asInstructor() throws Exception {
        Exam exam = ModelFactory.generateExam(course1);
        exam.setCourse(null);
        request.post("/api/courses/" + course1.getId() + "/exams", exam, HttpStatus.CONFLICT);
        exam = ModelFactory.generateExam(course1);
        request.post("/api/courses/" + course2.getId() + "/exams", exam, HttpStatus.CONFLICT);
        request.put("/api/courses/" + course1.getId() + "/exams", exam1, HttpStatus.OK);
        verify(examAccessService, times(1)).checkCourseAccess(course1.getId());
    }

    @Test
    @WithMockUser(username = "instructor1", roles = "INSTRUCTOR")
    public void testGetExam_asInstructor() throws Exception {
        request.get("/api/courses/" + course1.getId() + "/exams/" + exam1.getId(), HttpStatus.OK, Exam.class);
        verify(examAccessService, times(1)).checkCourseAndExamAccess(course1.getId(), exam1.getId());
    }

    @Test
    @WithMockUser(username = "instructor1", roles = "INSTRUCTOR")
    public void testGetExamsForCourse_asInstructor() throws Exception {
        request.getList("/api/courses/" + course1.getId() + "/exams", HttpStatus.OK, Exam.class);
        verify(examAccessService, times(1)).checkCourseAccess(course1.getId());
    }

    @Test
    @WithMockUser(username = "instructor1", roles = "INSTRUCTOR")
    public void testDeleteExam_asInstructor() throws Exception {
        request.delete("/api/courses/" + course1.getId() + "/exams/" + exam1.getId(), HttpStatus.OK);
        verify(examAccessService, times(1)).checkCourseAndExamAccess(course1.getId(), exam1.getId());
>>>>>>> 106a07c0
    }
}<|MERGE_RESOLUTION|>--- conflicted
+++ resolved
@@ -13,10 +13,7 @@
 import org.junit.jupiter.api.BeforeEach;
 import org.junit.jupiter.api.Test;
 import org.springframework.beans.factory.annotation.Autowired;
-<<<<<<< HEAD
-=======
 import org.springframework.boot.test.mock.mockito.SpyBean;
->>>>>>> 106a07c0
 import org.springframework.http.HttpStatus;
 import org.springframework.security.test.context.support.WithMockUser;
 
@@ -34,10 +31,7 @@
 import de.tum.in.www1.artemis.repository.TextExerciseRepository;
 import de.tum.in.www1.artemis.service.ExamAccessService;
 import de.tum.in.www1.artemis.util.DatabaseUtilService;
-<<<<<<< HEAD
-=======
 import de.tum.in.www1.artemis.util.ModelFactory;
->>>>>>> 106a07c0
 import de.tum.in.www1.artemis.util.RequestUtilService;
 
 public class ExamIntegrationTest extends AbstractSpringIntegrationBambooBitbucketJiraTest {
@@ -183,81 +177,6 @@
     }
 
     @Test
-<<<<<<< HEAD
-    @WithMockUser(value = "student1", roles = "USER")
-    public void testGetExamsForCourseAsUser_forbidden() throws Exception {
-        database.addExamToCourse(course);
-
-        request.get("/api/courses/" + courseRepo.findAll().get(0).getId() + "/exams", HttpStatus.FORBIDDEN, Exam.class);
-    }
-
-    @Test
-    @WithMockUser(value = "tutor1", roles = "TA")
-    public void testGetExamsForCourseAsTutor_forbidden() throws Exception {
-        database.addExamToCourse(course);
-
-        request.get("/api/courses/" + courseRepo.findAll().get(0).getId() + "/exams", HttpStatus.FORBIDDEN, Exam.class);
-    }
-
-    @Test
-    @WithMockUser(value = "instructor1", roles = "INSTRUCTOR")
-    public void testGetExamsForCourseAsInstructor() throws Exception {
-        database.addExamToCourse(course);
-
-        Set<Exam> exams = request.get("/api/courses/" + courseRepo.findAll().get(0).getId() + "/exams", HttpStatus.OK, HashSet.class);
-        assertThat(exams.size()).isEqualTo(1);
-    }
-
-    @Test
-    @WithMockUser(value = "admin", roles = "ADMIN")
-    public void testGetExamsForCourseAsAdmin() throws Exception {
-        database.addExamToCourse(course);
-
-        Set<Exam> exams = request.get("/api/courses/" + courseRepo.findAll().get(0).getId() + "/exams", HttpStatus.OK, HashSet.class);
-        assertThat(exams.size()).isEqualTo(1);
-    }
-
-    @Test
-    @WithMockUser(value = "student1", roles = "USER")
-    public void DeleteExamCourseAsUser_forbidden() throws Exception {
-        final Exam exam = database.addExamToCourse(course);
-
-        request.delete("/api/courses/" + courseRepo.findAll().get(0).getId() + "/exams/" + exam.getId(), HttpStatus.FORBIDDEN);
-    }
-
-    @Test
-    @WithMockUser(value = "tutor1", roles = "TA")
-    public void DeleteExamCourseAsTutor_forbidden() throws Exception {
-        final Exam exam = database.addExamToCourse(course);
-
-        request.delete("/api/courses/" + courseRepo.findAll().get(0).getId() + "/exams/" + exam.getId(), HttpStatus.FORBIDDEN);
-    }
-
-    @Test
-    @WithMockUser(value = "instructor1", roles = "INSTRUCTOR")
-    public void DeleteExamCourseAsInstructor() throws Exception {
-        final Exam exam = database.addExamToCourse(course);
-
-        request.delete("/api/courses/" + courseRepo.findAll().get(0).getId() + "/exams/" + exam.getId(), HttpStatus.OK);
-        Set<Exam> exams = request.get("/api/courses/" + courseRepo.findAll().get(0).getId() + "/exams", HttpStatus.OK, HashSet.class);
-        assertThat(exams.size()).isEqualTo(0);
-    }
-
-    @Test
-    @WithMockUser(value = "admin", roles = "ADMIN")
-    public void DeleteExamCourseAsAdmin() throws Exception {
-        final Exam exam = database.addExamToCourse(course);
-
-        request.delete("/api/courses/" + courseRepo.findAll().get(0).getId() + "/exams/" + exam.getId(), HttpStatus.OK);
-        Set<Exam> exams = request.get("/api/courses/" + courseRepo.findAll().get(0).getId() + "/exams", HttpStatus.OK, HashSet.class);
-        assertThat(exams.size()).isEqualTo(0);
-    }
-
-    @Test
-    @WithMockUser(value = "admin", roles = "ADMIN")
-    public void DeleteExamThatDoesNotExist() throws Exception {
-        request.delete("/api/courses/" + courseRepo.findAll().get(0).getId() + "/exams/1", HttpStatus.NOT_FOUND);
-=======
     @WithMockUser(username = "student1", roles = "USER")
     public void testAll_asStudent() throws Exception {
         this.testAllPreAuthorize();
@@ -325,6 +244,81 @@
     public void testDeleteExam_asInstructor() throws Exception {
         request.delete("/api/courses/" + course1.getId() + "/exams/" + exam1.getId(), HttpStatus.OK);
         verify(examAccessService, times(1)).checkCourseAndExamAccess(course1.getId(), exam1.getId());
->>>>>>> 106a07c0
+    }
+
+    @Test
+    @WithMockUser(value = "student1", roles = "USER")
+    public void testGetExamsForCourseAsUser_forbidden() throws Exception {
+        database.addExamToCourse(course);
+
+        request.get("/api/courses/" + courseRepo.findAll().get(0).getId() + "/exams", HttpStatus.FORBIDDEN, Exam.class);
+    }
+
+    @Test
+    @WithMockUser(value = "tutor1", roles = "TA")
+    public void testGetExamsForCourseAsTutor_forbidden() throws Exception {
+        database.addExamToCourse(course);
+
+        request.get("/api/courses/" + courseRepo.findAll().get(0).getId() + "/exams", HttpStatus.FORBIDDEN, Exam.class);
+    }
+
+    @Test
+    @WithMockUser(value = "instructor1", roles = "INSTRUCTOR")
+    public void testGetExamsForCourseAsInstructor() throws Exception {
+        database.addExamToCourse(course);
+
+        Set<Exam> exams = request.get("/api/courses/" + courseRepo.findAll().get(0).getId() + "/exams", HttpStatus.OK, HashSet.class);
+        assertThat(exams.size()).isEqualTo(1);
+    }
+
+    @Test
+    @WithMockUser(value = "admin", roles = "ADMIN")
+    public void testGetExamsForCourseAsAdmin() throws Exception {
+        database.addExamToCourse(course);
+
+        Set<Exam> exams = request.get("/api/courses/" + courseRepo.findAll().get(0).getId() + "/exams", HttpStatus.OK, HashSet.class);
+        assertThat(exams.size()).isEqualTo(1);
+    }
+
+    @Test
+    @WithMockUser(value = "student1", roles = "USER")
+    public void DeleteExamCourseAsUser_forbidden() throws Exception {
+        final Exam exam = database.addExamToCourse(course);
+
+        request.delete("/api/courses/" + courseRepo.findAll().get(0).getId() + "/exams/" + exam.getId(), HttpStatus.FORBIDDEN);
+    }
+
+    @Test
+    @WithMockUser(value = "tutor1", roles = "TA")
+    public void DeleteExamCourseAsTutor_forbidden() throws Exception {
+        final Exam exam = database.addExamToCourse(course);
+
+        request.delete("/api/courses/" + courseRepo.findAll().get(0).getId() + "/exams/" + exam.getId(), HttpStatus.FORBIDDEN);
+    }
+
+    @Test
+    @WithMockUser(value = "instructor1", roles = "INSTRUCTOR")
+    public void DeleteExamCourseAsInstructor() throws Exception {
+        final Exam exam = database.addExamToCourse(course);
+
+        request.delete("/api/courses/" + courseRepo.findAll().get(0).getId() + "/exams/" + exam.getId(), HttpStatus.OK);
+        Set<Exam> exams = request.get("/api/courses/" + courseRepo.findAll().get(0).getId() + "/exams", HttpStatus.OK, HashSet.class);
+        assertThat(exams.size()).isEqualTo(0);
+    }
+
+    @Test
+    @WithMockUser(value = "admin", roles = "ADMIN")
+    public void DeleteExamCourseAsAdmin() throws Exception {
+        final Exam exam = database.addExamToCourse(course);
+
+        request.delete("/api/courses/" + courseRepo.findAll().get(0).getId() + "/exams/" + exam.getId(), HttpStatus.OK);
+        Set<Exam> exams = request.get("/api/courses/" + courseRepo.findAll().get(0).getId() + "/exams", HttpStatus.OK, HashSet.class);
+        assertThat(exams.size()).isEqualTo(0);
+    }
+
+    @Test
+    @WithMockUser(value = "admin", roles = "ADMIN")
+    public void DeleteExamThatDoesNotExist() throws Exception {
+        request.delete("/api/courses/" + courseRepo.findAll().get(0).getId() + "/exams/1", HttpStatus.NOT_FOUND);
     }
 }