package de.tum.in.www1.artemis;

import static java.time.ZonedDateTime.now;
import static org.assertj.core.api.Assertions.assertThat;
import static org.awaitility.Awaitility.await;
import static org.junit.jupiter.api.Assertions.assertEquals;
import static org.mockito.Mockito.*;

import java.nio.file.Files;
import java.nio.file.Path;
import java.time.ZonedDateTime;
import java.time.temporal.ChronoUnit;
import java.util.*;
import java.util.stream.Collectors;

import org.junit.jupiter.api.AfterEach;
import org.junit.jupiter.api.BeforeEach;
import org.junit.jupiter.api.Test;
import org.springframework.beans.factory.annotation.Autowired;
import org.springframework.beans.factory.annotation.Value;
import org.springframework.http.HttpStatus;
import org.springframework.security.test.context.support.WithMockUser;
import org.springframework.util.LinkedMultiValueMap;

import de.tum.in.www1.artemis.connector.jira.JiraRequestMockProvider;
import de.tum.in.www1.artemis.domain.*;
import de.tum.in.www1.artemis.domain.enumeration.AssessmentType;
import de.tum.in.www1.artemis.domain.enumeration.DiagramType;
import de.tum.in.www1.artemis.domain.enumeration.IncludedInOverallScore;
import de.tum.in.www1.artemis.domain.exam.Exam;
import de.tum.in.www1.artemis.domain.exam.ExerciseGroup;
import de.tum.in.www1.artemis.domain.exam.StudentExam;
import de.tum.in.www1.artemis.domain.modeling.ModelingExercise;
import de.tum.in.www1.artemis.domain.modeling.ModelingSubmission;
import de.tum.in.www1.artemis.domain.participation.Participation;
import de.tum.in.www1.artemis.domain.participation.StudentParticipation;
import de.tum.in.www1.artemis.domain.quiz.QuizExercise;
import de.tum.in.www1.artemis.repository.*;
import de.tum.in.www1.artemis.service.connectors.GitService;
import de.tum.in.www1.artemis.service.dto.StudentDTO;
import de.tum.in.www1.artemis.service.exam.ExamDateService;
import de.tum.in.www1.artemis.service.exam.ExamRegistrationService;
import de.tum.in.www1.artemis.service.exam.ExamService;
import de.tum.in.www1.artemis.service.ldap.LdapUserDto;
import de.tum.in.www1.artemis.util.ModelFactory;
import de.tum.in.www1.artemis.web.rest.dto.*;

public class ExamIntegrationTest extends AbstractSpringIntegrationBambooBitbucketJiraTest {

    @Value("${artemis.course-archives-path}")
    private String examsArchivePath;

    @Autowired
    JiraRequestMockProvider jiraRequestMockProvider;

    @Autowired
    CourseRepository courseRepo;

    @Autowired
    ExerciseRepository exerciseRepo;

    @Autowired
    UserRepository userRepo;

    @Autowired
    ExamRepository examRepository;

    @Autowired
    ExamService examService;

    @Autowired
    ExamDateService examDateService;

    @Autowired
    ExamRegistrationService examRegistrationService;

    @Autowired
    ExerciseGroupRepository exerciseGroupRepository;

    @Autowired
    StudentExamRepository studentExamRepository;

    @Autowired
    TextExerciseRepository textExerciseRepository;

    @Autowired
    ProgrammingExerciseRepository programmingExerciseRepository;

    @Autowired
    StudentParticipationRepository studentParticipationRepository;

    @Autowired
    SubmissionRepository submissionRepository;

    @Autowired
    ResultRepository resultRepository;

    @Autowired
    ParticipationTestRepository participationTestRepository;

    private List<User> users;

    private Course course1;

    private Course course2;

    private Exam exam1;

    private Exam exam2;

    private final int numberOfStudents = 10;

    private User instructor;

    @BeforeEach
    public void initTestCase() {
        users = database.addUsers(numberOfStudents, 5, 1);
        course1 = database.addEmptyCourse();
        course2 = database.addEmptyCourse();
        exam1 = database.addExam(course1);
        exam2 = database.addExamWithExerciseGroup(course1, true);

        instructor = users.get(users.size() - 1);

        // Add users that are not in the course
        userRepo.save(ModelFactory.generateActivatedUser("student42"));
        userRepo.save(ModelFactory.generateActivatedUser("tutor6"));
        userRepo.save(ModelFactory.generateActivatedUser("instructor6"));
    }

    @AfterEach
    public void resetDatabase() {
        database.resetDatabase();
    }

    @Test
    @WithMockUser(username = "instructor1", roles = "INSTRUCTOR")
    public void testRegisterUserInExam_addedToCourseStudentsGroup() throws Exception {
        jiraRequestMockProvider.enableMockingOfRequests();
        jiraRequestMockProvider.mockAddUserToGroup(course1.getStudentGroupName(), false);

        List<User> studentsInCourseBefore = userRepo.findAllInGroupWithAuthorities(course1.getStudentGroupName());
        request.postWithoutLocation("/api/courses/" + course1.getId() + "/exams/" + exam1.getId() + "/students/student42", null, HttpStatus.OK, null);
        List<User> studentsInCourseAfter = userRepo.findAllInGroupWithAuthorities(course1.getStudentGroupName());
        User student42 = database.getUserByLogin("student42");
        studentsInCourseBefore.add(student42);
        assertThat(studentsInCourseBefore).containsExactlyInAnyOrderElementsOf(studentsInCourseAfter);
    }

    @Test
    @WithMockUser(username = "instructor1", roles = "INSTRUCTOR")
    public void testRegisterUsersInExam() throws Exception {
        jiraRequestMockProvider.enableMockingOfRequests();

        var exam = ModelFactory.generateExam(course1);
        var savedExam = examRepository.save(exam);
        var student1 = database.getUserByLogin("student1");
        var student2 = database.getUserByLogin("student2");
        var student3 = database.getUserByLogin("student3");
        var student5 = database.getUserByLogin("student5");
        var student6 = database.getUserByLogin("student6");
        var student7 = database.getUserByLogin("student7");
        var student8 = database.getUserByLogin("student8");
        var student9 = database.getUserByLogin("student9");
        var student10 = database.getUserByLogin("student10");
        var registrationNumber1 = "1111111";
        var registrationNumber2 = "1111112";
        var registrationNumber3 = "1111113";
        var registrationNumber3WithTypo = registrationNumber3 + "0";
        var registrationNumber5 = "1111115";
        var registrationNumber5WithTypo = registrationNumber5 + "1";
        var registrationNumber6 = "1111116";
        var registrationNumber99 = "1111199";
        var registrationNumber100 = "1111100";
        var emptyRegistrationNumber = "";
        student1.setRegistrationNumber(registrationNumber1);
        student2.setRegistrationNumber(registrationNumber2);
        student3.setRegistrationNumber(registrationNumber3);
        student5.setRegistrationNumber(registrationNumber5);
        student6.setRegistrationNumber(registrationNumber6);
        student7.setRegistrationNumber(null);
        student8.setRegistrationNumber("");
        student9.setRegistrationNumber(" ");
        student10.setRegistrationNumber(null);
        student1 = userRepo.save(student1);
        student2 = userRepo.save(student2);
        userRepo.save(student3);
        userRepo.save(student5);
        userRepo.save(student6);
        userRepo.save(student7);
        userRepo.save(student8);
        userRepo.save(student9);
        userRepo.save(student10);

        // mock the ldap service
        doReturn(Optional.empty()).when(ldapUserService).findByRegistrationNumber(registrationNumber3WithTypo);
        doReturn(Optional.empty()).when(ldapUserService).findByRegistrationNumber(emptyRegistrationNumber);
        doReturn(Optional.empty()).when(ldapUserService).findByRegistrationNumber(registrationNumber5WithTypo);
        var ldapUser100Dto = new LdapUserDto().registrationNumber(registrationNumber100).firstName("Student100").lastName("Student100").username("student100")
                .email("student100@tum.de");
        doReturn(Optional.of(ldapUser100Dto)).when(ldapUserService).findByRegistrationNumber(registrationNumber100);

        // first and second mocked calls are expected to add student 5 and 99 to the course students
        jiraRequestMockProvider.mockAddUserToGroup(course1.getStudentGroupName(), false);
        jiraRequestMockProvider.mockAddUserToGroup(course1.getStudentGroupName(), false);
        // third mocked call expected to create student 100
        jiraRequestMockProvider.mockCreateUserInExternalUserManagement(ldapUser100Dto.getUsername(), ldapUser100Dto.getFirstName() + " " + ldapUser100Dto.getLastName(),
                ldapUser100Dto.getEmail());
        // the last two mocked calls are expected to add students 100, 6, 7, 8, and 9 to the course student group
        for (int i = 0; i < 5; i++) {
            jiraRequestMockProvider.mockAddUserToGroup(course1.getStudentGroupName(), false);
        }

        var student99 = ModelFactory.generateActivatedUser("student99");     // not registered for the course
        student99.setRegistrationNumber(registrationNumber99);
        userRepo.save(student99);
        student99 = userRepo.findOneWithGroupsAndAuthoritiesByLogin("student99").get();
        assertThat(student99.getGroups()).doesNotContain(course1.getStudentGroupName());

        // Note: student100 is not yet a user of Artemis and should be retrieved from the LDAP

        request.postWithoutLocation("/api/courses/" + course1.getId() + "/exams/" + savedExam.getId() + "/students/student1", null, HttpStatus.OK, null);
        request.postWithoutLocation("/api/courses/" + course1.getId() + "/exams/" + savedExam.getId() + "/students/nonExistingStudent", null, HttpStatus.NOT_FOUND, null);

        Exam storedExam = examRepository.findWithRegisteredUsersById(savedExam.getId()).get();
        assertThat(storedExam.getRegisteredUsers()).containsExactly(student1);

        request.delete("/api/courses/" + course1.getId() + "/exams/" + savedExam.getId() + "/students/student1", HttpStatus.OK);
        request.delete("/api/courses/" + course1.getId() + "/exams/" + savedExam.getId() + "/students/nonExistingStudent", HttpStatus.NOT_FOUND);
        storedExam = examRepository.findWithRegisteredUsersById(savedExam.getId()).get();
        assertThat(storedExam.getRegisteredUsers()).isEmpty();

        var studentDto1 = new StudentDTO().registrationNumber(registrationNumber1);
        var studentDto2 = new StudentDTO().registrationNumber(registrationNumber2);
        var studentDto3 = new StudentDTO().registrationNumber(registrationNumber3WithTypo); // explicit typo, should be a registration failure later
        var studentDto5 = new StudentDTO().registrationNumber(registrationNumber5WithTypo); // explicit typo, should fall back to login name later
        studentDto5.setLogin(student5.getLogin());
        var studentDto7 = new StudentDTO();
        studentDto7.setLogin(student7.getLogin());
        var studentDto8 = new StudentDTO();
        studentDto8.setLogin(student8.getLogin());
        var studentDto9 = new StudentDTO();
        studentDto9.setLogin(student9.getLogin());
        var studentDto10 = new StudentDTO();    // completely empty

        var studentDto99 = new StudentDTO().registrationNumber(registrationNumber99);
        var studentDto100 = new StudentDTO().registrationNumber(registrationNumber100);

        // Add a student with login but empty registration number
        var studentDto6 = new StudentDTO().registrationNumber(emptyRegistrationNumber);
        studentDto6.setLogin(student6.getLogin());
        var studentsToRegister = List.of(studentDto1, studentDto2, studentDto3, studentDto5, studentDto99, studentDto100, studentDto6, studentDto7, studentDto8, studentDto9,
                studentDto10);

        // now we register all these students for the exam.
        List<StudentDTO> registrationFailures = request.postListWithResponseBody("/api/courses/" + course1.getId() + "/exams/" + savedExam.getId() + "/students",
                studentsToRegister, StudentDTO.class, HttpStatus.OK);
        assertThat(registrationFailures).containsExactlyInAnyOrder(studentDto3, studentDto10);
        storedExam = examRepository.findWithRegisteredUsersById(savedExam.getId()).get();

        // now a new user student100 should exist
        var student100 = database.getUserByLogin("student100");

        assertThat(storedExam.getRegisteredUsers()).containsExactlyInAnyOrder(student1, student2, student5, student99, student100, student6, student7, student8, student9);

        for (var user : storedExam.getRegisteredUsers()) {
            // all registered users must have access to the course
            user = userRepo.findOneWithGroupsAndAuthoritiesByLogin(user.getLogin()).get();
            assertThat(user.getGroups()).contains(course1.getStudentGroupName());
        }

        // Make sure delete also works if so many objects have been created before
        request.delete("/api/courses/" + course1.getId() + "/exams/" + savedExam.getId(), HttpStatus.OK);
    }

    @Test
    @WithMockUser(username = "instructor1", roles = "INSTRUCTOR")
    public void testStartExercisesWithTextExercise() throws Exception {

        // TODO IMPORTANT test more complex exam configurations (mixed exercise type, more variants and more registered students)

        // registering users
        var student1 = database.getUserByLogin("student1");
        var student2 = database.getUserByLogin("student2");
        var registeredUsers = Set.of(student1, student2);
        exam2.setRegisteredUsers(registeredUsers);
        // setting dates
        exam2.setStartDate(now().plusHours(2));
        exam2.setEndDate(now().plusHours(3));
        exam2.setVisibleDate(now().plusHours(1));

        // creating exercise
        ExerciseGroup exerciseGroup = exam2.getExerciseGroups().get(0);

        TextExercise textExercise = ModelFactory.generateTextExerciseForExam(exerciseGroup);
        exerciseGroup.addExercise(textExercise);
        exerciseGroupRepository.save(exerciseGroup);
        textExercise = exerciseRepo.save(textExercise);

        List<StudentExam> createdStudentExams = new ArrayList<>();

        // creating student exams
        for (User user : registeredUsers) {
            StudentExam studentExam = new StudentExam();
            studentExam.addExercise(textExercise);
            studentExam.setUser(user);
            exam2.addStudentExam(studentExam);
            createdStudentExams.add(studentExamRepository.save(studentExam));
        }

        exam2 = examRepository.save(exam2);

        // invoke start exercises
        Integer noGeneratedParticipations = request.postWithResponseBody("/api/courses/" + course1.getId() + "/exams/" + exam2.getId() + "/student-exams/start-exercises",
                Optional.empty(), Integer.class, HttpStatus.OK);
        assertThat(noGeneratedParticipations).isEqualTo(exam2.getStudentExams().size());
        List<Participation> studentParticipations = participationTestRepository.findAllWithSubmissions();

        for (Participation participation : studentParticipations) {
            assertThat(participation.getExercise()).isEqualTo(textExercise);
            assertThat(participation.getExercise().getCourseViaExerciseGroupOrCourseMember()).isNotNull();
            assertThat(participation.getExercise().getExerciseGroup()).isEqualTo(exam2.getExerciseGroups().get(0));
            assertThat(participation.getSubmissions()).hasSize(1);
            var textSubmission = (TextSubmission) participation.getSubmissions().iterator().next();
            assertThat(textSubmission.getText()).isNull();
        }

        // Cleanup of Bidirectional Relationships
        for (StudentExam studentExam : createdStudentExams) {
            exam2.removeStudentExam(studentExam);
        }
        examRepository.save(exam2);

    }

    @Test
    @WithMockUser(username = "instructor1", roles = "INSTRUCTOR")
    public void testStartExercisesWithModelingExercise() throws Exception {
        // TODO IMPORTANT test more complex exam configurations (mixed exercise type, more variants and more registered students)

        // registering users
        var student1 = database.getUserByLogin("student1");
        var student2 = database.getUserByLogin("student2");
        var registeredUsers = Set.of(student1, student2);
        exam2.setRegisteredUsers(registeredUsers);
        // setting dates
        exam2.setStartDate(now().plusHours(2));
        exam2.setEndDate(now().plusHours(3));
        exam2.setVisibleDate(now().plusHours(1));

        // creating exercise
        ModelingExercise modelingExercise = ModelFactory.generateModelingExerciseForExam(DiagramType.ClassDiagram, exam2.getExerciseGroups().get(0));
        exam2.getExerciseGroups().get(0).addExercise(modelingExercise);
        exerciseGroupRepository.save(exam2.getExerciseGroups().get(0));
        modelingExercise = exerciseRepo.save(modelingExercise);

        List<StudentExam> createdStudentExams = new ArrayList<>();

        // creating student exams
        for (User user : registeredUsers) {
            StudentExam studentExam = new StudentExam();
            studentExam.addExercise(modelingExercise);
            studentExam.setUser(user);
            exam2.addStudentExam(studentExam);
            createdStudentExams.add(studentExamRepository.save(studentExam));
        }

        exam2 = examRepository.save(exam2);

        // invoke start exercises
        Integer noGeneratedParticipations = request.postWithResponseBody("/api/courses/" + course1.getId() + "/exams/" + exam2.getId() + "/student-exams/start-exercises",
                Optional.empty(), Integer.class, HttpStatus.OK);
        assertThat(noGeneratedParticipations).isEqualTo(exam2.getStudentExams().size());
        List<Participation> studentParticipations = participationTestRepository.findAllWithSubmissions();

        for (Participation participation : studentParticipations) {
            assertThat(participation.getExercise()).isEqualTo(modelingExercise);
            assertThat(participation.getExercise().getCourseViaExerciseGroupOrCourseMember()).isNotNull();
            assertThat(participation.getExercise().getExerciseGroup()).isEqualTo(exam2.getExerciseGroups().get(0));
            assertThat(participation.getSubmissions()).hasSize(1);
            var textSubmission = (ModelingSubmission) participation.getSubmissions().iterator().next();
            assertThat(textSubmission.getModel()).isNull();
            assertThat(textSubmission.getExplanationText()).isNull();
        }

        // Cleanup of Bidirectional Relationships
        for (StudentExam studentExam : createdStudentExams) {
            exam2.removeStudentExam(studentExam);
        }
        examRepository.save(exam2);
    }

    @Test
    @WithMockUser(username = "instructor1", roles = "INSTRUCTOR")
    public void testGenerateStudentExams() throws Exception {
        Exam exam = database.setupExamWithExerciseGroupsExercisesRegisteredStudents(course1);

        // invoke generate student exams
        List<StudentExam> studentExams = request.postListWithResponseBody("/api/courses/" + course1.getId() + "/exams/" + exam.getId() + "/generate-student-exams",
                Optional.empty(), StudentExam.class, HttpStatus.OK);
        assertThat(studentExams).hasSize(exam.getRegisteredUsers().size());
        for (StudentExam studentExam : studentExams) {
            assertThat(studentExam.getWorkingTime()).as("Working time is set correctly").isEqualTo(120 * 60);
        }

        for (var studentExam : studentExams) {
            assertThat(studentExam.getExercises()).hasSize(exam.getNumberOfExercisesInExam());
            assertThat(studentExam.getExam()).isEqualTo(exam);
            // TODO: check exercise configuration, each mandatory exercise group has to appear, one optional exercise should appear
        }

        // Make sure delete also works if so many objects have been created before
        request.delete("/api/courses/" + course1.getId() + "/exams/" + exam.getId(), HttpStatus.OK);
    }

    @Test
    @WithMockUser(username = "instructor1", roles = "INSTRUCTOR")
    public void testGenerateStudentExamsNoExerciseGroups_badRequest() throws Exception {
        Exam exam = database.addExamWithExerciseGroup(course1, true);
        exam.setStartDate(now());
        exam.setEndDate(now().plusHours(2));
        exam = examRepository.save(exam);

        // invoke generate student exams
        request.postListWithResponseBody("/api/courses/" + course1.getId() + "/exams/" + exam.getId() + "/generate-student-exams", Optional.empty(), StudentExam.class,
                HttpStatus.BAD_REQUEST);
    }

    @Test
    @WithMockUser(username = "instructor1", roles = "INSTRUCTOR")
    public void testGenerateStudentExamsNoExerciseNumber_badRequest() throws Exception {
        Exam exam = database.setupExamWithExerciseGroupsExercisesRegisteredStudents(course1);
        exam.setNumberOfExercisesInExam(null);
        examRepository.save(exam);

        // invoke generate student exams
        request.postListWithResponseBody("/api/courses/" + course1.getId() + "/exams/" + exam.getId() + "/generate-student-exams", Optional.empty(), StudentExam.class,
                HttpStatus.BAD_REQUEST);
    }

    @Test
    @WithMockUser(username = "instructor1", roles = "INSTRUCTOR")
    public void testGenerateStudentExamsNotEnoughExerciseGroups_badRequest() throws Exception {
        Exam exam = database.setupExamWithExerciseGroupsExercisesRegisteredStudents(course1);
        exam.setNumberOfExercisesInExam(exam.getNumberOfExercisesInExam() + 2);
        examRepository.save(exam);

        // invoke generate student exams
        request.postListWithResponseBody("/api/courses/" + course1.getId() + "/exams/" + exam.getId() + "/generate-student-exams", Optional.empty(), StudentExam.class,
                HttpStatus.BAD_REQUEST);
    }

    @Test
    @WithMockUser(username = "instructor1", roles = "INSTRUCTOR")
    public void testGenerateStudentExamsTooManyMandatoryExerciseGroups_badRequest() throws Exception {
        Exam exam = database.setupExamWithExerciseGroupsExercisesRegisteredStudents(course1);
        exam.setNumberOfExercisesInExam(exam.getNumberOfExercisesInExam() - 2);
        examRepository.save(exam);

        // invoke generate student exams
        request.postListWithResponseBody("/api/courses/" + course1.getId() + "/exams/" + exam.getId() + "/generate-student-exams", Optional.empty(), StudentExam.class,
                HttpStatus.BAD_REQUEST);
    }

    @Test
    @WithMockUser(username = "instructor1", roles = "INSTRUCTOR")
    public void testGenerateMissingStudentExams() throws Exception {
        Exam exam = database.setupExamWithExerciseGroupsExercisesRegisteredStudents(course1);

        // Generate student exams
        List<StudentExam> studentExams = request.postListWithResponseBody("/api/courses/" + course1.getId() + "/exams/" + exam.getId() + "/generate-student-exams",
                Optional.empty(), StudentExam.class, HttpStatus.OK);
        assertThat(studentExams).hasSize(exam.getRegisteredUsers().size());

        // Register two new students
        var student5 = database.getUserByLogin("student5");
        var student6 = database.getUserByLogin("student6");
        exam.getRegisteredUsers().addAll(Set.of(student5, student6));
        examRepository.save(exam);

        // Generate individual exams for the two missing students
        List<StudentExam> missingStudentExams = request.postListWithResponseBody("/api/courses/" + course1.getId() + "/exams/" + exam.getId() + "/generate-missing-student-exams",
                Optional.empty(), StudentExam.class, HttpStatus.OK);
        assertThat(missingStudentExams).hasSize(2);

        // Fetch student exams
        List<StudentExam> studentExamsDB = request.getList("/api/courses/" + course1.getId() + "/exams/" + exam.getId() + "/student-exams", HttpStatus.OK, StudentExam.class);
        assertThat(studentExamsDB).hasSize(exam.getRegisteredUsers().size());

        // Another request should not create any exams
        missingStudentExams = request.postListWithResponseBody("/api/courses/" + course1.getId() + "/exams/" + exam.getId() + "/generate-missing-student-exams", Optional.empty(),
                StudentExam.class, HttpStatus.OK);
        assertThat(missingStudentExams).hasSize(0);
        studentExamsDB = request.getList("/api/courses/" + course1.getId() + "/exams/" + exam.getId() + "/student-exams", HttpStatus.OK, StudentExam.class);
        assertThat(studentExamsDB).hasSize(exam.getRegisteredUsers().size());

        // Make sure delete also works if so many objects have been created before
        request.delete("/api/courses/" + course1.getId() + "/exams/" + exam.getId(), HttpStatus.OK);
    }

    @Test
    @WithMockUser(username = "admin", roles = "ADMIN")
    public void testRemovingAllStudents() throws Exception {
        Exam exam = database.setupExamWithExerciseGroupsExercisesRegisteredStudents(course1);

        // Generate student exams
        List<StudentExam> studentExams = request.postListWithResponseBody("/api/courses/" + course1.getId() + "/exams/" + exam.getId() + "/generate-student-exams",
                Optional.empty(), StudentExam.class, HttpStatus.OK);
        assertThat(studentExams).hasSize(4);
        assertThat(exam.getRegisteredUsers().size()).isEqualTo(4);

        // /courses/{courseId}/exams/{examId}/student-exams/start-exercises
        Integer numberOfGeneratedParticipations = request.postWithResponseBody("/api/courses/" + course1.getId() + "/exams/" + exam.getId() + "/student-exams/start-exercises",
                Optional.empty(), Integer.class, HttpStatus.OK);

        assertThat(numberOfGeneratedParticipations).isEqualTo(16);
        // Fetch student exams
        List<StudentExam> studentExamsDB = request.getList("/api/courses/" + course1.getId() + "/exams/" + exam.getId() + "/student-exams", HttpStatus.OK, StudentExam.class);
        assertThat(studentExamsDB).hasSize(4);
        List<StudentParticipation> participationList = new ArrayList<>();
        Exercise[] exercises = examRepository.findAllExercisesByExamId(exam.getId()).toArray(new Exercise[0]);
        for (Exercise value : exercises) {
            participationList.addAll(studentParticipationRepository.findByExerciseId(value.getId()));
        }
        assertThat(participationList).hasSize(16);

        // todo es sollte welche gebe particpation aber keinen submissions leider
        // remove all students
        request.delete("/api/courses/" + course1.getId() + "/exams/" + exam.getId() + "/students", HttpStatus.OK);

        // Get the exam with all registered users
        var params = new LinkedMultiValueMap<String, String>();
        params.add("withStudents", "true");
        Exam storedExam = request.get("/api/courses/" + course1.getId() + "/exams/" + exam.getId(), HttpStatus.OK, Exam.class, params);
        assertThat(storedExam.getRegisteredUsers().size()).isEqualTo(0);

        // Fetch student exams
        studentExamsDB = request.getList("/api/courses/" + course1.getId() + "/exams/" + exam.getId() + "/student-exams", HttpStatus.OK, StudentExam.class);
        assertThat(studentExamsDB).hasSize(0);

        // Fetch participations
        exercises = examRepository.findAllExercisesByExamId(exam.getId()).toArray(new Exercise[0]);
        participationList = new ArrayList<>();
        for (Exercise exercise : exercises) {
            participationList.addAll(studentParticipationRepository.findByExerciseId(exercise.getId()));
        }
        assertThat(participationList).hasSize(16);

    }

    @Test
    @WithMockUser(username = "admin", roles = "ADMIN")
    public void testRemovingAllStudentsAndParticipations() throws Exception {
        Exam exam = database.setupExamWithExerciseGroupsExercisesRegisteredStudents(course1);

        // Generate student exams
        List<StudentExam> studentExams = request.postListWithResponseBody("/api/courses/" + course1.getId() + "/exams/" + exam.getId() + "/generate-student-exams",
                Optional.empty(), StudentExam.class, HttpStatus.OK);
        assertThat(studentExams).hasSize(4);
        assertThat(exam.getRegisteredUsers().size()).isEqualTo(4);

        // /courses/{courseId}/exams/{examId}/student-exams/start-exercises
        Integer numberOfGeneratedParticipations = request.postWithResponseBody("/api/courses/" + course1.getId() + "/exams/" + exam.getId() + "/student-exams/start-exercises",
                Optional.empty(), Integer.class, HttpStatus.OK);

        assertThat(numberOfGeneratedParticipations).isEqualTo(16);
        // Fetch student exams
        List<StudentExam> studentExamsDB = request.getList("/api/courses/" + course1.getId() + "/exams/" + exam.getId() + "/student-exams", HttpStatus.OK, StudentExam.class);
        assertThat(studentExamsDB).hasSize(4);
        List<StudentParticipation> participationList = new ArrayList<>();
        Exercise[] exercises = examRepository.findAllExercisesByExamId(exam.getId()).toArray(new Exercise[0]);
        for (Exercise value : exercises) {
            participationList.addAll(studentParticipationRepository.findByExerciseId(value.getId()));
        }
        assertThat(participationList).hasSize(16);

        // todo es sollte welche gebe particpation aber keinen submissions leider
        // remove all students
        var paramsParticipations = new LinkedMultiValueMap<String, String>();
        paramsParticipations.add("withParticipationsAndSubmission", "true");
        request.delete("/api/courses/" + course1.getId() + "/exams/" + exam.getId() + "/students", HttpStatus.OK, paramsParticipations);

        // Get the exam with all registered users
        var params = new LinkedMultiValueMap<String, String>();
        params.add("withStudents", "true");
        Exam storedExam = request.get("/api/courses/" + course1.getId() + "/exams/" + exam.getId(), HttpStatus.OK, Exam.class, params);
        assertThat(storedExam.getRegisteredUsers().size()).isEqualTo(0);

        // Fetch student exams
        studentExamsDB = request.getList("/api/courses/" + course1.getId() + "/exams/" + exam.getId() + "/student-exams", HttpStatus.OK, StudentExam.class);
        assertThat(studentExamsDB).hasSize(0);

        // Fetch participations
        exercises = examRepository.findAllExercisesByExamId(exam.getId()).toArray(new Exercise[0]);
        participationList = new ArrayList<>();
        for (Exercise exercise : exercises) {
            participationList.addAll(studentParticipationRepository.findByExerciseId(exercise.getId()));
        }
        assertThat(participationList).hasSize(0);
    }

    @Test
    @WithMockUser(username = "admin", roles = "ADMIN")
    public void testSaveExamWithExerciseGroupWithExerciseToDatabase() {
        database.addCourseExamExerciseGroupWithOneTextExercise();
    }

    @Test
    @WithMockUser(username = "student1", roles = "USER")
    public void testAll_asStudent() throws Exception {
        this.testAllPreAuthorize();
        ModelFactory.generateExam(course1);
        request.getList("/api/courses/" + course1.getId() + "/exams", HttpStatus.FORBIDDEN, Exam.class);
    }

    @Test
    @WithMockUser(username = "tutor1", roles = "TA")
    public void testAll_asTutor() throws Exception {
        this.testAllPreAuthorize();
    }

    private void testAllPreAuthorize() throws Exception {
        Exam exam = ModelFactory.generateExam(course1);
        request.post("/api/courses/" + course1.getId() + "/exams", exam, HttpStatus.FORBIDDEN);
        request.put("/api/courses/" + course1.getId() + "/exams", exam, HttpStatus.FORBIDDEN);
        request.get("/api/courses/" + course1.getId() + "/exams/" + exam1.getId(), HttpStatus.FORBIDDEN, Exam.class);
        request.delete("/api/courses/" + course1.getId() + "/exams/" + exam1.getId(), HttpStatus.FORBIDDEN);
        request.post("/api/courses/" + course1.getId() + "/exams/" + exam1.getId() + "/students/student1", null, HttpStatus.FORBIDDEN);
        request.post("/api/courses/" + course1.getId() + "/exams/" + exam1.getId() + "/students", Collections.singletonList(new StudentDTO()), HttpStatus.FORBIDDEN);
        request.delete("/api/courses/" + course1.getId() + "/exams/" + exam1.getId() + "/students/student1", HttpStatus.FORBIDDEN);
    }

    @Test
    @WithMockUser(username = "instructor6", roles = "INSTRUCTOR")
    public void testCreateExam_checkCourseAccess_InstructorNotInCourse_forbidden() throws Exception {
        Exam exam = ModelFactory.generateExam(course1);
        request.post("/api/courses/" + course1.getId() + "/exams", exam, HttpStatus.FORBIDDEN);
    }

    @Test
    @WithMockUser(username = "instructor1", roles = "INSTRUCTOR")
    public void testCreateExam_asInstructor() throws Exception {
        // Test for bad request when exam id is already set.
        Exam examA = ModelFactory.generateExam(course1);
        examA.setId(55L);
        request.post("/api/courses/" + course1.getId() + "/exams", examA, HttpStatus.BAD_REQUEST);
        // Test for conflict when course is null.
        Exam examB = ModelFactory.generateExam(course1);
        examB.setCourse(null);
        request.post("/api/courses/" + course1.getId() + "/exams", examB, HttpStatus.CONFLICT);
        // Test for conflict when course deviates from course specified in route.
        Exam examC = ModelFactory.generateExam(course1);
        request.post("/api/courses/" + course2.getId() + "/exams", examC, HttpStatus.CONFLICT);
        // Test invalid dates
        List<Exam> examsWithInvalidDate = createExamsWithInvalidDates(course1);
        for (var exam : examsWithInvalidDate) {
            request.post("/api/courses/" + course1.getId() + "/exams", exam, HttpStatus.CONFLICT);
        }
        // Test for forbidden when user tries to create an exam with exercise groups.
        Exam examD = ModelFactory.generateExam(course1);
        examD.addExerciseGroup(ModelFactory.generateExerciseGroup(true, exam1));
        request.post("/api/courses/" + course1.getId() + "/exams", examD, HttpStatus.FORBIDDEN);
        // Test examAccessService.
        Exam examE = ModelFactory.generateExam(course1);
        request.post("/api/courses/" + course1.getId() + "/exams", examE, HttpStatus.CREATED);
        verify(examAccessService, times(1)).checkCourseAccessForInstructor(course1.getId());
    }

    private List<Exam> createExamsWithInvalidDates(Course course) {
        // Test for conflict, visible date not set
        Exam examA = ModelFactory.generateExam(course);
        examA.setVisibleDate(null);
        // Test for conflict, start date not set
        Exam examB = ModelFactory.generateExam(course);
        examB.setStartDate(null);
        // Test for conflict, end date not set
        Exam examC = ModelFactory.generateExam(course);
        examC.setEndDate(null);
        // Test for conflict, start date not after visible date
        Exam examD = ModelFactory.generateExam(course);
        examD.setStartDate(examD.getVisibleDate());
        // Test for conflict, end date not after start date
        Exam examE = ModelFactory.generateExam(course);
        examE.setEndDate(examE.getStartDate());
        return List.of(examA, examB, examC, examD, examE);
    }

    @Test
    @WithMockUser(username = "instructor1", roles = "INSTRUCTOR")
    public void testUpdateExam_asInstructor() throws Exception {
        // Create instead of update if no id was set
        Exam exam = ModelFactory.generateExam(course1);
        exam.setTitle("Over 9000!");
        long examCountBefore = examRepository.count();
        Exam createdExam = request.putWithResponseBody("/api/courses/" + course1.getId() + "/exams", exam, Exam.class, HttpStatus.CREATED);
        assertThat(exam.getEndDate()).isEqualTo(createdExam.getEndDate());
        assertThat(exam.getStartDate()).isEqualTo(createdExam.getStartDate());
        assertThat(exam.getVisibleDate()).isEqualTo(createdExam.getVisibleDate());
        // Note: ZonedDateTime has problems with comparison due to time zone differences for values saved in the database and values not saved in the database
        assertThat(exam).usingRecursiveComparison().ignoringFields("id", "course", "endDate", "startDate", "visibleDate").isEqualTo(createdExam);
        assertThat(examCountBefore + 1).isEqualTo(examRepository.count());
        // No course is set -> conflict
        exam = ModelFactory.generateExam(course1);
        exam.setId(1L);
        exam.setCourse(null);
        request.put("/api/courses/" + course1.getId() + "/exams", exam, HttpStatus.CONFLICT);
        // Course id in the updated exam and in the REST resource url do not match -> conflict
        exam = ModelFactory.generateExam(course1);
        exam.setId(1L);
        request.put("/api/courses/" + course2.getId() + "/exams", exam, HttpStatus.CONFLICT);
        // Dates in the updated exam are not valid -> conflict
        List<Exam> examsWithInvalidDate = createExamsWithInvalidDates(course1);
        for (var examWithInvDate : examsWithInvalidDate) {
            examWithInvDate.setId(1L);
            request.put("/api/courses/" + course1.getId() + "/exams", examWithInvDate, HttpStatus.CONFLICT);
        }
        // Update the exam -> ok
        exam1.setTitle("Best exam ever");
        var returnedExam = request.putWithResponseBody("/api/courses/" + course1.getId() + "/exams", exam1, Exam.class, HttpStatus.OK);
        assertEquals(exam1, returnedExam);
        verify(instanceMessageSendService, never()).sendProgrammingExerciseSchedule(any());
    }

    @Test
    @WithMockUser(username = "instructor1", roles = "INSTRUCTOR")
    public void testUpdateExam_reschedule_visibleAndStartDateChanged() throws Exception {
        // Add a programming exercise to the exam and change the dates in order to invoke a rescheduling
        var programmingEx = database.addCourseExamExerciseGroupWithOneProgrammingExerciseAndTestCases();
        var examWithProgrammingEx = programmingEx.getExerciseGroup().getExam();
        examWithProgrammingEx.setVisibleDate(examWithProgrammingEx.getVisibleDate().plusSeconds(1));
        examWithProgrammingEx.setStartDate(examWithProgrammingEx.getStartDate().plusSeconds(1));
        request.put("/api/courses/" + examWithProgrammingEx.getCourse().getId() + "/exams", examWithProgrammingEx, HttpStatus.OK);
        verify(instanceMessageSendService, times(1)).sendProgrammingExerciseSchedule(programmingEx.getId());
    }

    @Test
    @WithMockUser(username = "instructor1", roles = "INSTRUCTOR")
    public void testUpdateExam_reschedule_visibleDateChanged() throws Exception {
        var programmingEx = database.addCourseExamExerciseGroupWithOneProgrammingExerciseAndTestCases();
        var examWithProgrammingEx = programmingEx.getExerciseGroup().getExam();
        examWithProgrammingEx.setVisibleDate(examWithProgrammingEx.getVisibleDate().plusSeconds(1));
        request.put("/api/courses/" + examWithProgrammingEx.getCourse().getId() + "/exams", examWithProgrammingEx, HttpStatus.OK);
        verify(instanceMessageSendService, times(1)).sendProgrammingExerciseSchedule(programmingEx.getId());
    }

    @Test
    @WithMockUser(username = "instructor1", roles = "INSTRUCTOR")
    public void testUpdateExam_reschedule_startDateChanged() throws Exception {
        var programmingEx = database.addCourseExamExerciseGroupWithOneProgrammingExerciseAndTestCases();
        var examWithProgrammingEx = programmingEx.getExerciseGroup().getExam();
        examWithProgrammingEx.setStartDate(examWithProgrammingEx.getStartDate().plusSeconds(1));
        request.put("/api/courses/" + examWithProgrammingEx.getCourse().getId() + "/exams", examWithProgrammingEx, HttpStatus.OK);
        verify(instanceMessageSendService, times(1)).sendProgrammingExerciseSchedule(programmingEx.getId());
    }

    @Test
    @WithMockUser(username = "instructor1", roles = "INSTRUCTOR")
    public void testGetExam_asInstructor() throws Exception {
        request.get("/api/courses/" + course1.getId() + "/exams/" + exam1.getId(), HttpStatus.OK, Exam.class);
        verify(examAccessService, times(1)).checkCourseAndExamAccessForInstructor(course1.getId(), exam1.getId());
    }

    @Test
    @WithMockUser(username = "instructor1", roles = "INSTRUCTOR")
    public void testGetExamsForCourse_asInstructor() throws Exception {
        request.getList("/api/courses/" + course1.getId() + "/exams", HttpStatus.OK, Exam.class);
        verify(examAccessService, times(1)).checkCourseAccessForTeachingAssistant(course1.getId());
    }

    @Test
    @WithMockUser(username = "instructor1", roles = "INSTRUCTOR")
    public void testGetExamsForUser_asInstructor() throws Exception {
        request.getList("/api/courses/" + course1.getId() + "/exams-for-user", HttpStatus.OK, Exam.class);
    }

    @Test
    @WithMockUser(username = "admin", roles = "ADMIN")
    public void testGetCurrentAndUpcomingExams() throws Exception {
        request.getList("/api/courses/upcoming-exams", HttpStatus.OK, Exam.class);
    }

    @Test
    @WithMockUser(username = "user", roles = "USER")
    public void testGetCurrentAndUpcomingExamsForbiddenForUser() throws Exception {
        request.getList("/api/courses/upcoming-exams", HttpStatus.FORBIDDEN, Exam.class);
    }

    @Test
    @WithMockUser(username = "instructor1", roles = "INSTRUCTOR")
    public void testGetCurrentAndUpcomingExamsForbiddenForInstructor() throws Exception {
        request.getList("/api/courses/upcoming-exams", HttpStatus.FORBIDDEN, Exam.class);
    }

    @Test
    @WithMockUser(username = "tutor1", roles = "TA")
    public void testGetCurrentAndUpcomingExamsForbiddenForTutor() throws Exception {
        request.getList("/api/courses/upcoming-exams", HttpStatus.FORBIDDEN, Exam.class);
    }

    @Test
    @WithMockUser(username = "instructor1", roles = "INSTRUCTOR")
    public void testDeleteEmptyExam_asInstructor() throws Exception {
        request.delete("/api/courses/" + course1.getId() + "/exams/" + exam1.getId(), HttpStatus.OK);
        verify(examAccessService, times(1)).checkCourseAndExamAccessForInstructor(course1.getId(), exam1.getId());
    }

    @Test
    @WithMockUser(username = "instructor1", roles = "INSTRUCTOR")
    public void testDeleteExamWithExerciseGroupAndTextExercise_asInstructor() throws Exception {
        TextExercise textExercise = ModelFactory.generateTextExerciseForExam(exam2.getExerciseGroups().get(0));
        exerciseRepo.save(textExercise);
        request.delete("/api/courses/" + course1.getId() + "/exams/" + exam2.getId(), HttpStatus.OK);
        verify(examAccessService, times(1)).checkCourseAndExamAccessForInstructor(course1.getId(), exam2.getId());
    }

    @Test
    @WithMockUser(value = "admin", roles = "ADMIN")
    public void testDeleteExamThatDoesNotExist() throws Exception {
        request.delete("/api/courses/" + course2.getId() + "/exams/654555", HttpStatus.NOT_FOUND);
    }

    @Test
    @WithMockUser(username = "instructor1", roles = "INSTRUCTOR")
    public void testDeleteStudent() throws Exception {
        // Create an exam with registered students
        Exam exam = database.setupExamWithExerciseGroupsExercisesRegisteredStudents(course1);
        var student1 = database.getUserByLogin("student1");
        var student2 = database.getUserByLogin("student2");

        // Remove student1 from the exam
        request.delete("/api/courses/" + course1.getId() + "/exams/" + exam.getId() + "/students/student1", HttpStatus.OK);

        // Get the exam with all registered users
        var params = new LinkedMultiValueMap<String, String>();
        params.add("withStudents", "true");
        Exam storedExam = request.get("/api/courses/" + course1.getId() + "/exams/" + exam.getId(), HttpStatus.OK, Exam.class, params);

        // Ensure that student1 was removed from the exam
        assertThat(storedExam.getRegisteredUsers()).doesNotContain(student1);
        assertThat(storedExam.getRegisteredUsers()).hasSize(3);

        // Create individual student exams
        List<StudentExam> generatedStudentExams = request.postListWithResponseBody("/api/courses/" + course1.getId() + "/exams/" + exam.getId() + "/generate-student-exams",
                Optional.empty(), StudentExam.class, HttpStatus.OK);
        assertThat(generatedStudentExams).hasSize(storedExam.getRegisteredUsers().size());

        // Start the exam to create participations
        request.postWithResponseBody("/api/courses/" + course1.getId() + "/exams/" + exam.getId() + "/student-exams/start-exercises", Optional.empty(), Integer.class,
                HttpStatus.OK);

        // Get the student exam of student2
        Optional<StudentExam> optionalStudent1Exam = generatedStudentExams.stream().filter(studentExam -> studentExam.getUser().equals(student2)).findFirst();
        assertThat(optionalStudent1Exam.get()).isNotNull();
        var studentExam2 = optionalStudent1Exam.get();

        // explicitly set the user again to prevent issues in the following server call due to the use of SecurityUtils.setAuthorizationObject();
        database.changeUser("instructor1");
        // Remove student2 from the exam
        request.delete("/api/courses/" + course1.getId() + "/exams/" + exam.getId() + "/students/student2", HttpStatus.OK);

        // Get the exam with all registered users
        params = new LinkedMultiValueMap<>();
        params.add("withStudents", "true");
        storedExam = request.get("/api/courses/" + course1.getId() + "/exams/" + exam.getId(), HttpStatus.OK, Exam.class, params);

        // Ensure that student2 was removed from the exam
        assertThat(storedExam.getRegisteredUsers()).doesNotContain(student2);
        assertThat(storedExam.getRegisteredUsers()).hasSize(2);

        // Ensure that the student exam of student2 was deleted
        List<StudentExam> studentExams = request.getList("/api/courses/" + course1.getId() + "/exams/" + exam.getId() + "/student-exams", HttpStatus.OK, StudentExam.class);
        assertThat(studentExams).hasSize(storedExam.getRegisteredUsers().size());
        assertThat(studentExams).doesNotContain(studentExam2);

        // Ensure that the participations were not deleted
        List<StudentParticipation> participationsStudent2 = studentParticipationRepository
                .findByStudentIdAndIndividualExercisesWithEagerSubmissionsResultIgnoreTestRuns(student2.getId(), studentExam2.getExercises());
        assertThat(participationsStudent2).hasSize(studentExam2.getExercises().size());

        // Make sure delete also works if so many objects have been created before
        request.delete("/api/courses/" + course1.getId() + "/exams/" + exam.getId(), HttpStatus.OK);
    }

    @Test
    @WithMockUser(username = "instructor1", roles = "INSTRUCTOR")
    public void testGetExamWithOptions() throws Exception {
        User user = userRepo.findOneByLogin("student1").get();
        Course course = database.createCourseWithExamAndExerciseGroupAndExercises(user, now().minusHours(3), now().minusHours(2), now().minusHours(1));
        var exam = examRepository.findWithExerciseGroupsAndExercisesById(course.getExams().iterator().next().getId()).get();
        // Get the exam with all registered users
        // 1. without options
        var exam1 = request.get("/api/courses/" + course.getId() + "/exams/" + exam.getId(), HttpStatus.OK, Exam.class);
        assertThat(exam1.getRegisteredUsers()).isEmpty();
        assertThat(exam1.getExerciseGroups()).isEmpty();

        // 2. with students, without exercise groups
        var params = new LinkedMultiValueMap<String, String>();
        params.add("withStudents", "true");
        var exam2 = request.get("/api/courses/" + course.getId() + "/exams/" + exam.getId(), HttpStatus.OK, Exam.class, params);
        assertThat(exam2.getRegisteredUsers()).hasSize(1);
        assertThat(exam2.getExerciseGroups()).isEmpty();

        // 3. with students, with exercise groups
        params.add("withExerciseGroups", "true");
        var exam3 = request.get("/api/courses/" + course.getId() + "/exams/" + exam.getId(), HttpStatus.OK, Exam.class, params);
        assertThat(exam3.getRegisteredUsers()).hasSize(1);
        assertThat(exam3.getExerciseGroups()).hasSize(exam.getExerciseGroups().size());
        assertThat(exam3.getExerciseGroups().get(0).getExercises()).hasSize(exam.getExerciseGroups().get(0).getExercises().size());
        assertThat(exam3.getExerciseGroups().get(1).getExercises()).hasSize(exam.getExerciseGroups().get(1).getExercises().size());

        // 4. without students, with exercise groups
        params = new LinkedMultiValueMap<>();
        params.add("withExerciseGroups", "true");
        var exam4 = request.get("/api/courses/" + course.getId() + "/exams/" + exam.getId(), HttpStatus.OK, Exam.class, params);
        assertThat(exam4.getRegisteredUsers()).isEmpty();
        assertThat(exam4.getExerciseGroups()).hasSize(exam.getExerciseGroups().size());
        assertThat(exam4.getExerciseGroups().get(0).getExercises()).hasSize(exam.getExerciseGroups().get(0).getExercises().size());
        assertThat(exam4.getExerciseGroups().get(1).getExercises()).hasSize(exam.getExerciseGroups().get(1).getExercises().size());
    }

    @Test
    @WithMockUser(username = "instructor1", roles = "INSTRUCTOR")
    public void testDeleteStudentWithParticipationsAndSubmissions() throws Exception {
        // Create an exam with registered students
        Exam exam = database.setupExamWithExerciseGroupsExercisesRegisteredStudents(course1);
        var student1 = database.getUserByLogin("student1");

        // Create individual student exams
        List<StudentExam> generatedStudentExams = request.postListWithResponseBody("/api/courses/" + course1.getId() + "/exams/" + exam.getId() + "/generate-student-exams",
                Optional.empty(), StudentExam.class, HttpStatus.OK);

        // Get the student exam of student1
        Optional<StudentExam> optionalStudent1Exam = generatedStudentExams.stream().filter(studentExam -> studentExam.getUser().equals(student1)).findFirst();
        assertThat(optionalStudent1Exam.get()).isNotNull();
        var studentExam1 = optionalStudent1Exam.get();

        // Start the exam to create participations
        request.postWithResponseBody("/api/courses/" + course1.getId() + "/exams/" + exam.getId() + "/student-exams/start-exercises", Optional.empty(), Integer.class,
                HttpStatus.OK);
        List<StudentParticipation> participationsStudent1 = studentParticipationRepository
                .findByStudentIdAndIndividualExercisesWithEagerSubmissionsResultIgnoreTestRuns(student1.getId(), studentExam1.getExercises());
        assertThat(participationsStudent1).hasSize(studentExam1.getExercises().size());

        // explicitly set the user again to prevent issues in the following server call due to the use of SecurityUtils.setAuthorizationObject();
        database.changeUser("instructor1");

        // Remove student1 from the exam and his participations
        var params = new LinkedMultiValueMap<String, String>();
        params.add("withParticipationsAndSubmission", "true");
        request.delete("/api/courses/" + course1.getId() + "/exams/" + exam.getId() + "/students/student1", HttpStatus.OK, params);

        // Get the exam with all registered users
        params = new LinkedMultiValueMap<>();
        params.add("withStudents", "true");
        Exam storedExam = request.get("/api/courses/" + course1.getId() + "/exams/" + exam.getId(), HttpStatus.OK, Exam.class, params);

        // Ensure that student1 was removed from the exam
        assertThat(storedExam.getRegisteredUsers()).doesNotContain(student1);
        assertThat(storedExam.getRegisteredUsers()).hasSize(3);

        // Ensure that the student exam of student1 was deleted
        List<StudentExam> studentExams = request.getList("/api/courses/" + course1.getId() + "/exams/" + exam.getId() + "/student-exams", HttpStatus.OK, StudentExam.class);
        assertThat(studentExams).hasSize(storedExam.getRegisteredUsers().size());
        assertThat(studentExams).doesNotContain(studentExam1);

        // Ensure that the participations of student1 were deleted
        participationsStudent1 = studentParticipationRepository.findByStudentIdAndIndividualExercisesWithEagerSubmissionsResultIgnoreTestRuns(student1.getId(),
                studentExam1.getExercises());
        assertThat(participationsStudent1).isEmpty();

        // Make sure delete also works if so many objects have been created before
        request.delete("/api/courses/" + course1.getId() + "/exams/" + exam.getId(), HttpStatus.OK);
    }

    @Test
    @WithMockUser(username = "tutor1", roles = "TA")
    public void testGetExamForTestRunDashboard_forbidden() throws Exception {
        request.get("/api/courses/" + course1.getId() + "/exams/" + exam1.getId() + "/exam-for-test-run-assessment-dashboard", HttpStatus.FORBIDDEN, Exam.class);
    }

    @Test
    @WithMockUser(username = "instructor1", roles = "INSTRUCTOR")
    public void testGetExamForTestRunDashboard_conflict() throws Exception {
        request.get("/api/courses/" + course2.getId() + "/exams/" + exam1.getId() + "/exam-for-test-run-assessment-dashboard", HttpStatus.CONFLICT, Exam.class);
    }

    @Test
    @WithMockUser(username = "instructor1", roles = "INSTRUCTOR")
    public void testDeleteExamWithOneTestRun() throws Exception {
        var instructor = database.getUserByLogin("instructor1");
        var exam = database.addExam(course1);
        exam = database.addTextModelingProgrammingExercisesToExam(exam, false, false);
        database.setupTestRunForExamWithExerciseGroupsForInstructor(exam, instructor, exam.getExerciseGroups());
        request.delete("/api/courses/" + exam.getCourse().getId() + "/exams/" + exam.getId(), HttpStatus.OK);
    }

    @Test
    @WithMockUser(username = "instructor1", roles = "INSTRUCTOR")
    public void testGetExamForTestRunDashboard_ok() throws Exception {
        var instructor = database.getUserByLogin("instructor1");
        var exam = database.addExam(course1);
        exam = database.addTextModelingProgrammingExercisesToExam(exam, false, false);
        database.setupTestRunForExamWithExerciseGroupsForInstructor(exam, instructor, exam.getExerciseGroups());
        exam = request.get("/api/courses/" + exam.getCourse().getId() + "/exams/" + exam.getId() + "/exam-for-test-run-assessment-dashboard", HttpStatus.OK, Exam.class);
        assertThat(exam.getExerciseGroups().stream().flatMap(exerciseGroup -> exerciseGroup.getExercises().stream()).collect(Collectors.toList())).isNotEmpty();
    }

    @Test
    @WithMockUser(username = "instructor1", roles = "INSTRUCTOR")
    public void testDeleteStudentThatDoesNotExist() throws Exception {
        Exam exam = database.setupExamWithExerciseGroupsExercisesRegisteredStudents(course1);
        request.delete("/api/courses/" + course1.getId() + "/exams/" + exam.getId() + "/students/nonExistingStudent", HttpStatus.NOT_FOUND);
    }

    @Test
    @WithMockUser(value = "student1", roles = "USER")
    public void testGetStudentExamForStart() throws Exception {
        Exam exam = database.addActiveExamWithRegisteredUser(course1, users.get(0));
        StudentExam response = request.get("/api/courses/" + course1.getId() + "/exams/" + exam.getId() + "/start", HttpStatus.OK, StudentExam.class);
        assertThat(response.getExam()).isEqualTo(exam);
        verify(examAccessService, times(1)).checkAndGetCourseAndExamAccessForConduction(course1.getId(), exam.getId());
    }

    @Test
    @WithMockUser(username = "instructor1", roles = "INSTRUCTOR")
    public void testAddAllRegisteredUsersToExam() throws Exception {
        Course course = database.addEmptyCourse();
        Exam exam = database.addExam(course);
        exam = database.addExerciseGroupsAndExercisesToExam(exam, false);
        exam = examRepository.save(exam);
        course.addExam(exam);
        course = courseRepo.save(course);

        var instructor = database.getUserByLogin("instructor1");
        instructor.setGroups(Collections.singleton("instructor"));
        userRepo.save(instructor);

        var student99 = ModelFactory.generateActivatedUser("student99");     // not registered for the course
        student99.setRegistrationNumber("1234");
        userRepo.save(student99);
        student99 = userRepo.findOneWithGroupsAndAuthoritiesByLogin("student99").get();
        student99.setGroups(Collections.singleton("tumuser"));
        userRepo.save(student99);
        assertThat(student99.getGroups()).contains(course.getStudentGroupName());
        assertThat(exam.getRegisteredUsers()).doesNotContain(student99);

        request.postWithoutLocation("/api/courses/" + course.getId() + "/exams/" + exam.getId() + "/register-course-students", null, HttpStatus.OK, null);

        exam = examRepository.findWithRegisteredUsersById(exam.getId()).get();

        // 10 normal students + our custom student99
        assertThat(exam.getRegisteredUsers().size()).isEqualTo(this.numberOfStudents + 1);
        assertThat(exam.getRegisteredUsers()).contains(student99);
        verify(examAccessService, times(1)).checkCourseAndExamAccessForInstructor(course.getId(), exam.getId());
    }

    @Test
    @WithMockUser(username = "instructor1", roles = "INSTRUCTOR")
    public void testUpdateOrderOfExerciseGroups() throws Exception {
        ExerciseGroup exerciseGroup1 = new ExerciseGroup();
        exerciseGroup1.setTitle("first");
        ExerciseGroup exerciseGroup2 = new ExerciseGroup();
        exerciseGroup2.setTitle("second");
        ExerciseGroup exerciseGroup3 = new ExerciseGroup();
        exerciseGroup3.setTitle("third");

        Exam exam = database.addExam(course1);
        exam.addExerciseGroup(exerciseGroup1);
        exam.addExerciseGroup(exerciseGroup2);
        exam.addExerciseGroup(exerciseGroup3);
        examRepository.save(exam);

        Exam examWithExerciseGroups = examRepository.findWithExerciseGroupsById(exam.getId()).get();
        exerciseGroup1 = examWithExerciseGroups.getExerciseGroups().get(0);
        exerciseGroup2 = examWithExerciseGroups.getExerciseGroups().get(1);
        exerciseGroup3 = examWithExerciseGroups.getExerciseGroups().get(2);

        TextExercise exercise1_1 = ModelFactory.generateTextExerciseForExam(exerciseGroup1);
        TextExercise exercise1_2 = ModelFactory.generateTextExerciseForExam(exerciseGroup1);
        TextExercise exercise2_1 = ModelFactory.generateTextExerciseForExam(exerciseGroup2);
        TextExercise exercise3_1 = ModelFactory.generateTextExerciseForExam(exerciseGroup3);
        TextExercise exercise3_2 = ModelFactory.generateTextExerciseForExam(exerciseGroup3);
        TextExercise exercise3_3 = ModelFactory.generateTextExerciseForExam(exerciseGroup3);
        exercise1_1 = textExerciseRepository.save(exercise1_1);
        exercise1_2 = textExerciseRepository.save(exercise1_2);
        exercise2_1 = textExerciseRepository.save(exercise2_1);
        exercise3_1 = textExerciseRepository.save(exercise3_1);
        exercise3_2 = textExerciseRepository.save(exercise3_2);
        exercise3_3 = textExerciseRepository.save(exercise3_3);

        examWithExerciseGroups = examRepository.findWithExerciseGroupsById(exam.getId()).get();
        exerciseGroup1 = examWithExerciseGroups.getExerciseGroups().get(0);
        exerciseGroup2 = examWithExerciseGroups.getExerciseGroups().get(1);
        exerciseGroup3 = examWithExerciseGroups.getExerciseGroups().get(2);
        List<ExerciseGroup> orderedExerciseGroups = new ArrayList<>();
        orderedExerciseGroups.add(exerciseGroup2);
        orderedExerciseGroups.add(exerciseGroup3);
        orderedExerciseGroups.add(exerciseGroup1);

        // Should save new order
        request.put("/api/courses/" + course1.getId() + "/exams/" + exam.getId() + "/exercise-groups-order", orderedExerciseGroups, HttpStatus.OK);
        verify(examAccessService, times(1)).checkCourseAndExamAccessForInstructor(course1.getId(), exam.getId());
        List<ExerciseGroup> savedExerciseGroups = examRepository.findWithExerciseGroupsById(exam.getId()).get().getExerciseGroups();
        assertThat(savedExerciseGroups.get(0).getTitle()).isEqualTo("second");
        assertThat(savedExerciseGroups.get(1).getTitle()).isEqualTo("third");
        assertThat(savedExerciseGroups.get(2).getTitle()).isEqualTo("first");

        // Exercises should be preserved
        Exam savedExam = examRepository.findWithExerciseGroupsAndExercisesById(exam.getId()).get();
        ExerciseGroup savedExerciseGroup1 = savedExam.getExerciseGroups().get(2);
        ExerciseGroup savedExerciseGroup2 = savedExam.getExerciseGroups().get(0);
        ExerciseGroup savedExerciseGroup3 = savedExam.getExerciseGroups().get(1);
        assertThat(savedExerciseGroup1.getExercises().size()).isEqualTo(2);
        assertThat(savedExerciseGroup2.getExercises().size()).isEqualTo(1);
        assertThat(savedExerciseGroup3.getExercises().size()).isEqualTo(3);
        assertThat(savedExerciseGroup1.getExercises().contains(exercise1_1)).isTrue();
        assertThat(savedExerciseGroup1.getExercises().contains(exercise1_2)).isTrue();
        assertThat(savedExerciseGroup2.getExercises().contains(exercise2_1)).isTrue();
        assertThat(savedExerciseGroup3.getExercises().contains(exercise3_1)).isTrue();
        assertThat(savedExerciseGroup3.getExercises().contains(exercise3_2)).isTrue();
        assertThat(savedExerciseGroup3.getExercises().contains(exercise3_3)).isTrue();

        // Should fail with too many exercise groups
        orderedExerciseGroups.add(exerciseGroup1);
        request.put("/api/courses/" + course1.getId() + "/exams/" + exam.getId() + "/exercise-groups-order", orderedExerciseGroups, HttpStatus.FORBIDDEN);

        // Should fail with too few exercise groups
        orderedExerciseGroups.remove(3);
        orderedExerciseGroups.remove(2);
        request.put("/api/courses/" + course1.getId() + "/exams/" + exam.getId() + "/exercise-groups-order", orderedExerciseGroups, HttpStatus.FORBIDDEN);

        // Should fail with different exercise group
        orderedExerciseGroups = new ArrayList<>();
        orderedExerciseGroups.add(exerciseGroup2);
        orderedExerciseGroups.add(exerciseGroup3);
        orderedExerciseGroups.add(ModelFactory.generateExerciseGroup(true, exam));
        request.put("/api/courses/" + course1.getId() + "/exams/" + exam.getId() + "/exercise-groups-order", orderedExerciseGroups, HttpStatus.FORBIDDEN);
    }

    @Test
    @WithMockUser(username = "student1", roles = "USER")
    public void lockAllRepositories_noInstructor() throws Exception {
        ExerciseGroup exerciseGroup1 = new ExerciseGroup();

        Exam exam = database.addExam(course1);
        exam.addExerciseGroup(exerciseGroup1);
        exam = examRepository.save(exam);

        request.postWithResponseBody("/api/courses/" + course1.getId() + "/exams/" + exam.getId() + "/student-exams/lock-all-repositories", Optional.empty(), Integer.class,
                HttpStatus.FORBIDDEN);
    }

    @Test
    @WithMockUser(username = "instructor1", roles = "INSTRUCTOR")
    public void lockAllRepositories() throws Exception {
        ExerciseGroup exerciseGroup1 = new ExerciseGroup();

        Exam exam = database.addExam(course1);
        exam.addExerciseGroup(exerciseGroup1);
        exam = examRepository.save(exam);

        Exam examWithExerciseGroups = examRepository.findWithExerciseGroupsAndExercisesById(exam.getId()).get();
        exerciseGroup1 = examWithExerciseGroups.getExerciseGroups().get(0);

        ProgrammingExercise programmingExercise = ModelFactory.generateProgrammingExerciseForExam(exerciseGroup1);
        programmingExercise = programmingExerciseRepository.save(programmingExercise);
        exerciseGroup1.addExercise(programmingExercise);

        ProgrammingExercise programmingExercise2 = ModelFactory.generateProgrammingExerciseForExam(exerciseGroup1);
        programmingExercise2 = programmingExerciseRepository.save(programmingExercise2);
        exerciseGroup1.addExercise(programmingExercise2);

        exerciseGroupRepository.save(exerciseGroup1);

        Integer numOfLockedExercises = request.postWithResponseBody("/api/courses/" + course1.getId() + "/exams/" + exam.getId() + "/student-exams/lock-all-repositories",
                Optional.empty(), Integer.class, HttpStatus.OK);

        assertThat(numOfLockedExercises).isEqualTo(2);

        verify(programmingExerciseScheduleService, times(1)).lockAllStudentRepositories(programmingExercise);
        verify(programmingExerciseScheduleService, times(1)).lockAllStudentRepositories(programmingExercise2);
    }

    @Test
    @WithMockUser(username = "student1", roles = "USER")
    public void unlockAllRepositories_preAuthNoInstructor() throws Exception {
        ExerciseGroup exerciseGroup1 = new ExerciseGroup();

        Exam exam = database.addExam(course1);
        exam.addExerciseGroup(exerciseGroup1);
        exam = examRepository.save(exam);

        request.postWithResponseBody("/api/courses/" + course1.getId() + "/exams/" + exam.getId() + "/student-exams/unlock-all-repositories", Optional.empty(), Integer.class,
                HttpStatus.FORBIDDEN);
    }

    @Test
    @WithMockUser(username = "instructor1", roles = "INSTRUCTOR")
    public void unlockAllRepositories() throws Exception {
        ExerciseGroup exerciseGroup1 = new ExerciseGroup();

        Exam exam = database.addExam(course1);
        exam.addExerciseGroup(exerciseGroup1);
        exam = examRepository.save(exam);

        Exam examWithExerciseGroups = examRepository.findWithExerciseGroupsAndExercisesById(exam.getId()).get();
        exerciseGroup1 = examWithExerciseGroups.getExerciseGroups().get(0);

        ProgrammingExercise programmingExercise = ModelFactory.generateProgrammingExerciseForExam(exerciseGroup1);
        programmingExercise = programmingExerciseRepository.save(programmingExercise);
        exerciseGroup1.addExercise(programmingExercise);

        ProgrammingExercise programmingExercise2 = ModelFactory.generateProgrammingExerciseForExam(exerciseGroup1);
        programmingExercise2 = programmingExerciseRepository.save(programmingExercise2);
        exerciseGroup1.addExercise(programmingExercise2);

        exerciseGroupRepository.save(exerciseGroup1);

        Integer numOfUnlockedExercises = request.postWithResponseBody("/api/courses/" + course1.getId() + "/exams/" + exam.getId() + "/student-exams/unlock-all-repositories",
                Optional.empty(), Integer.class, HttpStatus.OK);

        assertThat(numOfUnlockedExercises).isEqualTo(2);

        verify(programmingExerciseScheduleService, times(1)).unlockAllStudentRepositories(programmingExercise);
        verify(programmingExerciseScheduleService, times(1)).unlockAllStudentRepositories(programmingExercise2);
    }

    @Test
    @WithMockUser(username = "tutor1", roles = "TA")
    public void testGetExamForExamAssessmentDashboard() throws Exception {
        User user = userRepo.findOneByLogin("student1").get();
        // we need an exam from the past, otherwise the tutor won't have access
        Course course = database.createCourseWithExamAndExerciseGroupAndExercises(user, now().minusHours(3), now().minusHours(2), now().minusHours(1));
        Exam receivedExam = request.get("/api/courses/" + course.getId() + "/exams/" + course.getExams().iterator().next().getId() + "/exam-for-assessment-dashboard",
                HttpStatus.OK, Exam.class);

        // Test that the received exam has two text exercises
        assertThat(receivedExam.getExerciseGroups().get(0).getExercises().size()).as("Two exercises are returned").isEqualTo(2);
        // Test that the received exam has zero quiz exercises, because quiz exercises do not need to be corrected manually
        assertThat(receivedExam.getExerciseGroups().get(1).getExercises().size()).as("Zero exercises are returned").isEqualTo(0);
    }

    @Test
    @WithMockUser(username = "tutor1", roles = "TA")
    public void testGetExamForExamAssessmentDashboard_beforeDueDate() throws Exception {
        User user = userRepo.findOneByLogin("student1").get();
        Course course = database.createCourseWithExamAndExerciseGroupAndExercises(user);
        Exam exam = course.getExams().iterator().next();
        exam.setEndDate(now().plusWeeks(1));
        examRepository.save(exam);

        request.get("/api/courses/" + course.getId() + "/exams/" + course.getExams().iterator().next().getId() + "/exam-for-assessment-dashboard", HttpStatus.FORBIDDEN,
                Exam.class);
    }

    @Test
    @WithMockUser(username = "student1", roles = "STUDENT")
    public void testGetExamForExamAssessmentDashboard_asStudent_forbidden() throws Exception {
        User user = userRepo.findOneByLogin("student1").get();
        Course course = database.createCourseWithExamAndExerciseGroupAndExercises(user);
        request.get("/api/courses/" + course.getId() + "/exams/" + course.getExams().iterator().next().getId() + "/exam-for-assessment-dashboard", HttpStatus.FORBIDDEN,
                Course.class);
    }

    @Test
    @WithMockUser(username = "instructor1", roles = "INSTRUCTOR")
    public void testGetExamForExamAssessmentDashboard_courseIdDoesNotMatch_conflict() throws Exception {
        request.get("/api/courses/" + course2.getId() + "/exams/" + exam1.getId() + "/exam-for-assessment-dashboard", HttpStatus.CONFLICT, Course.class);
    }

    @Test
    @WithMockUser(username = "tutor1", roles = "TA")
    public void testGetExamForExamAssessmentDashboard_notFound() throws Exception {
        request.get("/api/courses/1/exams/1/exam-for-assessment-dashboard", HttpStatus.NOT_FOUND, Course.class);
    }

    @Test
    @WithMockUser(username = "tutor6", roles = "TA")
    public void testGetExamForExamDashboard_NotTAOfCourse_forbidden() throws Exception {
        User user = userRepo.findOneByLogin("student1").get();
        Course course = database.createCourseWithExamAndExerciseGroupAndExercises(user);
        Exam exam = course.getExams().iterator().next();
        exam.setEndDate(now().plusWeeks(1));
        examRepository.save(exam);

        request.get("/api/courses/" + course.getId() + "/exams/" + course.getExams().iterator().next().getId() + "/exam-for-assessment-dashboard", HttpStatus.FORBIDDEN,
                Course.class);
    }

    @Test
    @WithMockUser(username = "tutor6", roles = "TA")
    public void testGetExamScore_tutorNotInCourse_forbidden() throws Exception {
        request.get("/api/courses/" + course1.getId() + "/exams/" + exam1.getId() + "/scores", HttpStatus.FORBIDDEN, ExamScoresDTO.class);
    }

    @Test
    @WithMockUser(username = "tutor1", roles = "TA")
    public void testGetExamScore_tutor_forbidden() throws Exception {
        request.get("/api/courses/" + course1.getId() + "/exams/" + exam1.getId() + "/scores", HttpStatus.FORBIDDEN, ExamScoresDTO.class);
    }

    @Test
    @WithMockUser(username = "instructor1", roles = "INSTRUCTOR")
    public void testGetExamScore() throws Exception {

        // TODO avoid duplicated code with StudentExamIntegrationTest

        var examVisibleDate = ZonedDateTime.now().minusMinutes(5);
        var examStartDate = ZonedDateTime.now().plusMinutes(5);
        var examEndDate = ZonedDateTime.now().plusMinutes(20);

        Course course = database.addEmptyCourse();
        Exam exam = database.addExam(course, examVisibleDate, examStartDate, examEndDate);

        // TODO: it would be nice if we can support programming exercises here as well
        exam = database.addExerciseGroupsAndExercisesToExam(exam, false);

        // register users. Instructors are ignored from scores as they are exclusive for test run exercises
        Set<User> registeredStudents = users.stream().filter(user -> !user.getLogin().contains("instructor") && !user.getLogin().contains("admin")).collect(Collectors.toSet());
        exam.setRegisteredUsers(registeredStudents);
        exam.setNumberOfExercisesInExam(exam.getExerciseGroups().size());
        exam.setRandomizeExerciseOrder(false);
        exam = examRepository.save(exam);
        exam = examRepository.findWithRegisteredUsersAndExerciseGroupsAndExercisesById(exam.getId()).get();

        // generate individual student exams
        List<StudentExam> studentExams = request.postListWithResponseBody("/api/courses/" + course.getId() + "/exams/" + exam.getId() + "/generate-student-exams", Optional.empty(),
                StudentExam.class, HttpStatus.OK);
        assertThat(studentExams).hasSize(exam.getRegisteredUsers().size());

        assertThat(studentExamRepository.findAll()).hasSize(registeredStudents.size());

        // start exercises

        Integer noGeneratedParticipations = request.postWithResponseBody("/api/courses/" + course.getId() + "/exams/" + exam.getId() + "/student-exams/start-exercises",
                Optional.empty(), Integer.class, HttpStatus.OK);
        assertThat(noGeneratedParticipations).isEqualTo(registeredStudents.size() * exam.getExerciseGroups().size());

        // explicitly set the user again to prevent issues in the following server call due to the use of SecurityUtils.setAuthorizationObject();
        database.changeUser("instructor1");

        // instructor exam checklist checks
        ExamChecklistDTO examChecklistDTO = examService.getStatsForChecklist(exam);
        assertThat(examChecklistDTO).isNotEqualTo(null);
        assertThat(examChecklistDTO.getNumberOfGeneratedStudentExams()).isEqualTo(15L);
        assertThat(examChecklistDTO.getAllExamExercisesAllStudentsPrepared()).isEqualTo(true);
        assertThat(examChecklistDTO.getNumberOfTotalParticipationsForAssessment()).isEqualTo(0);

        // set start and submitted date as results are created below
        studentExams.forEach(studentExam -> {
            studentExam.setStarted(true);
            studentExam.setStartedDate(ZonedDateTime.now().minusMinutes(2));
            studentExam.setSubmitted(true);
            studentExam.setSubmissionDate(ZonedDateTime.now().minusMinutes(1));
        });
        studentExamRepository.saveAll(studentExams);

        // Fetch the created participations and assign them to the exercises
        int participationCounter = 0;
        List<Exercise> exercisesInExam = exam.getExerciseGroups().stream().map(ExerciseGroup::getExercises).flatMap(Collection::stream).collect(Collectors.toList());
        for (var exercise : exercisesInExam) {
            List<StudentParticipation> participations = studentParticipationRepository.findByExerciseIdWithEagerSubmissionsResult(exercise.getId());
            exercise.setStudentParticipations(new HashSet<>(participations));
            participationCounter += exercise.getStudentParticipations().size();
        }
        assertEquals(participationCounter, noGeneratedParticipations);

        // Score used for all exercise results
        Double resultScore = 75D;

        // Assign results to participations and submissions
        for (var exercise : exercisesInExam) {
            for (var participation : exercise.getStudentParticipations()) {
                Submission submission;
                // Programming exercises don't have a submission yet
                if (exercise instanceof ProgrammingExercise) {
                    assertThat(participation.getSubmissions()).hasSize(0);
                    submission = new ProgrammingSubmission();
                    submission.setParticipation(participation);
                    submission = submissionRepository.save(submission);
                }
                else {
                    // There should only be one submission for text, quiz, modeling and file upload
                    assertThat(participation.getSubmissions()).hasSize(1);
                    submission = participation.getSubmissions().iterator().next();
                }
                // Create results
                var result = new Result().score(resultScore).rated(true).resultString("Good").completionDate(ZonedDateTime.now().minusMinutes(5));
                result.setParticipation(participation);
                result.setAssessor(instructor);
                result = resultRepository.save(result);
                result.setSubmission(submission);
                submission.addResult(result);
                submission.submitted(true);
                submission.setSubmissionDate(ZonedDateTime.now().minusMinutes(6));
                submissionRepository.save(submission);
            }
        }
        // explicitly set the user again to prevent issues in the following server call due to the use of SecurityUtils.setAuthorizationObject();
        database.changeUser("instructor1");
        final var exerciseWithNoUsers = ModelFactory.generateTextExerciseForExam(exam.getExerciseGroups().get(0));
        exerciseRepo.save(exerciseWithNoUsers);
        var response = request.get("/api/courses/" + course.getId() + "/exams/" + exam.getId() + "/scores", HttpStatus.OK, ExamScoresDTO.class);

        // Compare generated results to data in ExamScoresDTO
        // Compare top-level DTO properties
        assertThat(response.maxPoints).isEqualTo(exam.getMaxPoints());

        // For calculation assume that all exercises within an exerciseGroups have the same max points
        double calculatedAverageScore = 0.0;
        for (var exerciseGroup : exam.getExerciseGroups()) {
            var exercise = exerciseGroup.getExercises().stream().findAny().get();
            if (exercise.getIncludedInOverallScore().equals(IncludedInOverallScore.NOT_INCLUDED)) {
                continue;
            }
            calculatedAverageScore += Math.round(exercise.getMaxPoints() * resultScore / 100.00 * 10) / 10.0;
        }

        assertThat(response.averagePointsAchieved).isEqualTo(calculatedAverageScore);
        assertThat(response.title).isEqualTo(exam.getTitle());
        assertThat(response.examId).isEqualTo(exam.getId());

        // Ensure that all exerciseGroups of the exam are present in the DTO
        List<Long> exerciseGroupIdsInDTO = response.exerciseGroups.stream().map(exerciseGroup -> exerciseGroup.id).collect(Collectors.toList());
        List<Long> exerciseGroupIdsInExam = exam.getExerciseGroups().stream().map(ExerciseGroup::getId).collect(Collectors.toList());
        assertThat(exerciseGroupIdsInExam).containsExactlyInAnyOrderElementsOf(exerciseGroupIdsInDTO);

        // Compare exerciseGroups in DTO to exam exerciseGroups
        // Tolerated absolute difference for floating-point number comparisons
        double EPSILON = 0000.1;
        for (var exerciseGroupDTO : response.exerciseGroups) {
            // Find the original exerciseGroup of the exam using the id in ExerciseGroupId
            ExerciseGroup originalExerciseGroup = exam.getExerciseGroups().stream().filter(exerciseGroup -> exerciseGroup.getId().equals(exerciseGroupDTO.id)).findFirst().get();

            // Assume that all exercises in a group have the same max score
            Double groupMaxScoreFromExam = originalExerciseGroup.getExercises().stream().findAny().get().getMaxPoints();
            assertThat(exerciseGroupDTO.maxPoints).isEqualTo(originalExerciseGroup.getExercises().stream().findAny().get().getMaxPoints());
            assertEquals(exerciseGroupDTO.maxPoints, groupMaxScoreFromExam, EPSILON);

            // Compare exercise information
            long noOfExerciseGroupParticipations = 0;
            for (var originalExercise : originalExerciseGroup.getExercises()) {
                // Find the corresponding ExerciseInfo object
                var exerciseDTO = exerciseGroupDTO.containedExercises.stream().filter(exerciseInfo -> exerciseInfo.exerciseId.equals(originalExercise.getId())).findFirst().get();
                // Check the exercise title
                assertThat(originalExercise.getTitle()).isEqualTo(exerciseDTO.title);
                // Check the max points of the exercise
                assertThat(originalExercise.getMaxPoints()).isEqualTo(exerciseDTO.maxPoints);
                // Check the number of exercise participants and update the group participant counter
                var noOfExerciseParticipations = originalExercise.getStudentParticipations().size();
                noOfExerciseGroupParticipations += noOfExerciseParticipations;
                assertThat(Long.valueOf(originalExercise.getStudentParticipations().size())).isEqualTo(exerciseDTO.numberOfParticipants);
            }
            assertThat(noOfExerciseGroupParticipations).isEqualTo(exerciseGroupDTO.numberOfParticipants);
        }

        // Ensure that all registered students have a StudentResult
        List<Long> studentIdsWithStudentResults = response.studentResults.stream().map(studentResult -> studentResult.userId).collect(Collectors.toList());
        List<Long> registeredUsersIds = exam.getRegisteredUsers().stream().map(DomainObject::getId).collect(Collectors.toList());
        assertThat(studentIdsWithStudentResults).containsExactlyInAnyOrderElementsOf(registeredUsersIds);

        // Compare StudentResult with the generated results
        for (var studentResult : response.studentResults) {
            // Find the original user using the id in StudentResult
            User originalUser = exam.getRegisteredUsers().stream().filter(users -> users.getId().equals(studentResult.userId)).findFirst().get();
            StudentExam studentExamOfUser = studentExams.stream().filter(studentExam -> studentExam.getUser().equals(originalUser)).findFirst().get();

            assertThat(studentResult.name).isEqualTo(originalUser.getName());
            assertThat(studentResult.eMail).isEqualTo(originalUser.getEmail());
            assertThat(studentResult.login).isEqualTo(originalUser.getLogin());
            assertThat(studentResult.registrationNumber).isEqualTo(originalUser.getRegistrationNumber());

            // Calculate overall points achieved

            var calculatedOverallPoints = studentExamOfUser.getExercises().stream()
                    .filter(exercise -> !exercise.getIncludedInOverallScore().equals(IncludedInOverallScore.NOT_INCLUDED)).map(exercise -> exercise.getMaxPoints())
                    .reduce(0.0, (total, maxScore) -> (Math.round((total + maxScore * resultScore / 100) * 10) / 10.0));

            assertEquals(studentResult.overallPointsAchieved, calculatedOverallPoints, EPSILON);

            // Calculate overall score achieved
            var calculatedOverallScore = calculatedOverallPoints / response.maxPoints * 100;
            assertEquals(studentResult.overallScoreAchieved, calculatedOverallScore, EPSILON);

            // Ensure that the exercise ids of the student exam are the same as the exercise ids in the students exercise results
            List<Long> exerciseIdsOfStudentResult = studentResult.exerciseGroupIdToExerciseResult.values().stream().map(exerciseResult -> exerciseResult.exerciseId)
                    .collect(Collectors.toList());
            List<Long> exerciseIdsInStudentExam = studentExamOfUser.getExercises().stream().map(DomainObject::getId).collect(Collectors.toList());
            assertThat(exerciseIdsOfStudentResult).containsExactlyInAnyOrderElementsOf(exerciseIdsInStudentExam);
            for (Map.Entry<Long, ExamScoresDTO.ExerciseResult> entry : studentResult.exerciseGroupIdToExerciseResult.entrySet()) {
                var exerciseResult = entry.getValue();

                // Find the original exercise using the id in ExerciseResult
                Exercise originalExercise = studentExamOfUser.getExercises().stream().filter(exercise -> exercise.getId().equals(exerciseResult.exerciseId)).findFirst().get();

                // Check that the key is associated with the exerciseGroup which actually contains the exercise in the exerciseResult
                assertThat(originalExercise.getExerciseGroup().getId()).isEqualTo(entry.getKey());

                assertThat(exerciseResult.title).isEqualTo(originalExercise.getTitle());
                assertThat(exerciseResult.maxScore).isEqualTo(originalExercise.getMaxPoints());
                assertThat(exerciseResult.achievedScore).isEqualTo(resultScore);
                assertEquals(exerciseResult.achievedPoints, originalExercise.getMaxPoints() * resultScore / 100, EPSILON);
            }
        }

        // change back to instructor user
        database.changeUser("instructor1");

        // check if stats are set correctly for the instructor
        examChecklistDTO = examService.getStatsForChecklist(exam);
        assertThat(examChecklistDTO).isNotEqualTo(null);
        assertThat(examChecklistDTO.getNumberOfGeneratedStudentExams()).isEqualTo(15);
        assertThat(examChecklistDTO.getNumberOfExamsSubmitted()).isEqualTo(15);
        assertThat(examChecklistDTO.getNumberOfExamsStarted()).isEqualTo(15);
        assertThat(examChecklistDTO.getAllExamExercisesAllStudentsPrepared()).isEqualTo(true);
        assertThat(examChecklistDTO.getNumberOfTotalParticipationsForAssessment()).isEqualTo(75);
        assertThat(examChecklistDTO.getNumberOfTestRuns()).isEqualTo(0L);
        assertThat(examChecklistDTO.getNumberOfTotalExamAssessmentsFinishedByCorrectionRound().length).isEqualTo(1);
        assertThat(examChecklistDTO.getNumberOfTotalExamAssessmentsFinishedByCorrectionRound()).containsAll((Collections.singletonList(90L)));

        // Make sure delete also works if so many objects have been created before
        request.delete("/api/courses/" + course.getId() + "/exams/" + exam.getId(), HttpStatus.OK);
    }

    @Test
    @WithMockUser(username = "instructor1", roles = "INSTRUCTOR")
    public void testLatestExamEndDate() throws Exception {
        // Setup exam and user
        User user = userRepo.findOneByLogin("student1").get();

        // Set student exam without working time and save into database
        StudentExam studentExam = new StudentExam();
        studentExam.setUser(user);
        studentExam.setTestRun(false);
        studentExam = studentExamRepository.save(studentExam);

        // Add student exam to exam and save into database
        exam2.addStudentExam(studentExam);
        exam2 = examRepository.save(exam2);

        // Get latest exam end date DTO from server -> This returns the endDate as no specific student working time is set
        ExamInformationDTO examInfo = request.get("/api/courses/" + exam2.getCourse().getId() + "/exams/" + exam2.getId() + "/latest-end-date", HttpStatus.OK,
                ExamInformationDTO.class);
        // Check that latest end date is equal to endDate (no specific student working time). Do not check for equality as we lose precision when saving to the database
        assertThat(examInfo.getLatestIndividualEndDate()).isEqualToIgnoringNanos(exam2.getEndDate());

        // Set student exam with working time and save
        studentExam.setWorkingTime(3600);
        studentExamRepository.save(studentExam);

        // Get latest exam end date DTO from server -> This returns the startDate + workingTime
        ExamInformationDTO examInfo2 = request.get("/api/courses/" + exam2.getCourse().getId() + "/exams/" + exam2.getId() + "/latest-end-date", HttpStatus.OK,
                ExamInformationDTO.class);
        // Check that latest end date is equal to startDate + workingTime
        assertThat(examInfo2.getLatestIndividualEndDate()).isEqualToIgnoringNanos(exam2.getStartDate().plusHours(1));
    }

    @Test
    @WithMockUser(username = "instructor6", roles = "INSTRUCTOR")
    public void testCourseAndExamAccessForInstructors_notInstructorInCourse_forbidden() throws Exception {
        // Instructor6 is not instructor for the course
        // Update exam
        request.put("/api/courses/" + course1.getId() + "/exams", exam1, HttpStatus.FORBIDDEN);
        // Get exam
        request.get("/api/courses/" + course1.getId() + "/exams/" + exam1.getId(), HttpStatus.FORBIDDEN, Exam.class);
        // Add student to exam
        request.post("/api/courses/" + course1.getId() + "/exams/" + exam1.getId() + "/students/student1", null, HttpStatus.FORBIDDEN);
        // Generate student exams
        request.postListWithResponseBody("/api/courses/" + course1.getId() + "/exams/" + exam1.getId() + "/generate-student-exams", Optional.empty(), StudentExam.class,
                HttpStatus.FORBIDDEN);
        // Generate missing exams
        request.postListWithResponseBody("/api/courses/" + course1.getId() + "/exams/" + exam1.getId() + "/generate-missing-student-exams", Optional.empty(), StudentExam.class,
                HttpStatus.FORBIDDEN);
        // Start exercises
        request.postWithResponseBody("/api/courses/" + course1.getId() + "/exams/" + exam1.getId() + "/student-exams/start-exercises", Optional.empty(), Integer.class,
                HttpStatus.FORBIDDEN);
        // Unlock all repositories
        request.postWithResponseBody("/api/courses/" + course1.getId() + "/exams/" + exam1.getId() + "/student-exams/unlock-all-repositories", Optional.empty(), Integer.class,
                HttpStatus.FORBIDDEN);
        // Lock all repositories
        request.postWithResponseBody("/api/courses/" + course1.getId() + "/exams/" + exam1.getId() + "/student-exams/lock-all-repositories", Optional.empty(), Integer.class,
                HttpStatus.FORBIDDEN);
        // Add students to exam
        request.post("/api/courses/" + course1.getId() + "/exams/" + exam1.getId() + "/students", Collections.singletonList(new StudentDTO()), HttpStatus.FORBIDDEN);
        // Delete student from exam
        request.delete("/api/courses/" + course1.getId() + "/exams/" + exam1.getId() + "/students/student1", HttpStatus.FORBIDDEN);
        // Update order of exerciseGroups
        request.put("/api/courses/" + course1.getId() + "/exams/" + exam1.getId() + "/exercise-groups-order", new ArrayList<ExerciseGroup>(), HttpStatus.FORBIDDEN);
        // Get latest individual end date
        request.get("/api/courses/" + course1.getId() + "/exams/" + exam1.getId() + "/latest-end-date", HttpStatus.FORBIDDEN, ExamInformationDTO.class);
    }

    @Test
    @WithMockUser(username = "instructor1", roles = "INSTRUCTOR")
    public void testLatestIndividualEndDate_noStudentExams() {
        final var now = ZonedDateTime.now().truncatedTo(ChronoUnit.MINUTES);
        exam1.setStartDate(now.minusHours(2));
        exam1.setEndDate(now);
        final var exam = examRepository.save(exam1);
        final var latestIndividualExamEndDate = examDateService.getLatestIndividualExamEndDate(exam.getId());
        assertThat(latestIndividualExamEndDate.isEqual(exam.getEndDate())).isTrue();
    }

    @Test
    @WithMockUser(username = "instructor1", roles = "INSTRUCTOR")
    public void testGetAllIndividualExamEndDates() {
        final var now = ZonedDateTime.now().truncatedTo(ChronoUnit.MINUTES);
        exam1.setStartDate(now.minusHours(2));
        exam1.setEndDate(now);
        final var exam = examRepository.save(exam1);

        final var studentExam1 = new StudentExam();
        studentExam1.setExam(exam);
        studentExam1.setUser(users.get(0));
        studentExam1.setWorkingTime(120);
        studentExam1.setTestRun(false);
        studentExamRepository.save(studentExam1);

        final var studentExam2 = new StudentExam();
        studentExam2.setExam(exam);
        studentExam2.setUser(users.get(0));
        studentExam2.setWorkingTime(120);
        studentExam2.setTestRun(false);
        studentExamRepository.save(studentExam2);

        final var studentExam3 = new StudentExam();
        studentExam3.setExam(exam);
        studentExam3.setUser(users.get(0));
        studentExam3.setWorkingTime(60);
        studentExam3.setTestRun(false);
        studentExamRepository.save(studentExam3);

        final var individualWorkingTimes = examDateService.getAllIndividualExamEndDates(exam.getId());
        assertThat(individualWorkingTimes.size()).isEqualTo(2);
    }

    @Test
    @WithMockUser(username = "instructor1", roles = "INSTRUCTOR")
    public void testIsExamOver_GracePeriod() {
        final var now = ZonedDateTime.now().truncatedTo(ChronoUnit.MINUTES);
        exam1.setStartDate(now.minusHours(2));
        exam1.setEndDate(now);
        exam1.setGracePeriod(180);
        final var exam = examRepository.save(exam1);
        final var isOver = examDateService.isExamWithGracePeriodOver(exam.getId());
        assertThat(isOver).isFalse();
    }

    @Test
    @WithMockUser(username = "instructor1", roles = "INSTRUCTOR")
    public void testIsUserRegisteredForExam() {
        exam1.addRegisteredUser(users.get(0));
        final var exam = examRepository.save(exam1);
        final var isUserRegistered = examRegistrationService.isUserRegisteredForExam(exam.getId(), users.get(0).getId());
        final var isCurrentUserRegistered = examRegistrationService.isCurrentUserRegisteredForExam(exam.getId());
        assertThat(isUserRegistered).isTrue();
        assertThat(isCurrentUserRegistered).isFalse();
    }

    @Test
    @WithMockUser(username = "instructor1", roles = "INSTRUCTOR")
    public void testRegisterInstructorToExam() throws Exception {
        request.postWithoutLocation("/api/courses/" + course1.getId() + "/exams/" + exam1.getId() + "/students/instructor1", null, HttpStatus.FORBIDDEN, null);
    }

    @Test
    @WithMockUser(username = "instructor1", roles = "INSTRUCTOR")
    public void testArchiveCourseWithExam() throws Exception {
        Course course = database.addEmptyCourse();
        course.setEndDate(ZonedDateTime.now().minusMinutes(5));
        course = courseRepo.save(course);

        ExerciseGroup exerciseGroup1 = new ExerciseGroup();

        Exam exam = database.addExam(course);
        exam.addExerciseGroup(exerciseGroup1);
        exam = examRepository.save(exam);

        Exam examWithExerciseGroups = examRepository.findWithExerciseGroupsAndExercisesById(exam.getId()).get();
        exerciseGroup1 = examWithExerciseGroups.getExerciseGroups().get(0);

        ProgrammingExercise programmingExercise = ModelFactory.generateProgrammingExerciseForExam(exerciseGroup1);
        programmingExercise = programmingExerciseRepository.save(programmingExercise);
        exerciseGroup1.addExercise(programmingExercise);

        exerciseGroupRepository.save(exerciseGroup1);

        request.put("/api/courses/" + course.getId() + "/archive", null, HttpStatus.OK);

        final var courseId = course.getId();
        await().until(() -> courseRepo.findById(courseId).get().getCourseArchivePath() != null);

        var updatedCourse = courseRepo.findById(courseId).get();
        assertThat(updatedCourse.getCourseArchivePath()).isNotEmpty();
    }

    @Test
    @WithMockUser(username = "instructor1", roles = "INSTRUCTOR")
    public void testArchiveExamAsInstructor() throws Exception {
        Course course = courseRepo.save(database.addEmptyCourse());

        ExerciseGroup exerciseGroup1 = new ExerciseGroup();

        Exam exam = database.addExam(course);
        exam.setEndDate(ZonedDateTime.now().minusMinutes(5));
        exam.addExerciseGroup(exerciseGroup1);
        exam = examRepository.save(exam);

        Exam examWithExerciseGroups = examRepository.findWithExerciseGroupsAndExercisesById(exam.getId()).get();
        exerciseGroup1 = examWithExerciseGroups.getExerciseGroups().get(0);

        ProgrammingExercise programmingExercise = ModelFactory.generateProgrammingExerciseForExam(exerciseGroup1);
        programmingExercise = programmingExerciseRepository.save(programmingExercise);
        exerciseGroup1.addExercise(programmingExercise);

        exerciseGroupRepository.save(exerciseGroup1);

        request.put("/api/courses/" + course.getId() + "/exams/" + exam.getId() + "/archive", null, HttpStatus.OK);

        final var examId = exam.getId();
        await().until(() -> examRepository.findById(examId).get().getExamArchivePath() != null);

        var updatedExam = examRepository.findById(examId).get();
        assertThat(updatedExam.getExamArchivePath()).isNotEmpty();
    }

    @Test
    @WithMockUser(username = "student1", roles = "USER")
    public void testArchiveExamAsStudent_forbidden() throws Exception {
        Course course = database.addEmptyCourse();
        course.setEndDate(ZonedDateTime.now().minusMinutes(5));
        course = courseRepo.save(course);

        Exam exam = database.addExam(course);
        exam = examRepository.save(exam);

        request.put("/api/courses/" + course.getId() + "/exams/" + exam.getId() + "/archive", null, HttpStatus.FORBIDDEN);
    }

    @Test
    @WithMockUser(username = "instructor1", roles = "INSTRUCTOR")
    public void testArchiveExamBeforeEndDate_badRequest() throws Exception {
        Course course = database.addEmptyCourse();
        course.setEndDate(ZonedDateTime.now().plusMinutes(5));
        course = courseRepo.save(course);

        Exam exam = database.addExam(course);
        exam = examRepository.save(exam);

        request.put("/api/courses/" + course.getId() + "/exams/" + exam.getId() + "/archive", null, HttpStatus.BAD_REQUEST);
    }

    @Test
    @WithMockUser(username = "student1", roles = "USER")
    public void testDownloadExamArchiveAsStudent_forbidden() throws Exception {
        request.get("/api/courses/" + 1 + "/exams/" + 1 + "/download-archive", HttpStatus.FORBIDDEN, String.class);
    }

    @Test
    @WithMockUser(username = "tutor1", roles = "TA")
    public void testDownloadExamArchiveAsTutor_forbidden() throws Exception {
        request.get("/api/courses/" + 1 + "/exams/" + 1 + "/download-archive", HttpStatus.FORBIDDEN, String.class);
    }

    @Test
    @WithMockUser(username = "instructor1", roles = "INSTRUCTOR")
    public void testDownloadExamArchiveAsInstructor_not_found() throws Exception {
        // Create an exam with no archive
        Course course = database.createCourse();
        course = courseRepo.save(course);

        // Return not found if the exam doesn't exist
        var downloadedArchive = request.get("/api/courses/" + course.getId() + "/exams/" + 12 + "/download-archive", HttpStatus.NOT_FOUND, String.class);
        assertThat(downloadedArchive).isNull();

        // Returns not found if there is no archive
        var exam = database.addExam(course);
        downloadedArchive = request.get("/api/courses/" + course.getId() + "/exams/" + exam.getId() + "/download-archive", HttpStatus.NOT_FOUND, String.class);
        assertThat(downloadedArchive).isNull();
    }

    @Test
    @WithMockUser(username = "instructor1", roles = "INSTRUCTOR")
    public void testDownloadExamArchiveAsInstructortNotInCourse_forbidden() throws Exception {
        // Create an exam with no archive
        Course course = database.createCourse();
        course.setInstructorGroupName("some-group");
        course = courseRepo.save(course);
        var exam = database.addExam(course);

        request.get("/api/courses/" + course.getId() + "/exams/" + exam.getId() + "/download-archive", HttpStatus.FORBIDDEN, String.class);
    }

    @Test
    @WithMockUser(username = "instructor1", roles = "INSTRUCTOR")
    public void testDownloadExamArchiveAsInstructor() throws Exception {
        // Dummy exam archive
        Path examArchivePath = Path.of(examsArchivePath, "some-exam-archive.zip");
        if (!Files.exists(examArchivePath)) {
            Files.createDirectories(Path.of(examsArchivePath));
            Files.createFile(examArchivePath);
        }

        // Generate an exam that has an archive
        Course course = database.createCourse();
        course = courseRepo.save(course);
        var exam = database.addExam(course);
        exam.setExamArchivePath(examArchivePath.toString());
        examRepository.save(exam);

        var downloadedArchive = request.get("/api/courses/" + course.getId() + "/exams/" + exam.getId() + "/download-archive", HttpStatus.OK, String.class);
        assertThat(downloadedArchive).isNotNull();

        Files.delete(examArchivePath);
    }

    @Test
    @WithMockUser(value = "instructor1", roles = "INSTRUCTOR")
    public void testGetStatsForExamAssessmentDashboardOneCorrectionRound() throws Exception {
        testGetStatsForExamAssessmentDashboard(1);
    }

    @Test
    @WithMockUser(value = "instructor1", roles = "INSTRUCTOR")
    public void testGetStatsForExamAssessmentDashboardTwoCorrectionRounds() throws Exception {
        testGetStatsForExamAssessmentDashboard(2);
    }

    public void testGetStatsForExamAssessmentDashboard(int numberOfCorrectionRounds) throws Exception {
        User examInstructor = userRepo.findOneByLogin("instructor1").get();
        User examTutor1 = userRepo.findOneByLogin("tutor1").get();
        User examTutor2 = userRepo.findOneByLogin("tutor2").get();

        var examVisibleDate = ZonedDateTime.now().minusMinutes(5);
        var examStartDate = ZonedDateTime.now().plusMinutes(5);
        var examEndDate = ZonedDateTime.now().plusMinutes(20);
        Course course = database.addEmptyCourse();
        Exam exam = database.addExam(course, examVisibleDate, examStartDate, examEndDate);
        exam.setNumberOfCorrectionRoundsInExam(numberOfCorrectionRounds);
        exam = examRepository.save(exam);
        exam = database.addExerciseGroupsAndExercisesToExam(exam, false);

        var stats = request.get("/api/courses/" + course.getId() + "/exams/" + exam.getId() + "/stats-for-exam-assessment-dashboard", HttpStatus.OK, StatsForDashboardDTO.class);
        assertThat(stats.getNumberOfSubmissions()).isInstanceOf(DueDateStat.class);
        assertThat(stats.getTutorLeaderboardEntries()).isInstanceOf(List.class);
        assertThat(stats.getNumberOfAssessmentsOfCorrectionRounds()).isInstanceOf(DueDateStat[].class);
        assertThat(stats.getNumberOfAssessmentLocks()).isEqualTo(0L);
        assertThat(stats.getNumberOfSubmissions().getInTime()).isEqualTo(0L);
        assertThat(stats.getNumberOfAssessmentsOfCorrectionRounds()[0].getInTime()).isEqualTo(0L);
        assertThat(stats.getTotalNumberOfAssessmentLocks()).isEqualTo(0L);

        var lockedSubmissions = request.get("/api/courses/" + course.getId() + "/exams/" + exam.getId() + "/lockedSubmissions", HttpStatus.OK, List.class);
        assertThat(lockedSubmissions.size()).isEqualTo(0);

        // register users. Instructors are ignored from scores as they are exclusive for test run exercises
        Set<User> registeredStudents = users.stream().filter(user -> !user.getLogin().contains("instructor") && !user.getLogin().contains("admin")).collect(Collectors.toSet());
        exam.setRegisteredUsers(registeredStudents);
        exam.setNumberOfExercisesInExam(exam.getExerciseGroups().size());
        exam.setRandomizeExerciseOrder(false);
        exam = examRepository.save(exam);
        exam = examRepository.findWithRegisteredUsersAndExerciseGroupsAndExercisesById(exam.getId()).get();

        // generate individual student exams
        List<StudentExam> studentExams = request.postListWithResponseBody("/api/courses/" + course.getId() + "/exams/" + exam.getId() + "/generate-student-exams", Optional.empty(),
                StudentExam.class, HttpStatus.OK);
        Integer noGeneratedParticipations = request.postWithResponseBody("/api/courses/" + course.getId() + "/exams/" + exam.getId() + "/student-exams/start-exercises",
                Optional.empty(), Integer.class, HttpStatus.OK);

        // set start and submitted date as results are created below
        studentExams.forEach(studentExam -> {
            studentExam.setStarted(true);
            studentExam.setStartedDate(ZonedDateTime.now().minusMinutes(2));
            studentExam.setSubmitted(true);
            studentExam.setSubmissionDate(ZonedDateTime.now().minusMinutes(1));
        });
        studentExamRepository.saveAll(studentExams);

        // Fetch the created participations and assign them to the exercises
        int participationCounter = 0;
        List<Exercise> exercisesInExam = exam.getExerciseGroups().stream().map(ExerciseGroup::getExercises).flatMap(Collection::stream).collect(Collectors.toList());
        for (var exercise : exercisesInExam) {
            List<StudentParticipation> participations = studentParticipationRepository.findByExerciseIdWithEagerSubmissionsResult(exercise.getId());
            exercise.setStudentParticipations(new HashSet<>(participations));
            participationCounter += exercise.getStudentParticipations().size();
        }
        assertEquals(participationCounter, noGeneratedParticipations);

        // Assign submissions to the participations
        for (var exercise : exercisesInExam) {
            for (var participation : exercise.getStudentParticipations()) {
                Submission submission;
                assertThat(participation.getSubmissions()).hasSize(1);
                submission = participation.getSubmissions().iterator().next();
                submission.submitted(true);
                submission.setSubmissionDate(ZonedDateTime.now().minusMinutes(6));
                submissionRepository.save(submission);
            }
        }

        // check the stats again - check the count of submitted submissions
        stats = request.get("/api/courses/" + course.getId() + "/exams/" + exam.getId() + "/stats-for-exam-assessment-dashboard", HttpStatus.OK, StatsForDashboardDTO.class);
        assertThat(stats.getNumberOfAssessmentLocks()).isEqualTo(0L);
        // 75 = (15 users * 5 exercises); quiz submissions are not counted
        assertThat(stats.getNumberOfSubmissions().getInTime()).isEqualTo(75L);
        assertThat(stats.getNumberOfAssessmentsOfCorrectionRounds()[0].getInTime()).isEqualTo(0L);
        assertThat(stats.getNumberOfComplaints()).isEqualTo(0L);
        assertThat(stats.getTotalNumberOfAssessmentLocks()).isEqualTo(0L);

        // Score used for all exercise results
        Double resultScore = 75.0;

        // Lock all submissions
        for (var exercise : exercisesInExam) {
            for (var participation : exercise.getStudentParticipations()) {
                Submission submission;
                assertThat(participation.getSubmissions()).hasSize(1);
                submission = participation.getSubmissions().iterator().next();
                // Create results
                var result = new Result().score(resultScore).resultString("Good");
                if (exercise instanceof QuizExercise) {
                    result.completionDate(ZonedDateTime.now().minusMinutes(4));
                    result.setRated(true);
                }
                result.setAssessmentType(AssessmentType.SEMI_AUTOMATIC);
                result.setParticipation(participation);
                result.setAssessor(examTutor1);
                result = resultRepository.save(result);
                result.setSubmission(submission);
                submission.addResult(result);
                submissionRepository.save(submission);
            }
        }
        // check the stats again
        database.changeUser("tutor1");
        stats = request.get("/api/courses/" + course.getId() + "/exams/" + exam.getId() + "/stats-for-exam-assessment-dashboard", HttpStatus.OK, StatsForDashboardDTO.class);
        assertThat(stats.getNumberOfAssessmentLocks()).isEqualTo(75L);
        // 75 = (15 users * 5 exercises); quiz submissions are not counted
        assertThat(stats.getNumberOfSubmissions().getInTime()).isEqualTo(75L);
        // the 15 quiz submissions are already assessed
        assertThat(stats.getNumberOfAssessmentsOfCorrectionRounds()[0].getInTime()).isEqualTo(15L);
        assertThat(stats.getNumberOfComplaints()).isEqualTo(0L);
        assertThat(stats.getTotalNumberOfAssessmentLocks()).isEqualTo(75L);

        // test the query needed for assessment information
        database.changeUser("tutor2");
        exam.getExerciseGroups().forEach(group -> {
            var locks = group.getExercises().stream().map(
                    exercise -> resultRepository.countNumberOfLockedAssessmentsByOtherTutorsForExamExerciseForCorrectionRounds(exercise, numberOfCorrectionRounds, examTutor2)[0]
                            .getInTime())
                    .reduce((x, y) -> x + y).get();
            if (group.getExercises().stream().filter(exercise -> !(exercise instanceof QuizExercise)).count() != 0)
                assertThat(locks).isEqualTo(15L);
        });

        database.changeUser("instructor1");
        lockedSubmissions = request.get("/api/courses/" + course.getId() + "/exams/" + exam.getId() + "/lockedSubmissions", HttpStatus.OK, List.class);
        assertThat(lockedSubmissions.size()).isEqualTo(75);

        // Finish assessment of all submissions
        for (var exercise : exercisesInExam) {
            for (var participation : exercise.getStudentParticipations()) {
                Submission submission;
                assertThat(participation.getSubmissions()).hasSize(1);
                submission = participation.getSubmissions().iterator().next();
                var result = submission.getLatestResult().completionDate(ZonedDateTime.now().minusMinutes(5));
                result.setRated(true);
                resultRepository.save(result);
            }
        }

        // check the stats again
        stats = request.get("/api/courses/" + course.getId() + "/exams/" + exam.getId() + "/stats-for-exam-assessment-dashboard", HttpStatus.OK, StatsForDashboardDTO.class);
        assertThat(stats.getNumberOfAssessmentLocks()).isEqualTo(0L);
        // 75 = (15 users * 5 exercises); quiz submissions are not counted
        assertThat(stats.getNumberOfSubmissions().getInTime()).isEqualTo(75L);
        // 75 + the 15 quiz submissions
        assertThat(stats.getNumberOfAssessmentsOfCorrectionRounds()[0].getInTime()).isEqualTo(90L);
        assertThat(stats.getNumberOfComplaints()).isEqualTo(0L);
        assertThat(stats.getTotalNumberOfAssessmentLocks()).isEqualTo(0L);

        lockedSubmissions = request.get("/api/courses/" + course.getId() + "/exams/" + exam.getId() + "/lockedSubmissions", HttpStatus.OK, List.class);
        assertThat(lockedSubmissions.size()).isEqualTo(0);
        if (numberOfCorrectionRounds == 2) {
            lockAndAssessForSecondCorrection(exam, course, exercisesInExam, numberOfCorrectionRounds);
        }
    }

    public void lockAndAssessForSecondCorrection(Exam exam, Course course, List<Exercise> exercisesInExam, int numberOfCorrectionRounds) throws Exception {
        // Lock all submissions
        User examInstructor = userRepo.findOneByLogin("instructor1").get();
        User examTutor1 = userRepo.findOneByLogin("tutor1").get();
        User examTutor2 = userRepo.findOneByLogin("tutor2").get();

        for (var exercise : exercisesInExam) {
            for (var participation : exercise.getStudentParticipations()) {
                Submission submission;
                assertThat(participation.getSubmissions()).hasSize(1);
                submission = participation.getSubmissions().iterator().next();
                // Create results
                var result = new Result().score(50D).rated(true).resultString("Good");
                if (exercise instanceof QuizExercise) {
                    result.completionDate(ZonedDateTime.now().minusMinutes(3));
                }
                result.setAssessmentType(AssessmentType.SEMI_AUTOMATIC);
                result.setParticipation(participation);
                result.setAssessor(examInstructor);
                result = resultRepository.save(result);
                result.setSubmission(submission);
                submission.addResult(result);
                submissionRepository.save(submission);
            }
        }
        // check the stats again
        database.changeUser("instructor1");
        var stats = request.get("/api/courses/" + course.getId() + "/exams/" + exam.getId() + "/stats-for-exam-assessment-dashboard", HttpStatus.OK, StatsForDashboardDTO.class);
        assertThat(stats.getNumberOfAssessmentLocks()).isEqualTo(75L);
        // 75 = (15 users * 5 exercises); quiz submissions are not counted
        assertThat(stats.getNumberOfSubmissions().getInTime()).isEqualTo(75L);
        // the 15 quiz submissions are already assessed - and all are assessed in the first correctionRound
        assertThat(stats.getNumberOfAssessmentsOfCorrectionRounds()[0].getInTime()).isEqualTo(90L);
        assertThat(stats.getNumberOfAssessmentsOfCorrectionRounds()[1].getInTime()).isEqualTo(15L);
        assertThat(stats.getNumberOfComplaints()).isEqualTo(0L);
        assertThat(stats.getTotalNumberOfAssessmentLocks()).isEqualTo(75L);

        // test the query needed for assessment information
        database.changeUser("tutor2");
        exam.getExerciseGroups().forEach(group -> {
            var locksRound1 = group.getExercises().stream().map(
                    exercise -> resultRepository.countNumberOfLockedAssessmentsByOtherTutorsForExamExerciseForCorrectionRounds(exercise, numberOfCorrectionRounds, examTutor2)[0]
                            .getInTime())
                    .reduce(Long::sum).get();
            if (group.getExercises().stream().anyMatch(exercise -> !(exercise instanceof QuizExercise)))
                assertThat(locksRound1).isEqualTo(0L);

            var locksRound2 = group.getExercises().stream().map(
                    exercise -> resultRepository.countNumberOfLockedAssessmentsByOtherTutorsForExamExerciseForCorrectionRounds(exercise, numberOfCorrectionRounds, examTutor2)[1]
                            .getInTime())
                    .reduce(Long::sum).get();
            if (group.getExercises().stream().anyMatch(exercise -> !(exercise instanceof QuizExercise)))
                assertThat(locksRound2).isEqualTo(15L);
        });

        database.changeUser("instructor1");
        var lockedSubmissions = request.get("/api/courses/" + course.getId() + "/exams/" + exam.getId() + "/lockedSubmissions", HttpStatus.OK, List.class);
        assertThat(lockedSubmissions.size()).isEqualTo(75);

        // Finish assessment of all submissions
        for (var exercise : exercisesInExam) {
            for (var participation : exercise.getStudentParticipations()) {
                Submission submission;
                assertThat(participation.getSubmissions()).hasSize(1);
                submission = participation.getSubmissions().iterator().next();
                var result = submission.getLatestResult().completionDate(ZonedDateTime.now().minusMinutes(5));
                result.setRated(true);
                resultRepository.save(result);
            }
        }

        // check the stats again
        stats = request.get("/api/courses/" + course.getId() + "/exams/" + exam.getId() + "/stats-for-exam-assessment-dashboard", HttpStatus.OK, StatsForDashboardDTO.class);
        assertThat(stats.getNumberOfAssessmentLocks()).isEqualTo(0L);
        // 75 = (15 users * 5 exercises); quiz submissions are not counted
        assertThat(stats.getNumberOfSubmissions().getInTime()).isEqualTo(75L);
        // 75 + the 15 quiz submissions
        assertThat(stats.getNumberOfAssessmentsOfCorrectionRounds()[0].getInTime()).isEqualTo(90L);
        assertThat(stats.getNumberOfComplaints()).isEqualTo(0L);
        assertThat(stats.getTotalNumberOfAssessmentLocks()).isEqualTo(0L);

        lockedSubmissions = request.get("/api/courses/" + course.getId() + "/exams/" + exam.getId() + "/lockedSubmissions", HttpStatus.OK, List.class);
        assertThat(lockedSubmissions.size()).isEqualTo(0);
    }

    @Test
<<<<<<< HEAD
    @WithMockUser(value = "instructor1", roles = "INSTRUCTOR")
    public void testGenerateStudentExamsTemplateCombine() throws Exception {
        GitService gitServiceSpy = spy(gitService);
        doNothing().when(gitServiceSpy).combineAllCommitsOfRepositoryIntoOne(any());
        Exam examWithProgramming = database.addExerciseGroupsAndExercisesToExam(exam1, true);

        // invoke generate student exams
        List<StudentExam> studentExams = request.postListWithResponseBody("/api/courses/" + course1.getId() + "/exams/" + examWithProgramming.getId() + "/generate-student-exams",
                Optional.empty(), StudentExam.class, HttpStatus.OK);

        verify(gitServiceSpy, times(1)).combineAllCommitsOfRepositoryIntoOne(any());
=======
    @WithMockUser(username = "instructor1", roles = "INSTRUCTOR")
    public void testGetExamTitleAsInstuctor() throws Exception {
        // Only user and role matter, so we can re-use the logic
        testGetExamTitle();
    }

    @Test
    @WithMockUser(username = "tutor1", roles = "TA")
    public void testGetExamTitleAsTeachingAssistant() throws Exception {
        // Only user and role matter, so we can re-use the logic
        testGetExamTitle();
    }

    @Test
    @WithMockUser(username = "user1", roles = "USER")
    public void testGetExamTitleAsUser() throws Exception {
        // Only user and role matter, so we can re-use the logic
        testGetExamTitle();
    }

    private void testGetExamTitle() throws Exception {
        Course course = database.createCourse();
        Exam exam = ModelFactory.generateExam(course);
        exam.setTitle("Test Exam");
        exam = examRepository.save(exam);
        course.addExam(exam);
        courseRepo.save(course);

        final var title = request.get("/api/exams/" + exam.getId() + "/title", HttpStatus.OK, String.class);
        assertThat(title).isEqualTo(exam.getTitle());
    }

    @Test
    @WithMockUser(username = "user1", roles = "USER")
    public void testGetExamTitleForNonExistingExam() throws Exception {
        // No exam with id 10 was created
        request.get("/api/exams/10/title", HttpStatus.NOT_FOUND, String.class);
>>>>>>> f986ef22
    }
}<|MERGE_RESOLUTION|>--- conflicted
+++ resolved
@@ -2068,10 +2068,10 @@
 
         lockedSubmissions = request.get("/api/courses/" + course.getId() + "/exams/" + exam.getId() + "/lockedSubmissions", HttpStatus.OK, List.class);
         assertThat(lockedSubmissions.size()).isEqualTo(0);
-    }
-
-    @Test
-<<<<<<< HEAD
+
+    }
+
+    @Test
     @WithMockUser(value = "instructor1", roles = "INSTRUCTOR")
     public void testGenerateStudentExamsTemplateCombine() throws Exception {
         GitService gitServiceSpy = spy(gitService);
@@ -2083,7 +2083,9 @@
                 Optional.empty(), StudentExam.class, HttpStatus.OK);
 
         verify(gitServiceSpy, times(1)).combineAllCommitsOfRepositoryIntoOne(any());
-=======
+    }
+
+    @Test
     @WithMockUser(username = "instructor1", roles = "INSTRUCTOR")
     public void testGetExamTitleAsInstuctor() throws Exception {
         // Only user and role matter, so we can re-use the logic
@@ -2121,6 +2123,5 @@
     public void testGetExamTitleForNonExistingExam() throws Exception {
         // No exam with id 10 was created
         request.get("/api/exams/10/title", HttpStatus.NOT_FOUND, String.class);
->>>>>>> f986ef22
     }
 }