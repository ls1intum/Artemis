--- conflicted
+++ resolved
@@ -1334,11 +1334,7 @@
             // Calculate overall points achieved
 
             var calculatedOverallPoints = studentExamOfUser.getExercises().stream()
-<<<<<<< HEAD
-                    .filter(exercise -> !exercise.getIncludedInOverallScore().equals(IncludedInOverallScore.NOT_INCLUDED)).map(Exercise::getMaxScore)
-=======
                     .filter(exercise -> !exercise.getIncludedInOverallScore().equals(IncludedInOverallScore.NOT_INCLUDED)).map(exercise -> exercise.getMaxPoints())
->>>>>>> 6dd0c90c
                     .reduce(0.0, (total, maxScore) -> (Math.round((total + maxScore * resultScore / 100) * 10) / 10.0));
 
             assertEquals(studentResult.overallPointsAchieved, calculatedOverallPoints, EPSILON);
