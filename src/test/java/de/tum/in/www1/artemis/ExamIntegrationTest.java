--- conflicted
+++ resolved
@@ -757,14 +757,8 @@
         assertThat(studentExams).doesNotContain(studentExam2);
 
         // Ensure that the participations were not deleted
-<<<<<<< HEAD
-        List<StudentParticipation> participationsStudent2 = studentParticipationRepository.findByStudentIdAndIndividualExercisesWithEagerSubmissionsResult(student2.getId(),
-                studentExam2.getExercises());
-=======
-        SecurityUtils.setAuthorizationObject(); // TODO why do we get an exception here without that?
         List<StudentParticipation> participationsStudent2 = studentParticipationRepository
                 .findByStudentIdAndIndividualExercisesWithEagerSubmissionsResultIgnoreTestRuns(student2.getId(), studentExam2.getExercises());
->>>>>>> 9a12321b
         assertThat(participationsStudent2).hasSize(studentExam2.getExercises().size());
 
         // Make sure delete also works if so many objects have been created before
@@ -827,14 +821,8 @@
         // Start the exam to create participations
         request.postWithResponseBody("/api/courses/" + course1.getId() + "/exams/" + exam.getId() + "/student-exams/start-exercises", Optional.empty(), Integer.class,
                 HttpStatus.OK);
-<<<<<<< HEAD
-        List<StudentParticipation> participationsStudent1 = studentParticipationRepository.findByStudentIdAndIndividualExercisesWithEagerSubmissionsResult(student1.getId(),
-                studentExam1.getExercises());
-=======
-        SecurityUtils.setAuthorizationObject(); // TODO why do we get an exception here without that?
         List<StudentParticipation> participationsStudent1 = studentParticipationRepository
                 .findByStudentIdAndIndividualExercisesWithEagerSubmissionsResultIgnoreTestRuns(student1.getId(), studentExam1.getExercises());
->>>>>>> 9a12321b
         assertThat(participationsStudent1).hasSize(studentExam1.getExercises().size());
 
         // explicitly set the user again to prevent issues in the following server call due to the use of SecurityUtils.setAuthorizationObject();
@@ -860,13 +848,8 @@
         assertThat(studentExams).doesNotContain(studentExam1);
 
         // Ensure that the participations of student1 were deleted
-<<<<<<< HEAD
-        participationsStudent1 = studentParticipationRepository.findByStudentIdAndIndividualExercisesWithEagerSubmissionsResult(student1.getId(), studentExam1.getExercises());
-=======
-        SecurityUtils.setAuthorizationObject(); // TODO why do we get an exception here without that?
         participationsStudent1 = studentParticipationRepository.findByStudentIdAndIndividualExercisesWithEagerSubmissionsResultIgnoreTestRuns(student1.getId(),
                 studentExam1.getExercises());
->>>>>>> 9a12321b
         assertThat(participationsStudent1).isEmpty();
 
         // Make sure delete also works if so many objects have been created before
