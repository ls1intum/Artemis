--- conflicted
+++ resolved
@@ -13,10 +13,7 @@
 import org.junit.jupiter.api.BeforeEach;
 import org.junit.jupiter.api.Test;
 import org.springframework.beans.factory.annotation.Autowired;
-<<<<<<< HEAD
-=======
 import org.springframework.boot.test.mock.mockito.SpyBean;
->>>>>>> 58ae4626
 import org.springframework.http.HttpStatus;
 import org.springframework.security.test.context.support.WithMockUser;
 
@@ -27,18 +24,9 @@
 import de.tum.in.www1.artemis.domain.exam.Exam;
 import de.tum.in.www1.artemis.domain.exam.ExerciseGroup;
 import de.tum.in.www1.artemis.domain.exam.StudentExam;
-<<<<<<< HEAD
 import de.tum.in.www1.artemis.repository.*;
+import de.tum.in.www1.artemis.service.ExamAccessService;
 import de.tum.in.www1.artemis.service.dto.StudentDTO;
-=======
-import de.tum.in.www1.artemis.repository.CourseRepository;
-import de.tum.in.www1.artemis.repository.ExamRepository;
-import de.tum.in.www1.artemis.repository.ExerciseGroupRepository;
-import de.tum.in.www1.artemis.repository.ExerciseRepository;
-import de.tum.in.www1.artemis.repository.StudentExamRepository;
-import de.tum.in.www1.artemis.repository.TextExerciseRepository;
-import de.tum.in.www1.artemis.service.ExamAccessService;
->>>>>>> 58ae4626
 import de.tum.in.www1.artemis.util.DatabaseUtilService;
 import de.tum.in.www1.artemis.util.ModelFactory;
 import de.tum.in.www1.artemis.util.RequestUtilService;
@@ -49,12 +37,9 @@
     DatabaseUtilService database;
 
     @Autowired
-<<<<<<< HEAD
     JiraRequestMockProvider jiraRequestMockProvider;
 
     @Autowired
-=======
->>>>>>> 58ae4626
     RequestUtilService request;
 
     @Autowired
@@ -90,19 +75,13 @@
     private Exam exam1;
 
     @BeforeEach
-<<<<<<< HEAD
     public void initTestCase() throws URISyntaxException {
-        users = database.addUsers(numberOfStudents, numberOfTutors, numberOfInstructors);
-        course = database.addEmptyCourse();
-        jiraRequestMockProvider.enableMockingOfRequests();
-        jiraRequestMockProvider.mockAddUserToGroup(Set.of(course.getStudentGroupName()));
-=======
-    public void initTestCase() {
         users = database.addUsers(4, 5, 1);
         course1 = database.addEmptyCourse();
         course2 = database.addEmptyCourse();
         exam1 = database.addExam(course1);
->>>>>>> 58ae4626
+        jiraRequestMockProvider.enableMockingOfRequests();
+        jiraRequestMockProvider.mockAddUserToGroup(Set.of(course1.getStudentGroupName()));
     }
 
     @AfterEach
@@ -111,7 +90,6 @@
     }
 
     @Test
-<<<<<<< HEAD
     @WithMockUser(username = "instructor1", roles = "INSTRUCTOR")
     public void registerUsersInExam() throws Exception {
         var exam = createExam();
@@ -134,16 +112,16 @@
         student6.setRegistrationNumber(registrationNumber6);
         student6 = userRepo.save(student6);
         student6 = userRepo.findOneWithGroupsAndAuthoritiesByLogin("student6").get();
-        assertThat(student6.getGroups()).doesNotContain(course.getStudentGroupName());
-
-        request.postWithoutLocation("/api/courses/" + course.getId() + "/exams/" + savedExam.getId() + "/students/student1", null, HttpStatus.OK, null);
-        request.postWithoutLocation("/api/courses/" + course.getId() + "/exams/" + savedExam.getId() + "/students/nonExistingStudent", null, HttpStatus.NOT_FOUND, null);
+        assertThat(student6.getGroups()).doesNotContain(course1.getStudentGroupName());
+
+        request.postWithoutLocation("/api/courses/" + course1.getId() + "/exams/" + savedExam.getId() + "/students/student1", null, HttpStatus.OK, null);
+        request.postWithoutLocation("/api/courses/" + course1.getId() + "/exams/" + savedExam.getId() + "/students/nonExistingStudent", null, HttpStatus.NOT_FOUND, null);
 
         Exam storedExam = examRepository.findWithRegisteredUsersById(savedExam.getId()).get();
         assertThat(storedExam.getRegisteredUsers()).containsExactly(student1);
 
-        request.delete("/api/courses/" + course.getId() + "/exams/" + savedExam.getId() + "/students/student1", HttpStatus.OK);
-        request.delete("/api/courses/" + course.getId() + "/exams/" + savedExam.getId() + "/students/nonExistingStudent", HttpStatus.NOT_FOUND);
+        request.delete("/api/courses/" + course1.getId() + "/exams/" + savedExam.getId() + "/students/student1", HttpStatus.OK);
+        request.delete("/api/courses/" + course1.getId() + "/exams/" + savedExam.getId() + "/students/nonExistingStudent", HttpStatus.NOT_FOUND);
         storedExam = examRepository.findWithRegisteredUsersById(savedExam.getId()).get();
         assertThat(storedExam.getRegisteredUsers()).isEmpty();
 
@@ -157,8 +135,8 @@
         studentDto6.setRegistrationNumber(registrationNumber6);
         var studentsToRegister = List.of(studentDto1, studentDto2, studentDto3, studentDto6);
 
-        List<StudentDTO> registrationFailures = request.postListWithResponseBody("/api/courses/" + course.getId() + "/exams/" + savedExam.getId() + "/students", studentsToRegister,
-                StudentDTO.class, HttpStatus.OK);
+        List<StudentDTO> registrationFailures = request.postListWithResponseBody("/api/courses/" + course1.getId() + "/exams/" + savedExam.getId() + "/students",
+                studentsToRegister, StudentDTO.class, HttpStatus.OK);
         assertThat(registrationFailures).containsExactlyInAnyOrder(studentDto3);
         storedExam = examRepository.findWithRegisteredUsersById(savedExam.getId()).get();
         assertThat(storedExam.getRegisteredUsers()).containsExactlyInAnyOrder(student1, student2, student6);
@@ -166,17 +144,13 @@
         for (var user : storedExam.getRegisteredUsers()) {
             // all registered users must have access to the course
             user = userRepo.findOneWithGroupsAndAuthoritiesByLogin(user.getLogin()).get();
-            assertThat(user.getGroups()).contains(course.getStudentGroupName());
+            assertThat(user.getGroups()).contains(course1.getStudentGroupName());
         }
 
         // TODO: also mock the LdapService to make sure students who are not yet in the Artemis database can be registered for an exam using a registration number
     }
 
     public Exam createExam() {
-=======
-    @WithMockUser(username = "admin", roles = "ADMIN")
-    public void testSaveExamToDatabase() {
->>>>>>> 58ae4626
         ZonedDateTime currentTime = ZonedDateTime.now();
         Exam exam = new Exam();
         exam.setTitle("Test exam 1");
@@ -190,7 +164,7 @@
         exam.setMaxPoints(90);
         exam.setNumberOfExercisesInExam(1);
         exam.setRandomizeExerciseOrder(false);
-        exam.setCourse(course);
+        exam.setCourse(course1);
         return exam;
     }
 
@@ -222,23 +196,7 @@
         assertThat(savedExerciseGroup1.getExercises()).isEqualTo(exerciseGroup.getExercises());
 
         // create exam
-<<<<<<< HEAD
         Exam exam = createExam();
-=======
-        Exam exam = new Exam();
-        exam.setTitle("Test exam 1");
-        exam.setVisibleDate(currentTime);
-        exam.setStartDate(currentTime);
-        exam.setEndDate(currentTime);
-        exam.setStartText("Start Text");
-        exam.setEndText("End Text");
-        exam.setConfirmationStartText("Confirmation Start Text");
-        exam.setConfirmationEndText("Confirmation End Text");
-        exam.setMaxPoints(90);
-        exam.setNumberOfExercisesInExam(1);
-        exam.setRandomizeExerciseOrder(false);
-        exam.setCourse(course1);
->>>>>>> 58ae4626
         exam.addExerciseGroup(savedExerciseGroup1);
         exam.addExerciseGroup(savedExerciseGroup2);
         exam.addExerciseGroup(savedExerciseGroup3);
