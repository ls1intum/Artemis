package de.tum.in.www1.artemis;

import static org.assertj.core.api.Assertions.assertThat;

import java.time.ZonedDateTime;
import java.util.ArrayList;
import java.util.List;

import org.junit.jupiter.api.AfterEach;
import org.junit.jupiter.api.BeforeEach;
import org.junit.jupiter.api.Test;
import org.springframework.beans.factory.annotation.Autowired;
import org.springframework.http.HttpStatus;
import org.springframework.security.test.context.support.WithMockUser;

import de.tum.in.www1.artemis.domain.Course;
import de.tum.in.www1.artemis.domain.Exercise;
<<<<<<< HEAD
import de.tum.in.www1.artemis.domain.NotificationOption;
=======
import de.tum.in.www1.artemis.domain.NotificationSetting;
>>>>>>> b4bbafee
import de.tum.in.www1.artemis.domain.User;
import de.tum.in.www1.artemis.domain.enumeration.GroupNotificationType;
import de.tum.in.www1.artemis.domain.enumeration.NotificationType;
import de.tum.in.www1.artemis.domain.notification.GroupNotification;
import de.tum.in.www1.artemis.domain.notification.Notification;
import de.tum.in.www1.artemis.domain.notification.NotificationTitleTypeConstants;
import de.tum.in.www1.artemis.domain.notification.SingleUserNotification;
import de.tum.in.www1.artemis.repository.*;
import de.tum.in.www1.artemis.util.ModelFactory;

public class NotificationResourceIntegrationTest extends AbstractSpringIntegrationBambooBitbucketJiraTest {

    @Autowired
    private CourseRepository courseRepository;

    @Autowired
    private UserRepository userRepository;

    @Autowired
    private NotificationRepository notificationRepository;

    @Autowired
    private SystemNotificationRepository systemNotificationRepository;

    @Autowired
<<<<<<< HEAD
    private NotificationOptionRepository notificationOptionRepository;
=======
    private NotificationSettingRepository notificationSettingRepository;
>>>>>>> b4bbafee

    private Exercise exercise;

    private Course course1;

    private Course course2;

    private List<User> users;

    @BeforeEach
    public void initTestCase() {
        users = database.addUsers(2, 1, 1, 1);
        course1 = database.addCourseWithOneReleasedTextExercise();
        course2 = database.addCourseWithOneReleasedTextExercise();
        systemNotificationRepository.deleteAll();
        exercise = new ArrayList<>(course1.getExercises()).get(0);

        User student1 = users.get(0);
        student1.setLastNotificationRead(ZonedDateTime.now().minusDays(1));
        users.set(0, student1);
        userRepository.save(student1);
    }

    @AfterEach
    public void tearDown() {
        database.resetDatabase();
        systemNotificationRepository.deleteAll();
        notificationRepository.deleteAll();
    }

    @Test
    @WithMockUser(roles = "USER")
    public void testCreateNotification_asUser() throws Exception {
        GroupNotificationType type = GroupNotificationType.STUDENT;
        GroupNotification groupNotification = new GroupNotification(exercise.getCourseViaExerciseGroupOrCourseMember(), "Title", "Notification Text", null, type);
        groupNotification.setTarget(groupNotification.getExerciseUpdatedTarget(exercise));
        request.post("/api/notifications", groupNotification, HttpStatus.FORBIDDEN);
    }

    @Test
    @WithMockUser(roles = "INSTRUCTOR")
    public void testCreateNotification_asInstructor() throws Exception {
        GroupNotificationType type = GroupNotificationType.INSTRUCTOR;
        GroupNotification groupNotification = new GroupNotification(exercise.getCourseViaExerciseGroupOrCourseMember(), "Title", "Notification Text", null, type);
        groupNotification.setTarget(groupNotification.getExerciseUpdatedTarget(exercise));
        GroupNotification response = request.postWithResponseBody("/api/notifications", groupNotification, GroupNotification.class, HttpStatus.CREATED);
        assertThat(response.getTarget()).as("response same target").isEqualTo(groupNotification.getTarget());
    }

    @Test
    @WithMockUser(roles = "INSTRUCTOR")
    public void testCreateNotification_asInstructor_BAD_REQUEST() throws Exception {
        GroupNotificationType type = GroupNotificationType.INSTRUCTOR;
        GroupNotification groupNotification = new GroupNotification(exercise.getCourseViaExerciseGroupOrCourseMember(), "Title", "Notification Text", null, type);
        groupNotification.setTarget(groupNotification.getExerciseUpdatedTarget(exercise));
        groupNotification.setId(1L);
        request.post("/api/notifications", groupNotification, HttpStatus.BAD_REQUEST);
    }

    @Test
    @WithMockUser(username = "student1", roles = "USER")
    public void testGetNotifications_recipientEvaluation() throws Exception {
        User recipient = userRepository.getUser();
        SingleUserNotification notification1 = ModelFactory.generateSingleUserNotification(ZonedDateTime.now(), recipient);
        notificationRepository.save(notification1);
        SingleUserNotification notification2 = ModelFactory.generateSingleUserNotification(ZonedDateTime.now(), users.get(1));
        notificationRepository.save(notification2);

        List<Notification> notifications = request.getList("/api/notifications", HttpStatus.OK, Notification.class);
        assertThat(notifications).as("Notification with recipient equal to current user is returned").contains(notification1);
        assertThat(notifications).as("Notification with recipient not equal to current user is not returned").doesNotContain(notification2);
    }

    @Test
    @WithMockUser(username = "student1", roles = "USER")
    public void testGetNotifications_courseEvaluation() throws Exception {
        // student1 is member of `testgroup` and `tumuser` per default
        // the studentGroupName of course1 is `tumuser` per default
        GroupNotification notification1 = ModelFactory.generateGroupNotification(ZonedDateTime.now(), course1, GroupNotificationType.STUDENT);
        notificationRepository.save(notification1);
        course2.setStudentGroupName("some-group");
        courseRepository.save(course2);
        GroupNotification notification2 = ModelFactory.generateGroupNotification(ZonedDateTime.now(), course2, GroupNotificationType.STUDENT);
        notificationRepository.save(notification2);

        List<Notification> notifications = request.getList("/api/notifications", HttpStatus.OK, Notification.class);
        assertThat(notifications).as("Notification with course the current user belongs to is returned").contains(notification1);
        assertThat(notifications).as("Notification with course the current user does not belong to is not returned").doesNotContain(notification2);
    }

    @Test
    @WithMockUser(username = "student1", roles = "USER")
    public void testGetNotifications_groupNotificationTypeEvaluation_asStudent() throws Exception {
        GroupNotification notificationStudent = ModelFactory.generateGroupNotification(ZonedDateTime.now(), courseRepository.findAll().get(0), GroupNotificationType.STUDENT);
        notificationRepository.save(notificationStudent);
        GroupNotification notificationTutor = ModelFactory.generateGroupNotification(ZonedDateTime.now(), courseRepository.findAll().get(0), GroupNotificationType.TA);
        notificationRepository.save(notificationTutor);
        GroupNotification notificationEditor = ModelFactory.generateGroupNotification(ZonedDateTime.now(), courseRepository.findAll().get(0), GroupNotificationType.EDITOR);
        notificationRepository.save(notificationEditor);
        GroupNotification notificationInstructor = ModelFactory.generateGroupNotification(ZonedDateTime.now(), courseRepository.findAll().get(0), GroupNotificationType.INSTRUCTOR);
        notificationRepository.save(notificationInstructor);

        List<Notification> notifications = request.getList("/api/notifications", HttpStatus.OK, Notification.class);
        assertThat(notifications).as("Notification with type student is returned").contains(notificationStudent);
        assertThat(notifications).as("Notification with type tutor is not returned").doesNotContain(notificationTutor);
        assertThat(notifications).as("Notification with type editor is not returned").doesNotContain(notificationEditor);
        assertThat(notifications).as("Notification with type instructor is not returned").doesNotContain(notificationInstructor);
    }

    @Test
    @WithMockUser(username = "tutor1", roles = "TA")
    public void testGetNotifications_groupNotificationTypeEvaluation_asTutor() throws Exception {
        GroupNotification notificationStudent = ModelFactory.generateGroupNotification(ZonedDateTime.now(), courseRepository.findAll().get(0), GroupNotificationType.STUDENT);
        notificationRepository.save(notificationStudent);
        GroupNotification notificationTutor = ModelFactory.generateGroupNotification(ZonedDateTime.now(), courseRepository.findAll().get(0), GroupNotificationType.TA);
        notificationRepository.save(notificationTutor);
        GroupNotification notificationEditor = ModelFactory.generateGroupNotification(ZonedDateTime.now(), courseRepository.findAll().get(0), GroupNotificationType.EDITOR);
        notificationRepository.save(notificationEditor);
        GroupNotification notificationInstructor = ModelFactory.generateGroupNotification(ZonedDateTime.now(), courseRepository.findAll().get(0), GroupNotificationType.INSTRUCTOR);
        notificationRepository.save(notificationInstructor);

        List<Notification> notifications = request.getList("/api/notifications", HttpStatus.OK, Notification.class);
        assertThat(notifications).as("Notification with type student is not returned").doesNotContain(notificationStudent);
        assertThat(notifications).as("Notification with type tutor is returned").contains(notificationTutor);
        assertThat(notifications).as("Notification with type editor is not returned").doesNotContain(notificationEditor);
        assertThat(notifications).as("Notification with type instructor is not returned").doesNotContain(notificationInstructor);
    }

    @Test
    @WithMockUser(username = "editor1", roles = "EDITOR")
    public void testGetNotifications_groupNotificationTypeEvaluation_asEditor() throws Exception {
        GroupNotification notificationStudent = ModelFactory.generateGroupNotification(ZonedDateTime.now(), courseRepository.findAll().get(0), GroupNotificationType.STUDENT);
        notificationRepository.save(notificationStudent);
        GroupNotification notificationTutor = ModelFactory.generateGroupNotification(ZonedDateTime.now(), courseRepository.findAll().get(0), GroupNotificationType.TA);
        notificationRepository.save(notificationTutor);
        GroupNotification notificationEditor = ModelFactory.generateGroupNotification(ZonedDateTime.now(), courseRepository.findAll().get(0), GroupNotificationType.EDITOR);
        notificationRepository.save(notificationEditor);
        GroupNotification notificationInstructor = ModelFactory.generateGroupNotification(ZonedDateTime.now(), courseRepository.findAll().get(0), GroupNotificationType.INSTRUCTOR);
        notificationRepository.save(notificationInstructor);

        List<Notification> notifications = request.getList("/api/notifications", HttpStatus.OK, Notification.class);
        assertThat(notifications).as("Notification with type student is not returned").doesNotContain(notificationStudent);
        assertThat(notifications).as("Notification with type tutor is not returned").doesNotContain(notificationTutor);
        assertThat(notifications).as("Notification with type editor is returned").contains(notificationEditor);
        assertThat(notifications).as("Notification with type instructor is not returned").doesNotContain(notificationInstructor);
    }

    @Test
    @WithMockUser(username = "instructor1", roles = "INSTRUCTOR")
    public void testGetNotifications_groupNotificationTypeEvaluation_asInstructor() throws Exception {
        GroupNotification notificationStudent = ModelFactory.generateGroupNotification(ZonedDateTime.now(), courseRepository.findAll().get(0), GroupNotificationType.STUDENT);
        notificationRepository.save(notificationStudent);
        GroupNotification notificationTutor = ModelFactory.generateGroupNotification(ZonedDateTime.now(), courseRepository.findAll().get(0), GroupNotificationType.TA);
        notificationRepository.save(notificationTutor);
        GroupNotification notificationEditor = ModelFactory.generateGroupNotification(ZonedDateTime.now(), courseRepository.findAll().get(0), GroupNotificationType.EDITOR);
        notificationRepository.save(notificationEditor);
        GroupNotification notificationInstructor = ModelFactory.generateGroupNotification(ZonedDateTime.now(), courseRepository.findAll().get(0), GroupNotificationType.INSTRUCTOR);
        notificationRepository.save(notificationInstructor);

        List<Notification> notifications = request.getList("/api/notifications", HttpStatus.OK, Notification.class);
        assertThat(notifications).as("Notification with type student is not returned").doesNotContain(notificationStudent);
        assertThat(notifications).as("Notification with type tutor is not returned").doesNotContain(notificationTutor);
        assertThat(notifications).as("Notification with type editor is not returned").doesNotContain(notificationEditor);
        assertThat(notifications).as("Notification with type instructor is returned").contains(notificationInstructor);
    }

    @Test
    @WithMockUser(roles = "INSTRUCTOR")
    public void testUpdateNotification_asInstructor_OK() throws Exception {
        GroupNotificationType type = GroupNotificationType.INSTRUCTOR;
        GroupNotification groupNotification = new GroupNotification(exercise.getCourseViaExerciseGroupOrCourseMember(), "Title", "Notification Text", null, type);
        groupNotification.setTarget(groupNotification.getExerciseUpdatedTarget(exercise));
        groupNotification.setId(1L);
        request.put("/api/notifications", groupNotification, HttpStatus.OK);
    }

    @Test
    @WithMockUser(roles = "INSTRUCTOR")
    public void testUpdateNotification_asInstructor_BAD_REQUEST() throws Exception {
        GroupNotificationType type = GroupNotificationType.INSTRUCTOR;
        GroupNotification groupNotification = new GroupNotification(exercise.getCourseViaExerciseGroupOrCourseMember(), "Title", "Notification Text", null, type);
        groupNotification.setTarget(groupNotification.getExerciseUpdatedTarget(exercise));
        request.putWithResponseBody("/api/notifications", groupNotification, GroupNotification.class, HttpStatus.BAD_REQUEST);
    }

    @Test
    @WithMockUser(roles = "USER")
    public void testUpdateNotification_asStudent() throws Exception {
        GroupNotificationType type = GroupNotificationType.STUDENT;
        GroupNotification groupNotification = new GroupNotification(exercise.getCourseViaExerciseGroupOrCourseMember(), "Title", "Notification Text", null, type);
        groupNotification.setTarget(groupNotification.getExerciseUpdatedTarget(exercise));
        groupNotification.setId(2L);
        request.put("/api/notifications", groupNotification, HttpStatus.FORBIDDEN);
    }

    @Test
    @WithMockUser(roles = "INSTRUCTOR")
    public void testGetNotification_asInstructor() throws Exception {
        GroupNotificationType type = GroupNotificationType.INSTRUCTOR;
        GroupNotification groupNotification = new GroupNotification(exercise.getCourseViaExerciseGroupOrCourseMember(), "Title", "Notification Text", null, type);
        groupNotification.setTarget(groupNotification.getExerciseUpdatedTarget(exercise));
        Notification notification = request.postWithResponseBody("/api/notifications", groupNotification, Notification.class, HttpStatus.CREATED);
        request.put("/api/notifications", notification, HttpStatus.OK);
        request.get("/api/notifications/" + notification.getId(), HttpStatus.OK, Notification.class);
        request.get("/api/notifications/" + notification.getId() + 1, HttpStatus.NOT_FOUND, Notification.class);
    }

    @Test
    @WithMockUser(username = "student1", roles = "USER")
    public void testGetAllNotificationsForCurrentUserFilteredBySettings() throws Exception {
        NotificationType allowedType = NotificationType.ATTACHMENT_CHANGE;
        NotificationType blockedType = NotificationType.EXERCISE_PRACTICE;

<<<<<<< HEAD
        NotificationOption allowedOption = new NotificationOption(users.get(0), true, false, "notification.lecture-notification.attachment-changes");
        NotificationOption blockedOption = new NotificationOption(users.get(0), false, false, "notification.exercise-notification.exercise-open-for-practice");

        notificationOptionRepository.save(allowedOption);
        notificationOptionRepository.save(blockedOption);
=======
        NotificationSetting allowedSetting = new NotificationSetting(users.get(0), true, false, "notification.lecture-notification.attachment-changes");
        NotificationSetting blockedSetting = new NotificationSetting(users.get(0), false, false, "notification.exercise-notification.exercise-open-for-practice");

        notificationSettingRepository.save(allowedSetting);
        notificationSettingRepository.save(blockedSetting);
>>>>>>> b4bbafee

        GroupNotification allowedNotification = ModelFactory.generateGroupNotification(ZonedDateTime.now(), course1, GroupNotificationType.STUDENT);
        allowedNotification.setTitle(NotificationTitleTypeConstants.findCorrespondingNotificationTitle(allowedType));
        notificationRepository.save(allowedNotification);

        GroupNotification blockedNotification = ModelFactory.generateGroupNotification(ZonedDateTime.now(), course1, GroupNotificationType.STUDENT);
        blockedNotification.setTitle(NotificationTitleTypeConstants.findCorrespondingNotificationTitle(blockedType));
        notificationRepository.save(blockedNotification);

<<<<<<< HEAD
        List<Notification> notifications = request.getList("/api/notifications/filtered-by-settings", HttpStatus.OK, Notification.class);
=======
        List<Notification> notifications = request.getList("/api/notifications", HttpStatus.OK, Notification.class);
>>>>>>> b4bbafee

        assertThat(notifications).as("Notification that is allowed by Settings is returned").contains(allowedNotification);
        assertThat(notifications).as("Notification that is blocked by Settings is not returned").doesNotContain(blockedNotification);
    }

    @Test
    @WithMockUser(roles = "INSTRUCTOR")
    public void testDeleteNotification_asInstructor() throws Exception {
        GroupNotificationType type = GroupNotificationType.INSTRUCTOR;
        GroupNotification groupNotification = new GroupNotification(exercise.getCourseViaExerciseGroupOrCourseMember(), "Title", "Notification Text", null, type);
        groupNotification.setTarget(groupNotification.getExerciseUpdatedTarget(exercise));
        Notification notification = request.postWithResponseBody("/api/notifications", groupNotification, Notification.class, HttpStatus.CREATED);
        request.put("/api/notifications", notification, HttpStatus.OK);
        request.delete("/api/notifications/" + notification.getId(), HttpStatus.OK);
    }
}<|MERGE_RESOLUTION|>--- conflicted
+++ resolved
@@ -15,11 +15,7 @@
 
 import de.tum.in.www1.artemis.domain.Course;
 import de.tum.in.www1.artemis.domain.Exercise;
-<<<<<<< HEAD
-import de.tum.in.www1.artemis.domain.NotificationOption;
-=======
 import de.tum.in.www1.artemis.domain.NotificationSetting;
->>>>>>> b4bbafee
 import de.tum.in.www1.artemis.domain.User;
 import de.tum.in.www1.artemis.domain.enumeration.GroupNotificationType;
 import de.tum.in.www1.artemis.domain.enumeration.NotificationType;
@@ -45,11 +41,7 @@
     private SystemNotificationRepository systemNotificationRepository;
 
     @Autowired
-<<<<<<< HEAD
-    private NotificationOptionRepository notificationOptionRepository;
-=======
     private NotificationSettingRepository notificationSettingRepository;
->>>>>>> b4bbafee
 
     private Exercise exercise;
 
@@ -263,19 +255,11 @@
         NotificationType allowedType = NotificationType.ATTACHMENT_CHANGE;
         NotificationType blockedType = NotificationType.EXERCISE_PRACTICE;
 
-<<<<<<< HEAD
-        NotificationOption allowedOption = new NotificationOption(users.get(0), true, false, "notification.lecture-notification.attachment-changes");
-        NotificationOption blockedOption = new NotificationOption(users.get(0), false, false, "notification.exercise-notification.exercise-open-for-practice");
-
-        notificationOptionRepository.save(allowedOption);
-        notificationOptionRepository.save(blockedOption);
-=======
         NotificationSetting allowedSetting = new NotificationSetting(users.get(0), true, false, "notification.lecture-notification.attachment-changes");
         NotificationSetting blockedSetting = new NotificationSetting(users.get(0), false, false, "notification.exercise-notification.exercise-open-for-practice");
 
         notificationSettingRepository.save(allowedSetting);
         notificationSettingRepository.save(blockedSetting);
->>>>>>> b4bbafee
 
         GroupNotification allowedNotification = ModelFactory.generateGroupNotification(ZonedDateTime.now(), course1, GroupNotificationType.STUDENT);
         allowedNotification.setTitle(NotificationTitleTypeConstants.findCorrespondingNotificationTitle(allowedType));
@@ -285,11 +269,7 @@
         blockedNotification.setTitle(NotificationTitleTypeConstants.findCorrespondingNotificationTitle(blockedType));
         notificationRepository.save(blockedNotification);
 
-<<<<<<< HEAD
-        List<Notification> notifications = request.getList("/api/notifications/filtered-by-settings", HttpStatus.OK, Notification.class);
-=======
-        List<Notification> notifications = request.getList("/api/notifications", HttpStatus.OK, Notification.class);
->>>>>>> b4bbafee
+        List<Notification> notifications = request.getList("/api/notifications", HttpStatus.OK, Notification.class);
 
         assertThat(notifications).as("Notification that is allowed by Settings is returned").contains(allowedNotification);
         assertThat(notifications).as("Notification that is blocked by Settings is not returned").doesNotContain(blockedNotification);
