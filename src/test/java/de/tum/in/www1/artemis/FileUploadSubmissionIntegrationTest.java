package de.tum.in.www1.artemis;

import static org.assertj.core.api.Assertions.assertThat;

import java.time.ZonedDateTime;
import java.util.List;

import org.junit.jupiter.api.AfterEach;
import org.junit.jupiter.api.BeforeEach;
import org.junit.jupiter.api.Test;
import org.junit.jupiter.api.extension.ExtendWith;
import org.springframework.beans.factory.annotation.Autowired;
import org.springframework.boot.test.autoconfigure.jdbc.AutoConfigureTestDatabase;
import org.springframework.boot.test.autoconfigure.web.servlet.AutoConfigureMockMvc;
import org.springframework.boot.test.context.SpringBootTest;
import org.springframework.http.HttpStatus;
import org.springframework.mock.web.MockMultipartFile;
import org.springframework.security.test.context.support.WithMockUser;
import org.springframework.test.context.ActiveProfiles;
import org.springframework.test.context.junit.jupiter.SpringExtension;
import org.springframework.util.LinkedMultiValueMap;

import de.tum.in.www1.artemis.domain.*;
import de.tum.in.www1.artemis.domain.enumeration.AssessmentType;
import de.tum.in.www1.artemis.domain.enumeration.Language;
import de.tum.in.www1.artemis.domain.modeling.ModelingSubmission;
import de.tum.in.www1.artemis.repository.*;
import de.tum.in.www1.artemis.service.FileService;
import de.tum.in.www1.artemis.service.ParticipationService;
import de.tum.in.www1.artemis.util.DatabaseUtilService;
import de.tum.in.www1.artemis.util.ModelFactory;
import de.tum.in.www1.artemis.util.RequestUtilService;

@ExtendWith(SpringExtension.class)
@SpringBootTest
@AutoConfigureMockMvc
@AutoConfigureTestDatabase
@ActiveProfiles("artemis")
public class FileUploadSubmissionIntegrationTest {

    @Autowired
    CourseRepository courseRepo;

    @Autowired
    ExerciseRepository exerciseRepo;

    @Autowired
    UserRepository userRepo;

    @Autowired
    RequestUtilService request;

    @Autowired
    DatabaseUtilService database;

    @Autowired
    ParticipationService participationService;

    @Autowired
    FileService fileService;

    @Autowired
    ResultRepository resultRepo;

    @Autowired
    FileUploadSubmissionRepository fileUploadSubmissionRepository;

    @Autowired
    ParticipationRepository participationRepository;

    private FileUploadExercise fileUploadExercise;

    private FileUploadExercise afterDueDateFileUploadExercise;

    private FileUploadSubmission submittedFileUploadSubmission;

    private FileUploadSubmission notSubmittedFileUploadSubmission;

    private MockMultipartFile validFile = new MockMultipartFile("file", "file.png", "application/json", "some data".getBytes());

    private StudentParticipation participation;

    @BeforeEach
    public void initTestCase() throws Exception {
        database.addUsers(3, 1, 1);
        database.addCourseWithTwoFileUploadExercise();
        fileUploadExercise = (FileUploadExercise) exerciseRepo.findAll().get(0);
        afterDueDateFileUploadExercise = (FileUploadExercise) exerciseRepo.findAll().get(1);
        submittedFileUploadSubmission = ModelFactory.generateFileUploadSubmission(true);
        notSubmittedFileUploadSubmission = ModelFactory.generateFileUploadSubmission(false);
        database.addParticipationForExercise(fileUploadExercise, "student3");
        participation = database.addParticipationForExercise(afterDueDateFileUploadExercise, "student3");
    }

    @AfterEach
    public void tearDown() {
        database.resetDatabase();
    }

    @Test
    @WithMockUser(value = "student3")
    public void submitFileUploadSubmission() throws Exception {
        FileUploadSubmission submission = ModelFactory.generateFileUploadSubmission(false);
        FileUploadSubmission returnedSubmission = performInitialSubmission(fileUploadExercise.getId(), submission);
        String actualFilePath = FileUploadSubmission.buildFilePath(fileUploadExercise.getId(), returnedSubmission.getId()).concat("file.png");
        String publicFilePath = fileService.publicPathForActualPath(actualFilePath, returnedSubmission.getId());
        assertThat(returnedSubmission).as("submission correctly posted").isNotNull();
        assertThat(returnedSubmission.getFilePath()).isEqualTo(publicFilePath);
        checkDetailsHidden(returnedSubmission, true);
        var submissionInDb = fileUploadSubmissionRepository.findById(returnedSubmission.getId()).get();
        assertThat(submissionInDb).isEqualToIgnoringGivenFields(returnedSubmission, "result", "participation", "fileService", "submissionDate");
    }

    @Test
    @WithMockUser(value = "student1")
    public void submitFileUploadSubmission_withSubmissionId() throws Exception {
        database.addFileUploadSubmission(fileUploadExercise, notSubmittedFileUploadSubmission, "student1");
        request.postWithResponseBody("/api/exercises/" + fileUploadExercise.getId() + "/file-upload-submissions", notSubmittedFileUploadSubmission, FileUploadSubmission.class,
                HttpStatus.BAD_REQUEST);
    }

    @Test
    @WithMockUser(value = "student1")
    public void submitFileUploadSubmission_exerciseIdIncorrect() throws Exception {
        database.addFileUploadSubmission(fileUploadExercise, notSubmittedFileUploadSubmission, "student1");
        request.postWithResponseBody("/api/exercises/" + (fileUploadExercise.getId() + 1) + "/file-upload-submissions", notSubmittedFileUploadSubmission,
                FileUploadSubmission.class, HttpStatus.BAD_REQUEST);
    }

    @Test
    @WithMockUser(value = "student1")
    public void submitFileUploadSubmission_courseIdIncorrect() throws Exception {
        var courseId = fileUploadExercise.getCourse().getId();
        fileUploadExercise.getCourse().setId(courseId + 1);
        database.addFileUploadSubmission(fileUploadExercise, notSubmittedFileUploadSubmission, "student1");
        request.postWithResponseBody("/api/exercises/" + fileUploadExercise.getId() + "/file-upload-submissions", notSubmittedFileUploadSubmission, FileUploadSubmission.class,
                HttpStatus.BAD_REQUEST);
    }

    @Test
    @WithMockUser(value = "student2")
    public void submitFileUploadSubmission_notStudentInCourse() throws Exception {
        database.addFileUploadSubmission(fileUploadExercise, notSubmittedFileUploadSubmission, "student1");
        request.postWithResponseBody("/api/exercises/" + fileUploadExercise.getId() + "/file-upload-submissions", notSubmittedFileUploadSubmission, FileUploadSubmission.class,
                HttpStatus.BAD_REQUEST);
    }

    @Test
    @WithMockUser(value = "student1")
    public void submitFileUploadSubmission_incorrectFileType() throws Exception {
        FileUploadSubmission submission = ModelFactory.generateFileUploadSubmission(false);
        var file = new MockMultipartFile("file", "file.txt", "application/json", "some data".getBytes());
        request.postWithMultipartFile("/api/exercises/" + fileUploadExercise.getId() + "/file-upload-submissions", submission, "submission", file, FileUploadSubmission.class,
                HttpStatus.BAD_REQUEST);
    }

    @Test
<<<<<<< HEAD
    @WithMockUser(value = "student3", roles = "USER")
    public void submitFileUploadSubmission_afterDueDate_forbidden() throws Exception {
        participation.setInitializationDate(ZonedDateTime.now().minusDays(2));
        participationRepository.save(participation);
        request.postWithMultipartFile("/api/exercises/" + afterDueDateFileUploadExercise.getId() + "/file-upload-submissions", submittedFileUploadSubmission, "submission",
                validFile, FileUploadSubmission.class, HttpStatus.FORBIDDEN);
    }

    @Test
    @WithMockUser(value = "student3", roles = "USER")
    public void submitFileUploadSubmission_beforeDueDate_allowed() throws Exception {
        request.postWithMultipartFile("/api/exercises/" + fileUploadExercise.getId() + "/file-upload-submissions", submittedFileUploadSubmission, "submission", validFile,
                FileUploadSubmission.class, HttpStatus.OK);
    }

    @Test
    @WithMockUser(value = "student3", roles = "USER")
    public void submitFileUploadSubmission_afterDueDateWithParticipationStartAfterDueDate_allowed() throws Exception {
        request.postWithMultipartFile("/api/exercises/" + afterDueDateFileUploadExercise.getId() + "/file-upload-submissions", submittedFileUploadSubmission, "submission",
                validFile, FileUploadSubmission.class, HttpStatus.OK);
    }

    @Test
    @WithMockUser(value = "student3", roles = "USER")
    public void submitFileUploadSubmission_beforeDueDateSecondSubmission_allowed() throws Exception {
        var file = new MockMultipartFile("file", "ffile.png", "application/json", "some data".getBytes());
        submittedFileUploadSubmission = request.postWithMultipartFile("/api/exercises/" + fileUploadExercise.getId() + "/file-upload-submissions", submittedFileUploadSubmission,
                "submission", file, FileUploadSubmission.class, HttpStatus.OK);

        final var submissionInDb = fileUploadSubmissionRepository.findById(submittedFileUploadSubmission.getId());
        assertThat(submissionInDb.isPresent());
        assertThat(submissionInDb.get().getFilePath().contains("ffile.png")).isTrue();
    }

    @Test
    @WithMockUser(value = "tutor1", roles = "TA")
    public void getAllSubmissionsOfExercise_studentHidden() throws Exception {
=======
    @WithMockUser(username = "instructor1", roles = "INSTRUCTOR")
    public void getAllSubmissionsOfExercise() throws Exception {
>>>>>>> 1f47986f
        FileUploadSubmission submission1 = database.addFileUploadSubmission(fileUploadExercise, notSubmittedFileUploadSubmission, "student1");
        FileUploadSubmission submission2 = database.addFileUploadSubmission(fileUploadExercise, submittedFileUploadSubmission, "student2");

        List<FileUploadSubmission> submissions = request.getList("/api/exercises/" + fileUploadExercise.getId() + "/file-upload-submissions", HttpStatus.OK,
                FileUploadSubmission.class);

        assertThat(submissions).as("contains both submissions").containsExactlyInAnyOrder(submission1, submission2);
        assertThat(submissions.stream().allMatch(submission -> ((StudentParticipation) submission.getParticipation()).getStudent() == null)).isTrue();
    }

    @Test
    @WithMockUser(value = "tutor1", roles = "TA")
    public void getAllSubmissionsOfExerciseAssessedByTutor() throws Exception {
        FileUploadSubmission submission = ModelFactory.generateFileUploadSubmission(true);
        List<Feedback> feedbacks = ModelFactory.generateFeedback();
        submission = database.addFileUploadSubmissionWithResultAndAssessorFeedback(fileUploadExercise, submission, "student1", "tutor1", feedbacks);
        database.updateExerciseDueDate(fileUploadExercise.getId(), ZonedDateTime.now().minusHours(1));

        LinkedMultiValueMap<String, String> params = new LinkedMultiValueMap<>();
        params.add("assessedByTutor", "true");

        List<FileUploadSubmission> submissions = request.getList("/api/exercises/" + fileUploadExercise.getId() + "/file-upload-submissions", HttpStatus.OK,
                FileUploadSubmission.class, params);

        assertThat(submissions).as("contains both submissions").containsExactlyInAnyOrder(submission);
        assertThat(submissions.stream().allMatch(sub -> ((StudentParticipation) sub.getParticipation()).getStudent() == null)).isTrue();
    }

    @Test
    @WithMockUser(value = "tutor1", roles = "TA")
    public void cannotSeeStudentDetailsInSubmissionListAsTutor() throws Exception {
        FileUploadSubmission submission1 = database.addFileUploadSubmissionWithResultAndAssessor(fileUploadExercise, submittedFileUploadSubmission, "student1", "tutor1");

        List<FileUploadSubmission> submissions = request.getList("/api/exercises/" + fileUploadExercise.getId() + "/file-upload-submissions?assessedByTutor=true", HttpStatus.OK,
                FileUploadSubmission.class);

        assertThat(submissions.size()).as("one file upload submission was found").isEqualTo(1);
        assertThat(submissions.get(0).getId()).as("correct file upload submission was found").isEqualTo(submission1.getId());
        final StudentParticipation participation1 = (StudentParticipation) submissions.get(0).getParticipation();
        assertThat(participation1.getStudent()).as("contains no student details").isNull();
    }

    @Test
    @WithMockUser(username = "instructor1", roles = "INSTRUCTOR")
    public void canSeeStudentDetailsInSubmissionListAsInstructor() throws Exception {
        FileUploadSubmission submission1 = database.addFileUploadSubmission(fileUploadExercise, submittedFileUploadSubmission, "student1");

        List<FileUploadSubmission> submissions = request.getList("/api/exercises/" + fileUploadExercise.getId() + "/file-upload-submissions?submittedOnly=true", HttpStatus.OK,
                FileUploadSubmission.class);

        assertThat(submissions.size()).as("one file upload submission was found").isEqualTo(1);
        assertThat(submissions.get(0).getId()).as("correct file upload submission was found").isEqualTo(submission1.getId());
        final StudentParticipation participation1 = (StudentParticipation) submissions.get(0).getParticipation();
        assertThat(participation1.getStudent()).as("contains student details").isNotNull();
    }

    @Test
    @WithMockUser(value = "student1")
    public void getAllSubmissionsOfExercise_asStudent() throws Exception {
        database.addFileUploadSubmission(fileUploadExercise, submittedFileUploadSubmission, "student1");

        request.getList("/api/exercises/" + fileUploadExercise.getId() + "/file-upload-submissions", HttpStatus.FORBIDDEN, ModelingSubmission.class);
    }

    @Test
    @WithMockUser(username = "instructor1", roles = "INSTRUCTOR")
    public void getAllSubmittedSubmissionsOfExercise() throws Exception {
        FileUploadSubmission submission1 = database.addFileUploadSubmission(fileUploadExercise, submittedFileUploadSubmission, "student1");
        database.addFileUploadSubmission(fileUploadExercise, notSubmittedFileUploadSubmission, "student2");

        List<FileUploadSubmission> submissions = request.getList("/api/exercises/" + fileUploadExercise.getId() + "/file-upload-submissions?submittedOnly=true", HttpStatus.OK,
                FileUploadSubmission.class);

        assertThat(submissions).as("contains only submitted submission").containsExactlyInAnyOrder(submission1);
    }

    @Test
    @WithMockUser(value = "tutor1", roles = "TA")
    public void getSubmissionWithoutAssessment() throws Exception {
        FileUploadSubmission submission = database.addFileUploadSubmission(fileUploadExercise, submittedFileUploadSubmission, "student1");
        database.updateExerciseDueDate(fileUploadExercise.getId(), ZonedDateTime.now().minusHours(1));

        FileUploadSubmission storedSubmission = request.get("/api/exercises/" + fileUploadExercise.getId() + "/file-upload-submission-without-assessment", HttpStatus.OK,
                FileUploadSubmission.class);

        assertThat(storedSubmission).as("submission was found").isEqualToIgnoringGivenFields(submission, "result", "submissionDate", "fileService");
        assertThat(storedSubmission.getResult()).as("result is not set").isNull();
        checkDetailsHidden(storedSubmission, false);
    }

    @Test
    @WithMockUser(value = "tutor1", roles = "TA")
    public void getSubmissionWithoutAssessment_lock() throws Exception {
        FileUploadSubmission submission = database.addFileUploadSubmission(fileUploadExercise, submittedFileUploadSubmission, "student1");
        database.updateExerciseDueDate(fileUploadExercise.getId(), ZonedDateTime.now().minusHours(1));
        LinkedMultiValueMap<String, String> params = new LinkedMultiValueMap<>();
        params.add("lock", "true");

        FileUploadSubmission storedSubmission = request.get("/api/exercises/" + fileUploadExercise.getId() + "/file-upload-submission-without-assessment", HttpStatus.OK,
                FileUploadSubmission.class, params);

        assertThat(storedSubmission).as("submission was found").isEqualToIgnoringGivenFields(submission, "result", "submissionDate", "fileService");
        assertThat(storedSubmission.getResult()).as("result is set").isNotNull();
        assertThat(storedSubmission.getResult().getAssessor().getLogin()).as("assessor is set").isEqualTo("tutor1");
        assertThat(storedSubmission.getResult().getAssessmentType()).as("assessment type set to manual").isEqualTo(AssessmentType.MANUAL);
        checkDetailsHidden(storedSubmission, false);
    }

    @Test
    @WithMockUser(value = "student1")
    public void getSubmissionWithoutAssessment_asStudent() throws Exception {
        request.get("/api/exercises/" + fileUploadExercise.getId() + "/file-upload-submission-without-assessment", HttpStatus.FORBIDDEN, FileUploadSubmission.class);
    }

    @Test
    @WithMockUser(value = "student1")
    public void getFileUploadSubmissionWithoutAssessment_asStudent_forbidden() throws Exception {
        database.addFileUploadSubmission(fileUploadExercise, submittedFileUploadSubmission, "student1");
        database.updateExerciseDueDate(fileUploadExercise.getId(), ZonedDateTime.now().minusHours(1));

        request.get("/api/exercises/" + fileUploadExercise.getId() + "/file-upload-submission-without-assessment", HttpStatus.FORBIDDEN, FileUploadSubmission.class);
    }

    @Test
    @WithMockUser(value = "student1")
    public void getDataForFileUpload() throws Exception {
        FileUploadSubmission fileUploadSubmission = ModelFactory.generateFileUploadSubmission(true);
        List<Feedback> feedbacks = ModelFactory.generateFeedback();
        fileUploadSubmission = database.addFileUploadSubmissionWithResultAndAssessorFeedback(fileUploadExercise, fileUploadSubmission, "student1", "tutor1", feedbacks);
        database.updateExerciseDueDate(fileUploadExercise.getId(), ZonedDateTime.now().minusHours(1));

        FileUploadSubmission submission = request.get("/api/participations/" + fileUploadSubmission.getParticipation().getId() + "/file-upload-editor", HttpStatus.OK,
                FileUploadSubmission.class);
        assertThat(submission).isNotNull();
        assertThat(submission.getResult()).isNotNull();
        assertThat(submission.isSubmitted()).isTrue();
        assertThat(submission.getResult().getFeedbacks().size()).as("No feedback should be returned for editor").isEqualTo(0);
        assertThat(submission.getParticipation().getResults()).as("No results are send to the student").isEmpty();
        assertThat(submission.getParticipation().getSubmissions()).as("No submissions are send to the student").isEmpty();
    }

    @Test
    @WithMockUser(value = "student1")
    public void getDataForFileUpload_wrongExerciseType() throws Exception {
        var textCourse = database.addCourseWithOneTextExercise();
        var textExercise = (TextExercise) textCourse.getExercises().iterator().next();
        TextSubmission textSubmission = ModelFactory.generateTextSubmission("text", Language.ENGLISH, true);
        textSubmission = database.addTextSubmissionWithResultAndAssessor(textExercise, textSubmission, "student1", "tutor1");

        request.get("/api/participations/" + textSubmission.getParticipation().getId() + "/file-upload-editor", HttpStatus.BAD_REQUEST, TextSubmission.class);
    }

    @Test
    @WithMockUser(value = "student2")
    public void getDataForFileUpload_wrongStudent() throws Exception {
        FileUploadSubmission fileUploadSubmission = ModelFactory.generateFileUploadSubmission(true);
        List<Feedback> feedbacks = ModelFactory.generateFeedback();
        fileUploadSubmission = database.addFileUploadSubmissionWithResultAndAssessorFeedback(fileUploadExercise, fileUploadSubmission, "student1", "tutor1", feedbacks);
        database.updateExerciseDueDate(fileUploadExercise.getId(), ZonedDateTime.now().minusHours(1));

        request.get("/api/participations/" + fileUploadSubmission.getParticipation().getId() + "/file-upload-editor", HttpStatus.FORBIDDEN, FileUploadSubmission.class);
    }

    private FileUploadSubmission performInitialSubmission(Long exerciseId, FileUploadSubmission submission) throws Exception {
        var file = new MockMultipartFile("file", "file.png", "application/json", "some data".getBytes());
        return request.postWithMultipartFile("/api/exercises/" + exerciseId + "/file-upload-submissions", submission, "submission", file, FileUploadSubmission.class,
                HttpStatus.OK);
    }

    private void checkDetailsHidden(FileUploadSubmission submission, boolean isStudent) {
        assertThat(submission.getParticipation().getSubmissions()).as("submissions are hidden in participation").isNullOrEmpty();
        assertThat(submission.getParticipation().getResults()).as("results are hidden in participation").isNullOrEmpty();
        if (isStudent) {
            assertThat(submission.getResult()).as("result is hidden").isNull();
        }
        else {
            assertThat(((StudentParticipation) submission.getParticipation()).getStudent()).as("student of participation is hidden").isNull();
        }
    }
}<|MERGE_RESOLUTION|>--- conflicted
+++ resolved
@@ -155,7 +155,6 @@
     }
 
     @Test
-<<<<<<< HEAD
     @WithMockUser(value = "student3", roles = "USER")
     public void submitFileUploadSubmission_afterDueDate_forbidden() throws Exception {
         participation.setInitializationDate(ZonedDateTime.now().minusDays(2));
@@ -193,10 +192,6 @@
     @Test
     @WithMockUser(value = "tutor1", roles = "TA")
     public void getAllSubmissionsOfExercise_studentHidden() throws Exception {
-=======
-    @WithMockUser(username = "instructor1", roles = "INSTRUCTOR")
-    public void getAllSubmissionsOfExercise() throws Exception {
->>>>>>> 1f47986f
         FileUploadSubmission submission1 = database.addFileUploadSubmission(fileUploadExercise, notSubmittedFileUploadSubmission, "student1");
         FileUploadSubmission submission2 = database.addFileUploadSubmission(fileUploadExercise, submittedFileUploadSubmission, "student2");
 
