package de.tum.in.www1.artemis;

import static org.assertj.core.api.Assertions.assertThat;

import java.nio.file.Files;
import java.nio.file.Path;
import java.time.ZonedDateTime;
import java.util.List;

import org.junit.jupiter.api.AfterEach;
import org.junit.jupiter.api.Assertions;
import org.junit.jupiter.api.BeforeEach;
import org.junit.jupiter.api.Test;
import org.springframework.beans.factory.annotation.Autowired;
import org.springframework.http.HttpStatus;
import org.springframework.mock.web.MockMultipartFile;
import org.springframework.security.test.context.support.WithMockUser;

import de.tum.in.www1.artemis.domain.Course;
import de.tum.in.www1.artemis.domain.Feedback;
import de.tum.in.www1.artemis.domain.FileUploadExercise;
import de.tum.in.www1.artemis.domain.FileUploadSubmission;
import de.tum.in.www1.artemis.domain.modeling.ModelingExercise;
import de.tum.in.www1.artemis.domain.modeling.ModelingSubmission;
import de.tum.in.www1.artemis.domain.participation.Participation;
import de.tum.in.www1.artemis.domain.participation.StudentParticipation;
import de.tum.in.www1.artemis.exception.FilePathParsingException;
import de.tum.in.www1.artemis.repository.*;
import de.tum.in.www1.artemis.service.FileService;
import de.tum.in.www1.artemis.service.ParticipationService;
import de.tum.in.www1.artemis.util.ModelFactory;

public class FileUploadSubmissionIntegrationTest extends AbstractSpringIntegrationBambooBitbucketJiraTest {

    @Autowired
    CourseRepository courseRepo;

    @Autowired
    ExerciseRepository exerciseRepo;

    @Autowired
    UserRepository userRepo;

    @Autowired
    ParticipationService participationService;

    @Autowired
    FileService fileService;

    @Autowired
    ResultRepository resultRepo;

    @Autowired
    FileUploadSubmissionRepository fileUploadSubmissionRepository;

    @Autowired
    ParticipationRepository participationRepository;

    private FileUploadExercise releasedFileUploadExercise;

    private FileUploadExercise finishedFileUploadExercise;

    private FileUploadSubmission submittedFileUploadSubmission;

    private FileUploadSubmission notSubmittedFileUploadSubmission;

    private FileUploadSubmission lateFileUploadSubmission;

    private MockMultipartFile validFile = new MockMultipartFile("file", "file.png", "application/json", "some data".getBytes());

    private StudentParticipation participation;

    @BeforeEach
    public void initTestCase() throws Exception {
        database.addUsers(3, 1, 1);
        Course course = database.addCourseWithThreeFileUploadExercise();
        releasedFileUploadExercise = database.findFileUploadExerciseWithTitle(course.getExercises(), "released");
        finishedFileUploadExercise = database.findFileUploadExerciseWithTitle(course.getExercises(), "finished");
        submittedFileUploadSubmission = ModelFactory.generateFileUploadSubmission(true);
        notSubmittedFileUploadSubmission = ModelFactory.generateFileUploadSubmission(false);
        lateFileUploadSubmission = ModelFactory.generateLateFileUploadSubmission();
        database.createAndSaveParticipationForExercise(releasedFileUploadExercise, "student3");
        participation = database.createAndSaveParticipationForExercise(finishedFileUploadExercise, "student3");
    }

    @AfterEach
    public void tearDown() {
        database.resetDatabase();
    }

    @Test
    @WithMockUser(value = "student3")
    public void submitFileUploadSubmission() throws Exception {
        FileUploadSubmission submission = ModelFactory.generateFileUploadSubmission(false);
        FileUploadSubmission returnedSubmission = performInitialSubmission(releasedFileUploadExercise.getId(), submission);
        String actualFilePath = FileUploadSubmission.buildFilePath(releasedFileUploadExercise.getId(), returnedSubmission.getId()).concat("file.png");
        String publicFilePath = fileService.publicPathForActualPath(actualFilePath, returnedSubmission.getId());
        assertThat(returnedSubmission).as("submission correctly posted").isNotNull();
        assertThat(returnedSubmission.getFilePath()).isEqualTo(publicFilePath);
        var fileBytes = Files.readAllBytes(Path.of(actualFilePath));
        assertThat(fileBytes.length > 0).as("Stored file has content").isTrue();
        checkDetailsHidden(returnedSubmission, true);
    }

    @Test
    @WithMockUser(value = "student1")
    public void submitFileUploadSubmission_wrongExercise() throws Exception {
        FileUploadSubmission submission = ModelFactory.generateFileUploadSubmission(false);
        var file = new MockMultipartFile("file", "file.png", "application/json", "some data".getBytes());
        request.postWithMultipartFile("/api/exercises/" + releasedFileUploadExercise.getId() + "/file-upload-submissions", submission, "submission", file,
                FileUploadSubmission.class, HttpStatus.FAILED_DEPENDENCY);
    }

    @Test
    @WithMockUser(value = "student1")
    public void submitFileUploadSubmission_withoutParticipation() throws Exception {
        FileUploadSubmission submission = ModelFactory.generateFileUploadSubmission(false);
        var file = new MockMultipartFile("file", "file.png", "application/json", "some data".getBytes());
        request.postWithMultipartFile("/api/exercises/" + releasedFileUploadExercise.getId() + "/file-upload-submissions", submission, "submission", file,
                FileUploadSubmission.class, HttpStatus.FAILED_DEPENDENCY);
    }

    @Test
    @WithMockUser(value = "student3")
    public void submitFileUploadSubmission_emptyFileContent() throws Exception {
        FileUploadSubmission submission = ModelFactory.generateFileUploadSubmission(false);
        var file = new MockMultipartFile("file", "file.png", "application/json", (byte[]) null);
        request.postWithMultipartFile("/api/exercises/" + releasedFileUploadExercise.getId() + "/file-upload-submissions", submission, "submission", file,
                FileUploadSubmission.class, HttpStatus.BAD_REQUEST);
    }

    @Test
    @WithMockUser(value = "student1")
    public void setSubmittedFileUploadSubmission_incorrectFileType() throws Exception {
        FileUploadSubmission submission = ModelFactory.generateFileUploadSubmission(false);
        var file = new MockMultipartFile("file", "file.txt", "application/json", "some data".getBytes());
        request.postWithMultipartFile("/api/exercises/" + releasedFileUploadExercise.getId() + "/file-upload-submissions", submission, "submission", file,
                FileUploadSubmission.class, HttpStatus.BAD_REQUEST);
    }

    @Test
    @WithMockUser(username = "instructor1", roles = "INSTRUCTOR")
    public void getAllSubmissionsOfExercise() throws Exception {
        FileUploadSubmission submission1 = database.addFileUploadSubmission(releasedFileUploadExercise, notSubmittedFileUploadSubmission, "student1");
        FileUploadSubmission submission2 = database.addFileUploadSubmission(releasedFileUploadExercise, submittedFileUploadSubmission, "student2");

        List<FileUploadSubmission> submissions = request.getList("/api/exercises/" + releasedFileUploadExercise.getId() + "/file-upload-submissions", HttpStatus.OK,
                FileUploadSubmission.class);

        assertThat(submissions).as("contains both submissions").containsExactlyInAnyOrder(submission1, submission2);
    }

    @Test
    @WithMockUser(value = "tutor1", roles = "TA")
    public void cannotSeeStudentDetailsInSubmissionListAsTutor() throws Exception {
        FileUploadSubmission submission1 = database.saveFileUploadSubmissionWithResultAndAssessor(releasedFileUploadExercise, submittedFileUploadSubmission, "student1", "tutor1");

        List<FileUploadSubmission> submissions = request.getList("/api/exercises/" + releasedFileUploadExercise.getId() + "/file-upload-submissions?assessedByTutor=true",
                HttpStatus.OK, FileUploadSubmission.class);

        assertThat(submissions.size()).as("one file upload submission was found").isEqualTo(1);
        assertThat(submissions.get(0).getId()).as("correct file upload submission was found").isEqualTo(submission1.getId());
        final StudentParticipation participation1 = (StudentParticipation) submissions.get(0).getParticipation();
        assertThat(participation1.getStudent()).as("contains no student details").isEmpty();
    }

    @Test
    @WithMockUser(username = "instructor1", roles = "INSTRUCTOR")
    public void canSeeStudentDetailsInSubmissionListAsInstructor() throws Exception {
        FileUploadSubmission submission1 = database.addFileUploadSubmission(releasedFileUploadExercise, submittedFileUploadSubmission, "student1");

        List<FileUploadSubmission> submissions = request.getList("/api/exercises/" + releasedFileUploadExercise.getId() + "/file-upload-submissions?submittedOnly=true",
                HttpStatus.OK, FileUploadSubmission.class);

        assertThat(submissions.size()).as("one file upload submission was found").isEqualTo(1);
        assertThat(submissions.get(0).getId()).as("correct file upload submission was found").isEqualTo(submission1.getId());
        final StudentParticipation participation1 = (StudentParticipation) submissions.get(0).getParticipation();
        assertThat(participation1.getStudent()).as("contains student details").isNotEmpty();
    }

    @Test
    @WithMockUser(value = "student1")
    public void getAllSubmissionsOfExerciseAsStudent() throws Exception {
        database.addFileUploadSubmission(releasedFileUploadExercise, submittedFileUploadSubmission, "student1");

        request.getList("/api/exercises/" + releasedFileUploadExercise.getId() + "/file-upload-submissions", HttpStatus.FORBIDDEN, ModelingSubmission.class);
    }

    @Test
    @WithMockUser(username = "instructor1", roles = "INSTRUCTOR")
    public void getAllSubmittedSubmissionsOfExercise() throws Exception {
        FileUploadSubmission submission1 = database.addFileUploadSubmission(releasedFileUploadExercise, submittedFileUploadSubmission, "student1");
        database.addFileUploadSubmission(releasedFileUploadExercise, notSubmittedFileUploadSubmission, "student2");

        List<FileUploadSubmission> submissions = request.getList("/api/exercises/" + releasedFileUploadExercise.getId() + "/file-upload-submissions?submittedOnly=true",
                HttpStatus.OK, FileUploadSubmission.class);

        assertThat(submissions).as("contains only submitted submission").containsExactlyInAnyOrder(submission1);
    }

    @Test
    @WithMockUser(value = "tutor1", roles = "TA")
    public void getSubmissionWithoutAssessment() throws Exception {
        FileUploadSubmission submission = database.addFileUploadSubmission(releasedFileUploadExercise, submittedFileUploadSubmission, "student1");
        database.addFileUploadSubmission(releasedFileUploadExercise, lateFileUploadSubmission, "student2"); // tests prioritizing in-time submissions over late submissions

        database.updateExerciseDueDate(releasedFileUploadExercise.getId(), ZonedDateTime.now().minusHours(1));

        assertThat(submittedFileUploadSubmission.getSubmissionDate()).as("first submission is in-time").isBefore(releasedFileUploadExercise.getDueDate());
        assertThat(lateFileUploadSubmission.getSubmissionDate()).as("second submission is late").isAfter(releasedFileUploadExercise.getDueDate());

        FileUploadSubmission storedSubmission = request.get("/api/exercises/" + releasedFileUploadExercise.getId() + "/file-upload-submission-without-assessment", HttpStatus.OK,
                FileUploadSubmission.class);

        assertThat(storedSubmission).as("in-time submission was found").isEqualToIgnoringGivenFields(submission, "result", "submissionDate", "fileService");
        assertThat(storedSubmission.getResults()).as("result is not set").isNull();
        checkDetailsHidden(storedSubmission, false);
    }

    @Test
    @WithMockUser(value = "tutor1", roles = "TA")
    public void getLateSubmissionWithoutAssessment() throws Exception {

        database.saveFileUploadSubmissionWithResultAndAssessor(releasedFileUploadExercise, submittedFileUploadSubmission, "student1", "tutor1");
        FileUploadSubmission lateSubmission = database.addFileUploadSubmission(releasedFileUploadExercise, lateFileUploadSubmission, "student1");

        database.updateExerciseDueDate(releasedFileUploadExercise.getId(), ZonedDateTime.now().minusHours(1));

        assertThat(submittedFileUploadSubmission.getSubmissionDate()).as("first submission is in-time").isBefore(releasedFileUploadExercise.getDueDate());
        assertThat(lateFileUploadSubmission.getSubmissionDate()).as("second submission is late").isAfter(releasedFileUploadExercise.getDueDate());

        FileUploadSubmission storedSubmission = request.get("/api/exercises/" + releasedFileUploadExercise.getId() + "/file-upload-submission-without-assessment", HttpStatus.OK,
                FileUploadSubmission.class);

        assertThat(storedSubmission).as("submission was found").isEqualToIgnoringGivenFields(lateSubmission, "result", "submissionDate", "fileService");
        assertThat(storedSubmission.getResults()).as("result is not set").isNull();
        checkDetailsHidden(storedSubmission, false);
    }

    @Test
    @WithMockUser(value = "student1")
    public void getFileUploadSubmissionWithoutAssessment_asStudent_forbidden() throws Exception {
        database.addFileUploadSubmission(releasedFileUploadExercise, submittedFileUploadSubmission, "student1");
        database.updateExerciseDueDate(releasedFileUploadExercise.getId(), ZonedDateTime.now().minusHours(1));

        request.get("/api/exercises/" + releasedFileUploadExercise.getId() + "/file-upload-submission-without-assessment", HttpStatus.FORBIDDEN, FileUploadSubmission.class);
    }

    @Test
    @WithMockUser(value = "tutor1", roles = "TA")
    public void getFileUploadSubmissionWithoutAssessment_inFuture() throws Exception {
        database.updateExerciseDueDate(releasedFileUploadExercise.getId(), ZonedDateTime.now().plusHours(1));

        request.get("/api/exercises/" + releasedFileUploadExercise.getId() + "/file-upload-submission-without-assessment", HttpStatus.FORBIDDEN, FileUploadSubmission.class);
    }

    @Test
    @WithMockUser(value = "tutor1", roles = "TA")
    public void getFileUploadSubmissionWithoutAssessment_wrongExerciseType() throws Exception {
        Course course = database.addCourseWithOneModelingExercise();
        ModelingExercise modelingExercise = database.findModelingExerciseWithTitle(course.getExercises(), "ClassDiagram");
        request.get("/api/exercises/" + modelingExercise.getId() + "/file-upload-submission-without-assessment", HttpStatus.BAD_REQUEST, FileUploadSubmission.class);
    }

    @Test
    @WithMockUser(value = "student1")
    public void getDataForFileUpload() throws Exception {
        FileUploadSubmission fileUploadSubmission = ModelFactory.generateFileUploadSubmission(true);
        List<Feedback> feedbacks = ModelFactory.generateFeedback();
        fileUploadSubmission = database.saveFileUploadSubmissionWithResultAndAssessorFeedback(releasedFileUploadExercise, fileUploadSubmission, "student1", "tutor1", feedbacks);
        database.updateExerciseDueDate(releasedFileUploadExercise.getId(), ZonedDateTime.now().minusHours(1));

        FileUploadSubmission submission = request.get("/api/participations/" + fileUploadSubmission.getParticipation().getId() + "/file-upload-editor", HttpStatus.OK,
                FileUploadSubmission.class);
        assertThat(submission).isNotNull();
        assertThat(submission.getResults()).isNotNull();
        assertThat(submission.isSubmitted()).isTrue();
        assertThat(submission.getResults().getFeedbacks().size()).as("No feedback should be returned for editor").isEqualTo(0);
    }

    @Test
    @WithMockUser(value = "student1")
    public void getDataForFileUpload_withoutFinishedAssessment() throws Exception {
        FileUploadSubmission fileUploadSubmission = ModelFactory.generateFileUploadSubmission(true);
        List<Feedback> feedbacks = ModelFactory.generateFeedback();
<<<<<<< HEAD
        fileUploadSubmission = database.addFileUploadSubmissionWithResultAndAssessorFeedback(releasedFileUploadExercise, fileUploadSubmission, "student1", "tutor1", feedbacks);
        database.updateResultCompletionDate(fileUploadSubmission.getResults().getId(), null);
=======
        fileUploadSubmission = database.saveFileUploadSubmissionWithResultAndAssessorFeedback(releasedFileUploadExercise, fileUploadSubmission, "student1", "tutor1", feedbacks);
        database.updateResultCompletionDate(fileUploadSubmission.getResult().getId(), null);
>>>>>>> c45ee3a4
        database.updateExerciseDueDate(releasedFileUploadExercise.getId(), ZonedDateTime.now().minusHours(1));

        FileUploadSubmission submission = request.get("/api/participations/" + fileUploadSubmission.getParticipation().getId() + "/file-upload-editor", HttpStatus.OK,
                FileUploadSubmission.class);
        assertThat(submission.getResults()).isNull();
    }

    @Test
    @WithMockUser(value = "student1")
    public void getDataForFileUpload_wrongStudent() throws Exception {
        FileUploadSubmission fileUploadSubmission = ModelFactory.generateFileUploadSubmission(true);
        List<Feedback> feedbacks = ModelFactory.generateFeedback();
        fileUploadSubmission = database.saveFileUploadSubmissionWithResultAndAssessorFeedback(releasedFileUploadExercise, fileUploadSubmission, "student2", "tutor1", feedbacks);
        database.updateExerciseDueDate(releasedFileUploadExercise.getId(), ZonedDateTime.now().minusHours(1));

        FileUploadSubmission submission = request.get("/api/participations/" + fileUploadSubmission.getParticipation().getId() + "/file-upload-editor", HttpStatus.FORBIDDEN,
                FileUploadSubmission.class);
        assertThat(submission).isNull();
    }

    @Test
    @WithMockUser(value = "student1")
    public void getDataForFileUpload_wrongExcerciseType() throws Exception {
        Course course = database.addCourseWithOneModelingExercise();
        ModelingExercise modelingExercise = database.findModelingExerciseWithTitle(course.getExercises(), "ClassDiagram");
        Participation modelingExerciseParticipation = database.createAndSaveParticipationForExercise(modelingExercise, "student1");
        FileUploadSubmission submission = request.get("/api/participations/" + modelingExerciseParticipation.getId() + "/file-upload-editor", HttpStatus.BAD_REQUEST,
                FileUploadSubmission.class);
        assertThat(submission).isNull();
    }

    @Test
    @WithMockUser(value = "student3", roles = "USER")
    public void submitExercise_afterDueDate_forbidden() throws Exception {
        participation.setInitializationDate(ZonedDateTime.now().minusDays(2));
        participationRepository.save(participation);
        request.postWithMultipartFile("/api/exercises/" + finishedFileUploadExercise.getId() + "/file-upload-submissions", submittedFileUploadSubmission, "submission", validFile,
                FileUploadSubmission.class, HttpStatus.FORBIDDEN);
    }

    @Test
    @WithMockUser(value = "student3", roles = "USER")
    public void submitExercise_beforeDueDate_allowed() throws Exception {
        request.postWithMultipartFile("/api/exercises/" + releasedFileUploadExercise.getId() + "/file-upload-submissions", submittedFileUploadSubmission, "submission", validFile,
                FileUploadSubmission.class, HttpStatus.OK);
    }

    @Test
    @WithMockUser(value = "student3", roles = "USER")
    public void submitExercise_afterDueDateWithParticipationStartAfterDueDate_allowed() throws Exception {
        request.postWithMultipartFile("/api/exercises/" + finishedFileUploadExercise.getId() + "/file-upload-submissions", submittedFileUploadSubmission, "submission", validFile,
                FileUploadSubmission.class, HttpStatus.OK);
    }

    @Test
    @WithMockUser(value = "student3", roles = "USER")
    public void submitExercise_beforeDueDateSecondSubmission_allowed() throws Exception {
        var file = new MockMultipartFile("file", "ffile.png", "application/json", "some data".getBytes());
        submittedFileUploadSubmission = request.postWithMultipartFile("/api/exercises/" + releasedFileUploadExercise.getId() + "/file-upload-submissions",
                submittedFileUploadSubmission, "submission", file, FileUploadSubmission.class, HttpStatus.OK);

        final var submissionInDb = fileUploadSubmissionRepository.findById(submittedFileUploadSubmission.getId());
        assertThat(submissionInDb.isPresent());
        assertThat(submissionInDb.get().getFilePath().contains("ffile.png")).isTrue();
    }

    private FileUploadSubmission performInitialSubmission(Long exerciseId, FileUploadSubmission submission) throws Exception {
        var file = new MockMultipartFile("file", "file.png", "application/json", "some data".getBytes());
        return request.postWithMultipartFile("/api/exercises/" + exerciseId + "/file-upload-submissions", submission, "submission", file, FileUploadSubmission.class,
                HttpStatus.OK);
    }

    private void checkDetailsHidden(FileUploadSubmission submission, boolean isStudent) {
        assertThat(submission.getParticipation().getResults()).isNullOrEmpty();
        if (isStudent) {
            assertThat(submission.getResults()).isNull();
        }
    }

    @Test
    @WithMockUser(value = "tutor1", roles = "TA")
    public void getSubmissionByID_asTA() throws Exception {
        FileUploadSubmission fileUploadSubmission = ModelFactory.generateFileUploadSubmission(true);
        fileUploadSubmission = database.addFileUploadSubmission(releasedFileUploadExercise, fileUploadSubmission, "student1");

        long submissionID = fileUploadSubmission.getId();
        FileUploadSubmission receivedSubmission = request.get("/api/file-upload-submissions/" + submissionID, HttpStatus.OK, FileUploadSubmission.class);

        assertThat(receivedSubmission.getId().equals(submissionID));
    }

    @Test
    @WithMockUser(value = "student1", roles = "USER")
    public void getSubmissionByID_asStudent() throws Exception {
        FileUploadSubmission fileUploadSubmission = ModelFactory.generateFileUploadSubmission(true);
        fileUploadSubmission = database.addFileUploadSubmission(releasedFileUploadExercise, fileUploadSubmission, "student1");

        long submissionID = fileUploadSubmission.getId();
        FileUploadSubmission receivedSubmission = request.get("/api/file-upload-submissions/" + submissionID, HttpStatus.FORBIDDEN, FileUploadSubmission.class);

        assertThat(receivedSubmission).isNull();
    }

    @Test
    @WithMockUser(username = "instructor1", roles = "INSTRUCTOR")
    public void testDeleteSubmission() {
        submittedFileUploadSubmission.setFilePath("/api/files/file-upload-exercises/769/submissions/406062/Pinguin.pdf");
        fileUploadSubmissionRepository.save(submittedFileUploadSubmission);
        fileUploadSubmissionRepository.delete(submittedFileUploadSubmission);
        assertThat(fileUploadSubmissionRepository.findAll()).doesNotContain(submittedFileUploadSubmission);
    }

    @Test
    @WithMockUser(username = "instructor1", roles = "INSTRUCTOR")
    public void testOnDeleteSubmission() {
        submittedFileUploadSubmission.setFilePath("/api/files/file-upload-exercises/769/submissions/406062/Pinguin.pdf");
        fileUploadSubmissionRepository.save(submittedFileUploadSubmission);
        Assertions.assertDoesNotThrow(() -> submittedFileUploadSubmission.onDelete());
    }

    @Test
    @WithMockUser(username = "instructor1", roles = "INSTRUCTOR")
    public void testOnDeleteSubmissionWithException() {
        submittedFileUploadSubmission.setFilePath("/api/files/file-upload-exercises");
        fileUploadSubmissionRepository.save(submittedFileUploadSubmission);
        Assertions.assertThrows(FilePathParsingException.class, () -> submittedFileUploadSubmission.onDelete());
    }
}<|MERGE_RESOLUTION|>--- conflicted
+++ resolved
@@ -283,13 +283,8 @@
     public void getDataForFileUpload_withoutFinishedAssessment() throws Exception {
         FileUploadSubmission fileUploadSubmission = ModelFactory.generateFileUploadSubmission(true);
         List<Feedback> feedbacks = ModelFactory.generateFeedback();
-<<<<<<< HEAD
-        fileUploadSubmission = database.addFileUploadSubmissionWithResultAndAssessorFeedback(releasedFileUploadExercise, fileUploadSubmission, "student1", "tutor1", feedbacks);
-        database.updateResultCompletionDate(fileUploadSubmission.getResults().getId(), null);
-=======
         fileUploadSubmission = database.saveFileUploadSubmissionWithResultAndAssessorFeedback(releasedFileUploadExercise, fileUploadSubmission, "student1", "tutor1", feedbacks);
-        database.updateResultCompletionDate(fileUploadSubmission.getResult().getId(), null);
->>>>>>> c45ee3a4
+        database.updateResultCompletionDate(fileUploadSubmission.getLatestResult().getId(), null);
         database.updateExerciseDueDate(releasedFileUploadExercise.getId(), ZonedDateTime.now().minusHours(1));
 
         FileUploadSubmission submission = request.get("/api/participations/" + fileUploadSubmission.getParticipation().getId() + "/file-upload-editor", HttpStatus.OK,
