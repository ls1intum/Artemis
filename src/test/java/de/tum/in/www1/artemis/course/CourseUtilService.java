package de.tum.in.www1.artemis.course;

import static de.tum.in.www1.artemis.participation.ParticipationFactory.generateResult;
import static org.assertj.core.api.Assertions.assertThat;

import java.io.IOException;
import java.time.ZonedDateTime;
import java.util.*;

import org.springframework.beans.factory.annotation.Autowired;
import org.springframework.stereotype.Service;

import de.tum.in.www1.artemis.assessment.ComplaintUtilService;
import de.tum.in.www1.artemis.assessment.GradingScaleUtilService;
import de.tum.in.www1.artemis.competency.CompetencyUtilService;
import de.tum.in.www1.artemis.domain.*;
import de.tum.in.www1.artemis.domain.enumeration.*;
import de.tum.in.www1.artemis.domain.exam.Exam;
import de.tum.in.www1.artemis.domain.exam.ExerciseGroup;
import de.tum.in.www1.artemis.domain.math.MathExercise;
import de.tum.in.www1.artemis.domain.math.MathSubmission;
import de.tum.in.www1.artemis.domain.modeling.ModelingExercise;
import de.tum.in.www1.artemis.domain.modeling.ModelingSubmission;
import de.tum.in.www1.artemis.domain.participation.StudentParticipation;
import de.tum.in.www1.artemis.domain.participation.TutorParticipation;
import de.tum.in.www1.artemis.domain.quiz.QuizExercise;
import de.tum.in.www1.artemis.domain.quiz.QuizSubmission;
import de.tum.in.www1.artemis.exam.ExamUtilService;
import de.tum.in.www1.artemis.exercise.ExerciseUtilService;
import de.tum.in.www1.artemis.exercise.fileuploadexercise.FileUploadExerciseFactory;
import de.tum.in.www1.artemis.exercise.fileuploadexercise.FileUploadExerciseUtilService;
import de.tum.in.www1.artemis.exercise.mathexercise.MathExerciseFactory;
import de.tum.in.www1.artemis.exercise.mathexercise.MathExerciseUtilService;
import de.tum.in.www1.artemis.exercise.modelingexercise.ModelingExerciseFactory;
import de.tum.in.www1.artemis.exercise.programmingexercise.ProgrammingExerciseFactory;
import de.tum.in.www1.artemis.exercise.programmingexercise.ProgrammingExerciseUtilService;
import de.tum.in.www1.artemis.exercise.quizexercise.QuizExerciseFactory;
import de.tum.in.www1.artemis.exercise.textexercise.TextExerciseFactory;
import de.tum.in.www1.artemis.exercise.textexercise.TextExerciseUtilService;
import de.tum.in.www1.artemis.lecture.LectureFactory;
import de.tum.in.www1.artemis.lecture.LectureUtilService;
import de.tum.in.www1.artemis.organization.OrganizationUtilService;
import de.tum.in.www1.artemis.participation.ParticipationFactory;
import de.tum.in.www1.artemis.participation.ParticipationUtilService;
import de.tum.in.www1.artemis.repository.*;
import de.tum.in.www1.artemis.service.ModelingSubmissionService;
import de.tum.in.www1.artemis.user.UserUtilService;
import de.tum.in.www1.artemis.util.FileUtils;

/**
 * Service responsible for initializing the database with specific testdata related to courses for use in integration tests.
 */
@Service
public class CourseUtilService {

    private static final ZonedDateTime pastTimestamp = ZonedDateTime.now().minusDays(1);

    private static final ZonedDateTime futureTimestamp = ZonedDateTime.now().plusDays(1);

    private static final ZonedDateTime futureFutureTimestamp = ZonedDateTime.now().plusDays(2);

    @Autowired
    private CourseRepository courseRepo;

    @Autowired
    private LectureRepository lectureRepo;

    @Autowired
    private AttachmentRepository attachmentRepo;

    @Autowired
    private ExerciseRepository exerciseRepo;

    @Autowired
    private TutorParticipationRepository tutorParticipationRepo;

    @Autowired
    private ExampleSubmissionRepository exampleSubmissionRepo;

    @Autowired
    private StudentParticipationRepository studentParticipationRepo;

    @Autowired
    private SubmissionRepository submissionRepository;

    @Autowired
    private ResultRepository resultRepo;

    @Autowired
    private UserRepository userRepo;

    @Autowired
    private ProgrammingExerciseRepository programmingExerciseRepository;

    @Autowired
    private ModelingSubmissionRepository modelingSubmissionRepo;

    @Autowired
    private TextSubmissionRepository textSubmissionRepo;

    @Autowired
    private FileUploadSubmissionRepository fileUploadSubmissionRepo;

    @Autowired
    private ExerciseGroupRepository exerciseGroupRepository;

    @Autowired
    private ExamRepository examRepository;

    @Autowired
    private OrganizationUtilService organizationTestService;

    @Autowired
    private LectureUtilService lectureUtilService;

    @Autowired
    private CompetencyUtilService competencyUtilService;

    @Autowired
    private ExerciseUtilService exerciseUtilService;

    @Autowired
    private UserUtilService userUtilService;

    @Autowired
    private ParticipationUtilService participationUtilService;

    @Autowired
    private ProgrammingExerciseUtilService programmingExerciseUtilService;

    @Autowired
    private ModelingSubmissionService modelSubmissionService;

    @Autowired
    private TextExerciseUtilService textExerciseUtilService;

    @Autowired
    private MathExerciseUtilService mathExerciseUtilService;

    @Autowired
    private FileUploadExerciseUtilService fileUploadExerciseUtilService;

    @Autowired
    private ExamUtilService examUtilService;

    @Autowired
    private ComplaintUtilService complaintUtilService;

    @Autowired
    private GradingScaleUtilService gradingScaleUtilService;

    /**
     * Creates and saves a course with null id.
     *
     * @return The created course.
     */
    public Course createCourse() {
        return createCourse(null);
    }

    /**
     * Creates and saves a course with the given id.
     *
     * @param id The id of the course.
     * @return The newly created course.
     */
    public Course createCourse(Long id) {
        Course course = CourseFactory.generateCourse(id, pastTimestamp, futureTimestamp, new HashSet<>(), "tumuser", "tutor", "editor", "instructor");
        return courseRepo.save(course);
    }

    /**
     * Creates and saves a course with messaging enabled.
     *
     * @return The newly created course.
     */
    public Course createCourseWithMessagingEnabled() {
        Course course = CourseFactory.generateCourse(null, pastTimestamp, futureTimestamp, new HashSet<>(), "tumuser", "tutor", "editor", "instructor", true);
        course.setCourseInformationSharingMessagingCodeOfConduct("Code of Conduct");
        return courseRepo.save(course);
    }

    /**
     * Creates and saves a course with the given short name and student group name.
     *
     * @param studentGroupName The student group name of the course.
     * @param shortName        The short name of the course.
     * @return The new course.
     */
    public Course createCourseWithCustomStudentGroupName(String studentGroupName, String shortName) {
        Course course = CourseFactory.generateCourse(null, shortName, pastTimestamp, futureTimestamp, new HashSet<>(), studentGroupName, "tutor", "editor", "instructor", 3, 3, 7,
                500, 500, true, true, 7);
        return courseRepo.save(course);
    }

    /**
     * Creates and saves a course with organizations.
     *
     * @param name         The name of the organization.
     * @param shortName    The short name of the organization.
     * @param url          The url of the organization.
     * @param description  The description of the organization.
     * @param logoUrl      The url of the logo.
     * @param emailPattern The email pattern of the organization.
     * @return The new course.
     */
    public Course createCourseWithOrganizations(String name, String shortName, String url, String description, String logoUrl, String emailPattern) {
        Course course = createCourse();
        Set<Organization> organizations = new HashSet<>();
        Organization organization = organizationTestService.createOrganization(name, shortName, url, description, logoUrl, emailPattern);
        organizations.add(organization);
        course.setOrganizations(organizations);
        course.setEnrollmentEnabled(true);
        return courseRepo.save(course);
    }

    /**
     * Creates and saves with organizations using default values.
     *
     * @return The new course.
     */
    public Course createCourseWithOrganizations() {
        return createCourseWithOrganizations("organization1", "org1", "org.org", "This is organization1", null, "^.*@matching.*$");
    }

    /**
     * Creates and saves two courses with exercises, lectures, lecture units and competencies.
     *
     * @param userPrefix                  The prefix of the course user groups.
     * @param withParticipations          True, if 5 participations by student1 should be added to the course exercises. If false, no participations are added.
     * @param withFiles                   True, if lecture unit attachments with files should be generated. If false, attachments without files are generated.
     * @param numberOfTutorParticipations The number of tutor participations to add to the modeling exercise. "withParticipations" should be set to true for this to have an effect.
     * @return The list of created and saved courses.
     * @throws IOException If a file cannot be loaded from resources.
     */
    public List<Course> createCoursesWithExercisesAndLecturesAndLectureUnitsAndCompetencies(String userPrefix, boolean withParticipations, boolean withFiles,
            int numberOfTutorParticipations) throws Exception {
        List<Course> courses = lectureUtilService.createCoursesWithExercisesAndLecturesAndLectureUnits(userPrefix, withParticipations, withFiles, numberOfTutorParticipations);
        return courses.stream().peek(course -> {
            List<Lecture> lectures = new ArrayList<>(course.getLectures());
            lectures.replaceAll(lecture -> lectureUtilService.addCompetencyToLectureUnits(lecture, Set.of(competencyUtilService.createCompetency(course))));
            course.setLectures(new HashSet<>(lectures));
        }).toList();
    }

    /**
     * Creates and saves two courses with exercises and lectures. Lecture unit attachments without files are generated.
     *
     * @param userPrefix                  The prefix of the course user groups.
     * @param withParticipations          True, if 5 participations by student1 should be added to the course exercises. If false, no participations are added.
     * @param numberOfTutorParticipations The number of tutor participations to add to the modeling exercise. "withParticipations" should be set to true for this to have an effect.
     * @return The list of created and saved courses.
     * @throws IOException If a file cannot be loaded from resources.
     */
    public List<Course> createCoursesWithExercisesAndLectures(String userPrefix, boolean withParticipations, int numberOfTutorParticipations) throws Exception {
        return createCoursesWithExercisesAndLectures(userPrefix, withParticipations, false, numberOfTutorParticipations);
    }

    /**
     * Creates and saves two courses with exercises and lectures.
     *
     * @param userPrefix                  The prefix of the course user groups.
     * @param withParticipations          True, if 5 participations by student1 should be added to the course exercises. If false, no participations are added.
     * @param withFiles                   True, if lecture unit attachments with files should be generated. If false, attachments without files are generated.
     * @param numberOfTutorParticipations The number of tutor participations to add to the modeling exercise. "withParticipations" should be set to true for this to have an effect.
     * @return The list of created and saved courses.
     * @throws IOException If a file cannot be loaded from resources.
     */
    public List<Course> createCoursesWithExercisesAndLectures(String userPrefix, boolean withParticipations, boolean withFiles, int numberOfTutorParticipations) throws Exception {
        ZonedDateTime pastTimestamp = ZonedDateTime.now().minusDays(5);
        ZonedDateTime futureTimestamp = ZonedDateTime.now().plusDays(5);
        ZonedDateTime futureFutureTimestamp = ZonedDateTime.now().plusDays(8);

        Course course1 = CourseFactory.generateCourse(null, pastTimestamp, futureTimestamp, new HashSet<>(), userPrefix + "tumuser", userPrefix + "tutor", userPrefix + "editor",
                userPrefix + "instructor");
        Course course2 = CourseFactory.generateCourse(null, ZonedDateTime.now().minusDays(8), pastTimestamp, new HashSet<>(), userPrefix + "tumuser", userPrefix + "tutor",
                userPrefix + "editor", userPrefix + "instructor");

        ModelingExercise modelingExercise = ModelingExerciseFactory.generateModelingExercise(pastTimestamp, futureTimestamp, futureFutureTimestamp, DiagramType.ClassDiagram,
                course1);
        modelingExercise.setGradingInstructions("some grading instructions");
        modelingExercise.setExampleSolutionModel("Example solution model");
        modelingExercise.setExampleSolutionExplanation("Example Solution");
        exerciseUtilService.addGradingInstructionsToExercise(modelingExercise);
        modelingExercise.getCategories().add("Modeling");
        course1.addExercises(modelingExercise);

        TextExercise textExercise = TextExerciseFactory.generateTextExercise(pastTimestamp, futureTimestamp, futureFutureTimestamp, course1);
        textExercise.setGradingInstructions("some grading instructions");
        textExercise.setExampleSolution("Example Solution");
        exerciseUtilService.addGradingInstructionsToExercise(textExercise);
        textExercise.getCategories().add("Text");
        course1.addExercises(textExercise);

        FileUploadExercise fileUploadExercise = FileUploadExerciseFactory.generateFileUploadExercise(pastTimestamp, futureTimestamp, futureFutureTimestamp, "png", course1);
        fileUploadExercise.setGradingInstructions("some grading instructions");
        fileUploadExercise.setExampleSolution("Example Solution");
        exerciseUtilService.addGradingInstructionsToExercise(fileUploadExercise);
        fileUploadExercise.getCategories().add("File");
        course1.addExercises(fileUploadExercise);

        ProgrammingExercise programmingExercise = ProgrammingExerciseFactory.generateProgrammingExercise(pastTimestamp, futureTimestamp, course1);
        programmingExercise.setGradingInstructions("some grading instructions");
        exerciseUtilService.addGradingInstructionsToExercise(programmingExercise);
        programmingExercise.getCategories().add("Programming");
        course1.addExercises(programmingExercise);

        QuizExercise quizExercise = QuizExerciseFactory.generateQuizExercise(pastTimestamp, futureTimestamp, QuizMode.SYNCHRONIZED, course1);
        quizExercise.getCategories().add("Quiz");
        course1.addExercises(quizExercise);

        MathExercise mathExercise = MathExerciseFactory.generateMathExercise(pastTimestamp, futureTimestamp, futureFutureTimestamp, course1);
        mathExercise.setGradingInstructions("some grading instructions");
        exerciseUtilService.addGradingInstructionsToExercise(mathExercise);
        mathExercise.getCategories().add("Math");
        course1.addExercises(mathExercise);

        Lecture lecture1 = LectureFactory.generateLecture(pastTimestamp, futureFutureTimestamp, course1);
        Attachment attachment1 = withFiles ? LectureFactory.generateAttachmentWithFile(pastTimestamp) : LectureFactory.generateAttachment(pastTimestamp);
        attachment1.setLecture(lecture1);
        lecture1.addAttachments(attachment1);
        course1.addLectures(lecture1);

        Lecture lecture2 = LectureFactory.generateLecture(pastTimestamp, futureFutureTimestamp, course1);
        Attachment attachment2 = withFiles ? LectureFactory.generateAttachmentWithFile(pastTimestamp) : LectureFactory.generateAttachment(pastTimestamp);
        attachment2.setLecture(lecture2);
        lecture2.addAttachments(attachment2);
        course1.addLectures(lecture2);

        course1 = courseRepo.save(course1);
        course2 = courseRepo.save(course2);

        lectureRepo.save(lecture1);
        lectureRepo.save(lecture2);

        attachmentRepo.save(attachment1);
        attachmentRepo.save(attachment2);

        modelingExercise = exerciseRepo.save(modelingExercise);
        textExercise = exerciseRepo.save(textExercise);
        mathExercise = exerciseRepo.save(mathExercise);
        exerciseRepo.save(fileUploadExercise);
        exerciseRepo.save(programmingExercise);
        exerciseRepo.save(quizExercise);

        if (withParticipations) {

            // create "numberOfTutorParticipations" tutor participations and example submissions. Connect all of them (to test the many-to-many relationship).
            Set<TutorParticipation> tutorParticipations = new HashSet<>();
            for (int i = 1; i < numberOfTutorParticipations + 1; i++) {
                var tutorParticipation = new TutorParticipation().tutor(userUtilService.getUserByLogin(userPrefix + "tutor" + i)).status(TutorParticipationStatus.NOT_PARTICIPATED)
                        .assessedExercise(modelingExercise);
                tutorParticipationRepo.save(tutorParticipation);
                tutorParticipations.add(tutorParticipation);
            }

            for (int i = 1; i < numberOfTutorParticipations + 1; i++) {
                String validModel = FileUtils.loadFileFromResources("test-data/model-submission/model.54727.json");
                var exampleSubmission = participationUtilService.addExampleSubmission(participationUtilService.generateExampleSubmission(validModel, modelingExercise, true));
                exampleSubmission.assessmentExplanation("exp");
                exampleSubmission.setTutorParticipations(tutorParticipations);
                exampleSubmissionRepo.save(exampleSubmission);
            }

            User user = userUtilService.getUserByLogin(userPrefix + "student1");
            StudentParticipation participation1 = ParticipationFactory.generateStudentParticipation(InitializationState.INITIALIZED, modelingExercise, user);
            StudentParticipation participation2 = ParticipationFactory.generateStudentParticipation(InitializationState.FINISHED, textExercise, user);
            StudentParticipation participation3 = ParticipationFactory.generateStudentParticipation(InitializationState.UNINITIALIZED, modelingExercise, user);
            StudentParticipation participation4 = ParticipationFactory.generateProgrammingExerciseStudentParticipation(InitializationState.FINISHED, programmingExercise, user);
            StudentParticipation participation5 = ParticipationFactory.generateProgrammingExerciseStudentParticipation(InitializationState.INITIALIZED, programmingExercise, user);
            participation5.setPracticeMode(true);
            StudentParticipation participation6 = ParticipationFactory.generateStudentParticipation(InitializationState.FINISHED, mathExercise, user);

            Submission modelingSubmission1 = ParticipationFactory.generateModelingSubmission("model1", true);
            Submission modelingSubmission2 = ParticipationFactory.generateModelingSubmission("model2", true);
            Submission textSubmission = ParticipationFactory.generateTextSubmission("text", Language.ENGLISH, true);
            Submission programmingSubmission1 = ParticipationFactory.generateProgrammingSubmission(true, "1234", SubmissionType.MANUAL);
            Submission programmingSubmission2 = ParticipationFactory.generateProgrammingSubmission(true, "5678", SubmissionType.MANUAL);
<<<<<<< HEAD
            Submission mathSubmission = ParticipationFactory.generateMathSubmission("math", Language.ENGLISH, true);
=======
            Submission mathSubmission = ParticipationFactory.generateMathSubmission("math", true);
>>>>>>> 6f38962c

            Result result1 = generateResult(true, 10D);
            Result result2 = generateResult(true, 12D);
            Result result3 = generateResult(false, 0D);
            Result result4 = generateResult(true, 12D);
            Result result5 = generateResult(false, 42D);
            Result result6 = generateResult(false, 0D);

            participation1 = studentParticipationRepo.save(participation1);
            participation2 = studentParticipationRepo.save(participation2);
            participation3 = studentParticipationRepo.save(participation3);
            participation4 = studentParticipationRepo.save(participation4);
            participation5 = studentParticipationRepo.save(participation5);
            participation6 = studentParticipationRepo.save(participation6);

            submissionRepository.save(modelingSubmission1);
            submissionRepository.save(modelingSubmission2);
            submissionRepository.save(textSubmission);
            submissionRepository.save(programmingSubmission1);
            submissionRepository.save(programmingSubmission2);
            submissionRepository.save(mathSubmission);

            modelingSubmission1.setParticipation(participation1);
            textSubmission.setParticipation(participation2);
            modelingSubmission2.setParticipation(participation3);
            programmingSubmission1.setParticipation(participation4);
            programmingSubmission2.setParticipation(participation5);
            mathSubmission.setParticipation(participation6);

            result1.setParticipation(participation1);
            result2.setParticipation(participation3);
            result3.setParticipation(participation2);
            result4.setParticipation(participation4);
            result5.setParticipation(participation5);
            result6.setParticipation(participation6);

            result1 = resultRepo.save(result1);
            result2 = resultRepo.save(result2);
            result3 = resultRepo.save(result3);
            result4 = resultRepo.save(result4);
            result5 = resultRepo.save(result5);
            result6 = resultRepo.save(result6);

            result1.setSubmission(modelingSubmission1);
            result2.setSubmission(modelingSubmission2);
            result3.setSubmission(textSubmission);
            result4.setSubmission(programmingSubmission1);
            result5.setSubmission(programmingSubmission2);
            result6.setSubmission(mathSubmission);

            modelingSubmission1.addResult(result1);
            modelingSubmission2.addResult(result2);
            textSubmission.addResult(result3);
            programmingSubmission1.addResult(result4);
            programmingSubmission2.addResult(result5);
            mathSubmission.addResult(result6);

            submissionRepository.save(modelingSubmission1);
            submissionRepository.save(modelingSubmission2);
            submissionRepository.save(textSubmission);
            submissionRepository.save(programmingSubmission1);
            submissionRepository.save(programmingSubmission2);
            submissionRepository.save(mathSubmission);
        }

        return Arrays.asList(course1, course2);
    }

    /**
     * Creates and saves course with all exercise types. Also creates participations together with submissions and results.
     *
     * @param userPrefix                 The prefix of the course user groups.
     * @param hasAssessmentDueDatePassed True, if the assessment due date of the exercises has passed.
     * @return The created course.
     */
    public Course createCourseWithAllExerciseTypesAndParticipationsAndSubmissionsAndResults(String userPrefix, boolean hasAssessmentDueDatePassed) {
        var assessmentTimestamp = hasAssessmentDueDatePassed ? ZonedDateTime.now().minusMinutes(10L) : ZonedDateTime.now().plusMinutes(10L);
        Course course = CourseFactory.generateCourse(null, pastTimestamp, futureTimestamp, new HashSet<>(), "tumuser", "tutor", "editor", "instructor");

        ModelingExercise modelingExercise = ModelingExerciseFactory.generateModelingExercise(pastTimestamp, futureTimestamp, futureFutureTimestamp, DiagramType.ClassDiagram,
                course);
        TextExercise textExercise = TextExerciseFactory.generateTextExercise(pastTimestamp, futureTimestamp, futureFutureTimestamp, course);
        FileUploadExercise fileUploadExercise = FileUploadExerciseFactory.generateFileUploadExercise(pastTimestamp, futureTimestamp, futureFutureTimestamp, "png", course);
        ProgrammingExercise programmingExercise = ProgrammingExerciseFactory.generateProgrammingExercise(pastTimestamp, futureTimestamp, course);
        QuizExercise quizExercise = QuizExerciseFactory.generateQuizExercise(pastTimestamp, assessmentTimestamp, QuizMode.SYNCHRONIZED, course);
        MathExercise mathExercise = MathExerciseFactory.generateMathExercise(pastTimestamp, futureTimestamp, futureFutureTimestamp, course);

        // Set assessment due dates
        modelingExercise.setAssessmentDueDate(assessmentTimestamp);
        textExercise.setAssessmentDueDate(assessmentTimestamp);
        fileUploadExercise.setAssessmentDueDate(assessmentTimestamp);
        programmingExercise.setAssessmentDueDate(assessmentTimestamp);
        mathExercise.setAssessmentDueDate(assessmentTimestamp);

        // Add exercises to course
        course.addExercises(modelingExercise);
        course.addExercises(textExercise);
        course.addExercises(fileUploadExercise);
        course.addExercises(programmingExercise);
        course.addExercises(quizExercise);
        course.addExercises(mathExercise);

        // Save course and exercises to database
        Course courseSaved = courseRepo.save(course);
        modelingExercise = exerciseRepo.save(modelingExercise);
        textExercise = exerciseRepo.save(textExercise);
        fileUploadExercise = exerciseRepo.save(fileUploadExercise);
        programmingExercise = exerciseRepo.save(programmingExercise);
        quizExercise = exerciseRepo.save(quizExercise);
        mathExercise = exerciseRepo.save(mathExercise);

        // Get user and setup participations
        User user = (userRepo.findOneByLogin(userPrefix + "student1")).orElseThrow();
        StudentParticipation participationModeling = ParticipationFactory.generateStudentParticipation(InitializationState.FINISHED, modelingExercise, user);
        StudentParticipation participationText = ParticipationFactory.generateStudentParticipation(InitializationState.FINISHED, textExercise, user);
        StudentParticipation participationFileUpload = ParticipationFactory.generateStudentParticipation(InitializationState.FINISHED, fileUploadExercise, user);
        StudentParticipation participationQuiz = ParticipationFactory.generateStudentParticipation(InitializationState.FINISHED, quizExercise, user);
        StudentParticipation participationProgramming = ParticipationFactory.generateStudentParticipation(InitializationState.INITIALIZED, programmingExercise, user);
        StudentParticipation participationMath = ParticipationFactory.generateStudentParticipation(InitializationState.FINISHED, mathExercise, user);

        // Save participations
        participationModeling = studentParticipationRepo.save(participationModeling);
        participationText = studentParticipationRepo.save(participationText);
        participationFileUpload = studentParticipationRepo.save(participationFileUpload);
        participationQuiz = studentParticipationRepo.save(participationQuiz);
        participationProgramming = studentParticipationRepo.save(participationProgramming);
        participationMath = studentParticipationRepo.save(participationMath);

        // Setup results
        Result resultModeling = generateResult(true, 10D);
        resultModeling.setAssessmentType(AssessmentType.MANUAL);
        resultModeling.setCompletionDate(ZonedDateTime.now());

        Result resultText = generateResult(true, 12D);
        resultText.setAssessmentType(AssessmentType.MANUAL);
        resultText.setCompletionDate(ZonedDateTime.now());

        Result resultFileUpload = generateResult(true, 0D);
        resultFileUpload.setAssessmentType(AssessmentType.MANUAL);
        resultFileUpload.setCompletionDate(ZonedDateTime.now());

        Result resultQuiz = generateResult(true, 0D);
        resultQuiz.setAssessmentType(AssessmentType.AUTOMATIC);
        resultQuiz.setCompletionDate(ZonedDateTime.now());

        Result resultProgramming = generateResult(true, 20D);
        resultProgramming.setAssessmentType(AssessmentType.AUTOMATIC);
        resultProgramming.setCompletionDate(ZonedDateTime.now());

        Result resultMath = generateResult(true, 0D);
        resultMath.setAssessmentType(AssessmentType.MANUAL);
        resultMath.setCompletionDate(ZonedDateTime.now());

        // Connect participations to results and vice versa
        resultModeling.setParticipation(participationModeling);
        resultText.setParticipation(participationText);
        resultFileUpload.setParticipation(participationFileUpload);
        resultQuiz.setParticipation(participationQuiz);
        resultProgramming.setParticipation(participationProgramming);
        resultMath.setParticipation(participationMath);

        participationModeling.addResult(resultModeling);
        participationText.addResult(resultText);
        participationFileUpload.addResult(resultFileUpload);
        participationQuiz.addResult(resultQuiz);
        participationProgramming.addResult(resultProgramming);
        participationMath.addResult(resultMath);

        // Save results and participations
        resultModeling = resultRepo.save(resultModeling);
        resultText = resultRepo.save(resultText);
        resultFileUpload = resultRepo.save(resultFileUpload);
        resultQuiz = resultRepo.save(resultQuiz);
        resultProgramming = resultRepo.save(resultProgramming);
        resultMath = resultRepo.save(resultMath);

        participationModeling = studentParticipationRepo.save(participationModeling);
        participationText = studentParticipationRepo.save(participationText);
        participationFileUpload = studentParticipationRepo.save(participationFileUpload);
        participationQuiz = studentParticipationRepo.save(participationQuiz);
        participationProgramming = studentParticipationRepo.save(participationProgramming);
        participationMath = studentParticipationRepo.save(participationMath);

        // Connect exercises with participations
        modelingExercise.addParticipation(participationModeling);
        textExercise.addParticipation(participationText);
        fileUploadExercise.addParticipation(participationFileUpload);
        quizExercise.addParticipation(participationQuiz);
        programmingExercise.addParticipation(participationProgramming);
        mathExercise.addParticipation(participationMath);

        // Setup submissions and connect with participations
        ModelingSubmission modelingSubmission = ParticipationFactory.generateModelingSubmission("model1", true);
        TextSubmission textSubmission = ParticipationFactory.generateTextSubmission("text of text submission", Language.ENGLISH, true);
        FileUploadSubmission fileUploadSubmission = ParticipationFactory.generateFileUploadSubmission(true);
        QuizSubmission quizSubmission = ParticipationFactory.generateQuizSubmission(true);
        ProgrammingSubmission programmingSubmission = ParticipationFactory.generateProgrammingSubmission(true);
<<<<<<< HEAD
        MathSubmission mathSubmission = ParticipationFactory.generateMathSubmission("text of math submission", Language.ENGLISH, true);
=======
        MathSubmission mathSubmission = ParticipationFactory.generateMathSubmission("text of math submission", true);
>>>>>>> 6f38962c

        // Save submissions
        modelingSubmission = submissionRepository.save(modelingSubmission);
        textSubmission = submissionRepository.save(textSubmission);
        fileUploadSubmission = submissionRepository.save(fileUploadSubmission);
        quizSubmission = submissionRepository.save(quizSubmission);
        programmingSubmission = submissionRepository.save(programmingSubmission);
        mathSubmission = submissionRepository.save(mathSubmission);

        modelingSubmission.setParticipation(participationModeling);
        modelingSubmission.addResult(resultModeling);
        textSubmission.setParticipation(participationText);
        textSubmission.addResult(resultText);
        fileUploadSubmission.setParticipation(participationFileUpload);
        fileUploadSubmission.addResult(resultFileUpload);
        quizSubmission.setParticipation(participationQuiz);
        quizSubmission.addResult(resultQuiz);
        programmingSubmission.setParticipation(participationProgramming);
        programmingSubmission.addResult(resultProgramming);
        mathSubmission.setParticipation(participationMath);
        mathSubmission.addResult(resultMath);

        // Save submissions
        modelingSubmission = submissionRepository.save(modelingSubmission);
        textSubmission = submissionRepository.save(textSubmission);
        fileUploadSubmission = submissionRepository.save(fileUploadSubmission);
        quizSubmission = submissionRepository.save(quizSubmission);
        programmingSubmission = submissionRepository.save(programmingSubmission);
        mathSubmission = submissionRepository.save(mathSubmission);

        // Save exercises
        exerciseRepo.save(modelingExercise);
        exerciseRepo.save(textExercise);
        exerciseRepo.save(fileUploadExercise);
        exerciseRepo.save(programmingExercise);
        exerciseRepo.save(quizExercise);
        exerciseRepo.save(mathExercise);

        // Connect participations with submissions
        participationModeling.setSubmissions(Set.of(modelingSubmission));
        participationText.setSubmissions(Set.of(textSubmission));
        participationFileUpload.setSubmissions(Set.of(fileUploadSubmission));
        participationQuiz.setSubmissions(Set.of(quizSubmission));
        participationProgramming.setSubmissions(Set.of(programmingSubmission));
        participationMath.setSubmissions(Set.of(mathSubmission));

        // Save participations
        studentParticipationRepo.save(participationModeling);
        studentParticipationRepo.save(participationText);
        studentParticipationRepo.save(participationFileUpload);
        studentParticipationRepo.save(participationQuiz);
        studentParticipationRepo.save(participationProgramming);
        studentParticipationRepo.save(participationMath);

        return courseSaved;
    }

    /**
     * Adds online configuration to a course.
     *
     * @param course The course to which online configuration should be added.
     */
    public void addOnlineCourseConfigurationToCourse(Course course) {
        OnlineCourseConfiguration onlineCourseConfiguration = new OnlineCourseConfiguration();
        onlineCourseConfiguration.setLtiKey("artemis_lti_key");
        onlineCourseConfiguration.setLtiSecret("fake-secret");
        onlineCourseConfiguration.setUserPrefix("prefix");
        onlineCourseConfiguration.setRegistrationId(course.getId().toString());
        onlineCourseConfiguration.setCourse(course);
        course.setOnlineCourseConfiguration(onlineCourseConfiguration);
        courseRepo.save(course);
    }

    /**
     * Creates and saves an active empty course with default user group names.
     *
     * @return An empty course.
     */
    public Course addEmptyCourse(String studentGroupName, String taGroupName, String editorGroupName, String instructorGroupName) {
        Course course = CourseFactory.generateCourse(null, pastTimestamp, futureFutureTimestamp, new HashSet<>(), studentGroupName, taGroupName, editorGroupName,
                instructorGroupName);
        return courseRepo.save(course);
    }

    /**
     * Creates and saves an active empty course with default user group names.
     *
     * @return An empty course.
     */
    public Course addEmptyCourse() {
        return addEmptyCourse("tumuser", "tutor", "editor", "instructor");
    }

    /**
     * Creates and saves a course with the corresponding exercise.
     *
     * @param title The title reflect the type of exercise to be added to the course
     * @return The newly created course.
     */
    public Course addCourseInOtherInstructionGroupAndExercise(String title) {
        Course course = CourseFactory.generateCourse(null, pastTimestamp, futureFutureTimestamp, new HashSet<>(), "tumuser", "tutor", "editor", "other-instructors");
        if ("Programming".equals(title)) {
            course = courseRepo.save(course);

            var programmingExercise = (ProgrammingExercise) new ProgrammingExercise().course(course);
            ProgrammingExerciseFactory.populateUnreleasedProgrammingExercise(programmingExercise, "TSTEXC", "Programming", false);
            programmingExercise.setPresentationScoreEnabled(course.getPresentationScore() != 0);

            programmingExercise = programmingExerciseRepository.save(programmingExercise);
            course.addExercises(programmingExercise);
            programmingExercise = programmingExerciseUtilService.addSolutionParticipationForProgrammingExercise(programmingExercise);
            programmingExercise = programmingExerciseUtilService.addTemplateParticipationForProgrammingExercise(programmingExercise);

            assertThat(programmingExercise.getPresentationScoreEnabled()).as("presentation score is enabled").isTrue();
        }
        else if ("Text".equals(title)) {
            TextExercise textExercise = TextExerciseFactory.generateTextExercise(pastTimestamp, futureTimestamp, futureFutureTimestamp, course);
            textExercise.setTitle("Text");
            course.addExercises(textExercise);
            courseRepo.save(course);
            exerciseRepo.save(textExercise);
        }
        else if (title.startsWith("ClassDiagram")) {
            ModelingExercise modelingExercise = ModelingExerciseFactory.generateModelingExercise(pastTimestamp, futureTimestamp, futureFutureTimestamp, DiagramType.ClassDiagram,
                    course);
            modelingExercise.setTitle(title);
            course.addExercises(modelingExercise);
            courseRepo.save(course);
            exerciseRepo.save(modelingExercise);
        }

        // TODO: EVALUATE MATH EX. TEST

        return course;
    }

    /**
     * Creates and saves a course with both modeling and text exercise.
     *
     * @return The created course.
     */
    public Course addCourseWithModelingAndTextExercise() {
        Course course = CourseFactory.generateCourse(null, pastTimestamp, futureFutureTimestamp, new HashSet<>(), "tumuser", "tutor", "editor", "instructor");
        ModelingExercise modelingExercise = ModelingExerciseFactory.generateModelingExercise(pastTimestamp, futureTimestamp, futureFutureTimestamp, DiagramType.ClassDiagram,
                course);
        modelingExercise.setTitle("Modeling");
        course.addExercises(modelingExercise);
        TextExercise textExercise = TextExerciseFactory.generateTextExercise(pastTimestamp, futureTimestamp, futureFutureTimestamp, course);
        textExercise.setTitle("Text");
        course.addExercises(textExercise);
        course = courseRepo.save(course);
        exerciseRepo.save(modelingExercise);
        exerciseRepo.save(textExercise);
        return course;
    }

    /**
     * Creates and saves a course with one modeling, one text, and one file upload exercise.
     *
     * @return The created course.
     */
    public Course addCourseWithModelingAndTextAndFileUploadExercise() {
        Course course = CourseFactory.generateCourse(null, pastTimestamp, futureFutureTimestamp, new HashSet<>(), "tumuser", "tutor", "editor", "instructor");

        ModelingExercise modelingExercise = ModelingExerciseFactory.generateModelingExercise(pastTimestamp, futureTimestamp, futureFutureTimestamp, DiagramType.ClassDiagram,
                course);
        modelingExercise.setTitle("Modeling");
        course.addExercises(modelingExercise);

        TextExercise textExercise = TextExerciseFactory.generateTextExercise(pastTimestamp, futureTimestamp, futureFutureTimestamp, course);
        textExercise.setTitle("Text");
        course.addExercises(textExercise);

        FileUploadExercise fileUploadExercise = FileUploadExerciseFactory.generateFileUploadExercise(pastTimestamp, pastTimestamp, futureFutureTimestamp, "png,pdf", course);
        fileUploadExercise.setTitle("FileUpload");
        course.addExercises(fileUploadExercise);

        // TODO: EVALUATE MATH EX. TEST

        course = courseRepo.save(course);
        exerciseRepo.save(modelingExercise);
        exerciseRepo.save(textExercise);
        exerciseRepo.save(fileUploadExercise);

        return course;
    }

    /**
     * Creates and saves a course with exercises and submissions. We can specify the number of exercises. To not only test one type, this method generates modeling, file-upload and
     * text exercises in a cyclic manner.
     *
     * @param numberOfExercises             Number of generated exercises. E.g. if you set it to 4, 2 modeling exercises, one text and one file-upload exercise will be generated.
     *                                          (that's why there is the %3 check)
     * @param numberOfSubmissionPerExercise For each exercise this number of submissions will be generated. E.g. if you have 2 exercises, and set this to 4, in total 8
     *                                          submissions will be created.
     * @param numberOfAssessments           Generates the assessments for a submission of an exercise. Example from above, 2 exercises, 4 submissions each. If you set
     *                                          numberOfAssessments to 2, for each exercise 2 assessments will be created. In total there will be 4 assessments then. (by two
     *                                          different tutors, as each exercise is assessed by an individual tutor. There are 4 tutors that create assessments)
     * @param numberOfComplaints            Generates the complaints for assessments, in the same way as results are created.
     * @param typeComplaint                 True: complaintType==COMPLAINT | false: complaintType==MORE_FEEDBACK
     * @param numberComplaintResponses      Generates responses for the complaint/feedback request (as above)
     * @param validModel                    Model for the modeling submission
     * @return The generated course
     */
    public Course addCourseWithExercisesAndSubmissions(String userPrefix, String suffix, int numberOfExercises, int numberOfSubmissionPerExercise, int numberOfAssessments,
            int numberOfComplaints, boolean typeComplaint, int numberComplaintResponses, String validModel) {
        return addCourseWithExercisesAndSubmissions("short", userPrefix, suffix, numberOfExercises, numberOfSubmissionPerExercise, numberOfAssessments, numberOfComplaints,
                typeComplaint, numberComplaintResponses, validModel, true);
    }

    /**
     * Creates and saves a course with exercises and submissions. We can specify the number of exercises. To not only test one type, this method generates modeling, file-upload and
     * text exercises in a cyclic manner.
     *
     * @param shortName                     The short name of the course.
     * @param userPrefix                    The prefix of the course user groups.
     * @param suffix                        The suffix of the course user groups.
     * @param numberOfExercises             Number of generated exercises. E.g. if you set it to 4, 2 modeling exercises, one text and one file-upload exercise will be generated.
     *                                          (that's why there is the %3 check)
     * @param numberOfSubmissionPerExercise For each exercise this number of submissions will be generated. E.g. if you have 2 exercises, and set this to 4, in total 8
     *                                          submissions will be created.
     * @param numberOfAssessments           Generates the assessments for a submission of an exercise. Example from above, 2 exercises, 4 submissions each. If you set
     *                                          numberOfAssessments to 2, for each exercise 2 assessments will be created. In total there will be 4 assessments then. (by two
     *                                          different tutors, as each exercise is assessed by an individual tutor. There are 4 tutors that create assessments)
     * @param numberOfComplaints            Generates the complaints for assessments, in the same way as results are created.
     * @param typeComplaint                 True: complaintType==COMPLAINT | false: complaintType==MORE_FEEDBACK
     * @param numberComplaintResponses      Generates responses for the complaint/feedback request (as above).
     * @param validModel                    Model for the modeling submission.
     * @return The generated course.
     */
    public Course addCourseWithExercisesAndSubmissionsWithAssessmentDueDatesInTheFuture(String shortName, String userPrefix, String suffix, int numberOfExercises,
            int numberOfSubmissionPerExercise, int numberOfAssessments, int numberOfComplaints, boolean typeComplaint, int numberComplaintResponses, String validModel) {
        return addCourseWithExercisesAndSubmissions(shortName, userPrefix, suffix, numberOfExercises, numberOfSubmissionPerExercise, numberOfAssessments, numberOfComplaints,
                typeComplaint, numberComplaintResponses, validModel, false);
    }

    /**
     * Creates and saves a course with exercises and submissions. We can specify the number of exercises. To not only test one type, this method generates modeling, file-upload and
     * text exercises in a cyclic manner.
     *
     * @param courseShortName               The short name of the course.
     * @param userPrefix                    The prefix of the course user groups.
     * @param suffix                        The suffix of the course user groups.
     * @param numberOfExercises             Number of generated exercises. E.g. if you set it to 4, 2 modeling exercises, one text and one file-upload exercise will be generated.
     *                                          (that's why there is the %3 check)
     * @param numberOfSubmissionPerExercise For each exercise this number of submissions will be generated. E.g. if you have 2 exercises, and set this to 4, in total 8
     *                                          submissions will be created.
     * @param numberOfAssessments           Generates the assessments for a submission of an exercise. Example from above, 2 exercises, 4 submissions each. If you set
     *                                          numberOfAssessments to 2, for each exercise 2 assessments will be created. In total there will be 4 assessments then. (by two
     *                                          different tutors, as each exercise is assessed by an individual tutor. There are 4 tutors that create assessments)
     * @param numberOfComplaints            Generates the complaints for assessments, in the same way as results are created.
     * @param typeComplaint                 True: complaintType==COMPLAINT | false: complaintType==MORE_FEEDBACK
     * @param numberComplaintResponses      Generates responses for the complaint/feedback request (as above).
     * @param validModel                    Model for the modeling submission.
     * @param assessmentDueDateInThePast    If the assessment due date of all exercises is in the past (true) or not (false).
     * @return The generated course.
     */
    public Course addCourseWithExercisesAndSubmissions(String courseShortName, String userPrefix, String suffix, int numberOfExercises, int numberOfSubmissionPerExercise,
            int numberOfAssessments, int numberOfComplaints, boolean typeComplaint, int numberComplaintResponses, String validModel, boolean assessmentDueDateInThePast) {
        Course course = CourseFactory.generateCourse(null, courseShortName, pastTimestamp, futureFutureTimestamp, new HashSet<>(), userPrefix + "student" + suffix,
                userPrefix + "tutor" + suffix, userPrefix + "editor" + suffix, userPrefix + "instructor" + suffix);
        ZonedDateTime assessmentDueDate;
        ZonedDateTime releaseDate = pastTimestamp;
        ZonedDateTime dueDate = pastTimestamp.plusHours(1);
        if (assessmentDueDateInThePast) {
            assessmentDueDate = pastTimestamp.plusHours(2);
        }
        else {
            assessmentDueDate = futureTimestamp.plusHours(2);

        }
        var tutors = userRepo.getTutors(course).stream().sorted(Comparator.comparing(User::getId)).toList();
        for (int i = 0; i < numberOfExercises; i++) {
            var currentUser = tutors.get(i % 4);

            if ((i % 3) == 0) {
                ModelingExercise modelingExercise = ModelingExerciseFactory.generateModelingExercise(releaseDate, dueDate, assessmentDueDate, DiagramType.ClassDiagram, course);
                modelingExercise.setTitle("Modeling" + i);
                course.addExercises(modelingExercise);
                course = courseRepo.save(course);
                exerciseRepo.save(modelingExercise);
                for (int j = 1; j <= numberOfSubmissionPerExercise; j++) {
                    StudentParticipation participation = participationUtilService.createAndSaveParticipationForExercise(modelingExercise, userPrefix + "student" + j);
                    ModelingSubmission submission = ParticipationFactory.generateModelingSubmission(validModel, true);
                    var user = userUtilService.getUserByLogin(userPrefix + "student" + j);
                    modelSubmissionService.handleModelingSubmission(submission, modelingExercise, user);
                    studentParticipationRepo.save(participation);
                    if (numberOfAssessments >= j) {
                        Result result = participationUtilService.generateResultWithScore(submission, currentUser, 3.0);
                        submission.addResult(result);
                        participation.addResult(result);
                        studentParticipationRepo.save(participation);
                        modelingSubmissionRepo.save(submission);
                        complaintUtilService.generateComplaintAndResponses(userPrefix, j, numberOfComplaints, numberComplaintResponses, typeComplaint, result, currentUser);
                    }
                }

            }
            else if ((i % 3) == 1) {
                TextExercise textExercise = TextExerciseFactory.generateTextExercise(releaseDate, dueDate, assessmentDueDate, course);
                textExercise.setTitle("Text" + i);
                course.addExercises(textExercise);
                course = courseRepo.save(course);
                exerciseRepo.save(textExercise);
                for (int j = 1; j <= numberOfSubmissionPerExercise; j++) {
                    TextSubmission submission = ParticipationFactory.generateTextSubmission("submissionText", Language.ENGLISH, true);
                    submission = textExerciseUtilService.saveTextSubmission(textExercise, submission, userPrefix + "student" + j);
                    if (numberOfAssessments >= j) {
                        Result result = participationUtilService.generateResultWithScore(submission, currentUser, 3.0);
                        submission.addResult(result);
                        participationUtilService.saveResultInParticipation(submission, result);
                        textSubmissionRepo.save(submission);
                        complaintUtilService.generateComplaintAndResponses(userPrefix, j, numberOfComplaints, numberComplaintResponses, typeComplaint, result, currentUser);
                    }
                }
            }
            else { // i.e. (i % 3) == 2
                FileUploadExercise fileUploadExercise = FileUploadExerciseFactory.generateFileUploadExercise(releaseDate, dueDate, assessmentDueDate, "png,pdf", course);
                fileUploadExercise.setTitle("FileUpload" + i);
                course.addExercises(fileUploadExercise);
                course = courseRepo.save(course);
                exerciseRepo.save(fileUploadExercise);
                for (int j = 1; j <= numberOfSubmissionPerExercise; j++) {
                    FileUploadSubmission submission = ParticipationFactory.generateFileUploadSubmissionWithFile(true, "path/to/file.pdf");
                    fileUploadExerciseUtilService.saveFileUploadSubmission(fileUploadExercise, submission, userPrefix + "student" + j);
                    if (numberOfAssessments >= j) {
                        Result result = participationUtilService.generateResultWithScore(submission, currentUser, 3.0);
                        participationUtilService.saveResultInParticipation(submission, result);
                        fileUploadSubmissionRepo.save(submission);
                        complaintUtilService.generateComplaintAndResponses(userPrefix, j, numberOfComplaints, numberComplaintResponses, typeComplaint, result, currentUser);
                    }
                }
            }

            // TODO: EVALUATE MATH EX. TEST
        }
        course = courseRepo.save(course);
        return course;
    }

    /**
     * Creates and saves a new course.
     *
     * @param id        The id of the course.
     * @param startDate The start date of the course.
     * @param endDate   The end date of the course.
     * @param exercises Exercises to be added to the course.
     * @return Created and saved course.
     */
    public Course createAndSaveCourse(Long id, ZonedDateTime startDate, ZonedDateTime endDate, Set<Exercise> exercises) {
        Course course = CourseFactory.generateCourse(id, startDate, endDate, exercises, "tumuser", "tutor", "editor", "instructor");
        courseRepo.save(course);
        return course;
    }

    /**
     * Creates and saves a course with one text, one modeling, and one file upload exercise. It also generates a submission for each exercise.
     *
     * @param userPrefix The prefix of the course user groups.
     * @return The created course.
     * @throws IOException If a file cannot be loaded from resources.
     */
    public Course createCourseWithTextModelingAndFileUploadExercisesAndSubmissions(String userPrefix) throws IOException {
        Course course = addCourseWithModelingAndTextAndFileUploadExercise();
        course.setEndDate(ZonedDateTime.now().minusMinutes(5));
        course = courseRepo.save(course);

        var fileUploadExercise = exerciseUtilService.findFileUploadExerciseWithTitle(course.getExercises(), "FileUpload");
        fileUploadExerciseUtilService.createFileUploadSubmissionWithFile(userPrefix, fileUploadExercise, "uploaded-file.png");

        var textExercise = exerciseUtilService.findTextExerciseWithTitle(course.getExercises(), "Text");
        var textSubmission = ParticipationFactory.generateTextSubmission("example text", Language.ENGLISH, true);
        textExerciseUtilService.saveTextSubmission(textExercise, textSubmission, userPrefix + "student1");

        var modelingExercise = exerciseUtilService.findModelingExerciseWithTitle(course.getExercises(), "Modeling");
        participationUtilService.createAndSaveParticipationForExercise(modelingExercise, userPrefix + "student1");
        String emptyActivityModel = FileUtils.loadFileFromResources("test-data/model-submission/empty-activity-diagram.json");
        ModelingSubmission submission = ParticipationFactory.generateModelingSubmission(emptyActivityModel, true);
        participationUtilService.addSubmission(modelingExercise, submission, userPrefix + "student1");

        // TODO: EVALUATE MATH EX. TEST

        return course;
    }

    /**
     * Creates and saves a course with exam and submissions. The exam includes one file upload, one text and one modeling exercise.
     *
     * @param userPrefix The prefix of the course user groups.
     * @return The created course.
     * @throws IOException If a file cannot be loaded from resources.
     */
    public Course createCourseWithExamExercisesAndSubmissions(String userPrefix) throws IOException {
        var course = addEmptyCourse();

        // Create a file upload exercise with a dummy submission file
        var exerciseGroup1 = exerciseGroupRepository.save(new ExerciseGroup());
        var fileUploadExercise = FileUploadExerciseFactory.generateFileUploadExerciseForExam(".png", exerciseGroup1);
        fileUploadExercise = exerciseRepo.save(fileUploadExercise);
        fileUploadExerciseUtilService.createFileUploadSubmissionWithFile(userPrefix, fileUploadExercise, "uploaded-file.png");
        exerciseGroup1.addExercise(fileUploadExercise);
        exerciseGroup1 = exerciseGroupRepository.save(exerciseGroup1);

        // Create a text exercise with a dummy submission text
        var exerciseGroup2 = exerciseGroupRepository.save(new ExerciseGroup());
        var textExercise = TextExerciseFactory.generateTextExerciseForExam(exerciseGroup2);
        textExercise = exerciseRepo.save(textExercise);
        var textSubmission = ParticipationFactory.generateTextSubmission("example text", Language.ENGLISH, true);
        textExerciseUtilService.saveTextSubmission(textExercise, textSubmission, userPrefix + "student1");
        exerciseGroup2.addExercise(textExercise);
        exerciseGroup2 = exerciseGroupRepository.save(exerciseGroup2);

        // Create a modeling exercise with a dummy submission file
        var exerciseGroup3 = exerciseGroupRepository.save(new ExerciseGroup());
        var modelingExercise = ModelingExerciseFactory.generateModelingExerciseForExam(DiagramType.ClassDiagram, exerciseGroup2);
        modelingExercise = exerciseRepo.save(modelingExercise);
        String emptyActivityModel = FileUtils.loadFileFromResources("test-data/model-submission/empty-activity-diagram.json");
        var modelingSubmission = ParticipationFactory.generateModelingSubmission(emptyActivityModel, true);
        participationUtilService.addSubmission(modelingExercise, modelingSubmission, userPrefix + "student1");
        exerciseGroup3.addExercise(modelingExercise);
        exerciseGroupRepository.save(exerciseGroup3);

        // Create a math exercise with a dummy submission text
        var exerciseGroup4 = exerciseGroupRepository.save(new ExerciseGroup());
        var mathExercise = MathExerciseFactory.generateMathExerciseForExam(exerciseGroup4);
        mathExercise = exerciseRepo.save(mathExercise);
<<<<<<< HEAD
        var mathSubmission = ParticipationFactory.generateMathSubmission("example math text", Language.ENGLISH, true);
=======
        var mathSubmission = ParticipationFactory.generateMathSubmission("example math text", true);
>>>>>>> 6f38962c
        mathExerciseUtilService.saveMathSubmission(mathExercise, mathSubmission, userPrefix + "student1");
        exerciseGroup4.addExercise(mathExercise);
        exerciseGroup4 = exerciseGroupRepository.save(exerciseGroup4);

        Exam exam = examUtilService.addExam(course);
        exam.setEndDate(ZonedDateTime.now().minusMinutes(5));
        exam.addExerciseGroup(exerciseGroup1);
        exam.addExerciseGroup(exerciseGroup2);
        exam.addExerciseGroup(exerciseGroup4);
        examRepository.save(exam);

        return course;
    }

    /**
     * Saves the passed course to the repository.
     *
     * @param course The course to be saved.
     */
    public void saveCourse(Course course) {
        courseRepo.save(course);
    }

    public void enableMessagingForCourse(Course course) {
        CourseInformationSharingConfiguration currentConfig = course.getCourseInformationSharingConfiguration();
        if (currentConfig == CourseInformationSharingConfiguration.DISABLED) {
            course.setCourseInformationSharingConfiguration(CourseInformationSharingConfiguration.MESSAGING_ONLY);
            courseRepo.save(course);
        }
        else if (currentConfig == CourseInformationSharingConfiguration.COMMUNICATION_ONLY) {
            course.setCourseInformationSharingConfiguration(CourseInformationSharingConfiguration.COMMUNICATION_AND_MESSAGING);
            courseRepo.save(course);
        }
    }

    /**
     * Creates and saves a course with text exercise and a tutor.
     *
     * @param tutorLogin The login of the tutor to be created.
     * @return The created course.
     */
    public Course createCourseWithTextExerciseAndTutor(String tutorLogin) {
        Course course = this.createCourse();
        TextExercise textExercise = textExerciseUtilService.createIndividualTextExercise(course, pastTimestamp, pastTimestamp, pastTimestamp);
        StudentParticipation participation = ParticipationFactory.generateStudentParticipationWithoutUser(InitializationState.INITIALIZED, textExercise);
        studentParticipationRepo.save(participation);
        TextSubmission textSubmission = ParticipationFactory.generateTextSubmission("some text", Language.ENGLISH, true);
        textSubmission.setParticipation(participation);
        textSubmissionRepo.saveAndFlush(textSubmission);
        course.addExercises(textExercise);
        User user = userUtilService.createAndSaveUser(tutorLogin);
        user.setGroups(Set.of(course.getTeachingAssistantGroupName()));
        userRepo.save(user);
        return course;
    }

    /**
     * Updates the max complaint text limit of the course.
     *
     * @param course             Course which is updated
     * @param complaintTextLimit New complaint text limit
     * @return The updated course.
     */
    public Course updateCourseComplaintTextLimit(Course course, int complaintTextLimit) {
        course.setMaxComplaintTextLimit(complaintTextLimit);
        assertThat(course.getMaxComplaintTextLimit()).as("course contains the correct complaint text limit").isEqualTo(complaintTextLimit);
        return courseRepo.save(course);
    }

    /**
     * Updates the max complaint response text limit of the course.
     *
     * @param course                     Course which is updated.
     * @param complaintResponseTextLimit The new complaint response text limit.
     * @return The updated course.
     */
    public Course updateCourseComplaintResponseTextLimit(Course course, int complaintResponseTextLimit) {
        course.setMaxComplaintResponseTextLimit(complaintResponseTextLimit);
        assertThat(course.getMaxComplaintResponseTextLimit()).as("course contains the correct complaint response text limit").isEqualTo(complaintResponseTextLimit);
        return courseRepo.save(course);
    }

    /**
     * Updates course groups with the passed prefix and suffix.
     *
     * @param userPrefix The new prefix of the course user groups.
     * @param course     The course to be updated.
     * @param suffix     The new suffix of the course user groups.
     */
    public void updateCourseGroups(String userPrefix, Course course, String suffix) {
        course.setStudentGroupName(userPrefix + "student" + suffix);
        course.setTeachingAssistantGroupName(userPrefix + "tutor" + suffix);
        course.setEditorGroupName(userPrefix + "editor" + suffix);
        course.setInstructorGroupName(userPrefix + "instructor" + suffix);
        courseRepo.save(course);
    }

    /**
     * Creates and saves a course with custom student group name and exam with exercises including grading scale.
     *
     * @param user                     The student to be added to the exam.
     * @param studentGroupName         The new student group name.
     * @param shortName                The short name of the course.
     * @param withProgrammingExercise  True, if the exam should include programming exercises. False, if the exam does not include programming exercises.
     * @param withAllQuizQuestionTypes True, if the exam should include all quiz question types. False, if they are not needed.
     * @return The created course.
     */
    public Course createCourseWithCustomStudentUserGroupWithExamAndExerciseGroupAndExercisesAndGradingScale(User user, String studentGroupName, String shortName,
            boolean withProgrammingExercise, boolean withAllQuizQuestionTypes) {
        Course course = createCourseWithCustomStudentGroupName(studentGroupName, shortName);
        Exam exam = examUtilService.addExam(course, user, ZonedDateTime.now().minusMinutes(10), ZonedDateTime.now().minusMinutes(5), ZonedDateTime.now().minusMinutes(2),
                ZonedDateTime.now().minusMinutes(1));
        gradingScaleUtilService.generateAndSaveGradingScale(2, new double[] { 0, 50, 100 }, true, 1, Optional.empty(), exam);
        course.addExam(exam);
        examUtilService.addExerciseGroupsAndExercisesToExam(exam, withProgrammingExercise, withAllQuizQuestionTypes);
        return courseRepo.save(course);
    }
}<|MERGE_RESOLUTION|>--- conflicted
+++ resolved
@@ -376,11 +376,7 @@
             Submission textSubmission = ParticipationFactory.generateTextSubmission("text", Language.ENGLISH, true);
             Submission programmingSubmission1 = ParticipationFactory.generateProgrammingSubmission(true, "1234", SubmissionType.MANUAL);
             Submission programmingSubmission2 = ParticipationFactory.generateProgrammingSubmission(true, "5678", SubmissionType.MANUAL);
-<<<<<<< HEAD
-            Submission mathSubmission = ParticipationFactory.generateMathSubmission("math", Language.ENGLISH, true);
-=======
             Submission mathSubmission = ParticipationFactory.generateMathSubmission("math", true);
->>>>>>> 6f38962c
 
             Result result1 = generateResult(true, 10D);
             Result result2 = generateResult(true, 12D);
@@ -578,11 +574,7 @@
         FileUploadSubmission fileUploadSubmission = ParticipationFactory.generateFileUploadSubmission(true);
         QuizSubmission quizSubmission = ParticipationFactory.generateQuizSubmission(true);
         ProgrammingSubmission programmingSubmission = ParticipationFactory.generateProgrammingSubmission(true);
-<<<<<<< HEAD
-        MathSubmission mathSubmission = ParticipationFactory.generateMathSubmission("text of math submission", Language.ENGLISH, true);
-=======
         MathSubmission mathSubmission = ParticipationFactory.generateMathSubmission("text of math submission", true);
->>>>>>> 6f38962c
 
         // Save submissions
         modelingSubmission = submissionRepository.save(modelingSubmission);
@@ -1009,11 +1001,7 @@
         var exerciseGroup4 = exerciseGroupRepository.save(new ExerciseGroup());
         var mathExercise = MathExerciseFactory.generateMathExerciseForExam(exerciseGroup4);
         mathExercise = exerciseRepo.save(mathExercise);
-<<<<<<< HEAD
-        var mathSubmission = ParticipationFactory.generateMathSubmission("example math text", Language.ENGLISH, true);
-=======
         var mathSubmission = ParticipationFactory.generateMathSubmission("example math text", true);
->>>>>>> 6f38962c
         mathExerciseUtilService.saveMathSubmission(mathExercise, mathSubmission, userPrefix + "student1");
         exerciseGroup4.addExercise(mathExercise);
         exerciseGroup4 = exerciseGroupRepository.save(exerciseGroup4);
