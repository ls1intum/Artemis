package de.tum.in.www1.artemis.course;

import static de.tum.in.www1.artemis.participation.ParticipationFactory.generateResult;
import static org.assertj.core.api.Assertions.assertThat;

import java.io.IOException;
import java.time.ZonedDateTime;
import java.util.*;

import org.springframework.beans.factory.annotation.Autowired;
import org.springframework.stereotype.Service;

import de.tum.in.www1.artemis.assessment.ComplaintUtilService;
import de.tum.in.www1.artemis.competency.CompetencyUtilService;
import de.tum.in.www1.artemis.domain.*;
import de.tum.in.www1.artemis.domain.enumeration.*;
import de.tum.in.www1.artemis.domain.exam.Exam;
import de.tum.in.www1.artemis.domain.exam.ExerciseGroup;
import de.tum.in.www1.artemis.domain.modeling.ModelingExercise;
import de.tum.in.www1.artemis.domain.modeling.ModelingSubmission;
import de.tum.in.www1.artemis.domain.participation.StudentParticipation;
import de.tum.in.www1.artemis.domain.participation.TutorParticipation;
import de.tum.in.www1.artemis.domain.quiz.QuizExercise;
import de.tum.in.www1.artemis.domain.quiz.QuizSubmission;
import de.tum.in.www1.artemis.exam.ExamUtilService;
import de.tum.in.www1.artemis.exercise.ExerciseUtilService;
import de.tum.in.www1.artemis.exercise.fileuploadexercise.FileUploadExerciseFactory;
import de.tum.in.www1.artemis.exercise.fileuploadexercise.FileUploadExerciseUtilService;
import de.tum.in.www1.artemis.exercise.modelingexercise.ModelingExerciseFactory;
import de.tum.in.www1.artemis.exercise.programmingexercise.ProgrammingExerciseFactory;
import de.tum.in.www1.artemis.exercise.programmingexercise.ProgrammingExerciseUtilService;
import de.tum.in.www1.artemis.exercise.quizexercise.QuizExerciseFactory;
import de.tum.in.www1.artemis.exercise.textexercise.TextExerciseFactory;
import de.tum.in.www1.artemis.exercise.textexercise.TextExerciseUtilService;
import de.tum.in.www1.artemis.lecture.LectureFactory;
import de.tum.in.www1.artemis.lecture.LectureUtilService;
import de.tum.in.www1.artemis.organization.OrganizationUtilService;
import de.tum.in.www1.artemis.participation.ParticipationFactory;
import de.tum.in.www1.artemis.participation.ParticipationUtilService;
import de.tum.in.www1.artemis.repository.*;
import de.tum.in.www1.artemis.service.ModelingSubmissionService;
import de.tum.in.www1.artemis.user.UserUtilService;
import de.tum.in.www1.artemis.util.FileUtils;

/**
 * Service responsible for initializing the database with specific testdata related to courses for use in integration tests.
 */
@Service
public class CourseUtilService {

    private static final ZonedDateTime pastTimestamp = ZonedDateTime.now().minusDays(1);

    private static final ZonedDateTime futureTimestamp = ZonedDateTime.now().plusDays(1);

    private static final ZonedDateTime futureFutureTimestamp = ZonedDateTime.now().plusDays(2);

    @Autowired
    private CourseRepository courseRepo;

    @Autowired
    private LectureRepository lectureRepo;

    @Autowired
    private AttachmentRepository attachmentRepo;

    @Autowired
    private ExerciseRepository exerciseRepo;

    @Autowired
    private TutorParticipationRepository tutorParticipationRepo;

    @Autowired
    private ExampleSubmissionRepository exampleSubmissionRepo;

    @Autowired
    private StudentParticipationRepository studentParticipationRepo;

    @Autowired
    private SubmissionRepository submissionRepository;

    @Autowired
    private ResultRepository resultRepo;

    @Autowired
    private UserRepository userRepo;

    @Autowired
    private ProgrammingExerciseRepository programmingExerciseRepository;

    @Autowired
    private ModelingSubmissionRepository modelingSubmissionRepo;

    @Autowired
    private TextSubmissionRepository textSubmissionRepo;

    @Autowired
    private FileUploadSubmissionRepository fileUploadSubmissionRepo;

    @Autowired
    private ExerciseGroupRepository exerciseGroupRepository;

    @Autowired
    private ExamRepository examRepository;

    @Autowired
    private OrganizationUtilService organizationTestService;

    @Autowired
    private LectureUtilService lectureUtilService;

    @Autowired
    private CompetencyUtilService competencyUtilService;

    @Autowired
    private ExerciseUtilService exerciseUtilService;

    @Autowired
    private UserUtilService userUtilService;

    @Autowired
    private ParticipationUtilService participationUtilService;

    @Autowired
    private ProgrammingExerciseUtilService programmingExerciseUtilService;

    @Autowired
    private ModelingSubmissionService modelSubmissionService;

    @Autowired
    private TextExerciseUtilService textExerciseUtilService;

    @Autowired
    private FileUploadExerciseUtilService fileUploadExerciseUtilService;

    @Autowired
    private ExamUtilService examUtilService;

    @Autowired
    private ComplaintUtilService complaintUtilService;

    public Course createCourse() {
        return createCourse(null);
    }

    public Course createCourse(Long id) {
        Course course = CourseFactory.generateCourse(id, pastTimestamp, futureTimestamp, new HashSet<>(), "tumuser", "tutor", "editor", "instructor");
        return courseRepo.save(course);
    }

    public Course createCourseWithCustomStudentGroupName(String studentGroupName) {
        Course course = CourseFactory.generateCourse(null, pastTimestamp, futureTimestamp, new HashSet<>(), studentGroupName, "tutor", "editor", "instructor");
        return courseRepo.save(course);
    }

    public Course createCourseWithCustomStudentGroupName(String studentGroupName, String shortName) {
        Course course = CourseFactory.generateCourse(null, shortName, pastTimestamp, futureTimestamp, new HashSet<>(), studentGroupName, "tutor", "editor", "instructor", 3, 3, 7,
                500, 500, true, true, 7);
        return courseRepo.save(course);
    }

    public Course createCourseWithOrganizations(String name, String shortName, String url, String description, String logoUrl, String emailPattern) {
        Course course = createCourse();
        Set<Organization> organizations = new HashSet<>();
        Organization organization = organizationTestService.createOrganization(name, shortName, url, description, logoUrl, emailPattern);
        organizations.add(organization);
        course.setOrganizations(organizations);
        return courseRepo.save(course);
    }

    public Course createCourseWithOrganizations() {
        return createCourseWithOrganizations("organization1", "org1", "org.org", "This is organization1", null, "^.*@matching.*$");
    }

    public List<Course> createCoursesWithExercisesAndLecturesAndLectureUnitsAndCompetencies(String userPrefix, boolean withParticipations, boolean withFiles,
            int numberOfTutorParticipations) throws Exception {
        List<Course> courses = lectureUtilService.createCoursesWithExercisesAndLecturesAndLectureUnits(userPrefix, withParticipations, withFiles, numberOfTutorParticipations);
        return courses.stream().peek(course -> {
            List<Lecture> lectures = new ArrayList<>(course.getLectures());
            lectures.replaceAll(lecture -> lectureUtilService.addCompetencyToLectureUnits(lecture, Set.of(competencyUtilService.createCompetency(course))));
            course.setLectures(new HashSet<>(lectures));
        }).toList();
    }

    public List<Course> createCoursesWithExercisesAndLectures(String prefix, boolean withParticipations, int numberOfTutorParticipations) throws Exception {
        return createCoursesWithExercisesAndLectures(prefix, withParticipations, false, numberOfTutorParticipations);
    }

    public List<Course> createCoursesWithExercisesAndLectures(String prefix, boolean withParticipations, boolean withFiles, int numberOfTutorParticipations) throws Exception {
        ZonedDateTime pastTimestamp = ZonedDateTime.now().minusDays(5);
        ZonedDateTime futureTimestamp = ZonedDateTime.now().plusDays(5);
        ZonedDateTime futureFutureTimestamp = ZonedDateTime.now().plusDays(8);

        Course course1 = CourseFactory.generateCourse(null, pastTimestamp, futureTimestamp, new HashSet<>(), prefix + "tumuser", prefix + "tutor", prefix + "editor",
                prefix + "instructor");
        Course course2 = CourseFactory.generateCourse(null, ZonedDateTime.now().minusDays(8), pastTimestamp, new HashSet<>(), prefix + "tumuser", prefix + "tutor",
                prefix + "editor", prefix + "instructor");

        ModelingExercise modelingExercise = ModelingExerciseFactory.generateModelingExercise(pastTimestamp, futureTimestamp, futureFutureTimestamp, DiagramType.ClassDiagram,
                course1);
        modelingExercise.setGradingInstructions("some grading instructions");
        modelingExercise.setExampleSolutionModel("Example solution model");
        modelingExercise.setExampleSolutionExplanation("Example Solution");
        exerciseUtilService.addGradingInstructionsToExercise(modelingExercise);
        modelingExercise.getCategories().add("Modeling");
        course1.addExercises(modelingExercise);

        TextExercise textExercise = TextExerciseFactory.generateTextExercise(pastTimestamp, futureTimestamp, futureFutureTimestamp, course1);
        textExercise.setGradingInstructions("some grading instructions");
        textExercise.setExampleSolution("Example Solution");
        exerciseUtilService.addGradingInstructionsToExercise(textExercise);
        textExercise.getCategories().add("Text");
        course1.addExercises(textExercise);

        FileUploadExercise fileUploadExercise = FileUploadExerciseFactory.generateFileUploadExercise(pastTimestamp, futureTimestamp, futureFutureTimestamp, "png", course1);
        fileUploadExercise.setGradingInstructions("some grading instructions");
        fileUploadExercise.setExampleSolution("Example Solution");
        exerciseUtilService.addGradingInstructionsToExercise(fileUploadExercise);
        fileUploadExercise.getCategories().add("File");
        course1.addExercises(fileUploadExercise);

        ProgrammingExercise programmingExercise = ProgrammingExerciseFactory.generateProgrammingExercise(pastTimestamp, futureTimestamp, course1);
        programmingExercise.setGradingInstructions("some grading instructions");
        exerciseUtilService.addGradingInstructionsToExercise(programmingExercise);
        programmingExercise.getCategories().add("Programming");
        course1.addExercises(programmingExercise);

        QuizExercise quizExercise = QuizExerciseFactory.generateQuizExercise(pastTimestamp, futureTimestamp, QuizMode.SYNCHRONIZED, course1);
        programmingExercise.getCategories().add("Quiz");
        course1.addExercises(quizExercise);

        Lecture lecture1 = LectureFactory.generateLecture(pastTimestamp, futureFutureTimestamp, course1);
        Attachment attachment1 = withFiles ? LectureFactory.generateAttachmentWithFile(pastTimestamp) : LectureFactory.generateAttachment(pastTimestamp);
        attachment1.setLecture(lecture1);
        lecture1.addAttachments(attachment1);
        course1.addLectures(lecture1);

        Lecture lecture2 = LectureFactory.generateLecture(pastTimestamp, futureFutureTimestamp, course1);
        Attachment attachment2 = withFiles ? LectureFactory.generateAttachmentWithFile(pastTimestamp) : LectureFactory.generateAttachment(pastTimestamp);
        attachment2.setLecture(lecture2);
        lecture2.addAttachments(attachment2);
        course1.addLectures(lecture2);

        course1 = courseRepo.save(course1);
        course2 = courseRepo.save(course2);

        lectureRepo.save(lecture1);
        lectureRepo.save(lecture2);

        attachmentRepo.save(attachment1);
        attachmentRepo.save(attachment2);

        modelingExercise = exerciseRepo.save(modelingExercise);
        textExercise = exerciseRepo.save(textExercise);
        exerciseRepo.save(fileUploadExercise);
        exerciseRepo.save(programmingExercise);
        exerciseRepo.save(quizExercise);

        if (withParticipations) {

            // create 5 tutor participations and 5 example submissions and connect all of them (to test the many-to-many relationship)
            Set<TutorParticipation> tutorParticipations = new HashSet<>();
            for (int i = 1; i < numberOfTutorParticipations + 1; i++) {
                var tutorParticipation = new TutorParticipation().tutor(userUtilService.getUserByLogin(prefix + "tutor" + i)).status(TutorParticipationStatus.NOT_PARTICIPATED)
                        .assessedExercise(modelingExercise);
                tutorParticipationRepo.save(tutorParticipation);
                tutorParticipations.add(tutorParticipation);
            }

            for (int i = 1; i < numberOfTutorParticipations + 1; i++) {
                String validModel = FileUtils.loadFileFromResources("test-data/model-submission/model.54727.json");
                var exampleSubmission = participationUtilService.addExampleSubmission(participationUtilService.generateExampleSubmission(validModel, modelingExercise, true));
                exampleSubmission.assessmentExplanation("exp");
                exampleSubmission.setTutorParticipations(tutorParticipations);
                exampleSubmissionRepo.save(exampleSubmission);
            }

            User user = userUtilService.getUserByLogin(prefix + "student1");
            StudentParticipation participation1 = ParticipationFactory.generateStudentParticipation(InitializationState.INITIALIZED, modelingExercise, user);
            StudentParticipation participation2 = ParticipationFactory.generateStudentParticipation(InitializationState.FINISHED, textExercise, user);
            StudentParticipation participation3 = ParticipationFactory.generateStudentParticipation(InitializationState.UNINITIALIZED, modelingExercise, user);
            StudentParticipation participation4 = ParticipationFactory.generateProgrammingExerciseStudentParticipation(InitializationState.FINISHED, programmingExercise, user);
            StudentParticipation participation5 = ParticipationFactory.generateProgrammingExerciseStudentParticipation(InitializationState.INITIALIZED, programmingExercise, user);
            participation5.setTestRun(true);

            Submission modelingSubmission1 = ParticipationFactory.generateModelingSubmission("model1", true);
            Submission modelingSubmission2 = ParticipationFactory.generateModelingSubmission("model2", true);
            Submission textSubmission = ParticipationFactory.generateTextSubmission("text", Language.ENGLISH, true);
            Submission programmingSubmission1 = ParticipationFactory.generateProgrammingSubmission(true, "1234", SubmissionType.MANUAL);
            Submission programmingSubmission2 = ParticipationFactory.generateProgrammingSubmission(true, "5678", SubmissionType.MANUAL);

            Result result1 = generateResult(true, 10D);
            Result result2 = generateResult(true, 12D);
            Result result3 = generateResult(false, 0D);
            Result result4 = generateResult(true, 12D);
            Result result5 = generateResult(false, 42D);

            participation1 = studentParticipationRepo.save(participation1);
            participation2 = studentParticipationRepo.save(participation2);
            participation3 = studentParticipationRepo.save(participation3);
            participation4 = studentParticipationRepo.save(participation4);
            participation5 = studentParticipationRepo.save(participation5);

            submissionRepository.save(modelingSubmission1);
            submissionRepository.save(modelingSubmission2);
            submissionRepository.save(textSubmission);
            submissionRepository.save(programmingSubmission1);
            submissionRepository.save(programmingSubmission2);

            modelingSubmission1.setParticipation(participation1);
            textSubmission.setParticipation(participation2);
            modelingSubmission2.setParticipation(participation3);
            programmingSubmission1.setParticipation(participation4);
            programmingSubmission2.setParticipation(participation5);

            result1.setParticipation(participation1);
            result2.setParticipation(participation3);
            result3.setParticipation(participation2);
            result4.setParticipation(participation4);
            result5.setParticipation(participation5);

            result1 = resultRepo.save(result1);
            result2 = resultRepo.save(result2);
            result3 = resultRepo.save(result3);
            result4 = resultRepo.save(result4);
            result5 = resultRepo.save(result5);

            result1.setSubmission(modelingSubmission1);
            result2.setSubmission(modelingSubmission2);
            result3.setSubmission(textSubmission);
            result4.setSubmission(programmingSubmission1);
            result5.setSubmission(programmingSubmission2);

            modelingSubmission1.addResult(result1);
            modelingSubmission2.addResult(result2);
            textSubmission.addResult(result3);
            programmingSubmission1.addResult(result4);
            programmingSubmission2.addResult(result5);

            submissionRepository.save(modelingSubmission1);
            submissionRepository.save(modelingSubmission2);
            submissionRepository.save(textSubmission);
            submissionRepository.save(programmingSubmission1);
            submissionRepository.save(programmingSubmission2);
        }

        return Arrays.asList(course1, course2);
    }

    public List<Course> createMultipleCoursesWithAllExercisesAndLectures(String userPrefix, int numberOfCoursesWithExercisesAndLectures, int numberOfTutorParticipations)
            throws Exception {
        List<Course> courses = new ArrayList<>();
        for (int i = 0; i < numberOfCoursesWithExercisesAndLectures; i++) {
            var coursesWithLectures = lectureUtilService.createCoursesWithExercisesAndLecturesAndLectureUnits(userPrefix, true, true, numberOfTutorParticipations);
            courses.addAll(coursesWithLectures);
        }
        return courses;
    }

    public Course createCourseWithAllExerciseTypesAndParticipationsAndSubmissionsAndResults(String userPrefix, boolean hasAssessmentDueDatePassed) {
        var assessmentTimestamp = hasAssessmentDueDatePassed ? ZonedDateTime.now().minusMinutes(10L) : ZonedDateTime.now().plusMinutes(10L);
        Course course = CourseFactory.generateCourse(null, pastTimestamp, futureTimestamp, new HashSet<>(), "tumuser", "tutor", "editor", "instructor");

        ModelingExercise modelingExercise = ModelingExerciseFactory.generateModelingExercise(pastTimestamp, futureTimestamp, futureFutureTimestamp, DiagramType.ClassDiagram,
                course);
        TextExercise textExercise = TextExerciseFactory.generateTextExercise(pastTimestamp, futureTimestamp, futureFutureTimestamp, course);
        FileUploadExercise fileUploadExercise = FileUploadExerciseFactory.generateFileUploadExercise(pastTimestamp, futureTimestamp, futureFutureTimestamp, "png", course);
        ProgrammingExercise programmingExercise = ProgrammingExerciseFactory.generateProgrammingExercise(pastTimestamp, futureTimestamp, course);
        QuizExercise quizExercise = QuizExerciseFactory.generateQuizExercise(pastTimestamp, assessmentTimestamp, QuizMode.SYNCHRONIZED, course);

        // Set assessment due dates
        modelingExercise.setAssessmentDueDate(assessmentTimestamp);
        textExercise.setAssessmentDueDate(assessmentTimestamp);
        fileUploadExercise.setAssessmentDueDate(assessmentTimestamp);
        programmingExercise.setAssessmentDueDate(assessmentTimestamp);

        // Add exercises to course
        course.addExercises(modelingExercise);
        course.addExercises(textExercise);
        course.addExercises(fileUploadExercise);
        course.addExercises(programmingExercise);
        course.addExercises(quizExercise);

        // Save course and exercises to database
        Course courseSaved = courseRepo.save(course);
        modelingExercise = exerciseRepo.save(modelingExercise);
        textExercise = exerciseRepo.save(textExercise);
        fileUploadExercise = exerciseRepo.save(fileUploadExercise);
        programmingExercise = exerciseRepo.save(programmingExercise);
        quizExercise = exerciseRepo.save(quizExercise);

        // Get user and setup participations
        User user = (userRepo.findOneByLogin(userPrefix + "student1")).get();
        StudentParticipation participationModeling = ParticipationFactory.generateStudentParticipation(InitializationState.FINISHED, modelingExercise, user);
        StudentParticipation participationText = ParticipationFactory.generateStudentParticipation(InitializationState.FINISHED, textExercise, user);
        StudentParticipation participationFileUpload = ParticipationFactory.generateStudentParticipation(InitializationState.FINISHED, fileUploadExercise, user);
        StudentParticipation participationQuiz = ParticipationFactory.generateStudentParticipation(InitializationState.FINISHED, quizExercise, user);
        StudentParticipation participationProgramming = ParticipationFactory.generateStudentParticipation(InitializationState.INITIALIZED, programmingExercise, user);

        // Save participations
        participationModeling = studentParticipationRepo.save(participationModeling);
        participationText = studentParticipationRepo.save(participationText);
        participationFileUpload = studentParticipationRepo.save(participationFileUpload);
        participationQuiz = studentParticipationRepo.save(participationQuiz);
        participationProgramming = studentParticipationRepo.save(participationProgramming);

        // Setup results
        Result resultModeling = generateResult(true, 10D);
        resultModeling.setAssessmentType(AssessmentType.MANUAL);
        resultModeling.setCompletionDate(ZonedDateTime.now());

        Result resultText = generateResult(true, 12D);
        resultText.setAssessmentType(AssessmentType.MANUAL);
        resultText.setCompletionDate(ZonedDateTime.now());

        Result resultFileUpload = generateResult(true, 0D);
        resultFileUpload.setAssessmentType(AssessmentType.MANUAL);
        resultFileUpload.setCompletionDate(ZonedDateTime.now());

        Result resultQuiz = generateResult(true, 0D);
        resultQuiz.setAssessmentType(AssessmentType.AUTOMATIC);
        resultQuiz.setCompletionDate(ZonedDateTime.now());

        Result resultProgramming = generateResult(true, 20D);
        resultProgramming.setAssessmentType(AssessmentType.AUTOMATIC);
        resultProgramming.setCompletionDate(ZonedDateTime.now());

        // Connect participations to results and vice versa
        resultModeling.setParticipation(participationModeling);
        resultText.setParticipation(participationText);
        resultFileUpload.setParticipation(participationFileUpload);
        resultQuiz.setParticipation(participationQuiz);
        resultProgramming.setParticipation(participationProgramming);

        participationModeling.addResult(resultModeling);
        participationText.addResult(resultText);
        participationFileUpload.addResult(resultFileUpload);
        participationQuiz.addResult(resultQuiz);
        participationProgramming.addResult(resultProgramming);

        // Save results and participations
        resultModeling = resultRepo.save(resultModeling);
        resultText = resultRepo.save(resultText);
        resultFileUpload = resultRepo.save(resultFileUpload);
        resultQuiz = resultRepo.save(resultQuiz);
        resultProgramming = resultRepo.save(resultProgramming);

        participationModeling = studentParticipationRepo.save(participationModeling);
        participationText = studentParticipationRepo.save(participationText);
        participationFileUpload = studentParticipationRepo.save(participationFileUpload);
        participationQuiz = studentParticipationRepo.save(participationQuiz);
        participationProgramming = studentParticipationRepo.save(participationProgramming);

        // Connect exercises with participations
        modelingExercise.addParticipation(participationModeling);
        textExercise.addParticipation(participationText);
        fileUploadExercise.addParticipation(participationFileUpload);
        quizExercise.addParticipation(participationQuiz);
        programmingExercise.addParticipation(participationProgramming);

        // Setup submissions and connect with participations
        ModelingSubmission modelingSubmission = ParticipationFactory.generateModelingSubmission("model1", true);
        TextSubmission textSubmission = ParticipationFactory.generateTextSubmission("text of text submission", Language.ENGLISH, true);
        FileUploadSubmission fileUploadSubmission = ParticipationFactory.generateFileUploadSubmission(true);
        QuizSubmission quizSubmission = ParticipationFactory.generateQuizSubmission(true);
        ProgrammingSubmission programmingSubmission = ParticipationFactory.generateProgrammingSubmission(true);

        // Save submissions
        modelingSubmission = submissionRepository.save(modelingSubmission);
        textSubmission = submissionRepository.save(textSubmission);
        fileUploadSubmission = submissionRepository.save(fileUploadSubmission);
        quizSubmission = submissionRepository.save(quizSubmission);
        programmingSubmission = submissionRepository.save(programmingSubmission);

        modelingSubmission.setParticipation(participationModeling);
        modelingSubmission.addResult(resultModeling);
        textSubmission.setParticipation(participationText);
        textSubmission.addResult(resultText);
        fileUploadSubmission.setParticipation(participationFileUpload);
        fileUploadSubmission.addResult(resultFileUpload);
        quizSubmission.setParticipation(participationQuiz);
        quizSubmission.addResult(resultQuiz);
        programmingSubmission.setParticipation(participationProgramming);
        programmingSubmission.addResult(resultProgramming);

        // Save submissions
        modelingSubmission = submissionRepository.save(modelingSubmission);
        textSubmission = submissionRepository.save(textSubmission);
        fileUploadSubmission = submissionRepository.save(fileUploadSubmission);
        quizSubmission = submissionRepository.save(quizSubmission);
        programmingSubmission = submissionRepository.save(programmingSubmission);

        // Save exercises
        exerciseRepo.save(modelingExercise);
        exerciseRepo.save(textExercise);
        exerciseRepo.save(fileUploadExercise);
        exerciseRepo.save(programmingExercise);
        exerciseRepo.save(quizExercise);

        // Connect participations with submissions
        participationModeling.setSubmissions(Set.of(modelingSubmission));
        participationText.setSubmissions(Set.of(textSubmission));
        participationFileUpload.setSubmissions(Set.of(fileUploadSubmission));
        participationQuiz.setSubmissions(Set.of(quizSubmission));
        participationProgramming.setSubmissions(Set.of(programmingSubmission));

        // Save participations
        studentParticipationRepo.save(participationModeling);
        studentParticipationRepo.save(participationText);
        studentParticipationRepo.save(participationFileUpload);
        studentParticipationRepo.save(participationQuiz);
        studentParticipationRepo.save(participationProgramming);

        return courseSaved;
    }

    public OnlineCourseConfiguration addOnlineCourseConfigurationToCourse(Course course) {
        OnlineCourseConfiguration onlineCourseConfiguration = new OnlineCourseConfiguration();
        onlineCourseConfiguration.setLtiKey("artemis_lti_key");
        onlineCourseConfiguration.setLtiSecret("fake-secret");
        onlineCourseConfiguration.setUserPrefix("prefix");
        onlineCourseConfiguration.setRegistrationId(course.getId().toString());
        onlineCourseConfiguration.setCourse(course);
        course.setOnlineCourseConfiguration(onlineCourseConfiguration);
        courseRepo.save(course);
        return onlineCourseConfiguration;
    }

    public Course addEmptyCourse(String studentGroupName, String taGroupName, String editorGroupName, String instructorGroupName) {
        Course course = CourseFactory.generateCourse(null, pastTimestamp, futureFutureTimestamp, new HashSet<>(), studentGroupName, taGroupName, editorGroupName,
                instructorGroupName);
        courseRepo.save(course);
        assertThat(courseRepo.findById(course.getId())).as("empty course is initialized").isPresent();
        return course;
    }

    /**
     * @return An empty course
     */
    public Course addEmptyCourse() {
        return addEmptyCourse("tumuser", "tutor", "editor", "instructor");
    }

    /**
     * @param title The title reflect the genre of exercise that will be added to the course
     */
    public Course addCourseInOtherInstructionGroupAndExercise(String title) {
        Course course = CourseFactory.generateCourse(null, pastTimestamp, futureFutureTimestamp, new HashSet<>(), "tumuser", "tutor", "editor", "other-instructors");
        if ("Programming".equals(title)) {
            course = courseRepo.save(course);

            var programmingExercise = (ProgrammingExercise) new ProgrammingExercise().course(course);
            ProgrammingExerciseFactory.populateProgrammingExercise(programmingExercise, "TSTEXC", "Programming", false);
            programmingExercise.setPresentationScoreEnabled(course.getPresentationScore() != 0);

            programmingExercise = programmingExerciseRepository.save(programmingExercise);
            course.addExercises(programmingExercise);
            programmingExercise = programmingExerciseUtilService.addSolutionParticipationForProgrammingExercise(programmingExercise);
            programmingExercise = programmingExerciseUtilService.addTemplateParticipationForProgrammingExercise(programmingExercise);

            assertThat(programmingExercise.getPresentationScoreEnabled()).as("presentation score is enabled").isTrue();
        }
        else if ("Text".equals(title)) {
            TextExercise textExercise = TextExerciseFactory.generateTextExercise(pastTimestamp, futureTimestamp, futureFutureTimestamp, course);
            textExercise.setTitle("Text");
            course.addExercises(textExercise);
            courseRepo.save(course);
            exerciseRepo.save(textExercise);
        }
        else if (title.startsWith("ClassDiagram")) {
            ModelingExercise modelingExercise = ModelingExerciseFactory.generateModelingExercise(pastTimestamp, futureTimestamp, futureFutureTimestamp, DiagramType.ClassDiagram,
                    course);
            modelingExercise.setTitle(title);
            course.addExercises(modelingExercise);
            courseRepo.save(course);
            exerciseRepo.save(modelingExercise);
        }

        return course;
    }

    public Course addCourseWithModelingAndTextExercise() {
        Course course = CourseFactory.generateCourse(null, pastTimestamp, futureFutureTimestamp, new HashSet<>(), "tumuser", "tutor", "editor", "instructor");
        ModelingExercise modelingExercise = ModelingExerciseFactory.generateModelingExercise(pastTimestamp, futureTimestamp, futureFutureTimestamp, DiagramType.ClassDiagram,
                course);
        modelingExercise.setTitle("Modeling");
        course.addExercises(modelingExercise);
        TextExercise textExercise = TextExerciseFactory.generateTextExercise(pastTimestamp, futureTimestamp, futureFutureTimestamp, course);
        textExercise.setTitle("Text");
        course.addExercises(textExercise);
        course = courseRepo.save(course);
        exerciseRepo.save(modelingExercise);
        exerciseRepo.save(textExercise);
        return course;
    }

    public Course addCourseWithModelingAndTextAndFileUploadExercise() {
        Course course = CourseFactory.generateCourse(null, pastTimestamp, futureFutureTimestamp, new HashSet<>(), "tumuser", "tutor", "editor", "instructor");

        ModelingExercise modelingExercise = ModelingExerciseFactory.generateModelingExercise(pastTimestamp, futureTimestamp, futureFutureTimestamp, DiagramType.ClassDiagram,
                course);
        modelingExercise.setTitle("Modeling");
        course.addExercises(modelingExercise);

        TextExercise textExercise = TextExerciseFactory.generateTextExercise(pastTimestamp, futureTimestamp, futureFutureTimestamp, course);
        textExercise.setTitle("Text");
        course.addExercises(textExercise);

        FileUploadExercise fileUploadExercise = FileUploadExerciseFactory.generateFileUploadExercise(pastTimestamp, pastTimestamp, futureFutureTimestamp, "png,pdf", course);
        fileUploadExercise.setTitle("FileUpload");
        course.addExercises(fileUploadExercise);

        course = courseRepo.save(course);
        exerciseRepo.save(modelingExercise);
        exerciseRepo.save(textExercise);
        exerciseRepo.save(fileUploadExercise);
        return course;
    }

    public Course addCourseWithExercisesAndSubmissions(String userPrefix, String suffix, int numberOfExercises, int numberOfSubmissionPerExercise, int numberOfAssessments,
            int numberOfComplaints, boolean typeComplaint, int numberComplaintResponses, String validModel) {
        return addCourseWithExercisesAndSubmissions("short", userPrefix, suffix, numberOfExercises, numberOfSubmissionPerExercise, numberOfAssessments, numberOfComplaints,
                typeComplaint, numberComplaintResponses, validModel, true);
    }

    /**
     * With this method we can generate a course. We can specify the number of exercises. To not only test one type, this method generates modeling, file-upload and text
     * exercises in a cyclic manner.
     *
     * @param numberOfExercises             number of generated exercises. E.g. if you set it to 4, 2 modeling exercises, one text and one file-upload exercise will be generated.
     *                                          (thats why there is the %3 check)
     * @param numberOfSubmissionPerExercise for each exercise this number of submissions will be generated. E.g. if you have 2 exercises, and set this to 4, in total 8
     *                                          submissions will be created.
     * @param numberOfAssessments           generates the assessments for a submission of an exercise. Example from abobe, 2 exrecises, 4 submissions each. If you set
     *                                          numberOfAssessments to 2, for each exercise 2 assessmetns will be created. In total there will be 4 assessments then. (by two
     *                                          different tutors, as each exercise is assessed by an individual tutor. There are 4 tutors that create assessments)
     * @param numberOfComplaints            generates the complaints for assessments, in the same way as results are created.
     * @param typeComplaint                 true: complaintType==COMPLAINT | false: complaintType==MORE_FEEDBACK
     * @param numberComplaintResponses      generates responses for the complaint/feedback request (as above)
     * @param validModel                    model for the modeling submission
     * @param assessmentDueDateInThePast    if the assessment due date of all exercises is in the past or not
     * @return - the generated course
     */
    public Course addCourseWithExercisesAndSubmissions(String courseShortName, String userPrefix, String suffix, int numberOfExercises, int numberOfSubmissionPerExercise,
            int numberOfAssessments, int numberOfComplaints, boolean typeComplaint, int numberComplaintResponses, String validModel, boolean assessmentDueDateInThePast) {
        Course course = CourseFactory.generateCourse(null, courseShortName, pastTimestamp, futureFutureTimestamp, new HashSet<>(), userPrefix + "student" + suffix,
                userPrefix + "tutor" + suffix, userPrefix + "editor" + suffix, userPrefix + "instructor" + suffix);
        ZonedDateTime assessmentDueDate;
        ZonedDateTime releaseDate = pastTimestamp;
        ZonedDateTime dueDate = pastTimestamp.plusHours(1);
        if (assessmentDueDateInThePast) {
            assessmentDueDate = pastTimestamp.plusHours(2);
        }
        else {
            assessmentDueDate = futureTimestamp.plusHours(2);

        }
        var tutors = userRepo.getTutors(course).stream().sorted(Comparator.comparing(User::getId)).toList();
        for (int i = 0; i < numberOfExercises; i++) {
            var currentUser = tutors.get(i % 4);

            if ((i % 3) == 0) {
                ModelingExercise modelingExercise = ModelingExerciseFactory.generateModelingExercise(releaseDate, dueDate, assessmentDueDate, DiagramType.ClassDiagram, course);
                modelingExercise.setTitle("Modeling" + i);
                course.addExercises(modelingExercise);
                course = courseRepo.save(course);
                exerciseRepo.save(modelingExercise);
                for (int j = 1; j <= numberOfSubmissionPerExercise; j++) {
                    StudentParticipation participation = participationUtilService.createAndSaveParticipationForExercise(modelingExercise, userPrefix + "student" + j);
                    ModelingSubmission submission = ParticipationFactory.generateModelingSubmission(validModel, true);
                    var user = userUtilService.getUserByLogin(userPrefix + "student" + j);
                    modelSubmissionService.handleModelingSubmission(submission, modelingExercise, user);
                    studentParticipationRepo.save(participation);
                    if (numberOfAssessments >= j) {
                        Result result = participationUtilService.generateResultWithScore(submission, currentUser, 3.0);
                        submission.addResult(result);
                        participation.addResult(result);
                        studentParticipationRepo.save(participation);
                        modelingSubmissionRepo.save(submission);
                        complaintUtilService.generateComplaintAndResponses(userPrefix, j, numberOfComplaints, numberComplaintResponses, typeComplaint, result, currentUser);
                    }
                }

            }
            else if ((i % 3) == 1) {
                TextExercise textExercise = TextExerciseFactory.generateTextExercise(releaseDate, dueDate, assessmentDueDate, course);
                textExercise.setTitle("Text" + i);
                course.addExercises(textExercise);
                course = courseRepo.save(course);
                exerciseRepo.save(textExercise);
                for (int j = 1; j <= numberOfSubmissionPerExercise; j++) {
                    TextSubmission submission = ParticipationFactory.generateTextSubmission("submissionText", Language.ENGLISH, true);
                    submission = textExerciseUtilService.saveTextSubmission(textExercise, submission, userPrefix + "student" + j);
                    if (numberOfAssessments >= j) {
                        Result result = participationUtilService.generateResultWithScore(submission, currentUser, 3.0);
                        submission.addResult(result);
                        participationUtilService.saveResultInParticipation(submission, result);
                        textSubmissionRepo.save(submission);
                        complaintUtilService.generateComplaintAndResponses(userPrefix, j, numberOfComplaints, numberComplaintResponses, typeComplaint, result, currentUser);
                    }
                }
            }
            else { // i.e. (i % 3) == 2
                FileUploadExercise fileUploadExercise = FileUploadExerciseFactory.generateFileUploadExercise(releaseDate, dueDate, assessmentDueDate, "png,pdf", course);
                fileUploadExercise.setTitle("FileUpload" + i);
                course.addExercises(fileUploadExercise);
                course = courseRepo.save(course);
                exerciseRepo.save(fileUploadExercise);
                for (int j = 1; j <= numberOfSubmissionPerExercise; j++) {
                    FileUploadSubmission submission = ParticipationFactory.generateFileUploadSubmissionWithFile(true, "path/to/file.pdf");
                    fileUploadExerciseUtilService.saveFileUploadSubmission(fileUploadExercise, submission, userPrefix + "student" + j);
                    if (numberOfAssessments >= j) {
                        Result result = participationUtilService.generateResultWithScore(submission, currentUser, 3.0);
                        participationUtilService.saveResultInParticipation(submission, result);
                        fileUploadSubmissionRepo.save(submission);
                        complaintUtilService.generateComplaintAndResponses(userPrefix, j, numberOfComplaints, numberComplaintResponses, typeComplaint, result, currentUser);
                    }
                }
            }
        }
        course = courseRepo.save(course);
        return course;
    }

    /**
     * Creates a new course that gets saved in the Course repository.
     *
     * @param id        the id of the course
     * @param startDate start date of the course
     * @param endDate   end date of the course
     * @param exercises exercises of the course
     * @return course that was created
     */
    public Course createAndSaveCourse(Long id, ZonedDateTime startDate, ZonedDateTime endDate, Set<Exercise> exercises) {
        Course course = CourseFactory.generateCourse(id, startDate, endDate, exercises, "tumuser", "tutor", "editor", "instructor");
        courseRepo.save(course);

        return course;
    }

    public Course createCourseWithTestModelingAndFileUploadExercisesAndSubmissions(String loginPrefix) throws Exception {
        Course course = addCourseWithModelingAndTextAndFileUploadExercise();
        course.setEndDate(ZonedDateTime.now().minusMinutes(5));
        course = courseRepo.save(course);

        var fileUploadExercise = exerciseUtilService.findFileUploadExerciseWithTitle(course.getExercises(), "FileUpload");
        fileUploadExerciseUtilService.createFileUploadSubmissionWithFile(loginPrefix, fileUploadExercise, "uploaded-file.png");

        var textExercise = exerciseUtilService.findTextExerciseWithTitle(course.getExercises(), "Text");
        var textSubmission = ParticipationFactory.generateTextSubmission("example text", Language.ENGLISH, true);
        textExerciseUtilService.saveTextSubmission(textExercise, textSubmission, loginPrefix + "student1");

        var modelingExercise = exerciseUtilService.findModelingExerciseWithTitle(course.getExercises(), "Modeling");
        participationUtilService.createAndSaveParticipationForExercise(modelingExercise, loginPrefix + "student1");
        String emptyActivityModel = FileUtils.loadFileFromResources("test-data/model-submission/empty-activity-diagram.json");
        ModelingSubmission submission = ParticipationFactory.generateModelingSubmission(emptyActivityModel, true);
        participationUtilService.addSubmission(modelingExercise, submission, loginPrefix + "student1");

        return course;
    }

    public Course createCourseWithExamAndExercises(String loginPrefix) throws IOException {
        var course = addEmptyCourse();

        // Create a file upload exercise with a dummy submission file
        var exerciseGroup1 = exerciseGroupRepository.save(new ExerciseGroup());
        var fileUploadExercise = FileUploadExerciseFactory.generateFileUploadExerciseForExam(".png", exerciseGroup1);
        fileUploadExercise = exerciseRepo.save(fileUploadExercise);
        fileUploadExerciseUtilService.createFileUploadSubmissionWithFile(loginPrefix, fileUploadExercise, "uploaded-file.png");
        exerciseGroup1.addExercise(fileUploadExercise);
        exerciseGroup1 = exerciseGroupRepository.save(exerciseGroup1);

        // Create a text exercise with a dummy submission file
        var exerciseGroup2 = exerciseGroupRepository.save(new ExerciseGroup());
        var textExercise = TextExerciseFactory.generateTextExerciseForExam(exerciseGroup2);
        textExercise = exerciseRepo.save(textExercise);
        var textSubmission = ParticipationFactory.generateTextSubmission("example text", Language.ENGLISH, true);
        textExerciseUtilService.saveTextSubmission(textExercise, textSubmission, loginPrefix + "student1");
        exerciseGroup2.addExercise(textExercise);
        exerciseGroup2 = exerciseGroupRepository.save(exerciseGroup2);

        // Create a modeling exercise with a dummy submission file
        var exerciseGroup3 = exerciseGroupRepository.save(new ExerciseGroup());
        var modelingExercise = ModelingExerciseFactory.generateModelingExerciseForExam(DiagramType.ClassDiagram, exerciseGroup2);
        modelingExercise = exerciseRepo.save(modelingExercise);
        String emptyActivityModel = FileUtils.loadFileFromResources("test-data/model-submission/empty-activity-diagram.json");
        var modelingSubmission = ParticipationFactory.generateModelingSubmission(emptyActivityModel, true);
        participationUtilService.addSubmission(modelingExercise, modelingSubmission, loginPrefix + "student1");
        exerciseGroup3.addExercise(modelingExercise);
        exerciseGroupRepository.save(exerciseGroup3);

        Exam exam = examUtilService.addExam(course);
        exam.setEndDate(ZonedDateTime.now().minusMinutes(5));
        exam.addExerciseGroup(exerciseGroup1);
        exam.addExerciseGroup(exerciseGroup2);
        examRepository.save(exam);

        return course;
    }

    public Course saveCourse(Course course) {
        return courseRepo.save(course);
    }

    public Course createCourseWithTextExerciseAndTutor(String login) {
        Course course = this.createCourse();
        TextExercise textExercise = textExerciseUtilService.createIndividualTextExercise(course, pastTimestamp, pastTimestamp, pastTimestamp);
        StudentParticipation participation = ParticipationFactory.generateStudentParticipationWithoutUser(InitializationState.INITIALIZED, textExercise);
        studentParticipationRepo.save(participation);
        TextSubmission textSubmission = ParticipationFactory.generateTextSubmission("some text", Language.ENGLISH, true);
        textSubmission.setParticipation(participation);
        textSubmissionRepo.saveAndFlush(textSubmission);
        course.addExercises(textExercise);
        User user = userUtilService.createAndSaveUser(login);
        user.setGroups(Set.of(course.getTeachingAssistantGroupName()));
        userRepo.save(user);
        return course;
    }

    public Course createCourseWithInstructorAndTextExercise(String userPrefix) {
        Course course = this.createCourse();
        TextExercise textExercise = textExerciseUtilService.createIndividualTextExercise(course, pastTimestamp, pastTimestamp, pastTimestamp);
        StudentParticipation participation = ParticipationFactory.generateStudentParticipationWithoutUser(InitializationState.INITIALIZED, textExercise);
        studentParticipationRepo.save(participation);
        course.addExercises(textExercise);
        userUtilService.addUsers(userPrefix, 0, 0, 0, 1);
        return course;
    }

    /**
     * Update the max complaint text limit of the course.
     *
     * @param course             course which is updated
     * @param complaintTextLimit new complaint text limit
     * @return updated course
     */
    public Course updateCourseComplaintTextLimit(Course course, int complaintTextLimit) {
        course.setMaxComplaintTextLimit(complaintTextLimit);
        assertThat(course.getMaxComplaintTextLimit()).as("course contains the correct complaint text limit").isEqualTo(complaintTextLimit);
        return courseRepo.save(course);
    }

    /**
     * Update the max complaint response text limit of the course.
     *
     * @param course                     course which is updated
     * @param complaintResponseTextLimit new complaint response text limit
     * @return updated course
     */
    public Course updateCourseComplaintResponseTextLimit(Course course, int complaintResponseTextLimit) {
        course.setMaxComplaintResponseTextLimit(complaintResponseTextLimit);
        assertThat(course.getMaxComplaintResponseTextLimit()).as("course contains the correct complaint response text limit").isEqualTo(complaintResponseTextLimit);
        return courseRepo.save(course);
    }

    public void updateCourseGroups(String userPrefix, List<Course> courses, String suffix) {
        courses.forEach(course -> updateCourseGroups(userPrefix, course, suffix));
    }

    public void updateCourseGroups(String userPrefix, Course course, String suffix) {
        course.setStudentGroupName(userPrefix + "student" + suffix);
        course.setTeachingAssistantGroupName(userPrefix + "tutor" + suffix);
        course.setEditorGroupName(userPrefix + "editor" + suffix);
        course.setInstructorGroupName(userPrefix + "instructor" + suffix);
        courseRepo.save(course);
    }

    public Course createCourseWithCustomStudentUserGroupWithExamAndExerciseGroupAndExercises(User user, String studentGroupName, String shortName, boolean withProgrammingExercise,
            boolean withAllQuizQuestionTypes) {
        Course course = createCourseWithCustomStudentGroupName(studentGroupName, shortName);
        Exam exam = examUtilService.addExam(course, user, ZonedDateTime.now().minusMinutes(10), ZonedDateTime.now().minusMinutes(5), ZonedDateTime.now().minusMinutes(2),
                ZonedDateTime.now().minusMinutes(1));
        course.addExam(exam);
        examUtilService.addExerciseGroupsAndExercisesToExam(exam, withProgrammingExercise, withAllQuizQuestionTypes);
        return courseRepo.save(course);
    }

    public Course addCourseWithExercisesAndSubmissionsWithAssessmentDueDatesInTheFuture(String shortName, String userPrefix, String suffix, int numberOfExercises,
            int numberOfSubmissionPerExercise, int numberOfAssessments, int numberOfComplaints, boolean typeComplaint, int numberComplaintResponses, String validModel) {
        return addCourseWithExercisesAndSubmissions(shortName, userPrefix, suffix, numberOfExercises, numberOfSubmissionPerExercise, numberOfAssessments, numberOfComplaints,
                typeComplaint, numberComplaintResponses, validModel, false);
    }
<<<<<<< HEAD

=======
>>>>>>> d0c505a8
}<|MERGE_RESOLUTION|>--- conflicted
+++ resolved
@@ -879,8 +879,4 @@
         return addCourseWithExercisesAndSubmissions(shortName, userPrefix, suffix, numberOfExercises, numberOfSubmissionPerExercise, numberOfAssessments, numberOfComplaints,
                 typeComplaint, numberComplaintResponses, validModel, false);
     }
-<<<<<<< HEAD
-
-=======
->>>>>>> d0c505a8
 }