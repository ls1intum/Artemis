package de.tum.in.www1.artemis.course;

import static de.tum.in.www1.artemis.participation.ParticipationFactory.generateResult;
import static org.assertj.core.api.Assertions.assertThat;

import java.io.IOException;
import java.time.ZonedDateTime;
import java.util.*;

import org.springframework.beans.factory.annotation.Autowired;
import org.springframework.stereotype.Service;

import de.tum.in.www1.artemis.assessment.ComplaintUtilService;
import de.tum.in.www1.artemis.assessment.GradingScaleUtilService;
import de.tum.in.www1.artemis.competency.CompetencyUtilService;
import de.tum.in.www1.artemis.domain.*;
import de.tum.in.www1.artemis.domain.enumeration.*;
import de.tum.in.www1.artemis.domain.exam.Exam;
import de.tum.in.www1.artemis.domain.exam.ExerciseGroup;
import de.tum.in.www1.artemis.domain.modeling.ModelingExercise;
import de.tum.in.www1.artemis.domain.modeling.ModelingSubmission;
import de.tum.in.www1.artemis.domain.participation.StudentParticipation;
import de.tum.in.www1.artemis.domain.participation.TutorParticipation;
import de.tum.in.www1.artemis.domain.quiz.QuizExercise;
import de.tum.in.www1.artemis.domain.quiz.QuizSubmission;
import de.tum.in.www1.artemis.exam.ExamUtilService;
import de.tum.in.www1.artemis.exercise.ExerciseUtilService;
import de.tum.in.www1.artemis.exercise.fileuploadexercise.FileUploadExerciseFactory;
import de.tum.in.www1.artemis.exercise.fileuploadexercise.FileUploadExerciseUtilService;
import de.tum.in.www1.artemis.exercise.modelingexercise.ModelingExerciseFactory;
import de.tum.in.www1.artemis.exercise.programmingexercise.ProgrammingExerciseFactory;
import de.tum.in.www1.artemis.exercise.programmingexercise.ProgrammingExerciseUtilService;
import de.tum.in.www1.artemis.exercise.quizexercise.QuizExerciseFactory;
import de.tum.in.www1.artemis.exercise.textexercise.TextExerciseFactory;
import de.tum.in.www1.artemis.exercise.textexercise.TextExerciseUtilService;
import de.tum.in.www1.artemis.lecture.LectureFactory;
import de.tum.in.www1.artemis.lecture.LectureUtilService;
import de.tum.in.www1.artemis.organization.OrganizationUtilService;
import de.tum.in.www1.artemis.participation.ParticipationFactory;
import de.tum.in.www1.artemis.participation.ParticipationUtilService;
import de.tum.in.www1.artemis.repository.*;
import de.tum.in.www1.artemis.service.ModelingSubmissionService;
import de.tum.in.www1.artemis.user.UserUtilService;
import de.tum.in.www1.artemis.util.FileUtils;

/**
 * Service responsible for initializing the database with specific testdata related to courses for use in integration tests.
 */
@Service
public class CourseUtilService {

    private static final ZonedDateTime pastTimestamp = ZonedDateTime.now().minusDays(1);

    private static final ZonedDateTime futureTimestamp = ZonedDateTime.now().plusDays(1);

    private static final ZonedDateTime futureFutureTimestamp = ZonedDateTime.now().plusDays(2);

    @Autowired
    private CourseRepository courseRepo;

    @Autowired
    private LectureRepository lectureRepo;

    @Autowired
    private AttachmentRepository attachmentRepo;

    @Autowired
    private ExerciseRepository exerciseRepo;

    @Autowired
    private TutorParticipationRepository tutorParticipationRepo;

    @Autowired
    private ExampleSubmissionRepository exampleSubmissionRepo;

    @Autowired
    private StudentParticipationRepository studentParticipationRepo;

    @Autowired
    private SubmissionRepository submissionRepository;

    @Autowired
    private ResultRepository resultRepo;

    @Autowired
    private UserRepository userRepo;

    @Autowired
    private ProgrammingExerciseRepository programmingExerciseRepository;

    @Autowired
    private ModelingSubmissionRepository modelingSubmissionRepo;

    @Autowired
    private TextSubmissionRepository textSubmissionRepo;

    @Autowired
    private FileUploadSubmissionRepository fileUploadSubmissionRepo;

    @Autowired
    private ExerciseGroupRepository exerciseGroupRepository;

    @Autowired
    private ExamRepository examRepository;

    @Autowired
    private OrganizationUtilService organizationTestService;

    @Autowired
    private LectureUtilService lectureUtilService;

    @Autowired
    private CompetencyUtilService competencyUtilService;

    @Autowired
    private ExerciseUtilService exerciseUtilService;

    @Autowired
    private UserUtilService userUtilService;

    @Autowired
    private ParticipationUtilService participationUtilService;

    @Autowired
    private ProgrammingExerciseUtilService programmingExerciseUtilService;

    @Autowired
    private ModelingSubmissionService modelSubmissionService;

    @Autowired
    private TextExerciseUtilService textExerciseUtilService;

    @Autowired
    private FileUploadExerciseUtilService fileUploadExerciseUtilService;

    @Autowired
    private ExamUtilService examUtilService;

    @Autowired
    private ComplaintUtilService complaintUtilService;

    @Autowired
    private GradingScaleUtilService gradingScaleUtilService;

<<<<<<< HEAD
    @Autowired
    private LtiPlatformConfigurationRepository ltiPlatformConfigurationRepository;

=======
    /**
     * Creates and saves a course with null id.
     *
     * @return The created course.
     */
>>>>>>> 47336986
    public Course createCourse() {
        return createCourse(null);
    }

    /**
     * Creates and saves a course with the given id.
     *
     * @param id The id of the course.
     * @return The newly created course.
     */
    public Course createCourse(Long id) {
        Course course = CourseFactory.generateCourse(id, pastTimestamp, futureTimestamp, new HashSet<>(), "tumuser", "tutor", "editor", "instructor");
        return courseRepo.save(course);
    }

    /**
     * Creates and saves a course with messaging enabled.
     *
     * @return The newly created course.
     */
    public Course createCourseWithMessagingEnabled() {
        Course course = CourseFactory.generateCourse(null, pastTimestamp, futureTimestamp, new HashSet<>(), "tumuser", "tutor", "editor", "instructor", true);
        course.setCourseInformationSharingMessagingCodeOfConduct("Code of Conduct");
        return courseRepo.save(course);
    }

    /**
     * Creates and saves a course with the given short name and student group name.
     *
     * @param studentGroupName The student group name of the course.
     * @param shortName        The short name of the course.
     * @return The new course.
     */
    public Course createCourseWithCustomStudentGroupName(String studentGroupName, String shortName) {
        Course course = CourseFactory.generateCourse(null, shortName, pastTimestamp, futureTimestamp, new HashSet<>(), studentGroupName, "tutor", "editor", "instructor", 3, 3, 7,
                500, 500, true, true, 7);
        return courseRepo.save(course);
    }

    /**
     * Creates and saves a course with organizations.
     *
     * @param name         The name of the organization.
     * @param shortName    The short name of the organization.
     * @param url          The url of the organization.
     * @param description  The description of the organization.
     * @param logoUrl      The url of the logo.
     * @param emailPattern The email pattern of the organization.
     * @return The new course.
     */
    public Course createCourseWithOrganizations(String name, String shortName, String url, String description, String logoUrl, String emailPattern) {
        Course course = createCourse();
        Set<Organization> organizations = new HashSet<>();
        Organization organization = organizationTestService.createOrganization(name, shortName, url, description, logoUrl, emailPattern);
        organizations.add(organization);
        course.setOrganizations(organizations);
        course.setEnrollmentEnabled(true);
        return courseRepo.save(course);
    }

    /**
     * Creates and saves with organizations using default values.
     *
     * @return The new course.
     */
    public Course createCourseWithOrganizations() {
        return createCourseWithOrganizations("organization1", "org1", "org.org", "This is organization1", null, "^.*@matching.*$");
    }

    /**
     * Creates and saves two courses with exercises, lectures, lecture units and competencies.
     *
     * @param userPrefix                  The prefix of the course user groups.
     * @param withParticipations          True, if 5 participations by student1 should be added to the course exercises. If false, no participations are added.
     * @param withFiles                   True, if lecture unit attachments with files should be generated. If false, attachments without files are generated.
     * @param numberOfTutorParticipations The number of tutor participations to add to the modeling exercise. "withParticipations" should be set to true for this to have an effect.
     * @return The list of created and saved courses.
     * @throws IOException If a file cannot be loaded from resources.
     */
    public List<Course> createCoursesWithExercisesAndLecturesAndLectureUnitsAndCompetencies(String userPrefix, boolean withParticipations, boolean withFiles,
            int numberOfTutorParticipations) throws IOException {
        List<Course> courses = lectureUtilService.createCoursesWithExercisesAndLecturesAndLectureUnits(userPrefix, withParticipations, withFiles, numberOfTutorParticipations);
        return courses.stream().peek(course -> {
            List<Lecture> lectures = new ArrayList<>(course.getLectures());
            lectures.replaceAll(lecture -> lectureUtilService.addCompetencyToLectureUnits(lecture, Set.of(competencyUtilService.createCompetency(course))));
            course.setLectures(new HashSet<>(lectures));
        }).toList();
    }

    /**
     * Creates and saves two courses with exercises and lectures. Lecture unit attachments without files are generated.
     *
     * @param userPrefix                  The prefix of the course user groups.
     * @param withParticipations          True, if 5 participations by student1 should be added to the course exercises. If false, no participations are added.
     * @param numberOfTutorParticipations The number of tutor participations to add to the modeling exercise. "withParticipations" should be set to true for this to have an effect.
     * @return The list of created and saved courses.
     * @throws IOException If a file cannot be loaded from resources.
     */
    public List<Course> createCoursesWithExercisesAndLectures(String userPrefix, boolean withParticipations, int numberOfTutorParticipations) throws IOException {
        return createCoursesWithExercisesAndLectures(userPrefix, withParticipations, false, numberOfTutorParticipations);
    }

    /**
     * Creates and saves two courses with exercises and lectures.
     *
     * @param userPrefix                  The prefix of the course user groups.
     * @param withParticipations          True, if 5 participations by student1 should be added to the course exercises. If false, no participations are added.
     * @param withFiles                   True, if lecture unit attachments with files should be generated. If false, attachments without files are generated.
     * @param numberOfTutorParticipations The number of tutor participations to add to the modeling exercise. "withParticipations" should be set to true for this to have an effect.
     * @return The list of created and saved courses.
     * @throws IOException If a file cannot be loaded from resources.
     */
    public List<Course> createCoursesWithExercisesAndLectures(String userPrefix, boolean withParticipations, boolean withFiles, int numberOfTutorParticipations)
            throws IOException {
        ZonedDateTime pastTimestamp = ZonedDateTime.now().minusDays(5);
        ZonedDateTime futureTimestamp = ZonedDateTime.now().plusDays(5);
        ZonedDateTime futureFutureTimestamp = ZonedDateTime.now().plusDays(8);

        Course course1 = CourseFactory.generateCourse(null, pastTimestamp, futureTimestamp, new HashSet<>(), userPrefix + "tumuser", userPrefix + "tutor", userPrefix + "editor",
                userPrefix + "instructor");
        Course course2 = CourseFactory.generateCourse(null, ZonedDateTime.now().minusDays(8), pastTimestamp, new HashSet<>(), userPrefix + "tumuser", userPrefix + "tutor",
                userPrefix + "editor", userPrefix + "instructor");

        ModelingExercise modelingExercise = ModelingExerciseFactory.generateModelingExercise(pastTimestamp, futureTimestamp, futureFutureTimestamp, DiagramType.ClassDiagram,
                course1);
        modelingExercise.setGradingInstructions("some grading instructions");
        modelingExercise.setExampleSolutionModel("Example solution model");
        modelingExercise.setExampleSolutionExplanation("Example Solution");
        exerciseUtilService.addGradingInstructionsToExercise(modelingExercise);
        modelingExercise.getCategories().add("Modeling");
        course1.addExercises(modelingExercise);

        TextExercise textExercise = TextExerciseFactory.generateTextExercise(pastTimestamp, futureTimestamp, futureFutureTimestamp, course1);
        textExercise.setGradingInstructions("some grading instructions");
        textExercise.setExampleSolution("Example Solution");
        exerciseUtilService.addGradingInstructionsToExercise(textExercise);
        textExercise.getCategories().add("Text");
        course1.addExercises(textExercise);

        FileUploadExercise fileUploadExercise = FileUploadExerciseFactory.generateFileUploadExercise(pastTimestamp, futureTimestamp, futureFutureTimestamp, "png", course1);
        fileUploadExercise.setGradingInstructions("some grading instructions");
        fileUploadExercise.setExampleSolution("Example Solution");
        exerciseUtilService.addGradingInstructionsToExercise(fileUploadExercise);
        fileUploadExercise.getCategories().add("File");
        course1.addExercises(fileUploadExercise);

        ProgrammingExercise programmingExercise = ProgrammingExerciseFactory.generateProgrammingExercise(pastTimestamp, futureTimestamp, course1);
        programmingExercise.setGradingInstructions("some grading instructions");
        exerciseUtilService.addGradingInstructionsToExercise(programmingExercise);
        programmingExercise.getCategories().add("Programming");
        course1.addExercises(programmingExercise);

        QuizExercise quizExercise = QuizExerciseFactory.generateQuizExercise(pastTimestamp, futureTimestamp, QuizMode.SYNCHRONIZED, course1);
        programmingExercise.getCategories().add("Quiz");
        course1.addExercises(quizExercise);

        Lecture lecture1 = LectureFactory.generateLecture(pastTimestamp, futureFutureTimestamp, course1);
        Attachment attachment1 = withFiles ? LectureFactory.generateAttachmentWithFile(pastTimestamp) : LectureFactory.generateAttachment(pastTimestamp);
        attachment1.setLecture(lecture1);
        lecture1.addAttachments(attachment1);
        course1.addLectures(lecture1);

        Lecture lecture2 = LectureFactory.generateLecture(pastTimestamp, futureFutureTimestamp, course1);
        Attachment attachment2 = withFiles ? LectureFactory.generateAttachmentWithFile(pastTimestamp) : LectureFactory.generateAttachment(pastTimestamp);
        attachment2.setLecture(lecture2);
        lecture2.addAttachments(attachment2);
        course1.addLectures(lecture2);

        course1 = courseRepo.save(course1);
        course2 = courseRepo.save(course2);

        lectureRepo.save(lecture1);
        lectureRepo.save(lecture2);

        attachmentRepo.save(attachment1);
        attachmentRepo.save(attachment2);

        modelingExercise = exerciseRepo.save(modelingExercise);
        textExercise = exerciseRepo.save(textExercise);
        exerciseRepo.save(fileUploadExercise);
        exerciseRepo.save(programmingExercise);
        exerciseRepo.save(quizExercise);

        if (withParticipations) {

            // create "numberOfTutorParticipations" tutor participations and example submissions. Connect all of them (to test the many-to-many relationship).
            Set<TutorParticipation> tutorParticipations = new HashSet<>();
            for (int i = 1; i < numberOfTutorParticipations + 1; i++) {
                var tutorParticipation = new TutorParticipation().tutor(userUtilService.getUserByLogin(userPrefix + "tutor" + i)).status(TutorParticipationStatus.NOT_PARTICIPATED)
                        .assessedExercise(modelingExercise);
                tutorParticipationRepo.save(tutorParticipation);
                tutorParticipations.add(tutorParticipation);
            }

            for (int i = 1; i < numberOfTutorParticipations + 1; i++) {
                String validModel = FileUtils.loadFileFromResources("test-data/model-submission/model.54727.json");
                var exampleSubmission = participationUtilService.addExampleSubmission(participationUtilService.generateExampleSubmission(validModel, modelingExercise, true));
                exampleSubmission.assessmentExplanation("exp");
                exampleSubmission.setTutorParticipations(tutorParticipations);
                exampleSubmissionRepo.save(exampleSubmission);
            }

            User user = userUtilService.getUserByLogin(userPrefix + "student1");
            StudentParticipation participation1 = ParticipationFactory.generateStudentParticipation(InitializationState.INITIALIZED, modelingExercise, user);
            StudentParticipation participation2 = ParticipationFactory.generateStudentParticipation(InitializationState.FINISHED, textExercise, user);
            StudentParticipation participation3 = ParticipationFactory.generateStudentParticipation(InitializationState.UNINITIALIZED, modelingExercise, user);
            StudentParticipation participation4 = ParticipationFactory.generateProgrammingExerciseStudentParticipation(InitializationState.FINISHED, programmingExercise, user);
            StudentParticipation participation5 = ParticipationFactory.generateProgrammingExerciseStudentParticipation(InitializationState.INITIALIZED, programmingExercise, user);
            participation5.setPracticeMode(true);

            Submission modelingSubmission1 = ParticipationFactory.generateModelingSubmission("model1", true);
            Submission modelingSubmission2 = ParticipationFactory.generateModelingSubmission("model2", true);
            Submission textSubmission = ParticipationFactory.generateTextSubmission("text", Language.ENGLISH, true);
            Submission programmingSubmission1 = ParticipationFactory.generateProgrammingSubmission(true, "1234", SubmissionType.MANUAL);
            Submission programmingSubmission2 = ParticipationFactory.generateProgrammingSubmission(true, "5678", SubmissionType.MANUAL);

            Result result1 = generateResult(true, 10D);
            Result result2 = generateResult(true, 12D);
            Result result3 = generateResult(false, 0D);
            Result result4 = generateResult(true, 12D);
            Result result5 = generateResult(false, 42D);

            participation1 = studentParticipationRepo.save(participation1);
            participation2 = studentParticipationRepo.save(participation2);
            participation3 = studentParticipationRepo.save(participation3);
            participation4 = studentParticipationRepo.save(participation4);
            participation5 = studentParticipationRepo.save(participation5);

            submissionRepository.save(modelingSubmission1);
            submissionRepository.save(modelingSubmission2);
            submissionRepository.save(textSubmission);
            submissionRepository.save(programmingSubmission1);
            submissionRepository.save(programmingSubmission2);

            modelingSubmission1.setParticipation(participation1);
            textSubmission.setParticipation(participation2);
            modelingSubmission2.setParticipation(participation3);
            programmingSubmission1.setParticipation(participation4);
            programmingSubmission2.setParticipation(participation5);

            result1.setParticipation(participation1);
            result2.setParticipation(participation3);
            result3.setParticipation(participation2);
            result4.setParticipation(participation4);
            result5.setParticipation(participation5);

            result1 = resultRepo.save(result1);
            result2 = resultRepo.save(result2);
            result3 = resultRepo.save(result3);
            result4 = resultRepo.save(result4);
            result5 = resultRepo.save(result5);

            result1.setSubmission(modelingSubmission1);
            result2.setSubmission(modelingSubmission2);
            result3.setSubmission(textSubmission);
            result4.setSubmission(programmingSubmission1);
            result5.setSubmission(programmingSubmission2);

            modelingSubmission1.addResult(result1);
            modelingSubmission2.addResult(result2);
            textSubmission.addResult(result3);
            programmingSubmission1.addResult(result4);
            programmingSubmission2.addResult(result5);

            submissionRepository.save(modelingSubmission1);
            submissionRepository.save(modelingSubmission2);
            submissionRepository.save(textSubmission);
            submissionRepository.save(programmingSubmission1);
            submissionRepository.save(programmingSubmission2);
        }

        return Arrays.asList(course1, course2);
    }

    /**
     * Creates and saves course with all exercise types. Also creates participations together with submissions and results.
     *
     * @param userPrefix                 The prefix of the course user groups.
     * @param hasAssessmentDueDatePassed True, if the assessment due date of the exercises has passed.
     * @return The created course.
     */
    public Course createCourseWithAllExerciseTypesAndParticipationsAndSubmissionsAndResults(String userPrefix, boolean hasAssessmentDueDatePassed) {
        var assessmentTimestamp = hasAssessmentDueDatePassed ? ZonedDateTime.now().minusMinutes(10L) : ZonedDateTime.now().plusMinutes(10L);
        Course course = CourseFactory.generateCourse(null, pastTimestamp, futureTimestamp, new HashSet<>(), "tumuser", "tutor", "editor", "instructor");

        ModelingExercise modelingExercise = ModelingExerciseFactory.generateModelingExercise(pastTimestamp, futureTimestamp, futureFutureTimestamp, DiagramType.ClassDiagram,
                course);
        TextExercise textExercise = TextExerciseFactory.generateTextExercise(pastTimestamp, futureTimestamp, futureFutureTimestamp, course);
        FileUploadExercise fileUploadExercise = FileUploadExerciseFactory.generateFileUploadExercise(pastTimestamp, futureTimestamp, futureFutureTimestamp, "png", course);
        ProgrammingExercise programmingExercise = ProgrammingExerciseFactory.generateProgrammingExercise(pastTimestamp, futureTimestamp, course);
        QuizExercise quizExercise = QuizExerciseFactory.generateQuizExercise(pastTimestamp, assessmentTimestamp, QuizMode.SYNCHRONIZED, course);

        // Set assessment due dates
        modelingExercise.setAssessmentDueDate(assessmentTimestamp);
        textExercise.setAssessmentDueDate(assessmentTimestamp);
        fileUploadExercise.setAssessmentDueDate(assessmentTimestamp);
        programmingExercise.setAssessmentDueDate(assessmentTimestamp);

        // Add exercises to course
        course.addExercises(modelingExercise);
        course.addExercises(textExercise);
        course.addExercises(fileUploadExercise);
        course.addExercises(programmingExercise);
        course.addExercises(quizExercise);

        // Save course and exercises to database
        Course courseSaved = courseRepo.save(course);
        modelingExercise = exerciseRepo.save(modelingExercise);
        textExercise = exerciseRepo.save(textExercise);
        fileUploadExercise = exerciseRepo.save(fileUploadExercise);
        programmingExercise = exerciseRepo.save(programmingExercise);
        quizExercise = exerciseRepo.save(quizExercise);

        // Get user and setup participations
        User user = (userRepo.findOneByLogin(userPrefix + "student1")).orElseThrow();
        StudentParticipation participationModeling = ParticipationFactory.generateStudentParticipation(InitializationState.FINISHED, modelingExercise, user);
        StudentParticipation participationText = ParticipationFactory.generateStudentParticipation(InitializationState.FINISHED, textExercise, user);
        StudentParticipation participationFileUpload = ParticipationFactory.generateStudentParticipation(InitializationState.FINISHED, fileUploadExercise, user);
        StudentParticipation participationQuiz = ParticipationFactory.generateStudentParticipation(InitializationState.FINISHED, quizExercise, user);
        StudentParticipation participationProgramming = ParticipationFactory.generateStudentParticipation(InitializationState.INITIALIZED, programmingExercise, user);

        // Save participations
        participationModeling = studentParticipationRepo.save(participationModeling);
        participationText = studentParticipationRepo.save(participationText);
        participationFileUpload = studentParticipationRepo.save(participationFileUpload);
        participationQuiz = studentParticipationRepo.save(participationQuiz);
        participationProgramming = studentParticipationRepo.save(participationProgramming);

        // Setup results
        Result resultModeling = generateResult(true, 10D);
        resultModeling.setAssessmentType(AssessmentType.MANUAL);
        resultModeling.setCompletionDate(ZonedDateTime.now());

        Result resultText = generateResult(true, 12D);
        resultText.setAssessmentType(AssessmentType.MANUAL);
        resultText.setCompletionDate(ZonedDateTime.now());

        Result resultFileUpload = generateResult(true, 0D);
        resultFileUpload.setAssessmentType(AssessmentType.MANUAL);
        resultFileUpload.setCompletionDate(ZonedDateTime.now());

        Result resultQuiz = generateResult(true, 0D);
        resultQuiz.setAssessmentType(AssessmentType.AUTOMATIC);
        resultQuiz.setCompletionDate(ZonedDateTime.now());

        Result resultProgramming = generateResult(true, 20D);
        resultProgramming.setAssessmentType(AssessmentType.AUTOMATIC);
        resultProgramming.setCompletionDate(ZonedDateTime.now());

        // Connect participations to results and vice versa
        resultModeling.setParticipation(participationModeling);
        resultText.setParticipation(participationText);
        resultFileUpload.setParticipation(participationFileUpload);
        resultQuiz.setParticipation(participationQuiz);
        resultProgramming.setParticipation(participationProgramming);

        participationModeling.addResult(resultModeling);
        participationText.addResult(resultText);
        participationFileUpload.addResult(resultFileUpload);
        participationQuiz.addResult(resultQuiz);
        participationProgramming.addResult(resultProgramming);

        // Save results and participations
        resultModeling = resultRepo.save(resultModeling);
        resultText = resultRepo.save(resultText);
        resultFileUpload = resultRepo.save(resultFileUpload);
        resultQuiz = resultRepo.save(resultQuiz);
        resultProgramming = resultRepo.save(resultProgramming);

        participationModeling = studentParticipationRepo.save(participationModeling);
        participationText = studentParticipationRepo.save(participationText);
        participationFileUpload = studentParticipationRepo.save(participationFileUpload);
        participationQuiz = studentParticipationRepo.save(participationQuiz);
        participationProgramming = studentParticipationRepo.save(participationProgramming);

        // Connect exercises with participations
        modelingExercise.addParticipation(participationModeling);
        textExercise.addParticipation(participationText);
        fileUploadExercise.addParticipation(participationFileUpload);
        quizExercise.addParticipation(participationQuiz);
        programmingExercise.addParticipation(participationProgramming);

        // Setup submissions and connect with participations
        ModelingSubmission modelingSubmission = ParticipationFactory.generateModelingSubmission("model1", true);
        TextSubmission textSubmission = ParticipationFactory.generateTextSubmission("text of text submission", Language.ENGLISH, true);
        FileUploadSubmission fileUploadSubmission = ParticipationFactory.generateFileUploadSubmission(true);
        QuizSubmission quizSubmission = ParticipationFactory.generateQuizSubmission(true);
        ProgrammingSubmission programmingSubmission = ParticipationFactory.generateProgrammingSubmission(true);

        // Save submissions
        modelingSubmission = submissionRepository.save(modelingSubmission);
        textSubmission = submissionRepository.save(textSubmission);
        fileUploadSubmission = submissionRepository.save(fileUploadSubmission);
        quizSubmission = submissionRepository.save(quizSubmission);
        programmingSubmission = submissionRepository.save(programmingSubmission);

        modelingSubmission.setParticipation(participationModeling);
        modelingSubmission.addResult(resultModeling);
        textSubmission.setParticipation(participationText);
        textSubmission.addResult(resultText);
        fileUploadSubmission.setParticipation(participationFileUpload);
        fileUploadSubmission.addResult(resultFileUpload);
        quizSubmission.setParticipation(participationQuiz);
        quizSubmission.addResult(resultQuiz);
        programmingSubmission.setParticipation(participationProgramming);
        programmingSubmission.addResult(resultProgramming);

        // Save submissions
        modelingSubmission = submissionRepository.save(modelingSubmission);
        textSubmission = submissionRepository.save(textSubmission);
        fileUploadSubmission = submissionRepository.save(fileUploadSubmission);
        quizSubmission = submissionRepository.save(quizSubmission);
        programmingSubmission = submissionRepository.save(programmingSubmission);

        // Save exercises
        exerciseRepo.save(modelingExercise);
        exerciseRepo.save(textExercise);
        exerciseRepo.save(fileUploadExercise);
        exerciseRepo.save(programmingExercise);
        exerciseRepo.save(quizExercise);

        // Connect participations with submissions
        participationModeling.setSubmissions(Set.of(modelingSubmission));
        participationText.setSubmissions(Set.of(textSubmission));
        participationFileUpload.setSubmissions(Set.of(fileUploadSubmission));
        participationQuiz.setSubmissions(Set.of(quizSubmission));
        participationProgramming.setSubmissions(Set.of(programmingSubmission));

        // Save participations
        studentParticipationRepo.save(participationModeling);
        studentParticipationRepo.save(participationText);
        studentParticipationRepo.save(participationFileUpload);
        studentParticipationRepo.save(participationQuiz);
        studentParticipationRepo.save(participationProgramming);

        return courseSaved;
    }

    /**
     * Adds online configuration to a course.
     *
     * @param course The course to which online configuration should be added.
     */
    public void addOnlineCourseConfigurationToCourse(Course course) {
        OnlineCourseConfiguration onlineCourseConfiguration = new OnlineCourseConfiguration();
        onlineCourseConfiguration.setLtiKey("artemis_lti_key");
        onlineCourseConfiguration.setLtiSecret("fake-secret");
        onlineCourseConfiguration.setUserPrefix("prefix");

        LtiPlatformConfiguration ltiPlatformConfiguration = new LtiPlatformConfiguration();
        ltiPlatformConfiguration.setRegistrationId(course.getId().toString());
        onlineCourseConfiguration.setLtiPlatformConfiguration(ltiPlatformConfiguration);

        onlineCourseConfiguration.setCourse(course);
        course.setOnlineCourseConfiguration(onlineCourseConfiguration);
        ltiPlatformConfigurationRepository.save(ltiPlatformConfiguration);
        courseRepo.save(course);
    }

    /**
     * Creates and saves an active empty course with default user group names.
     *
     * @return An empty course.
     */
    public Course addEmptyCourse(String studentGroupName, String taGroupName, String editorGroupName, String instructorGroupName) {
        Course course = CourseFactory.generateCourse(null, pastTimestamp, futureFutureTimestamp, new HashSet<>(), studentGroupName, taGroupName, editorGroupName,
                instructorGroupName);
        return courseRepo.save(course);
    }

    /**
     * Creates and saves an active empty course with default user group names.
     *
     * @return An empty course.
     */
    public Course addEmptyCourse() {
        return addEmptyCourse("tumuser", "tutor", "editor", "instructor");
    }

    /**
     * Creates and saves a course with the corresponding exercise.
     *
     * @param title The title reflect the type of exercise to be added to the course
     * @return The newly created course.
     */
    public Course addCourseInOtherInstructionGroupAndExercise(String title) {
        Course course = CourseFactory.generateCourse(null, pastTimestamp, futureFutureTimestamp, new HashSet<>(), "tumuser", "tutor", "editor", "other-instructors");
        if ("Programming".equals(title)) {
            course = courseRepo.save(course);

            var programmingExercise = (ProgrammingExercise) new ProgrammingExercise().course(course);
            ProgrammingExerciseFactory.populateUnreleasedProgrammingExercise(programmingExercise, "TSTEXC", "Programming", false);
            programmingExercise.setPresentationScoreEnabled(course.getPresentationScore() != 0);

            programmingExercise = programmingExerciseRepository.save(programmingExercise);
            course.addExercises(programmingExercise);
            programmingExercise = programmingExerciseUtilService.addSolutionParticipationForProgrammingExercise(programmingExercise);
            programmingExercise = programmingExerciseUtilService.addTemplateParticipationForProgrammingExercise(programmingExercise);

            assertThat(programmingExercise.getPresentationScoreEnabled()).as("presentation score is enabled").isTrue();
        }
        else if ("Text".equals(title)) {
            TextExercise textExercise = TextExerciseFactory.generateTextExercise(pastTimestamp, futureTimestamp, futureFutureTimestamp, course);
            textExercise.setTitle("Text");
            course.addExercises(textExercise);
            courseRepo.save(course);
            exerciseRepo.save(textExercise);
        }
        else if (title.startsWith("ClassDiagram")) {
            ModelingExercise modelingExercise = ModelingExerciseFactory.generateModelingExercise(pastTimestamp, futureTimestamp, futureFutureTimestamp, DiagramType.ClassDiagram,
                    course);
            modelingExercise.setTitle(title);
            course.addExercises(modelingExercise);
            courseRepo.save(course);
            exerciseRepo.save(modelingExercise);
        }

        return course;
    }

    /**
     * Creates and saves a course with both modeling and text exercise.
     *
     * @return The created course.
     */
    public Course addCourseWithModelingAndTextExercise() {
        Course course = CourseFactory.generateCourse(null, pastTimestamp, futureFutureTimestamp, new HashSet<>(), "tumuser", "tutor", "editor", "instructor");
        ModelingExercise modelingExercise = ModelingExerciseFactory.generateModelingExercise(pastTimestamp, futureTimestamp, futureFutureTimestamp, DiagramType.ClassDiagram,
                course);
        modelingExercise.setTitle("Modeling");
        course.addExercises(modelingExercise);
        TextExercise textExercise = TextExerciseFactory.generateTextExercise(pastTimestamp, futureTimestamp, futureFutureTimestamp, course);
        textExercise.setTitle("Text");
        course.addExercises(textExercise);
        course = courseRepo.save(course);
        exerciseRepo.save(modelingExercise);
        exerciseRepo.save(textExercise);
        return course;
    }

    /**
     * Creates and saves a course with one modeling, one text, and one file upload exercise.
     *
     * @return The created course.
     */
    public Course addCourseWithModelingAndTextAndFileUploadExercise() {
        Course course = CourseFactory.generateCourse(null, pastTimestamp, futureFutureTimestamp, new HashSet<>(), "tumuser", "tutor", "editor", "instructor");

        ModelingExercise modelingExercise = ModelingExerciseFactory.generateModelingExercise(pastTimestamp, futureTimestamp, futureFutureTimestamp, DiagramType.ClassDiagram,
                course);
        modelingExercise.setTitle("Modeling");
        course.addExercises(modelingExercise);

        TextExercise textExercise = TextExerciseFactory.generateTextExercise(pastTimestamp, futureTimestamp, futureFutureTimestamp, course);
        textExercise.setTitle("Text");
        course.addExercises(textExercise);

        FileUploadExercise fileUploadExercise = FileUploadExerciseFactory.generateFileUploadExercise(pastTimestamp, pastTimestamp, futureFutureTimestamp, "png,pdf", course);
        fileUploadExercise.setTitle("FileUpload");
        course.addExercises(fileUploadExercise);

        course = courseRepo.save(course);
        exerciseRepo.save(modelingExercise);
        exerciseRepo.save(textExercise);
        exerciseRepo.save(fileUploadExercise);
        return course;
    }

    /**
     * Creates and saves a course with exercises and submissions. We can specify the number of exercises. To not only test one type, this method generates modeling, file-upload and
     * text exercises in a cyclic manner.
     *
     * @param numberOfExercises             Number of generated exercises. E.g. if you set it to 4, 2 modeling exercises, one text and one file-upload exercise will be generated.
     *                                          (that's why there is the %3 check)
     * @param numberOfSubmissionPerExercise For each exercise this number of submissions will be generated. E.g. if you have 2 exercises, and set this to 4, in total 8
     *                                          submissions will be created.
     * @param numberOfAssessments           Generates the assessments for a submission of an exercise. Example from above, 2 exercises, 4 submissions each. If you set
     *                                          numberOfAssessments to 2, for each exercise 2 assessments will be created. In total there will be 4 assessments then. (by two
     *                                          different tutors, as each exercise is assessed by an individual tutor. There are 4 tutors that create assessments)
     * @param numberOfComplaints            Generates the complaints for assessments, in the same way as results are created.
     * @param typeComplaint                 True: complaintType==COMPLAINT | false: complaintType==MORE_FEEDBACK
     * @param numberComplaintResponses      Generates responses for the complaint/feedback request (as above)
     * @param validModel                    Model for the modeling submission
     * @return The generated course
     */
    public Course addCourseWithExercisesAndSubmissions(String userPrefix, String suffix, int numberOfExercises, int numberOfSubmissionPerExercise, int numberOfAssessments,
            int numberOfComplaints, boolean typeComplaint, int numberComplaintResponses, String validModel) {
        return addCourseWithExercisesAndSubmissions("short", userPrefix, suffix, numberOfExercises, numberOfSubmissionPerExercise, numberOfAssessments, numberOfComplaints,
                typeComplaint, numberComplaintResponses, validModel, true);
    }

    /**
     * Creates and saves a course with exercises and submissions. We can specify the number of exercises. To not only test one type, this method generates modeling, file-upload and
     * text exercises in a cyclic manner.
     *
     * @param shortName                     The short name of the course.
     * @param userPrefix                    The prefix of the course user groups.
     * @param suffix                        The suffix of the course user groups.
     * @param numberOfExercises             Number of generated exercises. E.g. if you set it to 4, 2 modeling exercises, one text and one file-upload exercise will be generated.
     *                                          (that's why there is the %3 check)
     * @param numberOfSubmissionPerExercise For each exercise this number of submissions will be generated. E.g. if you have 2 exercises, and set this to 4, in total 8
     *                                          submissions will be created.
     * @param numberOfAssessments           Generates the assessments for a submission of an exercise. Example from above, 2 exercises, 4 submissions each. If you set
     *                                          numberOfAssessments to 2, for each exercise 2 assessments will be created. In total there will be 4 assessments then. (by two
     *                                          different tutors, as each exercise is assessed by an individual tutor. There are 4 tutors that create assessments)
     * @param numberOfComplaints            Generates the complaints for assessments, in the same way as results are created.
     * @param typeComplaint                 True: complaintType==COMPLAINT | false: complaintType==MORE_FEEDBACK
     * @param numberComplaintResponses      Generates responses for the complaint/feedback request (as above).
     * @param validModel                    Model for the modeling submission.
     * @return The generated course.
     */
    public Course addCourseWithExercisesAndSubmissionsWithAssessmentDueDatesInTheFuture(String shortName, String userPrefix, String suffix, int numberOfExercises,
            int numberOfSubmissionPerExercise, int numberOfAssessments, int numberOfComplaints, boolean typeComplaint, int numberComplaintResponses, String validModel) {
        return addCourseWithExercisesAndSubmissions(shortName, userPrefix, suffix, numberOfExercises, numberOfSubmissionPerExercise, numberOfAssessments, numberOfComplaints,
                typeComplaint, numberComplaintResponses, validModel, false);
    }

    /**
     * Creates and saves a course with exercises and submissions. We can specify the number of exercises. To not only test one type, this method generates modeling, file-upload and
     * text exercises in a cyclic manner.
     *
     * @param courseShortName               The short name of the course.
     * @param userPrefix                    The prefix of the course user groups.
     * @param suffix                        The suffix of the course user groups.
     * @param numberOfExercises             Number of generated exercises. E.g. if you set it to 4, 2 modeling exercises, one text and one file-upload exercise will be generated.
     *                                          (that's why there is the %3 check)
     * @param numberOfSubmissionPerExercise For each exercise this number of submissions will be generated. E.g. if you have 2 exercises, and set this to 4, in total 8
     *                                          submissions will be created.
     * @param numberOfAssessments           Generates the assessments for a submission of an exercise. Example from above, 2 exercises, 4 submissions each. If you set
     *                                          numberOfAssessments to 2, for each exercise 2 assessments will be created. In total there will be 4 assessments then. (by two
     *                                          different tutors, as each exercise is assessed by an individual tutor. There are 4 tutors that create assessments)
     * @param numberOfComplaints            Generates the complaints for assessments, in the same way as results are created.
     * @param typeComplaint                 True: complaintType==COMPLAINT | false: complaintType==MORE_FEEDBACK
     * @param numberComplaintResponses      Generates responses for the complaint/feedback request (as above).
     * @param validModel                    Model for the modeling submission.
     * @param assessmentDueDateInThePast    If the assessment due date of all exercises is in the past (true) or not (false).
     * @return The generated course.
     */
    public Course addCourseWithExercisesAndSubmissions(String courseShortName, String userPrefix, String suffix, int numberOfExercises, int numberOfSubmissionPerExercise,
            int numberOfAssessments, int numberOfComplaints, boolean typeComplaint, int numberComplaintResponses, String validModel, boolean assessmentDueDateInThePast) {
        Course course = CourseFactory.generateCourse(null, courseShortName, pastTimestamp, futureFutureTimestamp, new HashSet<>(), userPrefix + "student" + suffix,
                userPrefix + "tutor" + suffix, userPrefix + "editor" + suffix, userPrefix + "instructor" + suffix);
        ZonedDateTime assessmentDueDate;
        ZonedDateTime releaseDate = pastTimestamp;
        ZonedDateTime dueDate = pastTimestamp.plusHours(1);
        if (assessmentDueDateInThePast) {
            assessmentDueDate = pastTimestamp.plusHours(2);
        }
        else {
            assessmentDueDate = futureTimestamp.plusHours(2);

        }
        var tutors = userRepo.getTutors(course).stream().sorted(Comparator.comparing(User::getId)).toList();
        for (int i = 0; i < numberOfExercises; i++) {
            var currentUser = tutors.get(i % 4);

            if ((i % 3) == 0) {
                ModelingExercise modelingExercise = ModelingExerciseFactory.generateModelingExercise(releaseDate, dueDate, assessmentDueDate, DiagramType.ClassDiagram, course);
                modelingExercise.setTitle("Modeling" + i);
                course.addExercises(modelingExercise);
                course = courseRepo.save(course);
                exerciseRepo.save(modelingExercise);
                for (int j = 1; j <= numberOfSubmissionPerExercise; j++) {
                    StudentParticipation participation = participationUtilService.createAndSaveParticipationForExercise(modelingExercise, userPrefix + "student" + j);
                    ModelingSubmission submission = ParticipationFactory.generateModelingSubmission(validModel, true);
                    var user = userUtilService.getUserByLogin(userPrefix + "student" + j);
                    modelSubmissionService.handleModelingSubmission(submission, modelingExercise, user);
                    studentParticipationRepo.save(participation);
                    if (numberOfAssessments >= j) {
                        Result result = participationUtilService.generateResultWithScore(submission, currentUser, 3.0);
                        submission.addResult(result);
                        participation.addResult(result);
                        studentParticipationRepo.save(participation);
                        modelingSubmissionRepo.save(submission);
                        complaintUtilService.generateComplaintAndResponses(userPrefix, j, numberOfComplaints, numberComplaintResponses, typeComplaint, result, currentUser);
                    }
                }

            }
            else if ((i % 3) == 1) {
                TextExercise textExercise = TextExerciseFactory.generateTextExercise(releaseDate, dueDate, assessmentDueDate, course);
                textExercise.setTitle("Text" + i);
                course.addExercises(textExercise);
                course = courseRepo.save(course);
                exerciseRepo.save(textExercise);
                for (int j = 1; j <= numberOfSubmissionPerExercise; j++) {
                    TextSubmission submission = ParticipationFactory.generateTextSubmission("submissionText", Language.ENGLISH, true);
                    submission = textExerciseUtilService.saveTextSubmission(textExercise, submission, userPrefix + "student" + j);
                    if (numberOfAssessments >= j) {
                        Result result = participationUtilService.generateResultWithScore(submission, currentUser, 3.0);
                        submission.addResult(result);
                        participationUtilService.saveResultInParticipation(submission, result);
                        textSubmissionRepo.save(submission);
                        complaintUtilService.generateComplaintAndResponses(userPrefix, j, numberOfComplaints, numberComplaintResponses, typeComplaint, result, currentUser);
                    }
                }
            }
            else { // i.e. (i % 3) == 2
                FileUploadExercise fileUploadExercise = FileUploadExerciseFactory.generateFileUploadExercise(releaseDate, dueDate, assessmentDueDate, "png,pdf", course);
                fileUploadExercise.setTitle("FileUpload" + i);
                course.addExercises(fileUploadExercise);
                course = courseRepo.save(course);
                exerciseRepo.save(fileUploadExercise);
                for (int j = 1; j <= numberOfSubmissionPerExercise; j++) {
                    FileUploadSubmission submission = ParticipationFactory.generateFileUploadSubmissionWithFile(true, "path/to/file.pdf");
                    fileUploadExerciseUtilService.saveFileUploadSubmission(fileUploadExercise, submission, userPrefix + "student" + j);
                    if (numberOfAssessments >= j) {
                        Result result = participationUtilService.generateResultWithScore(submission, currentUser, 3.0);
                        participationUtilService.saveResultInParticipation(submission, result);
                        fileUploadSubmissionRepo.save(submission);
                        complaintUtilService.generateComplaintAndResponses(userPrefix, j, numberOfComplaints, numberComplaintResponses, typeComplaint, result, currentUser);
                    }
                }
            }
        }
        course = courseRepo.save(course);
        return course;
    }

    /**
     * Creates and saves a new course.
     *
     * @param id        The id of the course.
     * @param startDate The start date of the course.
     * @param endDate   The end date of the course.
     * @param exercises Exercises to be added to the course.
     * @return Created and saved course.
     */
    public Course createAndSaveCourse(Long id, ZonedDateTime startDate, ZonedDateTime endDate, Set<Exercise> exercises) {
        Course course = CourseFactory.generateCourse(id, startDate, endDate, exercises, "tumuser", "tutor", "editor", "instructor");
        courseRepo.save(course);

        return course;
    }

    /**
     * Creates and saves a course with one text, one modeling, and one file upload exercise. It also generates a submission for each exercise.
     *
     * @param userPrefix The prefix of the course user groups.
     * @return The created course.
     * @throws IOException If a file cannot be loaded from resources.
     */
    public Course createCourseWithTextModelingAndFileUploadExercisesAndSubmissions(String userPrefix) throws IOException {
        Course course = addCourseWithModelingAndTextAndFileUploadExercise();
        course.setEndDate(ZonedDateTime.now().minusMinutes(5));
        course = courseRepo.save(course);

        var fileUploadExercise = exerciseUtilService.findFileUploadExerciseWithTitle(course.getExercises(), "FileUpload");
        fileUploadExerciseUtilService.createFileUploadSubmissionWithFile(userPrefix, fileUploadExercise, "uploaded-file.png");

        var textExercise = exerciseUtilService.findTextExerciseWithTitle(course.getExercises(), "Text");
        var textSubmission = ParticipationFactory.generateTextSubmission("example text", Language.ENGLISH, true);
        textExerciseUtilService.saveTextSubmission(textExercise, textSubmission, userPrefix + "student1");

        var modelingExercise = exerciseUtilService.findModelingExerciseWithTitle(course.getExercises(), "Modeling");
        participationUtilService.createAndSaveParticipationForExercise(modelingExercise, userPrefix + "student1");
        String emptyActivityModel = FileUtils.loadFileFromResources("test-data/model-submission/empty-activity-diagram.json");
        ModelingSubmission submission = ParticipationFactory.generateModelingSubmission(emptyActivityModel, true);
        participationUtilService.addSubmission(modelingExercise, submission, userPrefix + "student1");

        return course;
    }

    /**
     * Creates and saves a course with exam and submissions. The exam includes one file upload, one text and one modeling exercise.
     *
     * @param userPrefix The prefix of the course user groups.
     * @return The created course.
     * @throws IOException If a file cannot be loaded from resources.
     */
    public Course createCourseWithExamExercisesAndSubmissions(String userPrefix) throws IOException {
        var course = addEmptyCourse();

        // Create a file upload exercise with a dummy submission file
        var exerciseGroup1 = exerciseGroupRepository.save(new ExerciseGroup());
        var fileUploadExercise = FileUploadExerciseFactory.generateFileUploadExerciseForExam(".png", exerciseGroup1);
        fileUploadExercise = exerciseRepo.save(fileUploadExercise);
        fileUploadExerciseUtilService.createFileUploadSubmissionWithFile(userPrefix, fileUploadExercise, "uploaded-file.png");
        exerciseGroup1.addExercise(fileUploadExercise);
        exerciseGroup1 = exerciseGroupRepository.save(exerciseGroup1);

        // Create a text exercise with a dummy submission file
        var exerciseGroup2 = exerciseGroupRepository.save(new ExerciseGroup());
        var textExercise = TextExerciseFactory.generateTextExerciseForExam(exerciseGroup2);
        textExercise = exerciseRepo.save(textExercise);
        var textSubmission = ParticipationFactory.generateTextSubmission("example text", Language.ENGLISH, true);
        textExerciseUtilService.saveTextSubmission(textExercise, textSubmission, userPrefix + "student1");
        exerciseGroup2.addExercise(textExercise);
        exerciseGroup2 = exerciseGroupRepository.save(exerciseGroup2);

        // Create a modeling exercise with a dummy submission file
        var exerciseGroup3 = exerciseGroupRepository.save(new ExerciseGroup());
        var modelingExercise = ModelingExerciseFactory.generateModelingExerciseForExam(DiagramType.ClassDiagram, exerciseGroup2);
        modelingExercise = exerciseRepo.save(modelingExercise);
        String emptyActivityModel = FileUtils.loadFileFromResources("test-data/model-submission/empty-activity-diagram.json");
        var modelingSubmission = ParticipationFactory.generateModelingSubmission(emptyActivityModel, true);
        participationUtilService.addSubmission(modelingExercise, modelingSubmission, userPrefix + "student1");
        exerciseGroup3.addExercise(modelingExercise);
        exerciseGroupRepository.save(exerciseGroup3);

        Exam exam = examUtilService.addExam(course);
        exam.setEndDate(ZonedDateTime.now().minusMinutes(5));
        exam.addExerciseGroup(exerciseGroup1);
        exam.addExerciseGroup(exerciseGroup2);
        examRepository.save(exam);

        return course;
    }

    /**
     * Saves the passed course to the repository.
     *
     * @param course The course to be saved.
     */
    public void saveCourse(Course course) {
        courseRepo.save(course);
    }

    public void enableMessagingForCourse(Course course) {
        CourseInformationSharingConfiguration currentConfig = course.getCourseInformationSharingConfiguration();
        if (currentConfig == CourseInformationSharingConfiguration.DISABLED) {
            course.setCourseInformationSharingConfiguration(CourseInformationSharingConfiguration.MESSAGING_ONLY);
            courseRepo.save(course);
        }
        else if (currentConfig == CourseInformationSharingConfiguration.COMMUNICATION_ONLY) {
            course.setCourseInformationSharingConfiguration(CourseInformationSharingConfiguration.COMMUNICATION_AND_MESSAGING);
            courseRepo.save(course);
        }
    }

    /**
     * Creates and saves a course with text exercise and a tutor.
     *
     * @param tutorLogin The login of the tutor to be created.
     * @return The created course.
     */
    public Course createCourseWithTextExerciseAndTutor(String tutorLogin) {
        Course course = this.createCourse();
        TextExercise textExercise = textExerciseUtilService.createIndividualTextExercise(course, pastTimestamp, pastTimestamp, pastTimestamp);
        StudentParticipation participation = ParticipationFactory.generateStudentParticipationWithoutUser(InitializationState.INITIALIZED, textExercise);
        studentParticipationRepo.save(participation);
        TextSubmission textSubmission = ParticipationFactory.generateTextSubmission("some text", Language.ENGLISH, true);
        textSubmission.setParticipation(participation);
        textSubmissionRepo.saveAndFlush(textSubmission);
        course.addExercises(textExercise);
        User user = userUtilService.createAndSaveUser(tutorLogin);
        user.setGroups(Set.of(course.getTeachingAssistantGroupName()));
        userRepo.save(user);
        return course;
    }

    /**
     * Updates the max complaint text limit of the course.
     *
     * @param course             Course which is updated
     * @param complaintTextLimit New complaint text limit
     * @return The updated course.
     */
    public Course updateCourseComplaintTextLimit(Course course, int complaintTextLimit) {
        course.setMaxComplaintTextLimit(complaintTextLimit);
        assertThat(course.getMaxComplaintTextLimit()).as("course contains the correct complaint text limit").isEqualTo(complaintTextLimit);
        return courseRepo.save(course);
    }

    /**
     * Updates the max complaint response text limit of the course.
     *
     * @param course                     Course which is updated.
     * @param complaintResponseTextLimit The new complaint response text limit.
     * @return The updated course.
     */
    public Course updateCourseComplaintResponseTextLimit(Course course, int complaintResponseTextLimit) {
        course.setMaxComplaintResponseTextLimit(complaintResponseTextLimit);
        assertThat(course.getMaxComplaintResponseTextLimit()).as("course contains the correct complaint response text limit").isEqualTo(complaintResponseTextLimit);
        return courseRepo.save(course);
    }

    /**
     * Updates course groups with the passed prefix and suffix.
     *
     * @param userPrefix The new prefix of the course user groups.
     * @param course     The course to be updated.
     * @param suffix     The new suffix of the course user groups.
     */
    public void updateCourseGroups(String userPrefix, Course course, String suffix) {
        course.setStudentGroupName(userPrefix + "student" + suffix);
        course.setTeachingAssistantGroupName(userPrefix + "tutor" + suffix);
        course.setEditorGroupName(userPrefix + "editor" + suffix);
        course.setInstructorGroupName(userPrefix + "instructor" + suffix);
        courseRepo.save(course);
    }

    /**
     * Creates and saves a course with custom student group name and exam with exercises including grading scale.
     *
     * @param user                     The student to be added to the exam.
     * @param studentGroupName         The new student group name.
     * @param shortName                The short name of the course.
     * @param withProgrammingExercise  True, if the exam should include programming exercises. False, if the exam does not include programming exercises.
     * @param withAllQuizQuestionTypes True, if the exam should include all quiz question types. False, if they are not needed.
     * @return The created course.
     */
    public Course createCourseWithCustomStudentUserGroupWithExamAndExerciseGroupAndExercisesAndGradingScale(User user, String studentGroupName, String shortName,
            boolean withProgrammingExercise, boolean withAllQuizQuestionTypes) {
        Course course = createCourseWithCustomStudentGroupName(studentGroupName, shortName);
        Exam exam = examUtilService.addExam(course, user, ZonedDateTime.now().minusMinutes(10), ZonedDateTime.now().minusMinutes(5), ZonedDateTime.now().minusMinutes(2),
                ZonedDateTime.now().minusMinutes(1));
        gradingScaleUtilService.generateAndSaveGradingScale(2, new double[] { 0, 50, 100 }, true, 1, Optional.empty(), exam);
        course.addExam(exam);
        examUtilService.addExerciseGroupsAndExercisesToExam(exam, withProgrammingExercise, withAllQuizQuestionTypes);
        return courseRepo.save(course);
    }
}<|MERGE_RESOLUTION|>--- conflicted
+++ resolved
@@ -142,17 +142,14 @@
     @Autowired
     private GradingScaleUtilService gradingScaleUtilService;
 
-<<<<<<< HEAD
     @Autowired
     private LtiPlatformConfigurationRepository ltiPlatformConfigurationRepository;
 
-=======
     /**
      * Creates and saves a course with null id.
      *
      * @return The created course.
      */
->>>>>>> 47336986
     public Course createCourse() {
         return createCourse(null);
     }
@@ -427,13 +424,16 @@
         return Arrays.asList(course1, course2);
     }
 
-    /**
-     * Creates and saves course with all exercise types. Also creates participations together with submissions and results.
-     *
-     * @param userPrefix                 The prefix of the course user groups.
-     * @param hasAssessmentDueDatePassed True, if the assessment due date of the exercises has passed.
-     * @return The created course.
-     */
+    public List<Course> createMultipleCoursesWithAllExercisesAndLectures(String userPrefix, int numberOfCoursesWithExercisesAndLectures, int numberOfTutorParticipations)
+            throws Exception {
+        List<Course> courses = new ArrayList<>();
+        for (int i = 0; i < numberOfCoursesWithExercisesAndLectures; i++) {
+            var coursesWithLectures = lectureUtilService.createCoursesWithExercisesAndLecturesAndLectureUnits(userPrefix, true, true, numberOfTutorParticipations);
+            courses.addAll(coursesWithLectures);
+        }
+        return courses;
+    }
+
     public Course createCourseWithAllExerciseTypesAndParticipationsAndSubmissionsAndResults(String userPrefix, boolean hasAssessmentDueDatePassed) {
         var assessmentTimestamp = hasAssessmentDueDatePassed ? ZonedDateTime.now().minusMinutes(10L) : ZonedDateTime.now().plusMinutes(10L);
         Course course = CourseFactory.generateCourse(null, pastTimestamp, futureTimestamp, new HashSet<>(), "tumuser", "tutor", "editor", "instructor");
@@ -591,52 +591,35 @@
         return courseSaved;
     }
 
-    /**
-     * Adds online configuration to a course.
-     *
-     * @param course The course to which online configuration should be added.
-     */
-    public void addOnlineCourseConfigurationToCourse(Course course) {
+    public OnlineCourseConfiguration addOnlineCourseConfigurationToCourse(Course course) {
         OnlineCourseConfiguration onlineCourseConfiguration = new OnlineCourseConfiguration();
         onlineCourseConfiguration.setLtiKey("artemis_lti_key");
         onlineCourseConfiguration.setLtiSecret("fake-secret");
         onlineCourseConfiguration.setUserPrefix("prefix");
-
-        LtiPlatformConfiguration ltiPlatformConfiguration = new LtiPlatformConfiguration();
-        ltiPlatformConfiguration.setRegistrationId(course.getId().toString());
-        onlineCourseConfiguration.setLtiPlatformConfiguration(ltiPlatformConfiguration);
-
+        onlineCourseConfiguration.setRegistrationId(course.getId().toString());
         onlineCourseConfiguration.setCourse(course);
         course.setOnlineCourseConfiguration(onlineCourseConfiguration);
-        ltiPlatformConfigurationRepository.save(ltiPlatformConfiguration);
         courseRepo.save(course);
-    }
-
-    /**
-     * Creates and saves an active empty course with default user group names.
-     *
-     * @return An empty course.
-     */
+        return onlineCourseConfiguration;
+    }
+
     public Course addEmptyCourse(String studentGroupName, String taGroupName, String editorGroupName, String instructorGroupName) {
         Course course = CourseFactory.generateCourse(null, pastTimestamp, futureFutureTimestamp, new HashSet<>(), studentGroupName, taGroupName, editorGroupName,
                 instructorGroupName);
-        return courseRepo.save(course);
-    }
-
-    /**
-     * Creates and saves an active empty course with default user group names.
-     *
-     * @return An empty course.
+        courseRepo.save(course);
+        assertThat(courseRepo.findById(course.getId())).as("empty course is initialized").isPresent();
+        return course;
+    }
+
+    /**
+     * @return An empty course
      */
     public Course addEmptyCourse() {
         return addEmptyCourse("tumuser", "tutor", "editor", "instructor");
     }
 
     /**
-     * Creates and saves a course with the corresponding exercise.
-     *
-     * @param title The title reflect the type of exercise to be added to the course
-     * @return The newly created course.
+     * @param title The title reflect the genre of exercise that will be added to the course
      */
     public Course addCourseInOtherInstructionGroupAndExercise(String title) {
         Course course = CourseFactory.generateCourse(null, pastTimestamp, futureFutureTimestamp, new HashSet<>(), "tumuser", "tutor", "editor", "other-instructors");
@@ -644,7 +627,7 @@
             course = courseRepo.save(course);
 
             var programmingExercise = (ProgrammingExercise) new ProgrammingExercise().course(course);
-            ProgrammingExerciseFactory.populateUnreleasedProgrammingExercise(programmingExercise, "TSTEXC", "Programming", false);
+            ProgrammingExerciseFactory.populateProgrammingExercise(programmingExercise, "TSTEXC", "Programming", false);
             programmingExercise.setPresentationScoreEnabled(course.getPresentationScore() != 0);
 
             programmingExercise = programmingExerciseRepository.save(programmingExercise);
@@ -673,11 +656,6 @@
         return course;
     }
 
-    /**
-     * Creates and saves a course with both modeling and text exercise.
-     *
-     * @return The created course.
-     */
     public Course addCourseWithModelingAndTextExercise() {
         Course course = CourseFactory.generateCourse(null, pastTimestamp, futureFutureTimestamp, new HashSet<>(), "tumuser", "tutor", "editor", "instructor");
         ModelingExercise modelingExercise = ModelingExerciseFactory.generateModelingExercise(pastTimestamp, futureTimestamp, futureFutureTimestamp, DiagramType.ClassDiagram,
@@ -693,11 +671,6 @@
         return course;
     }
 
-    /**
-     * Creates and saves a course with one modeling, one text, and one file upload exercise.
-     *
-     * @return The created course.
-     */
     public Course addCourseWithModelingAndTextAndFileUploadExercise() {
         Course course = CourseFactory.generateCourse(null, pastTimestamp, futureFutureTimestamp, new HashSet<>(), "tumuser", "tutor", "editor", "instructor");
 
@@ -721,23 +694,6 @@
         return course;
     }
 
-    /**
-     * Creates and saves a course with exercises and submissions. We can specify the number of exercises. To not only test one type, this method generates modeling, file-upload and
-     * text exercises in a cyclic manner.
-     *
-     * @param numberOfExercises             Number of generated exercises. E.g. if you set it to 4, 2 modeling exercises, one text and one file-upload exercise will be generated.
-     *                                          (that's why there is the %3 check)
-     * @param numberOfSubmissionPerExercise For each exercise this number of submissions will be generated. E.g. if you have 2 exercises, and set this to 4, in total 8
-     *                                          submissions will be created.
-     * @param numberOfAssessments           Generates the assessments for a submission of an exercise. Example from above, 2 exercises, 4 submissions each. If you set
-     *                                          numberOfAssessments to 2, for each exercise 2 assessments will be created. In total there will be 4 assessments then. (by two
-     *                                          different tutors, as each exercise is assessed by an individual tutor. There are 4 tutors that create assessments)
-     * @param numberOfComplaints            Generates the complaints for assessments, in the same way as results are created.
-     * @param typeComplaint                 True: complaintType==COMPLAINT | false: complaintType==MORE_FEEDBACK
-     * @param numberComplaintResponses      Generates responses for the complaint/feedback request (as above)
-     * @param validModel                    Model for the modeling submission
-     * @return The generated course
-     */
     public Course addCourseWithExercisesAndSubmissions(String userPrefix, String suffix, int numberOfExercises, int numberOfSubmissionPerExercise, int numberOfAssessments,
             int numberOfComplaints, boolean typeComplaint, int numberComplaintResponses, String validModel) {
         return addCourseWithExercisesAndSubmissions("short", userPrefix, suffix, numberOfExercises, numberOfSubmissionPerExercise, numberOfAssessments, numberOfComplaints,
@@ -745,51 +701,22 @@
     }
 
     /**
-     * Creates and saves a course with exercises and submissions. We can specify the number of exercises. To not only test one type, this method generates modeling, file-upload and
-     * text exercises in a cyclic manner.
-     *
-     * @param shortName                     The short name of the course.
-     * @param userPrefix                    The prefix of the course user groups.
-     * @param suffix                        The suffix of the course user groups.
-     * @param numberOfExercises             Number of generated exercises. E.g. if you set it to 4, 2 modeling exercises, one text and one file-upload exercise will be generated.
-     *                                          (that's why there is the %3 check)
-     * @param numberOfSubmissionPerExercise For each exercise this number of submissions will be generated. E.g. if you have 2 exercises, and set this to 4, in total 8
+     * With this method we can generate a course. We can specify the number of exercises. To not only test one type, this method generates modeling, file-upload and text
+     * exercises in a cyclic manner.
+     *
+     * @param numberOfExercises             number of generated exercises. E.g. if you set it to 4, 2 modeling exercises, one text and one file-upload exercise will be generated.
+     *                                          (thats why there is the %3 check)
+     * @param numberOfSubmissionPerExercise for each exercise this number of submissions will be generated. E.g. if you have 2 exercises, and set this to 4, in total 8
      *                                          submissions will be created.
-     * @param numberOfAssessments           Generates the assessments for a submission of an exercise. Example from above, 2 exercises, 4 submissions each. If you set
-     *                                          numberOfAssessments to 2, for each exercise 2 assessments will be created. In total there will be 4 assessments then. (by two
+     * @param numberOfAssessments           generates the assessments for a submission of an exercise. Example from abobe, 2 exrecises, 4 submissions each. If you set
+     *                                          numberOfAssessments to 2, for each exercise 2 assessmetns will be created. In total there will be 4 assessments then. (by two
      *                                          different tutors, as each exercise is assessed by an individual tutor. There are 4 tutors that create assessments)
-     * @param numberOfComplaints            Generates the complaints for assessments, in the same way as results are created.
-     * @param typeComplaint                 True: complaintType==COMPLAINT | false: complaintType==MORE_FEEDBACK
-     * @param numberComplaintResponses      Generates responses for the complaint/feedback request (as above).
-     * @param validModel                    Model for the modeling submission.
-     * @return The generated course.
-     */
-    public Course addCourseWithExercisesAndSubmissionsWithAssessmentDueDatesInTheFuture(String shortName, String userPrefix, String suffix, int numberOfExercises,
-            int numberOfSubmissionPerExercise, int numberOfAssessments, int numberOfComplaints, boolean typeComplaint, int numberComplaintResponses, String validModel) {
-        return addCourseWithExercisesAndSubmissions(shortName, userPrefix, suffix, numberOfExercises, numberOfSubmissionPerExercise, numberOfAssessments, numberOfComplaints,
-                typeComplaint, numberComplaintResponses, validModel, false);
-    }
-
-    /**
-     * Creates and saves a course with exercises and submissions. We can specify the number of exercises. To not only test one type, this method generates modeling, file-upload and
-     * text exercises in a cyclic manner.
-     *
-     * @param courseShortName               The short name of the course.
-     * @param userPrefix                    The prefix of the course user groups.
-     * @param suffix                        The suffix of the course user groups.
-     * @param numberOfExercises             Number of generated exercises. E.g. if you set it to 4, 2 modeling exercises, one text and one file-upload exercise will be generated.
-     *                                          (that's why there is the %3 check)
-     * @param numberOfSubmissionPerExercise For each exercise this number of submissions will be generated. E.g. if you have 2 exercises, and set this to 4, in total 8
-     *                                          submissions will be created.
-     * @param numberOfAssessments           Generates the assessments for a submission of an exercise. Example from above, 2 exercises, 4 submissions each. If you set
-     *                                          numberOfAssessments to 2, for each exercise 2 assessments will be created. In total there will be 4 assessments then. (by two
-     *                                          different tutors, as each exercise is assessed by an individual tutor. There are 4 tutors that create assessments)
-     * @param numberOfComplaints            Generates the complaints for assessments, in the same way as results are created.
-     * @param typeComplaint                 True: complaintType==COMPLAINT | false: complaintType==MORE_FEEDBACK
-     * @param numberComplaintResponses      Generates responses for the complaint/feedback request (as above).
-     * @param validModel                    Model for the modeling submission.
-     * @param assessmentDueDateInThePast    If the assessment due date of all exercises is in the past (true) or not (false).
-     * @return The generated course.
+     * @param numberOfComplaints            generates the complaints for assessments, in the same way as results are created.
+     * @param typeComplaint                 true: complaintType==COMPLAINT | false: complaintType==MORE_FEEDBACK
+     * @param numberComplaintResponses      generates responses for the complaint/feedback request (as above)
+     * @param validModel                    model for the modeling submission
+     * @param assessmentDueDateInThePast    if the assessment due date of all exercises is in the past or not
+     * @return - the generated course
      */
     public Course addCourseWithExercisesAndSubmissions(String courseShortName, String userPrefix, String suffix, int numberOfExercises, int numberOfSubmissionPerExercise,
             int numberOfAssessments, int numberOfComplaints, boolean typeComplaint, int numberComplaintResponses, String validModel, boolean assessmentDueDateInThePast) {
@@ -873,13 +800,13 @@
     }
 
     /**
-     * Creates and saves a new course.
-     *
-     * @param id        The id of the course.
-     * @param startDate The start date of the course.
-     * @param endDate   The end date of the course.
-     * @param exercises Exercises to be added to the course.
-     * @return Created and saved course.
+     * Creates a new course that gets saved in the Course repository.
+     *
+     * @param id        the id of the course
+     * @param startDate start date of the course
+     * @param endDate   end date of the course
+     * @param exercises exercises of the course
+     * @return course that was created
      */
     public Course createAndSaveCourse(Long id, ZonedDateTime startDate, ZonedDateTime endDate, Set<Exercise> exercises) {
         Course course = CourseFactory.generateCourse(id, startDate, endDate, exercises, "tumuser", "tutor", "editor", "instructor");
@@ -888,49 +815,35 @@
         return course;
     }
 
-    /**
-     * Creates and saves a course with one text, one modeling, and one file upload exercise. It also generates a submission for each exercise.
-     *
-     * @param userPrefix The prefix of the course user groups.
-     * @return The created course.
-     * @throws IOException If a file cannot be loaded from resources.
-     */
-    public Course createCourseWithTextModelingAndFileUploadExercisesAndSubmissions(String userPrefix) throws IOException {
+    public Course createCourseWithTestModelingAndFileUploadExercisesAndSubmissions(String loginPrefix) throws Exception {
         Course course = addCourseWithModelingAndTextAndFileUploadExercise();
         course.setEndDate(ZonedDateTime.now().minusMinutes(5));
         course = courseRepo.save(course);
 
         var fileUploadExercise = exerciseUtilService.findFileUploadExerciseWithTitle(course.getExercises(), "FileUpload");
-        fileUploadExerciseUtilService.createFileUploadSubmissionWithFile(userPrefix, fileUploadExercise, "uploaded-file.png");
+        fileUploadExerciseUtilService.createFileUploadSubmissionWithFile(loginPrefix, fileUploadExercise, "uploaded-file.png");
 
         var textExercise = exerciseUtilService.findTextExerciseWithTitle(course.getExercises(), "Text");
         var textSubmission = ParticipationFactory.generateTextSubmission("example text", Language.ENGLISH, true);
-        textExerciseUtilService.saveTextSubmission(textExercise, textSubmission, userPrefix + "student1");
+        textExerciseUtilService.saveTextSubmission(textExercise, textSubmission, loginPrefix + "student1");
 
         var modelingExercise = exerciseUtilService.findModelingExerciseWithTitle(course.getExercises(), "Modeling");
-        participationUtilService.createAndSaveParticipationForExercise(modelingExercise, userPrefix + "student1");
+        participationUtilService.createAndSaveParticipationForExercise(modelingExercise, loginPrefix + "student1");
         String emptyActivityModel = FileUtils.loadFileFromResources("test-data/model-submission/empty-activity-diagram.json");
         ModelingSubmission submission = ParticipationFactory.generateModelingSubmission(emptyActivityModel, true);
-        participationUtilService.addSubmission(modelingExercise, submission, userPrefix + "student1");
+        participationUtilService.addSubmission(modelingExercise, submission, loginPrefix + "student1");
 
         return course;
     }
 
-    /**
-     * Creates and saves a course with exam and submissions. The exam includes one file upload, one text and one modeling exercise.
-     *
-     * @param userPrefix The prefix of the course user groups.
-     * @return The created course.
-     * @throws IOException If a file cannot be loaded from resources.
-     */
-    public Course createCourseWithExamExercisesAndSubmissions(String userPrefix) throws IOException {
+    public Course createCourseWithExamAndExercises(String loginPrefix) throws IOException {
         var course = addEmptyCourse();
 
         // Create a file upload exercise with a dummy submission file
         var exerciseGroup1 = exerciseGroupRepository.save(new ExerciseGroup());
         var fileUploadExercise = FileUploadExerciseFactory.generateFileUploadExerciseForExam(".png", exerciseGroup1);
         fileUploadExercise = exerciseRepo.save(fileUploadExercise);
-        fileUploadExerciseUtilService.createFileUploadSubmissionWithFile(userPrefix, fileUploadExercise, "uploaded-file.png");
+        fileUploadExerciseUtilService.createFileUploadSubmissionWithFile(loginPrefix, fileUploadExercise, "uploaded-file.png");
         exerciseGroup1.addExercise(fileUploadExercise);
         exerciseGroup1 = exerciseGroupRepository.save(exerciseGroup1);
 
@@ -939,7 +852,7 @@
         var textExercise = TextExerciseFactory.generateTextExerciseForExam(exerciseGroup2);
         textExercise = exerciseRepo.save(textExercise);
         var textSubmission = ParticipationFactory.generateTextSubmission("example text", Language.ENGLISH, true);
-        textExerciseUtilService.saveTextSubmission(textExercise, textSubmission, userPrefix + "student1");
+        textExerciseUtilService.saveTextSubmission(textExercise, textSubmission, loginPrefix + "student1");
         exerciseGroup2.addExercise(textExercise);
         exerciseGroup2 = exerciseGroupRepository.save(exerciseGroup2);
 
@@ -949,7 +862,7 @@
         modelingExercise = exerciseRepo.save(modelingExercise);
         String emptyActivityModel = FileUtils.loadFileFromResources("test-data/model-submission/empty-activity-diagram.json");
         var modelingSubmission = ParticipationFactory.generateModelingSubmission(emptyActivityModel, true);
-        participationUtilService.addSubmission(modelingExercise, modelingSubmission, userPrefix + "student1");
+        participationUtilService.addSubmission(modelingExercise, modelingSubmission, loginPrefix + "student1");
         exerciseGroup3.addExercise(modelingExercise);
         exerciseGroupRepository.save(exerciseGroup3);
 
@@ -962,13 +875,8 @@
         return course;
     }
 
-    /**
-     * Saves the passed course to the repository.
-     *
-     * @param course The course to be saved.
-     */
-    public void saveCourse(Course course) {
-        courseRepo.save(course);
+    public Course saveCourse(Course course) {
+        return courseRepo.save(course);
     }
 
     public void enableMessagingForCourse(Course course) {
@@ -983,13 +891,7 @@
         }
     }
 
-    /**
-     * Creates and saves a course with text exercise and a tutor.
-     *
-     * @param tutorLogin The login of the tutor to be created.
-     * @return The created course.
-     */
-    public Course createCourseWithTextExerciseAndTutor(String tutorLogin) {
+    public Course createCourseWithTextExerciseAndTutor(String login) {
         Course course = this.createCourse();
         TextExercise textExercise = textExerciseUtilService.createIndividualTextExercise(course, pastTimestamp, pastTimestamp, pastTimestamp);
         StudentParticipation participation = ParticipationFactory.generateStudentParticipationWithoutUser(InitializationState.INITIALIZED, textExercise);
@@ -998,18 +900,28 @@
         textSubmission.setParticipation(participation);
         textSubmissionRepo.saveAndFlush(textSubmission);
         course.addExercises(textExercise);
-        User user = userUtilService.createAndSaveUser(tutorLogin);
+        User user = userUtilService.createAndSaveUser(login);
         user.setGroups(Set.of(course.getTeachingAssistantGroupName()));
         userRepo.save(user);
         return course;
     }
 
-    /**
-     * Updates the max complaint text limit of the course.
-     *
-     * @param course             Course which is updated
-     * @param complaintTextLimit New complaint text limit
-     * @return The updated course.
+    public Course createCourseWithInstructorAndTextExercise(String userPrefix) {
+        Course course = this.createCourse();
+        TextExercise textExercise = textExerciseUtilService.createIndividualTextExercise(course, pastTimestamp, pastTimestamp, pastTimestamp);
+        StudentParticipation participation = ParticipationFactory.generateStudentParticipationWithoutUser(InitializationState.INITIALIZED, textExercise);
+        studentParticipationRepo.save(participation);
+        course.addExercises(textExercise);
+        userUtilService.addUsers(userPrefix, 0, 0, 0, 1);
+        return course;
+    }
+
+    /**
+     * Update the max complaint text limit of the course.
+     *
+     * @param course             course which is updated
+     * @param complaintTextLimit new complaint text limit
+     * @return updated course
      */
     public Course updateCourseComplaintTextLimit(Course course, int complaintTextLimit) {
         course.setMaxComplaintTextLimit(complaintTextLimit);
@@ -1018,11 +930,11 @@
     }
 
     /**
-     * Updates the max complaint response text limit of the course.
-     *
-     * @param course                     Course which is updated.
-     * @param complaintResponseTextLimit The new complaint response text limit.
-     * @return The updated course.
+     * Update the max complaint response text limit of the course.
+     *
+     * @param course                     course which is updated
+     * @param complaintResponseTextLimit new complaint response text limit
+     * @return updated course
      */
     public Course updateCourseComplaintResponseTextLimit(Course course, int complaintResponseTextLimit) {
         course.setMaxComplaintResponseTextLimit(complaintResponseTextLimit);
@@ -1030,13 +942,6 @@
         return courseRepo.save(course);
     }
 
-    /**
-     * Updates course groups with the passed prefix and suffix.
-     *
-     * @param userPrefix The new prefix of the course user groups.
-     * @param course     The course to be updated.
-     * @param suffix     The new suffix of the course user groups.
-     */
     public void updateCourseGroups(String userPrefix, Course course, String suffix) {
         course.setStudentGroupName(userPrefix + "student" + suffix);
         course.setTeachingAssistantGroupName(userPrefix + "tutor" + suffix);
@@ -1045,16 +950,6 @@
         courseRepo.save(course);
     }
 
-    /**
-     * Creates and saves a course with custom student group name and exam with exercises including grading scale.
-     *
-     * @param user                     The student to be added to the exam.
-     * @param studentGroupName         The new student group name.
-     * @param shortName                The short name of the course.
-     * @param withProgrammingExercise  True, if the exam should include programming exercises. False, if the exam does not include programming exercises.
-     * @param withAllQuizQuestionTypes True, if the exam should include all quiz question types. False, if they are not needed.
-     * @return The created course.
-     */
     public Course createCourseWithCustomStudentUserGroupWithExamAndExerciseGroupAndExercisesAndGradingScale(User user, String studentGroupName, String shortName,
             boolean withProgrammingExercise, boolean withAllQuizQuestionTypes) {
         Course course = createCourseWithCustomStudentGroupName(studentGroupName, shortName);
@@ -1065,4 +960,10 @@
         examUtilService.addExerciseGroupsAndExercisesToExam(exam, withProgrammingExercise, withAllQuizQuestionTypes);
         return courseRepo.save(course);
     }
+
+    public Course addCourseWithExercisesAndSubmissionsWithAssessmentDueDatesInTheFuture(String shortName, String userPrefix, String suffix, int numberOfExercises,
+            int numberOfSubmissionPerExercise, int numberOfAssessments, int numberOfComplaints, boolean typeComplaint, int numberComplaintResponses, String validModel) {
+        return addCourseWithExercisesAndSubmissions(shortName, userPrefix, suffix, numberOfExercises, numberOfSubmissionPerExercise, numberOfAssessments, numberOfComplaints,
+                typeComplaint, numberComplaintResponses, validModel, false);
+    }
 }