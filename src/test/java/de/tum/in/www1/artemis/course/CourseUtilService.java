--- conflicted
+++ resolved
@@ -147,7 +147,11 @@
         return courseRepo.save(course);
     }
 
-<<<<<<< HEAD
+    public Course createCourseWithMessagingEnabled() {
+        Course course = CourseFactory.generateCourse(null, pastTimestamp, futureTimestamp, new HashSet<>(), "tumuser", "tutor", "editor", "instructor", true);
+        return courseRepo.save(course);
+    }
+
     public Course createCourseWithCustomStudentGroupName(String studentGroupName) {
         Course course = CourseFactory.generateCourse(null, pastTimestamp, futureTimestamp, new HashSet<>(), studentGroupName, "tutor", "editor", "instructor");
         return courseRepo.save(course);
@@ -156,10 +160,6 @@
     public Course createCourseWithCustomStudentGroupName(String studentGroupName, String shortName) {
         Course course = CourseFactory.generateCourse(null, shortName, pastTimestamp, futureTimestamp, new HashSet<>(), studentGroupName, "tutor", "editor", "instructor", 3, 3, 7,
                 500, 500, true, true, 7);
-=======
-    public Course createCourseWithMessagingEnabled() {
-        Course course = CourseFactory.generateCourse(null, pastTimestamp, futureTimestamp, new HashSet<>(), "tumuser", "tutor", "editor", "instructor", true);
->>>>>>> 4e4d92a8
         return courseRepo.save(course);
     }
 
