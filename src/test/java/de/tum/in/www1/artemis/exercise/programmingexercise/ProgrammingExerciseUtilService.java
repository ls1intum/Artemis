package de.tum.in.www1.artemis.exercise.programmingexercise;

import static org.assertj.core.api.Assertions.assertThat;
import static org.mockito.ArgumentMatchers.any;
import static org.mockito.ArgumentMatchers.anyBoolean;
import static org.mockito.ArgumentMatchers.anyString;
import static org.mockito.Mockito.doNothing;
import static org.mockito.Mockito.doReturn;
import static org.mockito.Mockito.mock;

import java.nio.charset.Charset;
import java.nio.file.Files;
import java.nio.file.Path;
import java.nio.file.Paths;
import java.time.ZonedDateTime;
import java.util.*;
import java.util.stream.Collectors;

import org.apache.commons.io.FileUtils;
import org.springframework.beans.factory.annotation.Autowired;
import org.springframework.beans.factory.annotation.Value;
import org.springframework.stereotype.Service;

import de.tum.in.www1.artemis.course.CourseFactory;
import de.tum.in.www1.artemis.domain.*;
import de.tum.in.www1.artemis.domain.enumeration.*;
import de.tum.in.www1.artemis.domain.exam.Exam;
import de.tum.in.www1.artemis.domain.exam.ExerciseGroup;
import de.tum.in.www1.artemis.domain.hestia.*;
import de.tum.in.www1.artemis.domain.participation.*;
import de.tum.in.www1.artemis.domain.submissionpolicy.SubmissionPolicy;
import de.tum.in.www1.artemis.exam.ExamUtilService;
import de.tum.in.www1.artemis.exercise.ExerciseUtilService;
import de.tum.in.www1.artemis.participation.ParticipationFactory;
import de.tum.in.www1.artemis.participation.ParticipationUtilService;
import de.tum.in.www1.artemis.repository.*;
import de.tum.in.www1.artemis.repository.hestia.*;
import de.tum.in.www1.artemis.service.connectors.GitService;
import de.tum.in.www1.artemis.user.UserUtilService;
import de.tum.in.www1.artemis.util.LocalRepository;
import de.tum.in.www1.artemis.util.TestConstants;

/**
 * Service responsible for initializing the database with specific testdata related to programming exercises for use in integration tests.
 */
@Service
public class ProgrammingExerciseUtilService {

    private static final ZonedDateTime pastTimestamp = ZonedDateTime.now().minusDays(1);

    private static final ZonedDateTime futureFutureTimestamp = ZonedDateTime.now().plusDays(2);

    @Value("${artemis.version-control.default-branch:main}")
    protected String defaultBranch;

    @Autowired
    private TemplateProgrammingExerciseParticipationRepository templateProgrammingExerciseParticipationRepo;

    @Autowired
    private ProgrammingExerciseRepository programmingExerciseRepository;

    @Autowired
    private SolutionProgrammingExerciseParticipationRepository solutionProgrammingExerciseParticipationRepo;

    @Autowired
    private ExamRepository examRepository;

    @Autowired
    private SubmissionRepository submissionRepository;

    @Autowired
    private CourseRepository courseRepo;

    @Autowired
    private ProgrammingExerciseTestCaseRepository testCaseRepository;

    @Autowired
    private StaticCodeAnalysisCategoryRepository staticCodeAnalysisCategoryRepository;

    @Autowired
    private BuildPlanRepository buildPlanRepository;

    @Autowired
    private AuxiliaryRepositoryRepository auxiliaryRepositoryRepository;

    @Autowired
    private SubmissionPolicyRepository submissionPolicyRepository;

    @Autowired
    private ProgrammingSubmissionRepository programmingSubmissionRepo;

    @Autowired
    private ResultRepository resultRepo;

    @Autowired
    private StudentParticipationRepository studentParticipationRepo;

    @Autowired
    private ExerciseHintRepository exerciseHintRepository;

    @Autowired
    private ProgrammingExerciseTaskRepository programmingExerciseTaskRepository;

    @Autowired
    private ProgrammingExerciseSolutionEntryRepository solutionEntryRepository;

    @Autowired
    private CodeHintRepository codeHintRepository;

    @Autowired
    private ProgrammingExerciseTestRepository programmingExerciseTestRepository;

    @Autowired
    private ExamUtilService examUtilService;

    @Autowired
    private ExerciseUtilService exerciseUtilService;

    @Autowired
    private ParticipationUtilService participationUtilService;

    @Autowired
    private UserUtilService userUtilService;

<<<<<<< HEAD
    @Autowired
    private GitService gitService;

    /**
     * Create an example programming exercise
     *
     * @return the created programming exercise
     */
    public ProgrammingExercise createSampleProgrammingExercise() {
        var programmingExercise = new ProgrammingExercise();
        programmingExercise.setTitle("Title");
        programmingExercise.setShortName("Shortname");
        programmingExercise.setProgrammingLanguage(ProgrammingLanguage.JAVA);
        programmingExercise.setMaxPoints(10.0);
        programmingExercise.setBonusPoints(0.0);
        programmingExercise = programmingExerciseRepository.save(programmingExercise);
        return programmingExercise;
    }

=======
    /**
     * Adds template participation to the provided programming exercise.
     *
     * @param exercise The exercise to which the template participation should be added.
     * @return The programming exercise to which a participation was added.
     */
>>>>>>> c737f96c
    public ProgrammingExercise addTemplateParticipationForProgrammingExercise(ProgrammingExercise exercise) {
        final var repoName = exercise.generateRepositoryName(RepositoryType.TEMPLATE);
        TemplateProgrammingExerciseParticipation participation = new TemplateProgrammingExerciseParticipation();
        participation.setProgrammingExercise(exercise);
        participation.setBuildPlanId(exercise.generateBuildPlanId(BuildPlanType.TEMPLATE));
        participation.setRepositoryUrl(String.format("http://some.test.url/scm/%s/%s.git", exercise.getProjectKey(), repoName));
        participation.setInitializationState(InitializationState.INITIALIZED);
        templateProgrammingExerciseParticipationRepo.save(participation);
        exercise.setTemplateParticipation(participation);
        return programmingExerciseRepository.save(exercise);
    }

    /**
     * Adds a solution participation to the provided programming exercise.
     *
     * @param exercise The exercise to which the solution participation should be added.
     * @return The programming exercise to which a participation was added.
     */
    public ProgrammingExercise addSolutionParticipationForProgrammingExercise(ProgrammingExercise exercise) {
        final var repoName = exercise.generateRepositoryName(RepositoryType.SOLUTION);
        SolutionProgrammingExerciseParticipation participation = new SolutionProgrammingExerciseParticipation();
        participation.setProgrammingExercise(exercise);
        participation.setBuildPlanId(exercise.generateBuildPlanId(BuildPlanType.SOLUTION));
        participation.setRepositoryUrl(String.format("http://some.test.url/scm/%s/%s.git", exercise.getProjectKey(), repoName));
        participation.setInitializationState(InitializationState.INITIALIZED);
        solutionProgrammingExerciseParticipationRepo.save(participation);
        exercise.setSolutionParticipation(participation);
        return programmingExerciseRepository.save(exercise);
    }

    /**
     * Creates and saves a course with an exam and an exercise group with a programming exercise. Test cases are added to this programming exercise.
     *
     * @return The newly created programming exercise with test cases.
     */
    public ProgrammingExercise addCourseExamExerciseGroupWithOneProgrammingExerciseAndTestCases() {
        ProgrammingExercise programmingExercise = addCourseExamExerciseGroupWithOneProgrammingExercise();
        addTestCasesToProgrammingExercise(programmingExercise);
        return programmingExercise;
    }

    /**
     * Creates and saves a course with an exam and an exercise group with a programming exercise. The provided title and short name are used for the exercise and test cases are
     * added.
     *
     * @param title     The title of the exercise.
     * @param shortName The short name of the exercise.
     * @return The newly created programming exercise with test cases.
     */
    public ProgrammingExercise addCourseExamExerciseGroupWithOneProgrammingExercise(String title, String shortName) {
        ExerciseGroup exerciseGroup = examUtilService.addExerciseGroupWithExamAndCourse(true);
        ProgrammingExercise programmingExercise = new ProgrammingExercise();
        programmingExercise.setExerciseGroup(exerciseGroup);
        ProgrammingExerciseFactory.populateUnreleasedProgrammingExercise(programmingExercise, shortName, title, false);

        programmingExercise = programmingExerciseRepository.save(programmingExercise);
        programmingExercise = addSolutionParticipationForProgrammingExercise(programmingExercise);
        programmingExercise = addTemplateParticipationForProgrammingExercise(programmingExercise);

        return programmingExercise;
    }

    /**
     * Creates and saves course with an exam and an exercise group with a programming exercise. <code>Testtitle</code> is the title and <code>TESTEXFOREXAM</code> the short name of
     * the exercise.
     *
     * @return The newly created exam programming exercise.
     */
    public ProgrammingExercise addCourseExamExerciseGroupWithOneProgrammingExercise() {
        return addCourseExamExerciseGroupWithOneProgrammingExercise("Testtitle", "TESTEXFOREXAM");
    }

    /**
     * Adds a programming exercise into the exerciseGroupNumber-th exercise group of the provided exam.
     * exerciseGroupNumber must be smaller than the number of exercise groups!
     *
     * @param exam                The exam to which the exercise should be added.
     * @param exerciseGroupNumber Used as an index into which exercise group of the exam the programming exercise should be added. Has to be smaller than the number of exercise
     *                                groups!
     * @return The newly created exam programming exercise.
     */
    public ProgrammingExercise addProgrammingExerciseToExam(Exam exam, int exerciseGroupNumber) {
        ProgrammingExercise programmingExercise = new ProgrammingExercise();
        programmingExercise.setExerciseGroup(exam.getExerciseGroups().get(exerciseGroupNumber));
        ProgrammingExerciseFactory.populateUnreleasedProgrammingExercise(programmingExercise, "TESTEXFOREXAM", "Testtitle", false);

        programmingExercise = programmingExerciseRepository.save(programmingExercise);
        programmingExercise = addSolutionParticipationForProgrammingExercise(programmingExercise);
        programmingExercise = addTemplateParticipationForProgrammingExercise(programmingExercise);

        exam.getExerciseGroups().get(exerciseGroupNumber).addExercise(programmingExercise);
        examRepository.save(exam);

        return programmingExercise;
    }

    /**
     * Creates and saves an already submitted programming submission done manually.
     *
     * @param participation The exercise participation.
     * @param buildFailed   True, if the submission resulted in a build failed.
     * @param commitHash    The commit hash of the submission.
     * @return The newly created programming submission.
     */
    public ProgrammingSubmission createProgrammingSubmission(Participation participation, boolean buildFailed, String commitHash) {
        ProgrammingSubmission programmingSubmission = ParticipationFactory.generateProgrammingSubmission(true);
        programmingSubmission.setBuildFailed(buildFailed);
        programmingSubmission.type(SubmissionType.MANUAL).submissionDate(ZonedDateTime.now());
        programmingSubmission.setCommitHash(commitHash);
        programmingSubmission.setParticipation(participation);
        return submissionRepository.save(programmingSubmission);
    }

    /**
     * Creates and saves an already submitted programming submission done manually. <code>9b3a9bd71a0d80e5bbc42204c319ed3d1d4f0d6d</code> is used as the commit hash.
     *
     * @param participation The exercise participation.
     * @param buildFailed   True, if the submission resulted in a build failed.
     * @return The newly created programming submission.
     */
    public ProgrammingSubmission createProgrammingSubmission(Participation participation, boolean buildFailed) {
        return createProgrammingSubmission(participation, buildFailed, TestConstants.COMMIT_HASH_STRING);
    }

    /**
     * Creates and saves a course with a programming exercise with static code analysis and test wise coverage disabled, java as the programming language.
     * Uses <code>Programming</code> as the title and <code>TSTEXC</code> as the short name of the exercise.
     *
     * @return The created course with a programming exercise.
     */
    public Course addCourseWithOneProgrammingExercise() {
        return addCourseWithOneProgrammingExercise(false);
    }

    /**
     * Creates and saves a course with a programming exercise with test wise coverage disabled and java as the programming language.
     * Uses <code>Programming</code> as the title and <code>TSTEXC</code> as the short name of the exercise.
     *
     * @param enableStaticCodeAnalysis True, if the static code analysis should be enabled for the exercise.
     * @return The created course with a programming exercise.
     */
    public Course addCourseWithOneProgrammingExercise(boolean enableStaticCodeAnalysis) {
        return addCourseWithOneProgrammingExercise(enableStaticCodeAnalysis, false, ProgrammingLanguage.JAVA);
    }

    /**
     * Creates and saves a course with a programming exercise with test wise coverage disabled and java as the programming language.
     *
     * @param enableStaticCodeAnalysis True, if the static code analysis should be enabled for the exercise.
     * @param title                    The title of the exercise.
     * @param shortName                The short name of the exercise.
     * @return The created course with a programming exercise.
     */
    public Course addCourseWithOneProgrammingExercise(boolean enableStaticCodeAnalysis, String title, String shortName) {
        return addCourseWithOneProgrammingExercise(enableStaticCodeAnalysis, false, ProgrammingLanguage.JAVA, title, shortName);
    }

    /**
     * Creates and saves a course with a programming exercise. Uses <code>Programming</code> as the title and <code>TSTEXC</code> as the short name of the exercise.
     *
     * @param enableStaticCodeAnalysis       True, if the static code analysis should be enabled for the exercise.
     * @param enableTestwiseCoverageAnalysis True, if test wise coverage analysis should be enabled for the exercise.
     * @param programmingLanguage            The programming language fo the exercise.
     * @return The created course with a programming exercise.
     */
    public Course addCourseWithOneProgrammingExercise(boolean enableStaticCodeAnalysis, boolean enableTestwiseCoverageAnalysis, ProgrammingLanguage programmingLanguage) {
        return addCourseWithOneProgrammingExercise(enableStaticCodeAnalysis, enableTestwiseCoverageAnalysis, programmingLanguage, "Programming", "TSTEXC");
    }

    /**
     * Creates and saves a course with a programming exercise.
     *
     * @param enableStaticCodeAnalysis       True, if the static code analysis should be enabled for the exercise.
     * @param enableTestwiseCoverageAnalysis True, if test wise coverage analysis should be enabled for the exercise.
     * @param programmingLanguage            The programming language fo the exercise.
     * @param title                          The title of the exercise.
     * @param shortName                      The short name of the exercise.
     * @return The created course with a programming exercise.
     */
    public Course addCourseWithOneProgrammingExercise(boolean enableStaticCodeAnalysis, boolean enableTestwiseCoverageAnalysis, ProgrammingLanguage programmingLanguage,
            String title, String shortName) {
        var course = CourseFactory.generateCourse(null, pastTimestamp, futureFutureTimestamp, new HashSet<>(), "tumuser", "tutor", "editor", "instructor");
        course = courseRepo.save(course);
        addProgrammingExerciseToCourse(course, enableStaticCodeAnalysis, enableTestwiseCoverageAnalysis, programmingLanguage, title, shortName, null);
        return courseRepo.findByIdWithExercisesAndLecturesElseThrow(course.getId());
    }

    /**
     * Adds a java programming exercise with disabled test wise code coverage analysis to the given course.
     *
     * @param course                   The course to which the exercise should be added.
     * @param enableStaticCodeAnalysis True, if the static code analysis should be enabled for the exercise.
     * @return The programming exercise which was added to the course.
     */
    public ProgrammingExercise addProgrammingExerciseToCourse(Course course, boolean enableStaticCodeAnalysis) {
        return addProgrammingExerciseToCourse(course, enableStaticCodeAnalysis, false, ProgrammingLanguage.JAVA);
    }

    /**
     * Adds a java programming exercise with disabled test wise code coverage analysis to the given course.
     *
     * @param course                   The course to which the exercise should be added.
     * @param enableStaticCodeAnalysis True, if the static code analysis should be enabled for the exercise.
     * @param assessmentDueDate        The assessment due date of the exercise.
     * @return The programming exercise which was added to the course.
     */
    public ProgrammingExercise addProgrammingExerciseToCourse(Course course, boolean enableStaticCodeAnalysis, ZonedDateTime assessmentDueDate) {
        return addProgrammingExerciseToCourse(course, enableStaticCodeAnalysis, false, ProgrammingLanguage.JAVA, assessmentDueDate);
    }

    /**
     * Adds a programming exercise to the given course. Uses <code>Programming</code> as the title and <code>TSTEXC</code> as the short name of the exercise.
     *
     * @param course                         The course to which the exercise should be added.
     * @param enableStaticCodeAnalysis       True, if the static code analysis should be enabled for the exercise.
     * @param enableTestwiseCoverageAnalysis True, if test wise coverage analysis should be enabled for the exercise.
     * @param programmingLanguage            The programming language used in the exercise.
     * @param assessmentDueDate              The assessment due date of the exercise.
     * @return The programming exercise which was added to the course.
     */
    public ProgrammingExercise addProgrammingExerciseToCourse(Course course, boolean enableStaticCodeAnalysis, boolean enableTestwiseCoverageAnalysis,
            ProgrammingLanguage programmingLanguage, ZonedDateTime assessmentDueDate) {
        return addProgrammingExerciseToCourse(course, enableStaticCodeAnalysis, enableTestwiseCoverageAnalysis, programmingLanguage, "Programming", "TSTEXC", assessmentDueDate);
    }

    /**
     * Adds a programming exercise without an assessment due date to the given course. Uses <code>Programming</code> as the title and <code>TSTEXC</code> as the short name of the
     * exercise.
     *
     * @param course                         The course to which the exercise should be added.
     * @param enableStaticCodeAnalysis       True, if the static code analysis should be enabled for the exercise.
     * @param enableTestwiseCoverageAnalysis True, if test wise coverage analysis should be enabled for the exercise.
     * @param programmingLanguage            The programming language used in the exercise.
     * @return The programming exercise which was added to the course.
     */
    public ProgrammingExercise addProgrammingExerciseToCourse(Course course, boolean enableStaticCodeAnalysis, boolean enableTestwiseCoverageAnalysis,
            ProgrammingLanguage programmingLanguage) {
        return addProgrammingExerciseToCourse(course, enableStaticCodeAnalysis, enableTestwiseCoverageAnalysis, programmingLanguage, "Programming", "TSTEXC", null);
    }

    /**
     * Adds a programming exercise to the given course.
     *
     * @param course                         The course to which the exercise should be added.
     * @param enableStaticCodeAnalysis       True, if the static code analysis should be enabled for the exercise.
     * @param enableTestwiseCoverageAnalysis True, if test wise coverage analysis should be enabled for the exercise.
     * @param programmingLanguage            The programming language used in the exercise.
     * @param title                          The title of the exercise.
     * @param shortName                      The short name of the exercise.
     * @param assessmentDueDate              The assessment due date of the exercise.
     * @return The programming exercise which was added to the course.
     */
    public ProgrammingExercise addProgrammingExerciseToCourse(Course course, boolean enableStaticCodeAnalysis, boolean enableTestwiseCoverageAnalysis,
            ProgrammingLanguage programmingLanguage, String title, String shortName, ZonedDateTime assessmentDueDate) {
        var programmingExercise = (ProgrammingExercise) new ProgrammingExercise().course(course);
        ProgrammingExerciseFactory.populateUnreleasedProgrammingExercise(programmingExercise, shortName, title, enableStaticCodeAnalysis, enableTestwiseCoverageAnalysis,
                programmingLanguage);
        programmingExercise.setAssessmentDueDate(assessmentDueDate);
        programmingExercise.setPresentationScoreEnabled(course.getPresentationScore() != 0);

        programmingExercise = programmingExerciseRepository.save(programmingExercise);
        course.addExercises(programmingExercise);
        programmingExercise = addSolutionParticipationForProgrammingExercise(programmingExercise);

        return addTemplateParticipationForProgrammingExercise(programmingExercise);
    }

    /**
     * Creates and saves a course with a programming exercise with the given title.
     *
     * @param programmingExerciseTitle The title of the exercise.
     * @param scaActive                True, if static code analysis should be enabled.
     * @return The newly created course with a programming exercise.
     */
    public Course addCourseWithNamedProgrammingExercise(String programmingExerciseTitle, boolean scaActive) {
        var course = CourseFactory.generateCourse(null, pastTimestamp, futureFutureTimestamp, new HashSet<>(), "tumuser", "tutor", "editor", "instructor");
        course = courseRepo.save(course);

        var programmingExercise = (ProgrammingExercise) new ProgrammingExercise().course(course);
        ProgrammingExerciseFactory.populateUnreleasedProgrammingExercise(programmingExercise, "TSTEXC", programmingExerciseTitle, scaActive);
        programmingExercise.setPresentationScoreEnabled(course.getPresentationScore() != 0);

        programmingExercise = programmingExerciseRepository.save(programmingExercise);
        course.addExercises(programmingExercise);
        programmingExercise = addSolutionParticipationForProgrammingExercise(programmingExercise);
        addTemplateParticipationForProgrammingExercise(programmingExercise);

        return courseRepo.findByIdWithExercisesAndLecturesElseThrow(course.getId());
    }

    /**
     * Creates and saves a course with a programming exercise and 3 active, always visible test cases with different weights.
     *
     * @return The newly created course with a programming exercise.
     */
    public Course addCourseWithOneProgrammingExerciseAndSpecificTestCases() {
        Course course = addCourseWithOneProgrammingExercise();
        ProgrammingExercise programmingExercise = exerciseUtilService.findProgrammingExerciseWithTitle(course.getExercises(), "Programming");

        List<ProgrammingExerciseTestCase> testCases = new ArrayList<>();
        testCases.add(new ProgrammingExerciseTestCase().testName("testClass[BubbleSort]").weight(1.0).active(true).exercise(programmingExercise).bonusMultiplier(1D).bonusPoints(0D)
                .visibility(Visibility.ALWAYS));
        testCases.add(new ProgrammingExerciseTestCase().testName("testMethods[Context]").weight(2.0).active(true).exercise(programmingExercise).bonusMultiplier(1D).bonusPoints(0D)
                .visibility(Visibility.ALWAYS));
        testCases.add(new ProgrammingExerciseTestCase().testName("testMethods[Policy]").weight(3.0).active(true).exercise(programmingExercise).bonusMultiplier(1D).bonusPoints(0D)
                .visibility(Visibility.ALWAYS));
        testCaseRepository.saveAll(testCases);

        return courseRepo.findByIdWithEagerExercisesElseThrow(course.getId());
    }

    /**
     * Creates and saves a course with a java programming exercise with static code analysis enabled.
     *
     * @return The newly created programming exercise.
     */
    public ProgrammingExercise addCourseWithOneProgrammingExerciseAndStaticCodeAnalysisCategories() {
        return addCourseWithOneProgrammingExerciseAndStaticCodeAnalysisCategories(ProgrammingLanguage.JAVA);
    }

    /**
     * Creates and saves a course with a programming exercise with static code analysis enabled.
     *
     * @param programmingLanguage The programming language of the exercise.
     * @return The newly created programming exercise.
     */
    public ProgrammingExercise addCourseWithOneProgrammingExerciseAndStaticCodeAnalysisCategories(ProgrammingLanguage programmingLanguage) {
        Course course = addCourseWithOneProgrammingExercise(true, false, programmingLanguage);
        ProgrammingExercise programmingExercise = exerciseUtilService.findProgrammingExerciseWithTitle(course.getExercises(), "Programming");
        programmingExercise = programmingExerciseRepository.save(programmingExercise);

        addStaticCodeAnalysisCategoriesToProgrammingExercise(programmingExercise);

        return programmingExercise;
    }

    /**
     * Adds 4 static code analysis categories to the given programming exercise. 2 are graded, 1 is inactive and 1 is feedback.
     *
     * @param programmingExercise The programming exercise to which static code analysis categories should be added.
     */
    public void addStaticCodeAnalysisCategoriesToProgrammingExercise(ProgrammingExercise programmingExercise) {
        programmingExercise.setStaticCodeAnalysisEnabled(true);
        programmingExerciseRepository.save(programmingExercise);
        var category1 = ProgrammingExerciseFactory.generateStaticCodeAnalysisCategory(programmingExercise, "Bad Practice", CategoryState.GRADED, 3D, 10D);
        var category2 = ProgrammingExerciseFactory.generateStaticCodeAnalysisCategory(programmingExercise, "Code Style", CategoryState.GRADED, 5D, 10D);
        var category3 = ProgrammingExerciseFactory.generateStaticCodeAnalysisCategory(programmingExercise, "Miscellaneous", CategoryState.INACTIVE, 2D, 10D);
        var category4 = ProgrammingExerciseFactory.generateStaticCodeAnalysisCategory(programmingExercise, "Potential Bugs", CategoryState.FEEDBACK, 5D, 20D);
        var categories = staticCodeAnalysisCategoryRepository.saveAll(List.of(category1, category2, category3, category4));
        programmingExercise.setStaticCodeAnalysisCategories(new HashSet<>(categories));
    }

    /**
     * Creates and saves a course with a programming exercise and test cases.
     *
     * @return The newly created course with a programming exercise.
     */
    public Course addCourseWithOneProgrammingExerciseAndTestCases() {
        Course course = addCourseWithOneProgrammingExercise();
        ProgrammingExercise programmingExercise = exerciseUtilService.findProgrammingExerciseWithTitle(course.getExercises(), "Programming");
        addTestCasesToProgrammingExercise(programmingExercise);
        return courseRepo.findByIdWithExercisesAndLecturesElseThrow(course.getId());
    }

    /**
     * Creates and saves a course with a named programming exercise and test cases.
     *
     * @param programmingExerciseTitle The title of the programming exercise.
     */
    public void addCourseWithNamedProgrammingExerciseAndTestCases(String programmingExerciseTitle) {
        addCourseWithNamedProgrammingExerciseAndTestCases(programmingExerciseTitle, false);
    }

    /**
     * Creates and saves a course with a named programming exercise and test cases.
     *
     * @param programmingExerciseTitle The title of the programming exercise.
     * @param scaActive                True, if the static code analysis should be activated.
     */
    public void addCourseWithNamedProgrammingExerciseAndTestCases(String programmingExerciseTitle, boolean scaActive) {
        Course course = addCourseWithNamedProgrammingExercise(programmingExerciseTitle, scaActive);
        ProgrammingExercise programmingExercise = exerciseUtilService.findProgrammingExerciseWithTitle(course.getExercises(), programmingExerciseTitle);

        addTestCasesToProgrammingExercise(programmingExercise);

        courseRepo.findById(course.getId()).orElseThrow();
    }

    /**
     * Adds 3 test cases to the given programming exercise. 2 are always visible and 1 is visible after due date. The test cases are weighted differently.
     *
     * @param programmingExercise The programming exercise to which test cases should be added.
     * @return The created programming exercise test cases.
     */
    public List<ProgrammingExerciseTestCase> addTestCasesToProgrammingExercise(ProgrammingExercise programmingExercise) {
        // Clean up existing test cases
        testCaseRepository.deleteAll(testCaseRepository.findByExerciseId(programmingExercise.getId()));

        List<ProgrammingExerciseTestCase> testCases = new ArrayList<>();
        testCases.add(new ProgrammingExerciseTestCase().testName("test1").weight(1.0).active(true).exercise(programmingExercise).visibility(Visibility.ALWAYS).bonusMultiplier(1D)
                .bonusPoints(0D));
        testCases.add(new ProgrammingExerciseTestCase().testName("test2").weight(2.0).active(false).exercise(programmingExercise).visibility(Visibility.ALWAYS).bonusMultiplier(1D)
                .bonusPoints(0D));
        testCases.add(new ProgrammingExerciseTestCase().testName("test3").weight(3.0).active(true).exercise(programmingExercise).visibility(Visibility.AFTER_DUE_DATE)
                .bonusMultiplier(1D).bonusPoints(0D));
        testCaseRepository.saveAll(testCases);

        return testCases;
    }

    /**
     * Adds an active test case to the given programming exercise. The test case is always visible.
     *
     * @param programmingExercise The programming exercise to which a test case should be added.
     * @param testName            The name of the test case.
     * @return The created programming exercise test case.
     */
    public ProgrammingExerciseTestCase addTestCaseToProgrammingExercise(ProgrammingExercise programmingExercise, String testName) {
        var testCase = new ProgrammingExerciseTestCase().testName(testName).weight(1.).active(true).exercise(programmingExercise).visibility(Visibility.ALWAYS).bonusMultiplier(1.)
                .bonusPoints(0.);
        return testCaseRepository.save(testCase);
    }

    /**
     * Adds build plan and build plan access secret to the given programming exercise.
     *
     * @param programmingExercise The exercise to which the build plan should be added.
     * @param buildPlan           The build plan script.
     */
    public void addBuildPlanAndSecretToProgrammingExercise(ProgrammingExercise programmingExercise, String buildPlan) {
        buildPlanRepository.setBuildPlanForExercise(buildPlan, programmingExercise);
        programmingExercise.generateAndSetBuildPlanAccessSecret();
        programmingExercise = programmingExerciseRepository.save(programmingExercise);

        var buildPlanOptional = buildPlanRepository.findByProgrammingExercises_IdWithProgrammingExercises(programmingExercise.getId());
        assertThat(buildPlanOptional).isPresent();
        assertThat(buildPlanOptional.get().getBuildPlan()).as("build plan is set").isNotNull();
        assertThat(programmingExercise.getBuildPlanAccessSecret()).as("build plan access secret is set").isNotNull();
    }

    /**
     * Creates, saves and adds an auxiliary repository to the given programming exercise.
     *
     * @param programmingExercise The exercise to which the auxiliary repository should be added.
     * @return The newly created auxiliary repository.
     */
    public AuxiliaryRepository addAuxiliaryRepositoryToExercise(ProgrammingExercise programmingExercise) {
        AuxiliaryRepository repository = new AuxiliaryRepository();
        repository.setName("auxrepo");
        repository.setDescription("Description");
        repository.setCheckoutDirectory("assignment/src");
        repository = auxiliaryRepositoryRepository.save(repository);
        programmingExercise.setAuxiliaryRepositories(List.of(repository));
        repository.setExercise(programmingExercise);
        programmingExerciseRepository.save(programmingExercise);
        return repository;
    }

    /**
     * Adds submission policy to a programming exercise and saves the exercise.
     *
     * @param policy              The submission policy which should be added to the exercise.
     * @param programmingExercise The exercise to which the submission policy should be added.
     */
    public void addSubmissionPolicyToExercise(SubmissionPolicy policy, ProgrammingExercise programmingExercise) {
        policy = submissionPolicyRepository.save(policy);
        programmingExercise.setSubmissionPolicy(policy);
        programmingExerciseRepository.save(programmingExercise);
    }

    /**
     * Adds programming submission to provided programming exercise. The provided login is used to access or create a participation.
     *
     * @param exercise   The exercise to which the submission should be added.
     * @param submission The submission which should be added to the programming exercise.
     * @param login      The login of the user used to access or create an exercise participation.
     * @return The created programming submission.
     */
    public ProgrammingSubmission addProgrammingSubmission(ProgrammingExercise exercise, ProgrammingSubmission submission, String login) {
        StudentParticipation participation = participationUtilService.addStudentParticipationForProgrammingExercise(exercise, login);
        submission.setParticipation(participation);
        submission = programmingSubmissionRepo.save(submission);
        return submission;
    }

    /**
     * Adds a submission with a result to the given programming exercise. The submission will be assigned to the corresponding participation of the given login (if exists or
     * create a new participation).
     * The method will make sure that all necessary entities are connected.
     *
     * @param exercise   The exercise for which to create the submission/participation/result combination.
     * @param submission The submission to use for adding to the exercise/participation/result.
     * @param login      The login of the user used to access or create an exercise participation.
     */
    public void addProgrammingSubmissionWithResult(ProgrammingExercise exercise, ProgrammingSubmission submission, String login) {
        StudentParticipation participation = participationUtilService.addStudentParticipationForProgrammingExercise(exercise, login);
        submission = programmingSubmissionRepo.save(submission);
        Result result = resultRepo.save(new Result().participation(participation));
        participation.addSubmission(submission);
        submission.setParticipation(participation);
        submission.addResult(result);
        submission = programmingSubmissionRepo.save(submission);
        result.setSubmission(submission);
        result = resultRepo.save(result);
        participation.addResult(result);
        studentParticipationRepo.save(participation);
    }

    /**
     * Adds a programming submission with a result and assessor to the given programming exercise.
     *
     * @param exercise          The exercise to which the submission should be added.
     * @param submission        The submission which should be added to the exercise.
     * @param login             The user login used to access or create the exercise participation.
     * @param assessorLogin     The login of the user assessing the exercise.
     * @param assessmentType    The type of the assessment.
     * @param hasCompletionDate True, if the result has a completion date.
     * @return The programming submission.
     */
    public ProgrammingSubmission addProgrammingSubmissionWithResultAndAssessor(ProgrammingExercise exercise, ProgrammingSubmission submission, String login, String assessorLogin,
            AssessmentType assessmentType, boolean hasCompletionDate) {
        StudentParticipation participation = participationUtilService.createAndSaveParticipationForExercise(exercise, login);
        Result result = new Result();
        result.setAssessor(userUtilService.getUserByLogin(assessorLogin));
        result.setAssessmentType(assessmentType);
        result.setScore(50D);
        if (hasCompletionDate) {
            result.setCompletionDate(ZonedDateTime.now());
        }

        studentParticipationRepo.save(participation);
        programmingSubmissionRepo.save(submission);

        submission.setParticipation(participation);
        result.setParticipation(participation);

        result = resultRepo.save(result);
        result.setSubmission(submission);
        submission.addResult(result);
        // Manual results are always rated
        if (assessmentType == AssessmentType.SEMI_AUTOMATIC) {
            result.rated(true);
        }
        submission = programmingSubmissionRepo.save(submission);
        return submission;
    }

    /**
     * Adds a programming submission to result and participation of a programming exercise.
     *
     * @param result        The result of the programming exercise.
     * @param participation The participation of the programming exercise.
     * @param commitHash    The commit hash of the submission.
     * @return The newly created programming submission.
     */
    public ProgrammingSubmission addProgrammingSubmissionToResultAndParticipation(Result result, StudentParticipation participation, String commitHash) {
        ProgrammingSubmission submission = createProgrammingSubmission(participation, false);
        submission.addResult(result);
        submission.setCommitHash(commitHash);
        resultRepo.save(result);
        result.setSubmission(submission);
        participation.addSubmission(submission);
        studentParticipationRepo.save(participation);
        return submissionRepository.save(submission);
    }

    /**
     * Adds 3 hints to the given programming exercise. Each hint has a unique content and title. All have a display threshold of 3.
     *
     * @param exercise The exercise to which hints should be added.
     */
    public void addHintsToExercise(ProgrammingExercise exercise) {
        ExerciseHint exerciseHint1 = new ExerciseHint().content("content 1").exercise(exercise).title("title 1");
        ExerciseHint exerciseHint2 = new ExerciseHint().content("content 2").exercise(exercise).title("title 2");
        ExerciseHint exerciseHint3 = new ExerciseHint().content("content 3").exercise(exercise).title("title 3");
        exerciseHint1.setDisplayThreshold((short) 3);
        exerciseHint2.setDisplayThreshold((short) 3);
        exerciseHint3.setDisplayThreshold((short) 3);
        Set<ExerciseHint> hints = new HashSet<>();
        hints.add(exerciseHint1);
        hints.add(exerciseHint2);
        hints.add(exerciseHint3);
        exercise.setExerciseHints(hints);
        exerciseHintRepository.saveAll(hints);
        programmingExerciseRepository.save(exercise);
    }

    /**
     * Adds a task for each test case and adds it to the problem statement of the programming exercise.
     *
     * @param programmingExercise The programming exercise to which tasks should be added.
     */
    public void addTasksToProgrammingExercise(ProgrammingExercise programmingExercise) {
        StringBuilder problemStatement = new StringBuilder(programmingExercise.getProblemStatement());
        problemStatement.append('\n');

        var tasks = programmingExercise.getTestCases().stream().map(testCase -> {
            var task = new ProgrammingExerciseTask();
            task.setTaskName("Task for " + testCase.getTestName());
            task.setExercise(programmingExercise);
            task.setTestCases(Collections.singleton(testCase));
            testCase.setTasks(Collections.singleton(task));
            problemStatement.append("[task][").append(task.getTaskName()).append("](")
                    .append(task.getTestCases().stream().map(ProgrammingExerciseTestCase::getTestName).collect(Collectors.joining(","))).append(")\n");
            return task;
        }).toList();
        programmingExercise.setTasks(tasks);
        programmingExercise.setProblemStatement(problemStatement.toString());
        programmingExerciseTaskRepository.saveAll(tasks);
        programmingExerciseRepository.save(programmingExercise);
    }

    /**
     * Adds a solution entry to each test case of the given programming exercise.
     *
     * @param programmingExercise The exercise to which solution entries should be added.
     */
    public void addSolutionEntriesToProgrammingExercise(ProgrammingExercise programmingExercise) {
        for (ProgrammingExerciseTestCase testCase : programmingExercise.getTestCases()) {
            var solutionEntry = new ProgrammingExerciseSolutionEntry();
            solutionEntry.setFilePath("test.txt");
            solutionEntry.setLine(1);
            solutionEntry.setCode("Line for " + testCase.getTestName());
            solutionEntry.setTestCase(testCase);

            testCase.setSolutionEntries(Collections.singleton(solutionEntry));
            solutionEntryRepository.save(solutionEntry);
        }
    }

    /**
     * Adds a code hint to each task of the given programming exercise.
     *
     * @param programmingExercise The programming exercise to which code hints should be added.
     */
    public void addCodeHintsToProgrammingExercise(ProgrammingExercise programmingExercise) {
        for (ProgrammingExerciseTask task : programmingExercise.getTasks()) {
            var solutionEntries = task.getTestCases().stream().flatMap(testCase -> testCase.getSolutionEntries().stream()).collect(Collectors.toSet());
            var codeHint = new CodeHint();
            codeHint.setTitle("Code Hint for " + task.getTaskName());
            codeHint.setContent("Content for " + task.getTaskName());
            codeHint.setExercise(programmingExercise);
            codeHint.setSolutionEntries(solutionEntries);
            codeHint.setProgrammingExerciseTask(task);

            programmingExercise.getExerciseHints().add(codeHint);
            codeHint = codeHintRepository.save(codeHint);
            for (ProgrammingExerciseSolutionEntry solutionEntry : solutionEntries) {
                solutionEntry.setCodeHint(codeHint);
                solutionEntryRepository.save(solutionEntry);
            }
        }
    }

    /**
     * Loads a programming exercise with eager references from the repository.
     *
     * @param lazyExercise The exercise without references, the id is used when accessing the repository.
     * @return The programming exercise with references.
     */
    public ProgrammingExercise loadProgrammingExerciseWithEagerReferences(ProgrammingExercise lazyExercise) {
        return programmingExerciseTestRepository.findOneWithEagerEverything(lazyExercise.getId());
    }

    /**
     * Creates an example repository and makes the given GitService return it when asked to check it out.
     *
     * @throws Exception if creating the repository fails
     */
    public void createGitRepository() throws Exception {
        // Create repository
        var testRepo = new LocalRepository(defaultBranch);
        testRepo.configureRepos("testLocalRepo", "testOriginRepo");
        // Add test file to the repository folder
        Path filePath = Path.of(testRepo.localRepoFile + "/Test.java");
        var file = Files.createFile(filePath).toFile();
        FileUtils.write(file, "Test", Charset.defaultCharset());
        // Create mock repo that has the file
        var mockRepository = mock(Repository.class);
        doReturn(true).when(mockRepository).isValidFile(any());
        doReturn(testRepo.localRepoFile.toPath()).when(mockRepository).getLocalPath();
        // Mock Git service operations
        doReturn(mockRepository).when(gitService).getOrCheckoutRepository(any(), any(), any(), anyBoolean(), anyString());
        doNothing().when(gitService).resetToOriginHead(any());
        doReturn(Paths.get("repo.zip")).when(gitService).zipRepositoryWithParticipation(any(), anyString(), anyBoolean());
    }
}<|MERGE_RESOLUTION|>--- conflicted
+++ resolved
@@ -122,7 +122,6 @@
     @Autowired
     private UserUtilService userUtilService;
 
-<<<<<<< HEAD
     @Autowired
     private GitService gitService;
 
@@ -142,14 +141,12 @@
         return programmingExercise;
     }
 
-=======
     /**
      * Adds template participation to the provided programming exercise.
      *
      * @param exercise The exercise to which the template participation should be added.
      * @return The programming exercise to which a participation was added.
      */
->>>>>>> c737f96c
     public ProgrammingExercise addTemplateParticipationForProgrammingExercise(ProgrammingExercise exercise) {
         final var repoName = exercise.generateRepositoryName(RepositoryType.TEMPLATE);
         TemplateProgrammingExerciseParticipation participation = new TemplateProgrammingExerciseParticipation();
