package de.tum.in.www1.artemis.exercise.programmingexercise;

import static org.assertj.core.api.Assertions.assertThat;

import java.time.ZonedDateTime;
import java.util.*;
import java.util.stream.Collectors;

import org.springframework.beans.factory.annotation.Autowired;
import org.springframework.stereotype.Service;

import de.tum.in.www1.artemis.course.CourseFactory;
import de.tum.in.www1.artemis.domain.*;
import de.tum.in.www1.artemis.domain.enumeration.*;
import de.tum.in.www1.artemis.domain.exam.Exam;
import de.tum.in.www1.artemis.domain.exam.ExerciseGroup;
import de.tum.in.www1.artemis.domain.hestia.*;
import de.tum.in.www1.artemis.domain.participation.*;
import de.tum.in.www1.artemis.domain.submissionpolicy.SubmissionPolicy;
import de.tum.in.www1.artemis.exam.ExamUtilService;
import de.tum.in.www1.artemis.exercise.ExerciseUtilService;
import de.tum.in.www1.artemis.participation.ParticipationFactory;
import de.tum.in.www1.artemis.participation.ParticipationUtilService;
import de.tum.in.www1.artemis.repository.*;
import de.tum.in.www1.artemis.repository.hestia.*;
import de.tum.in.www1.artemis.user.UserUtilService;
import de.tum.in.www1.artemis.util.TestConstants;

/**
 * Service responsible for initializing the database with specific testdata related to programming exercises for use in integration tests.
 */
@Service
public class ProgrammingExerciseUtilService {

    private static final ZonedDateTime pastTimestamp = ZonedDateTime.now().minusDays(1);

    private static final ZonedDateTime futureFutureTimestamp = ZonedDateTime.now().plusDays(2);

    @Autowired
    private TemplateProgrammingExerciseParticipationRepository templateProgrammingExerciseParticipationRepo;

    @Autowired
    private ProgrammingExerciseRepository programmingExerciseRepository;

    @Autowired
    private SolutionProgrammingExerciseParticipationRepository solutionProgrammingExerciseParticipationRepo;

    @Autowired
    private ExamRepository examRepository;

    @Autowired
    private SubmissionRepository submissionRepository;

    @Autowired
    private CourseRepository courseRepo;

    @Autowired
    private ProgrammingExerciseTestCaseRepository testCaseRepository;

    @Autowired
    private StaticCodeAnalysisCategoryRepository staticCodeAnalysisCategoryRepository;

    @Autowired
    private BuildPlanRepository buildPlanRepository;

    @Autowired
    private AuxiliaryRepositoryRepository auxiliaryRepositoryRepository;

    @Autowired
    private SubmissionPolicyRepository submissionPolicyRepository;

    @Autowired
    private ProgrammingSubmissionRepository programmingSubmissionRepo;

    @Autowired
    private ResultRepository resultRepo;

    @Autowired
    private StudentParticipationRepository studentParticipationRepo;

    @Autowired
    private ExerciseHintRepository exerciseHintRepository;

    @Autowired
    private ProgrammingExerciseTaskRepository programmingExerciseTaskRepository;

    @Autowired
    private ProgrammingExerciseSolutionEntryRepository solutionEntryRepository;

    @Autowired
    private CodeHintRepository codeHintRepository;

    @Autowired
    private ProgrammingExerciseTestRepository programmingExerciseTestRepository;

    @Autowired
    private ExamUtilService examUtilService;

    @Autowired
    private ExerciseUtilService exerciseUtilService;

    @Autowired
    private ParticipationUtilService participationUtilService;

    @Autowired
    private UserUtilService userUtilService;

    /**
     * Adds template participation to the passed programming exercise.
     *
     * @param exercise The exercise to which the template participation should be added.
     * @return The programming exercise to which a participation was added.
     */
    public ProgrammingExercise addTemplateParticipationForProgrammingExercise(ProgrammingExercise exercise) {
        final var repoName = exercise.generateRepositoryName(RepositoryType.TEMPLATE);
        TemplateProgrammingExerciseParticipation participation = new TemplateProgrammingExerciseParticipation();
        participation.setProgrammingExercise(exercise);
        participation.setBuildPlanId(exercise.generateBuildPlanId(BuildPlanType.TEMPLATE));
        participation.setRepositoryUrl(String.format("http://some.test.url/scm/%s/%s.git", exercise.getProjectKey(), repoName));
        participation.setInitializationState(InitializationState.INITIALIZED);
        templateProgrammingExerciseParticipationRepo.save(participation);
        exercise.setTemplateParticipation(participation);
        return programmingExerciseRepository.save(exercise);
    }

    /**
     * Adds a solution participation to the passed programming exercise.
     *
     * @param exercise The exercise to which the solution participation should be added.
     * @return The programming exercise to which a participation was added.
     */
    public ProgrammingExercise addSolutionParticipationForProgrammingExercise(ProgrammingExercise exercise) {
        final var repoName = exercise.generateRepositoryName(RepositoryType.SOLUTION);
        SolutionProgrammingExerciseParticipation participation = new SolutionProgrammingExerciseParticipation();
        participation.setProgrammingExercise(exercise);
        participation.setBuildPlanId(exercise.generateBuildPlanId(BuildPlanType.SOLUTION));
        participation.setRepositoryUrl(String.format("http://some.test.url/scm/%s/%s.git", exercise.getProjectKey(), repoName));
        participation.setInitializationState(InitializationState.INITIALIZED);
        solutionProgrammingExerciseParticipationRepo.save(participation);
        exercise.setSolutionParticipation(participation);
        return programmingExerciseRepository.save(exercise);
    }

    /**
     * Creates and saves a course with an exam and an exercise group with one programming exercise. Test cases are added to this programming exercise.
     *
     * @return The newly created programming exercise with test cases.
     */
    public ProgrammingExercise addCourseExamExerciseGroupWithOneProgrammingExerciseAndTestCases() {
        ProgrammingExercise programmingExercise = addCourseExamExerciseGroupWithOneProgrammingExercise();
        addTestCasesToProgrammingExercise(programmingExercise);
        return programmingExercise;
    }

    /**
     * Creates and saves a course with an exam and an exercise group with one programming exercise. The passed title and short name are used for the exercise and test cases are
     * added.
     *
     * @param title     The title of the exercise.
     * @param shortName The short name of the exercise.
     * @return The newly created programming exercise with test cases.
     */
    public ProgrammingExercise addCourseExamExerciseGroupWithOneProgrammingExercise(String title, String shortName) {
        ExerciseGroup exerciseGroup = examUtilService.addExerciseGroupWithExamAndCourse(true);
        ProgrammingExercise programmingExercise = new ProgrammingExercise();
        programmingExercise.setExerciseGroup(exerciseGroup);
        ProgrammingExerciseFactory.populateUnreleasedProgrammingExercise(programmingExercise, shortName, title, false);

        programmingExercise = programmingExerciseRepository.save(programmingExercise);
        programmingExercise = addSolutionParticipationForProgrammingExercise(programmingExercise);
        programmingExercise = addTemplateParticipationForProgrammingExercise(programmingExercise);

        return programmingExercise;
    }

    /**
     * Creates and saves course with an exam and an exercise group with one programming exercise. "Testtitle" is the title and "TESTEXFOREXAM" the short name of the exercise.
     *
     * @return The newly created exam programming exercise.
     */
    public ProgrammingExercise addCourseExamExerciseGroupWithOneProgrammingExercise() {
        return addCourseExamExerciseGroupWithOneProgrammingExercise("Testtitle", "TESTEXFOREXAM");
    }

    /**
     * Adds a programming exercise into the exerciseGroupNumber-th exercise group of the passed exam.
     * exerciseGroupNumber must be smaller than the number of exercise groups!
     *
     * @param exam                The exam to which the exercise should be added.
     * @param exerciseGroupNumber Used as an index into which exercise group of the exam the programming exercise should be added. Has to be smaller than the number of exercise
     *                                groups!
     * @return The newly created exam programming exercise.
     */
    public ProgrammingExercise addProgrammingExerciseToExam(Exam exam, int exerciseGroupNumber) {
        ProgrammingExercise programmingExercise = new ProgrammingExercise();
        programmingExercise.setExerciseGroup(exam.getExerciseGroups().get(exerciseGroupNumber));
        ProgrammingExerciseFactory.populateUnreleasedProgrammingExercise(programmingExercise, "TESTEXFOREXAM", "Testtitle", false);

        programmingExercise = programmingExerciseRepository.save(programmingExercise);
        programmingExercise = addSolutionParticipationForProgrammingExercise(programmingExercise);
        programmingExercise = addTemplateParticipationForProgrammingExercise(programmingExercise);

        exam.getExerciseGroups().get(exerciseGroupNumber).addExercise(programmingExercise);
        examRepository.save(exam);

        return programmingExercise;
    }

    /**
     * Creates and saves an already submitted programming submission done manually.
     *
     * @param participation The exercise participation.
     * @param buildFailed   True, if the submission resulted in a build failed.
     * @param commitHash    The commit hash of the submission.
     * @return The newly created programming submission.
     */
    public ProgrammingSubmission createProgrammingSubmission(Participation participation, boolean buildFailed, String commitHash) {
        ProgrammingSubmission programmingSubmission = ParticipationFactory.generateProgrammingSubmission(true);
        programmingSubmission.setBuildFailed(buildFailed);
        programmingSubmission.type(SubmissionType.MANUAL).submissionDate(ZonedDateTime.now());
        programmingSubmission.setCommitHash(commitHash);
        programmingSubmission.setParticipation(participation);
        return submissionRepository.save(programmingSubmission);
    }

    /**
     * Creates and saves an already submitted programming submission done manually. "9b3a9bd71a0d80e5bbc42204c319ed3d1d4f0d6d" is used as the commit hash.
     *
     * @param participation The exercise participation.
     * @param buildFailed   True, if the submission resulted in a build failed.
     * @return The newly created programming submission.
     */
    public ProgrammingSubmission createProgrammingSubmission(Participation participation, boolean buildFailed) {
        return createProgrammingSubmission(participation, buildFailed, TestConstants.COMMIT_HASH_STRING);
    }

    /**
     * Creates and saves a course with one programming exercise with static code analysis and test wise coverage disabled, java as the programming language.
     * Uses "Programming" as the title and "TSTEXC" as the short name of the exercise.
     *
     * @return The created course with a programming exercise.
     */
    public Course addCourseWithOneProgrammingExercise() {
        return addCourseWithOneProgrammingExercise(false);
    }

    /**
     * Creates and saves a course with one programming exercise with test wise coverage disabled and java as the programming language.
     * Uses "Programming" as the title and "TSTEXC" as the short name of the exercise.
     *
     * @param enableStaticCodeAnalysis True, if the static code analysis should be enabled for the exercise.
     * @return The created course with a programming exercise.
     */
    public Course addCourseWithOneProgrammingExercise(boolean enableStaticCodeAnalysis) {
        return addCourseWithOneProgrammingExercise(enableStaticCodeAnalysis, false, ProgrammingLanguage.JAVA);
    }

    /**
     * Creates and saves a course with one programming exercise with test wise coverage disabled and java as the programming language.
     *
     * @param enableStaticCodeAnalysis True, if the static code analysis should be enabled for the exercise.
     * @param title                    The title of the exercise.
     * @param shortName                The short name of the exercise.
     * @return The created course with a programming exercise.
     */
    public Course addCourseWithOneProgrammingExercise(boolean enableStaticCodeAnalysis, String title, String shortName) {
        return addCourseWithOneProgrammingExercise(enableStaticCodeAnalysis, false, ProgrammingLanguage.JAVA, title, shortName);
    }

    /**
     * Creates and saves a course with one programming exercise. Uses "Programming" as the title and "TSTEXC" as the short name of the exercise.
     *
     * @param enableStaticCodeAnalysis       True, if the static code analysis should be enabled for the exercise.
     * @param enableTestwiseCoverageAnalysis True, if test wise coverage analysis should be enabled for the exercise.
     * @param programmingLanguage            The programming language fo the exercise.
     * @return The created course with a programming exercise.
     */
    public Course addCourseWithOneProgrammingExercise(boolean enableStaticCodeAnalysis, boolean enableTestwiseCoverageAnalysis, ProgrammingLanguage programmingLanguage) {
        return addCourseWithOneProgrammingExercise(enableStaticCodeAnalysis, enableTestwiseCoverageAnalysis, programmingLanguage, "Programming", "TSTEXC");
    }

    /**
     * Creates and saves a course with one programming exercise.
     *
     * @param enableStaticCodeAnalysis       True, if the static code analysis should be enabled for the exercise.
     * @param enableTestwiseCoverageAnalysis True, if test wise coverage analysis should be enabled for the exercise.
     * @param programmingLanguage            The programming language fo the exercise.
     * @param title                          The title of the exercise.
     * @param shortName                      The short name of the exercise.
     * @return The created course with a programming exercise.
     */
    public Course addCourseWithOneProgrammingExercise(boolean enableStaticCodeAnalysis, boolean enableTestwiseCoverageAnalysis, ProgrammingLanguage programmingLanguage,
            String title, String shortName) {
        var course = CourseFactory.generateCourse(null, pastTimestamp, futureFutureTimestamp, new HashSet<>(), "tumuser", "tutor", "editor", "instructor");
        course = courseRepo.save(course);
        addProgrammingExerciseToCourse(course, enableStaticCodeAnalysis, enableTestwiseCoverageAnalysis, programmingLanguage, title, shortName, null);
        return courseRepo.findByIdWithExercisesAndLecturesElseThrow(course.getId());
    }

    /**
     * Adds a java programming exercise with disabled test wise code coverage analysis to the given course.
     *
     * @param course                   The course to which the exercise should be added.
     * @param enableStaticCodeAnalysis True, if the static code analysis should be enabled for the exercise.
     * @return The programming exercise which was added to the course.
     */
    public ProgrammingExercise addProgrammingExerciseToCourse(Course course, boolean enableStaticCodeAnalysis) {
        return addProgrammingExerciseToCourse(course, enableStaticCodeAnalysis, false, ProgrammingLanguage.JAVA);
    }

    /**
     * Adds a java programming exercise with disabled test wise code coverage analysis to the given course.
     *
     * @param course                   The course to which the exercise should be added.
     * @param enableStaticCodeAnalysis True, if the static code analysis should be enabled for the exercise.
     * @param assessmentDueDate        The assessment due date of the exercise.
     * @return The programming exercise which was added to the course.
     */
    public ProgrammingExercise addProgrammingExerciseToCourse(Course course, boolean enableStaticCodeAnalysis, ZonedDateTime assessmentDueDate) {
        return addProgrammingExerciseToCourse(course, enableStaticCodeAnalysis, false, ProgrammingLanguage.JAVA, assessmentDueDate);
    }

    /**
     * Adds a programming exercise to the given course.
     * Uses "Programming" as the title and "TSTEXC" as the short name of the exercise.
     *
     * @param course                         The course to which the exercise should be added.
     * @param enableStaticCodeAnalysis       True, if the static code analysis should be enabled for the exercise.
     * @param enableTestwiseCoverageAnalysis True, if test wise coverage analysis should be enabled for the exercise.
     * @param programmingLanguage            The programming language used in the exercise.
     * @param assessmentDueDate              The assessment due date of the exercise.
     * @return The programming exercise which was added to the course.
     */
    public ProgrammingExercise addProgrammingExerciseToCourse(Course course, boolean enableStaticCodeAnalysis, boolean enableTestwiseCoverageAnalysis,
            ProgrammingLanguage programmingLanguage, ZonedDateTime assessmentDueDate) {
        return addProgrammingExerciseToCourse(course, enableStaticCodeAnalysis, enableTestwiseCoverageAnalysis, programmingLanguage, "Programming", "TSTEXC", assessmentDueDate);
    }

    /**
     * Adds a programming exercise without an assessment due date to the given course.
     * Uses "Programming" as the title and "TSTEXC" as the short name of the exercise.
     *
     * @param course                         The course to which the exercise should be added.
     * @param enableStaticCodeAnalysis       True, if the static code analysis should be enabled for the exercise.
     * @param enableTestwiseCoverageAnalysis True, if test wise coverage analysis should be enabled for the exercise.
     * @param programmingLanguage            The programming language used in the exercise.
     * @return The programming exercise which was added to the course.
     */
    public ProgrammingExercise addProgrammingExerciseToCourse(Course course, boolean enableStaticCodeAnalysis, boolean enableTestwiseCoverageAnalysis,
            ProgrammingLanguage programmingLanguage) {
        return addProgrammingExerciseToCourse(course, enableStaticCodeAnalysis, enableTestwiseCoverageAnalysis, programmingLanguage, "Programming", "TSTEXC", null);
    }

    /**
     *
     * Adds a programming exercise to the given course.
     *
     * @param course                         The course to which the exercise should be added.
     * @param enableStaticCodeAnalysis       True, if the static code analysis should be enabled for the exercise.
     * @param enableTestwiseCoverageAnalysis True, if test wise coverage analysis should be enabled for the exercise.
     * @param programmingLanguage            The programming language used in the exercise.
     * @param title                          The title of the exercise.
     * @param shortName                      The short name of the exercise.
     * @param assessmentDueDate              The assessment due date of the exercise.
     * @return The programming exercise which was added to the course.
     */
    public ProgrammingExercise addProgrammingExerciseToCourse(Course course, boolean enableStaticCodeAnalysis, boolean enableTestwiseCoverageAnalysis,
            ProgrammingLanguage programmingLanguage, String title, String shortName, ZonedDateTime assessmentDueDate) {
        var programmingExercise = (ProgrammingExercise) new ProgrammingExercise().course(course);
        ProgrammingExerciseFactory.populateUnreleasedProgrammingExercise(programmingExercise, shortName, title, enableStaticCodeAnalysis, enableTestwiseCoverageAnalysis,
                programmingLanguage);
        programmingExercise.setAssessmentDueDate(assessmentDueDate);
        programmingExercise.setPresentationScoreEnabled(course.getPresentationScore() != 0);

        programmingExercise = programmingExerciseRepository.save(programmingExercise);
        course.addExercises(programmingExercise);
        programmingExercise = addSolutionParticipationForProgrammingExercise(programmingExercise);

        return addTemplateParticipationForProgrammingExercise(programmingExercise);
    }

    /**
     * Creates and saves a course with a programming exercise with the given title.
     *
     * @param programmingExerciseTitle The title of the exercise.
     * @param scaActive                True, if static code analysis should be enabled.
     * @return The newly created course with a programming exercise.
     */
    public Course addCourseWithNamedProgrammingExercise(String programmingExerciseTitle, boolean scaActive) {
        var course = CourseFactory.generateCourse(null, pastTimestamp, futureFutureTimestamp, new HashSet<>(), "tumuser", "tutor", "editor", "instructor");
        course = courseRepo.save(course);

        var programmingExercise = (ProgrammingExercise) new ProgrammingExercise().course(course);
        ProgrammingExerciseFactory.populateUnreleasedProgrammingExercise(programmingExercise, "TSTEXC", programmingExerciseTitle, scaActive);
        programmingExercise.setPresentationScoreEnabled(course.getPresentationScore() != 0);

        programmingExercise = programmingExerciseRepository.save(programmingExercise);
        course.addExercises(programmingExercise);
        programmingExercise = addSolutionParticipationForProgrammingExercise(programmingExercise);
        addTemplateParticipationForProgrammingExercise(programmingExercise);

        return courseRepo.findByIdWithExercisesAndLecturesElseThrow(course.getId());
    }

    /**
     * Creates and saves a course with a programming exercise and three active, always visible test cases with different weigth.
     *
     * @return The newly created course with a programming exercise.
     */
    public Course addCourseWithOneProgrammingExerciseAndSpecificTestCases() {
        Course course = addCourseWithOneProgrammingExercise();
        ProgrammingExercise programmingExercise = exerciseUtilService.findProgrammingExerciseWithTitle(course.getExercises(), "Programming");

        List<ProgrammingExerciseTestCase> testCases = new ArrayList<>();
        testCases.add(new ProgrammingExerciseTestCase().testName("testClass[BubbleSort]").weight(1.0).active(true).exercise(programmingExercise).bonusMultiplier(1D).bonusPoints(0D)
                .visibility(Visibility.ALWAYS));
        testCases.add(new ProgrammingExerciseTestCase().testName("testMethods[Context]").weight(2.0).active(true).exercise(programmingExercise).bonusMultiplier(1D).bonusPoints(0D)
                .visibility(Visibility.ALWAYS));
        testCases.add(new ProgrammingExerciseTestCase().testName("testMethods[Policy]").weight(3.0).active(true).exercise(programmingExercise).bonusMultiplier(1D).bonusPoints(0D)
                .visibility(Visibility.ALWAYS));
        testCaseRepository.saveAll(testCases);

        return courseRepo.findByIdWithEagerExercisesElseThrow(course.getId());
    }

    /**
     * Creates and saves a course with a java programming exercise with static code analysis enabled.
     *
     * @return The newly created programming exercise.
     */
    public ProgrammingExercise addCourseWithOneProgrammingExerciseAndStaticCodeAnalysisCategories() {
        return addCourseWithOneProgrammingExerciseAndStaticCodeAnalysisCategories(ProgrammingLanguage.JAVA);
    }

    /**
     * Creates and saves a course with a programming exercise with static code analysis enabled.
     *
     * @param programmingLanguage The programming language of the exercise.
     * @return The newly created programming exercise.
     */
    public ProgrammingExercise addCourseWithOneProgrammingExerciseAndStaticCodeAnalysisCategories(ProgrammingLanguage programmingLanguage) {
        Course course = addCourseWithOneProgrammingExercise(true, false, programmingLanguage);
        ProgrammingExercise programmingExercise = exerciseUtilService.findProgrammingExerciseWithTitle(course.getExercises(), "Programming");
        programmingExercise = programmingExerciseRepository.save(programmingExercise);

        addStaticCodeAnalysisCategoriesToProgrammingExercise(programmingExercise);

        return programmingExercise;
    }

    /**
     * Adds four static code analysis categories to the given programming exercise. Two are graded, one is inactive and the last one is feedback.
     *
     * @param programmingExercise The programming exercise to which static code analysis categories should be added.
     */
    public void addStaticCodeAnalysisCategoriesToProgrammingExercise(ProgrammingExercise programmingExercise) {
        programmingExercise.setStaticCodeAnalysisEnabled(true);
        programmingExerciseRepository.save(programmingExercise);
        var category1 = ProgrammingExerciseFactory.generateStaticCodeAnalysisCategory(programmingExercise, "Bad Practice", CategoryState.GRADED, 3D, 10D);
        var category2 = ProgrammingExerciseFactory.generateStaticCodeAnalysisCategory(programmingExercise, "Code Style", CategoryState.GRADED, 5D, 10D);
        var category3 = ProgrammingExerciseFactory.generateStaticCodeAnalysisCategory(programmingExercise, "Miscellaneous", CategoryState.INACTIVE, 2D, 10D);
        var category4 = ProgrammingExerciseFactory.generateStaticCodeAnalysisCategory(programmingExercise, "Potential Bugs", CategoryState.FEEDBACK, 5D, 20D);
        var categories = staticCodeAnalysisCategoryRepository.saveAll(List.of(category1, category2, category3, category4));
        programmingExercise.setStaticCodeAnalysisCategories(new HashSet<>(categories));
    }

    /**
     * Creates and saves a course with a programming exercise and test cases.
     *
     * @return The newly created course with a programming exercise.
     */
    public Course addCourseWithOneProgrammingExerciseAndTestCases() {
        Course course = addCourseWithOneProgrammingExercise();
        ProgrammingExercise programmingExercise = exerciseUtilService.findProgrammingExerciseWithTitle(course.getExercises(), "Programming");
        addTestCasesToProgrammingExercise(programmingExercise);
        return courseRepo.findByIdWithExercisesAndLecturesElseThrow(course.getId());
    }

    /**
     * Creates and saves a course with a named programming exercise and test cases.
     *
     * @param programmingExerciseTitle The title of the programming exercise.
     */
    public void addCourseWithNamedProgrammingExerciseAndTestCases(String programmingExerciseTitle) {
        addCourseWithNamedProgrammingExerciseAndTestCases(programmingExerciseTitle, false);
    }

    /**
     * Creates and saves a course with a named programming exercise and test cases.
     *
     * @param programmingExerciseTitle The title of the programming exercise.
     * @param scaActive                True, if the static code analysis should be activated.
     */
    public void addCourseWithNamedProgrammingExerciseAndTestCases(String programmingExerciseTitle, boolean scaActive) {
        Course course = addCourseWithNamedProgrammingExercise(programmingExerciseTitle, scaActive);
        ProgrammingExercise programmingExercise = exerciseUtilService.findProgrammingExerciseWithTitle(course.getExercises(), programmingExerciseTitle);

        addTestCasesToProgrammingExercise(programmingExercise);

        courseRepo.findById(course.getId()).orElseThrow();
    }

<<<<<<< HEAD
    /**
     * Adds three test cases to the given programming exercise. Two are always visible and last one is visible after due date. The test cases are weighted differently.
     *
     * @param programmingExercise The programming exercise to which test cases should be added.
     */
    public void addTestCasesToProgrammingExercise(ProgrammingExercise programmingExercise) {
=======
    public List<ProgrammingExerciseTestCase> addTestCasesToProgrammingExercise(ProgrammingExercise programmingExercise) {
>>>>>>> 71c2a183
        // Clean up existing test cases
        testCaseRepository.deleteAll(testCaseRepository.findByExerciseId(programmingExercise.getId()));

        List<ProgrammingExerciseTestCase> testCases = new ArrayList<>();
        testCases.add(new ProgrammingExerciseTestCase().testName("test1").weight(1.0).active(true).exercise(programmingExercise).visibility(Visibility.ALWAYS).bonusMultiplier(1D)
                .bonusPoints(0D));
        testCases.add(new ProgrammingExerciseTestCase().testName("test2").weight(2.0).active(false).exercise(programmingExercise).visibility(Visibility.ALWAYS).bonusMultiplier(1D)
                .bonusPoints(0D));
        testCases.add(new ProgrammingExerciseTestCase().testName("test3").weight(3.0).active(true).exercise(programmingExercise).visibility(Visibility.AFTER_DUE_DATE)
                .bonusMultiplier(1D).bonusPoints(0D));
        testCaseRepository.saveAll(testCases);
<<<<<<< HEAD
=======

        List<ProgrammingExerciseTestCase> tests = new ArrayList<>(testCaseRepository.findByExerciseId(programmingExercise.getId()));
        assertThat(tests).as("test case is initialized").hasSize(3);
        return tests;
    }

    public ProgrammingExerciseTestCase addTestCaseToProgrammingExercise(ProgrammingExercise programmingExercise, String testName) {
        var testCase = new ProgrammingExerciseTestCase().testName(testName).weight(1.).active(true).exercise(programmingExercise).visibility(Visibility.ALWAYS).bonusMultiplier(1.)
                .bonusPoints(0.);
        return testCaseRepository.save(testCase);
>>>>>>> 71c2a183
    }

    /**
     * Adds build plan and build plan access secret to the given programming exercise.
     *
     * @param programmingExercise The exercise to which the build plan should be added.
     * @param buildPlan           The build plan script.
     */
    public void addBuildPlanAndSecretToProgrammingExercise(ProgrammingExercise programmingExercise, String buildPlan) {
        buildPlanRepository.setBuildPlanForExercise(buildPlan, programmingExercise);
        programmingExercise.generateAndSetBuildPlanAccessSecret();
        programmingExercise = programmingExerciseRepository.save(programmingExercise);

        var buildPlanOptional = buildPlanRepository.findByProgrammingExercises_IdWithProgrammingExercises(programmingExercise.getId());
        assertThat(buildPlanOptional).isPresent();
        assertThat(buildPlanOptional.get().getBuildPlan()).as("build plan is set").isNotNull();
        assertThat(programmingExercise.getBuildPlanAccessSecret()).as("build plan access secret is set").isNotNull();
    }

    /**
     * Creates, saves and adds an auxiliary repository to the given programming exercise.
     *
     * @param programmingExercise The exercsie to which the auxilary repository should be added.
     * @return The newly created auxilary repository.
     */
    public AuxiliaryRepository addAuxiliaryRepositoryToExercise(ProgrammingExercise programmingExercise) {
        AuxiliaryRepository repository = new AuxiliaryRepository();
        repository.setName("auxrepo");
        repository.setDescription("Description");
        repository.setCheckoutDirectory("assignment/src");
        repository = auxiliaryRepositoryRepository.save(repository);
        programmingExercise.setAuxiliaryRepositories(List.of(repository));
        repository.setExercise(programmingExercise);
        programmingExerciseRepository.save(programmingExercise);
        return repository;
    }

    /**
     * Adds submission policy to a programming exercise and saves the exercise.
     *
     * @param policy              The submission policy which should be added to the exercise.
     * @param programmingExercise The exercise to which the submission policy should be added.
     */
    public void addSubmissionPolicyToExercise(SubmissionPolicy policy, ProgrammingExercise programmingExercise) {
        policy = submissionPolicyRepository.save(policy);
        programmingExercise.setSubmissionPolicy(policy);
        programmingExerciseRepository.save(programmingExercise);
    }

    /**
     * Adds programming submission to passed programming exercise. The passed login is used to access or create a participation.
     *
     * @param exercise   The exercise to which the submission should be added.
     * @param submission The submission which should be added to the programming exercise.
     * @param login      The login of the user used to access or create an exercise participation.
     * @return The created programming submission.
     */
    public ProgrammingSubmission addProgrammingSubmission(ProgrammingExercise exercise, ProgrammingSubmission submission, String login) {
        StudentParticipation participation = participationUtilService.addStudentParticipationForProgrammingExercise(exercise, login);
        submission.setParticipation(participation);
        submission = programmingSubmissionRepo.save(submission);
        return submission;
    }

    /**
     * Adds a submission with a result to the given programming exercise. The submission will be assigned to the corresponding participation of the given login (if exists or
     * create a new participation).
     * The method will make sure that all necessary entities are connected.
     *
     * @param exercise   The exercise for which to create the submission/participation/result combination.
     * @param submission The submission to use for adding to the exercise/participation/result.
     * @param login      The login of the user used to access or create an exercise participation.
     */
    public void addProgrammingSubmissionWithResult(ProgrammingExercise exercise, ProgrammingSubmission submission, String login) {
        StudentParticipation participation = participationUtilService.addStudentParticipationForProgrammingExercise(exercise, login);
        submission = programmingSubmissionRepo.save(submission);
        Result result = resultRepo.save(new Result().participation(participation));
        participation.addSubmission(submission);
        submission.setParticipation(participation);
        submission.addResult(result);
        submission = programmingSubmissionRepo.save(submission);
        result.setSubmission(submission);
        result = resultRepo.save(result);
        participation.addResult(result);
        studentParticipationRepo.save(participation);
    }

    /**
     * Adds a programming submission with a result and assessor to the given programming exercise.
     *
     * @param exercise          The exercise to which the submission should be added.
     * @param submission        The submission which should be added to the exercise.
     * @param login             The user login used to access or create the exercise participation.
     * @param assessorLogin     The login of the user assessing the exercise.
     * @param assessmentType    The type of the assessment.
     * @param hasCompletionDate True, if the result has a completion date.
     * @return The programming submission.
     */
    public ProgrammingSubmission addProgrammingSubmissionWithResultAndAssessor(ProgrammingExercise exercise, ProgrammingSubmission submission, String login, String assessorLogin,
            AssessmentType assessmentType, boolean hasCompletionDate) {
        StudentParticipation participation = participationUtilService.createAndSaveParticipationForExercise(exercise, login);
        Result result = new Result();
        result.setAssessor(userUtilService.getUserByLogin(assessorLogin));
        result.setAssessmentType(assessmentType);
        result.setScore(50D);
        if (hasCompletionDate) {
            result.setCompletionDate(ZonedDateTime.now());
        }

        studentParticipationRepo.save(participation);
        programmingSubmissionRepo.save(submission);

        submission.setParticipation(participation);
        result.setParticipation(participation);

        result = resultRepo.save(result);
        result.setSubmission(submission);
        submission.addResult(result);
        // Manual results are always rated
        if (assessmentType == AssessmentType.SEMI_AUTOMATIC) {
            result.rated(true);
        }
        submission = programmingSubmissionRepo.save(submission);
        return submission;
    }

    /**
     * Adds a programming submission to result and participation of a programming exercise.
     *
     * @param result        The result of the programming exercise.
     * @param participation The participation of the programming exercise.
     * @param commitHash    The commit hash of the submission.
     * @return The newly created programming submission.
     */
    public ProgrammingSubmission addProgrammingSubmissionToResultAndParticipation(Result result, StudentParticipation participation, String commitHash) {
        ProgrammingSubmission submission = createProgrammingSubmission(participation, false);
        submission.addResult(result);
        submission.setCommitHash(commitHash);
        resultRepo.save(result);
        result.setSubmission(submission);
        participation.addSubmission(submission);
        studentParticipationRepo.save(participation);
        return submissionRepository.save(submission);
    }

    /**
     * Adds three hints to the given programming exercise. Each hint has a unique content and title. All have a display threshold of 3.
     *
     * @param exercise The exercise to which hints should be added.
     */
    public void addHintsToExercise(ProgrammingExercise exercise) {
        ExerciseHint exerciseHint1 = new ExerciseHint().content("content 1").exercise(exercise).title("title 1");
        ExerciseHint exerciseHint2 = new ExerciseHint().content("content 2").exercise(exercise).title("title 2");
        ExerciseHint exerciseHint3 = new ExerciseHint().content("content 3").exercise(exercise).title("title 3");
        exerciseHint1.setDisplayThreshold((short) 3);
        exerciseHint2.setDisplayThreshold((short) 3);
        exerciseHint3.setDisplayThreshold((short) 3);
        Set<ExerciseHint> hints = new HashSet<>();
        hints.add(exerciseHint1);
        hints.add(exerciseHint2);
        hints.add(exerciseHint3);
        exercise.setExerciseHints(hints);
        exerciseHintRepository.saveAll(hints);
        programmingExerciseRepository.save(exercise);
    }

    /**
     * Adds a task for each test case and adds it to the problem statement of the programming exercise.
     *
     * @param programmingExercise The programming exercise to which tasks should be added.
     */
    public void addTasksToProgrammingExercise(ProgrammingExercise programmingExercise) {
        StringBuilder problemStatement = new StringBuilder(programmingExercise.getProblemStatement());
        problemStatement.append('\n');

        var tasks = programmingExercise.getTestCases().stream().map(testCase -> {
            var task = new ProgrammingExerciseTask();
            task.setTaskName("Task for " + testCase.getTestName());
            task.setExercise(programmingExercise);
            task.setTestCases(Collections.singleton(testCase));
            testCase.setTasks(Collections.singleton(task));
            problemStatement.append("[task][").append(task.getTaskName()).append("](")
                    .append(task.getTestCases().stream().map(ProgrammingExerciseTestCase::getTestName).collect(Collectors.joining(","))).append(")\n");
            return task;
        }).toList();
        programmingExercise.setTasks(tasks);
        programmingExercise.setProblemStatement(problemStatement.toString());
        programmingExerciseTaskRepository.saveAll(tasks);
        programmingExerciseRepository.save(programmingExercise);
    }

    /**
     * Adds a solution entry to each test case of the given programming exercise.
     *
     * @param programmingExercise The exercise to which solution entries should be added.
     */
    public void addSolutionEntriesToProgrammingExercise(ProgrammingExercise programmingExercise) {
        for (ProgrammingExerciseTestCase testCase : programmingExercise.getTestCases()) {
            var solutionEntry = new ProgrammingExerciseSolutionEntry();
            solutionEntry.setFilePath("test.txt");
            solutionEntry.setLine(1);
            solutionEntry.setCode("Line for " + testCase.getTestName());
            solutionEntry.setTestCase(testCase);

            testCase.setSolutionEntries(Collections.singleton(solutionEntry));
            solutionEntryRepository.save(solutionEntry);
        }
    }

    /**
     * Adds a code hint to each task of the given programming exercise.
     *
     * @param programmingExercise The programming exercise to which code hints should be added.
     */
    public void addCodeHintsToProgrammingExercise(ProgrammingExercise programmingExercise) {
        for (ProgrammingExerciseTask task : programmingExercise.getTasks()) {
            var solutionEntries = task.getTestCases().stream().flatMap(testCase -> testCase.getSolutionEntries().stream()).collect(Collectors.toSet());
            var codeHint = new CodeHint();
            codeHint.setTitle("Code Hint for " + task.getTaskName());
            codeHint.setContent("Content for " + task.getTaskName());
            codeHint.setExercise(programmingExercise);
            codeHint.setSolutionEntries(solutionEntries);
            codeHint.setProgrammingExerciseTask(task);

            programmingExercise.getExerciseHints().add(codeHint);
            codeHint = codeHintRepository.save(codeHint);
            for (ProgrammingExerciseSolutionEntry solutionEntry : solutionEntries) {
                solutionEntry.setCodeHint(codeHint);
                solutionEntryRepository.save(solutionEntry);
            }
        }
    }

    /**
     * Loads a programming exercise with eager references from the repository.
     *
     * @param lazyExercise The exercise without references, the id is used when accessing the repository.
     * @return The programming exercise with references.
     */
    public ProgrammingExercise loadProgrammingExerciseWithEagerReferences(ProgrammingExercise lazyExercise) {
        return programmingExerciseTestRepository.findOneWithEagerEverything(lazyExercise.getId());
    }
}<|MERGE_RESOLUTION|>--- conflicted
+++ resolved
@@ -500,16 +500,12 @@
         courseRepo.findById(course.getId()).orElseThrow();
     }
 
-<<<<<<< HEAD
     /**
      * Adds three test cases to the given programming exercise. Two are always visible and last one is visible after due date. The test cases are weighted differently.
      *
      * @param programmingExercise The programming exercise to which test cases should be added.
      */
     public void addTestCasesToProgrammingExercise(ProgrammingExercise programmingExercise) {
-=======
-    public List<ProgrammingExerciseTestCase> addTestCasesToProgrammingExercise(ProgrammingExercise programmingExercise) {
->>>>>>> 71c2a183
         // Clean up existing test cases
         testCaseRepository.deleteAll(testCaseRepository.findByExerciseId(programmingExercise.getId()));
 
@@ -521,19 +517,12 @@
         testCases.add(new ProgrammingExerciseTestCase().testName("test3").weight(3.0).active(true).exercise(programmingExercise).visibility(Visibility.AFTER_DUE_DATE)
                 .bonusMultiplier(1D).bonusPoints(0D));
         testCaseRepository.saveAll(testCases);
-<<<<<<< HEAD
-=======
-
-        List<ProgrammingExerciseTestCase> tests = new ArrayList<>(testCaseRepository.findByExerciseId(programmingExercise.getId()));
-        assertThat(tests).as("test case is initialized").hasSize(3);
-        return tests;
     }
 
     public ProgrammingExerciseTestCase addTestCaseToProgrammingExercise(ProgrammingExercise programmingExercise, String testName) {
         var testCase = new ProgrammingExerciseTestCase().testName(testName).weight(1.).active(true).exercise(programmingExercise).visibility(Visibility.ALWAYS).bonusMultiplier(1.)
                 .bonusPoints(0.);
         return testCaseRepository.save(testCase);
->>>>>>> 71c2a183
     }
 
     /**
