--- conflicted
+++ resolved
@@ -193,13 +193,10 @@
         textExercise.setId(null);
         textExercise.setTitle(title);
         textExercise.setDifficulty(difficulty);
-<<<<<<< HEAD
+        textExercise.setChannelName("new-text-exercise");
         var plagiarismChecksConfig = PlagiarismChecksConfig.createDefault();
         textExercise.setPlagiarismChecksConfig(plagiarismChecksConfig);
 
-=======
-        textExercise.setChannelName("new-text-exercise");
->>>>>>> 3660cc7a
         TextExercise newTextExercise = request.postWithResponseBody("/api/text-exercises/", textExercise, TextExercise.class, HttpStatus.CREATED);
 
         Channel channel = channelRepository.findChannelByExerciseId(newTextExercise.getId());
@@ -1300,12 +1297,9 @@
         textExercise.setDueDate(baseTime.plusHours(2));
         var exampleSolutionPublicationDate = baseTime.plusHours(3);
         textExercise.setExampleSolutionPublicationDate(exampleSolutionPublicationDate);
-<<<<<<< HEAD
+        textExercise.setChannelName("test");
         var plagiarismChecksConfig = PlagiarismChecksConfig.createDefault();
         textExercise.setPlagiarismChecksConfig(plagiarismChecksConfig);
-=======
-        textExercise.setChannelName("test");
->>>>>>> 3660cc7a
 
         var result = request.postWithResponseBody("/api/text-exercises/", textExercise, TextExercise.class, HttpStatus.CREATED);
         assertThat(result.getExampleSolutionPublicationDate()).isEqualTo(exampleSolutionPublicationDate);
