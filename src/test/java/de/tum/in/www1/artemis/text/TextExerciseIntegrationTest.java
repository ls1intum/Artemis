--- conflicted
+++ resolved
@@ -1,7 +1,6 @@
 package de.tum.in.www1.artemis.text;
 
 import static de.tum.in.www1.artemis.domain.plagiarism.PlagiarismStatus.*;
-import static de.tum.in.www1.artemis.util.ModelFactory.generateDefaultPlagiarismChecksConfig;
 import static org.assertj.core.api.Assertions.assertThat;
 
 import java.time.ZoneId;
@@ -181,11 +180,7 @@
         textExercise.setId(null);
         textExercise.setTitle(title);
         textExercise.setDifficulty(difficulty);
-<<<<<<< HEAD
-        var plagiarismChecksConfig = generateDefaultPlagiarismChecksConfig();
-=======
         var plagiarismChecksConfig = PlagiarismChecksConfig.createDefault();
->>>>>>> 92f10fe3
         textExercise.setPlagiarismChecksConfig(plagiarismChecksConfig);
 
         TextExercise newTextExercise = request.postWithResponseBody("/api/text-exercises/", textExercise, TextExercise.class, HttpStatus.CREATED);
@@ -421,7 +416,6 @@
         Course course = textExerciseUtilService.addCourseWithOneReleasedTextExercise();
         TextExercise textExercise = textExerciseRepository.findByCourseIdWithCategories(course.getId()).get(0);
         textExercise.setId(null);
-        textExercise.getPlagiarismChecksConfig().setId(null);
 
         request.putWithResponseBody("/api/text-exercises/", textExercise, TextExercise.class, HttpStatus.CREATED);
     }
@@ -1247,11 +1241,7 @@
         textExercise.setDueDate(baseTime.plusHours(2));
         var exampleSolutionPublicationDate = baseTime.plusHours(3);
         textExercise.setExampleSolutionPublicationDate(exampleSolutionPublicationDate);
-<<<<<<< HEAD
-        var plagiarismChecksConfig = generateDefaultPlagiarismChecksConfig();
-=======
         var plagiarismChecksConfig = PlagiarismChecksConfig.createDefault();
->>>>>>> 92f10fe3
         textExercise.setPlagiarismChecksConfig(plagiarismChecksConfig);
 
         var result = request.postWithResponseBody("/api/text-exercises/", textExercise, TextExercise.class, HttpStatus.CREATED);
