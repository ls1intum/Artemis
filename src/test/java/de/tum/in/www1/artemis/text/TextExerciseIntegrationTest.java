--- conflicted
+++ resolved
@@ -155,10 +155,6 @@
     @WithMockUser(username = TEST_PREFIX + "tutor1", roles = "TA")
     void submitEnglishTextExercise() throws Exception {
         TextSubmission textSubmission = ParticipationFactory.generateTextSubmission("This Submission is written in English", Language.ENGLISH, false);
-<<<<<<< HEAD
-=======
-        TextExercise textExercise = textExerciseRepository.findByCourseIdWithCategories(course.getId()).getFirst();
->>>>>>> 51a9e8c6
         request.postWithResponseBody("/api/exercises/" + textExercise.getId() + "/participations", null, Participation.class);
         textSubmission = request.postWithResponseBody("/api/exercises/" + textExercise.getId() + "/text-submissions", textSubmission, TextSubmission.class);
 
@@ -170,11 +166,6 @@
     @Test
     @WithMockUser(username = TEST_PREFIX + "instructor1", roles = "INSTRUCTOR")
     void deleteTextExerciseWithSubmissionWithTextBlocks() throws Exception {
-<<<<<<< HEAD
-=======
-        final Course course = textExerciseUtilService.addCourseWithOneReleasedTextExercise();
-        TextExercise textExercise = textExerciseRepository.findByCourseIdWithCategories(course.getId()).getFirst();
->>>>>>> 51a9e8c6
         TextSubmission textSubmission = ParticipationFactory.generateTextSubmission("Lorem Ipsum Foo Bar", Language.ENGLISH, true);
         textSubmission = textExerciseUtilService.saveTextSubmission(textExercise, textSubmission, TEST_PREFIX + "student1");
         int submissionCount = 5;
@@ -232,11 +223,6 @@
     @Test
     @WithMockUser(username = TEST_PREFIX + "instructor1", roles = "INSTRUCTOR")
     void deleteTextExercise_isNotAtLeastInstructorInCourse_forbidden() throws Exception {
-<<<<<<< HEAD
-=======
-        final Course course = textExerciseUtilService.addCourseWithOneReleasedTextExercise();
-        TextExercise textExercise = textExerciseRepository.findByCourseIdWithCategories(course.getId()).getFirst();
->>>>>>> 51a9e8c6
         course.setInstructorGroupName("test");
         courseRepository.save(course);
 
@@ -249,10 +235,6 @@
     @WithMockUser(username = TEST_PREFIX + "instructor1", roles = "INSTRUCTOR")
     void createTextExercise(String channelName) throws Exception {
         courseUtilService.enableMessagingForCourse(course);
-<<<<<<< HEAD
-=======
-        TextExercise textExercise = textExerciseRepository.findByCourseIdWithCategories(course.getId()).getFirst();
->>>>>>> 51a9e8c6
 
         String title = "New Text Exercise";
         DifficultyLevel difficulty = DifficultyLevel.HARD;
@@ -285,11 +267,6 @@
     @Test
     @WithMockUser(username = TEST_PREFIX + "instructor1", roles = "INSTRUCTOR")
     void createTextExercise_setAssessmentDueDateWithoutExerciseDueDate_badRequest() throws Exception {
-<<<<<<< HEAD
-=======
-        final Course course = textExerciseUtilService.addCourseWithOneReleasedTextExercise();
-        TextExercise textExercise = textExerciseRepository.findByCourseIdWithCategories(course.getId()).getFirst();
->>>>>>> 51a9e8c6
         textExercise.setId(null);
         textExercise.setDueDate(null);
 
@@ -299,11 +276,6 @@
     @Test
     @WithMockUser(username = TEST_PREFIX + "instructor1", roles = "INSTRUCTOR")
     void createTextExercise_isNotAtLeastInstructorInCourse_forbidden() throws Exception {
-<<<<<<< HEAD
-=======
-        final Course course = textExerciseUtilService.addCourseWithOneReleasedTextExercise();
-        TextExercise textExercise = textExerciseRepository.findByCourseIdWithCategories(course.getId()).getFirst();
->>>>>>> 51a9e8c6
         course.setInstructorGroupName("test");
         courseRepository.save(course);
         textExercise.setId(null);
@@ -377,11 +349,6 @@
     @Test
     @WithMockUser(username = TEST_PREFIX + "instructor1", roles = "INSTRUCTOR")
     void updateTextExercise_InvalidMaxScore() throws Exception {
-<<<<<<< HEAD
-=======
-        final Course course = textExerciseUtilService.addCourseWithOneReleasedTextExercise();
-        TextExercise textExercise = textExerciseRepository.findByCourseIdWithCategories(course.getId()).getFirst();
->>>>>>> 51a9e8c6
         textExercise.setMaxPoints(0.0);
         request.putWithResponseBody("/api/text-exercises", textExercise, TextExercise.class, HttpStatus.BAD_REQUEST);
     }
@@ -389,11 +356,6 @@
     @Test
     @WithMockUser(username = TEST_PREFIX + "instructor1", roles = "INSTRUCTOR")
     void updateTextExercise_IncludedAsBonusInvalidBonusPoints() throws Exception {
-<<<<<<< HEAD
-=======
-        final Course course = textExerciseUtilService.addCourseWithOneReleasedTextExercise();
-        TextExercise textExercise = textExerciseRepository.findByCourseIdWithCategories(course.getId()).getFirst();
->>>>>>> 51a9e8c6
         textExercise.setMaxPoints(10.0);
         textExercise.setBonusPoints(1.0);
         textExercise.setIncludedInOverallScore(IncludedInOverallScore.INCLUDED_AS_BONUS);
@@ -403,11 +365,6 @@
     @Test
     @WithMockUser(username = TEST_PREFIX + "instructor1", roles = "INSTRUCTOR")
     void updateTextExercise_NotIncludedInvalidBonusPoints() throws Exception {
-<<<<<<< HEAD
-=======
-        final Course course = textExerciseUtilService.addCourseWithOneReleasedTextExercise();
-        TextExercise textExercise = textExerciseRepository.findByCourseIdWithCategories(course.getId()).getFirst();
->>>>>>> 51a9e8c6
         textExercise.setMaxPoints(10.0);
         textExercise.setBonusPoints(1.0);
         textExercise.setIncludedInOverallScore(IncludedInOverallScore.NOT_INCLUDED);
@@ -417,12 +374,6 @@
     @Test
     @WithMockUser(username = TEST_PREFIX + "instructor1", roles = "INSTRUCTOR")
     void updateTextExercise_WithStructuredGradingInstructions() throws Exception {
-<<<<<<< HEAD
-=======
-        final Course course = textExerciseUtilService.addCourseWithOneReleasedTextExercise();
-        TextExercise textExercise = textExerciseRepository.findByCourseIdWithCategories(course.getId()).getFirst();
-
->>>>>>> 51a9e8c6
         GradingCriterion criterion = new GradingCriterion();
         criterion.setTitle("Test");
 
@@ -448,11 +399,6 @@
     @Test
     @WithMockUser(username = TEST_PREFIX + "instructor1", roles = "INSTRUCTOR")
     void updateTextExercise() throws Exception {
-<<<<<<< HEAD
-=======
-        final Course course = textExerciseUtilService.addCourseWithOneReleasedTextExercise();
-        TextExercise textExercise = textExerciseRepository.findByCourseIdWithCategories(course.getId()).getFirst();
->>>>>>> 51a9e8c6
         textExercise = textExerciseRepository.findByIdWithExampleSubmissionsAndResultsElseThrow(textExercise.getId());
 
         // update certain attributes of text exercise
@@ -489,12 +435,6 @@
     @Test
     @WithMockUser(username = TEST_PREFIX + "instructor1", roles = "INSTRUCTOR")
     void updateTextExerciseDueDate() throws Exception {
-<<<<<<< HEAD
-=======
-        final Course course = textExerciseUtilService.addCourseWithOneReleasedTextExercise();
-        final TextExercise textExercise = textExerciseRepository.findByCourseIdWithCategories(course.getId()).getFirst();
-
->>>>>>> 51a9e8c6
         final ZonedDateTime individualDueDate = ZonedDateTime.now().plusHours(20);
 
         {
@@ -527,11 +467,6 @@
     @Test
     @WithMockUser(username = TEST_PREFIX + "instructor1", roles = "INSTRUCTOR")
     void updateTextExercise_setExerciseIdNull_created() throws Exception {
-<<<<<<< HEAD
-=======
-        Course course = textExerciseUtilService.addCourseWithOneReleasedTextExercise();
-        TextExercise textExercise = textExerciseRepository.findByCourseIdWithCategories(course.getId()).getFirst();
->>>>>>> 51a9e8c6
         textExercise.setId(null);
         textExercise.setChannelName("test" + UUID.randomUUID().toString().substring(0, 8));
         request.putWithResponseBody("/api/text-exercises", textExercise, TextExercise.class, HttpStatus.CREATED);
@@ -541,12 +476,7 @@
     @WithMockUser(username = TEST_PREFIX + "instructor1", roles = "INSTRUCTOR")
     void updateTextExercise_updatingCourseId_asInstructor() throws Exception {
         // Create a text exercise.
-<<<<<<< HEAD
-        TextExercise existingTextExercise = textExerciseRepository.findByCourseIdWithCategories(course.getId()).get(0);
-=======
-        final Course course = textExerciseUtilService.addCourseWithOneReleasedTextExercise();
         TextExercise existingTextExercise = textExerciseRepository.findByCourseIdWithCategories(course.getId()).getFirst();
->>>>>>> 51a9e8c6
 
         // Create a new course with different id.
         Long oldCourseId = course.getId();
@@ -564,11 +494,6 @@
     @Test
     @WithMockUser(username = TEST_PREFIX + "instructor1", roles = "INSTRUCTOR")
     void updateTextExercise_isNotAtLeastInstructorInCourse_forbidden() throws Exception {
-<<<<<<< HEAD
-=======
-        final Course course = textExerciseUtilService.addCourseWithOneReleasedTextExercise();
-        TextExercise textExercise = textExerciseRepository.findByCourseIdWithCategories(course.getId()).getFirst();
->>>>>>> 51a9e8c6
         course.setInstructorGroupName("test");
         courseRepository.save(course);
 
@@ -617,10 +542,6 @@
     @WithMockUser(username = TEST_PREFIX + "instructor1", roles = "INSTRUCTOR")
     void updateTextExercise_setCourseAndExerciseGroup_badRequest() throws Exception {
         ExerciseGroup exerciseGroup = examUtilService.addExerciseGroupWithExamAndCourse(true);
-<<<<<<< HEAD
-=======
-        TextExercise textExercise = textExerciseRepository.findByCourseIdWithCategories(course.getId()).getFirst();
->>>>>>> 51a9e8c6
         textExercise.setExerciseGroup(exerciseGroup);
 
         request.putWithResponseBody("/api/text-exercises", textExercise, TextExercise.class, HttpStatus.BAD_REQUEST);
@@ -629,11 +550,6 @@
     @Test
     @WithMockUser(username = TEST_PREFIX + "instructor1", roles = "INSTRUCTOR")
     void updateTextExercise_setNeitherCourseAndExerciseGroup_badRequest() throws Exception {
-<<<<<<< HEAD
-=======
-        Course course = textExerciseUtilService.addCourseWithOneReleasedTextExercise();
-        TextExercise textExercise = textExerciseRepository.findByCourseIdWithCategories(course.getId()).getFirst();
->>>>>>> 51a9e8c6
         textExercise.setCourse(null);
 
         request.putWithResponseBody("/api/text-exercises", textExercise, TextExercise.class, HttpStatus.BAD_REQUEST);
@@ -642,11 +558,6 @@
     @Test
     @WithMockUser(username = TEST_PREFIX + "instructor1", roles = "INSTRUCTOR")
     void updateTextExercise_convertFromCourseToExamExercise_badRequest() throws Exception {
-<<<<<<< HEAD
-=======
-        Course course = textExerciseUtilService.addCourseWithOneReleasedTextExercise();
-        TextExercise textExercise = textExerciseRepository.findByCourseIdWithCategories(course.getId()).getFirst();
->>>>>>> 51a9e8c6
         ExerciseGroup exerciseGroup = examUtilService.addExerciseGroupWithExamAndCourse(true);
 
         textExercise.setExerciseGroup(exerciseGroup);
@@ -861,11 +772,6 @@
     @Test
     @WithMockUser(username = TEST_PREFIX + "tutor1", roles = "TA")
     void getTextExerciseAsTutor() throws Exception {
-<<<<<<< HEAD
-=======
-        final Course course = textExerciseUtilService.addCourseWithOneReleasedTextExercise();
-        TextExercise textExercise = textExerciseRepository.findByCourseIdWithCategories(course.getId()).getFirst();
->>>>>>> 51a9e8c6
         Channel channel = new Channel();
         channel.setIsPublic(true);
         channel.setIsAnnouncementChannel(false);
@@ -903,11 +809,6 @@
     @Test
     @WithMockUser(username = TEST_PREFIX + "tutor1", roles = "TA")
     void getTextExercise_isNotAtleastTeachingAssistantInCourse_forbidden() throws Exception {
-<<<<<<< HEAD
-=======
-        final Course course = textExerciseUtilService.addCourseWithOneReleasedTextExercise();
-        TextExercise textExercise = textExerciseRepository.findByCourseIdWithCategories(course.getId()).getFirst();
->>>>>>> 51a9e8c6
         course.setTeachingAssistantGroupName("test");
         courseRepository.save(course);
         request.get("/api/text-exercises/" + textExercise.getId(), HttpStatus.FORBIDDEN, TextExercise.class);
@@ -916,12 +817,6 @@
     @Test
     @WithMockUser(username = TEST_PREFIX + "tutor1", roles = "TA")
     void testGetTextExercise_setGradingInstructionFeedbackUsed() throws Exception {
-<<<<<<< HEAD
-=======
-        final Course course = textExerciseUtilService.addCourseWithOneReleasedTextExercise();
-        TextExercise textExercise = textExerciseRepository.findByCourseIdWithCategories(course.getId()).getFirst();
-
->>>>>>> 51a9e8c6
         Channel channel = new Channel();
         channel.setName("testchannel-" + UUID.randomUUID().toString().substring(0, 8));
         channel.setIsPublic(true);
@@ -1141,12 +1036,6 @@
     @Test
     @WithMockUser(username = TEST_PREFIX + "instructor1", roles = "INSTRUCTOR")
     void testCheckPlagiarismIdenticalLongTexts() throws Exception {
-<<<<<<< HEAD
-=======
-        final Course course = textExerciseUtilService.addCourseWithOneReleasedTextExercise();
-        TextExercise textExercise = textExerciseRepository.findByCourseIdWithCategories(course.getId()).getFirst();
-
->>>>>>> 51a9e8c6
         var longText = """
                 Lorem ipsum dolor sit amet, consectetur adipiscing elit.
                 Aenean vitae vestibulum metus.
@@ -1212,12 +1101,6 @@
     @Test
     @WithMockUser(username = TEST_PREFIX + "instructor1", roles = "INSTRUCTOR")
     void testCheckPlagiarismIdenticalShortTexts() throws Exception {
-<<<<<<< HEAD
-=======
-        final Course course = textExerciseUtilService.addCourseWithOneReleasedTextExercise();
-        TextExercise textExercise = textExerciseRepository.findByCourseIdWithCategories(course.getId()).getFirst();
-
->>>>>>> 51a9e8c6
         var shortText = "Lorem Ipsum Foo Bar";
         textExerciseUtilService.createSubmissionForTextExercise(textExercise, userUtilService.getUserByLogin(TEST_PREFIX + "student1"), shortText);
         textExerciseUtilService.createSubmissionForTextExercise(textExercise, userUtilService.getUserByLogin(TEST_PREFIX + "student2"), shortText);
@@ -1229,12 +1112,6 @@
     @Test
     @WithMockUser(username = TEST_PREFIX + "instructor1", roles = "INSTRUCTOR")
     void testCheckPlagiarismNoSubmissions() throws Exception {
-<<<<<<< HEAD
-=======
-        final Course course = textExerciseUtilService.addCourseWithOneReleasedTextExercise();
-        TextExercise textExercise = textExerciseRepository.findByCourseIdWithCategories(course.getId()).getFirst();
-
->>>>>>> 51a9e8c6
         var path = "/api/text-exercises/" + textExercise.getId() + "/check-plagiarism";
         request.get(path, HttpStatus.BAD_REQUEST, TextPlagiarismResult.class, plagiarismUtilService.getDefaultPlagiarismOptions());
     }
@@ -1242,11 +1119,6 @@
     @Test
     @WithMockUser(username = TEST_PREFIX + "instructor1", roles = "INSTRUCTOR")
     void testCheckPlagiarism_isNotAtLeastInstructorInCourse_forbidden() throws Exception {
-<<<<<<< HEAD
-=======
-        final Course course = textExerciseUtilService.addCourseWithOneReleasedTextExercise();
-        TextExercise textExercise = textExerciseRepository.findByCourseIdWithCategories(course.getId()).getFirst();
->>>>>>> 51a9e8c6
         course.setInstructorGroupName("test");
         courseRepository.save(course);
         request.get("/api/text-exercises/" + textExercise.getId() + "/check-plagiarism", HttpStatus.FORBIDDEN, TextPlagiarismResult.class,
@@ -1256,12 +1128,6 @@
     @Test
     @WithMockUser(username = TEST_PREFIX + "instructor1", roles = "INSTRUCTOR")
     void testGetPlagiarismResult() throws Exception {
-<<<<<<< HEAD
-=======
-        final Course course = textExerciseUtilService.addCourseWithOneReleasedTextExercise();
-        TextExercise textExercise = textExerciseRepository.findByCourseIdWithCategories(course.getId()).getFirst();
-
->>>>>>> 51a9e8c6
         TextPlagiarismResult expectedResult = textExerciseUtilService.createTextPlagiarismResultForExercise(textExercise);
 
         var result = request.get("/api/text-exercises/" + textExercise.getId() + "/plagiarism-result", HttpStatus.OK, PlagiarismResultDTO.class);
@@ -1271,11 +1137,6 @@
     @Test
     @WithMockUser(username = TEST_PREFIX + "instructor1", roles = "INSTRUCTOR")
     void testGetPlagiarismResultWithoutResult() throws Exception {
-<<<<<<< HEAD
-=======
-        final Course course = textExerciseUtilService.addCourseWithOneReleasedTextExercise();
-        TextExercise textExercise = textExerciseRepository.findByCourseIdWithCategories(course.getId()).getFirst();
->>>>>>> 51a9e8c6
         var result = request.get("/api/text-exercises/" + textExercise.getId() + "/plagiarism-result", HttpStatus.OK, String.class);
         assertThat(result).isNullOrEmpty();
     }
@@ -1290,11 +1151,6 @@
     @Test
     @WithMockUser(username = TEST_PREFIX + "instructor1", roles = "INSTRUCTOR")
     void testGetPlagiarismResult_isNotAtLeastInstructorInCourse_forbidden() throws Exception {
-<<<<<<< HEAD
-=======
-        final Course course = textExerciseUtilService.addCourseWithOneReleasedTextExercise();
-        TextExercise textExercise = textExerciseRepository.findByCourseIdWithCategories(course.getId()).getFirst();
->>>>>>> 51a9e8c6
         course.setInstructorGroupName("test");
         courseRepository.save(course);
         request.get("/api/text-exercises/" + textExercise.getId() + "/plagiarism-result", HttpStatus.FORBIDDEN, String.class);
@@ -1303,11 +1159,6 @@
     @Test
     @WithMockUser(username = TEST_PREFIX + "instructor1", roles = "INSTRUCTOR")
     void testReEvaluateAndUpdateTextExercise() throws Exception {
-<<<<<<< HEAD
-=======
-        final Course course = textExerciseUtilService.addCourseWithOneReleasedTextExercise();
-        TextExercise textExercise = textExerciseRepository.findByCourseIdWithCategories(course.getId()).getFirst();
->>>>>>> 51a9e8c6
         Set<GradingCriterion> gradingCriteria = exerciseUtilService.addGradingInstructionsToExercise(textExercise);
         gradingCriterionRepository.saveAll(gradingCriteria);
 
@@ -1330,11 +1181,6 @@
     @Test
     @WithMockUser(username = TEST_PREFIX + "instructor1", roles = "INSTRUCTOR")
     void testReEvaluateAndUpdateTextExerciseWithExampleSubmission() throws Exception {
-<<<<<<< HEAD
-=======
-        final Course course = textExerciseUtilService.addCourseWithOneReleasedTextExercise();
-        TextExercise textExercise = textExerciseRepository.findByCourseIdWithCategories(course.getId()).getFirst();
->>>>>>> 51a9e8c6
         Set<GradingCriterion> gradingCriteria = exerciseUtilService.addGradingInstructionsToExercise(textExercise);
         gradingCriterionRepository.saveAll(gradingCriteria);
         gradingCriteria.remove(1);
@@ -1359,11 +1205,6 @@
     @Test
     @WithMockUser(username = TEST_PREFIX + "instructor1", roles = "INSTRUCTOR")
     void testReEvaluateAndUpdateTextExercise_shouldDeleteFeedbacks() throws Exception {
-<<<<<<< HEAD
-=======
-        final Course course = textExerciseUtilService.addCourseWithOneReleasedTextExercise();
-        TextExercise textExercise = textExerciseRepository.findByCourseIdWithCategories(course.getId()).getFirst();
->>>>>>> 51a9e8c6
         Set<GradingCriterion> gradingCriteria = exerciseUtilService.addGradingInstructionsToExercise(textExercise);
         gradingCriterionRepository.saveAll(gradingCriteria);
 
@@ -1384,11 +1225,6 @@
     @Test
     @WithMockUser(username = TEST_PREFIX + "instructor1", roles = "INSTRUCTOR")
     void testReEvaluateAndUpdateTextExercise_isNotAtLeastInstructorInCourse_forbidden() throws Exception {
-<<<<<<< HEAD
-=======
-        final Course course = textExerciseUtilService.addCourseWithOneReleasedTextExercise();
-        TextExercise textExercise = textExerciseRepository.findByCourseIdWithCategories(course.getId()).getFirst();
->>>>>>> 51a9e8c6
         course.setInstructorGroupName("test");
         courseRepository.save(course);
 
@@ -1398,13 +1234,7 @@
     @Test
     @WithMockUser(username = TEST_PREFIX + "instructor1", roles = "INSTRUCTOR")
     void testReEvaluateAndUpdateTextExercise_isNotSameGivenExerciseIdInRequestBody_conflict() throws Exception {
-<<<<<<< HEAD
         TextExercise textExerciseToBeConflicted = textExerciseRepository.findByCourseIdWithCategories(course.getId()).get(0);
-=======
-        final Course course = textExerciseUtilService.addCourseWithOneReleasedTextExercise();
-        TextExercise textExercise = textExerciseRepository.findByCourseIdWithCategories(course.getId()).getFirst();
-        TextExercise textExerciseToBeConflicted = textExerciseRepository.findByCourseIdWithCategories(course.getId()).getFirst();
->>>>>>> 51a9e8c6
         textExerciseToBeConflicted.setId(123456789L);
         textExerciseRepository.save(textExerciseToBeConflicted);
 
@@ -1414,12 +1244,6 @@
     @Test
     @WithMockUser(username = TEST_PREFIX + "instructor1", roles = "INSTRUCTOR")
     void testReEvaluateAndUpdateTextExercise_notFound() throws Exception {
-<<<<<<< HEAD
-=======
-        final Course course = textExerciseUtilService.addCourseWithOneReleasedTextExercise();
-        TextExercise textExercise = textExerciseRepository.findByCourseIdWithCategories(course.getId()).getFirst();
-
->>>>>>> 51a9e8c6
         request.putWithResponseBody("/api/text-exercises/" + 123456789 + "/re-evaluate", textExercise, TextExercise.class, HttpStatus.NOT_FOUND);
     }
 
@@ -1427,11 +1251,6 @@
     @WithMockUser(username = TEST_PREFIX + "instructor1", roles = "INSTRUCTOR")
     void createTextExercise_setInvalidExampleSolutionPublicationDate_badRequest() throws Exception {
         final var baseTime = ZonedDateTime.now();
-<<<<<<< HEAD
-=======
-        final Course course = textExerciseUtilService.addCourseWithOneReleasedTextExercise();
-        TextExercise textExercise = textExerciseRepository.findByCourseIdWithCategories(course.getId()).getFirst();
->>>>>>> 51a9e8c6
         textExercise.setId(null);
         textExercise.setAssessmentDueDate(null);
         textExercise.setIncludedInOverallScore(IncludedInOverallScore.INCLUDED_COMPLETELY);
@@ -1453,11 +1272,6 @@
     @WithMockUser(username = TEST_PREFIX + "instructor1", roles = "INSTRUCTOR")
     void createTextExercise_setValidExampleSolutionPublicationDate() throws Exception {
         final var baseTime = ZonedDateTime.now();
-<<<<<<< HEAD
-=======
-        final Course course = textExerciseUtilService.addCourseWithOneReleasedTextExercise();
-        TextExercise textExercise = textExerciseRepository.findByCourseIdWithCategories(course.getId()).getFirst();
->>>>>>> 51a9e8c6
         textExercise.setId(null);
         textExercise.setAssessmentDueDate(null);
         textExercise.setIncludedInOverallScore(IncludedInOverallScore.INCLUDED_COMPLETELY);
@@ -1544,12 +1358,6 @@
     }
 
     private void testGetTextExercise_exampleSolutionVisibility(boolean isStudent, String username) throws Exception {
-<<<<<<< HEAD
-=======
-        Course course = textExerciseUtilService.addCourseWithOneReleasedTextExercise();
-        final TextExercise textExercise = textExerciseRepository.findByCourseIdWithCategories(course.getId()).getFirst();
-
->>>>>>> 51a9e8c6
         // Utility function to avoid duplication
         Function<Course, TextExercise> textExerciseGetter = c -> (TextExercise) c.getExercises().stream().filter(e -> e.getId().equals(textExercise.getId())).findAny()
                 .orElseThrow();
