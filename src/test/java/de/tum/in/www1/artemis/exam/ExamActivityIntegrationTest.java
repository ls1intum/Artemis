package de.tum.in.www1.artemis.exam;

import static org.assertj.core.api.Assertions.assertThat;
<<<<<<< HEAD
import static org.junit.jupiter.api.Assertions.*;
=======
>>>>>>> 23f27a4c
import static org.mockito.Mockito.verify;
import static org.springframework.http.HttpStatus.OK;

import java.time.ZonedDateTime;
import java.util.ArrayList;
import java.util.Arrays;
import java.util.List;
import java.util.Optional;

import org.junit.jupiter.api.AfterEach;
import org.junit.jupiter.api.BeforeEach;
import org.junit.jupiter.api.Test;
import org.junit.jupiter.params.ParameterizedTest;
import org.junit.jupiter.params.provider.EnumSource;
import org.junit.jupiter.params.provider.ValueSource;
import org.springframework.beans.factory.annotation.Autowired;
import org.springframework.security.test.context.support.WithMockUser;

import de.tum.in.www1.artemis.AbstractSpringIntegrationBambooBitbucketJiraTest;
import de.tum.in.www1.artemis.domain.Course;
import de.tum.in.www1.artemis.domain.enumeration.ExamActionType;
import de.tum.in.www1.artemis.domain.exam.Exam;
import de.tum.in.www1.artemis.domain.exam.StudentExam;
import de.tum.in.www1.artemis.domain.exam.monitoring.ExamAction;
import de.tum.in.www1.artemis.domain.exam.monitoring.actions.*;
import de.tum.in.www1.artemis.repository.ExamRepository;
import de.tum.in.www1.artemis.repository.StudentExamRepository;
import de.tum.in.www1.artemis.service.scheduled.cache.monitoring.ExamMonitoringScheduleService;
import de.tum.in.www1.artemis.util.RequestUtilService;
import de.tum.in.www1.artemis.web.rest.ExamActivityResource;

class ExamActivityIntegrationTest extends AbstractSpringIntegrationBambooBitbucketJiraTest {

    private static final String TEST_PREFIX = "examactivity";

    @Autowired
    private ExamMonitoringScheduleService examMonitoringScheduleService;

    @Autowired
    protected RequestUtilService request;

    @Autowired
    private ExamRepository examRepository;

    @Autowired
    private StudentExamRepository studentExamRepository;

    @Autowired
    private ExamActivityResource examActivityResource;

    private Course course;

    private Exam exam;

    private StudentExam studentExam;

    @BeforeEach
    void init() {
        database.addUsers(TEST_PREFIX, 1, 0, 0, 0);
        course = database.addEmptyCourse();
        var student1 = database.getUserByLogin(TEST_PREFIX + "student1");
        exam = database.addActiveExamWithRegisteredUser(course, student1);
        exam.setMonitoring(true);
        exam = examRepository.save(exam);
        studentExam = database.addStudentExam(exam);
        studentExam.setWorkingTime(7200);
        studentExam.setUser(student1);
        studentExamRepository.save(studentExam);
    }

    @AfterEach
    void tearDown() {
        examMonitoringScheduleService.stopSchedule();
        examMonitoringScheduleService.clearAllExamMonitoringData();
    }

    private ExamAction createExamActionBasedOnType(ExamActionType examActionType) {
        ExamAction examAction = null;
        switch (examActionType) {
            case STARTED_EXAM -> {
                examAction = new StartedExamAction();
                ((StartedExamAction) examAction).setSessionId(0L);
            }
            case ENDED_EXAM -> examAction = new EndedExamAction();
            case HANDED_IN_EARLY -> examAction = new HandedInEarlyAction();
            case CONTINUED_AFTER_HAND_IN_EARLY -> examAction = new ContinuedAfterHandedInEarlyAction();
            case SWITCHED_EXERCISE -> {
                examAction = new SwitchedExerciseAction();
                ((SwitchedExerciseAction) examAction).setExerciseId(0L);
            }
            case SAVED_EXERCISE -> {
                examAction = new SavedExerciseAction();
                ((SavedExerciseAction) examAction).setAutomatically(false);
                ((SavedExerciseAction) examAction).setFailed(true);
                ((SavedExerciseAction) examAction).setForced(false);
                ((SavedExerciseAction) examAction).setSubmissionId(0L);
            }
            case CONNECTION_UPDATED -> {
                examAction = new ConnectionUpdatedAction();
                ((ConnectionUpdatedAction) examAction).setConnected(false);
            }
            default -> throw new IllegalArgumentException("Invalid ExamActionType: " + examActionType);
        }
        examAction.setType(examActionType);
        examAction.setTimestamp(ZonedDateTime.now());
        examAction.setStudentExamId(studentExam.getId());
        return examAction;
    }

    @ParameterizedTest(name = "{displayName} [{index}] {argumentsWithNames}")
    @WithMockUser(username = TEST_PREFIX + "student1", roles = "USER")
    @EnumSource(ExamActionType.class)
    void testCreateExamActivityInCache(ExamActionType examActionType) {
        ExamAction examAction = createExamActionBasedOnType(examActionType);

        examActivityResource.updatePerformedExamActions(exam.getId(), examAction);
        verify(this.websocketMessagingService).sendMessage("/topic/exam-monitoring/" + exam.getId() + "/action", examAction);
    }

    @ParameterizedTest(name = "{displayName} [{index}] {argumentsWithNames}")
    @WithMockUser(username = TEST_PREFIX + "student1", roles = "USER")
    @EnumSource(ExamActionType.class)
    void testExamActionPresentInCache(ExamActionType examActionType) {
        ExamAction examAction = createExamActionBasedOnType(examActionType);

        examActivityResource.updatePerformedExamActions(exam.getId(), examAction);
        verify(this.websocketMessagingService).sendMessage("/topic/exam-monitoring/" + exam.getId() + "/action", examAction);

        var examActivity = examMonitoringScheduleService.getExamActivityFromCache(exam.getId(), studentExam.getId());
        assertThat(examActivity).isNotNull();
        assertThat(examActivity.getExamActions()).hasSize(1);
        assertThat(new ArrayList<>(examActivity.getExamActions()).get(0).getType()).isEqualTo(examActionType);
    }

    @ParameterizedTest(name = "{displayName} [{index}] {argumentsWithNames}")
    @WithMockUser(username = TEST_PREFIX + "student1", roles = "USER")
    @EnumSource(ExamActionType.class)
    void testExamActionNotPresentInCache(ExamActionType examActionType) {
        ExamAction examAction = createExamActionBasedOnType(examActionType);

        examActivityResource.updatePerformedExamActions(exam.getId(), examAction);
        verify(this.websocketMessagingService).sendMessage("/topic/exam-monitoring/" + exam.getId() + "/action", examAction);

        examMonitoringScheduleService.executeExamActivitySaveTask(exam.getId());

        var examActivity = examMonitoringScheduleService.getExamActivityFromCache(exam.getId(), studentExam.getId());
        assertThat(examActivity).isNull();
    }

    @Test
    @WithMockUser(username = TEST_PREFIX + "student1", roles = "USER")
    void testMultipleExamActions() {
        List<ExamAction> examActions = Arrays.stream(ExamActionType.values()).map(this::createExamActionBasedOnType).toList();

        for (ExamAction examAction : examActions) {
            examActivityResource.updatePerformedExamActions(exam.getId(), examAction);
            verify(this.websocketMessagingService).sendMessage("/topic/exam-monitoring/" + exam.getId() + "/action", examAction);
        }

        var examActivity = examMonitoringScheduleService.getExamActivityFromCache(exam.getId(), studentExam.getId());

        assertThat(examActivity).isNotNull();
        assertThat(examActivity.getExamActions()).hasSameSizeAs(examActions);

        examMonitoringScheduleService.executeExamActivitySaveTask(exam.getId());
    }

    @ParameterizedTest(name = "{displayName} [{index}] {argumentsWithNames}")
    @WithMockUser(username = TEST_PREFIX + "student1", roles = "USER")
    @EnumSource(ExamActionType.class)
    void testExamWithMonitoringDisabled(ExamActionType examActionType) {
        ExamAction examAction = createExamActionBasedOnType(examActionType);

        exam.setMonitoring(false);
        examRepository.save(exam);

        examActivityResource.updatePerformedExamActions(exam.getId(), examAction);

        verify(this.websocketMessagingService).sendMessage("/topic/exam-monitoring/" + exam.getId() + "/action", examAction);

        // Currently, we don't apply any filtering - so there should be an activity and action in the cache
        var examActivity = examMonitoringScheduleService.getExamActivityFromCache(exam.getId(), studentExam.getId());
        assertThat(examActivity).isNotNull();
        assertThat(examActivity.getExamActions()).hasSize(1);
        assertThat(new ArrayList<>(examActivity.getExamActions()).get(0).getType()).isEqualTo(examActionType);
    }

    @ParameterizedTest(name = "{displayName} [{index}] {argumentsWithNames}")
    @WithMockUser(username = TEST_PREFIX + "admin", roles = "ADMIN")
    @EnumSource(ExamActionType.class)
    void testGetInitialExamActions(ExamActionType examActionType) throws Exception {
        ExamAction examAction = createExamActionBasedOnType(examActionType);
        examActivityResource.updatePerformedExamActions(exam.getId(), examAction);
        verify(this.websocketMessagingService).sendMessage("/topic/exam-monitoring/" + exam.getId() + "/action", examAction);

        List<ExamAction> examActions = request.getList("/api/exam-monitoring/" + exam.getId() + "/load-actions", OK, ExamAction.class);
        assertThat(examActions).hasSize(1);
        assertThat(examActions.get(0)).extracting(ExamAction::getExamActivityId, ExamAction::getStudentExamId, ExamAction::getId, ExamAction::getType)
                .containsExactly(examAction.getExamActivityId(), examAction.getStudentExamId(), examAction.getId(), examAction.getType());

<<<<<<< HEAD
=======
        assertThat(examActions).hasSize(1);

        var receivedAction = examActions.get(0);
        // We need to validate those values to be equal.
        assertThat(receivedAction.getExamActivityId()).isEqualTo(examAction.getExamActivityId());
        assertThat(receivedAction.getStudentExamId()).isEqualTo(examAction.getStudentExamId());
        assertThat(receivedAction.getId()).isEqualTo(examAction.getId());
        assertThat(receivedAction.getType()).isEqualTo(examAction.getType());
>>>>>>> 23f27a4c
    }

    @ParameterizedTest(name = "{displayName} [{index}] {argumentsWithNames}")
    @WithMockUser(username = "admin", roles = "ADMIN")
    @ValueSource(booleans = { true, false })
    void testUpdateMonitoring(boolean monitoring) throws Exception {
        exam.setMonitoring(!monitoring);
        exam = examRepository.save(exam);

<<<<<<< HEAD
        boolean result = request.putWithResponseBody("/api/courses/" + course.getId() + "/exams/" + exam.getId() + "/statistics", monitoring, Boolean.class, OK);
        assertThat(monitoring).isEqualTo(result);
        assertThat(examRepository.findById(exam.getId()).map(Exam::isMonitoring)).isEqualTo(Optional.of(monitoring));
=======
        boolean result = request.putWithResponseBody("/api/courses/" + course.getId() + "/exams/" + exam.getId() + "/statistics", monitoring, Boolean.class, HttpStatus.OK);

        assertThat(result).isEqualTo(monitoring);
        assertThat(examRepository.findByIdElseThrow(exam.getId()).isMonitoring()).isEqualTo(monitoring);
>>>>>>> 23f27a4c
    }
}<|MERGE_RESOLUTION|>--- conflicted
+++ resolved
@@ -1,10 +1,6 @@
 package de.tum.in.www1.artemis.exam;
 
 import static org.assertj.core.api.Assertions.assertThat;
-<<<<<<< HEAD
-import static org.junit.jupiter.api.Assertions.*;
-=======
->>>>>>> 23f27a4c
 import static org.mockito.Mockito.verify;
 import static org.springframework.http.HttpStatus.OK;
 
@@ -204,18 +200,6 @@
         assertThat(examActions).hasSize(1);
         assertThat(examActions.get(0)).extracting(ExamAction::getExamActivityId, ExamAction::getStudentExamId, ExamAction::getId, ExamAction::getType)
                 .containsExactly(examAction.getExamActivityId(), examAction.getStudentExamId(), examAction.getId(), examAction.getType());
-
-<<<<<<< HEAD
-=======
-        assertThat(examActions).hasSize(1);
-
-        var receivedAction = examActions.get(0);
-        // We need to validate those values to be equal.
-        assertThat(receivedAction.getExamActivityId()).isEqualTo(examAction.getExamActivityId());
-        assertThat(receivedAction.getStudentExamId()).isEqualTo(examAction.getStudentExamId());
-        assertThat(receivedAction.getId()).isEqualTo(examAction.getId());
-        assertThat(receivedAction.getType()).isEqualTo(examAction.getType());
->>>>>>> 23f27a4c
     }
 
     @ParameterizedTest(name = "{displayName} [{index}] {argumentsWithNames}")
@@ -225,15 +209,8 @@
         exam.setMonitoring(!monitoring);
         exam = examRepository.save(exam);
 
-<<<<<<< HEAD
         boolean result = request.putWithResponseBody("/api/courses/" + course.getId() + "/exams/" + exam.getId() + "/statistics", monitoring, Boolean.class, OK);
         assertThat(monitoring).isEqualTo(result);
         assertThat(examRepository.findById(exam.getId()).map(Exam::isMonitoring)).isEqualTo(Optional.of(monitoring));
-=======
-        boolean result = request.putWithResponseBody("/api/courses/" + course.getId() + "/exams/" + exam.getId() + "/statistics", monitoring, Boolean.class, HttpStatus.OK);
-
-        assertThat(result).isEqualTo(monitoring);
-        assertThat(examRepository.findByIdElseThrow(exam.getId()).isMonitoring()).isEqualTo(monitoring);
->>>>>>> 23f27a4c
     }
 }