--- conflicted
+++ resolved
@@ -48,10 +48,6 @@
     @Autowired
     UserRepository userRepo;
 
-    Course course1;
-
-    Course course2;
-
     @BeforeEach
     public void initTestCase() {
         database.addUsers(1, 1, 1);
@@ -118,71 +114,6 @@
     }
 
     @Test
-<<<<<<< HEAD
-    @WithMockUser(username = "tutor1", roles = "TA")
-    public void getAllForTutorDashboard() throws Exception {
-        prepareGetAllCoursesForDashboard();
-        Course course = request.get("/api/courses/" + course1.getId() + "/for-tutor-dashboard", HttpStatus.OK, Course.class);
-
-        assertThat(course.getExercises().size()).as("Two exercises are returned").isEqualTo(2);
-
-        for (Exercise exercise : course.getExercises()) {
-            if (exercise instanceof TextExercise) {
-                assertThat(exercise.getNumberOfParticipations()).isEqualTo(2L);
-            }
-            else if (exercise instanceof ModelingExercise) {
-                assertThat(exercise.getNumberOfParticipations()).isEqualTo(1L);
-            }
-            checkExercise(exercise);
-        }
-    }
-
-    @Test
-    @WithMockUser(username = "tutor1", roles = "TA")
-    public void getAllStatsForTutorDashboard() throws Exception {
-        prepareGetAllCoursesForDashboard();
-        StatsForInstructorDashboardDTO stats = request.get("/api/courses/" + course1.getId() + "/stats-for-tutor-dashboard", HttpStatus.OK, StatsForInstructorDashboardDTO.class);
-
-        assertThat(stats.getNumberOfAssessments()).isEqualTo(0);
-        assertThat(stats.getNumberOfSubmissions()).isEqualTo(3);
-        assertThat(stats.getNumberOfAutomaticAssistedAssessments()).isNull();
-        assertThat(stats.getNumberOfStudents()).isNull();
-        assertThat(stats.getNumberOfComplaints()).isEqualTo(0);
-        assertThat(stats.getNumberOfOpenComplaints()).isNull();
-        assertThat(stats.getNumberOfMoreFeedbackRequests()).isEqualTo(0);
-        assertThat(stats.getNumberOfOpenMoreFeedbackRequests()).isNull();
-    }
-
-    @Test
-    @WithMockUser(username = "student1", roles = "USER")
-    public void getAllStatsForTutorDashboard_asStudent_forbidden() throws Exception {
-        prepareGetAllCoursesForDashboard();
-        request.get("/api/courses/" + course1.getId() + "/stats-for-tutor-dashboard", HttpStatus.FORBIDDEN, StatsForInstructorDashboardDTO.class);
-    }
-
-    @Test
-    @WithMockUser(username = "instructor1", roles = "INSTRUCTOR")
-    public void getAllStatsForInstructorDashboard() throws Exception {
-        prepareGetAllCoursesForDashboard();
-        StatsForInstructorDashboardDTO stats = request.get("/api/courses/" + course1.getId() + "/stats-for-instructor-dashboard", HttpStatus.OK,
-                StatsForInstructorDashboardDTO.class);
-
-        assertThat(stats.getNumberOfAssessments()).isEqualTo(0);
-        assertThat(stats.getNumberOfSubmissions()).isEqualTo(3);
-        assertThat(stats.getNumberOfAutomaticAssistedAssessments()).isNull();
-        assertThat(stats.getNumberOfStudents()).isEqualTo(1);
-        assertThat(stats.getNumberOfComplaints()).isEqualTo(0);
-        assertThat(stats.getNumberOfOpenComplaints()).isEqualTo(0);
-        assertThat(stats.getNumberOfMoreFeedbackRequests()).isEqualTo(0);
-        assertThat(stats.getNumberOfOpenMoreFeedbackRequests()).isEqualTo(0);
-    }
-
-    @Test
-    @WithMockUser(username = "tutor1", roles = "TA")
-    public void getAllStatsForInstructorDashboard_asTutor_forbidden() throws Exception {
-        prepareGetAllCoursesForDashboard();
-        request.get("/api/courses/" + course1.getId() + "/stats-for-instructor-dashboard", HttpStatus.FORBIDDEN, StatsForInstructorDashboardDTO.class);
-=======
     @WithMockUser(username = "instructor1", roles = "INSTRUCTOR")
     public void testGetCoursesWithPermission() throws Exception {
         database.createCoursesWithExercisesAndLectures();
@@ -192,7 +123,6 @@
             assertThat(exercise.getGradingInstructions()).as("Grading instructions are not filtered out").isNotNull();
             assertThat(exercise.getProblemStatement()).as("Problem statements are not filtered out").isNotNull();
         }
->>>>>>> 428a2e04
     }
 
     @Test
@@ -211,35 +141,6 @@
 
         // Iterate over all exercises of the remaining course
         for (Exercise exercise : courses.get(0).getExercises()) {
-<<<<<<< HEAD
-            // Test that grading instructions were filtered out as the test user is a student.
-            assertThat(exercise.getGradingInstructions()).as("Grading instructions are filtered out").isNull();
-            checkExercise(exercise);
-        }
-    }
-
-    private void checkExercise(Exercise exercise) {
-        // Test that the exercise does not have more than one participation.
-        assertThat(exercise.getStudentParticipations().size()).as("At most one participation").isLessThanOrEqualTo(1);
-        if (exercise.getStudentParticipations().size() > 0) {
-            // Buffer participation so that null checking is easier.
-            Participation participation = exercise.getStudentParticipations().iterator().next();
-            if (participation.getSubmissions().size() > 0) {
-                // The call filters participations by submissions and their result. After the call each participation shouldn't have more than one submission.
-                assertThat(participation.getSubmissions().size()).as("At most one submission").isLessThanOrEqualTo(1);
-                Submission submission = participation.getSubmissions().iterator().next();
-                if (submission != null) {
-                    // Test that the correct text submission was filtered.
-                    if (submission instanceof TextSubmission) {
-                        TextSubmission textSubmission = (TextSubmission) submission;
-                        assertThat(textSubmission.getText()).as("Correct text submission").isEqualTo("text");
-                    }
-
-                    // Test that the correct modeling submission was filtered.
-                    if (submission instanceof ModelingSubmission) {
-                        ModelingSubmission modelingSubmission = (ModelingSubmission) submission;
-                        assertThat(modelingSubmission.getModel()).as("Correct modeling submission").isEqualTo("model2");
-=======
             // Test that the exercise does not have more than one participation.
             assertThat(exercise.getStudentParticipations().size()).as("At most one participation for exercise").isLessThanOrEqualTo(1);
             if (exercise.getStudentParticipations().size() > 0) {
@@ -260,7 +161,6 @@
                             ModelingSubmission modelingSubmission = (ModelingSubmission) submission;
                             assertThat(modelingSubmission.getModel()).as("Correct modeling submission").isEqualTo("model2");
                         }
->>>>>>> 428a2e04
                     }
                 }
             }
@@ -272,24 +172,9 @@
     public void testGetCoursesToRegister() throws Exception {
         ZonedDateTime pastTimestamp = ZonedDateTime.now().minusDays(5);
         ZonedDateTime futureTimestamp = ZonedDateTime.now().plusDays(5);
-<<<<<<< HEAD
-        ZonedDateTime futureFutureTimestamp = ZonedDateTime.now().plusDays(8);
-
-        course1 = ModelFactory.generateCourse(null, pastTimestamp, futureTimestamp, new HashSet<>(), "tumuser", "tutor", "instructor");
-        course2 = ModelFactory.generateCourse(null, ZonedDateTime.now().minusDays(8), pastTimestamp, new HashSet<>(), "tumuser", "tutor", "instructor");
-
-        ModelingExercise modelingExercise = ModelFactory.generateModelingExercise(pastTimestamp, futureTimestamp, futureFutureTimestamp, DiagramType.ClassDiagram, course1);
-        modelingExercise.setGradingInstructions("some grading instructions");
-        course1.addExercises(modelingExercise);
-
-        TextExercise textExercise = ModelFactory.generateTextExercise(pastTimestamp, futureTimestamp, futureFutureTimestamp, course1);
-        textExercise.setGradingInstructions("some grading instructions");
-        course1.addExercises(textExercise);
-=======
         Course course1 = ModelFactory.generateCourse(null, pastTimestamp, futureTimestamp, new HashSet<>(), "tumuser", "tutor", "instructor");
         Course course2 = ModelFactory.generateCourse(null, pastTimestamp, futureTimestamp, new HashSet<>(), "tumuser", "tutor", "instructor");
         course1.setRegistrationEnabled(true);
->>>>>>> 428a2e04
 
         courseRepo.save(course1);
         courseRepo.save(course2);
