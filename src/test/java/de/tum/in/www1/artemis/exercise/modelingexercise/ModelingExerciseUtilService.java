--- conflicted
+++ resolved
@@ -372,11 +372,7 @@
      */
     public Result addModelingAssessmentForSubmission(ModelingExercise exercise, ModelingSubmission submission, String path, String login, boolean submit) throws Exception {
         List<Feedback> feedbackList = participationUtilService.loadAssessmentFomResources(path);
-<<<<<<< HEAD
-        Result result = assessmentService.saveManualAssessment(submission, feedbackList, null, null);
-=======
         Result result = assessmentService.saveAndSubmitManualAssessment(exercise, submission, feedbackList, null, submit);
->>>>>>> 5f2ae309
         result.setParticipation(submission.getParticipation().results(null));
         result.setAssessor(userUtilService.getUserByLogin(login));
         resultRepo.save(result);
@@ -399,11 +395,7 @@
         feedbacks.add(feedback1);
         feedbacks.add(feedback2);
 
-<<<<<<< HEAD
-        Result result = assessmentService.saveManualAssessment(submission, feedbacks, null, null);
-=======
         Result result = assessmentService.saveAndSubmitManualAssessment(exercise, submission, feedbacks, null, submit);
->>>>>>> 5f2ae309
         result.setParticipation(submission.getParticipation().results(null));
         result.setAssessor(userUtilService.getUserByLogin(login));
         resultRepo.save(result);
