--- conflicted
+++ resolved
@@ -318,9 +318,6 @@
         return participationUtilService.addSubmissionWithFinishedResultsWithAssessor(participation, submission, assessorLogin);
     }
 
-<<<<<<< HEAD
-    public ModelingSubmission addModelingSubmissionFromResources(ModelingExercise exercise, String path, String login) throws IOException {
-=======
     /**
      * Creates and saves a ModelingSubmission from a file.
      *
@@ -331,7 +328,6 @@
      * @throws Exception If the file can't be read
      */
     public ModelingSubmission addModelingSubmissionFromResources(ModelingExercise exercise, String path, String login) throws Exception {
->>>>>>> 5a47e3c2
         String model = FileUtils.loadFileFromResources(path);
         ModelingSubmission submission = ParticipationFactory.generateModelingSubmission(model, true);
         submission = addModelingSubmission(exercise, submission, login);
