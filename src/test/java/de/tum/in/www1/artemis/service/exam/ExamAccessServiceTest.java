package de.tum.in.www1.artemis.service.exam;

import static org.assertj.core.api.Assertions.assertThat;
import static org.assertj.core.api.Assertions.assertThatThrownBy;

import java.time.ZonedDateTime;
import java.util.Collections;
import java.util.Set;

import org.junit.jupiter.api.AfterEach;
import org.junit.jupiter.api.BeforeEach;
import org.junit.jupiter.api.Test;
import org.springframework.beans.factory.annotation.Autowired;
import org.springframework.security.test.context.support.WithMockUser;

import de.tum.in.www1.artemis.AbstractSpringIntegrationBambooBitbucketJiraTest;
import de.tum.in.www1.artemis.domain.Course;
import de.tum.in.www1.artemis.domain.User;
import de.tum.in.www1.artemis.domain.exam.Exam;
import de.tum.in.www1.artemis.domain.exam.ExerciseGroup;
import de.tum.in.www1.artemis.domain.exam.StudentExam;
import de.tum.in.www1.artemis.repository.*;
import de.tum.in.www1.artemis.security.Role;
import de.tum.in.www1.artemis.service.scheduled.ParticipantScoreScheduleService;
import de.tum.in.www1.artemis.web.rest.errors.AccessForbiddenException;
import de.tum.in.www1.artemis.web.rest.errors.BadRequestAlertException;
import de.tum.in.www1.artemis.web.rest.errors.ConflictException;
import de.tum.in.www1.artemis.web.rest.errors.EntityNotFoundException;

class ExamAccessServiceTest extends AbstractSpringIntegrationBambooBitbucketJiraTest {

    private static final String TEST_PREFIX = "examaccessservicetest"; // only lower case is supported

    @Autowired
    private CourseRepository courseRepository;

    @Autowired
    private ExamRepository examRepository;

    @Autowired
    private UserRepository userRepository;

    @Autowired
    private StudentExamRepository studentExamRepository;

    private Course course1;

    private Course course2;

    private Exam exam1;

    private Exam exam2;

    private Exam testExam1;

    private Exam testExam2;

    private ExerciseGroup exerciseGroup1;

    private ExerciseGroup exerciseGroup2;

    private StudentExam studentExam1;

    private StudentExam studentExam2;

    private StudentExam studentExamForTestExam1;

    private StudentExam studentExamForTestExam2;

    @AfterEach
    void cleanup() {
        ParticipantScoreScheduleService.DEFAULT_WAITING_TIME_FOR_SCHEDULED_TASKS = 500;
    }

    @BeforeEach
    void init() {
<<<<<<< HEAD
        ParticipantScoreScheduleService.DEFAULT_WAITING_TIME_FOR_SCHEDULED_TASKS = 100;
=======
        ParticipantScoreSchedulerService.DEFAULT_WAITING_TIME_FOR_SCHEDULED_TASKS = 50;
>>>>>>> 46bc93a8
        database.addUsers(TEST_PREFIX, 2, 1, 1, 2);
        User instructor1 = database.getUserByLogin(TEST_PREFIX + "instructor1");
        User instructor2 = database.getUserByLogin(TEST_PREFIX + "instructor2");
        User student1 = database.getUserByLogin(TEST_PREFIX + "student1");
        instructor1.setGroups(Collections.singleton("course1InstructorGroup"));
        instructor2.setGroups(Collections.singleton("course2InstructorGroup"));
        userRepository.save(instructor1);
        userRepository.save(instructor2);
        course1 = database.addEmptyCourse();
        course2 = database.addEmptyCourse();
        course1.setInstructorGroupName("course1InstructorGroup");
        course2.setInstructorGroupName("course2InstructorGroup");
        courseRepository.save(course1);
        courseRepository.save(course2);
        exam1 = database.addExamWithExerciseGroup(course1, true);
        exam2 = database.addExamWithExerciseGroup(course2, true);
        testExam1 = database.addTestExamWithExerciseGroup(course1, true);
        testExam2 = database.addTestExamWithExerciseGroup(course2, true);
        exerciseGroup1 = exam1.getExerciseGroups().get(0);
        exerciseGroup2 = exam2.getExerciseGroups().get(0);
        studentExam1 = database.addStudentExam(exam1);
        studentExam2 = database.addStudentExam(exam2);
        studentExamForTestExam1 = database.addStudentExamForTestExam(testExam1, student1);
        studentExamForTestExam2 = database.addStudentExamForTestExam(testExam2, student1);
    }

    @Test
    @WithMockUser(username = TEST_PREFIX + "student1", roles = "USER")
    void testCheckCourseAccess_asStudent() {
        // checkCourseAccess
        assertThatThrownBy(() -> examAccessService.checkCourseAccessForInstructorElseThrow(course1.getId())).isInstanceOf(AccessForbiddenException.class);
        assertThatThrownBy(() -> examAccessService.checkCourseAccessForTeachingAssistantElseThrow(course1.getId())).isInstanceOf(AccessForbiddenException.class);
        // checkCourseAndExamAccessElseThrow
        assertThatThrownBy(() -> examAccessService.checkCourseAndExamAccessForInstructorElseThrow(course1.getId(), exam1.getId())).isInstanceOf(AccessForbiddenException.class);
        assertThatThrownBy(() -> examAccessService.checkCourseAndExamAccessForTeachingAssistantElseThrow(course1.getId(), exam1.getId()))
                .isInstanceOf(AccessForbiddenException.class);
        // checkCourseAndExamAndExerciseGroupAccess
        assertThatThrownBy(() -> examAccessService.checkCourseAndExamAndExerciseGroupAccessElseThrow(Role.INSTRUCTOR, course1.getId(), exam1.getId(), exerciseGroup1))
                .isInstanceOf(AccessForbiddenException.class);
        assertThatThrownBy(() -> examAccessService.checkCourseAndExamAndExerciseGroupAccessElseThrow(Role.STUDENT, course1.getId(), exam1.getId(), exerciseGroup1))
                .isInstanceOf(AccessForbiddenException.class);
        // checkCourseAndExamAndStudentExamAccess
        assertThatThrownBy(() -> examAccessService.checkCourseAndExamAndStudentExamAccessElseThrow(course1.getId(), exam1.getId(), studentExam1.getId()))
                .isInstanceOf(AccessForbiddenException.class);
    }

    @Test
    @WithMockUser(username = TEST_PREFIX + "tutor1", roles = "TA")
    void testCheckCourseAccess_asTutor() {
        // checkCourseAccess
        assertThatThrownBy(() -> examAccessService.checkCourseAccessForInstructorElseThrow(course1.getId())).isInstanceOf(AccessForbiddenException.class);
        assertThatThrownBy(() -> examAccessService.checkCourseAccessForEditorElseThrow(course1.getId())).isInstanceOf(AccessForbiddenException.class);
        // checkCourseAndExamAccessElseThrow
        assertThatThrownBy(() -> examAccessService.checkCourseAndExamAccessForInstructorElseThrow(course1.getId(), exam1.getId())).isInstanceOf(AccessForbiddenException.class);
        // checkCourseAndExamAndExerciseGroupAccess
        assertThatThrownBy(() -> examAccessService.checkCourseAndExamAndExerciseGroupAccessElseThrow(Role.INSTRUCTOR, course1.getId(), exam1.getId(), exerciseGroup1))
                .isInstanceOf(AccessForbiddenException.class);

        // checkCourseAndExamAndStudentExamAccess
        assertThatThrownBy(() -> examAccessService.checkCourseAndExamAndStudentExamAccessElseThrow(course1.getId(), exam1.getId(), studentExam1.getId()))
                .isInstanceOf(AccessForbiddenException.class);
    }

    @Test
    @WithMockUser(username = TEST_PREFIX + "editor1", roles = "EDITOR")
    void testCheckCourseAccess_asEditor() {
        // checkCourseAccess
        examAccessService.checkCourseAccessForEditorElseThrow(course1.getId());
        // checkCourseAndExamAccessElseThrow
        examAccessService.checkCourseAndExamAccessForEditorElseThrow(course1.getId(), exam1.getId());
        // checkCourseAndExamAndExerciseGroupAccess
        examAccessService.checkCourseAndExamAndExerciseGroupAccessElseThrow(Role.EDITOR, course1.getId(), exam1.getId(), exerciseGroup1);
        // checkCourseAndExamAndStudentExamAccess
        assertThatThrownBy(() -> examAccessService.checkCourseAndExamAndStudentExamAccessElseThrow(course1.getId(), exam1.getId(), studentExam1.getId()))
                .isInstanceOf(AccessForbiddenException.class);
    }

    @Test
    @WithMockUser(username = TEST_PREFIX + "instructor2", roles = "INSTRUCTOR")
    void testCheckCourseAccess_asInstructorWithoutCourseAccess() {
        // checkCourseAccess
        assertThatThrownBy(() -> examAccessService.checkCourseAccessForInstructorElseThrow(course1.getId())).isInstanceOf(AccessForbiddenException.class);
        assertThatThrownBy(() -> examAccessService.checkCourseAccessForTeachingAssistantElseThrow(course1.getId())).isInstanceOf(AccessForbiddenException.class);
        // checkCourseAndExamAccessElseThrow
        assertThatThrownBy(() -> examAccessService.checkCourseAndExamAccessForInstructorElseThrow(course1.getId(), exam1.getId())).isInstanceOf(AccessForbiddenException.class);
        assertThatThrownBy(() -> examAccessService.checkCourseAndExamAccessForTeachingAssistantElseThrow(course1.getId(), exam1.getId()))
                .isInstanceOf(AccessForbiddenException.class);
        // checkCourseAndExamAndExerciseGroupAccess
        assertThatThrownBy(() -> examAccessService.checkCourseAndExamAndExerciseGroupAccessElseThrow(Role.INSTRUCTOR, course1.getId(), exam1.getId(), exerciseGroup1))
                .isInstanceOf(AccessForbiddenException.class);
        // checkCourseAndExamAndStudentExamAccess
        assertThatThrownBy(() -> examAccessService.checkCourseAndExamAndStudentExamAccessElseThrow(course1.getId(), exam1.getId(), studentExam1.getId()))
                .isInstanceOf(AccessForbiddenException.class);
    }

    /**
     * This test intentionally contains no asserts as the methods work as expected if no exception is thrown.
     */
    @Test
    @WithMockUser(username = TEST_PREFIX + "tutor1", roles = "TA")
    void testCheckCourseAccess_asTutorWithCourseAccess() {
        // checkCourseAccess
        examAccessService.checkCourseAccessForTeachingAssistantElseThrow(course1.getId());
        // checkCourseAndExamAccessElseThrow
        examAccessService.checkCourseAndExamAccessForTeachingAssistantElseThrow(course1.getId(), exam1.getId());
    }

    /**
     * This test intentionally contains no asserts as the methods work as expected if no exception is thrown.
     */
    @Test
    @WithMockUser(username = TEST_PREFIX + "instructor1", roles = "INSTRUCTOR")
    void testCheckCourseAccess_asInstructorWithCourseAccess() {
        // checkCourseAccess
        examAccessService.checkCourseAccessForInstructorElseThrow(course1.getId());
        // checkCourseAndExamAccessElseThrow
        examAccessService.checkCourseAndExamAccessForInstructorElseThrow(course1.getId(), exam1.getId());
        // checkCourseAndExamAndExerciseGroupAccess
        examAccessService.checkCourseAndExamAndExerciseGroupAccessElseThrow(Role.INSTRUCTOR, course1.getId(), exam1.getId(), exerciseGroup1);
        // checkCourseAndExamAndStudentExamAccess
        examAccessService.checkCourseAndExamAndStudentExamAccessElseThrow(course1.getId(), exam1.getId(), studentExam1.getId());
    }

    @Test
    @WithMockUser(username = TEST_PREFIX + "instructor1", roles = "INSTRUCTOR")
    void testCheckCourseAndExamAccess_notFound() {
        // checkCourseAndExamAccessElseThrow
        assertThatThrownBy(() -> examAccessService.checkCourseAndExamAccessForInstructorElseThrow(course1.getId(), 99999L)).isInstanceOf(EntityNotFoundException.class);
        // checkCourseAndExamAndExerciseGroupAccess
        assertThatThrownBy(() -> examAccessService.checkCourseAndExamAndExerciseGroupAccessElseThrow(Role.INSTRUCTOR, course1.getId(), 99999L, exerciseGroup1))
                .isInstanceOf(EntityNotFoundException.class);
        // checkCourseAndExamAndStudentExamAccess
        assertThatThrownBy(() -> examAccessService.checkCourseAndExamAndStudentExamAccessElseThrow(course1.getId(), 99999L, studentExam1.getId()))
                .isInstanceOf(EntityNotFoundException.class);
    }

    @Test
    @WithMockUser(username = TEST_PREFIX + "instructor1", roles = "INSTRUCTOR")
    void testCheckCourseAndExamAccess_conflict() {
        // checkCourseAndExamAccessElseThrow
        assertThatThrownBy(() -> examAccessService.checkCourseAndExamAccessForInstructorElseThrow(course1.getId(), exam2.getId())).isInstanceOf(ConflictException.class);
        // checkCourseAndExamAndExerciseGroupAccess
        assertThatThrownBy(() -> examAccessService.checkCourseAndExamAndExerciseGroupAccessElseThrow(Role.INSTRUCTOR, course1.getId(), exam2.getId(), exerciseGroup1))
                .isInstanceOf(ConflictException.class);
        // checkCourseAndExamAndStudentExamAccess
        assertThatThrownBy(() -> examAccessService.checkCourseAndExamAndStudentExamAccessElseThrow(course1.getId(), exam2.getId(), studentExam1.getId()))
                .isInstanceOf(ConflictException.class);
    }

    /**
     * This test intentionally contains no asserts as the methods work as expected if no exception is thrown.
     */
    @Test
    @WithMockUser(username = TEST_PREFIX + "instructor1", roles = "INSTRUCTOR")
    void testCheckCourseAndExamAccess() {
        exerciseGroup1.setExam(exam1);
        // checkCourseAndExamAccessElseThrow
        examAccessService.checkCourseAndExamAccessForInstructorElseThrow(course1.getId(), exam1.getId());
        // checkCourseAndExamAndExerciseGroupAccess
        examAccessService.checkCourseAndExamAndExerciseGroupAccessElseThrow(Role.INSTRUCTOR, course1.getId(), exam1.getId(), exerciseGroup1);
        // checkCourseAndExamAndStudentExamAccess
        examAccessService.checkCourseAndExamAndStudentExamAccessElseThrow(course1.getId(), exam1.getId(), studentExam1.getId());
    }

    @Test
    @WithMockUser(username = TEST_PREFIX + "instructor1", roles = "INSTRUCTOR")
    void testCheckCourseAndExamAndExerciseGroupAccess_badRequest() {
        assertThatThrownBy(() -> examAccessService.checkCourseAndExamAndExerciseGroupAccessElseThrow(Role.INSTRUCTOR, course1.getId(), exam1.getId(), exerciseGroup2))
                .isInstanceOf(ConflictException.class);
    }

    /**
     * This test intentionally contains no asserts as the method works as expected if no exception is thrown.
     */
    @Test
    @WithMockUser(username = TEST_PREFIX + "instructor1", roles = "INSTRUCTOR")
    void testCheckCourseAndExamAndExerciseGroupAccess() {
        examAccessService.checkCourseAndExamAndExerciseGroupAccessElseThrow(Role.INSTRUCTOR, course1.getId(), exam1.getId(), exerciseGroup1);
    }

    @Test
    @WithMockUser(username = TEST_PREFIX + "instructor1", roles = "INSTRUCTOR")
    void testCheckCourseAndExamAndStudentExamAccess_notFound() {
        assertThatThrownBy(() -> examAccessService.checkCourseAndExamAndStudentExamAccessElseThrow(course1.getId(), exam1.getId(), 99999L))
                .isInstanceOf(EntityNotFoundException.class);
    }

    @Test
    @WithMockUser(username = TEST_PREFIX + "instructor1", roles = "INSTRUCTOR")
    void testCheckCourseAndExamAndStudentExamAccess_conflict() {
        assertThatThrownBy(() -> examAccessService.checkCourseAndExamAndStudentExamAccessElseThrow(course1.getId(), exam1.getId(), studentExam2.getId()))
                .isInstanceOf(ConflictException.class);
    }

    /**
     * This test intentionally contains no asserts as the method works as expected if no exception is thrown.
     */
    @Test
    @WithMockUser(username = TEST_PREFIX + "instructor1", roles = "INSTRUCTOR")
    void testCheckCourseAndExamAndStudentExamAccess() {
        examAccessService.checkCourseAndExamAndStudentExamAccessElseThrow(course1.getId(), exam1.getId(), studentExam1.getId());
    }

    @Test
    @WithMockUser(username = TEST_PREFIX + "student1", roles = "USER")
    void testCheckAndGetCourseAndExamAccessForConduction_isStudentInCourse() {
        Course course = database.addEmptyCourse();
        course.setStudentGroupName("another");
        courseRepository.save(course);
        assertThatThrownBy(() -> examAccessService.getExamInCourseElseThrow(course.getId(), exam1.getId())).isInstanceOf(AccessForbiddenException.class);
    }

    @Test
    @WithMockUser(username = TEST_PREFIX + "student1", roles = "USER")
    void testCheckAndGetCourseAndExamAccessForConduction_examExists() {
        assertThatThrownBy(() -> examAccessService.getExamInCourseElseThrow(course1.getId(), 123155L)).isInstanceOf(EntityNotFoundException.class);
    }

    @Test
    @WithMockUser(username = TEST_PREFIX + "student1", roles = "USER")
    void testCheckAndGetCourseAndExamAccessForConduction_examBelongsToCourse() {
        studentExam2.setUser(database.getUserByLogin(TEST_PREFIX + "student1"));
        studentExamRepository.save(studentExam2);
        assertThatThrownBy(() -> examAccessService.getExamInCourseElseThrow(course1.getId(), exam2.getId())).isInstanceOf(ConflictException.class);
    }

    @Test
    @WithMockUser(username = TEST_PREFIX + "student1", roles = "USER")
    void testCheckAndGetCourseAndExamAccessForConduction_registeredUser() {
        testExam1.setRegisteredUsers(Set.of());
        examRepository.save(exam1);
        assertThatThrownBy(() -> examAccessService.getExamInCourseElseThrow(course1.getId(), exam1.getId())).isInstanceOf(BadRequestAlertException.class);
    }

    @Test
    @WithMockUser(username = TEST_PREFIX + "student1", roles = "USER")
    void testCheckAndGetCourseAndExamAccessForConduction_examIsVisible() {
        testExam1.setVisibleDate(ZonedDateTime.now().plusMinutes(5));
        examRepository.save(testExam1);
        assertThatThrownBy(() -> examAccessService.getExamInCourseElseThrow(course1.getId(), testExam1.getId())).isInstanceOf(AccessForbiddenException.class);
    }

    @Test
    @WithMockUser(username = TEST_PREFIX + "student1", roles = "USER")
    void testGetStudentExamForTestExam_studentExamExists() {
        assertThatThrownBy(() -> examAccessService.getStudentExamForTestExamElseThrow(course1.getId(), testExam1.getId(), -1L)).isInstanceOf(EntityNotFoundException.class);
    }

    @Test
    @WithMockUser(username = TEST_PREFIX + "student1", roles = "USER")
    void testGetStudentExamForTestExam_wrongExamId() {
        assertThatThrownBy(() -> examAccessService.getStudentExamForTestExamElseThrow(course1.getId(), -1L, studentExamForTestExam1.getId()))
                .isInstanceOf(BadRequestAlertException.class);
    }

    @Test
    @WithMockUser(username = TEST_PREFIX + "student1", roles = "USER")
    void testGetStudentExamForTestExam_realExam() {
        assertThatThrownBy(() -> examAccessService.getStudentExamForTestExamElseThrow(course1.getId(), testExam1.getId(), studentExam1.getId()))
                .isInstanceOf(BadRequestAlertException.class);
    }

    @Test
    @WithMockUser(username = TEST_PREFIX + "student1", roles = "USER")
    void testGetStudentExamForTestExam_wrongExamId_examIsVisible() {
        testExam1.setVisibleDate(ZonedDateTime.now().plusMinutes(5));
        examRepository.save(testExam1);
        assertThatThrownBy(() -> examAccessService.getStudentExamForTestExamElseThrow(course1.getId(), testExam1.getId(), studentExamForTestExam1.getId()))
                .isInstanceOf(AccessForbiddenException.class);
    }

    @Test
    @WithMockUser(username = TEST_PREFIX + "student1", roles = "USER")
    void testGetExamInCourseElseThrow_noCourseAccess() {
        User student1 = database.getUserByLogin(TEST_PREFIX + "student1");
        student1.setGroups(Set.of());
        userRepository.save(student1);
        assertThatThrownBy(() -> examAccessService.getExamInCourseElseThrow(course1.getId(), testExam1.getId())).isInstanceOf(AccessForbiddenException.class);
    }

    @Test
    @WithMockUser(username = TEST_PREFIX + "student1", roles = "USER")
    void testGetExamInCourseElseThrow_realExam() {
        assertThatThrownBy(() -> examAccessService.getExamInCourseElseThrow(course1.getId(), exam1.getId())).isInstanceOf(BadRequestAlertException.class);
    }

    @Test
    @WithMockUser(username = TEST_PREFIX + "student1", roles = "USER")
    void testGetExamInCourseElseThrow_notVisible() {
        testExam1.setVisibleDate(ZonedDateTime.now().plusHours(5));
        examRepository.save(testExam1);
        assertThatThrownBy(() -> examAccessService.getExamInCourseElseThrow(course1.getId(), testExam1.getId())).isInstanceOf(AccessForbiddenException.class);
    }

    @Test
    @WithMockUser(username = TEST_PREFIX + "student1", roles = "USER")
    void testGetExamInCourseElseThrow_success_studentExamPresent() {
        StudentExam studentExam = examAccessService.getExamInCourseElseThrow(course1.getId(), testExam1.getId());
        assertThat(studentExam.equals(studentExamForTestExam1)).isEqualTo(true);

        StudentExam studentExam2 = examAccessService.getExamInCourseElseThrow(course2.getId(), testExam2.getId());
        assertThat(studentExam2.equals(studentExamForTestExam2)).isEqualTo(true);
    }

}<|MERGE_RESOLUTION|>--- conflicted
+++ resolved
@@ -74,11 +74,7 @@
 
     @BeforeEach
     void init() {
-<<<<<<< HEAD
-        ParticipantScoreScheduleService.DEFAULT_WAITING_TIME_FOR_SCHEDULED_TASKS = 100;
-=======
-        ParticipantScoreSchedulerService.DEFAULT_WAITING_TIME_FOR_SCHEDULED_TASKS = 50;
->>>>>>> 46bc93a8
+        ParticipantScoreScheduleService.DEFAULT_WAITING_TIME_FOR_SCHEDULED_TASKS = 50;
         database.addUsers(TEST_PREFIX, 2, 1, 1, 2);
         User instructor1 = database.getUserByLogin(TEST_PREFIX + "instructor1");
         User instructor2 = database.getUserByLogin(TEST_PREFIX + "instructor2");
