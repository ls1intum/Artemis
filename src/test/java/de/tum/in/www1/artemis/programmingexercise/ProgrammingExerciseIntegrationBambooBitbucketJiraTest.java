package de.tum.in.www1.artemis.programmingexercise;

import static org.junit.jupiter.api.Assertions.assertDoesNotThrow;
import static org.mockito.ArgumentMatchers.any;
import static org.mockito.ArgumentMatchers.eq;
import static org.mockito.Mockito.doThrow;

import java.io.IOException;
import java.nio.file.Path;

import org.junit.jupiter.api.AfterEach;
import org.junit.jupiter.api.BeforeEach;
import org.junit.jupiter.api.RepeatedTest;
import org.junit.jupiter.api.Test;
import org.junit.jupiter.api.condition.DisabledOnOs;
import org.junit.jupiter.api.condition.OS;
import org.junit.jupiter.params.ParameterizedTest;
import org.junit.jupiter.params.provider.CsvSource;
import org.junit.jupiter.params.provider.EnumSource;
import org.junit.jupiter.params.provider.ValueSource;
import org.springframework.beans.factory.annotation.Autowired;
import org.springframework.security.test.context.support.WithMockUser;

import de.tum.in.www1.artemis.AbstractSpringIntegrationBambooBitbucketJiraTest;
import de.tum.in.www1.artemis.domain.enumeration.ProgrammingLanguage;
import de.tum.in.www1.artemis.util.HestiaUtilTestService;
import de.tum.in.www1.artemis.util.LocalRepository;

class ProgrammingExerciseIntegrationBambooBitbucketJiraTest extends AbstractSpringIntegrationBambooBitbucketJiraTest {

    private static final String TEST_PREFIX = "progexbambbitbucket";

    @Autowired
    private ProgrammingExerciseIntegrationTestService programmingExerciseIntegrationTestService;

    @Autowired
    private HestiaUtilTestService hestiaUtilTestService;

    @BeforeEach
    void initTestCase() throws Exception {
        bitbucketRequestMockProvider.enableMockingOfRequests(true);
        bambooRequestMockProvider.enableMockingOfRequests(true);
        programmingExerciseIntegrationTestService.setup(TEST_PREFIX, this, versionControlService);
    }

    @AfterEach
    void tearDown() throws IOException {
        programmingExerciseIntegrationTestService.tearDown();
    }

    @Test
    @WithMockUser(username = TEST_PREFIX + "instructor1", roles = "INSTRUCTOR")
    void testProgrammingExerciseIsReleased_IsReleasedAndHasResults() throws Exception {
        programmingExerciseIntegrationTestService.testProgrammingExerciseIsReleased_IsReleasedAndHasResults();
    }

    @Test
    @WithMockUser(username = TEST_PREFIX + "instructor1", roles = "INSTRUCTOR")
    void testProgrammingExerciseIsReleased_IsNotReleasedAndHasResults() throws Exception {
        programmingExerciseIntegrationTestService.testProgrammingExerciseIsReleased_IsNotReleasedAndHasResults();
    }

    @Test
    @WithMockUser(username = TEST_PREFIX + "instructor1", roles = "INSTRUCTOR")
    void checkIfProgrammingExerciseIsReleased_IsReleasedAndHasNoResults() throws Exception {
        programmingExerciseIntegrationTestService.checkIfProgrammingExerciseIsReleased_IsReleasedAndHasNoResults();
    }

    @Test
    @WithMockUser(username = TEST_PREFIX + "student1", roles = "USER")
    void testProgrammingExerciseIsReleased_forbidden() throws Exception {
        programmingExerciseIntegrationTestService.testProgrammingExerciseIsReleased_forbidden();
    }

    @Test
    @WithMockUser(username = TEST_PREFIX + "instructor1", roles = "INSTRUCTOR")
    void testExportSubmissionsByParticipationIds_addParticipantIdentifierToProjectName() throws Exception {
        programmingExerciseIntegrationTestService.testExportSubmissionsByParticipationIds_addParticipantIdentifierToProjectName();
    }

    @Test
    @WithMockUser(username = TEST_PREFIX + "instructor1", roles = "INSTRUCTOR")
    void testExportSubmissionsByParticipationIds_addParticipantIdentifierToProjectNameError() throws Exception {
        programmingExerciseIntegrationTestService.testExportSubmissionsByParticipationIds_addParticipantIdentifierToProjectNameError();
    }

    @Test
    @DisabledOnOs(OS.WINDOWS) // file locking issues
    @WithMockUser(username = TEST_PREFIX + "instructor1", roles = "INSTRUCTOR")
    void testExportSubmissionsByParticipationIds() throws Exception {
        programmingExerciseIntegrationTestService.testExportSubmissionsByParticipationIds();
    }

    @Test
    @DisabledOnOs(OS.WINDOWS) // git file locking issues
    @WithMockUser(username = TEST_PREFIX + "instructor1", roles = "INSTRUCTOR")
    void testExportSubmissionAnonymizationCombining() throws Exception {
        programmingExerciseIntegrationTestService.testExportSubmissionAnonymizationCombining();
    }

    @Test
    @DisabledOnOs(OS.WINDOWS) // git file locking issues
    @WithMockUser(username = TEST_PREFIX + "instructor1", roles = "INSTRUCTOR")
    void testExportSubmissionsByParticipationIds_invalidParticipationId_badRequest() throws Exception {
        programmingExerciseIntegrationTestService.testExportSubmissionsByParticipationIds_invalidParticipationId_badRequest();
    }

    @Test
    @WithMockUser(username = TEST_PREFIX + "instructoralt1", roles = "INSTRUCTOR")
    void testExportSubmissionsByParticipationIds_instructorNotInCourse_forbidden() throws Exception {
        programmingExerciseIntegrationTestService.testExportSubmissionsByParticipationIds_instructorNotInCourse_forbidden();
    }

    @Test
    @WithMockUser(username = TEST_PREFIX + "instructor1", roles = "INSTRUCTOR")
    void testExportSubmissionsByStudentLogins() throws Exception {
        programmingExerciseIntegrationTestService.testExportSubmissionsByStudentLogins();
    }

    @Test
    @WithMockUser(username = TEST_PREFIX + "instructor1", roles = "INSTRUCTOR")
    void testExportSubmissionsByStudentLogins_failToCreateZip() throws Exception {
        doThrow(IOException.class).when(zipFileService).createZipFile(any(Path.class), any(), eq(false));
        programmingExerciseIntegrationTestService.testExportSubmissionsByStudentLogins_failToCreateZip();
    }

    @Test
    @WithMockUser(username = TEST_PREFIX + "instructor1", roles = "INSTRUCTOR")
    void testProgrammingExerciseDelete() throws Exception {
        programmingExerciseIntegrationTestService.testProgrammingExerciseDelete();
    }

    @Test
    @WithMockUser(username = TEST_PREFIX + "instructor1", roles = "INSTRUCTOR")
    void testProgrammingExerciseDelete_invalidId_notFound() throws Exception {
        programmingExerciseIntegrationTestService.testProgrammingExerciseDelete_invalidId_notFound();
    }

    @Test
    @WithMockUser(username = TEST_PREFIX + "instructoralt1", roles = "INSTRUCTOR")
    void testProgrammingExerciseDelete_instructorNotInCourse_forbidden() throws Exception {
        programmingExerciseIntegrationTestService.testProgrammingExerciseDelete_instructorNotInCourse_forbidden();
    }

    @Test
    @WithMockUser(username = TEST_PREFIX + "instructor1", roles = "INSTRUCTOR")
    void testGetProgrammingExercise() throws Exception {
        programmingExerciseIntegrationTestService.testGetProgrammingExercise();
    }

    @Test
    @WithMockUser(username = TEST_PREFIX + "instructor1", roles = "INSTRUCTOR")
    void testGetProgrammingExerciseWithStructuredGradingInstruction() throws Exception {
        programmingExerciseIntegrationTestService.testGetProgrammingExerciseWithStructuredGradingInstruction();
    }

    @Test
    @WithMockUser(username = TEST_PREFIX + "instructoralt1", roles = "INSTRUCTOR")
    void testGetProgrammingExercise_instructorNotInCourse_forbidden() throws Exception {
        programmingExerciseIntegrationTestService.testGetProgrammingExercise_instructorNotInCourse_forbidden();
    }

    @Test
    @WithMockUser(username = TEST_PREFIX + "instructor1", roles = "INSTRUCTOR")
    void testGetProgrammingExerciseWithSetupParticipations() throws Exception {
        programmingExerciseIntegrationTestService.testGetProgrammingExerciseWithSetupParticipations();
    }

<<<<<<< HEAD
    @ParameterizedTest
    @ValueSource(booleans = { true, false })
    @WithMockUser(username = "tutor1", roles = "TA")
    void testGetProgrammingExerciseWithJustTemplateAndSolutionParticipation(boolean withSubmissionResults) throws Exception {
        programmingExerciseIntegrationTestService.testGetProgrammingExerciseWithJustTemplateAndSolutionParticipation(withSubmissionResults);
    }

    @ParameterizedTest
    @ValueSource(booleans = { true, false })
    @WithMockUser(username = "tutor1", roles = "TA")
    void testGetProgrammingExerciseWithTemplateAndSolutionParticipationAndAuxiliaryRepositories(boolean withSubmissionResults) throws Exception {
        programmingExerciseIntegrationTestService.testGetProgrammingExerciseWithTemplateAndSolutionParticipationAndAuxiliaryRepositories(withSubmissionResults);
=======
    @Test
    @WithMockUser(username = TEST_PREFIX + "tutor1", roles = "TA")
    void testGetProgrammingExerciseWithJustTemplateAndSolutionParticipation() throws Exception {
        programmingExerciseIntegrationTestService.testGetProgrammingExerciseWithJustTemplateAndSolutionParticipation();
>>>>>>> 71fd812b
    }

    @Test
    @WithMockUser(username = TEST_PREFIX + "instructoralt1", roles = "INSTRUCTOR")
    void testGetProgrammingExerciseWithSetupParticipations_instructorNotInCourse_forbidden() throws Exception {
        programmingExerciseIntegrationTestService.testGetProgrammingExerciseWithSetupParticipations_instructorNotInCourse_forbidden();
    }

    @Test
    @WithMockUser(username = TEST_PREFIX + "instructor1", roles = "INSTRUCTOR")
    void testGetProgrammingExerciseWithSetupParticipations_invalidId_notFound() throws Exception {
        programmingExerciseIntegrationTestService.testGetProgrammingExerciseWithSetupParticipations_invalidId_notFound();
    }

    @Test
    @WithMockUser(username = TEST_PREFIX + "instructor1", roles = "INSTRUCTOR")
    void testGetProgrammingExercisesForCourse() throws Exception {
        programmingExerciseIntegrationTestService.testGetProgrammingExercisesForCourse();
    }

    @Test
    @WithMockUser(username = TEST_PREFIX + "instructoralt1", roles = "INSTRUCTOR")
    void testGetProgrammingExercisesForCourse_instructorNotInCourse_forbidden() throws Exception {
        programmingExerciseIntegrationTestService.testGetProgrammingExercisesForCourse_instructorNotInCourse_forbidden();
    }

    @Test
    @WithMockUser(username = TEST_PREFIX + "instructor1", roles = "INSTRUCTOR")
    void testGenerateStructureOracle() throws Exception {
        programmingExerciseIntegrationTestService.testGenerateStructureOracle();
    }

    @Test
    @WithMockUser(username = TEST_PREFIX + "instructor1", roles = "INSTRUCTOR")
    void updateProgrammingExercise_invalidTemplateBuildPlan_badRequest() throws Exception {
        programmingExerciseIntegrationTestService.updateProgrammingExercise_invalidTemplateBuildPlan_badRequest();
    }

    @Test
    @WithMockUser(username = TEST_PREFIX + "instructor1", roles = "INSTRUCTOR")
    void updateProgrammingExercise_idIsNull_badRequest() throws Exception {
        programmingExerciseIntegrationTestService.updateProgrammingExercise_idIsNull_badRequest();
    }

    @Test
    @WithMockUser(username = TEST_PREFIX + "instructor1", roles = "INSTRUCTOR")
    void updateProgrammingExercise_eitherCourseOrExerciseGroupSet_badRequest() throws Exception {
        programmingExerciseIntegrationTestService.updateProgrammingExercise_eitherCourseOrExerciseGroupSet_badRequest();
    }

    @Test
    @WithMockUser(username = TEST_PREFIX + "instructor1", roles = "INSTRUCTOR")
    void updateProgrammingExercise_staticCodeAnalysisMustNotChange_falseToTrue_badRequest() throws Exception {
        programmingExerciseIntegrationTestService.updateProgrammingExercise_staticCodeAnalysisMustNotChange_falseToTrue_badRequest();
    }

    @Test
    @WithMockUser(username = TEST_PREFIX + "instructor1", roles = "INSTRUCTOR")
    void updateProgrammingExercise_staticCodeAnalysisMustNotChange_trueToFalse_badRequest() throws Exception {
        programmingExerciseIntegrationTestService.updateProgrammingExercise_staticCodeAnalysisMustNotChange_trueToFalse_badRequest();
    }

    @Test
    @WithMockUser(username = TEST_PREFIX + "instructoralt1", roles = "INSTRUCTOR")
    void updateProgrammingExercise_instructorNotInCourse_forbidden() throws Exception {
        programmingExerciseIntegrationTestService.updateProgrammingExercise_instructorNotInCourse_forbidden();
    }

    @Test
    @WithMockUser(username = TEST_PREFIX + "instructor1", roles = "INSTRUCTOR")
    void updateProgrammingExercise_invalidTemplateVcs_badRequest() throws Exception {
        programmingExerciseIntegrationTestService.updateProgrammingExercise_invalidTemplateVcs_badRequest();
    }

    @Test
    @WithMockUser(username = TEST_PREFIX + "instructor1", roles = "INSTRUCTOR")
    void updateProgrammingExercise_invalidSolutionBuildPlan_badRequest() throws Exception {
        programmingExerciseIntegrationTestService.updateProgrammingExercise_invalidSolutionBuildPlan_badRequest();
    }

    @Test
    @WithMockUser(username = TEST_PREFIX + "instructor1", roles = "INSTRUCTOR")
    void updateProgrammingExercise_invalidSolutionRepository_badRequest() throws Exception {
        programmingExerciseIntegrationTestService.updateProgrammingExercise_invalidSolutionRepository_badRequest();
    }

    @Test
    @WithMockUser(username = TEST_PREFIX + "instructor1", roles = "INSTRUCTOR")
    void updateProgrammingExercise_checkIfBuildPlanExistsFails_badRequest() throws Exception {
        programmingExerciseIntegrationTestService.updateProgrammingExercise_checkIfBuildPlanExistsFails_badRequest();
    }

    @Test
    @WithMockUser(username = TEST_PREFIX + "instructor1", roles = "INSTRUCTOR")
    void updateProgrammingExercise_updatingCourseId_conflict() throws Exception {
        programmingExerciseIntegrationTestService.updateProgrammingExerciseShouldFailWithConflictWhenUpdatingCourseId();
    }

    @Test
    @WithMockUser(username = TEST_PREFIX + "instructor1", roles = "INSTRUCTOR")
    void updateProgrammingExercise_updatingSCAEnabledOption_badRequest() throws Exception {
        programmingExerciseIntegrationTestService.updateProgrammingExerciseShouldFailWithBadRequestWhenUpdatingSCAOption();
    }

    @Test
    @WithMockUser(username = TEST_PREFIX + "instructor1", roles = "INSTRUCTOR")
    void updateProgrammingExercise_updatingCoverageOption_badRequest() throws Exception {
        programmingExerciseIntegrationTestService.updateProgrammingExerciseShouldFailWithBadRequestWhenUpdatingCoverageOption();
    }

    @Test
    @WithMockUser(username = TEST_PREFIX + "instructor1", roles = "INSTRUCTOR")
    void updateExerciseDueDateWithIndividualDueDateUpdate() throws Exception {
        programmingExerciseIntegrationTestService.updateExerciseDueDateWithIndividualDueDateUpdate();
    }

    @Test
    @WithMockUser(username = TEST_PREFIX + "instructor1", roles = "INSTRUCTOR")
    void updateExerciseRemoveDueDate() throws Exception {
        programmingExerciseIntegrationTestService.updateExerciseRemoveDueDate();
    }

    @Test
    @WithMockUser(username = TEST_PREFIX + "instructoralt1", roles = "INSTRUCTOR")
    void updateTimeline_intructorNotInCourse_forbidden() throws Exception {
        programmingExerciseIntegrationTestService.updateTimeline_intructorNotInCourse_forbidden();
    }

    @Test
    @WithMockUser(username = TEST_PREFIX + "instructoralt1", roles = "INSTRUCTOR")
    void updateTimeline_invalidId_notFound() throws Exception {
        programmingExerciseIntegrationTestService.updateTimeline_invalidId_notFound();
    }

    @Test
    @WithMockUser(username = TEST_PREFIX + "instructor1", roles = "INSTRUCTOR")
    void updateTimeline_ok() throws Exception {
        programmingExerciseIntegrationTestService.updateTimeline_ok();
    }

    @Test
    @WithMockUser(username = TEST_PREFIX + "instructoralt1", roles = "INSTRUCTOR")
    void updateProblemStatement_instructorNotInCourse_forbidden() throws Exception {
        programmingExerciseIntegrationTestService.updateProblemStatement_instructorNotInCourse_forbidden();
    }

    @Test
    @WithMockUser(username = TEST_PREFIX + "instructor1", roles = "INSTRUCTOR")
    void updateProblemStatement_invalidId_notFound() throws Exception {
        programmingExerciseIntegrationTestService.updateProblemStatement_invalidId_notFound();
    }

    @Test
    @WithMockUser(username = TEST_PREFIX + "instructor1", roles = "INSTRUCTOR")
    void createProgrammingExercise_exerciseIsNull_badRequest() throws Exception {
        programmingExerciseIntegrationTestService.createProgrammingExercise_exerciseIsNull_badRequest();
    }

    @Test
    @WithMockUser(username = TEST_PREFIX + "instructor1", roles = "INSTRUCTOR")
    void createProgrammingExercise_idIsNotNull_badRequest() throws Exception {
        programmingExerciseIntegrationTestService.createProgrammingExercise_idIsNotNull_badRequest();
    }

    @Test
    @WithMockUser(username = TEST_PREFIX + "instructor1", roles = "INSTRUCTOR")
    void createProgrammingExercise_eitherCourseOrExerciseGroupSet_badRequest() throws Exception {
        programmingExerciseIntegrationTestService.createProgrammingExercise_eitherCourseOrExerciseGroupSet_badRequest();
    }

    @Test
    @WithMockUser(username = TEST_PREFIX + "instructoralt1", roles = "INSTRUCTOR")
    void createProgrammingExercise_instructorNotInCourse_forbidden() throws Exception {
        programmingExerciseIntegrationTestService.createProgrammingExercise_instructorNotInCourse_forbidden();
    }

    @Test
    @WithMockUser(username = TEST_PREFIX + "instructor1", roles = "INSTRUCTOR")
    void createProgrammingExercise_titleNull_badRequest() throws Exception {
        programmingExerciseIntegrationTestService.createProgrammingExercise_titleNull_badRequest();
    }

    @Test
    @WithMockUser(username = TEST_PREFIX + "instructor1", roles = "INSTRUCTOR")
    void createProgrammingExercise_titleContainsBadCharacter_badRequest() throws Exception {
        programmingExerciseIntegrationTestService.createProgrammingExercise_titleContainsBadCharacter_badRequest();
    }

    @Test
    @WithMockUser(username = TEST_PREFIX + "instructor1", roles = "INSTRUCTOR")
    void createProgrammingExercise_invalidShortName_badRequest() throws Exception {
        programmingExerciseIntegrationTestService.createProgrammingExercise_invalidShortName_badRequest();
    }

    @Test
    @WithMockUser(username = TEST_PREFIX + "instructor1", roles = "INSTRUCTOR")
    void createProgrammingExercise_invalidCourseShortName_badRequest() throws Exception {
        programmingExerciseIntegrationTestService.createProgrammingExercise_invalidCourseShortName_badRequest();
    }

    @Test
    @WithMockUser(username = TEST_PREFIX + "instructor1", roles = "INSTRUCTOR")
    void createProgrammingExercise_sameShortNameInCourse_badRequest() throws Exception {
        programmingExerciseIntegrationTestService.createProgrammingExercise_sameShortNameInCourse_badRequest();
    }

    @Test
    @WithMockUser(username = TEST_PREFIX + "instructor1", roles = "INSTRUCTOR")
    void createProgrammingExercise_shortNameContainsBadCharacters_badRequest() throws Exception {
        programmingExerciseIntegrationTestService.createProgrammingExercise_shortNameContainsBadCharacters_badRequest();
    }

    @Test
    @WithMockUser(username = TEST_PREFIX + "instructor1", roles = "INSTRUCTOR")
    void createProgrammingExercise_noProgrammingLanguageSet_badRequest() throws Exception {
        programmingExerciseIntegrationTestService.createProgrammingExercise_noProgrammingLanguageSet_badRequest();
    }

    @Test
    @WithMockUser(username = TEST_PREFIX + "instructor1", roles = "INSTRUCTOR")
    void createProgrammingExercise_packageNameContainsBadCharacters_badRequest() throws Exception {
        programmingExerciseIntegrationTestService.createProgrammingExercise_packageNameContainsBadCharacters_badRequest();
    }

    @Test
    @WithMockUser(username = TEST_PREFIX + "instructor1", roles = "INSTRUCTOR")
    void createProgrammingExercise_packageNameContainsKeyword_badRequest() throws Exception {
        programmingExerciseIntegrationTestService.createProgrammingExercise_packageNameContainsKeyword_badRequest();
    }

    @Test
    @WithMockUser(username = TEST_PREFIX + "instructor1", roles = "INSTRUCTOR")
    void createProgrammingExercise_packageNameElementBeginsWithDigit_badRequest() throws Exception {
        programmingExerciseIntegrationTestService.createProgrammingExercise_packageNameElementBeginsWithDigit_badRequest();
    }

    @Test
    @WithMockUser(username = TEST_PREFIX + "instructor1", roles = "INSTRUCTOR")
    void createProgrammingExercise_packageNameIsNull_badRequest() throws Exception {
        programmingExerciseIntegrationTestService.createProgrammingExercise_packageNameIsNull_badRequest();
    }

    @Test
    @WithMockUser(username = TEST_PREFIX + "instructor1", roles = "INSTRUCTOR")
    void createProgrammingExercise_maxScoreIsNull_badRequest() throws Exception {
        programmingExerciseIntegrationTestService.createProgrammingExercise_maxScoreIsNull_badRequest();
    }

    @Test
    @WithMockUser(username = TEST_PREFIX + "instructor1", roles = "INSTRUCTOR")
    void createProgrammingExercise_noParticipationModeSelected_badRequest() throws Exception {
        programmingExerciseIntegrationTestService.createProgrammingExercise_noParticipationModeSelected_badRequest();
    }

    @Test
    @WithMockUser(username = TEST_PREFIX + "instructor1", roles = "INSTRUCTOR")
    void createProgrammingExercise_staticCodeAnalysisMustBeSet_badRequest() throws Exception {
        programmingExerciseIntegrationTestService.createProgrammingExercise_staticCodeAnalysisMustBeSet_badRequest();
    }

    @Test
    @WithMockUser(username = TEST_PREFIX + "instructor1", roles = "INSTRUCTOR")
    void createProgrammingExercise_staticCodeAnalysisAndSequential_badRequest() throws Exception {
        programmingExerciseIntegrationTestService.createProgrammingExercise_staticCodeAnalysisAndSequential_badRequest();
    }

    @Test
    @WithMockUser(username = TEST_PREFIX + "instructor1", roles = "INSTRUCTOR")
    void createProgrammingExercise_unsupportedProgrammingLanguageForStaticCodeAnalysis_badRequest() throws Exception {
        programmingExerciseIntegrationTestService.createProgrammingExercise_unsupportedProgrammingLanguageForStaticCodeAnalysis_badRequest();
    }

    @Test
    @WithMockUser(username = TEST_PREFIX + "instructor1", roles = "INSTRUCTOR")
    void createProgrammingExercise_noStaticCodeAnalysisButMaxPenalty_badRequest() throws Exception {
        programmingExerciseIntegrationTestService.createProgrammingExercise_noStaticCodeAnalysisButMaxPenalty_badRequest();
    }

    @Test
    @WithMockUser(username = TEST_PREFIX + "instructor1", roles = "INSTRUCTOR")
    void createProgrammingExercise_maxStaticCodePenaltyNegative_badRequest() throws Exception {
        programmingExerciseIntegrationTestService.createProgrammingExercise_maxStaticCodePenaltyNegative_badRequest();
    }

    @Test
    @WithMockUser(username = TEST_PREFIX + "instructor1", roles = "INSTRUCTOR")
    void createProgrammingExercise_vcsProjectWithSameKeyAlreadyExists_badRequest() throws Exception {
        programmingExerciseIntegrationTestService.createProgrammingExercise_vcsProjectWithSameKeyAlreadyExists_badRequest();
    }

    @Test
    @WithMockUser(username = TEST_PREFIX + "instructor1", roles = "INSTRUCTOR")
    void createProgrammingExercise_bambooProjectWithSameKeyAlreadyExists_badRequest() throws Exception {
        programmingExerciseIntegrationTestService.createProgrammingExercise_bambooProjectWithSameKeyAlreadyExists_badRequest();
    }

    @Test
    @WithMockUser(username = TEST_PREFIX + "instructor1", roles = "INSTRUCTOR")
    void createProgrammingExercise_vcsProjectWithSameTitleAlreadyExists_badRequest() throws Exception {
        programmingExerciseIntegrationTestService.createProgrammingExercise_vcsProjectWithSameTitleAlreadyExists_badRequest();
    }

    @Test
    @WithMockUser(username = TEST_PREFIX + "instructor1", roles = "INSTRUCTOR")
    void createProgrammingExercise_bambooProjectWithSameTitleAlreadyExists_badRequest() throws Exception {
        programmingExerciseIntegrationTestService.createProgrammingExercise_bambooProjectWithSameTitleAlreadyExists_badRequest();
    }

    @Test
    @WithMockUser(username = TEST_PREFIX + "instructor1", roles = "INSTRUCTOR")
    void createProgrammingExercise_failToCheckIfProjectExistsInCi() throws Exception {
        programmingExerciseIntegrationTestService.createProgrammingExercise_failToCheckIfProjectExistsInCi();
    }

    @Test
    @WithMockUser(username = TEST_PREFIX + "instructor1", roles = "INSTRUCTOR")
    void createProgrammingExercise_projectTypeMissing_badRequest() throws Exception {
        programmingExerciseIntegrationTestService.createProgrammingExercise_projectTypeMissing_badRequest();
    }

    @Test
    @WithMockUser(username = TEST_PREFIX + "instructor1", roles = "INSTRUCTOR")
    void createProgrammingExercise_projectTypeNotExpected_badRequest() throws Exception {
        programmingExerciseIntegrationTestService.createProgrammingExercise_projectTypeNotExpected_badRequest();
    }

    @Test
    @WithMockUser(username = TEST_PREFIX + "instructor1", roles = "INSTRUCTOR")
    void createProgrammingExercise_onlineCodeEditorNotExpected_badRequest() throws Exception {
        programmingExerciseIntegrationTestService.createProgrammingExercise_onlineCodeEditorNotExpected_badRequest();
    }

    @WithMockUser(username = TEST_PREFIX + "instructor1", roles = "INSTRUCTOR")
    @ParameterizedTest(name = "{displayName} [{index}] {argumentsWithNames}")
    // It should fail for all ProgrammingExercises except Haskell and ocaml
    @EnumSource(value = ProgrammingLanguage.class, names = { "HASKELL", "OCAML" }, mode = EnumSource.Mode.EXCLUDE)
    void createProgrammingExercise_checkoutSolutionRepositoryProgrammingLanguageNotSupported_badRequest(ProgrammingLanguage programmingLanguage) throws Exception {
        programmingExerciseIntegrationTestService.createProgrammingExercise_checkoutSolutionRepositoryProgrammingLanguageNotSupported_badRequest(programmingLanguage);
    }

    @Test
    @WithMockUser(username = TEST_PREFIX + "instructor1", roles = "INSTRUCTOR")
    void createProgrammingExercise_invalidMaxScore_badRequest() throws Exception {
        programmingExerciseIntegrationTestService.createProgrammingExercise_invalidMaxScore_badRequest();
    }

    @Test
    @WithMockUser(username = TEST_PREFIX + "instructor1", roles = "INSTRUCTOR")
    void createProgrammingExercise_includedAsBonus_invalidBonusPoints_badRequest() throws Exception {
        programmingExerciseIntegrationTestService.createProgrammingExercise_includedAsBonus_invalidBonusPoints_badRequest();
    }

    @Test
    @WithMockUser(username = TEST_PREFIX + "instructor1", roles = "INSTRUCTOR")
    void createProgrammingExercise_notIncluded_invalidBonusPoints_badRequest() throws Exception {
        programmingExerciseIntegrationTestService.createProgrammingExercise_notIncluded_invalidBonusPoints_badRequest();
    }

    @Test
    @WithMockUser(username = TEST_PREFIX + "instructoralt1", roles = "INSTRUCTOR")
    void importProgrammingExercise_sourceExerciseIdNegative_badRequest() throws Exception {
        programmingExerciseIntegrationTestService.importProgrammingExercise_sourceExerciseIdNegative_badRequest();
    }

    @Test
    @WithMockUser(username = TEST_PREFIX + "instructoralt1", roles = "INSTRUCTOR")
    void importProgrammingExerciseMaxScoreNullBadRequest() throws Exception {
        programmingExerciseIntegrationTestService.importProgrammingExerciseMaxScoreNullBadRequest();
    }

    @Test
    @WithMockUser(username = TEST_PREFIX + "instructor1", roles = "INSTRUCTOR")
    void importProgrammingExercise_noParticipationModeSelected_badRequest() throws Exception {
        programmingExerciseIntegrationTestService.importProgrammingExercise_noParticipationModeSelected_badRequest();
    }

    @Test
    @WithMockUser(username = TEST_PREFIX + "instructor1", roles = "INSTRUCTOR")
    void importProgrammingExercise_noProgrammingLanguage_badRequest() throws Exception {
        programmingExerciseIntegrationTestService.importProgrammingExercise_noProgrammingLanguage_badRequest();
    }

    @Test
    @WithMockUser(username = TEST_PREFIX + "instructoralt1", roles = "INSTRUCTOR")
    void importProgrammingExercise_instructorNotInCourse_forbidden() throws Exception {
        programmingExerciseIntegrationTestService.importProgrammingExercise_instructorNotInCourse_forbidden();
    }

    @Test
    @WithMockUser(username = TEST_PREFIX + "instructor1", roles = "INSTRUCTOR")
    void importProgrammingExercise_templateIdDoesNotExist_notFound() throws Exception {
        programmingExerciseIntegrationTestService.importProgrammingExercise_templateIdDoesNotExist_notFound();
    }

    @Test
    @WithMockUser(username = TEST_PREFIX + "instructor1", roles = "INSTRUCTOR")
    void importProgrammingExercise_sameShortNameInCourse_badRequest() throws Exception {
        programmingExerciseIntegrationTestService.importProgrammingExercise_sameShortNameInCourse_badRequest();
    }

    @Test
    @WithMockUser(username = TEST_PREFIX + "instructor1", roles = "INSTRUCTOR")
    void importProgrammingExercise_sameTitleInCourse_badRequest() throws Exception {
        programmingExerciseIntegrationTestService.importProgrammingExercise_sameTitleInCourse_badRequest();
    }

    @Test
    @WithMockUser(username = TEST_PREFIX + "instructor1", roles = "INSTRUCTOR")
    void importProgrammingExercise_staticCodeAnalysisMustBeSet_badRequest() throws Exception {
        programmingExerciseIntegrationTestService.importProgrammingExercise_staticCodeAnalysisMustBeSet_badRequest();
    }

    @ParameterizedTest(name = "{displayName} [{index}] {argumentsWithNames}")
    @CsvSource({ "false, false", "true, false", "false, true", })
    @WithMockUser(username = TEST_PREFIX + "instructor1", roles = "INSTRUCTOR")
    void importProgrammingExercise_scaChanged_badRequest(boolean recreateBuildPlan, boolean updateTemplate) throws Exception {
        programmingExerciseIntegrationTestService.importProgrammingExercise_scaChanged_badRequest(recreateBuildPlan, updateTemplate);
    }

    @Test
    @WithMockUser(username = TEST_PREFIX + "instructor1", roles = "INSTRUCTOR")
    void importProgrammingExercise_eitherCourseOrExerciseGroupSet_badRequest() throws Exception {
        programmingExerciseIntegrationTestService.importProgrammingExercise_eitherCourseOrExerciseGroupSet_badRequest();
    }

    @Test
    @WithMockUser(username = TEST_PREFIX + "instructor1", roles = "INSTRUCTOR")
    void importProgrammingExercise_vcsProjectWithSameKeyAlreadyExists_badRequest() throws Exception {
        programmingExerciseIntegrationTestService.importProgrammingExercise_vcsProjectWithSameKeyAlreadyExists_badRequest();
    }

    @Test
    @DisabledOnOs(OS.WINDOWS) // git file locking issues
    @WithMockUser(username = TEST_PREFIX + "instructor1", roles = "INSTRUCTOR")
    void importProgrammingExercise_bambooProjectWithSameKeyAlreadyExists_badRequest() throws Exception {
        programmingExerciseIntegrationTestService.importProgrammingExercise_bambooProjectWithSameKeyAlreadyExists_badRequest();
    }

    @Test
    @WithMockUser(username = TEST_PREFIX + "instructor1", roles = "INSTRUCTOR")
    void importProgrammingExercise_vcsProjectWithSameTitleAlreadyExists_badRequest() throws Exception {
        programmingExerciseIntegrationTestService.importProgrammingExercise_vcsProjectWithSameTitleAlreadyExists_badRequest();
    }

    @Test
    @WithMockUser(username = TEST_PREFIX + "instructor1", roles = "INSTRUCTOR")
    void importProgrammingExercise_bambooProjectWithSameTitleAlreadyExists_badRequest() throws Exception {
        programmingExerciseIntegrationTestService.importProgrammingExercise_bambooProjectWithSameTitleAlreadyExists_badRequest();
    }

    @Test
    @WithMockUser(username = TEST_PREFIX + "instructoralt1", roles = "INSTRUCTOR")
    void exportSubmissionsByStudentLogins_notInstructorForExercise_forbidden() throws Exception {
        programmingExerciseIntegrationTestService.exportSubmissionsByStudentLogins_notInstructorForExercise_forbidden();
    }

    @Test
    @WithMockUser(username = TEST_PREFIX + "tutor1", roles = "TA")
    void exportSubmissionsByStudentLogins_exportAllAsTutor_forbidden() throws Exception {
        programmingExerciseIntegrationTestService.exportSubmissionsByStudentLogins_exportAllAsTutor_forbidden();
    }

    @Test
    @WithMockUser(username = TEST_PREFIX + "instructor1", roles = "INSTRUCTOR")
    void generateStructureOracleForExercise_exerciseDoesNotExist_badRequest() throws Exception {
        programmingExerciseIntegrationTestService.generateStructureOracleForExercise_exerciseDoesNotExist_badRequest();
    }

    @Test
    @WithMockUser(username = TEST_PREFIX + "instructoralt1", roles = "INSTRUCTOR")
    void generateStructureOracleForExercise_userIsNotAdminInCourse_badRequest() throws Exception {
        programmingExerciseIntegrationTestService.generateStructureOracleForExercise_userIsNotAdminInCourse_badRequest();
    }

    @Test
    @WithMockUser(username = TEST_PREFIX + "instructor1", roles = "INSTRUCTOR")
    void generateStructureOracleForExercise_invalidPackageName_badRequest() throws Exception {
        programmingExerciseIntegrationTestService.generateStructureOracleForExercise_invalidPackageName_badRequest();
    }

    @Test
    @WithMockUser(username = TEST_PREFIX + "tutor1", roles = "TA")
    void hasAtLeastOneStudentResult_exerciseDoesNotExist_notFound() throws Exception {
        programmingExerciseIntegrationTestService.hasAtLeastOneStudentResult_exerciseDoesNotExist_notFound();
    }

    @Test
    @WithMockUser(username = TEST_PREFIX + "tutoralt1", roles = "TA")
    void hasAtLeastOneStudentResult_isNotTeachingAssistant_forbidden() throws Exception {
        programmingExerciseIntegrationTestService.hasAtLeastOneStudentResult_isNotTeachingAssistant_forbidden();
    }

    @Test
    @WithMockUser(username = TEST_PREFIX + "tutor1", roles = "TA")
    void getTestCases_asTutor() throws Exception {
        programmingExerciseIntegrationTestService.getTestCases_asTutor();
    }

    @Test
    @WithMockUser(username = TEST_PREFIX + "student1", roles = "STUDENT")
    void getTestCases_asStudent_forbidden() throws Exception {
        programmingExerciseIntegrationTestService.getTestCases_asStudent_forbidden();
    }

    @Test
    @WithMockUser(username = TEST_PREFIX + "other-teaching-assistant1", roles = "TA")
    void getTestCases_tutorInOtherCourse_forbidden() throws Exception {
        programmingExerciseIntegrationTestService.getTestCases_tutorInOtherCourse_forbidden();
    }

    @Test
    @WithMockUser(username = TEST_PREFIX + "instructor1", roles = "INSTRUCTOR")
    void updateTestCases_asInstrutor() throws Exception {
        programmingExerciseIntegrationTestService.updateTestCases_asInstrutor();
    }

    @Test
    @WithMockUser(username = TEST_PREFIX + "instructor1", roles = "INSTRUCTOR")
    void updateTestCases_asInstrutor_triggerBuildFails() throws Exception {
        programmingExerciseIntegrationTestService.updateTestCases_asInstrutor_triggerBuildFails();
    }

    @Test
    @WithMockUser(username = TEST_PREFIX + "instructor1", roles = "INSTRUCTOR")
    void updateTestCases_nonExistingExercise_notFound() throws Exception {
        programmingExerciseIntegrationTestService.updateTestCases_nonExistingExercise_notFound();
    }

    @Test
    @WithMockUser(username = TEST_PREFIX + "other-instructor1", roles = "INSTRUCTOR")
    void updateTestCases_instructorInWrongCourse_forbidden() throws Exception {
        programmingExerciseIntegrationTestService.updateTestCases_instructorInWrongCourse_forbidden();
    }

    @Test
    @WithMockUser(username = TEST_PREFIX + "instructor1", roles = "INSTRUCTOR")
    void updateTestCases_testCaseWeightSmallerThanZero_badRequest() throws Exception {
        programmingExerciseIntegrationTestService.updateTestCases_testCaseWeightSmallerThanZero_badRequest();
    }

    @Test
    @WithMockUser(username = TEST_PREFIX + "instructor1", roles = "INSTRUCTOR")
    void updateTestCases_testCaseMultiplierSmallerThanZero_badRequest() throws Exception {
        programmingExerciseIntegrationTestService.updateTestCases_testCaseMultiplierSmallerThanZero_badRequest();
    }

    @Test
    @WithMockUser(username = TEST_PREFIX + "instructor1", roles = "INSTRUCTOR")
    void updateTestCases_testCaseBonusPointsNull() throws Exception {
        programmingExerciseIntegrationTestService.updateTestCases_testCaseBonusPointsNull();
    }

    @Test
    @DisabledOnOs(OS.WINDOWS) // git file locking issues
    @WithMockUser(username = TEST_PREFIX + "instructor1", roles = "INSTRUCTOR")
    void resetTestCaseWeights_asInstructor() throws Exception {
        programmingExerciseIntegrationTestService.resetTestCaseWeights_asInstructor();
    }

    @Test
    @WithMockUser(username = TEST_PREFIX + "other-instructor1", roles = "INSTRUCTOR")
    void resetTestCaseWeights_instructorInWrongCourse_forbidden() throws Exception {
        programmingExerciseIntegrationTestService.resetTestCaseWeights_instructorInWrongCourse_forbidden();
    }

    @Test
    @WithMockUser(username = TEST_PREFIX + "student1", roles = "USER")
    void lockAllRepositories_asStudent_forbidden() throws Exception {
        programmingExerciseIntegrationTestService.lockAllRepositories_asStudent_forbidden();
    }

    @Test
    @WithMockUser(username = TEST_PREFIX + "tutor1", roles = "TA")
    void lockAllRepositories_asTutor_forbidden() throws Exception {
        programmingExerciseIntegrationTestService.lockAllRepositories_asTutor_forbidden();
    }

    @Test
    @WithMockUser(username = TEST_PREFIX + "instructor1", roles = "INSTRUCTOR")
    void lockAllRepositories() throws Exception {
        programmingExerciseIntegrationTestService.lockAllRepositories();
    }

    @Test
    @WithMockUser(username = TEST_PREFIX + "student1", roles = "USER")
    void unlockAllRepositories_asStudent_forbidden() throws Exception {
        programmingExerciseIntegrationTestService.unlockAllRepositories_asStudent_forbidden();
    }

    @Test
    @WithMockUser(username = TEST_PREFIX + "tutor1", roles = "TA")
    void unlockAllRepositories_asTutor_forbidden() throws Exception {
        programmingExerciseIntegrationTestService.unlockAllRepositories_asTutor_forbidden();
    }

    @Test
    @WithMockUser(username = TEST_PREFIX + "instructor1", roles = "INSTRUCTOR")
    void unlockAllRepositories() throws Exception {
        programmingExerciseIntegrationTestService.unlockAllRepositories();
    }

    @Test
    @WithMockUser(username = TEST_PREFIX + "instructor1", roles = "INSTRUCTOR")
    void testCheckPlagiarism() throws Exception {
        programmingExerciseIntegrationTestService.testCheckPlagiarism();
    }

    @RepeatedTest(10)
    @WithMockUser(username = TEST_PREFIX + "instructor1", roles = "INSTRUCTOR")
    void testCheckPlagiarismJplagReport() throws Exception {
        programmingExerciseIntegrationTestService.testCheckPlagiarismJplagReport();
    }

    @Test
    @WithMockUser(username = TEST_PREFIX + "instructor1", roles = "INSTRUCTOR")
    void testGetPlagiarismResult() throws Exception {
        programmingExerciseIntegrationTestService.testGetPlagiarismResult();
    }

    @Test
    @WithMockUser(username = TEST_PREFIX + "instructor1", roles = "INSTRUCTOR")
    void testGetPlagiarismResultWithoutResult() throws Exception {
        programmingExerciseIntegrationTestService.testGetPlagiarismResultWithoutResult();
    }

    @Test
    @WithMockUser(username = TEST_PREFIX + "instructor1", roles = "INSTRUCTOR")
    void testGetPlagiarismResultWithoutExercise() throws Exception {
        programmingExerciseIntegrationTestService.testGetPlagiarismResultWithoutExercise();
    }

    // Auxiliary Repository Tests

    @Test
    @WithMockUser(username = TEST_PREFIX + "editor1", roles = "EDITOR")
    void testValidateValidAuxiliaryRepository() throws Exception {
        programmingExerciseIntegrationTestService.testValidateValidAuxiliaryRepository();
    }

    @Test
    @WithMockUser(username = TEST_PREFIX + "editor1", roles = "EDITOR")
    void testValidateAuxiliaryRepositoryIdSetOnRequest() throws Exception {
        programmingExerciseIntegrationTestService.testValidateAuxiliaryRepositoryIdSetOnRequest();
    }

    @Test
    @WithMockUser(username = TEST_PREFIX + "editor1", roles = "EDITOR")
    void testValidateAuxiliaryRepositoryWithoutName() throws Exception {
        programmingExerciseIntegrationTestService.testValidateAuxiliaryRepositoryWithoutName();
    }

    @Test
    @WithMockUser(username = TEST_PREFIX + "editor1", roles = "EDITOR")
    void testValidateAuxiliaryRepositoryWithTooLongName() throws Exception {
        programmingExerciseIntegrationTestService.testValidateAuxiliaryRepositoryWithTooLongName();
    }

    @Test
    @WithMockUser(username = TEST_PREFIX + "editor1", roles = "EDITOR")
    void testValidateAuxiliaryRepositoryWithDuplicatedName() throws Exception {
        programmingExerciseIntegrationTestService.testValidateAuxiliaryRepositoryWithDuplicatedName();
    }

    @Test
    @WithMockUser(username = TEST_PREFIX + "editor1", roles = "EDITOR")
    void testValidateAuxiliaryRepositoryWithRestrictedName() throws Exception {
        programmingExerciseIntegrationTestService.testValidateAuxiliaryRepositoryWithRestrictedName();
    }

    @Test
    @WithMockUser(username = TEST_PREFIX + "editor1", roles = "EDITOR")
    void testValidateAuxiliaryRepositoryWithInvalidCheckoutDirectory() throws Exception {
        programmingExerciseIntegrationTestService.testValidateAuxiliaryRepositoryWithInvalidCheckoutDirectory();
    }

    @Test
    @WithMockUser(username = TEST_PREFIX + "editor1", roles = "EDITOR")
    void testValidateAuxiliaryRepositoryWithoutCheckoutDirectory() throws Exception {
        programmingExerciseIntegrationTestService.testValidateAuxiliaryRepositoryWithoutCheckoutDirectory();
    }

    @Test
    @WithMockUser(username = TEST_PREFIX + "editor1", roles = "EDITOR")
    void testValidateAuxiliaryRepositoryWithBlankCheckoutDirectory() throws Exception {
        programmingExerciseIntegrationTestService.testValidateAuxiliaryRepositoryWithBlankCheckoutDirectory();
    }

    @Test
    @WithMockUser(username = TEST_PREFIX + "editor1", roles = "EDITOR")
    void testValidateAuxiliaryRepositoryWithTooLongCheckoutDirectory() throws Exception {
        programmingExerciseIntegrationTestService.testValidateAuxiliaryRepositoryWithTooLongCheckoutDirectory();
    }

    @Test
    @WithMockUser(username = TEST_PREFIX + "editor1", roles = "EDITOR")
    void testValidateAuxiliaryRepositoryWithDuplicatedCheckoutDirectory() throws Exception {
        programmingExerciseIntegrationTestService.testValidateAuxiliaryRepositoryWithDuplicatedCheckoutDirectory();
    }

    @Test
    @WithMockUser(username = TEST_PREFIX + "editor1", roles = "EDITOR")
    void testValidateAuxiliaryRepositoryWithNullCheckoutDirectory() throws Exception {
        programmingExerciseIntegrationTestService.testValidateAuxiliaryRepositoryWithNullCheckoutDirectory();
    }

    @Test
    @WithMockUser(username = TEST_PREFIX + "editor1", roles = "EDITOR")
    void testValidateAuxiliaryRepositoryWithTooLongDescription() throws Exception {
        programmingExerciseIntegrationTestService.testValidateAuxiliaryRepositoryWithTooLongDescription();
    }

    @Test
    @WithMockUser(username = TEST_PREFIX + "editor1", roles = "EDITOR")
    void testValidateAuxiliaryRepositoryWithoutDescription() throws Exception {
        programmingExerciseIntegrationTestService.testValidateAuxiliaryRepositoryWithoutDescription();
    }

    @Test
    @WithMockUser(username = TEST_PREFIX + "tutor1", roles = "TA")
    void testGetAuxiliaryRepositoriesMissingExercise() throws Exception {
        programmingExerciseIntegrationTestService.testGetAuxiliaryRepositoriesMissingExercise();
    }

    @Test
    @WithMockUser(username = TEST_PREFIX + "tutor1", roles = "TA")
    void testGetAuxiliaryRepositoriesOk() throws Exception {
        programmingExerciseIntegrationTestService.testGetAuxiliaryRepositoriesOk();
    }

    @Test
    @WithMockUser(username = TEST_PREFIX + "student1", roles = "STUDENT")
    void testGetAuxiliaryRepositoriesForbidden() throws Exception {
        programmingExerciseIntegrationTestService.testGetAuxiliaryRepositoriesForbidden();
    }

    @Test
    @WithMockUser(username = TEST_PREFIX + "tutor1", roles = "TA")
    void testGetAuxiliaryRepositoriesEmptyOk() throws Exception {
        programmingExerciseIntegrationTestService.testGetAuxiliaryRepositoriesEmptyOk();
    }

    // Tests for recreate build plan endpoint

    @Test
    @WithMockUser(username = TEST_PREFIX + "student1", roles = "STUDENT")
    void testRecreateBuildPlansForbiddenStudent() throws Exception {
        programmingExerciseIntegrationTestService.testRecreateBuildPlansForbidden();
    }

    @Test
    @WithMockUser(username = TEST_PREFIX + "tutor1", roles = "TA")
    void testRecreateBuildPlansForbiddenTutor() throws Exception {
        programmingExerciseIntegrationTestService.testRecreateBuildPlansForbidden();
    }

    @Test
    @WithMockUser(username = TEST_PREFIX + "editor1", roles = "EDITOR")
    void testRecreateBuildPlansExerciseNotFound() throws Exception {
        programmingExerciseIntegrationTestService.testRecreateBuildPlansExerciseNotFound();
    }

    @Test
    @WithMockUser(username = TEST_PREFIX + "editor1", roles = "EDITOR")
    void testRecreateBuildPlansSuccess() throws Exception {
        programmingExerciseIntegrationTestService.testRecreateBuildPlansExerciseSuccess();
    }

    // Tests for export auxiliary repository for exercise endpoint

    @Test
    @WithMockUser(username = TEST_PREFIX + "student1", roles = "STUDENT")
    void testExportAuxiliaryRepositoryForbidden() throws Exception {
        programmingExerciseIntegrationTestService.testExportAuxiliaryRepositoryForbidden();
    }

    @Test
    @WithMockUser(username = TEST_PREFIX + "editor1", roles = "EDITOR")
    void testExportEmptyAuxiliaryRepository() throws Exception {
        programmingExerciseIntegrationTestService.testExportAuxiliaryRepositoryBadRequest();
    }

    @Test
    @WithMockUser(username = TEST_PREFIX + "editor1", roles = "EDITOR")
    void testExportAuxiliaryRepositoryExerciseNotFound() throws Exception {
        programmingExerciseIntegrationTestService.testExportAuxiliaryRepositoryExerciseNotFound();
    }

    @Test
    @WithMockUser(username = TEST_PREFIX + "editor1", roles = "EDITOR")
    void testExportAuxiliaryRepositoryRepositoryNotFound() throws Exception {
        programmingExerciseIntegrationTestService.testExportAuxiliaryRepositoryRepositoryNotFound();
    }

    @Test
    @WithMockUser(username = TEST_PREFIX + "instructoralt1", roles = "INSTRUCTOR")
    void testReEvaluateAndUpdateProgrammingExercise_instructorNotInCourse_forbidden() throws Exception {
        programmingExerciseIntegrationTestService.testReEvaluateAndUpdateProgrammingExercise_instructorNotInCourse_forbidden();
    }

    @Test
    @WithMockUser(username = TEST_PREFIX + "instructor1", roles = "INSTRUCTOR")
    void testReEvaluateAndUpdateProgrammingExercise_notFound() throws Exception {
        programmingExerciseIntegrationTestService.testReEvaluateAndUpdateProgrammingExercise_notFound();
    }

    @Test
    @WithMockUser(username = TEST_PREFIX + "instructor1", roles = "INSTRUCTOR")
    void testReEvaluateAndUpdateProgrammingExercise_isNotSameGivenExerciseIdInRequestBody_conflict() throws Exception {
        programmingExerciseIntegrationTestService.testReEvaluateAndUpdateProgrammingExercise_isNotSameGivenExerciseIdInRequestBody_conflict();
    }

    @Test
    @WithMockUser(username = TEST_PREFIX + "tutor1", roles = "TA")
    void testGetSolutionFilesShouldRedirect() throws Exception {
        programmingExerciseIntegrationTestService.test_redirectGetSolutionRepositoryFilesWithoutContent((exercise, files) -> {
            LocalRepository localRepository = new LocalRepository("main");
            assertDoesNotThrow(() -> hestiaUtilTestService.setupSolution(files, exercise, localRepository));
            return localRepository;
        });
    }

    @Test
    @WithMockUser(username = TEST_PREFIX + "tutor1", roles = "TA")
    void testGetTemplateFilesWithContentShouldRedirect() throws Exception {
        programmingExerciseIntegrationTestService.test_redirectGetTemplateRepositoryFilesWithContent((exercise, files) -> {
            LocalRepository localRepository = new LocalRepository("main");
            assertDoesNotThrow(() -> hestiaUtilTestService.setupTemplate(files, exercise, localRepository));
            return localRepository;
        });
    }
}<|MERGE_RESOLUTION|>--- conflicted
+++ resolved
@@ -166,10 +166,9 @@
         programmingExerciseIntegrationTestService.testGetProgrammingExerciseWithSetupParticipations();
     }
 
-<<<<<<< HEAD
     @ParameterizedTest
     @ValueSource(booleans = { true, false })
-    @WithMockUser(username = "tutor1", roles = "TA")
+    @WithMockUser(username = TEST_PREFIX + "tutor1", roles = "TA")
     void testGetProgrammingExerciseWithJustTemplateAndSolutionParticipation(boolean withSubmissionResults) throws Exception {
         programmingExerciseIntegrationTestService.testGetProgrammingExerciseWithJustTemplateAndSolutionParticipation(withSubmissionResults);
     }
@@ -179,12 +178,6 @@
     @WithMockUser(username = "tutor1", roles = "TA")
     void testGetProgrammingExerciseWithTemplateAndSolutionParticipationAndAuxiliaryRepositories(boolean withSubmissionResults) throws Exception {
         programmingExerciseIntegrationTestService.testGetProgrammingExerciseWithTemplateAndSolutionParticipationAndAuxiliaryRepositories(withSubmissionResults);
-=======
-    @Test
-    @WithMockUser(username = TEST_PREFIX + "tutor1", roles = "TA")
-    void testGetProgrammingExerciseWithJustTemplateAndSolutionParticipation() throws Exception {
-        programmingExerciseIntegrationTestService.testGetProgrammingExerciseWithJustTemplateAndSolutionParticipation();
->>>>>>> 71fd812b
     }
 
     @Test
