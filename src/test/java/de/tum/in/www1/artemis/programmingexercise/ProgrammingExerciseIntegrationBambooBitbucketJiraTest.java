package de.tum.in.www1.artemis.programmingexercise;

import static org.junit.jupiter.api.Assertions.assertDoesNotThrow;
import static org.mockito.ArgumentMatchers.any;
import static org.mockito.ArgumentMatchers.eq;
import static org.mockito.Mockito.doThrow;

import java.io.IOException;
import java.nio.file.Path;

import org.junit.jupiter.api.AfterEach;
import org.junit.jupiter.api.BeforeEach;
import org.junit.jupiter.api.RepeatedTest;
import org.junit.jupiter.api.Test;
import org.junit.jupiter.api.condition.DisabledOnOs;
import org.junit.jupiter.api.condition.OS;
import org.junit.jupiter.params.ParameterizedTest;
import org.junit.jupiter.params.provider.CsvSource;
import org.junit.jupiter.params.provider.EnumSource;
import org.junit.jupiter.params.provider.ValueSource;
import org.springframework.beans.factory.annotation.Autowired;
import org.springframework.security.test.context.support.WithMockUser;

import de.tum.in.www1.artemis.AbstractSpringIntegrationBambooBitbucketJiraTest;
import de.tum.in.www1.artemis.domain.enumeration.ProgrammingLanguage;
import de.tum.in.www1.artemis.util.HestiaUtilTestService;
import de.tum.in.www1.artemis.util.LocalRepository;

class ProgrammingExerciseIntegrationBambooBitbucketJiraTest extends AbstractSpringIntegrationBambooBitbucketJiraTest {

    private static final String TEST_PREFIX = "progexbambbitbucket";

    @Autowired
    private ProgrammingExerciseIntegrationTestService programmingExerciseIntegrationTestService;

    @Autowired
    private HestiaUtilTestService hestiaUtilTestService;

    @BeforeEach
    void initTestCase() throws Exception {
        bitbucketRequestMockProvider.enableMockingOfRequests(true);
        bambooRequestMockProvider.enableMockingOfRequests(true);
        programmingExerciseIntegrationTestService.setup(TEST_PREFIX, this, versionControlService);
    }

    @AfterEach
    void tearDown() throws IOException {
        programmingExerciseIntegrationTestService.tearDown();
    }

    @Test
    @WithMockUser(username = TEST_PREFIX + "instructor1", roles = "INSTRUCTOR")
    void testProgrammingExerciseIsReleased_IsReleasedAndHasResults() throws Exception {
        programmingExerciseIntegrationTestService.testProgrammingExerciseIsReleased_IsReleasedAndHasResults();
    }

    @Test
    @WithMockUser(username = TEST_PREFIX + "instructor1", roles = "INSTRUCTOR")
    void testProgrammingExerciseIsReleased_IsNotReleasedAndHasResults() throws Exception {
        programmingExerciseIntegrationTestService.testProgrammingExerciseIsReleased_IsNotReleasedAndHasResults();
    }

    @Test
    @WithMockUser(username = TEST_PREFIX + "instructor1", roles = "INSTRUCTOR")
    void checkIfProgrammingExerciseIsReleased_IsReleasedAndHasNoResults() throws Exception {
        programmingExerciseIntegrationTestService.checkIfProgrammingExerciseIsReleased_IsReleasedAndHasNoResults();
    }

    @Test
    @WithMockUser(username = TEST_PREFIX + "student1", roles = "USER")
    void testProgrammingExerciseIsReleased_forbidden() throws Exception {
        programmingExerciseIntegrationTestService.testProgrammingExerciseIsReleased_forbidden();
    }

    @Test
    @WithMockUser(username = TEST_PREFIX + "instructor1", roles = "INSTRUCTOR")
    void testExportSubmissionsByParticipationIds_addParticipantIdentifierToProjectName() throws Exception {
        programmingExerciseIntegrationTestService.testExportSubmissionsByParticipationIds_addParticipantIdentifierToProjectName();
    }

    @Test
    @WithMockUser(username = TEST_PREFIX + "instructor1", roles = "INSTRUCTOR")
    void testExportSubmissionsByParticipationIds_addParticipantIdentifierToProjectNameError() throws Exception {
        programmingExerciseIntegrationTestService.testExportSubmissionsByParticipationIds_addParticipantIdentifierToProjectNameError();
    }

    @Test
    @DisabledOnOs(OS.WINDOWS) // file locking issues
    @WithMockUser(username = TEST_PREFIX + "instructor1", roles = "INSTRUCTOR")
    void testExportSubmissionsByParticipationIds() throws Exception {
        programmingExerciseIntegrationTestService.testExportSubmissionsByParticipationIds();
    }

    @Test
    @DisabledOnOs(OS.WINDOWS) // git file locking issues
    @WithMockUser(username = TEST_PREFIX + "instructor1", roles = "INSTRUCTOR")
    void testExportSubmissionAnonymizationCombining() throws Exception {
        programmingExerciseIntegrationTestService.testExportSubmissionAnonymizationCombining();
    }

    @Test
    @DisabledOnOs(OS.WINDOWS) // git file locking issues
    @WithMockUser(username = TEST_PREFIX + "instructor1", roles = "INSTRUCTOR")
    void testExportSubmissionsByParticipationIds_invalidParticipationId_badRequest() throws Exception {
        programmingExerciseIntegrationTestService.testExportSubmissionsByParticipationIds_invalidParticipationId_badRequest();
    }

    @Test
    @WithMockUser(username = TEST_PREFIX + "instructoralt1", roles = "INSTRUCTOR")
    void testExportSubmissionsByParticipationIds_instructorNotInCourse_forbidden() throws Exception {
        programmingExerciseIntegrationTestService.testExportSubmissionsByParticipationIds_instructorNotInCourse_forbidden();
    }

    @Test
    @WithMockUser(username = TEST_PREFIX + "instructor1", roles = "INSTRUCTOR")
    void testExportSubmissionsByStudentLogins() throws Exception {
        programmingExerciseIntegrationTestService.testExportSubmissionsByStudentLogins();
    }

    @Test
    @WithMockUser(username = TEST_PREFIX + "instructor1", roles = "INSTRUCTOR")
    void testExportSubmissionsByStudentLogins_failToCreateZip() throws Exception {
        doThrow(IOException.class).when(zipFileService).createZipFile(any(Path.class), any(), eq(false));
        programmingExerciseIntegrationTestService.testExportSubmissionsByStudentLogins_failToCreateZip();
    }

    @Test
    @WithMockUser(username = TEST_PREFIX + "instructor1", roles = "INSTRUCTOR")
    void testProgrammingExerciseDelete() throws Exception {
        programmingExerciseIntegrationTestService.testProgrammingExerciseDelete();
    }

    @Test
    @WithMockUser(username = TEST_PREFIX + "instructor1", roles = "INSTRUCTOR")
    void testProgrammingExerciseDelete_invalidId_notFound() throws Exception {
        programmingExerciseIntegrationTestService.testProgrammingExerciseDelete_invalidId_notFound();
    }

    @Test
    @WithMockUser(username = TEST_PREFIX + "instructoralt1", roles = "INSTRUCTOR")
    void testProgrammingExerciseDelete_instructorNotInCourse_forbidden() throws Exception {
        programmingExerciseIntegrationTestService.testProgrammingExerciseDelete_instructorNotInCourse_forbidden();
    }

    @Test
    @WithMockUser(username = TEST_PREFIX + "instructor1", roles = "INSTRUCTOR")
    void testGetProgrammingExercise() throws Exception {
        programmingExerciseIntegrationTestService.testGetProgrammingExercise();
    }

    @Test
    @WithMockUser(username = TEST_PREFIX + "instructor1", roles = "INSTRUCTOR")
    void testGetProgrammingExerciseWithStructuredGradingInstruction() throws Exception {
        programmingExerciseIntegrationTestService.testGetProgrammingExerciseWithStructuredGradingInstruction();
    }

    @Test
    @WithMockUser(username = TEST_PREFIX + "instructoralt1", roles = "INSTRUCTOR")
    void testGetProgrammingExercise_instructorNotInCourse_forbidden() throws Exception {
        programmingExerciseIntegrationTestService.testGetProgrammingExercise_instructorNotInCourse_forbidden();
    }

    @Test
    @WithMockUser(username = TEST_PREFIX + "instructor1", roles = "INSTRUCTOR")
    void testGetProgrammingExerciseWithSetupParticipations() throws Exception {
        programmingExerciseIntegrationTestService.testGetProgrammingExerciseWithSetupParticipations();
    }

<<<<<<< HEAD
    @Test
    @WithMockUser(username = TEST_PREFIX + "tutor1", roles = "TA")
    void testGetProgrammingExerciseWithJustTemplateAndSolutionParticipation() throws Exception {
        programmingExerciseIntegrationTestService.testGetProgrammingExerciseWithJustTemplateAndSolutionParticipation();
=======
    @ParameterizedTest
    @ValueSource(booleans = { true, false })
    @WithMockUser(username = TEST_PREFIX + "tutor1", roles = "TA")
    void testGetProgrammingExerciseWithJustTemplateAndSolutionParticipation(boolean withSubmissionResults) throws Exception {
        programmingExerciseIntegrationTestService.testGetProgrammingExerciseWithJustTemplateAndSolutionParticipation(withSubmissionResults);
    }

    @ParameterizedTest
    @ValueSource(booleans = { true, false })
    @WithMockUser(username = TEST_PREFIX + "tutor1", roles = "TA")
    void testGetProgrammingExerciseWithTemplateAndSolutionParticipationAndAuxiliaryRepositories(boolean withSubmissionResults) throws Exception {
        programmingExerciseIntegrationTestService.testGetProgrammingExerciseWithTemplateAndSolutionParticipationAndAuxiliaryRepositories(withSubmissionResults);
>>>>>>> f785b859
    }

    @Test
    @WithMockUser(username = TEST_PREFIX + "instructoralt1", roles = "INSTRUCTOR")
    void testGetProgrammingExerciseWithSetupParticipations_instructorNotInCourse_forbidden() throws Exception {
        programmingExerciseIntegrationTestService.testGetProgrammingExerciseWithSetupParticipations_instructorNotInCourse_forbidden();
    }

    @Test
    @WithMockUser(username = TEST_PREFIX + "instructor1", roles = "INSTRUCTOR")
    void testGetProgrammingExerciseWithSetupParticipations_invalidId_notFound() throws Exception {
        programmingExerciseIntegrationTestService.testGetProgrammingExerciseWithSetupParticipations_invalidId_notFound();
    }

    @Test
    @WithMockUser(username = TEST_PREFIX + "instructor1", roles = "INSTRUCTOR")
    void testGetProgrammingExercisesForCourse() throws Exception {
        programmingExerciseIntegrationTestService.testGetProgrammingExercisesForCourse();
    }

    @Test
    @WithMockUser(username = TEST_PREFIX + "instructoralt1", roles = "INSTRUCTOR")
    void testGetProgrammingExercisesForCourse_instructorNotInCourse_forbidden() throws Exception {
        programmingExerciseIntegrationTestService.testGetProgrammingExercisesForCourse_instructorNotInCourse_forbidden();
    }

    @Test
    @WithMockUser(username = TEST_PREFIX + "instructor1", roles = "INSTRUCTOR")
    void testGenerateStructureOracle() throws Exception {
        programmingExerciseIntegrationTestService.testGenerateStructureOracle();
    }

    @Test
    @WithMockUser(username = TEST_PREFIX + "instructor1", roles = "INSTRUCTOR")
    void updateProgrammingExercise_invalidTemplateBuildPlan_badRequest() throws Exception {
        programmingExerciseIntegrationTestService.updateProgrammingExercise_invalidTemplateBuildPlan_badRequest();
    }

    @Test
    @WithMockUser(username = TEST_PREFIX + "instructor1", roles = "INSTRUCTOR")
    void updateProgrammingExercise_idIsNull_badRequest() throws Exception {
        programmingExerciseIntegrationTestService.updateProgrammingExercise_idIsNull_badRequest();
    }

    @Test
    @WithMockUser(username = TEST_PREFIX + "instructor1", roles = "INSTRUCTOR")
    void updateProgrammingExercise_eitherCourseOrExerciseGroupSet_badRequest() throws Exception {
        programmingExerciseIntegrationTestService.updateProgrammingExercise_eitherCourseOrExerciseGroupSet_badRequest();
    }

    @Test
    @WithMockUser(username = TEST_PREFIX + "instructor1", roles = "INSTRUCTOR")
    void updateProgrammingExercise_staticCodeAnalysisMustNotChange_falseToTrue_badRequest() throws Exception {
        programmingExerciseIntegrationTestService.updateProgrammingExercise_staticCodeAnalysisMustNotChange_falseToTrue_badRequest();
    }

    @Test
    @WithMockUser(username = TEST_PREFIX + "instructor1", roles = "INSTRUCTOR")
    void updateProgrammingExercise_staticCodeAnalysisMustNotChange_trueToFalse_badRequest() throws Exception {
        programmingExerciseIntegrationTestService.updateProgrammingExercise_staticCodeAnalysisMustNotChange_trueToFalse_badRequest();
    }

    @Test
    @WithMockUser(username = TEST_PREFIX + "instructoralt1", roles = "INSTRUCTOR")
    void updateProgrammingExercise_instructorNotInCourse_forbidden() throws Exception {
        programmingExerciseIntegrationTestService.updateProgrammingExercise_instructorNotInCourse_forbidden();
    }

    @Test
    @WithMockUser(username = TEST_PREFIX + "instructor1", roles = "INSTRUCTOR")
    void updateProgrammingExercise_invalidTemplateVcs_badRequest() throws Exception {
        programmingExerciseIntegrationTestService.updateProgrammingExercise_invalidTemplateVcs_badRequest();
    }

    @Test
    @WithMockUser(username = TEST_PREFIX + "instructor1", roles = "INSTRUCTOR")
    void updateProgrammingExercise_invalidSolutionBuildPlan_badRequest() throws Exception {
        programmingExerciseIntegrationTestService.updateProgrammingExercise_invalidSolutionBuildPlan_badRequest();
    }

    @Test
    @WithMockUser(username = TEST_PREFIX + "instructor1", roles = "INSTRUCTOR")
    void updateProgrammingExercise_invalidSolutionRepository_badRequest() throws Exception {
        programmingExerciseIntegrationTestService.updateProgrammingExercise_invalidSolutionRepository_badRequest();
    }

    @Test
    @WithMockUser(username = TEST_PREFIX + "instructor1", roles = "INSTRUCTOR")
    void updateProgrammingExercise_checkIfBuildPlanExistsFails_badRequest() throws Exception {
        programmingExerciseIntegrationTestService.updateProgrammingExercise_checkIfBuildPlanExistsFails_badRequest();
    }

    @Test
    @WithMockUser(username = TEST_PREFIX + "instructor1", roles = "INSTRUCTOR")
    void updateProgrammingExercise_updatingCourseId_conflict() throws Exception {
        programmingExerciseIntegrationTestService.updateProgrammingExerciseShouldFailWithConflictWhenUpdatingCourseId();
    }

    @Test
    @WithMockUser(username = TEST_PREFIX + "instructor1", roles = "INSTRUCTOR")
    void updateProgrammingExercise_updatingSCAEnabledOption_badRequest() throws Exception {
        programmingExerciseIntegrationTestService.updateProgrammingExerciseShouldFailWithBadRequestWhenUpdatingSCAOption();
    }

    @Test
    @WithMockUser(username = TEST_PREFIX + "instructor1", roles = "INSTRUCTOR")
    void updateProgrammingExercise_updatingCoverageOption_badRequest() throws Exception {
        programmingExerciseIntegrationTestService.updateProgrammingExerciseShouldFailWithBadRequestWhenUpdatingCoverageOption();
    }

    @Test
    @WithMockUser(username = TEST_PREFIX + "instructor1", roles = "INSTRUCTOR")
    void updateExerciseDueDateWithIndividualDueDateUpdate() throws Exception {
        programmingExerciseIntegrationTestService.updateExerciseDueDateWithIndividualDueDateUpdate();
    }

    @Test
    @WithMockUser(username = TEST_PREFIX + "instructor1", roles = "INSTRUCTOR")
    void updateExerciseRemoveDueDate() throws Exception {
        programmingExerciseIntegrationTestService.updateExerciseRemoveDueDate();
    }

    @Test
    @WithMockUser(username = TEST_PREFIX + "instructoralt1", roles = "INSTRUCTOR")
    void updateTimeline_intructorNotInCourse_forbidden() throws Exception {
        programmingExerciseIntegrationTestService.updateTimeline_intructorNotInCourse_forbidden();
    }

    @Test
    @WithMockUser(username = TEST_PREFIX + "instructoralt1", roles = "INSTRUCTOR")
    void updateTimeline_invalidId_notFound() throws Exception {
        programmingExerciseIntegrationTestService.updateTimeline_invalidId_notFound();
    }

    @Test
    @WithMockUser(username = TEST_PREFIX + "instructor1", roles = "INSTRUCTOR")
    void updateTimeline_ok() throws Exception {
        programmingExerciseIntegrationTestService.updateTimeline_ok();
    }

    @Test
    @WithMockUser(username = TEST_PREFIX + "instructoralt1", roles = "INSTRUCTOR")
    void updateProblemStatement_instructorNotInCourse_forbidden() throws Exception {
        programmingExerciseIntegrationTestService.updateProblemStatement_instructorNotInCourse_forbidden();
    }

    @Test
    @WithMockUser(username = TEST_PREFIX + "instructor1", roles = "INSTRUCTOR")
    void updateProblemStatement_invalidId_notFound() throws Exception {
        programmingExerciseIntegrationTestService.updateProblemStatement_invalidId_notFound();
    }

    @Test
    @WithMockUser(username = TEST_PREFIX + "instructor1", roles = "INSTRUCTOR")
    void createProgrammingExercise_exerciseIsNull_badRequest() throws Exception {
        programmingExerciseIntegrationTestService.createProgrammingExercise_exerciseIsNull_badRequest();
    }

    @Test
    @WithMockUser(username = TEST_PREFIX + "instructor1", roles = "INSTRUCTOR")
    void createProgrammingExercise_idIsNotNull_badRequest() throws Exception {
        programmingExerciseIntegrationTestService.createProgrammingExercise_idIsNotNull_badRequest();
    }

    @Test
    @WithMockUser(username = TEST_PREFIX + "instructor1", roles = "INSTRUCTOR")
    void createProgrammingExercise_eitherCourseOrExerciseGroupSet_badRequest() throws Exception {
        programmingExerciseIntegrationTestService.createProgrammingExercise_eitherCourseOrExerciseGroupSet_badRequest();
    }

    @Test
    @WithMockUser(username = TEST_PREFIX + "instructoralt1", roles = "INSTRUCTOR")
    void createProgrammingExercise_instructorNotInCourse_forbidden() throws Exception {
        programmingExerciseIntegrationTestService.createProgrammingExercise_instructorNotInCourse_forbidden();
    }

    @Test
    @WithMockUser(username = TEST_PREFIX + "instructor1", roles = "INSTRUCTOR")
    void createProgrammingExercise_titleNull_badRequest() throws Exception {
        programmingExerciseIntegrationTestService.createProgrammingExercise_titleNull_badRequest();
    }

    @Test
    @WithMockUser(username = TEST_PREFIX + "instructor1", roles = "INSTRUCTOR")
    void createProgrammingExercise_titleContainsBadCharacter_badRequest() throws Exception {
        programmingExerciseIntegrationTestService.createProgrammingExercise_titleContainsBadCharacter_badRequest();
    }

    @Test
    @WithMockUser(username = TEST_PREFIX + "instructor1", roles = "INSTRUCTOR")
    void createProgrammingExercise_invalidShortName_badRequest() throws Exception {
        programmingExerciseIntegrationTestService.createProgrammingExercise_invalidShortName_badRequest();
    }

    @Test
    @WithMockUser(username = TEST_PREFIX + "instructor1", roles = "INSTRUCTOR")
    void createProgrammingExercise_invalidCourseShortName_badRequest() throws Exception {
        programmingExerciseIntegrationTestService.createProgrammingExercise_invalidCourseShortName_badRequest();
    }

    @Test
    @WithMockUser(username = TEST_PREFIX + "instructor1", roles = "INSTRUCTOR")
    void createProgrammingExercise_sameShortNameInCourse_badRequest() throws Exception {
        programmingExerciseIntegrationTestService.createProgrammingExercise_sameShortNameInCourse_badRequest();
    }

    @Test
    @WithMockUser(username = TEST_PREFIX + "instructor1", roles = "INSTRUCTOR")
    void createProgrammingExercise_shortNameContainsBadCharacters_badRequest() throws Exception {
        programmingExerciseIntegrationTestService.createProgrammingExercise_shortNameContainsBadCharacters_badRequest();
    }

    @Test
    @WithMockUser(username = TEST_PREFIX + "instructor1", roles = "INSTRUCTOR")
    void createProgrammingExercise_noProgrammingLanguageSet_badRequest() throws Exception {
        programmingExerciseIntegrationTestService.createProgrammingExercise_noProgrammingLanguageSet_badRequest();
    }

    @Test
    @WithMockUser(username = TEST_PREFIX + "instructor1", roles = "INSTRUCTOR")
    void createProgrammingExercise_packageNameContainsBadCharacters_badRequest() throws Exception {
        programmingExerciseIntegrationTestService.createProgrammingExercise_packageNameContainsBadCharacters_badRequest();
    }

    @Test
    @WithMockUser(username = TEST_PREFIX + "instructor1", roles = "INSTRUCTOR")
    void createProgrammingExercise_packageNameContainsKeyword_badRequest() throws Exception {
        programmingExerciseIntegrationTestService.createProgrammingExercise_packageNameContainsKeyword_badRequest();
    }

    @Test
    @WithMockUser(username = TEST_PREFIX + "instructor1", roles = "INSTRUCTOR")
    void createProgrammingExercise_packageNameElementBeginsWithDigit_badRequest() throws Exception {
        programmingExerciseIntegrationTestService.createProgrammingExercise_packageNameElementBeginsWithDigit_badRequest();
    }

    @Test
    @WithMockUser(username = TEST_PREFIX + "instructor1", roles = "INSTRUCTOR")
    void createProgrammingExercise_packageNameIsNull_badRequest() throws Exception {
        programmingExerciseIntegrationTestService.createProgrammingExercise_packageNameIsNull_badRequest();
    }

    @Test
    @WithMockUser(username = TEST_PREFIX + "instructor1", roles = "INSTRUCTOR")
    void createProgrammingExercise_maxScoreIsNull_badRequest() throws Exception {
        programmingExerciseIntegrationTestService.createProgrammingExercise_maxScoreIsNull_badRequest();
    }

    @Test
    @WithMockUser(username = TEST_PREFIX + "instructor1", roles = "INSTRUCTOR")
    void createProgrammingExercise_noParticipationModeSelected_badRequest() throws Exception {
        programmingExerciseIntegrationTestService.createProgrammingExercise_noParticipationModeSelected_badRequest();
    }

    @Test
    @WithMockUser(username = TEST_PREFIX + "instructor1", roles = "INSTRUCTOR")
    void createProgrammingExercise_staticCodeAnalysisMustBeSet_badRequest() throws Exception {
        programmingExerciseIntegrationTestService.createProgrammingExercise_staticCodeAnalysisMustBeSet_badRequest();
    }

    @Test
    @WithMockUser(username = TEST_PREFIX + "instructor1", roles = "INSTRUCTOR")
    void createProgrammingExercise_staticCodeAnalysisAndSequential_badRequest() throws Exception {
        programmingExerciseIntegrationTestService.createProgrammingExercise_staticCodeAnalysisAndSequential_badRequest();
    }

    @Test
    @WithMockUser(username = TEST_PREFIX + "instructor1", roles = "INSTRUCTOR")
    void createProgrammingExercise_unsupportedProgrammingLanguageForStaticCodeAnalysis_badRequest() throws Exception {
        programmingExerciseIntegrationTestService.createProgrammingExercise_unsupportedProgrammingLanguageForStaticCodeAnalysis_badRequest();
    }

    @Test
    @WithMockUser(username = TEST_PREFIX + "instructor1", roles = "INSTRUCTOR")
    void createProgrammingExercise_noStaticCodeAnalysisButMaxPenalty_badRequest() throws Exception {
        programmingExerciseIntegrationTestService.createProgrammingExercise_noStaticCodeAnalysisButMaxPenalty_badRequest();
    }

    @Test
    @WithMockUser(username = TEST_PREFIX + "instructor1", roles = "INSTRUCTOR")
    void createProgrammingExercise_maxStaticCodePenaltyNegative_badRequest() throws Exception {
        programmingExerciseIntegrationTestService.createProgrammingExercise_maxStaticCodePenaltyNegative_badRequest();
    }

    @Test
    @WithMockUser(username = TEST_PREFIX + "instructor1", roles = "INSTRUCTOR")
    void createProgrammingExercise_vcsProjectWithSameKeyAlreadyExists_badRequest() throws Exception {
        programmingExerciseIntegrationTestService.createProgrammingExercise_vcsProjectWithSameKeyAlreadyExists_badRequest();
    }

    @Test
    @WithMockUser(username = TEST_PREFIX + "instructor1", roles = "INSTRUCTOR")
    void createProgrammingExercise_bambooProjectWithSameKeyAlreadyExists_badRequest() throws Exception {
        programmingExerciseIntegrationTestService.createProgrammingExercise_bambooProjectWithSameKeyAlreadyExists_badRequest();
    }

    @Test
    @WithMockUser(username = TEST_PREFIX + "instructor1", roles = "INSTRUCTOR")
    void createProgrammingExercise_vcsProjectWithSameTitleAlreadyExists_badRequest() throws Exception {
        programmingExerciseIntegrationTestService.createProgrammingExercise_vcsProjectWithSameTitleAlreadyExists_badRequest();
    }

    @Test
    @WithMockUser(username = TEST_PREFIX + "instructor1", roles = "INSTRUCTOR")
    void createProgrammingExercise_bambooProjectWithSameTitleAlreadyExists_badRequest() throws Exception {
        programmingExerciseIntegrationTestService.createProgrammingExercise_bambooProjectWithSameTitleAlreadyExists_badRequest();
    }

    @Test
    @WithMockUser(username = TEST_PREFIX + "instructor1", roles = "INSTRUCTOR")
    void createProgrammingExercise_failToCheckIfProjectExistsInCi() throws Exception {
        programmingExerciseIntegrationTestService.createProgrammingExercise_failToCheckIfProjectExistsInCi();
    }

    @Test
    @WithMockUser(username = TEST_PREFIX + "instructor1", roles = "INSTRUCTOR")
    void createProgrammingExercise_projectTypeMissing_badRequest() throws Exception {
        programmingExerciseIntegrationTestService.createProgrammingExercise_projectTypeMissing_badRequest();
    }

    @Test
    @WithMockUser(username = TEST_PREFIX + "instructor1", roles = "INSTRUCTOR")
    void createProgrammingExercise_projectTypeNotExpected_badRequest() throws Exception {
        programmingExerciseIntegrationTestService.createProgrammingExercise_projectTypeNotExpected_badRequest();
    }

    @Test
    @WithMockUser(username = TEST_PREFIX + "instructor1", roles = "INSTRUCTOR")
    void createProgrammingExercise_onlineCodeEditorNotExpected_badRequest() throws Exception {
        programmingExerciseIntegrationTestService.createProgrammingExercise_onlineCodeEditorNotExpected_badRequest();
    }

    @WithMockUser(username = TEST_PREFIX + "instructor1", roles = "INSTRUCTOR")
    @ParameterizedTest(name = "{displayName} [{index}] {argumentsWithNames}")
    // It should fail for all ProgrammingExercises except Haskell and ocaml
    @EnumSource(value = ProgrammingLanguage.class, names = { "HASKELL", "OCAML" }, mode = EnumSource.Mode.EXCLUDE)
    void createProgrammingExercise_checkoutSolutionRepositoryProgrammingLanguageNotSupported_badRequest(ProgrammingLanguage programmingLanguage) throws Exception {
        programmingExerciseIntegrationTestService.createProgrammingExercise_checkoutSolutionRepositoryProgrammingLanguageNotSupported_badRequest(programmingLanguage);
    }

    @Test
    @WithMockUser(username = TEST_PREFIX + "instructor1", roles = "INSTRUCTOR")
    void createProgrammingExercise_invalidMaxScore_badRequest() throws Exception {
        programmingExerciseIntegrationTestService.createProgrammingExercise_invalidMaxScore_badRequest();
    }

    @Test
    @WithMockUser(username = TEST_PREFIX + "instructor1", roles = "INSTRUCTOR")
    void createProgrammingExercise_includedAsBonus_invalidBonusPoints_badRequest() throws Exception {
        programmingExerciseIntegrationTestService.createProgrammingExercise_includedAsBonus_invalidBonusPoints_badRequest();
    }

    @Test
    @WithMockUser(username = TEST_PREFIX + "instructor1", roles = "INSTRUCTOR")
    void createProgrammingExercise_notIncluded_invalidBonusPoints_badRequest() throws Exception {
        programmingExerciseIntegrationTestService.createProgrammingExercise_notIncluded_invalidBonusPoints_badRequest();
    }

    @Test
    @WithMockUser(username = TEST_PREFIX + "instructoralt1", roles = "INSTRUCTOR")
    void importProgrammingExercise_sourceExerciseIdNegative_badRequest() throws Exception {
        programmingExerciseIntegrationTestService.importProgrammingExercise_sourceExerciseIdNegative_badRequest();
    }

    @Test
    @WithMockUser(username = TEST_PREFIX + "instructoralt1", roles = "INSTRUCTOR")
    void importProgrammingExerciseMaxScoreNullBadRequest() throws Exception {
        programmingExerciseIntegrationTestService.importProgrammingExerciseMaxScoreNullBadRequest();
    }

    @Test
    @WithMockUser(username = TEST_PREFIX + "instructor1", roles = "INSTRUCTOR")
    void importProgrammingExercise_noParticipationModeSelected_badRequest() throws Exception {
        programmingExerciseIntegrationTestService.importProgrammingExercise_noParticipationModeSelected_badRequest();
    }

    @Test
    @WithMockUser(username = TEST_PREFIX + "instructor1", roles = "INSTRUCTOR")
    void importProgrammingExercise_noProgrammingLanguage_badRequest() throws Exception {
        programmingExerciseIntegrationTestService.importProgrammingExercise_noProgrammingLanguage_badRequest();
    }

    @Test
    @WithMockUser(username = TEST_PREFIX + "instructoralt1", roles = "INSTRUCTOR")
    void importProgrammingExercise_instructorNotInCourse_forbidden() throws Exception {
        programmingExerciseIntegrationTestService.importProgrammingExercise_instructorNotInCourse_forbidden();
    }

    @Test
    @WithMockUser(username = TEST_PREFIX + "instructor1", roles = "INSTRUCTOR")
    void importProgrammingExercise_templateIdDoesNotExist_notFound() throws Exception {
        programmingExerciseIntegrationTestService.importProgrammingExercise_templateIdDoesNotExist_notFound();
    }

    @Test
    @WithMockUser(username = TEST_PREFIX + "instructor1", roles = "INSTRUCTOR")
    void importProgrammingExercise_sameShortNameInCourse_badRequest() throws Exception {
        programmingExerciseIntegrationTestService.importProgrammingExercise_sameShortNameInCourse_badRequest();
    }

    @Test
    @WithMockUser(username = TEST_PREFIX + "instructor1", roles = "INSTRUCTOR")
    void importProgrammingExercise_sameTitleInCourse_badRequest() throws Exception {
        programmingExerciseIntegrationTestService.importProgrammingExercise_sameTitleInCourse_badRequest();
    }

    @Test
    @WithMockUser(username = TEST_PREFIX + "instructor1", roles = "INSTRUCTOR")
    void importProgrammingExercise_staticCodeAnalysisMustBeSet_badRequest() throws Exception {
        programmingExerciseIntegrationTestService.importProgrammingExercise_staticCodeAnalysisMustBeSet_badRequest();
    }

    @ParameterizedTest(name = "{displayName} [{index}] {argumentsWithNames}")
    @CsvSource({ "false, false", "true, false", "false, true", })
    @WithMockUser(username = TEST_PREFIX + "instructor1", roles = "INSTRUCTOR")
    void importProgrammingExercise_scaChanged_badRequest(boolean recreateBuildPlan, boolean updateTemplate) throws Exception {
        programmingExerciseIntegrationTestService.importProgrammingExercise_scaChanged_badRequest(recreateBuildPlan, updateTemplate);
    }

    @Test
    @WithMockUser(username = TEST_PREFIX + "instructor1", roles = "INSTRUCTOR")
    void importProgrammingExercise_eitherCourseOrExerciseGroupSet_badRequest() throws Exception {
        programmingExerciseIntegrationTestService.importProgrammingExercise_eitherCourseOrExerciseGroupSet_badRequest();
    }

    @Test
    @WithMockUser(username = TEST_PREFIX + "instructor1", roles = "INSTRUCTOR")
    void importProgrammingExercise_vcsProjectWithSameKeyAlreadyExists_badRequest() throws Exception {
        programmingExerciseIntegrationTestService.importProgrammingExercise_vcsProjectWithSameKeyAlreadyExists_badRequest();
    }

    @Test
    @DisabledOnOs(OS.WINDOWS) // git file locking issues
    @WithMockUser(username = TEST_PREFIX + "instructor1", roles = "INSTRUCTOR")
    void importProgrammingExercise_bambooProjectWithSameKeyAlreadyExists_badRequest() throws Exception {
        programmingExerciseIntegrationTestService.importProgrammingExercise_bambooProjectWithSameKeyAlreadyExists_badRequest();
    }

    @Test
    @WithMockUser(username = TEST_PREFIX + "instructor1", roles = "INSTRUCTOR")
    void importProgrammingExercise_vcsProjectWithSameTitleAlreadyExists_badRequest() throws Exception {
        programmingExerciseIntegrationTestService.importProgrammingExercise_vcsProjectWithSameTitleAlreadyExists_badRequest();
    }

    @Test
    @WithMockUser(username = TEST_PREFIX + "instructor1", roles = "INSTRUCTOR")
    void importProgrammingExercise_bambooProjectWithSameTitleAlreadyExists_badRequest() throws Exception {
        programmingExerciseIntegrationTestService.importProgrammingExercise_bambooProjectWithSameTitleAlreadyExists_badRequest();
    }

    @Test
    @WithMockUser(username = TEST_PREFIX + "instructoralt1", roles = "INSTRUCTOR")
    void exportSubmissionsByStudentLogins_notInstructorForExercise_forbidden() throws Exception {
        programmingExerciseIntegrationTestService.exportSubmissionsByStudentLogins_notInstructorForExercise_forbidden();
    }

    @Test
    @WithMockUser(username = TEST_PREFIX + "tutor1", roles = "TA")
    void exportSubmissionsByStudentLogins_exportAllAsTutor_forbidden() throws Exception {
        programmingExerciseIntegrationTestService.exportSubmissionsByStudentLogins_exportAllAsTutor_forbidden();
    }

    @Test
    @WithMockUser(username = TEST_PREFIX + "instructor1", roles = "INSTRUCTOR")
    void generateStructureOracleForExercise_exerciseDoesNotExist_badRequest() throws Exception {
        programmingExerciseIntegrationTestService.generateStructureOracleForExercise_exerciseDoesNotExist_badRequest();
    }

    @Test
    @WithMockUser(username = TEST_PREFIX + "instructoralt1", roles = "INSTRUCTOR")
    void generateStructureOracleForExercise_userIsNotAdminInCourse_badRequest() throws Exception {
        programmingExerciseIntegrationTestService.generateStructureOracleForExercise_userIsNotAdminInCourse_badRequest();
    }

    @Test
    @WithMockUser(username = TEST_PREFIX + "instructor1", roles = "INSTRUCTOR")
    void generateStructureOracleForExercise_invalidPackageName_badRequest() throws Exception {
        programmingExerciseIntegrationTestService.generateStructureOracleForExercise_invalidPackageName_badRequest();
    }

    @Test
    @WithMockUser(username = TEST_PREFIX + "tutor1", roles = "TA")
    void hasAtLeastOneStudentResult_exerciseDoesNotExist_notFound() throws Exception {
        programmingExerciseIntegrationTestService.hasAtLeastOneStudentResult_exerciseDoesNotExist_notFound();
    }

    @Test
    @WithMockUser(username = TEST_PREFIX + "tutoralt1", roles = "TA")
    void hasAtLeastOneStudentResult_isNotTeachingAssistant_forbidden() throws Exception {
        programmingExerciseIntegrationTestService.hasAtLeastOneStudentResult_isNotTeachingAssistant_forbidden();
    }

    @Test
    @WithMockUser(username = TEST_PREFIX + "tutor1", roles = "TA")
    void getTestCases_asTutor() throws Exception {
        programmingExerciseIntegrationTestService.getTestCases_asTutor();
    }

    @Test
    @WithMockUser(username = TEST_PREFIX + "student1", roles = "STUDENT")
    void getTestCases_asStudent_forbidden() throws Exception {
        programmingExerciseIntegrationTestService.getTestCases_asStudent_forbidden();
    }

    @Test
    @WithMockUser(username = TEST_PREFIX + "other-teaching-assistant1", roles = "TA")
    void getTestCases_tutorInOtherCourse_forbidden() throws Exception {
        programmingExerciseIntegrationTestService.getTestCases_tutorInOtherCourse_forbidden();
    }

    @Test
    @WithMockUser(username = TEST_PREFIX + "instructor1", roles = "INSTRUCTOR")
    void updateTestCases_asInstrutor() throws Exception {
        programmingExerciseIntegrationTestService.updateTestCases_asInstrutor();
    }

    @Test
    @WithMockUser(username = TEST_PREFIX + "instructor1", roles = "INSTRUCTOR")
    void updateTestCases_asInstrutor_triggerBuildFails() throws Exception {
        programmingExerciseIntegrationTestService.updateTestCases_asInstrutor_triggerBuildFails();
    }

    @Test
    @WithMockUser(username = TEST_PREFIX + "instructor1", roles = "INSTRUCTOR")
    void updateTestCases_nonExistingExercise_notFound() throws Exception {
        programmingExerciseIntegrationTestService.updateTestCases_nonExistingExercise_notFound();
    }

    @Test
    @WithMockUser(username = TEST_PREFIX + "other-instructor1", roles = "INSTRUCTOR")
    void updateTestCases_instructorInWrongCourse_forbidden() throws Exception {
        programmingExerciseIntegrationTestService.updateTestCases_instructorInWrongCourse_forbidden();
    }

    @Test
    @WithMockUser(username = TEST_PREFIX + "instructor1", roles = "INSTRUCTOR")
    void updateTestCases_testCaseWeightSmallerThanZero_badRequest() throws Exception {
        programmingExerciseIntegrationTestService.updateTestCases_testCaseWeightSmallerThanZero_badRequest();
    }

    @Test
    @WithMockUser(username = TEST_PREFIX + "instructor1", roles = "INSTRUCTOR")
    void updateTestCases_testCaseMultiplierSmallerThanZero_badRequest() throws Exception {
        programmingExerciseIntegrationTestService.updateTestCases_testCaseMultiplierSmallerThanZero_badRequest();
    }

    @Test
    @WithMockUser(username = TEST_PREFIX + "instructor1", roles = "INSTRUCTOR")
    void updateTestCases_testCaseBonusPointsNull() throws Exception {
        programmingExerciseIntegrationTestService.updateTestCases_testCaseBonusPointsNull();
    }

    @Test
    @DisabledOnOs(OS.WINDOWS) // git file locking issues
    @WithMockUser(username = TEST_PREFIX + "instructor1", roles = "INSTRUCTOR")
    void resetTestCaseWeights_asInstructor() throws Exception {
        programmingExerciseIntegrationTestService.resetTestCaseWeights_asInstructor();
    }

    @Test
    @WithMockUser(username = TEST_PREFIX + "other-instructor1", roles = "INSTRUCTOR")
    void resetTestCaseWeights_instructorInWrongCourse_forbidden() throws Exception {
        programmingExerciseIntegrationTestService.resetTestCaseWeights_instructorInWrongCourse_forbidden();
    }

    @Test
    @WithMockUser(username = TEST_PREFIX + "student1", roles = "USER")
    void lockAllRepositories_asStudent_forbidden() throws Exception {
        programmingExerciseIntegrationTestService.lockAllRepositories_asStudent_forbidden();
    }

    @Test
    @WithMockUser(username = TEST_PREFIX + "tutor1", roles = "TA")
    void lockAllRepositories_asTutor_forbidden() throws Exception {
        programmingExerciseIntegrationTestService.lockAllRepositories_asTutor_forbidden();
    }

    @Test
    @WithMockUser(username = TEST_PREFIX + "instructor1", roles = "INSTRUCTOR")
    void lockAllRepositories() throws Exception {
        programmingExerciseIntegrationTestService.lockAllRepositories();
    }

    @Test
    @WithMockUser(username = TEST_PREFIX + "student1", roles = "USER")
    void unlockAllRepositories_asStudent_forbidden() throws Exception {
        programmingExerciseIntegrationTestService.unlockAllRepositories_asStudent_forbidden();
    }

    @Test
    @WithMockUser(username = TEST_PREFIX + "tutor1", roles = "TA")
    void unlockAllRepositories_asTutor_forbidden() throws Exception {
        programmingExerciseIntegrationTestService.unlockAllRepositories_asTutor_forbidden();
    }

    @Test
    @WithMockUser(username = TEST_PREFIX + "instructor1", roles = "INSTRUCTOR")
    void unlockAllRepositories() throws Exception {
        programmingExerciseIntegrationTestService.unlockAllRepositories();
    }

    @Test
    @WithMockUser(username = TEST_PREFIX + "instructor1", roles = "INSTRUCTOR")
    void testCheckPlagiarism() throws Exception {
        programmingExerciseIntegrationTestService.testCheckPlagiarism();
    }

    @RepeatedTest(10)
    @WithMockUser(username = TEST_PREFIX + "instructor1", roles = "INSTRUCTOR")
    void testCheckPlagiarismJplagReport() throws Exception {
        programmingExerciseIntegrationTestService.testCheckPlagiarismJplagReport();
    }

    @Test
    @WithMockUser(username = TEST_PREFIX + "instructor1", roles = "INSTRUCTOR")
    void testGetPlagiarismResult() throws Exception {
        programmingExerciseIntegrationTestService.testGetPlagiarismResult();
    }

    @Test
    @WithMockUser(username = TEST_PREFIX + "instructor1", roles = "INSTRUCTOR")
    void testGetPlagiarismResultWithoutResult() throws Exception {
        programmingExerciseIntegrationTestService.testGetPlagiarismResultWithoutResult();
    }

    @Test
    @WithMockUser(username = TEST_PREFIX + "instructor1", roles = "INSTRUCTOR")
    void testGetPlagiarismResultWithoutExercise() throws Exception {
        programmingExerciseIntegrationTestService.testGetPlagiarismResultWithoutExercise();
    }

    // Auxiliary Repository Tests

    @Test
    @WithMockUser(username = TEST_PREFIX + "editor1", roles = "EDITOR")
    void testValidateValidAuxiliaryRepository() throws Exception {
        programmingExerciseIntegrationTestService.testValidateValidAuxiliaryRepository();
    }

    @Test
    @WithMockUser(username = TEST_PREFIX + "editor1", roles = "EDITOR")
    void testValidateAuxiliaryRepositoryIdSetOnRequest() throws Exception {
        programmingExerciseIntegrationTestService.testValidateAuxiliaryRepositoryIdSetOnRequest();
    }

    @Test
    @WithMockUser(username = TEST_PREFIX + "editor1", roles = "EDITOR")
    void testValidateAuxiliaryRepositoryWithoutName() throws Exception {
        programmingExerciseIntegrationTestService.testValidateAuxiliaryRepositoryWithoutName();
    }

    @Test
    @WithMockUser(username = TEST_PREFIX + "editor1", roles = "EDITOR")
    void testValidateAuxiliaryRepositoryWithTooLongName() throws Exception {
        programmingExerciseIntegrationTestService.testValidateAuxiliaryRepositoryWithTooLongName();
    }

    @Test
    @WithMockUser(username = TEST_PREFIX + "editor1", roles = "EDITOR")
    void testValidateAuxiliaryRepositoryWithDuplicatedName() throws Exception {
        programmingExerciseIntegrationTestService.testValidateAuxiliaryRepositoryWithDuplicatedName();
    }

    @Test
    @WithMockUser(username = TEST_PREFIX + "editor1", roles = "EDITOR")
    void testValidateAuxiliaryRepositoryWithRestrictedName() throws Exception {
        programmingExerciseIntegrationTestService.testValidateAuxiliaryRepositoryWithRestrictedName();
    }

    @Test
    @WithMockUser(username = TEST_PREFIX + "editor1", roles = "EDITOR")
    void testValidateAuxiliaryRepositoryWithInvalidCheckoutDirectory() throws Exception {
        programmingExerciseIntegrationTestService.testValidateAuxiliaryRepositoryWithInvalidCheckoutDirectory();
    }

    @Test
    @WithMockUser(username = TEST_PREFIX + "editor1", roles = "EDITOR")
    void testValidateAuxiliaryRepositoryWithoutCheckoutDirectory() throws Exception {
        programmingExerciseIntegrationTestService.testValidateAuxiliaryRepositoryWithoutCheckoutDirectory();
    }

    @Test
    @WithMockUser(username = TEST_PREFIX + "editor1", roles = "EDITOR")
    void testValidateAuxiliaryRepositoryWithBlankCheckoutDirectory() throws Exception {
        programmingExerciseIntegrationTestService.testValidateAuxiliaryRepositoryWithBlankCheckoutDirectory();
    }

    @Test
    @WithMockUser(username = TEST_PREFIX + "editor1", roles = "EDITOR")
    void testValidateAuxiliaryRepositoryWithTooLongCheckoutDirectory() throws Exception {
        programmingExerciseIntegrationTestService.testValidateAuxiliaryRepositoryWithTooLongCheckoutDirectory();
    }

    @Test
    @WithMockUser(username = TEST_PREFIX + "editor1", roles = "EDITOR")
    void testValidateAuxiliaryRepositoryWithDuplicatedCheckoutDirectory() throws Exception {
        programmingExerciseIntegrationTestService.testValidateAuxiliaryRepositoryWithDuplicatedCheckoutDirectory();
    }

    @Test
    @WithMockUser(username = TEST_PREFIX + "editor1", roles = "EDITOR")
    void testValidateAuxiliaryRepositoryWithNullCheckoutDirectory() throws Exception {
        programmingExerciseIntegrationTestService.testValidateAuxiliaryRepositoryWithNullCheckoutDirectory();
    }

    @Test
    @WithMockUser(username = TEST_PREFIX + "editor1", roles = "EDITOR")
    void testValidateAuxiliaryRepositoryWithTooLongDescription() throws Exception {
        programmingExerciseIntegrationTestService.testValidateAuxiliaryRepositoryWithTooLongDescription();
    }

    @Test
    @WithMockUser(username = TEST_PREFIX + "editor1", roles = "EDITOR")
    void testValidateAuxiliaryRepositoryWithoutDescription() throws Exception {
        programmingExerciseIntegrationTestService.testValidateAuxiliaryRepositoryWithoutDescription();
    }

    @Test
    @WithMockUser(username = TEST_PREFIX + "tutor1", roles = "TA")
    void testGetAuxiliaryRepositoriesMissingExercise() throws Exception {
        programmingExerciseIntegrationTestService.testGetAuxiliaryRepositoriesMissingExercise();
    }

    @Test
    @WithMockUser(username = TEST_PREFIX + "tutor1", roles = "TA")
    void testGetAuxiliaryRepositoriesOk() throws Exception {
        programmingExerciseIntegrationTestService.testGetAuxiliaryRepositoriesOk();
    }

    @Test
    @WithMockUser(username = TEST_PREFIX + "student1", roles = "STUDENT")
    void testGetAuxiliaryRepositoriesForbidden() throws Exception {
        programmingExerciseIntegrationTestService.testGetAuxiliaryRepositoriesForbidden();
    }

    @Test
    @WithMockUser(username = TEST_PREFIX + "tutor1", roles = "TA")
    void testGetAuxiliaryRepositoriesEmptyOk() throws Exception {
        programmingExerciseIntegrationTestService.testGetAuxiliaryRepositoriesEmptyOk();
    }

    // Tests for recreate build plan endpoint

    @Test
    @WithMockUser(username = TEST_PREFIX + "student1", roles = "STUDENT")
    void testRecreateBuildPlansForbiddenStudent() throws Exception {
        programmingExerciseIntegrationTestService.testRecreateBuildPlansForbidden();
    }

    @Test
    @WithMockUser(username = TEST_PREFIX + "tutor1", roles = "TA")
    void testRecreateBuildPlansForbiddenTutor() throws Exception {
        programmingExerciseIntegrationTestService.testRecreateBuildPlansForbidden();
    }

    @Test
    @WithMockUser(username = TEST_PREFIX + "editor1", roles = "EDITOR")
    void testRecreateBuildPlansExerciseNotFound() throws Exception {
        programmingExerciseIntegrationTestService.testRecreateBuildPlansExerciseNotFound();
    }

    @Test
    @WithMockUser(username = TEST_PREFIX + "editor1", roles = "EDITOR")
    void testRecreateBuildPlansSuccess() throws Exception {
        programmingExerciseIntegrationTestService.testRecreateBuildPlansExerciseSuccess();
    }

    // Tests for export auxiliary repository for exercise endpoint

    @Test
    @WithMockUser(username = TEST_PREFIX + "student1", roles = "STUDENT")
    void testExportAuxiliaryRepositoryForbidden() throws Exception {
        programmingExerciseIntegrationTestService.testExportAuxiliaryRepositoryForbidden();
    }

    @Test
    @WithMockUser(username = TEST_PREFIX + "editor1", roles = "EDITOR")
    void testExportEmptyAuxiliaryRepository() throws Exception {
        programmingExerciseIntegrationTestService.testExportAuxiliaryRepositoryBadRequest();
    }

    @Test
    @WithMockUser(username = TEST_PREFIX + "editor1", roles = "EDITOR")
    void testExportAuxiliaryRepositoryExerciseNotFound() throws Exception {
        programmingExerciseIntegrationTestService.testExportAuxiliaryRepositoryExerciseNotFound();
    }

    @Test
    @WithMockUser(username = TEST_PREFIX + "editor1", roles = "EDITOR")
    void testExportAuxiliaryRepositoryRepositoryNotFound() throws Exception {
        programmingExerciseIntegrationTestService.testExportAuxiliaryRepositoryRepositoryNotFound();
    }

    @Test
    @WithMockUser(username = TEST_PREFIX + "instructoralt1", roles = "INSTRUCTOR")
    void testReEvaluateAndUpdateProgrammingExercise_instructorNotInCourse_forbidden() throws Exception {
        programmingExerciseIntegrationTestService.testReEvaluateAndUpdateProgrammingExercise_instructorNotInCourse_forbidden();
    }

    @Test
    @WithMockUser(username = TEST_PREFIX + "instructor1", roles = "INSTRUCTOR")
    void testReEvaluateAndUpdateProgrammingExercise_notFound() throws Exception {
        programmingExerciseIntegrationTestService.testReEvaluateAndUpdateProgrammingExercise_notFound();
    }

    @Test
    @WithMockUser(username = TEST_PREFIX + "instructor1", roles = "INSTRUCTOR")
    void testReEvaluateAndUpdateProgrammingExercise_isNotSameGivenExerciseIdInRequestBody_conflict() throws Exception {
        programmingExerciseIntegrationTestService.testReEvaluateAndUpdateProgrammingExercise_isNotSameGivenExerciseIdInRequestBody_conflict();
    }

    @Test
    @WithMockUser(username = TEST_PREFIX + "tutor1", roles = "TA")
    void testGetSolutionFilesShouldRedirect() throws Exception {
        programmingExerciseIntegrationTestService.test_redirectGetSolutionRepositoryFilesWithoutContent((exercise, files) -> {
            LocalRepository localRepository = new LocalRepository("main");
            assertDoesNotThrow(() -> hestiaUtilTestService.setupSolution(files, exercise, localRepository));
            return localRepository;
        });
    }

    @Test
    @WithMockUser(username = TEST_PREFIX + "tutor1", roles = "TA")
    void testGetTemplateFilesWithContentShouldRedirect() throws Exception {
        programmingExerciseIntegrationTestService.test_redirectGetTemplateRepositoryFilesWithContent((exercise, files) -> {
            LocalRepository localRepository = new LocalRepository("main");
            assertDoesNotThrow(() -> hestiaUtilTestService.setupTemplate(files, exercise, localRepository));
            return localRepository;
        });
    }
}<|MERGE_RESOLUTION|>--- conflicted
+++ resolved
@@ -166,12 +166,6 @@
         programmingExerciseIntegrationTestService.testGetProgrammingExerciseWithSetupParticipations();
     }
 
-<<<<<<< HEAD
-    @Test
-    @WithMockUser(username = TEST_PREFIX + "tutor1", roles = "TA")
-    void testGetProgrammingExerciseWithJustTemplateAndSolutionParticipation() throws Exception {
-        programmingExerciseIntegrationTestService.testGetProgrammingExerciseWithJustTemplateAndSolutionParticipation();
-=======
     @ParameterizedTest
     @ValueSource(booleans = { true, false })
     @WithMockUser(username = TEST_PREFIX + "tutor1", roles = "TA")
@@ -184,7 +178,6 @@
     @WithMockUser(username = TEST_PREFIX + "tutor1", roles = "TA")
     void testGetProgrammingExerciseWithTemplateAndSolutionParticipationAndAuxiliaryRepositories(boolean withSubmissionResults) throws Exception {
         programmingExerciseIntegrationTestService.testGetProgrammingExerciseWithTemplateAndSolutionParticipationAndAuxiliaryRepositories(withSubmissionResults);
->>>>>>> f785b859
     }
 
     @Test
