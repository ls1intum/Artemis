--- conflicted
+++ resolved
@@ -109,37 +109,20 @@
         QuizQuestion saQuizQuestion1 = QuizExerciseFactory.createShortAnswerQuestionWithTitleAndGroup("SA 1", quizGroup2);
         QuizQuestion saQuizQuestion2 = QuizExerciseFactory.createShortAnswerQuestionWithTitleAndGroup("SA 2", quizGroup3);
         QuizQuestion saQuizQuestion3 = QuizExerciseFactory.createShortAnswerQuestionWithTitleAndGroup("SA 3", null);
-<<<<<<< HEAD
         quizPool.setQuizGroups(List.of(quizPool.getQuizGroups().get(0), quizPool.getQuizGroups().get(2), quizGroup3));
         quizPool.setQuizQuestions(List.of(quizPool.getQuizQuestions().get(0), quizPool.getQuizQuestions().get(1), saQuizQuestion1, saQuizQuestion2, saQuizQuestion3));
         quizPool.getQuizQuestions().get(2).setQuizGroup(quizGroup3);
-=======
-
-        quizPool.setQuizGroups(List.of(quizGroup0, quizGroup2, quizGroup3));
-
-        quizPool.setQuizQuestions(List.of(mcQuizQuestion0, mcQuizQuestion1, dndQuizQuestion0, saQuizQuestion1, saQuizQuestion2, saQuizQuestion3));
-        dndQuizQuestion0.setQuizGroup(quizGroup3);
->>>>>>> 2ea0ab51
 
         MvcResult result = callQuizPoolUpdate(course.getId(), exam.getId(), quizPool, Collections.emptyList(), HttpStatus.OK);
         QuizPool responseQuizPool = objectMapper.readValue(result.getResponse().getContentAsString(), QuizPool.class);
 
         assertThat(responseQuizPool.getExam().getId()).isEqualTo(exam.getId());
-<<<<<<< HEAD
         assertThat(responseQuizPool.getQuizGroups()).hasSize(quizPool.getQuizGroups().size()).extracting("name").containsExactly(quizPool.getQuizGroups().get(0).getName(),
                 quizPool.getQuizGroups().get(1).getName(), quizPool.getQuizGroups().get(2).getName());
         assertThat(responseQuizPool.getQuizQuestions()).hasSize(quizPool.getQuizQuestions().size()).extracting("title", "quizGroup.name").containsExactly(
                 tuple(quizPool.getQuizQuestions().get(0).getTitle(), quizGroup0.getName()), tuple(quizPool.getQuizQuestions().get(1).getTitle(), quizGroup0.getName()),
                 tuple(quizPool.getQuizQuestions().get(2).getTitle(), quizGroup3.getName()), tuple(quizPool.getQuizQuestions().get(3).getTitle(), quizGroup3.getName()),
                 tuple(quizPool.getQuizQuestions().get(4).getTitle(), null));
-=======
-        assertThat(responseQuizPool.getQuizGroups()).hasSize(quizPool.getQuizGroups().size()).extracting("name").containsExactlyInAnyOrder(quizGroup0.getName(),
-                quizGroup2.getName(), quizGroup3.getName());
-        assertThat(responseQuizPool.getQuizQuestions()).hasSize(quizPool.getQuizQuestions().size()).extracting("title", "quizGroup.name").containsExactlyInAnyOrder(
-                tuple(mcQuizQuestion0.getTitle(), quizGroup0.getName()), tuple(mcQuizQuestion1.getTitle(), quizGroup0.getName()),
-                tuple(dndQuizQuestion0.getTitle(), quizGroup3.getName()), tuple(saQuizQuestion1.getTitle(), quizGroup2.getName()),
-                tuple(saQuizQuestion2.getTitle(), quizGroup3.getName()), tuple(saQuizQuestion3.getTitle(), null));
->>>>>>> 2ea0ab51
     }
 
     @Test
