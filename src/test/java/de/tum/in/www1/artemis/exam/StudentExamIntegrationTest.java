--- conflicted
+++ resolved
@@ -12,7 +12,6 @@
 import java.time.ZonedDateTime;
 import java.time.temporal.ChronoUnit;
 import java.util.*;
-import java.util.stream.Collectors;
 
 import javax.validation.constraints.NotNull;
 
@@ -284,49 +283,10 @@
         // --> 2 min = 120s working time
 
         Set<User> registeredStudents = getRegisteredStudents(NUMBER_OF_STUDENTS);
-<<<<<<< HEAD
-        // register users
-        exam.setExamUsers(Set.of(new ExamUser()));
-        exam.setRandomizeExerciseOrder(false);
-        exam = examRepository.save(exam);
-
-        // generate individual student exams
-        List<StudentExam> studentExams = request.postListWithResponseBody("/api/courses/" + course.getId() + "/exams/" + exam.getId() + "/generate-student-exams", Optional.empty(),
-                StudentExam.class, HttpStatus.OK);
-        assertThat(studentExams).hasSize(exam.getExamUsers().size());
-        assertThat(studentExamRepository.findByExamId(exam.getId())).hasSize(registeredStudents.size());
-
-        // start exercises
-
-        List<ProgrammingExercise> programmingExercises = new ArrayList<>();
-        for (var exercise : exam.getExerciseGroups().get(6).getExercises()) {
-            var programmingExercise = (ProgrammingExercise) exercise;
-            programmingExercises.add(programmingExercise);
-
-            programmingExerciseTestService.setupRepositoryMocks(programmingExercise);
-            for (var user : exam.getExamUsers()) {
-                var repo = new LocalRepository(defaultBranch);
-                repo.configureRepos("studentRepo", "studentOriginRepo");
-                programmingExerciseTestService.setupRepositoryMocksParticipant(programmingExercise, user.getUser().getLogin(), repo);
-                studentRepos.add(repo);
-            }
-        }
-
-        for (var programmingExercise : programmingExercises) {
-            for (var user : registeredStudents) {
-                mockConnectorRequestsForStartParticipation(programmingExercise, user.getParticipantIdentifier(), Set.of(user), true, HttpStatus.CREATED);
-            }
-        }
-
-        int noGeneratedParticipations = ExamPrepareExercisesTestUtil.prepareExerciseStart(request, exam, course);
-
-        assertThat(noGeneratedParticipations).isEqualTo(registeredStudents.size() * exam.getExerciseGroups().size());
-=======
         List<StudentExam> studentExams = database.prepareStudentExamsForConduction(TEST_PREFIX, this, bitbucketRequestMockProvider, programmingExerciseTestService, request,
                 examVisibleDate, examStartDate, examEndDate, registeredStudents, studentRepos);
         Exam exam = examRepository.findByIdElseThrow(studentExams.get(0).getExam().getId());
         Course course = exam.getCourse();
->>>>>>> 2d48e2d5
 
         if (!early) {
             // simulate "wait" for exam to start
@@ -1915,22 +1875,7 @@
 
         SecurityContextHolder.setContext(TestSecurityContextHolder.getContext());
 
-<<<<<<< HEAD
-        List<String> studentLogins = new ArrayList<>();
-        for (final User user : exam2.getExamUsers().stream().map(ExamUser::getUser).collect(Collectors.toList())) {
-            studentLogins.add(user.getLogin());
-        }
-        bambooRequestMockProvider.mockDeleteBambooBuildProject(projectKey);
-        List<String> planNames = new ArrayList<>(studentLogins);
-        planNames.add(TEMPLATE.getName());
-        planNames.add(SOLUTION.getName());
-        for (final String planName : planNames) {
-            bambooRequestMockProvider.mockDeleteBambooBuildPlan(projectKey + "-" + planName.toUpperCase(), false);
-        }
-        List<String> repoNames = new ArrayList<>(studentLogins);
-=======
         mockDeleteProgrammingExercise(programmingExerciseTestService, programmingExercise, exam2.getRegisteredUsers());
->>>>>>> 2d48e2d5
 
         request.delete("/api/courses/" + exam2.getCourse().getId() + "/exams/" + exam2.getId(), HttpStatus.OK);
         assertThat(examRepository.findById(exam2.getId())).as("Exam was deleted").isEmpty();
