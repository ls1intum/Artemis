package de.tum.in.www1.artemis.exam;

import static de.tum.in.www1.artemis.util.SensitiveInformationUtil.*;
import static de.tum.in.www1.artemis.util.TestConstants.*;
import static org.assertj.core.api.Assertions.*;
import static org.mockito.Mockito.*;

import java.net.URISyntaxException;
import java.time.Duration;
import java.time.ZoneId;
import java.time.ZonedDateTime;
import java.time.temporal.ChronoUnit;
import java.util.*;

import javax.validation.constraints.NotNull;

import org.eclipse.jgit.lib.ObjectId;
import org.junit.jupiter.api.AfterEach;
import org.junit.jupiter.api.BeforeEach;
import org.junit.jupiter.api.Test;
import org.junit.jupiter.params.ParameterizedTest;
import org.junit.jupiter.params.provider.ValueSource;
import org.slf4j.Logger;
import org.slf4j.LoggerFactory;
import org.springframework.beans.factory.annotation.Autowired;
import org.springframework.http.HttpHeaders;
import org.springframework.http.HttpStatus;
import org.springframework.security.core.context.SecurityContextHolder;
import org.springframework.security.test.context.TestSecurityContextHolder;
import org.springframework.security.test.context.support.WithMockUser;

import com.fasterxml.jackson.databind.ObjectMapper;

import de.tum.in.www1.artemis.AbstractSpringIntegrationBambooBitbucketJiraTest;
import de.tum.in.www1.artemis.assessment.GradingScaleUtilService;
import de.tum.in.www1.artemis.bonus.BonusFactory;
import de.tum.in.www1.artemis.course.CourseUtilService;
import de.tum.in.www1.artemis.domain.*;
import de.tum.in.www1.artemis.domain.enumeration.AssessmentType;
import de.tum.in.www1.artemis.domain.exam.Exam;
import de.tum.in.www1.artemis.domain.exam.ExamUser;
import de.tum.in.www1.artemis.domain.exam.StudentExam;
import de.tum.in.www1.artemis.domain.modeling.ModelingExercise;
import de.tum.in.www1.artemis.domain.modeling.ModelingSubmission;
import de.tum.in.www1.artemis.domain.participation.Participation;
import de.tum.in.www1.artemis.domain.participation.ProgrammingExerciseParticipation;
import de.tum.in.www1.artemis.domain.participation.ProgrammingExerciseStudentParticipation;
import de.tum.in.www1.artemis.domain.participation.StudentParticipation;
import de.tum.in.www1.artemis.domain.plagiarism.PlagiarismCase;
import de.tum.in.www1.artemis.domain.plagiarism.PlagiarismVerdict;
import de.tum.in.www1.artemis.domain.quiz.*;
import de.tum.in.www1.artemis.exercise.ExerciseUtilService;
import de.tum.in.www1.artemis.exercise.programmingexercise.ProgrammingExerciseTestService;
import de.tum.in.www1.artemis.exercise.programmingexercise.ProgrammingExerciseUtilService;
import de.tum.in.www1.artemis.participation.ParticipationUtilService;
import de.tum.in.www1.artemis.repository.*;
import de.tum.in.www1.artemis.repository.plagiarism.PlagiarismCaseRepository;
import de.tum.in.www1.artemis.security.SecurityUtils;
import de.tum.in.www1.artemis.service.ParticipationService;
import de.tum.in.www1.artemis.service.exam.ExamQuizService;
import de.tum.in.www1.artemis.service.exam.StudentExamService;
import de.tum.in.www1.artemis.service.util.RoundingUtil;
import de.tum.in.www1.artemis.user.UserUtilService;
import de.tum.in.www1.artemis.util.LocalRepository;
import de.tum.in.www1.artemis.web.rest.dto.StudentExamWithGradeDTO;
import de.tum.in.www1.artemis.web.rest.errors.EntityNotFoundException;

class StudentExamIntegrationTest extends AbstractSpringIntegrationBambooBitbucketJiraTest {

    private final Logger log = LoggerFactory.getLogger(this.getClass());

    private static final String TEST_PREFIX = "studexam";

    @Autowired
    private ProgrammingExerciseTestService programmingExerciseTestService;

    @Autowired
    private ExamRepository examRepository;

    @Autowired
    private ExerciseRepository exerciseRepository;

    @Autowired
    private ExamUserRepository examUserRepository;

    @Autowired
    private ResultRepository resultRepository;

    @Autowired
    private SubmissionRepository submissionRepository;

    @Autowired
    private StudentExamRepository studentExamRepository;

    @Autowired
    private ExamSessionRepository examSessionRepository;

    @Autowired
    private ProgrammingSubmissionRepository programmingSubmissionRepository;

    @Autowired
    private StudentParticipationRepository studentParticipationRepository;

    @Autowired
    private SubmissionVersionRepository submissionVersionRepository;

    @Autowired
    private ExamQuizService examQuizService;

    @Autowired
    private QuizSubmissionRepository quizSubmissionRepository;

    @Autowired
    private ParticipationService participationService;

    @Autowired
    private StudentExamService studentExamService;

    @Autowired
    private GradingScaleRepository gradingScaleRepository;

    @Autowired
    private BonusRepository bonusRepository;

    @Autowired
    private PlagiarismCaseRepository plagiarismCaseRepository;

    @Autowired
    private ObjectMapper objectMapper;

    @Autowired
    private UserUtilService userUtilService;

    @Autowired
    private CourseUtilService courseUtilService;

    @Autowired
    private ExamUtilService examUtilService;

    @Autowired
    private ExerciseUtilService exerciseUtilService;

    @Autowired
    private ProgrammingExerciseUtilService programmingExerciseUtilService;

    @Autowired
    private ParticipationUtilService participationUtilService;

    @Autowired
    private GradingScaleUtilService gradingScaleUtilService;

    private User student1;

    private Course course1;

    private Course course2;

    private Exam exam1;

    private Exam exam2;

    private Exam testExam1;

    private Exam testExam2;

    private Exam testRunExam;

    private StudentExam studentExam1;

    private StudentExam studentExamForTestExam1;

    private StudentExam studentExamForTestExam2;

    private final List<LocalRepository> studentRepos = new ArrayList<>();

    private static final int NUMBER_OF_STUDENTS = 5;

    @BeforeEach
    void initTestCase() throws Exception {
        // the service already creates 5 students, 1 tutor, 1 editor, 1 instructor
        programmingExerciseTestService.setupTestUsers(TEST_PREFIX, 0, 0, 0, 1);
        student1 = userUtilService.getUserByLogin(TEST_PREFIX + "student1");
        User student2 = userUtilService.getUserByLogin(TEST_PREFIX + "student2");
        course1 = courseUtilService.addEmptyCourse();
        exam1 = examUtilService.addActiveExamWithRegisteredUser(course1, student2);
        exam1 = examRepository.save(exam1);

        exam2 = examUtilService.addExam(course1);

        studentExam1 = examUtilService.addStudentExam(exam1);
        studentExam1.setWorkingTime(7200);
        studentExam1.setUser(student1);
        studentExamRepository.save(studentExam1);
        examUtilService.addStudentExam(exam2);

        testExam1 = examUtilService.addActiveTestExamWithRegisteredUserWithoutStudentExam(course1, student1);
        studentExamForTestExam1 = examUtilService.addStudentExamForTestExam(testExam1, student1);

        testExam2 = examUtilService.addTestExamWithRegisteredUser(course1, student1);
        testExam2.setVisibleDate(ZonedDateTime.now().minusHours(3));
        testExam2.setStartDate(ZonedDateTime.now().minusHours(2));
        testExam2.setEndDate(ZonedDateTime.now().minusHours(1));
        testExam2 = examRepository.save(testExam2);
        testExam2 = examUtilService.addTextModelingProgrammingExercisesToExam(testExam2, false, true);
        studentExamForTestExam2 = examUtilService.addStudentExamForTestExam(testExam2, student1);
        studentExamForTestExam2.setSubmitted(true);
        studentExamForTestExam2.setSubmissionDate(ZonedDateTime.now().minusMinutes(65));
        studentExamRepository.save(studentExamForTestExam2);

        userUtilService.createAndSaveUser(TEST_PREFIX + "student42");

        // TODO: all parts using programmingExerciseTestService should also be provided for Gitlab+Jenkins
        programmingExerciseTestService.setup(this, versionControlService, continuousIntegrationService);
        bitbucketRequestMockProvider.enableMockingOfRequests(true);
        bambooRequestMockProvider.enableMockingOfRequests(true);
    }

    @AfterEach
    void tearDown() throws Exception {
        programmingExerciseTestService.tearDown();
        bitbucketRequestMockProvider.reset();
        bambooRequestMockProvider.reset();

        for (var repo : studentRepos) {
            repo.resetLocalRepo();
        }
    }

    @Test
    @WithMockUser(username = TEST_PREFIX + "instructor1", roles = "INSTRUCTOR")
    void testFindOne() {
        assertThatExceptionOfType(EntityNotFoundException.class).isThrownBy(() -> studentExamRepository.findByIdElseThrow(Long.MAX_VALUE));
        assertThat(studentExamRepository.findByIdElseThrow(studentExam1.getId())).isEqualTo(studentExam1);
    }

    @Test
    @WithMockUser(username = TEST_PREFIX + "instructor1", roles = "INSTRUCTOR")
    void testFindOneWithExercisesByUserIdAndExamId() {
        var studentExam = studentExamRepository.findWithExercisesByUserIdAndExamId(Long.MAX_VALUE, exam1.getId());
        assertThat(studentExam).isEmpty();
        studentExam = studentExamRepository.findWithExercisesByUserIdAndExamId(student1.getId(), exam1.getId());
        assertThat(studentExam).contains(studentExam1);
    }

    @Test
    @WithMockUser(username = TEST_PREFIX + "instructor1", roles = "INSTRUCTOR")
    void testFindAllDistinctWorkingTimesByExamId() {
        assertThat(studentExamRepository.findAllDistinctWorkingTimesByExamId(Long.MAX_VALUE)).isEqualTo(Set.of());
        assertThat(studentExamRepository.findAllDistinctWorkingTimesByExamId(exam1.getId())).isEqualTo(Set.of(studentExam1.getWorkingTime()));
    }

    @Test
    @WithMockUser(username = TEST_PREFIX + "instructor1", roles = "INSTRUCTOR")
    void testFindMaxWorkingTimeById() {
        assertThatExceptionOfType(EntityNotFoundException.class).isThrownBy(() -> studentExamRepository.findMaxWorkingTimeByExamIdElseThrow(Long.MAX_VALUE));

        assertThat(studentExamRepository.findMaxWorkingTimeByExamIdElseThrow(exam1.getId())).isEqualTo(studentExam1.getWorkingTime());
    }

    private void deleteExamWithInstructor(Exam exam) throws Exception {
        // change back to instructor user
        userUtilService.changeUser(TEST_PREFIX + "instructor1");
        // Clean up to prevent exceptions during reset database
        request.delete("/api/courses/" + course1.getId() + "/exams/" + exam.getId(), HttpStatus.OK);
    }

    @Test
    @WithMockUser(username = TEST_PREFIX + "student1", roles = "USER")
    void testAll_asStudent() throws Exception {
        this.testAllPreAuthorize();
    }

    @Test
    @WithMockUser(username = TEST_PREFIX + "tutor1", roles = "TA")
    void testAll_asTutor() throws Exception {
        this.testAllPreAuthorize();
    }

    private void testAllPreAuthorize() throws Exception {
        request.get("/api/courses/" + course1.getId() + "/exams/" + exam1.getId() + "/student-exams/" + studentExam1.getId(), HttpStatus.FORBIDDEN, StudentExam.class);
        request.getList("/api/courses/" + course1.getId() + "/exams/" + exam1.getId() + "/student-exams", HttpStatus.FORBIDDEN, StudentExam.class);
    }

    @Test
    @WithMockUser(username = TEST_PREFIX + "instructor1", roles = "INSTRUCTOR")
    void testGetStudentExam_asInstructor() throws Exception {
        request.get("/api/courses/" + course1.getId() + "/exams/" + exam1.getId() + "/student-exams/" + studentExam1.getId(), HttpStatus.OK, StudentExam.class);
    }

    @Test
    @WithMockUser(username = TEST_PREFIX + "instructor1", roles = "INSTRUCTOR")
    void testGetStudentExamsForExam_asInstructor() throws Exception {
        List<StudentExam> studentExams = request.getList("/api/courses/" + course1.getId() + "/exams/" + exam1.getId() + "/student-exams", HttpStatus.OK, StudentExam.class);
        assertThat(studentExams).hasSize(2);
    }

    @Test
    @WithMockUser(username = TEST_PREFIX + "instructor1", roles = "INSTRUCTOR")
    void testDeleteExamWithMultipleTestRuns() throws Exception {
        prepareStudentExamsForConduction(false, true);

        assertThat(studentExamRepository.findByExamId(exam2.getId())).hasSize(NUMBER_OF_STUDENTS);

        var instructor = userUtilService.getUserByLogin(TEST_PREFIX + "instructor1");
        exam2 = examRepository.findByIdWithExamUsersExerciseGroupsAndExercisesElseThrow(exam2.getId());
        var usersOfExam = exam2.getRegisteredUsers();
        usersOfExam.add(instructor);

        var programmingExercise = exerciseUtilService.getFirstExerciseWithType(exam2, ProgrammingExercise.class);

        bitbucketRequestMockProvider.reset();
        bambooRequestMockProvider.reset();

        // the empty commit is not necessary for this test
        mockConnectorRequestsForStartParticipation(programmingExercise, instructor.getParticipantIdentifier(), Set.of(instructor), true);
        doNothing().when(continuousIntegrationService).performEmptySetupCommit(any());
        mockConnectorRequestsForStartParticipation(programmingExercise, instructor.getParticipantIdentifier(), Set.of(instructor), true);
        doNothing().when(continuousIntegrationService).performEmptySetupCommit(any());
        mockConnectorRequestsForStartParticipation(programmingExercise, instructor.getParticipantIdentifier(), Set.of(instructor), true);
        doNothing().when(continuousIntegrationService).performEmptySetupCommit(any());

        // create multiple test runs for the same user (i.e. instructor1), login again because "createTestRun" invokes a server method with changes the authorization
        createTestRun(exam2);
        userUtilService.changeUser(TEST_PREFIX + "instructor1");
        createTestRun(exam2);
        userUtilService.changeUser(TEST_PREFIX + "instructor1");
        createTestRun(exam2);
        userUtilService.changeUser(TEST_PREFIX + "instructor1");

        assertThat(studentExamRepository.findAllTestRunsByExamId(exam2.getId())).hasSize(3);

        bitbucketRequestMockProvider.reset();
        bambooRequestMockProvider.reset();
        mockDeleteProgrammingExercise(programmingExercise, usersOfExam);

        request.delete("/api/courses/" + exam2.getCourse().getId() + "/exams/" + exam2.getId(), HttpStatus.OK);

        assertThat(studentExamRepository.findAllTestRunsByExamId(exam2.getId())).isEmpty();
        assertThat(studentExamRepository.findByExamId(exam2.getId())).isEmpty();
    }

    private List<StudentExam> prepareStudentExamsForConduction(boolean early, boolean setFields) throws Exception {
        for (int i = 1; i <= NUMBER_OF_STUDENTS; i++) {
            bitbucketRequestMockProvider.mockUserExists(TEST_PREFIX + "student" + i);
        }

        ZonedDateTime visibleDate;
        ZonedDateTime startDate;
        ZonedDateTime endDate;
        if (early) {
            startDate = ZonedDateTime.now().plusHours(1);
            endDate = ZonedDateTime.now().plusHours(3);
        }
        else {
            // If the exam is prepared only 5 minutes before the release date, the repositories of the students are unlocked as well.
            startDate = ZonedDateTime.now().plusMinutes(6);
            endDate = ZonedDateTime.now().plusMinutes(8);
        }

        visibleDate = ZonedDateTime.now().minusMinutes(15);
        // --> 2 min = 120s working time

        Set<User> registeredStudents = getRegisteredStudents(NUMBER_OF_STUDENTS);
        var studentExams = programmingExerciseTestService.prepareStudentExamsForConduction(TEST_PREFIX, visibleDate, startDate, endDate, registeredStudents, studentRepos);
        Exam exam = examRepository.findByIdElseThrow(studentExams.get(0).getExam().getId());
        Course course = exam.getCourse();

        if (!early) {
            // simulate "wait" for exam to start
            exam.setStartDate(ZonedDateTime.now());
            exam.setEndDate(ZonedDateTime.now().plusMinutes(2));
            examRepository.save(exam);
        }

        bitbucketRequestMockProvider.reset();

        if (setFields) {
            exam2 = exam;
            course2 = course;
        }
        return studentExams;
    }

    private Set<User> getRegisteredStudents(int numberOfRegisteredStudents) {
        Set<User> registeredStudents = new HashSet<>();
        for (int i = 1; i <= numberOfRegisteredStudents; i++) {
            registeredStudents.add(userUtilService.getUserByLogin(TEST_PREFIX + "student" + i));
        }
        return registeredStudents;
    }

    @Test
    @WithMockUser(username = TEST_PREFIX + "instructor1", roles = "INSTRUCTOR")
    void testStartExercises_testExam() throws Exception {
        request.postWithoutLocation("/api/courses/" + course1.getId() + "/exams/" + testExam1.getId() + "/student-exams/start-exercises", null, HttpStatus.BAD_REQUEST, null);
    }

    @Test
    @WithMockUser(username = TEST_PREFIX + "instructor1", roles = "INSTRUCTOR")
    void testGetStudentExamForConduction() throws Exception {
        List<StudentExam> studentExams = prepareStudentExamsForConduction(false, true);

        for (var studentExam : studentExams) {
            var user = studentExam.getUser();
            userUtilService.changeUser(user.getLogin());
            final HttpHeaders headers = getHttpHeadersForExamSession();
            var response = request.get("/api/courses/" + course2.getId() + "/exams/" + exam2.getId() + "/student-exams/" + studentExam.getId() + "/conduction", HttpStatus.OK,
                    StudentExam.class, headers);
            assertThat(response).isEqualTo(studentExam);
            assertThat(response.isStarted()).isTrue();
            assertThat(response.getExercises()).hasSize(exam2.getNumberOfExercisesInExam());

            assertThat(studentExamRepository.findById(studentExam.getId()).orElseThrow().isStarted()).isTrue();
            assertParticipationAndSubmissions(response, user);
        }

        deleteExamWithInstructor(exam1);
    }

    private static HttpHeaders getHttpHeadersForExamSession() {
        final HttpHeaders headers = new HttpHeaders();
        headers.set("User-Agent", "foo");
        headers.set("X-Artemis-Client-Fingerprint", "bar");
        headers.set("X-Forwarded-For", "10.0.28.1");
        return headers;
    }

    @Test
    @WithMockUser(username = TEST_PREFIX + "student1", roles = "USER")
    void testGetStudentExamForConduction_testExam() throws Exception {
        var examVisibleDate = ZonedDateTime.now().minusMinutes(5);
        var examStartDate = ZonedDateTime.now().plusMinutes(4);
        var examEndDate = ZonedDateTime.now().plusMinutes(3);
        var exam = examUtilService.addExam(course1, examVisibleDate, examStartDate, examEndDate);
        exam = examUtilService.addExerciseGroupsAndExercisesToExam(exam, true);
        exam.setTestExam(true);
        var examUser5 = new ExamUser();
        examUser5.setExam(exam);
        examUser5.setUser(student1);
        examUser5 = examUserRepository.save(examUser5);
        exam.addExamUser(examUser5);
        exam = examRepository.save(exam);

        bitbucketRequestMockProvider.mockUserExists(student1.getLogin());
        var programmingExercise = (ProgrammingExercise) exam.getExerciseGroups().get(6).getExercises().iterator().next();
        programmingExerciseTestService.setupRepositoryMocks(programmingExercise);
        var repo = new LocalRepository(defaultBranch);
        repo.configureRepos("studentRepo", "studentOriginRepo");
        programmingExerciseTestService.setupRepositoryMocksParticipant(programmingExercise, student1.getLogin(), repo);
        mockConnectorRequestsForStartParticipation(programmingExercise, student1.getLogin(), Set.of(student1), true);

        // the programming exercise in the test exam is automatically unlocked so we need to mock again protect branches
        final var projectKey = programmingExercise.getProjectKey();
        final var repoName = projectKey.toLowerCase() + "-" + student1.getLogin().toLowerCase();
        bitbucketRequestMockProvider.mockProtectBranches(programmingExercise, repoName);

        StudentExam studentExamForStart = request.get("/api/courses/" + course1.getId() + "/exams/" + exam.getId() + "/start", HttpStatus.OK, StudentExam.class);

        final HttpHeaders headers = getHttpHeadersForExamSession();
        var response = request.get("/api/courses/" + course1.getId() + "/exams/" + exam.getId() + "/student-exams/" + studentExamForStart.getId() + "/conduction", HttpStatus.OK,
                StudentExam.class, headers);
        assertThat(response).isEqualTo(studentExamForStart);
        assertThat(studentExamRepository.findById(studentExamForStart.getId()).orElseThrow().isStarted()).isTrue();
        assertParticipationAndSubmissions(response, student1);

        // TODO: test the conduction / submission of the test exams, in particular that the summary includes all submissions

        deleteExamWithInstructor(testExam1);
    }

    private void assertParticipationAndSubmissions(StudentExam response, User user) {
        for (var exercise : response.getExercises()) {
            assertThat(exercise.getStudentParticipations()).as(exercise.getClass().getName() + " should have 1 participation").hasSize(1);
            var participation = exercise.getStudentParticipations().iterator().next();
            if (!(exercise instanceof ProgrammingExercise)) {
                assertThat(participation.getSubmissions()).as(exercise.getClass().getName() + " should have 1 submission").hasSize(1);
                var submission = participation.getSubmissions().iterator().next();
                assertThat(participation.getParticipant()).isEqualTo(user);
                assertThat(submission.isSubmitted()).isFalse();
                assertThat(participation.getResults()).as(exercise.getClass().getName() + " should have no results").isNullOrEmpty();
                assertThat(submission.getResults()).as(exercise.getClass().getName() + " should have no results").isNullOrEmpty();
            }
            assertThat(exercise.getGradingCriteria()).isNullOrEmpty();
            assertThat(exercise.getGradingInstructions()).isNullOrEmpty();
        }
        var textExercise = (TextExercise) response.getExercises().get(0);
        var quizExercise = (QuizExercise) response.getExercises().get(1);

        // Check that sensitive information has been removed
        assertThat(textExercise.getExampleSolution()).isNull();

        assertThat(quizExercise.getQuizQuestions()).hasSize(3);

        for (QuizQuestion question : quizExercise.getQuizQuestions()) {
            if (question instanceof MultipleChoiceQuestion) {
                assertThat(((MultipleChoiceQuestion) question).getAnswerOptions()).hasSize(2);
                for (AnswerOption answerOption : ((MultipleChoiceQuestion) question).getAnswerOptions()) {
                    assertThat(answerOption.getExplanation()).isNull();
                    assertThat(answerOption.isIsCorrect()).isNull();
                }
            }
            else if (question instanceof DragAndDropQuestion) {
                assertThat(((DragAndDropQuestion) question).getCorrectMappings()).isEmpty();
            }
            else if (question instanceof ShortAnswerQuestion) {
                assertThat(((ShortAnswerQuestion) question).getCorrectMappings()).isEmpty();
            }
        }

        assertThat(response.getExamSessions()).hasSize(1);
        var examSession = response.getExamSessions().iterator().next();
        final var optionalExamSession = examSessionRepository.findById(examSession.getId());
        assertThat(optionalExamSession).isPresent();

        assertThat(examSession.getSessionToken()).isNotNull();
        assertThat(examSession.getUserAgent()).isNull();
        assertThat(examSession.getBrowserFingerprintHash()).isNull();
        assertThat(examSession.getIpAddress()).isNull();
        assertThat(optionalExamSession.get().getUserAgent()).isEqualTo("foo");
        assertThat(optionalExamSession.get().getBrowserFingerprintHash()).isEqualTo("bar");
        assertThat(optionalExamSession.get().getIpAddressAsIpAddress().toNormalizedString()).isEqualTo("10.0.28.1");
    }

    @ParameterizedTest
    @WithMockUser(username = TEST_PREFIX + "instructor1", roles = "INSTRUCTOR")
    @ValueSource(booleans = { true, false })
    void testGetTestRunForConduction(boolean isTestExam) throws Exception {
        var instructor = userUtilService.getUserByLogin(TEST_PREFIX + "instructor1");
        var examVisibleDate = ZonedDateTime.now().minusMinutes(5);
        var examStartDate = ZonedDateTime.now().plusMinutes(4);
        var examEndDate = ZonedDateTime.now().plusMinutes(3);
        // --> 2 min = 120s working time

        course2 = courseUtilService.addEmptyCourse();
        exam2 = examUtilService.addExam(course2, examVisibleDate, examStartDate, examEndDate);

        exam2.setTestExam(isTestExam);
        exam2 = examRepository.save(exam2);

        var exam = examUtilService.addTextModelingProgrammingExercisesToExam(exam2, true, false);
        final var testRun = examUtilService.setupTestRunForExamWithExerciseGroupsForInstructor(exam, instructor, exam.getExerciseGroups());
        assertThat(testRun.isTestRun()).isTrue();

        var response = request.get("/api/courses/" + exam.getCourse().getId() + "/exams/" + exam.getId() + "/test-run/" + testRun.getId() + "/conduction", HttpStatus.OK,
                StudentExam.class);
        assertThat(response).isEqualTo(testRun);
        assertThat(response.isStarted()).isTrue();
        assertThat(response.isTestRun()).isTrue();
        assertThat(response.getExercises()).hasSize(exam.getNumberOfExercisesInExam());
        for (Exercise exercise : response.getExercises()) {
            assertThat(exercise.getStudentParticipations()).hasSize(1);
        }
        // Ensure that student exam was marked as started
        assertThat(studentExamRepository.findById(testRun.getId()).orElseThrow().isStarted()).isTrue();
    }

    @Test
    @WithMockUser(username = TEST_PREFIX + "instructor1", roles = "INSTRUCTOR")
    void testFindAllTestRunsForExam() throws Exception {
        var instructor = userUtilService.getUserByLogin(TEST_PREFIX + "instructor1");
        var instructor2 = userUtilService.getUserByLogin(TEST_PREFIX + "instructor2");
        var examVisibleDate = ZonedDateTime.now().minusMinutes(5);
        var examStartDate = ZonedDateTime.now().plusMinutes(4);
        var examEndDate = ZonedDateTime.now().plusMinutes(3);
        // --> 2 min = 120s working time

        course2 = courseUtilService.addEmptyCourse();
        exam2 = examUtilService.addExam(course2, examVisibleDate, examStartDate, examEndDate);
        var exam = examUtilService.addTextModelingProgrammingExercisesToExam(exam2, true, false);
        examUtilService.setupTestRunForExamWithExerciseGroupsForInstructor(exam, instructor, exam.getExerciseGroups());
        examUtilService.setupTestRunForExamWithExerciseGroupsForInstructor(exam, instructor2, exam.getExerciseGroups());

        List<StudentExam> response = request.getList("/api/courses/" + exam.getCourse().getId() + "/exams/" + exam.getId() + "/test-runs/", HttpStatus.OK, StudentExam.class);
        assertThat(response).hasSize(2);
    }

    @Test
    @WithMockUser(username = TEST_PREFIX + "instructor1", roles = "INSTRUCTOR")
    void testGetAllTestRunSubmissionsForExercise() throws Exception {
        var instructor = userUtilService.getUserByLogin(TEST_PREFIX + "instructor1");
        course2 = courseUtilService.addEmptyCourse();
        var examVisibleDate = ZonedDateTime.now().minusMinutes(5);
        var examStartDate = ZonedDateTime.now().plusMinutes(4);
        var examEndDate = ZonedDateTime.now().plusMinutes(3);
        exam2 = examUtilService.addExam(course2, examVisibleDate, examStartDate, examEndDate);
        var exam = examUtilService.addTextModelingProgrammingExercisesToExam(exam2, false, false);
        var testRun = examUtilService.setupTestRunForExamWithExerciseGroupsForInstructor(exam, instructor, exam.getExerciseGroups());
        List<Submission> response = request.getList("/api/exercises/" + testRun.getExercises().get(0).getId() + "/test-run-submissions", HttpStatus.OK, Submission.class);
        assertThat(response).isNotEmpty();
        assertThat((response.get(0).getParticipation()).isTestRun()).isTrue();
    }

    @Test
    @WithMockUser(username = TEST_PREFIX + "instructor1", roles = "INSTRUCTOR")
    void testGetAllTestRunSubmissionsForExercise_notExamExercise() throws Exception {
        course2 = courseUtilService.addEmptyCourse();
        var exercise = programmingExerciseUtilService.addProgrammingExerciseToCourse(course2, false);
        request.getList("/api/exercises/" + exercise.getId() + "/test-run-submissions", HttpStatus.FORBIDDEN, Submission.class);
    }

    @Test
    @WithMockUser(username = TEST_PREFIX + "instructor1", roles = "INSTRUCTOR")
    void testGetAllTestRunSubmissionsForExercise_notInstructor() throws Exception {
        var instructor = userUtilService.getUserByLogin(TEST_PREFIX + "instructor1");
        course2 = courseUtilService.addEmptyCourse();
        var examVisibleDate = ZonedDateTime.now().minusMinutes(5);
        var examStartDate = ZonedDateTime.now().plusMinutes(4);
        var examEndDate = ZonedDateTime.now().plusMinutes(3);
        exam2 = examUtilService.addExam(course2, examVisibleDate, examStartDate, examEndDate);
        var exam = examUtilService.addTextModelingProgrammingExercisesToExam(exam2, false, false);
        var testRun = examUtilService.setupTestRunForExamWithExerciseGroupsForInstructor(exam, instructor, exam.getExerciseGroups());
        userUtilService.changeUser(TEST_PREFIX + "student2");
        request.getList("/api/exercises/" + testRun.getExercises().get(0).getId() + "/test-run-submissions", HttpStatus.FORBIDDEN, Submission.class);
    }

    @Test
    @WithMockUser(username = TEST_PREFIX + "instructor1", roles = "INSTRUCTOR")
    void testGetAllTestRunSubmissionsForExercise_noTestRunSubmissions() throws Exception {
        course2 = courseUtilService.addEmptyCourse();
        var examVisibleDate = ZonedDateTime.now().minusMinutes(5);
        var examStartDate = ZonedDateTime.now().plusMinutes(4);
        var examEndDate = ZonedDateTime.now().plusMinutes(3);
        exam2 = examUtilService.addExam(course2, examVisibleDate, examStartDate, examEndDate);
        var exam = examUtilService.addTextModelingProgrammingExercisesToExam(exam2, false, false);
        final var latestSubmissions = request.getList("/api/exercises/" + exam.getExerciseGroups().get(0).getExercises().iterator().next().getId() + "/test-run-submissions",
                HttpStatus.OK, Submission.class);
        assertThat(latestSubmissions).isEmpty();
    }

    @Test
    @WithMockUser(username = TEST_PREFIX + "instructor1", roles = "INSTRUCTOR")
    void testGetWorkingTimesNoStudentExams() {
        var examVisibleDate = ZonedDateTime.now().minusMinutes(5);
        var examStartDate = ZonedDateTime.now().plusMinutes(5);
        var examEndDate = ZonedDateTime.now().plusMinutes(20);

        Course course = courseUtilService.addEmptyCourse();
        Exam exam = examUtilService.addExam(course, examVisibleDate, examStartDate, examEndDate);
        exam = examUtilService.addExerciseGroupsAndExercisesToExam(exam, true);

        // register user
        Set<User> registeredStudents = getRegisteredStudents(NUMBER_OF_STUDENTS);
        for (User student : registeredStudents) {
            var examUser = new ExamUser();
            examUser.setUser(student);
            examUser.setExam(exam);
            examUser = examUserRepository.save(examUser);
            exam.addExamUser(examUser);
        }
        exam.setNumberOfExercisesInExam(2);
        exam.setRandomizeExerciseOrder(false);
        exam = examRepository.save(exam);

        /*
         * don't generate individual student exams
         */
        assertThat(studentExamRepository.findMaxWorkingTimeByExamId(exam.getId())).isEmpty();
        assertThat(studentExamRepository.findAllDistinctWorkingTimesByExamId(exam.getId())).isEmpty();
    }

    @Test
    @WithMockUser(username = TEST_PREFIX + "instructor1", roles = "INSTRUCTOR")
    void testGetWorkingTimesDifferentStudentExams() throws Exception {
        var examVisibleDate = ZonedDateTime.now().minusMinutes(5);
        var examStartDate = ZonedDateTime.now().plusMinutes(5);
        var examEndDate = ZonedDateTime.now().plusMinutes(20);

        Course course = courseUtilService.addEmptyCourse();
        Exam exam = examUtilService.addExam(course, examVisibleDate, examStartDate, examEndDate);
        exam = examUtilService.addExerciseGroupsAndExercisesToExam(exam, true);

        // register user
        Set<User> registeredStudents = getRegisteredStudents(NUMBER_OF_STUDENTS);
        for (User student : registeredStudents) {
            var examUser = new ExamUser();
            examUser.setUser(student);
            examUser.setExam(exam);
            examUser = examUserRepository.save(examUser);
            exam.addExamUser(examUser);
        }
        exam.setRandomizeExerciseOrder(false);
        exam = examRepository.save(exam);

        // generate individual student exams
        List<StudentExam> studentExams = request.postListWithResponseBody("/api/courses/" + course.getId() + "/exams/" + exam.getId() + "/generate-student-exams", Optional.empty(),
                StudentExam.class, HttpStatus.OK);

        // Modify working times

        var expectedWorkingTimes = new HashSet<Integer>();
        int maxWorkingTime = (int) Duration.between(examStartDate, examEndDate).getSeconds();

        for (int i = 0; i < studentExams.size(); i++) {
            if (i % 2 == 0) {
                maxWorkingTime += 35;
            }
            expectedWorkingTimes.add(maxWorkingTime);

            var studentExam = studentExams.get(i);
            studentExam.setWorkingTime(maxWorkingTime);
            studentExamRepository.save(studentExam);
        }

        assertThat(studentExamRepository.findMaxWorkingTimeByExamId(exam.getId())).contains(maxWorkingTime);
        assertThat(studentExamRepository.findAllDistinctWorkingTimesByExamId(exam.getId())).containsExactlyInAnyOrderElementsOf(expectedWorkingTimes);
    }

    @Test
    @WithMockUser(username = TEST_PREFIX + "instructor1", roles = "INSTRUCTOR")
    void testUpdateWorkingTime() throws Exception {
        int newWorkingTime = 180 * 60;
        exam1.setVisibleDate(ZonedDateTime.now().plusMinutes(5));
        exam1 = examRepository.save(exam1);
        StudentExam result = request.patchWithResponseBody(
                "/api/courses/" + course1.getId() + "/exams/" + exam1.getId() + "/student-exams/" + studentExam1.getId() + "/working-time", newWorkingTime, StudentExam.class,
                HttpStatus.OK);
        assertThat(result.getWorkingTime()).isEqualTo(newWorkingTime);
        assertThat(studentExamRepository.findById(studentExam1.getId()).orElseThrow().getWorkingTime()).isEqualTo(newWorkingTime);
    }

    @Test
    @WithMockUser(username = TEST_PREFIX + "instructor1", roles = "INSTRUCTOR")
    void testUpdateWorkingTimeInvalid() throws Exception {
        int newWorkingTime = 0;
        exam1.setVisibleDate(ZonedDateTime.now().plusMinutes(5));
        exam1 = examRepository.save(exam1);
        request.patchWithResponseBody("/api/courses/" + course1.getId() + "/exams/" + exam1.getId() + "/student-exams/" + studentExam1.getId() + "/working-time", newWorkingTime,
                StudentExam.class, HttpStatus.BAD_REQUEST);
        // working time did not change
        var studentExamDB = studentExamRepository.findById(studentExam1.getId()).orElseThrow();
        assertThat(studentExamDB.getWorkingTime()).isEqualTo(studentExam1.getWorkingTime());

        newWorkingTime = -10;
        request.patchWithResponseBody("/api/courses/" + course1.getId() + "/exams/" + exam1.getId() + "/student-exams/" + studentExam1.getId() + "/working-time", newWorkingTime,
                StudentExam.class, HttpStatus.BAD_REQUEST);
        // working time did not change
        studentExamDB = studentExamRepository.findById(studentExam1.getId()).orElseThrow();
        assertThat(studentExamDB.getWorkingTime()).isEqualTo(studentExam1.getWorkingTime());
    }

    @Test
    @WithMockUser(username = TEST_PREFIX + "instructor1", roles = "INSTRUCTOR")
    void testUpdateWorkingTimeLate() throws Exception {
        int newWorkingTime = 180 * 60;
        exam1.setVisibleDate(ZonedDateTime.now().minusMinutes(1));
        exam1 = examRepository.save(exam1);
        StudentExam result = request.patchWithResponseBody(
                "/api/courses/" + course1.getId() + "/exams/" + exam1.getId() + "/student-exams/" + studentExam1.getId() + "/working-time", newWorkingTime, StudentExam.class,
                HttpStatus.OK);
        assertThat(result.getWorkingTime()).isEqualTo(newWorkingTime);
<<<<<<< HEAD
        assertThat(studentExamRepository.findById(studentExam1.getId()).orElseThrow().getWorkingTime()).isEqualTo(newWorkingTime);
        verify(messagingTemplate, times(1)).convertAndSend("/topic/studentExams/" + studentExam1.getId() + "/working-time-change-during-conduction", 10800);
=======
        assertThat(studentExamRepository.findById(studentExam1.getId()).get().getWorkingTime()).isEqualTo(newWorkingTime);
        verify(messagingTemplate).convertAndSend("/topic/studentExams/" + studentExam1.getId() + "/working-time-change-during-conduction", 10800);
>>>>>>> ba8b9227
    }

    @Test
    @WithMockUser(username = TEST_PREFIX + "student1", roles = "USER")
    void testSubmitStudentExam_alreadySubmitted() throws Exception {
        studentExam1.setSubmitted(true);
        request.post("/api/courses/" + course1.getId() + "/exams/" + exam1.getId() + "/student-exams/submit", studentExam1, HttpStatus.CONFLICT);
        studentExamRepository.save(studentExam1);
        studentExam1.setSubmitted(false);
        request.post("/api/courses/" + course1.getId() + "/exams/" + exam1.getId() + "/student-exams/submit", studentExam1, HttpStatus.CONFLICT);
    }

    @Test
    @WithMockUser(username = TEST_PREFIX + "student1", roles = "USER")
    void testSubmitStudentExam_notInTime() throws Exception {
        studentExam1.setSubmitted(false);
        studentExamRepository.save(studentExam1);
        // Forbidden because user tried to submit before start
        exam1.setStartDate(ZonedDateTime.now().plusHours(1));
        examRepository.save(exam1);
        request.post("/api/courses/" + course1.getId() + "/exams/" + exam1.getId() + "/student-exams/submit", studentExam1, HttpStatus.FORBIDDEN);
        // Forbidden because user tried to submit after end
        exam1.setStartDate(ZonedDateTime.now().minusHours(5));
        examRepository.save(exam1);
        request.post("/api/courses/" + course1.getId() + "/exams/" + exam1.getId() + "/student-exams/submit", studentExam1, HttpStatus.FORBIDDEN);
    }

    @Test
    @WithMockUser(username = TEST_PREFIX + "student1", roles = "USER")
    void testSubmitStudentExam_differentUser() throws Exception {
        studentExam1.setSubmitted(false);
        studentExamRepository.save(studentExam1);
        // Forbidden because user object is wrong
        User student2 = userUtilService.getUserByLogin(TEST_PREFIX + "student2");
        studentExam1.setUser(student2);
        request.post("/api/courses/" + course1.getId() + "/exams/" + exam1.getId() + "/student-exams/submit", studentExam1, HttpStatus.FORBIDDEN);

        studentExam1 = studentExamRepository.findByIdElseThrow(studentExam1.getId());
        assertThat(studentExam1.getUser()).isEqualTo(student1);
    }

    @Test
    @WithMockUser(username = TEST_PREFIX + "student1", roles = "USER")
    void testSubmitStudentExam() throws Exception {
        request.postWithoutLocation("/api/courses/" + course1.getId() + "/exams/" + exam1.getId() + "/student-exams/submit", studentExam1, HttpStatus.OK, null);
        StudentExam submittedStudentExam = studentExamRepository.findById(studentExam1.getId()).orElseThrow();
        // Ensure that student exam has been marked as submitted
        assertThat(submittedStudentExam.isSubmitted()).isTrue();
        // Ensure that student exam has been set
        assertThat(submittedStudentExam.getSubmissionDate()).isNotNull();
    }

    @Test
    @WithMockUser(username = TEST_PREFIX + "student1", roles = "USER")
    void testSubmitStudentExam_testExamTriggersBuilds() throws Exception {
        ExamFactory.generateExerciseGroup(true, testExam1);
        testExam1 = examRepository.save(testExam1);
        ProgrammingExercise programmingExercise = programmingExerciseUtilService.addProgrammingExerciseToExam(testExam1, 0);

        studentExamForTestExam1.addExercise(programmingExercise);
        studentExamForTestExam1 = studentExamRepository.save(studentExamForTestExam1);
        var participation = participationUtilService.addStudentParticipationForProgrammingExercise(programmingExercise, TEST_PREFIX + "student1");
        ProgrammingSubmission submission = new ProgrammingSubmission();
        programmingExerciseUtilService.addProgrammingSubmission(programmingExercise, submission, TEST_PREFIX + "student1");

        mockLockRepository(programmingExercise, participation);

        request.postWithoutLocation("/api/courses/" + course1.getId() + "/exams/" + testExam1.getId() + "/student-exams/submit", studentExamForTestExam1, HttpStatus.OK, null);

        StudentExam submittedStudentExam = studentExamRepository.findById(studentExamForTestExam1.getId()).orElseThrow();
        assertThat(submittedStudentExam.isSubmitted()).isTrue();

        verify(programmingExerciseParticipationService).lockStudentRepositoryAndParticipation(programmingExercise, participation);
        verify(programmingTriggerService, timeout(4000)).triggerBuildForParticipations(List.of(participation));
    }

    @Test
    @WithMockUser(username = TEST_PREFIX + "instructor1", roles = "INSTRUCTOR")
    void testSubmitExamOtherUser_forbidden() throws Exception {
        List<StudentExam> studentExamList = prepareStudentExamsForConduction(false, true);

        // make sure the exam is generally accessible
        exam2.setStartDate(ZonedDateTime.now().plusMinutes(4));
        exam2 = examRepository.save(exam2);

        userUtilService.changeUser(TEST_PREFIX + "student1");
        // Important: we have to retrieve the specific exam, because the order in the list is not guaranteed, otherwise the test will be flaky
        var studentExam1 = studentExamList.stream().filter(s -> s.getUser().getLogin().equals(TEST_PREFIX + "student1")).findFirst().orElseThrow();
        var studentExamResponse = request.get("/api/courses/" + course2.getId() + "/exams/" + exam2.getId() + "/student-exams/" + studentExam1.getId() + "/conduction",
                HttpStatus.OK, StudentExam.class);
        studentExamResponse.setExercises(null);
        // use a different user
        userUtilService.changeUser(TEST_PREFIX + "student2");
        request.post("/api/courses/" + course2.getId() + "/exams/" + exam2.getId() + "/student-exams/submit", studentExamResponse, HttpStatus.FORBIDDEN);
        deleteExamWithInstructor(exam1);
    }

    @Test
    @WithMockUser(username = TEST_PREFIX + "instructor1", roles = "INSTRUCTOR")
    void testgetExamTooEarly_forbidden() throws Exception {
        List<StudentExam> studentExamList = prepareStudentExamsForConduction(true, true);

        userUtilService.changeUser(TEST_PREFIX + "student1");

        request.get("/api/courses/" + course2.getId() + "/exams/" + exam2.getId() + "/student-exams/" + studentExamList.get(0).getId() + "/conduction", HttpStatus.FORBIDDEN,
                StudentExam.class);
    }

    @Test
    @WithMockUser(username = TEST_PREFIX + "instructor1", roles = "INSTRUCTOR")
    void testAssessUnsubmittedStudentExams() throws Exception {
        prepareStudentExamsForConduction(false, true);
        exam2.setStartDate(ZonedDateTime.now().minusMinutes(10));
        exam2.setEndDate(ZonedDateTime.now().minusMinutes(8));
        exam2 = examRepository.save(exam2);

        request.postWithoutLocation("/api/courses/" + course2.getId() + "/exams/" + exam2.getId() + "/student-exams/assess-unsubmitted-and-empty-student-exams", Optional.empty(),
                HttpStatus.OK, null);
        userUtilService.changeUser(TEST_PREFIX + "instructor1");
        Set<StudentExam> unsubmittedStudentExams = studentExamRepository.findAllUnsubmittedWithExercisesByExamId(exam2.getId());
        Map<User, List<Exercise>> exercisesOfUser = studentExamService.getExercisesOfUserMap(unsubmittedStudentExams);
        for (final var user : exercisesOfUser.keySet()) {
            final var studentParticipations = studentParticipationRepository.findByStudentIdAndIndividualExercisesWithEagerSubmissionsResultIgnoreTestRuns(user.getId(),
                    exercisesOfUser.get(user));
            for (final var studentParticipation : studentParticipations) {
                if (studentParticipation.findLatestSubmission().isPresent()) {
                    var result = studentParticipation.findLatestSubmission().get().getLatestResult();
                    assertThat(result).isNotNull();
                    assertThat(result.getScore()).isZero();
                    assertThat(result.getAssessmentType()).isEqualTo(AssessmentType.SEMI_AUTOMATIC);
                    result = resultRepository.findByIdWithEagerFeedbacks(result.getId()).orElseThrow();
                    assertThat(result.getFeedbacks()).isNotEmpty();
                    assertThat(result.getFeedbacks().get(0).getDetailText()).isEqualTo("You did not submit your exam");
                }
                else {
                    fail("StudentParticipation which is part of an unsubmitted StudentExam contains no submission or result after automatic assessment of unsubmitted student exams call.");
                }
            }
        }
    }

    @Test
    @WithMockUser(username = TEST_PREFIX + "instructor1", roles = "INSTRUCTOR")
    void testAssessUnsubmittedStudentExamsForMultipleCorrectionRounds() throws Exception {
        prepareStudentExamsForConduction(false, true);
        exam2.setNumberOfCorrectionRoundsInExam(2);
        exam2.setStartDate(ZonedDateTime.now().minusMinutes(10));
        exam2.setEndDate(ZonedDateTime.now().minusMinutes(8));
        exam2.setWorkingTime(2 * 60);
        exam2 = examRepository.save(exam2);

        request.postWithoutLocation("/api/courses/" + course2.getId() + "/exams/" + exam2.getId() + "/student-exams/assess-unsubmitted-and-empty-student-exams", Optional.empty(),
                HttpStatus.OK, null);
        userUtilService.changeUser(TEST_PREFIX + "instructor1");
        Set<StudentExam> unsubmittedStudentExams = studentExamRepository.findAllUnsubmittedWithExercisesByExamId(exam2.getId());
        Map<User, List<Exercise>> exercisesOfUser = studentExamService.getExercisesOfUserMap(unsubmittedStudentExams);
        for (final var user : exercisesOfUser.keySet()) {
            final var studentParticipations = studentParticipationRepository.findByStudentIdAndIndividualExercisesWithEagerSubmissionsResultIgnoreTestRuns(user.getId(),
                    exercisesOfUser.get(user));
            for (final var studentParticipation : studentParticipations) {
                if (studentParticipation.findLatestSubmission().isPresent()) {
                    assertThat(studentParticipation.findLatestSubmission().get().getResults()).isNotNull().hasSize(exam2.getNumberOfCorrectionRoundsInExam());
                    for (var result : Objects.requireNonNull(studentParticipation.findLatestSubmission().get().getResults())) {
                        assertThat(result).isNotNull();
                        assertThat(result.getScore()).isZero();
                        assertThat(result.getAssessmentType()).isEqualTo(AssessmentType.SEMI_AUTOMATIC);
                        result = resultRepository.findByIdWithEagerFeedbacks(result.getId()).orElseThrow();
                        assertThat(result.getFeedbacks()).isNotEmpty();
                        assertThat(result.getFeedbacks().get(0).getDetailText()).isEqualTo("You did not submit your exam");
                    }
                }
                else {
                    fail("StudentParticipation which is part of an unsubmitted StudentExam contains no submission or result after automatic assessment of unsubmitted student exams call.");
                }
            }
        }
    }

    @Test
    @WithMockUser(username = TEST_PREFIX + "instructor1", roles = "INSTRUCTOR")
    void testAssessEmptyExamSubmissions() throws Exception {
        final var studentExams = prepareStudentExamsForConduction(false, true);

        // submit student exam with empty submissions
        for (final var studentExam : studentExams) {
            studentExam.setSubmitted(true);
            studentExam.setSubmissionDate(ZonedDateTime.now());
            studentExamRepository.save(studentExam);
        }
        // this test should be after the end date of the exam
        exam2.setStartDate(ZonedDateTime.now().minusMinutes(10));
        exam2.setEndDate(ZonedDateTime.now().minusMinutes(7));
        exam2.setWorkingTime(3 * 60);
        examRepository.save(exam2);

        request.postWithoutLocation("/api/courses/" + course2.getId() + "/exams/" + exam2.getId() + "/student-exams/assess-unsubmitted-and-empty-student-exams", Optional.empty(),
                HttpStatus.OK, null);
        userUtilService.changeUser(TEST_PREFIX + "instructor1");
        Map<User, List<Exercise>> exercisesOfUser = studentExamService.getExercisesOfUserMap(new HashSet<>(studentExams));
        for (final var user : exercisesOfUser.keySet()) {
            final var studentParticipations = studentParticipationRepository.findByStudentIdAndIndividualExercisesWithEagerSubmissionsResultIgnoreTestRuns(user.getId(),
                    exercisesOfUser.get(user));
            for (final var studentParticipation : studentParticipations) {
                if (studentParticipation.findLatestSubmission().isPresent()) {
                    var result = studentParticipation.findLatestSubmission().get().getLatestResult();
                    assertThat(result).isNotNull();
                    assertThat(result.getScore()).isZero();
                    assertThat(result.getAssessmentType()).isEqualTo(AssessmentType.SEMI_AUTOMATIC);
                    result = resultRepository.findByIdWithEagerFeedbacks(result.getId()).orElseThrow();
                    assertThat(result.getFeedbacks()).isNotEmpty();
                    assertThat(result.getFeedbacks().get(0).getDetailText()).isEqualTo("Empty submission");
                }
                else {
                    fail("StudentParticipation which is part of an unsubmitted StudentExam contains no submission or result after automatic assessment of unsubmitted student exams call.");
                }
            }
        }
    }

    @Test
    @WithMockUser(username = TEST_PREFIX + "instructor1", roles = "INSTRUCTOR")
    void testAssessEmptyExamSubmissionsForMultipleCorrectionRounds() throws Exception {
        final var studentExams = prepareStudentExamsForConduction(false, true);

        // submit student exam with empty submissions
        for (final var studentExam : studentExams) {
            studentExam.setSubmitted(true);
            studentExam.setSubmissionDate(ZonedDateTime.now());
            studentExamRepository.save(studentExam);
        }
        // this test should be after the end date of the exam
        exam2.setStartDate(ZonedDateTime.now().minusMinutes(10));
        exam2.setEndDate(ZonedDateTime.now().minusMinutes(7));
        exam2.setNumberOfCorrectionRoundsInExam(2);
        examRepository.save(exam2);

        request.postWithoutLocation("/api/courses/" + course2.getId() + "/exams/" + exam2.getId() + "/student-exams/assess-unsubmitted-and-empty-student-exams", Optional.empty(),
                HttpStatus.OK, null);
        userUtilService.changeUser(TEST_PREFIX + "instructor1");
        Map<User, List<Exercise>> exercisesOfUser = studentExamService.getExercisesOfUserMap(new HashSet<>(studentExams));
        for (final var user : exercisesOfUser.keySet()) {
            final var studentParticipations = studentParticipationRepository.findByStudentIdAndIndividualExercisesWithEagerSubmissionsResultIgnoreTestRuns(user.getId(),
                    exercisesOfUser.get(user));
            for (final var studentParticipation : studentParticipations) {
                if (studentParticipation.findLatestSubmission().isPresent()) {
                    assertThat(studentParticipation.findLatestSubmission().get().getResults()).isNotNull().hasSize(exam2.getNumberOfCorrectionRoundsInExam());
                    for (var result : Objects.requireNonNull(studentParticipation.findLatestSubmission().get().getResults())) {
                        assertThat(result).isNotNull();
                        assertThat(result.getScore()).isZero();
                        assertThat(result.getAssessmentType()).isEqualTo(AssessmentType.SEMI_AUTOMATIC);
                        result = resultRepository.findByIdWithEagerFeedbacks(result.getId()).orElseThrow();
                        assertThat(result.getFeedbacks()).isNotEmpty();
                        assertThat(result.getFeedbacks().get(0).getDetailText()).isEqualTo("Empty submission");
                    }
                }
                else {
                    fail("StudentParticipation which is part of an unsubmitted StudentExam contains no submission or result after automatic assessment of unsubmitted student exams call.");
                }
            }
        }
    }

    @Test
    @WithMockUser(username = TEST_PREFIX + "instructor1", roles = "INSTRUCTOR")
    void testAssessUnsubmittedStudentExams_forbidden() throws Exception {
        prepareStudentExamsForConduction(false, true);
        exam2.setStartDate(ZonedDateTime.now().minusMinutes(3));
        exam2.setEndDate(ZonedDateTime.now().minusMinutes(1));
        exam2 = examRepository.save(exam2);

        userUtilService.changeUser(TEST_PREFIX + "tutor1");
        request.postWithoutLocation("/api/courses/" + course2.getId() + "/exams/" + exam2.getId() + "/student-exams/assess-unsubmitted-and-empty-student-exams", null,
                HttpStatus.FORBIDDEN, null);
    }

    @Test
    @WithMockUser(username = TEST_PREFIX + "instructor1", roles = "INSTRUCTOR")
    void testAssessUnsubmittedStudentExams_badRequest() throws Exception {
        prepareStudentExamsForConduction(false, true);
        exam2 = examRepository.save(exam2);

        request.postWithoutLocation("/api/courses/" + course2.getId() + "/exams/" + exam2.getId() + "/student-exams/assess-unsubmitted-and-empty-student-exams", null,
                HttpStatus.BAD_REQUEST, null);
    }

    @Test
    @WithMockUser(username = TEST_PREFIX + "instructor1", roles = "INSTRUCTOR")
    void testAssessExamWithSubmissionResult() throws Exception {

        List<StudentExam> studentExams = prepareStudentExamsForConduction(false, true);

        // this test should be after the end date of the exam
        exam2.setStartDate(ZonedDateTime.now().minusMinutes(3));
        exam2.setEndDate(ZonedDateTime.now().minusMinutes(1));
        examRepository.save(exam2);

        userUtilService.changeUser(studentExams.get(0).getUser().getLogin());
        var studentExamResponse = request.get("/api/courses/" + course2.getId() + "/exams/" + exam2.getId() + "/student-exams/" + studentExams.get(0).getId() + "/conduction",
                HttpStatus.OK, StudentExam.class);
        for (var exercise : studentExamResponse.getExercises()) {
            var participation = exercise.getStudentParticipations().iterator().next();
            Submission submission = null;
            if (exercise instanceof ProgrammingExercise) {
                submission = new ProgrammingSubmission();
            }
            else if (exercise instanceof TextExercise) {
                submission = new TextSubmission();
            }
            else if (exercise instanceof ModelingExercise) {
                submission = new ModelingSubmission();
            }
            else if (exercise instanceof QuizExercise) {
                submission = new QuizSubmission();
            }
            if (submission != null) {
                submission.addResult(new Result());
                Set<Submission> submissions = new HashSet<>();
                submissions.add(submission);
                participation.setSubmissions(submissions);
            }
        }

        studentExamResponse = request.postWithResponseBody("/api/courses/" + course2.getId() + "/exams/" + exam2.getId() + "/student-exams/submit", studentExamResponse,
                StudentExam.class, HttpStatus.OK);
        assertThat(studentExamResponse.isSubmitted()).isTrue();
        assertThat(studentExamResponse.getSubmissionDate()).isNotNull();

        // check that the result was not injected and that the student exam was still submitted correctly

        var studentExamDatabase = request.get("/api/courses/" + course2.getId() + "/exams/" + exam2.getId() + "/student-exams/" + studentExams.get(0).getId() + "/conduction",
                HttpStatus.OK, StudentExam.class);
        for (var exercise : studentExamDatabase.getExercises()) {
            var participation = exercise.getStudentParticipations().iterator().next();
            var iterator = participation.getSubmissions().iterator();
            if (iterator.hasNext()) {
                var submission = iterator.next();
                assertThat(submission.getLatestResult()).isNull();
            }
        }
        deleteExamWithInstructor(exam1);
    }

    @Test
    @WithMockUser(username = TEST_PREFIX + "instructor1", roles = "INSTRUCTOR")
    void testSubmitStudentExam_early() throws Exception {
        List<StudentExam> studentExams = prepareStudentExamsForConduction(false, true);

        userUtilService.changeUser(studentExams.get(0).getUser().getLogin());
        var studentExamResponse = request.get("/api/courses/" + course2.getId() + "/exams/" + exam2.getId() + "/student-exams/" + studentExams.get(0).getId() + "/conduction",
                HttpStatus.OK, StudentExam.class);
        final List<ProgrammingExercise> exercisesToBeLocked = new ArrayList<>();
        final List<ProgrammingExerciseStudentParticipation> studentProgrammingParticipations = new ArrayList<>();

        for (var exercise : studentExamResponse.getExercises()) {
            var participation = exercise.getStudentParticipations().iterator().next();
            if (exercise instanceof ProgrammingExercise programmingExercise) {
                studentProgrammingParticipations.add((ProgrammingExerciseStudentParticipation) participation);
                exercisesToBeLocked.add(programmingExercise);
                mockLockRepository(programmingExercise, participation);
            }
        }

        // submit early
        var submittedStudentExam = request.postWithResponseBody("/api/courses/" + course2.getId() + "/exams/" + exam2.getId() + "/student-exams/submit", studentExamResponse,
                StudentExam.class, HttpStatus.OK);
        assertThat(submittedStudentExam.isSubmitted()).isTrue();
        assertThat(submittedStudentExam.getSubmissionDate()).isNotNull();

        // assert that the user cannot submit again
        request.post("/api/courses/" + course2.getId() + "/exams/" + exam2.getId() + "/student-exams/submit", studentExamResponse, HttpStatus.CONFLICT);

        // assert that all repositories of programming exercises have been locked
        assertThat(exercisesToBeLocked).hasSameSizeAs(studentProgrammingParticipations);
        for (int i = 0; i < exercisesToBeLocked.size(); i++) {
            verify(programmingExerciseParticipationService, atLeastOnce()).lockStudentRepositoryAndParticipation(exercisesToBeLocked.get(i),
                    studentProgrammingParticipations.get(i));
        }
        deleteExamWithInstructor(exam1);
    }

    private void mockLockRepository(ProgrammingExercise programmingExercise, StudentParticipation participation) throws URISyntaxException {
        final String repositorySlug = (programmingExercise.getProjectKey() + "-" + participation.getParticipantIdentifier()).toLowerCase();
        bitbucketRequestMockProvider.mockSetRepositoryPermissionsToReadOnly(repositorySlug, programmingExercise.getProjectKey(), participation.getStudents());
    }

    @Test
    @WithMockUser(username = TEST_PREFIX + "instructor1", roles = "INSTRUCTOR")
    void testSubmitStudentExam_realistic() throws Exception {
        List<StudentExam> studentExams = prepareStudentExamsForConduction(false, true);

        List<StudentExam> studentExamsAfterStart = new ArrayList<>();
        for (var studentExam : studentExams) {
            userUtilService.changeUser(studentExam.getUser().getLogin());
            var studentExamResponse = request.get("/api/courses/" + course2.getId() + "/exams/" + exam2.getId() + "/student-exams/" + studentExam.getId() + "/conduction",
                    HttpStatus.OK, StudentExam.class);

            for (var exercise : studentExamResponse.getExercises()) {
                var participation = exercise.getStudentParticipations().iterator().next();
                if (exercise instanceof ProgrammingExercise programmingExercise) {
                    doReturn(COMMIT_HASH_OBJECT_ID).when(gitService).getLastCommitHash(any());
                    bambooRequestMockProvider.reset();
                    bambooRequestMockProvider.mockTriggerBuild((ProgrammingExerciseParticipation) participation);
                    request.postWithoutLocation("/api/programming-submissions/" + participation.getId() + "/trigger-build", null, HttpStatus.OK, new HttpHeaders());
                    Optional<ProgrammingSubmission> programmingSubmission = programmingSubmissionRepository
                            .findFirstByParticipationIdOrderByLegalSubmissionDateDesc(participation.getId());
                    assertThat(programmingSubmission).isPresent();
                    assertSensitiveInformationWasFilteredProgrammingExercise(programmingExercise);
                    participation.getSubmissions().add(programmingSubmission.get());
                    continue;
                }
                var submission = participation.getSubmissions().iterator().next();
                if (exercise instanceof ModelingExercise modelingExercise) {
                    // check that the submission was saved and that a submitted version was created
                    String newModel = "This is a new model";
                    String newExplanation = "This is an explanation";
                    var modelingSubmission = (ModelingSubmission) submission;
                    modelingSubmission.setModel(newModel);
                    modelingSubmission.setExplanationText(newExplanation);
                    request.put("/api/exercises/" + exercise.getId() + "/modeling-submissions", modelingSubmission, HttpStatus.OK);
                    var savedModelingSubmission = request.get(
                            "/api/participations/" + exercise.getStudentParticipations().iterator().next().getId() + "/latest-modeling-submission", HttpStatus.OK,
                            ModelingSubmission.class);
                    // check that the submission was saved
                    assertThat(newModel).isEqualTo(savedModelingSubmission.getModel());
                    assertSensitiveInformationWasFilteredModelingExercise(modelingExercise);
                    // check that a submitted version was created
                    assertVersionedSubmission(modelingSubmission);
                }
                else if (exercise instanceof TextExercise textExercise) {
                    var textSubmission = (TextSubmission) submission;
                    final var newText = "New Text";
                    textSubmission.setText(newText);
                    request.put("/api/exercises/" + exercise.getId() + "/text-submissions", textSubmission, HttpStatus.OK);
                    var savedTextSubmission = (TextSubmission) submissionRepository.findById(textSubmission.getId()).orElseThrow();
                    // check that the submission was saved
                    assertThat(newText).isEqualTo(savedTextSubmission.getText());
                    // check that a submitted version was created
                    assertVersionedSubmission(textSubmission);
                    assertSensitiveInformationWasFilteredTextExercise(textExercise);
                }
                else if (exercise instanceof QuizExercise quizExercise) {
                    // TODO: move into its own function
                    assertThat(quizExercise.getQuizQuestions()).hasSize(3);
                    quizExercise.getQuizQuestions().forEach(quizQuestion -> {
                        assertThat(quizQuestion.getQuizQuestionStatistic()).isNull();
                        assertThat(quizQuestion.getExplanation()).isNull();
                        if (quizQuestion instanceof MultipleChoiceQuestion mcQuestion) {
                            mcQuestion.getAnswerOptions().forEach(answerOption -> {
                                assertThat(answerOption.getExplanation()).isNull();
                                assertThat(answerOption.isIsCorrect()).isNull();
                            });
                        }
                        else if (quizQuestion instanceof DragAndDropQuestion dndQuestion) {
                            assertThat(dndQuestion.getCorrectMappings()).isNullOrEmpty();
                        }
                        else if (quizQuestion instanceof ShortAnswerQuestion saQuestion) {
                            assertThat(saQuestion.getCorrectMappings()).isNullOrEmpty();
                        }
                    });

                    submitQuizInExam(quizExercise, (QuizSubmission) submission);
                }
                else if (exercise instanceof FileUploadExercise fileUploadExercise) {
                    assertSensitiveInformationWasFilteredFileUploadExercise(fileUploadExercise);
                }
            }

            studentExamsAfterStart.add(studentExamResponse);
        }

        // now we change to the point of time when the student exam needs to be submitted
        // IMPORTANT NOTE: this needs to be configured in a way that the individual student exam ended, but we are still in the grace period time
        exam2.setStartDate(ZonedDateTime.now().minusMinutes(3));
        exam2.setEndDate(ZonedDateTime.now().minusMinutes(1));
        exam2 = examRepository.save(exam2);

        bambooRequestMockProvider.reset();

        final String newCommitHash = "2ec6050142b9c187909abede819c083c8745c19b";
        final ObjectId newCommitHashObjectId = ObjectId.fromString(newCommitHash);

        for (var studentExam : studentExamsAfterStart) {
            for (var exercise : studentExam.getExercises()) {
                var participation = exercise.getStudentParticipations().iterator().next();
                if (exercise instanceof ProgrammingExercise) {
                    // do another programming submission to check if the StudentExam after submit contains the new commit hash
                    doReturn(newCommitHashObjectId).when(gitService).getLastCommitHash(any());
                    bambooRequestMockProvider.reset();
                    bambooRequestMockProvider.mockTriggerBuild((ProgrammingExerciseParticipation) participation);
                    userUtilService.changeUser(studentExam.getUser().getLogin());
                    request.postWithoutLocation("/api/programming-submissions/" + participation.getId() + "/trigger-build", null, HttpStatus.OK, new HttpHeaders());
                    // do not add programming submission to participation, because we want to simulate, that the latest submission is not present
                }
            }
        }

        List<StudentExam> studentExamsAfterFinish = new ArrayList<>();
        for (var studentExamAfterStart : studentExamsAfterStart) {
            userUtilService.changeUser(studentExamAfterStart.getUser().getLogin());
            var studentExamFinished = request.postWithResponseBody("/api/courses/" + course2.getId() + "/exams/" + exam2.getId() + "/student-exams/submit", studentExamAfterStart,
                    StudentExam.class, HttpStatus.OK);
            // Check that all text/quiz/modeling submissions were saved and that submitted versions were created
            for (var exercise : studentExamFinished.getExercises()) {
                var participationAfterFinish = exercise.getStudentParticipations().iterator().next();
                var submissionAfterFinish = participationAfterFinish.getSubmissions().iterator().next();

                var exerciseAfterStart = studentExamAfterStart.getExercises().stream().filter(exAfterStart -> exAfterStart.getId().equals(exercise.getId())).findFirst()
                        .orElseThrow();
                var participationAfterStart = exerciseAfterStart.getStudentParticipations().iterator().next();
                var submissionAfterStart = participationAfterStart.getSubmissions().iterator().next();

                if (exercise instanceof ModelingExercise) {
                    var modelingSubmissionAfterFinish = (ModelingSubmission) submissionAfterFinish;
                    var modelingSubmissionAfterStart = (ModelingSubmission) submissionAfterStart;
                    assertThat(modelingSubmissionAfterFinish).isEqualTo(modelingSubmissionAfterStart);
                    assertVersionedSubmission(modelingSubmissionAfterStart);
                    assertVersionedSubmission(modelingSubmissionAfterFinish);
                }
                else if (exercise instanceof TextExercise) {
                    var textSubmissionAfterFinish = (TextSubmission) submissionAfterFinish;
                    var textSubmissionAfterStart = (TextSubmission) submissionAfterStart;
                    assertThat(textSubmissionAfterFinish).isEqualTo(textSubmissionAfterStart);
                    assertVersionedSubmission(textSubmissionAfterStart);
                    assertVersionedSubmission(textSubmissionAfterFinish);
                }
                else if (exercise instanceof QuizExercise) {
                    var quizSubmissionAfterFinish = (QuizSubmission) submissionAfterFinish;
                    var quizSubmissionAfterStart = (QuizSubmission) submissionAfterStart;
                    assertThat(quizSubmissionAfterFinish).isEqualTo(quizSubmissionAfterStart);
                    assertVersionedSubmission(quizSubmissionAfterStart);
                    assertVersionedSubmission(quizSubmissionAfterFinish);
                }
                else if (exercise instanceof ProgrammingExercise) {
                    var programmingSubmissionAfterStart = (ProgrammingSubmission) submissionAfterStart;
                    var programmingSubmissionAfterFinish = (ProgrammingSubmission) submissionAfterFinish;
                    // assert that we did not update the submission prematurely
                    assertThat(programmingSubmissionAfterStart.getCommitHash()).isEqualTo(COMMIT_HASH_STRING);
                    // assert that we get the correct commit hash after submit
                    assertThat(programmingSubmissionAfterFinish.getCommitHash()).isEqualTo(newCommitHash);
                }

            }

            studentExamsAfterFinish.add(studentExamFinished);

            assertThat(studentExamFinished.isSubmitted()).isTrue();
            assertThat(studentExamFinished.getSubmissionDate()).isNotNull();
        }
        // The method lockStudentRepository will only be called if the student hands in early (see separate test)
        verify(programmingExerciseParticipationService, never()).lockStudentRepositoryAndParticipation(any(), any());
        assertThat(studentExamsAfterFinish).hasSize(studentExamsAfterStart.size());

        deleteExamWithInstructor(exam1);
    }

    private void submitQuizInExam(QuizExercise quizExercise, QuizSubmission quizSubmission) throws Exception {
        // check that the submission was saved and that a submitted version was created
        int dndDragItemIndex = 1;
        int dndLocationIndex = 2;
        String shortAnswerText = "New Short Answer Text";
        int saSpotIndex = 1;
        int mcSelectedOptionIndex = 0;
        quizExercise.getQuizQuestions().forEach(quizQuestion -> {
            if (quizQuestion instanceof DragAndDropQuestion) {
                var submittedAnswer = new DragAndDropSubmittedAnswer();
                DragAndDropMapping dndMapping = new DragAndDropMapping();
                dndMapping.setDragItemIndex(dndDragItemIndex);
                dndMapping.setDragItem(((DragAndDropQuestion) quizQuestion).getDragItems().get(dndDragItemIndex));
                dndMapping.setDropLocationIndex(dndLocationIndex);
                dndMapping.setDropLocation(((DragAndDropQuestion) quizQuestion).getDropLocations().get(dndLocationIndex));
                submittedAnswer.getMappings().add(dndMapping);
                submittedAnswer.setQuizQuestion(quizQuestion);
                quizSubmission.getSubmittedAnswers().add(submittedAnswer);
            }
            else if (quizQuestion instanceof ShortAnswerQuestion) {
                var submittedAnswer = new ShortAnswerSubmittedAnswer();
                ShortAnswerSubmittedText shortAnswerSubmittedText = new ShortAnswerSubmittedText();
                shortAnswerSubmittedText.setText(shortAnswerText);
                shortAnswerSubmittedText.setSpot(((ShortAnswerQuestion) quizQuestion).getSpots().get(saSpotIndex));
                submittedAnswer.getSubmittedTexts().add(shortAnswerSubmittedText);
                submittedAnswer.setQuizQuestion(quizQuestion);
                quizSubmission.getSubmittedAnswers().add(submittedAnswer);
            }
            else if (quizQuestion instanceof MultipleChoiceQuestion) {
                var answerOptions = ((MultipleChoiceQuestion) quizQuestion).getAnswerOptions();
                var submittedAnswer = new MultipleChoiceSubmittedAnswer();
                submittedAnswer.addSelectedOptions(answerOptions.get(mcSelectedOptionIndex));
                submittedAnswer.setQuizQuestion(quizQuestion);
                quizSubmission.getSubmittedAnswers().add(submittedAnswer);
            }
        });
        QuizSubmission savedQuizSubmission = request.putWithResponseBody("/api/exercises/" + quizExercise.getId() + "/submissions/exam", quizSubmission, QuizSubmission.class,
                HttpStatus.OK);
        // check the submission
        assertThat(savedQuizSubmission.getSubmittedAnswers()).isNotNull().isNotEmpty();
        quizExercise.getQuizQuestions().forEach(quizQuestion -> {
            SubmittedAnswer submittedAnswer = savedQuizSubmission.getSubmittedAnswerForQuestion(quizQuestion);
            if (submittedAnswer instanceof MultipleChoiceSubmittedAnswer answer) {
                assertThat(answer.getSelectedOptions()).isNotNull().isNotEmpty();
                assertThat(answer.getSelectedOptions().iterator().next()).isNotNull();
                assertThat(answer.getSelectedOptions().iterator().next()).isEqualTo(((MultipleChoiceQuestion) quizQuestion).getAnswerOptions().get(mcSelectedOptionIndex));
            }
            else if (submittedAnswer instanceof ShortAnswerSubmittedAnswer answer) {
                assertThat(answer.getSubmittedTexts()).isNotNull().isNotEmpty();
                assertThat(answer.getSubmittedTexts().iterator().next()).isNotNull();
                assertThat(answer.getSubmittedTexts().iterator().next().getText()).isEqualTo(shortAnswerText);
                assertThat(answer.getSubmittedTexts().iterator().next().getSpot()).isEqualTo(((ShortAnswerQuestion) quizQuestion).getSpots().get(saSpotIndex));
            }
            else if (submittedAnswer instanceof DragAndDropSubmittedAnswer answer) {
                assertThat(answer.getMappings()).isNotNull().isNotEmpty();
                assertThat(answer.getMappings().iterator().next()).isNotNull();
                assertThat(answer.getMappings().iterator().next().getDragItem()).isEqualTo(((DragAndDropQuestion) quizQuestion).getDragItems().get(dndDragItemIndex));
                assertThat(answer.getMappings().iterator().next().getDropLocation()).isEqualTo(((DragAndDropQuestion) quizQuestion).getDropLocations().get(dndLocationIndex));
            }
        });
        assertVersionedSubmission(quizSubmission);
    }

    private void assertVersionedSubmission(Submission submission) {
        SecurityContextHolder.setContext(TestSecurityContextHolder.getContext());
        var versionedSubmission = submissionVersionRepository.findLatestVersion(submission.getId());
        assertThat(versionedSubmission).isPresent();
        if (submission instanceof TextSubmission) {
            assertThat(((TextSubmission) submission).getText()).isEqualTo(versionedSubmission.get().getContent());
        }
        else if (submission instanceof ModelingSubmission modelingSubmission) {
            assertThat("Model: " + modelingSubmission.getModel() + "; Explanation: " + modelingSubmission.getExplanationText()).isEqualTo(versionedSubmission.get().getContent());
        }
        else if (submission instanceof FileUploadSubmission) {
            assertThat(((FileUploadSubmission) submission).getFilePath()).isEqualTo(versionedSubmission.get().getContent());
        }
        else {
            assertThat(submission).isInstanceOf(QuizSubmission.class);
            String submittedAnswersAsString;
            try {
                submittedAnswersAsString = objectMapper.writeValueAsString(((QuizSubmission) submission).getSubmittedAnswers());
            }
            catch (Exception e) {
                submittedAnswersAsString = submission.toString();
            }
            assertThat(submittedAnswersAsString).isEqualTo(versionedSubmission.get().getContent());
            assertThat(submission).isEqualTo(versionedSubmission.get().getSubmission());
        }
    }

    @Test
    @WithMockUser(username = TEST_PREFIX + "instructor1", roles = "INSTRUCTOR")
    void testStudentExamSummaryAsStudentBeforePublishResults_doFilter() throws Exception {
        StudentExam studentExam = prepareStudentExamsForConduction(false, true).get(0);
        StudentExam studentExamWithSubmissions = addExamExerciseSubmissionsForUser(exam2, studentExam.getUser().getLogin(), studentExam);

        // now we change to the point of time when the student exam needs to be submitted
        // IMPORTANT NOTE: this needs to be configured in a way that the individual student exam ended, but we are still in the grace period time
        exam2.setStartDate(ZonedDateTime.now().minusMinutes(3));
        exam2.setEndDate(ZonedDateTime.now().minusMinutes(1));
        exam2 = examRepository.save(exam2);

        // submitExam
        var studentExamFinished = request.postWithResponseBody("/api/courses/" + course2.getId() + "/exams/" + exam2.getId() + "/student-exams/submit", studentExamWithSubmissions,
                StudentExam.class, HttpStatus.OK);

        // Add results to all exercise submissions
        userUtilService.changeUser(TEST_PREFIX + "instructor1");
        for (var exercise : studentExamFinished.getExercises()) {
            if (exercise instanceof QuizExercise) {
                continue;
            }

            Participation participation = exercise.getStudentParticipations().iterator().next();
            participation.setExercise(exercise);
            Optional<Submission> latestSubmission = participation.findLatestSubmission();

            participationUtilService.addResultToParticipation(participation, latestSubmission.orElseThrow());
        }
        // evaluate quizzes
        request.postWithoutLocation("/api/courses/" + exam2.getCourse().getId() + "/exams/" + exam2.getId() + "/student-exams/evaluate-quiz-exercises", null, HttpStatus.OK,
                new HttpHeaders());

        // user tries to access exam summary
        userUtilService.changeUser(studentExam.getUser().getLogin());
        var studentExamSummary = request.get("/api/courses/" + course2.getId() + "/exams/" + exam2.getId() + "/student-exams/" + studentExam.getId() + "/conduction", HttpStatus.OK,
                StudentExam.class);

        // check that all relevant information is visible to the student
        for (final var exercise : studentExamSummary.getExercises()) {
            assertThat(exercise.getStudentParticipations().iterator().next().getResults()).isEmpty();
            assertThat(exercise.getGradingInstructions()).isNull();
            assertThat(exercise.getGradingCriteria()).isEmpty();

            if (exercise instanceof QuizExercise quizExercise) {
                assertThat(quizExercise.getQuizQuestions()).hasSize(3);
                QuizSubmission submission = (QuizSubmission) exercise.getStudentParticipations().iterator().next().getSubmissions().iterator().next();
                assertThat(submission.getScoreInPoints()).isNull();
                submission.getSubmittedAnswers().forEach(submittedAnswer -> {
                    assertThat(submittedAnswer.getScoreInPoints()).isNull();
                    QuizQuestion question = submittedAnswer.getQuizQuestion();
                    if (submittedAnswer instanceof ShortAnswerSubmittedAnswer) {
                        ((ShortAnswerSubmittedAnswer) submittedAnswer).getSubmittedTexts().forEach(submittedText -> assertThat(submittedText.isIsCorrect()).isNull());
                    }
                    if (question != null) {
                        assertThat(question.getExplanation()).isNull();
                        assertThat(question.getQuizQuestionStatistic()).isNull();
                        if (submittedAnswer instanceof ShortAnswerSubmittedAnswer) {
                            ((ShortAnswerSubmittedAnswer) submittedAnswer).getSubmittedTexts().forEach(submittedText -> assertThat(submittedText.isIsCorrect()).isNull());
                            assertThat(((ShortAnswerQuestion) question).getCorrectMappings()).isEmpty();
                            assertThat(((ShortAnswerQuestion) question).getSolutions()).isEmpty();
                        }
                        if (question instanceof DragAndDropQuestion) {
                            assertThat(((DragAndDropQuestion) question).getCorrectMappings()).isEmpty();
                        }
                        if (question instanceof ShortAnswerQuestion) {
                            assertThat(((ShortAnswerQuestion) question).getCorrectMappings()).isEmpty();
                            assertThat(((ShortAnswerQuestion) question).getSolutions()).isEmpty();
                        }
                        if (question instanceof MultipleChoiceQuestion) {
                            ((MultipleChoiceQuestion) question).getAnswerOptions().forEach(answerOption -> {
                                assertThat(answerOption.isIsCorrect()).isNull();
                                assertThat(answerOption.getExplanation()).isNull();
                            });
                        }
                    }
                });
            }
        }
        deleteExamWithInstructor(exam1);
    }

    @Test
    @WithMockUser(username = TEST_PREFIX + "instructor1", roles = "INSTRUCTOR")
    void testStudentExamSummaryAsStudentAfterPublishResults_dontFilter() throws Exception {
        StudentExam studentExam = createStudentExamWithResultsAndAssessments(true);

        // users tries to access exam summary after results are published
        userUtilService.changeUser(studentExam.getUser().getLogin());
        var studentExamSummary = request.get("/api/courses/" + course2.getId() + "/exams/" + exam2.getId() + "/student-exams/" + studentExam.getId() + "/conduction", HttpStatus.OK,
                StudentExam.class);

        // check that all relevant information is visible to the student
        for (final var exercise : studentExamSummary.getExercises()) {
            assertThat(exercise.getStudentParticipations().iterator().next().getResults()).isNotEmpty();
            assertThat(exercise.getGradingInstructions()).isNull();
            assertThat(exercise.getGradingCriteria()).isEmpty();

            if (exercise instanceof QuizExercise quizExercise) {
                assertThat(quizExercise.getQuizQuestions()).hasSize(3);
                QuizSubmission submission = (QuizSubmission) exercise.getStudentParticipations().iterator().next().getSubmissions().iterator().next();
                assertThat(submission.getScoreInPoints()).isNotNull();
                submission.getSubmittedAnswers().forEach(submittedAnswer -> {
                    assertThat(submittedAnswer.getScoreInPoints()).isNotNull();
                    if (submittedAnswer instanceof ShortAnswerSubmittedAnswer) {
                        ((ShortAnswerSubmittedAnswer) submittedAnswer).getSubmittedTexts().forEach(submittedText -> assertThat(submittedText.isIsCorrect()).isNotNull());
                    }
                    QuizQuestion question = submittedAnswer.getQuizQuestion();
                    if (question != null) {
                        assertThat(question.getExplanation()).isNotNull();
                        assertThat(question.getQuizQuestionStatistic()).isNull();
                        if (submittedAnswer instanceof ShortAnswerSubmittedAnswer) {
                            ((ShortAnswerSubmittedAnswer) submittedAnswer).getSubmittedTexts().forEach(submittedText -> assertThat(submittedText.isIsCorrect()).isNotNull());
                            assertThat(((ShortAnswerQuestion) question).getCorrectMappings()).isNotEmpty();
                            assertThat(((ShortAnswerQuestion) question).getSolutions()).isNotEmpty();
                        }
                        if (question instanceof DragAndDropQuestion) {
                            assertThat(((DragAndDropQuestion) question).getCorrectMappings()).isNotEmpty();
                        }
                        if (question instanceof ShortAnswerQuestion) {
                            assertThat(((ShortAnswerQuestion) question).getCorrectMappings()).isNotEmpty();
                            assertThat(((ShortAnswerQuestion) question).getSolutions()).isNotEmpty();
                        }
                        if (question instanceof MultipleChoiceQuestion) {
                            ((MultipleChoiceQuestion) question).getAnswerOptions().forEach(answerOption -> {
                                assertThat(answerOption.isIsCorrect()).isNotNull();
                                assertThat(answerOption.getExplanation()).isNotNull();
                            });
                        }
                    }
                });
            }
        }
        deleteExamWithInstructor(exam1);
    }

    @Test
    @WithMockUser(username = TEST_PREFIX + "instructor1", roles = "INSTRUCTOR")
    void testGradedStudentExamSummaryWithoutGradingScaleAsStudentAfterPublishResults() throws Exception {
        StudentExam studentExam = createStudentExamWithResultsAndAssessments(true);

        // users tries to access exam summary after results are published
        userUtilService.changeUser(studentExam.getUser().getLogin());

        var studentExamGradeInfoFromServer = request.get("/api/courses/" + course2.getId() + "/exams/" + exam2.getId() + "/student-exams/grade-summary", HttpStatus.OK,
                StudentExamWithGradeDTO.class);

        assertThat(studentExamGradeInfoFromServer.maxPoints()).isEqualTo(29.0);
        assertThat(studentExamGradeInfoFromServer.maxBonusPoints()).isEqualTo(5.0);
        assertThat(studentExamGradeInfoFromServer.gradeType()).isNull();
        assertThat(studentExamGradeInfoFromServer.studentResult().overallPointsAchieved()).isEqualTo(29.0);
        assertThat(studentExamGradeInfoFromServer.studentResult().overallScoreAchieved()).isEqualTo(100.0);
        assertThat(studentExamGradeInfoFromServer.studentResult().overallGrade()).isNull();
        assertThat(studentExamGradeInfoFromServer.studentResult().hasPassed()).isFalse();
        assertThat(studentExamGradeInfoFromServer.studentResult().overallPointsAchievedInFirstCorrection()).isZero();
        assertThat(studentExamGradeInfoFromServer.studentResult().overallGradeInFirstCorrection()).isNull();
        assertThat(studentExamGradeInfoFromServer.studentResult().gradeWithBonus()).isNull();
        assertThat(studentExamGradeInfoFromServer.studentExam()).isEqualTo(studentExam);

        var studentExamFromServer = request.get("/api/courses/" + course2.getId() + "/exams/" + exam2.getId() + "/student-exams/" + studentExam.getId() + "/conduction",
                HttpStatus.OK, StudentExam.class);

        for (final var exercise : studentExamFromServer.getExercises()) {
            if (exercise instanceof QuizExercise) {
                assertThat(studentExamGradeInfoFromServer.achievedPointsPerExercise().get(exercise.getId())).isEqualTo(4.0);
            }
            else {
                assertThat(studentExamGradeInfoFromServer.achievedPointsPerExercise().get(exercise.getId())).isEqualTo(5.0);
            }
        }
        deleteExamWithInstructor(exam1);
    }

    @NotNull
    private StudentExam createStudentExamWithResultsAndAssessments(boolean setFields) throws Exception {
        StudentExam studentExam = prepareStudentExamsForConduction(false, setFields).get(0);
        var exam = examRepository.findById(studentExam.getExam().getId()).orElseThrow();
        StudentExam studentExamWithSubmissions = addExamExerciseSubmissionsForUser(exam, studentExam.getUser().getLogin(), studentExam);

        // now we change to the point of time when the student exam needs to be submitted
        // IMPORTANT NOTE: this needs to be configured in a way that the individual student exam ended, but we are still in the grace period time
        exam.setStartDate(ZonedDateTime.now().minusMinutes(3));
        exam = examRepository.save(exam);

        // submitExam
        var studentExamFinished = request.postWithResponseBody("/api/courses/" + exam.getCourse().getId() + "/exams/" + exam.getId() + "/student-exams/submit",
                studentExamWithSubmissions, StudentExam.class, HttpStatus.OK);

        exam.setEndDate(ZonedDateTime.now());
        exam = examRepository.save(exam);

        // Add results to all exercise submissions
        userUtilService.changeUser(TEST_PREFIX + "instructor1");
        for (var exercise : studentExamFinished.getExercises()) {
            if (exercise instanceof QuizExercise) {
                continue;
            }

            Participation participation = exercise.getStudentParticipations().iterator().next();
            participation.setExercise(exercise);
            Optional<Submission> latestSubmission = participation.findLatestSubmission();

            participationUtilService.addResultToParticipation(participation, latestSubmission.orElseThrow());
        }
        exam.setPublishResultsDate(ZonedDateTime.now());
        exam = examRepository.save(exam);

        // evaluate quizzes
        request.postWithoutLocation("/api/courses/" + exam.getCourse().getId() + "/exams/" + exam.getId() + "/student-exams/evaluate-quiz-exercises", null, HttpStatus.OK,
                new HttpHeaders());
        return studentExam;
    }

    private GradingScale createGradeScale(boolean isBonus) {
        GradingScale gradingScale;
        if (isBonus) {
            gradingScale = gradingScaleUtilService.generateGradingScaleWithStickyStep(new double[] { 60, 40, 50 }, Optional.of(new String[] { "0", "0.3", "0.6" }), true, 1);
            gradingScale.setGradeType(GradeType.BONUS);
        }
        else {
            gradingScale = gradingScaleUtilService.generateGradingScaleWithStickyStep(new double[] { 60, 25, 15, 50 }, Optional.of(new String[] { "5.0", "3.0", "1.0", "1.0+" }),
                    true, 1);
        }
        gradingScaleRepository.save(gradingScale);
        return gradingScale;
    }

    @Test
    @WithMockUser(username = TEST_PREFIX + "instructor1", roles = "INSTRUCTOR")
    void testGradedStudentExamSummaryWithGradingScaleAsStudentAfterPublishResults() throws Exception {
        StudentExam studentExam = createStudentExamWithResultsAndAssessments(true);

        GradingScale gradingScale = createGradeScale(false);
        gradingScale.setExam(exam2);
        gradingScaleRepository.save(gradingScale);

        // users tries to access exam summary after results are published
        userUtilService.changeUser(studentExam.getUser().getLogin());

        var studentExamGradeInfoFromServer = request.get("/api/courses/" + course2.getId() + "/exams/" + exam2.getId() + "/student-exams/grade-summary", HttpStatus.OK,
                StudentExamWithGradeDTO.class);

        assertThat(studentExamGradeInfoFromServer.maxPoints()).isEqualTo(29.0);
        assertThat(studentExamGradeInfoFromServer.maxBonusPoints()).isEqualTo(5.0);
        assertThat(studentExamGradeInfoFromServer.gradeType()).isEqualTo(GradeType.GRADE);
        assertThat(studentExamGradeInfoFromServer.studentResult().overallPointsAchieved()).isEqualTo(29.0);
        assertThat(studentExamGradeInfoFromServer.studentResult().overallScoreAchieved()).isEqualTo(100.0);
        assertThat(studentExamGradeInfoFromServer.studentResult().overallGrade()).isEqualTo("1.0");
        assertThat(studentExamGradeInfoFromServer.studentResult().hasPassed()).isTrue();
        assertThat(studentExamGradeInfoFromServer.studentResult().overallPointsAchievedInFirstCorrection()).isZero();
        assertThat(studentExamGradeInfoFromServer.studentResult().overallGradeInFirstCorrection()).isEqualTo("5.0");
        assertThat(studentExamGradeInfoFromServer.studentResult().gradeWithBonus()).isNull();
        assertThat(studentExamGradeInfoFromServer.studentExam()).isEqualTo(studentExam);

        var studentExamFromServer = request.get("/api/courses/" + course2.getId() + "/exams/" + exam2.getId() + "/student-exams/" + studentExam.getId() + "/conduction",
                HttpStatus.OK, StudentExam.class);

        for (final var exercise : studentExamFromServer.getExercises()) {
            if (exercise instanceof QuizExercise) {
                assertThat(studentExamGradeInfoFromServer.achievedPointsPerExercise().get(exercise.getId())).isEqualTo(4.0);
            }
            else {
                assertThat(studentExamGradeInfoFromServer.achievedPointsPerExercise().get(exercise.getId())).isEqualTo(5.0);
            }
        }
        deleteExamWithInstructor(exam1);
    }

    private StudentExam addExamExerciseSubmissionsForUser(Exam exam, String userLogin, StudentExam studentExam) throws Exception {
        if (userLogin != null) {
            userUtilService.changeUser(userLogin);
        }
        // start exam conduction for a user
        var studentExamFromServer = request.get("/api/courses/" + exam.getCourse().getId() + "/exams/" + exam.getId() + "/student-exams/" + studentExam.getId() + "/conduction",
                HttpStatus.OK, StudentExam.class);

        for (var exercise : studentExamFromServer.getExercises()) {
            var participation = exercise.getStudentParticipations().iterator().next();
            if (exercise instanceof ProgrammingExercise) {
                doReturn(COMMIT_HASH_OBJECT_ID).when(gitService).getLastCommitHash(any());
                bambooRequestMockProvider.reset();
                bambooRequestMockProvider.mockTriggerBuild((ProgrammingExerciseParticipation) participation);
                request.postWithoutLocation("/api/programming-submissions/" + participation.getId() + "/trigger-build", null, HttpStatus.OK, new HttpHeaders());
                Optional<ProgrammingSubmission> programmingSubmission = programmingSubmissionRepository
                        .findFirstByParticipationIdOrderByLegalSubmissionDateDesc(participation.getId());
                programmingSubmission.ifPresent(submission -> participation.getSubmissions().add(submission));
                continue;
            }
            var submission = participation.getSubmissions().iterator().next();
            if (exercise instanceof ModelingExercise) {
                // check that the submission was saved and that a submitted version was created
                String newModel = "This is a new model";
                var modelingSubmission = (ModelingSubmission) submission;
                modelingSubmission.setModel(newModel);
                request.put("/api/exercises/" + exercise.getId() + "/modeling-submissions", modelingSubmission, HttpStatus.OK);
            }
            else if (exercise instanceof TextExercise) {
                var textSubmission = (TextSubmission) submission;
                final var newText = "New Text";
                textSubmission.setText(newText);
                request.put("/api/exercises/" + exercise.getId() + "/text-submissions", textSubmission, HttpStatus.OK);
            }
            else if (exercise instanceof QuizExercise) {
                submitQuizInExam((QuizExercise) exercise, (QuizSubmission) submission);
            }
        }
        return studentExamFromServer;
    }

    @Test
    @WithMockUser(username = TEST_PREFIX + "instructor1", roles = "INSTRUCTOR")
    void testGradedStudentExamSummaryWithGradingScaleAsStudentBeforePublishResults() throws Exception {
        StudentExam studentExam = createStudentExamWithResultsAndAssessments(true);

        exam2.setPublishResultsDate(ZonedDateTime.now().plusDays(1));
        exam2 = examRepository.save(exam2);

        GradingScale gradingScale = createGradeScale(false);
        gradingScale.setExam(exam2);
        gradingScaleRepository.save(gradingScale);

        // users tries to access exam summary after results are published
        userUtilService.changeUser(studentExam.getUser().getLogin());

        request.get("/api/courses/" + course2.getId() + "/exams/" + exam2.getId() + "/student-exams/grade-summary", HttpStatus.FORBIDDEN, StudentExamWithGradeDTO.class);
    }

    @Test
    @WithMockUser(username = TEST_PREFIX + "instructor1", roles = "INSTRUCTOR")
    void testGradedStudentExamSummaryWithGradingScaleAsStudentAfterPublishResultsWithOwnUserId() throws Exception {
        StudentExam studentExam = createStudentExamWithResultsAndAssessments(true);

        GradingScale gradingScale = createGradeScale(false);
        gradingScale.setExam(exam2);
        gradingScaleRepository.save(gradingScale);

        // users tries to access exam summary after results are published
        userUtilService.changeUser(studentExam.getUser().getLogin());

        var studentExamGradeInfoFromServerForUserId = request.get(
                "/api/courses/" + course2.getId() + "/exams/" + exam2.getId() + "/student-exams/grade-summary?userId=" + studentExam.getUser().getId(), HttpStatus.OK,
                StudentExamWithGradeDTO.class);

        var studentExamGradeInfoFromServer = request.get("/api/courses/" + course2.getId() + "/exams/" + exam2.getId() + "/student-exams/grade-summary", HttpStatus.OK,
                StudentExamWithGradeDTO.class);

        assertThat(studentExamGradeInfoFromServerForUserId.gradeType()).isEqualTo(studentExamGradeInfoFromServer.gradeType());
        assertThat(studentExamGradeInfoFromServerForUserId.studentResult().overallGrade()).isEqualTo(studentExamGradeInfoFromServer.studentResult().overallGrade());
        assertThat(studentExamGradeInfoFromServerForUserId.studentResult().overallPointsAchieved())
                .isEqualTo(studentExamGradeInfoFromServer.studentResult().overallPointsAchieved());
        assertThat(studentExamGradeInfoFromServerForUserId.studentResult().hasPassed()).isEqualTo(studentExamGradeInfoFromServer.studentResult().hasPassed());
        assertThat(studentExamGradeInfoFromServer.studentExam()).isEqualTo(studentExam);
    }

    @Test
    @WithMockUser(username = TEST_PREFIX + "instructor1", roles = "INSTRUCTOR")
    void testGradedStudentExamSummaryWithGradingScaleAsStudentAfterPublishResultsWithOtherUserId() throws Exception {
        exam2 = createStudentExamWithResultsAndAssessments(true).getExam();

        GradingScale gradingScale = createGradeScale(false);
        gradingScale.setExam(exam2);
        gradingScaleRepository.save(gradingScale);

        // users tries to access exam summary after results are published
        User student2 = userUtilService.getUserByLogin(TEST_PREFIX + "student2");
        userUtilService.changeUser(student2.getLogin());
        User student3 = userUtilService.getUserByLogin(TEST_PREFIX + "student3");
        // Note: student2 cannot see the grade summary for student3
        request.get("/api/courses/" + course2.getId() + "/exams/" + exam2.getId() + "/student-exams/grade-summary?userId=" + student3.getId(), HttpStatus.FORBIDDEN,
                StudentExamWithGradeDTO.class);
    }

    @Test
    @WithMockUser(username = TEST_PREFIX + "instructor1", roles = "INSTRUCTOR")
    void testGradedStudentExamSummaryWithGradingScaleAsInstructorAfterPublishResultsWithOtherUserId() throws Exception {
        StudentExam studentExam = createStudentExamWithResultsAndAssessments(true);
        exam2 = studentExam.getExam();

        GradingScale gradingScale = createGradeScale(false);
        gradingScale.setExam(exam2);
        gradingScaleRepository.save(gradingScale);

        var studentExamGradeInfoFromServer = request.get(
                "/api/courses/" + course2.getId() + "/exams/" + exam2.getId() + "/student-exams/grade-summary?userId=" + studentExam.getUser().getId(), HttpStatus.OK,
                StudentExamWithGradeDTO.class);

        assertThat(studentExamGradeInfoFromServer.maxPoints()).isEqualTo(29.0);
        assertThat(studentExamGradeInfoFromServer.maxBonusPoints()).isEqualTo(5.0);
        assertThat(studentExamGradeInfoFromServer.gradeType()).isEqualTo(GradeType.GRADE);
        assertThat(studentExamGradeInfoFromServer.studentResult().overallPointsAchieved()).isEqualTo(29.0);
        assertThat(studentExamGradeInfoFromServer.studentResult().overallScoreAchieved()).isEqualTo(100.0);
        assertThat(studentExamGradeInfoFromServer.studentResult().overallGrade()).isEqualTo("1.0");
        assertThat(studentExamGradeInfoFromServer.studentResult().hasPassed()).isTrue();
        assertThat(studentExamGradeInfoFromServer.studentResult().gradeWithBonus()).isNull();
    }

    @Test
    @WithMockUser(username = TEST_PREFIX + "instructor1", roles = "INSTRUCTOR")
    void testGradedStudentExamSummaryWithGradingScaleWithCorrectlyRoundedPoints() throws Exception {
        StudentExam studentExam = createStudentExamWithResultsAndAssessments(true);

        GradingScale gradingScale = createGradeScale(false);
        gradingScale.setExam(exam2);
        gradingScaleRepository.save(gradingScale);

        studentParticipationRepository.findByStudentIdAndIndividualExercisesWithEagerSubmissionsResultIgnoreTestRuns(studentExam.getUser().getId(), studentExam.getExercises());
        List<StudentParticipation> participations = studentParticipationRepository
                .findByStudentIdAndIndividualExercisesWithEagerSubmissionsResultIgnoreTestRuns(studentExam.getUser().getId(), studentExam.getExercises());
        var latestResults = participations.stream().flatMap(participation -> participation.getSubmissions().stream().map(Submission::getLatestResult)).toList();
        for (var result : latestResults) {
            // First set all results to 0 since we don't want any additions to affect the manually assigned results below.
            result.setScore(0.0);
        }

        // The sum of the below scores have more than 1 digits after decimal due to how doubles are stored.
        // i.e. 0.3 + 0.3 + 0.3 = 0.8999999999999999
        latestResults.stream().limit(3).forEach(result -> {
            Exercise exercise = result.getSubmission().getParticipation().getExercise();
            exercise.setMaxPoints(100.0);  // To make points equal to scores for simplicity.
            result.setScore(0.3);
        });

        resultRepository.saveAll(latestResults);
        exerciseRepository.saveAll(latestResults.stream().map(result -> result.getSubmission().getParticipation().getExercise()).toList());

        // Assert prerequisites of this test case
        final int desiredAccuracyOfScores = 1;
        assertThat(studentExam.getExam().getCourse().getAccuracyOfScores()).isEqualTo(desiredAccuracyOfScores);

        double sumOfResultScores = latestResults.stream().mapToDouble(Result::getScore).sum();
        double expectedOverallPoints = RoundingUtil.roundToNDecimalPlaces(sumOfResultScores, desiredAccuracyOfScores);

        assertThat(sumOfResultScores).isNotEqualTo(expectedOverallPoints);

        // Assert actual computed result.
        userUtilService.changeUser(studentExam.getUser().getLogin());
        var studentExamGradeInfoFromServer = request.get("/api/courses/" + course2.getId() + "/exams/" + exam2.getId() + "/student-exams/grade-summary", HttpStatus.OK,
                StudentExamWithGradeDTO.class);

        assertThat(studentExamGradeInfoFromServer.studentResult().overallPointsAchieved()).isEqualTo(expectedOverallPoints);
    }

    @ParameterizedTest(name = "{displayName} [{index}] {argumentsWithNames}")
    @ValueSource(booleans = { true, false })
    @WithMockUser(username = TEST_PREFIX + "instructor1", roles = "INSTRUCTOR")
    void testGradedFinalExamSummaryWithBonusExam(boolean asStudent) throws Exception {
        StudentExam finalStudentExam = createStudentExamWithResultsAndAssessments(false);
        bambooRequestMockProvider.reset();
        StudentExam bonusStudentExam = createStudentExamWithResultsAndAssessments(false);

        BonusStrategy bonusStrategy = BonusStrategy.GRADES_CONTINUOUS;

        Exam finalExam = configureFinalExamWithBonusExam(finalStudentExam, bonusStudentExam, bonusStrategy);

        String queryParam = "";
        if (asStudent) {
            // users tries to access exam summary after results are published
            userUtilService.changeUser(finalStudentExam.getUser().getLogin());
        }
        else {
            queryParam = "?userId=" + finalStudentExam.getUser().getId();
        }

        var studentExamGradeInfoFromServer = request.get(
                "/api/courses/" + finalExam.getCourse().getId() + "/exams/" + finalExam.getId() + "/student-exams/grade-summary" + queryParam, HttpStatus.OK,
                StudentExamWithGradeDTO.class);

        assertThat(studentExamGradeInfoFromServer.maxPoints()).isEqualTo(29.0);
        assertThat(studentExamGradeInfoFromServer.maxBonusPoints()).isEqualTo(5.0);
        assertThat(studentExamGradeInfoFromServer.gradeType()).isEqualTo(GradeType.GRADE);
        assertThat(studentExamGradeInfoFromServer.studentResult().overallPointsAchieved()).isEqualTo(24.0);
        assertThat(studentExamGradeInfoFromServer.studentResult().overallGrade()).isEqualTo("3.0");
        assertThat(studentExamGradeInfoFromServer.studentResult().hasPassed()).isTrue();
        assertThat(studentExamGradeInfoFromServer.studentResult().mostSeverePlagiarismVerdict()).isNull();
        assertThat(studentExamGradeInfoFromServer.studentResult().gradeWithBonus().bonusStrategy()).isEqualTo(bonusStrategy);
        assertThat(studentExamGradeInfoFromServer.studentResult().gradeWithBonus().bonusFromTitle()).isEqualTo("Real exam 1");
        assertThat(studentExamGradeInfoFromServer.studentResult().gradeWithBonus().studentPointsOfBonusSource()).isEqualTo(29.0);
        assertThat(studentExamGradeInfoFromServer.studentResult().gradeWithBonus().bonusGrade()).isEqualTo("0.3");
        assertThat(studentExamGradeInfoFromServer.studentResult().gradeWithBonus().finalGrade()).isEqualTo("2.7");
        assertThat(studentExamGradeInfoFromServer.studentResult().gradeWithBonus().mostSeverePlagiarismVerdict()).isNull();
    }

    @NotNull
    private Exam configureFinalExamWithBonusExam(StudentExam finalStudentExam, StudentExam bonusStudentExam, BonusStrategy bonusStrategy) {
        var finalExam = examRepository.findById(finalStudentExam.getExam().getId()).orElseThrow();
        var bonusExam = examRepository.findById(bonusStudentExam.getExam().getId()).orElseThrow();
        assertThat(finalExam.getId()).isNotEqualTo(bonusExam.getId());

        GradingScale finalExamGradingScale = createGradeScale(false);
        finalExamGradingScale.setExam(finalExam);
        finalExamGradingScale.setBonusStrategy(bonusStrategy);
        gradingScaleRepository.save(finalExamGradingScale);

        GradingScale bonusGradingScale = createGradeScale(true);
        bonusGradingScale.setExam(bonusExam);
        gradingScaleRepository.save(bonusGradingScale);

        double weight = bonusStrategy == BonusStrategy.POINTS ? 1.0 : -1.0;
        var bonus = BonusFactory.generateBonus(bonusStrategy, weight, bonusGradingScale.getId(), finalExamGradingScale.getId());
        bonusRepository.save(bonus);

        StudentParticipation participationWithLatestResult = studentParticipationRepository
                .findByExerciseIdAndStudentIdAndTestRunWithLatestResult(finalStudentExam.getExercises().get(0).getId(), finalStudentExam.getUser().getId(), false).orElseThrow();
        Result result = participationWithLatestResult.getResults().iterator().next();
        result.setScore(0.0); // To reduce grade to a grade lower than the max grade.
        resultRepository.save(result);
        return finalExam;
    }

    @Test
    @WithMockUser(username = TEST_PREFIX + "instructor1", roles = "INSTRUCTOR")
    void testGradedFinalExamSummaryWithBonusExamAndPlagiarismAsStudent() throws Exception {
        StudentExam finalStudentExam = createStudentExamWithResultsAndAssessments(false);
        bambooRequestMockProvider.reset();
        StudentExam bonusStudentExam = createStudentExamWithResultsAndAssessments(false);

        BonusStrategy bonusStrategy = BonusStrategy.POINTS;

        Exam finalExam = configureFinalExamWithBonusExam(finalStudentExam, bonusStudentExam, bonusStrategy);

        User student = finalStudentExam.getUser();

        var finalPlagiarismCase = new PlagiarismCase();
        finalPlagiarismCase.setStudent(student);
        Exercise exerciseWithPointDeduction = finalStudentExam.getExercises().get(1); // We get the second exercise because the first one has already 0 points.
        finalPlagiarismCase.setExercise(exerciseWithPointDeduction);
        finalPlagiarismCase.setVerdict(PlagiarismVerdict.POINT_DEDUCTION);
        finalPlagiarismCase.setVerdictPointDeduction(50);
        plagiarismCaseRepository.save(finalPlagiarismCase);

        var bonusPlagiarismCase = new PlagiarismCase();
        bonusPlagiarismCase.setStudent(student);
        bonusPlagiarismCase.setExercise(bonusStudentExam.getExercises().get(0));
        bonusPlagiarismCase.setVerdict(PlagiarismVerdict.PLAGIARISM);
        plagiarismCaseRepository.save(bonusPlagiarismCase);

        // users tries to access exam summary after results are published
        userUtilService.changeUser(student.getLogin());

        var studentExamGradeInfoFromServer = request.get("/api/courses/" + finalExam.getCourse().getId() + "/exams/" + finalExam.getId() + "/student-exams/grade-summary",
                HttpStatus.OK, StudentExamWithGradeDTO.class);

        assertThat(studentExamGradeInfoFromServer.maxPoints()).isEqualTo(29.0);
        assertThat(studentExamGradeInfoFromServer.maxBonusPoints()).isEqualTo(5.0);
        assertThat(studentExamGradeInfoFromServer.gradeType()).isEqualTo(GradeType.GRADE);
        assertThat(studentExamGradeInfoFromServer.studentResult().overallPointsAchieved()).isEqualTo(22.0);
        assertThat(studentExamGradeInfoFromServer.studentResult().overallGrade()).isEqualTo("3.0");
        assertThat(studentExamGradeInfoFromServer.studentResult().hasPassed()).isTrue();
        assertThat(studentExamGradeInfoFromServer.studentResult().mostSeverePlagiarismVerdict()).isEqualTo(PlagiarismVerdict.POINT_DEDUCTION);
        assertThat(studentExamGradeInfoFromServer.studentResult().exerciseGroupIdToExerciseResult().get(exerciseWithPointDeduction.getExerciseGroup().getId()).achievedPoints())
                .isEqualTo(2.0);
        assertThat(studentExamGradeInfoFromServer.studentResult().gradeWithBonus().bonusStrategy()).isEqualTo(bonusStrategy);
        assertThat(studentExamGradeInfoFromServer.studentResult().gradeWithBonus().bonusFromTitle()).isEqualTo("Real exam 1");
        assertThat(studentExamGradeInfoFromServer.studentResult().gradeWithBonus().studentPointsOfBonusSource()).isZero();
        assertThat(studentExamGradeInfoFromServer.studentResult().gradeWithBonus().bonusGrade()).isEqualTo(GradingScale.DEFAULT_PLAGIARISM_GRADE);
        assertThat(studentExamGradeInfoFromServer.studentResult().gradeWithBonus().finalPoints()).isEqualTo(22.0);
        assertThat(studentExamGradeInfoFromServer.studentResult().gradeWithBonus().finalGrade()).isEqualTo("3.0");
        assertThat(studentExamGradeInfoFromServer.studentResult().gradeWithBonus().mostSeverePlagiarismVerdict()).isEqualTo(PlagiarismVerdict.PLAGIARISM);
    }

    @Test
    @WithMockUser(username = TEST_PREFIX + "instructor1", roles = "INSTRUCTOR")
    void testGradedFinalExamSummaryWithPlagiarismAndNotParticipatedBonusExamAsStudent() throws Exception {
        StudentExam finalStudentExam = createStudentExamWithResultsAndAssessments(false);
        bambooRequestMockProvider.reset();

        User student = finalStudentExam.getUser();
        for (StudentExam studentExam : studentExamRepository.findByExamId(exam1.getId())) {
            if (student.getLogin().equals(studentExam.getUser().getLogin())) {
                studentExamRepository.delete(studentExam);
            }
        }

        final String noParticipationGrade = "NoParticipation";

        studentExam1.setSubmitted(false);
        studentExam1.setUser(student);
        studentExamRepository.save(studentExam1);

        StudentExam bonusStudentExam = studentExam1;

        BonusStrategy bonusStrategy = BonusStrategy.POINTS;

        Exam finalExam = configureFinalExamWithBonusExam(finalStudentExam, bonusStudentExam, bonusStrategy);
        var bonusGradingScale = bonusRepository.findAllByBonusToExamId(finalExam.getId()).iterator().next().getSourceGradingScale();
        bonusGradingScale.setNoParticipationGrade(noParticipationGrade);
        gradingScaleRepository.save(bonusGradingScale);

        // users tries to access exam summary after results are published
        userUtilService.changeUser(student.getLogin());

        var studentExams = studentExamRepository.findAllWithExercisesByUserIdAndExamId(student.getId(), bonusGradingScale.getExam().getId());
        log.debug("Found {} student exams for student {} {} and exam {}", studentExams.size(), student.getId(), student.getLogin(), finalExam.getId());
        assertThat(studentExams).as("Found too many student exams" + studentExams).hasSize(1);

        var studentExamGradeInfoFromServer = request.get("/api/courses/" + finalExam.getCourse().getId() + "/exams/" + finalExam.getId() + "/student-exams/grade-summary",
                HttpStatus.OK, StudentExamWithGradeDTO.class);

        assertThat(studentExamGradeInfoFromServer.studentResult().overallPointsAchieved()).isEqualTo(24.0);
        assertThat(studentExamGradeInfoFromServer.studentResult().overallGrade()).isEqualTo("3.0");

        assertThat(studentExamGradeInfoFromServer.studentResult().gradeWithBonus().studentPointsOfBonusSource()).isZero();
        assertThat(studentExamGradeInfoFromServer.studentResult().gradeWithBonus().bonusGrade()).isEqualTo(noParticipationGrade);
        assertThat(studentExamGradeInfoFromServer.studentResult().gradeWithBonus().finalPoints()).isEqualTo(24.0);
        assertThat(studentExamGradeInfoFromServer.studentResult().gradeWithBonus().finalGrade()).isEqualTo("3.0");
    }

    @Test
    @WithMockUser(username = TEST_PREFIX + "instructor1", roles = "INSTRUCTOR")
    void testDeleteExamWithStudentExamsAfterConductionAndEvaluation() throws Exception {
        StudentExam studentExam = prepareStudentExamsForConduction(false, true).get(0);

        final StudentExam studentExamWithSubmissions = addExamExerciseSubmissionsForUser(exam2, studentExam.getUser().getLogin(), studentExam);

        // now we change to the point of time when the student exam needs to be submitted
        // IMPORTANT NOTE: this needs to be configured in a way that the individual student exam ended, but we are still in the grace period time
        exam2.setStartDate(ZonedDateTime.now().minusMinutes(3));
        exam2 = examRepository.save(exam2);

        // submitExam
        var studentExamFinished = request.postWithResponseBody("/api/courses/" + course2.getId() + "/exams/" + exam2.getId() + "/student-exams/submit", studentExamWithSubmissions,
                StudentExam.class, HttpStatus.OK);

        exam2.setEndDate(ZonedDateTime.now());
        exam2 = examRepository.save(exam2);

        // Add results to all exercise submissions (evaluation)
        userUtilService.changeUser(TEST_PREFIX + "instructor1");
        for (var exercise : studentExamFinished.getExercises()) {
            if (exercise instanceof QuizExercise) {
                continue;
            }

            Participation participation = exercise.getStudentParticipations().iterator().next();
            participation.setExercise(exercise);
            Optional<Submission> latestSubmission = participation.findLatestSubmission();

            participationUtilService.addResultToParticipation(participation, latestSubmission.orElseThrow());
        }
        exam2.setPublishResultsDate(ZonedDateTime.now());
        exam2 = examRepository.save(exam2);
        exam2 = examRepository.findByIdWithExamUsersExerciseGroupsAndExercisesElseThrow(exam2.getId());

        // evaluate quizzes
        request.postWithoutLocation("/api/courses/" + exam2.getCourse().getId() + "/exams/" + exam2.getId() + "/student-exams/evaluate-quiz-exercises", null, HttpStatus.OK,
                new HttpHeaders());

        bitbucketRequestMockProvider.reset();
        bambooRequestMockProvider.reset();
        final ProgrammingExercise programmingExercise = (ProgrammingExercise) exam2.getExerciseGroups().get(6).getExercises().iterator().next();

        SecurityContextHolder.setContext(TestSecurityContextHolder.getContext());

        Set<User> users = exam2.getRegisteredUsers();
        mockDeleteProgrammingExercise(programmingExercise, users);

        request.delete("/api/courses/" + exam2.getCourse().getId() + "/exams/" + exam2.getId(), HttpStatus.OK);
        assertThat(examRepository.findById(exam2.getId())).as("Exam was deleted").isEmpty();

        deleteExamWithInstructor(exam1);
    }

    @Test
    @WithMockUser(username = TEST_PREFIX + "instructor1", roles = "INSTRUCTOR")
    void testDeleteTestRun() throws Exception {
        var instructor = userUtilService.getUserByLogin(TEST_PREFIX + "instructor1");
        var exam = examUtilService.addExam(course1);
        exam = examUtilService.addTextModelingProgrammingExercisesToExam(exam, false, false);
        var testRun = examUtilService.setupTestRunForExamWithExerciseGroupsForInstructor(exam, instructor, exam.getExerciseGroups());
        request.delete("/api/courses/" + exam.getCourse().getId() + "/exams/" + exam.getId() + "/test-run/" + testRun.getId(), HttpStatus.OK);
    }

    @Test
    @WithMockUser(username = TEST_PREFIX + "instructor1", roles = "INSTRUCTOR")
    void testDeleteTestRunWithReferencedParticipationsDeleteOneParticipation() throws Exception {
        var instructor = userUtilService.getUserByLogin(TEST_PREFIX + "instructor1");
        var exam = examUtilService.addExam(course1);
        exam = examUtilService.addTextModelingProgrammingExercisesToExam(exam, false, false);
        var testRun1 = examUtilService.setupTestRunForExamWithExerciseGroupsForInstructor(exam, instructor, exam.getExerciseGroups());
        var testRun2 = new StudentExam();
        testRun2.setTestRun(true);
        testRun2.setExam(testRun1.getExam());
        testRun2.setUser(instructor);
        testRun2.setExercises(List.of(testRun1.getExercises().get(0)));
        testRun2.setWorkingTime(testRun1.getWorkingTime());
        studentExamRepository.save(testRun2);
        request.delete("/api/courses/" + exam.getCourse().getId() + "/exams/" + exam.getId() + "/test-run/" + testRun1.getId(), HttpStatus.OK);
        var testRunList = studentExamRepository.findAllTestRunsWithExercisesParticipationsSubmissionsResultsByExamId(exam.getId());
        assertThat(testRunList).hasSize(1);
        testRunList.get(0).getExercises().forEach(exercise -> assertThat(exercise.getStudentParticipations()).isNotEmpty());
    }

    @Test
    @WithMockUser(username = TEST_PREFIX + "instructor1", roles = "INSTRUCTOR")
    void testDeleteTestRunWithReferencedParticipationsDeleteNoParticipation() throws Exception {
        var instructor = userUtilService.getUserByLogin(TEST_PREFIX + "instructor1");
        var exam = examUtilService.addExam(course1);
        exam = examUtilService.addTextModelingProgrammingExercisesToExam(exam, false, false);
        var testRun1 = examUtilService.setupTestRunForExamWithExerciseGroupsForInstructor(exam, instructor, exam.getExerciseGroups());
        var testRun2 = new StudentExam();
        testRun2.setTestRun(true);
        testRun2.setExam(testRun1.getExam());
        testRun2.setUser(instructor);
        testRun2.setExercises(List.of(testRun1.getExercises().get(0)));
        testRun2.setWorkingTime(testRun1.getWorkingTime());
        studentExamRepository.save(testRun2);
        request.delete("/api/courses/" + exam.getCourse().getId() + "/exams/" + exam.getId() + "/test-run/" + testRun2.getId(), HttpStatus.OK);
        var testRunList = studentExamRepository.findAllTestRunsWithExercisesParticipationsSubmissionsResultsByExamId(exam.getId());
        assertThat(testRunList).hasSize(1);
        testRunList.get(0).getExercises().forEach(exercise -> assertThat(exercise.getStudentParticipations()).isNotEmpty());
    }

    @Test
    @WithMockUser(username = TEST_PREFIX + "instructor1", roles = "INSTRUCTOR")
    void testDeleteTestRunWithMissingParticipation() throws Exception {
        var instructor = userUtilService.getUserByLogin(TEST_PREFIX + "instructor1");
        var exam = examUtilService.addExam(course1);
        exam = examUtilService.addTextModelingProgrammingExercisesToExam(exam, false, false);
        var testRun = examUtilService.setupTestRunForExamWithExerciseGroupsForInstructor(exam, instructor, exam.getExerciseGroups());
        var participations = studentParticipationRepository.findByExerciseIdAndStudentIdWithEagerLegalSubmissions(testRun.getExercises().get(0).getId(), instructor.getId());
        assertThat(participations).isNotEmpty();
        participationService.delete(participations.get(0).getId(), false, false, true);
        request.delete("/api/courses/" + exam.getCourse().getId() + "/exams/" + exam.getId() + "/test-run/" + testRun.getId(), HttpStatus.OK);
    }

    @Test
    @WithMockUser(username = TEST_PREFIX + "tutor1", roles = "TA")
    void testDeleteTestRunAsTutor() throws Exception {
        var instructor = userUtilService.getUserByLogin(TEST_PREFIX + "instructor1");
        var testRun = examUtilService.setupTestRunForExamWithExerciseGroupsForInstructor(exam1, instructor, exam1.getExerciseGroups());
        request.delete("/api/courses/" + course1.getId() + "/exams/" + exam1.getId() + "/test-run/" + testRun.getId(), HttpStatus.FORBIDDEN);
    }

    @Test
    @WithMockUser(username = TEST_PREFIX + "instructor1", roles = "INSTRUCTOR")
    void testCreateTestRun() throws Exception {
        createTestRun();
    }

    /**
     * the server invokes SecurityUtils.setAuthorizationObject() so after invoking this method you need to "login" the user again
     *
     * @return the created test run
     * @throws Exception if errors occur
     */
    private StudentExam createTestRun() throws Exception {
        testRunExam = examUtilService.addExam(course1);
        testRunExam = examUtilService.addTextModelingProgrammingExercisesToExam(testRunExam, false, true);
        return createTestRun(testRunExam);
    }

    private StudentExam createTestRun(Exam exam) throws Exception {
        var instructor = userUtilService.getUserByLogin(TEST_PREFIX + "instructor1");

        StudentExam testRun = new StudentExam();
        testRun.setExercises(new ArrayList<>());

        exam.getExerciseGroups().forEach(exerciseGroup -> testRun.getExercises().add(exerciseGroup.getExercises().iterator().next()));
        testRun.setExam(exam);
        testRun.setWorkingTime(6000);
        testRun.setUser(instructor);

        var testRunsInDbBefore = studentExamRepository.findAllByExamId_AndTestRunIsTrue(exam.getId());
        var newTestRun = request.postWithResponseBody("/api/courses/" + exam.getCourse().getId() + "/exams/" + exam.getId() + "/test-run", testRun, StudentExam.class,
                HttpStatus.OK);
        var testRunsInDbAfter = studentExamRepository.findAllByExamId_AndTestRunIsTrue(exam.getId());
        assertThat(testRunsInDbAfter).hasSize(testRunsInDbBefore.size() + 1);
        assertThat(newTestRun.isTestRun()).isTrue();
        assertThat(newTestRun.getWorkingTime()).isEqualTo(6000);
        assertThat(newTestRun.getUser()).isEqualTo(instructor);
        return newTestRun;
    }

    @Test
    @WithMockUser(username = TEST_PREFIX + "instructor1", roles = "INSTRUCTOR")
    void testSubmitTestRun() throws Exception {
        var testRun = createTestRun();
        userUtilService.changeUser(TEST_PREFIX + "instructor1");
        var testRunResponse = request.get("/api/courses/" + course1.getId() + "/exams/" + testRunExam.getId() + "/test-run/" + testRun.getId() + "/conduction", HttpStatus.OK,
                StudentExam.class);

        QuizExercise quizExercise = null;
        QuizSubmission quizSubmission = null;

        for (var exercise : testRunResponse.getExercises()) {
            var participation = exercise.getStudentParticipations().iterator().next();
            var submission = participation.getSubmissions().iterator().next();
            if (exercise instanceof QuizExercise) {
                quizExercise = (QuizExercise) exercise;
                quizSubmission = (QuizSubmission) submission;
                submitQuizInExam(quizExercise, quizSubmission);
            }
        }

        assertThat(quizExercise).isNotNull();
        testRunResponse = request.postWithResponseBody("/api/courses/" + course1.getId() + "/exams/" + testRunExam.getId() + "/student-exams/submit", testRunResponse,
                StudentExam.class, HttpStatus.OK, null);
        checkQuizSubmission(quizExercise.getId(), quizSubmission.getId());

        // reconnect references so that the following method works
        testRunResponse.getExercises().forEach(exercise -> exercise.getStudentParticipations().forEach(studentParticipation -> studentParticipation.setExercise(exercise)));
        // invoke a second time to test the else case in this method
        SecurityUtils.setAuthorizationObject();
        examQuizService.evaluateQuizParticipationsForTestRunAndTestExam(testRunResponse);
        // make sure that no second result is created
        checkQuizSubmission(quizExercise.getId(), quizSubmission.getId());
    }

    private void checkQuizSubmission(long quizExerciseId, long quizSubmissionId) {

        assertThat(quizSubmissionRepository.findByParticipation_Exercise_Id(quizExerciseId)).hasSize(1);

        List<Result> results = resultRepository.findByParticipationExerciseIdOrderByCompletionDateAsc(quizExerciseId);
        assertThat(results).hasSize(1);
        var result = results.get(0);
        assertThat(result.getSubmission().getId()).isEqualTo(quizSubmissionId);

        assertThat(result.getScore()).isEqualTo(44.4);
        var resultQuizSubmission = (QuizSubmission) result.getSubmission();
        resultQuizSubmission = quizSubmissionRepository.findWithEagerResultAndFeedbackById(resultQuizSubmission.getId()).orElseThrow();
        assertThat(resultQuizSubmission.getScoreInPoints()).isEqualTo(4D);
        var submittedAnswers = resultQuizSubmission.getSubmittedAnswers();
        for (SubmittedAnswer submittedAnswer : submittedAnswers) {
            // MC submitted answers 0 points as one correct and one false -> ALL_OR_NOTHING
            if (submittedAnswer instanceof MultipleChoiceSubmittedAnswer) {
                assertThat(submittedAnswer.getScoreInPoints()).isEqualTo(4D);
            } // DND submitted answers 0 points as one correct and two false -> PROPORTIONAL_WITH_PENALTY
            else if (submittedAnswer instanceof DragAndDropSubmittedAnswer) {
                assertThat(submittedAnswer.getScoreInPoints()).isZero();
            } // SA submitted answers 0 points as one correct and one false -> PROPORTIONAL_WITHOUT_PENALTY
            else if (submittedAnswer instanceof ShortAnswerSubmittedAnswer) {
                assertThat(submittedAnswer.getScoreInPoints()).isZero();
            }
        }
    }

    @Test
    @WithMockUser(username = TEST_PREFIX + "instructor1", roles = "INSTRUCTOR")
    void testSubmitAndUnSubmitStudentExamAfterExamIsOver() throws Exception {
        final var studentExams = prepareStudentExamsForConduction(false, true);
        var studentExam = studentExams.get(0);

        // now we change to the point of time when the student exam needs to be submitted
        // IMPORTANT NOTE: this needs to be configured in a way that the individual student exam ended, but we are still in the grace period time
        exam2.setStartDate(ZonedDateTime.now().minusMinutes(10));
        studentExam.setStarted(true);
        studentExam.setStartedDate(ZonedDateTime.now().minusMinutes(8));
        exam2.setEndDate(ZonedDateTime.now().minusMinutes(5));
        exam2 = examRepository.save(exam2);
        studentExam = studentExamRepository.save(studentExam);
        assertThat(studentExam.isSubmitted()).isFalse();
        assertThat(studentExam.getSubmissionDate()).isNull();

        // submitting the exam, although the endDate is over
        userUtilService.changeUser(TEST_PREFIX + "student1");
        request.put("/api/courses/" + course2.getId() + "/exams/" + exam2.getId() + "/student-exams/" + studentExam.getId() + "/toggle-to-submitted", null, HttpStatus.FORBIDDEN);
        userUtilService.changeUser(TEST_PREFIX + "tutor1");
        request.put("/api/courses/" + course2.getId() + "/exams/" + exam2.getId() + "/student-exams/" + studentExam.getId() + "/toggle-to-submitted", null, HttpStatus.FORBIDDEN);
        userUtilService.changeUser(TEST_PREFIX + "instructor1");
        request.put("/api/courses/" + course1.getId() + "/exams/" + exam2.getId() + "/student-exams/" + studentExam.getId() + "/toggle-to-submitted", null, HttpStatus.CONFLICT);
        request.put("/api/courses/" + course2.getId() + "/exams/" + exam2.getId() + "/student-exams/" + studentExam.getId() + "/toggle-to-submitted", null, HttpStatus.OK);
        studentExam = studentExamRepository.findById(studentExam.getId()).orElseThrow();
        assertThat(studentExam.isSubmitted()).isTrue();
        assertThat(studentExam.getSubmissionDate()).isNotNull();

        // setting the exam to unsubmitted again
        userUtilService.changeUser(TEST_PREFIX + "student1");
        request.put("/api/courses/" + course2.getId() + "/exams/" + exam2.getId() + "/student-exams/" + studentExam.getId() + "/toggle-to-unsubmitted", null, HttpStatus.FORBIDDEN);
        userUtilService.changeUser(TEST_PREFIX + "tutor1");
        request.put("/api/courses/" + course2.getId() + "/exams/" + exam2.getId() + "/student-exams/" + studentExam.getId() + "/toggle-to-unsubmitted", null, HttpStatus.FORBIDDEN);
        userUtilService.changeUser(TEST_PREFIX + "instructor1");
        request.put("/api/courses/" + course1.getId() + "/exams/" + exam2.getId() + "/student-exams/" + studentExam.getId() + "/toggle-to-unsubmitted", null, HttpStatus.CONFLICT);
        request.put("/api/courses/" + course2.getId() + "/exams/" + exam2.getId() + "/student-exams/" + studentExam.getId() + "/toggle-to-unsubmitted", null, HttpStatus.OK);
        studentExam = studentExamRepository.findById(studentExam.getId()).orElseThrow();
        assertThat(studentExam.isSubmitted()).isFalse();
        assertThat(studentExam.getSubmissionDate()).isNull();
    }

    // StudentExamResource - getStudentExamForTestExamForConduction
    @Test
    @WithMockUser(username = TEST_PREFIX + "student1", roles = "USER")
    void testGetStudentExamForTestExamForConduction_NoStudentExamFound() throws Exception {
        request.get("/api/courses/" + course1.getId() + "/exams/" + testExam1.getId() + "/student-exams/" + 5555L + "/conduction", HttpStatus.NOT_FOUND, StudentExam.class);
    }

    @Test
    @WithMockUser(username = TEST_PREFIX + "student42", roles = "USER")
    void testGetStudentExamForTestExamForConduction_NoCourseAccess() throws Exception {
        StudentExam studentExam = examUtilService.addStudentExamForTestExam(testExam1, userUtilService.getUserByLogin(TEST_PREFIX + "student42"));
        request.get("/api/courses/" + course1.getId() + "/exams/" + testExam1.getId() + "/student-exams/" + studentExam.getId() + "/conduction", HttpStatus.FORBIDDEN,
                StudentExam.class);
    }

    @Test
    @WithMockUser(username = TEST_PREFIX + "student1", roles = "USER")
    void testGetStudentExamForTestExamForConduction_NoExamAccess() throws Exception {
        StudentExam studentExam = examUtilService.addStudentExamForTestExam(testExam2, userUtilService.getUserByLogin(TEST_PREFIX + "student2"));
        request.get("/api/courses/" + course1.getId() + "/exams/" + testExam1.getId() + "/student-exams/" + studentExam.getId() + "/conduction", HttpStatus.FORBIDDEN,
                StudentExam.class);
    }

    @Test
    @WithMockUser(username = TEST_PREFIX + "student1", roles = "USER")
    void testGetStudentExamForTestExamForConduction_NotVisible() throws Exception {
        Exam exam = examUtilService.addTestExam(course1);
        exam.setVisibleDate(ZonedDateTime.now().plusMinutes(60));
        examRepository.save(exam);
        StudentExam studentExam = examUtilService.addStudentExamForTestExam(exam, userUtilService.getUserByLogin(TEST_PREFIX + "student1"));
        request.get("/api/courses/" + course1.getId() + "/exams/" + exam.getId() + "/student-exams/" + studentExam.getId() + "/conduction", HttpStatus.FORBIDDEN,
                StudentExam.class);
    }

    @Test
    @WithMockUser(username = TEST_PREFIX + "student2", roles = "USER")
    void testGetStudentExamForTestExamForConduction_UserIdMismatch() throws Exception {
        request.get("/api/courses/" + course1.getId() + "/exams/" + testExam1.getId() + "/student-exams/" + studentExamForTestExam1.getId() + "/conduction", HttpStatus.FORBIDDEN,
                StudentExam.class);
    }

    @Test
    @WithMockUser(username = TEST_PREFIX + "student2", roles = "USER")
    void testGetStudentExamForTestExamForConduction_realExam() throws Exception {
        request.get("/api/courses/" + course1.getId() + "/exams/" + exam1.getId() + "/student-exams/" + studentExam1.getId() + "/conduction", HttpStatus.FORBIDDEN,
                StudentExam.class);
    }

    @Test
    @WithMockUser(username = TEST_PREFIX + "student1", roles = "USER")
    void testGetStudentExamForTestExamForConduction_success() throws Exception {
        StudentExam studentExamReceived = request.get(
                "/api/courses/" + course1.getId() + "/exams/" + testExam1.getId() + "/student-exams/" + studentExamForTestExam1.getId() + "/conduction", HttpStatus.OK,
                StudentExam.class);
        assertThat(studentExamReceived).isEqualTo(studentExamForTestExam1);
    }

    // StudentExamResource - getStudentExamsForCoursePerUser

    @Test
    @WithMockUser(username = TEST_PREFIX + "student42", roles = "USER")
    void testGetStudentExamsForCoursePerUser_NoCourseAccess() throws Exception {
        examUtilService.addStudentExamForTestExam(testExam1, userUtilService.getUserByLogin(TEST_PREFIX + "student42"));
        request.getList("/api/courses/" + course1.getId() + "/test-exams-per-user", HttpStatus.FORBIDDEN, StudentExam.class);
    }

    @Test
    @WithMockUser(username = TEST_PREFIX + "student1", roles = "USER")
    void testGetStudentExamsForCoursePerUser_success() throws Exception {
        examUtilService.addStudentExamForTestExam(exam2, userUtilService.getUserByLogin(TEST_PREFIX + "student2"));
        List<StudentExam> studentExamListReceived = request.getList("/api/courses/" + course1.getId() + "/test-exams-per-user", HttpStatus.OK, StudentExam.class);
        assertThat(studentExamListReceived).hasSizeGreaterThanOrEqualTo(2);
        assertThat(studentExamListReceived).contains(studentExamForTestExam1, studentExamForTestExam2);
    }

    @Test
    @WithMockUser(username = TEST_PREFIX + "student1", roles = "USER")
    void testGetStudentExamsForCoursePerUser_success_noStudentExams() throws Exception {
        course2 = courseUtilService.addEmptyCourse();
        List<StudentExam> studentExamListReceived = request.getList("/api/courses/" + course2.getId() + "/test-exams-per-user", HttpStatus.OK, StudentExam.class);
        assertThat(studentExamListReceived).isEmpty();
    }

    // StudentExamResource - getStudentExamForTestExamForSummary

    @Test
    @WithMockUser(username = TEST_PREFIX + "student1", roles = "USER")
    void testGetStudentExamForTestExamForSummary_NoStudentExamFound() throws Exception {
        request.get("/api/courses/" + course1.getId() + "/exams/" + testExam1.getId() + "/student-exams/" + 5555L + "/summary", HttpStatus.NOT_FOUND, StudentExam.class);
    }

    @Test
    @WithMockUser(username = TEST_PREFIX + "student42", roles = "USER")
    void testGetStudentExamForTestExamForSummary_NoCourseAccess() throws Exception {
        StudentExam studentExam = examUtilService.addStudentExamForTestExam(testExam1, userUtilService.getUserByLogin(TEST_PREFIX + "student42"));
        request.get("/api/courses/" + course1.getId() + "/exams/" + testExam1.getId() + "/student-exams/" + studentExam.getId() + "/summary", HttpStatus.FORBIDDEN,
                StudentExam.class);
    }

    @Test
    @WithMockUser(username = TEST_PREFIX + "student42", roles = "USER")
    void testGetStudentExamForTestExamForSummary_NoExamAccess() throws Exception {
        Exam exam99 = examUtilService.addTestExam(course1);
        StudentExam studentExam99 = examUtilService.addStudentExamForTestExam(exam99, userUtilService.getUserByLogin(TEST_PREFIX + "student42"));
        request.get("/api/courses/" + course1.getId() + "/exams/" + testExam1.getId() + "/student-exams/" + studentExam99.getId() + "/summary", HttpStatus.FORBIDDEN,
                StudentExam.class);
    }

    @Test
    @WithMockUser(username = TEST_PREFIX + "student1", roles = "USER")
    void testGetStudentExamForTestExamForSummary_NotVisible() throws Exception {
        Exam exam = examUtilService.addTestExam(course1);
        exam.setVisibleDate(ZonedDateTime.now().plusMinutes(60));
        examRepository.save(exam);
        request.get("/api/courses/" + course1.getId() + "/exams/" + exam.getId() + "/student-exams/" + studentExamForTestExam2.getId() + "/summary", HttpStatus.FORBIDDEN,
                StudentExam.class);
    }

    @Test
    @WithMockUser(username = TEST_PREFIX + "student2", roles = "USER")
    void testGetStudentExamForTestExamForSummary_UserIdMismatch() throws Exception {
        request.get("/api/courses/" + course1.getId() + "/exams/" + testExam1.getId() + "/student-exams/" + studentExamForTestExam2.getId() + "/summary", HttpStatus.FORBIDDEN,
                StudentExam.class);
    }

    @Test
    @WithMockUser(username = TEST_PREFIX + "student1", roles = "USER")
    void testGetStudentExamForTestExamForSummary_realExam() throws Exception {
        studentExam1.setSubmitted(true);
        studentExamRepository.save(studentExam1);
        request.get("/api/courses/" + course1.getId() + "/exams/" + exam1.getId() + "/student-exams/" + studentExam1.getId() + "/summary", HttpStatus.OK, StudentExam.class);
    }

    @Test
    @WithMockUser(username = TEST_PREFIX + "student1", roles = "USER")
    void testGetStudentExamForTestExamForSummary_success() throws Exception {
        StudentExam studentExamReceived = request.get(
                "/api/courses/" + course1.getId() + "/exams/" + testExam2.getId() + "/student-exams/" + studentExamForTestExam2.getId() + "/summary", HttpStatus.OK,
                StudentExam.class);
        assertThat(studentExamReceived).isEqualTo(studentExamForTestExam2);
    }

    // StudentExamRessource - GetStudentExamForConduction
    @Test
    @WithMockUser(username = TEST_PREFIX + "student42", roles = "USER")
    void testGetStudentExamForConduction_notRegisteredInCourse() throws Exception {
        request.get("/api/courses/" + course1.getId() + "/exams/" + testExam1.getId() + "/student-exams/" + studentExam1.getId() + "/conduction", HttpStatus.FORBIDDEN,
                StudentExam.class);
    }

    @Test
    @WithMockUser(username = TEST_PREFIX + "student1", roles = "USER")
    void testGetStudentExamForConduction_studentExamNotExistent() throws Exception {
        request.get("/api/courses/" + course1.getId() + "/exams/" + testExam1.getId() + "/student-exams/" + 5555L + "/conduction", HttpStatus.NOT_FOUND, StudentExam.class);
    }

    @Test
    @WithMockUser(username = TEST_PREFIX + "student1", roles = "USER")
    void testGetStudentExamForConduction_examIdNotMatching() throws Exception {
        request.get("/api/courses/" + course1.getId() + "/exams/" + testExam1.getId() + 2 + "/student-exams/" + studentExam1.getId() + "/conduction", HttpStatus.NOT_FOUND,
                StudentExam.class);
    }

    @Test
    @WithMockUser(username = TEST_PREFIX + "student1", roles = "USER")
    void testGetStudentExamForConduction_realExam() throws Exception {
        request.get("/api/courses/" + course1.getId() + "/exams/" + exam1.getId() + "/student-exams/" + studentExam1.getId() + "/conduction", HttpStatus.OK, StudentExam.class);
    }

    @Test
    @WithMockUser(username = TEST_PREFIX + "student1", roles = "USER")
    void testGetStudentExamForConduction_successful() throws Exception {
        StudentExam studentExamRetrieved = request.get("/api/courses/" + course1.getId() + "/exams/" + testExam1.getId() + "/student-exams/" + studentExam1.getId() + "/conduction",
                HttpStatus.OK, StudentExam.class);
        assertThat(studentExamRetrieved).isEqualTo(studentExam1);
    }

    @Test
    @WithMockUser(username = TEST_PREFIX + "student1", roles = "USER")
    void testGetStudentExamForConduction_notVisible() throws Exception {
        Exam testExam = examUtilService.addTestExam(course1);
        testExam.setVisibleDate(ZonedDateTime.now().plusMinutes(60));
        testExam = examRepository.save(testExam);
        StudentExam studentExam = examUtilService.addStudentExamWithUser(testExam, userUtilService.getUserByLogin(TEST_PREFIX + "student1"));

        request.get("/api/courses/" + course1.getId() + "/exams/" + testExam1.getId() + "/student-exams/" + studentExam.getId() + "/conduction", HttpStatus.FORBIDDEN,
                StudentExam.class);
    }

    @Test
    @WithMockUser(username = TEST_PREFIX + "student1", roles = "USER")
    void testConductionOfTestExam_successful() throws Exception {
        Exam testExamWithExercises = examUtilService.addTestExam(course1);
        testExamWithExercises = examUtilService.addTextModelingProgrammingExercisesToExam(testExamWithExercises, false, true);
        testExamWithExercises.setExamMaxPoints(19);
        testExamWithExercises.setVisibleDate(ZonedDateTime.now().minusHours(1));
        testExamWithExercises.setStartDate(ZonedDateTime.now().minusMinutes(30));
        testExamWithExercises.setWorkingTime(6000);
        var examUser5 = new ExamUser();
        examUser5.setExam(testExamWithExercises);
        examUser5.setUser(student1);
        examUser5 = examUserRepository.save(examUser5);
        testExamWithExercises.addExamUser(examUser5);
        testExamWithExercises = examRepository.save(testExamWithExercises);

        // Step 1: Call /start
        StudentExam studentExamForStart = request.get("/api/courses/" + course1.getId() + "/exams/" + testExamWithExercises.getId() + "/start", HttpStatus.OK, StudentExam.class);

        assertThat(studentExamForStart.getUser()).isEqualTo(student1);
        assertThat(studentExamForStart.getExam().getId()).isEqualTo(testExamWithExercises.getId());
        assertThat(studentExamForStart.isStarted()).isNull();
        assertThat(studentExamForStart.isSubmitted()).isFalse();
        assertThat(studentExamForStart.getStartedDate()).isNull();
        assertThat(studentExamForStart.getSubmissionDate()).isNull();
        assertThat(studentExamForStart.getExercises()).hasSize(0);

        // Step 2: Call /conduction to get the exam with exercises and started date set
        StudentExam studentExamForConduction = request.get(
                "/api/courses/" + course1.getId() + "/exams/" + testExamWithExercises.getId() + "/student-exams/" + studentExamForStart.getId() + "/conduction", HttpStatus.OK,
                StudentExam.class);

        assertThat(studentExamForConduction.getId()).isEqualTo(studentExamForStart.getId());
        assertThat(studentExamForConduction.getUser()).isEqualTo(student1);
        assertThat(studentExamForConduction.getExam().getId()).isEqualTo(testExamWithExercises.getId());
        assertThat(studentExamForConduction.isStarted()).isTrue();
        assertThat(studentExamForConduction.isSubmitted()).isFalse();
        // Acceptance range, startedDate is to be set to now()
        assertThat(ZonedDateTime.now().minusSeconds(10).isBefore(studentExamForConduction.getStartedDate())).isTrue();
        assertThat(ZonedDateTime.now().plusSeconds(10).isAfter(studentExamForConduction.getStartedDate())).isTrue();
        assertThat(studentExamForConduction.getSubmissionDate()).isNull();
        assertThat(studentExamForConduction.getExercises()).hasSize(3);
        QuizExercise quizExercise = (QuizExercise) studentExamForConduction.getExercises().get(2);
        assertThat(quizExercise.getQuizQuestions()).hasSize(3);

        Map<User, List<Exercise>> exercisesOfUser = studentExamService.getExercisesOfUserMap(Set.of(studentExamForConduction));
        final var studentParticipations = studentParticipationRepository.findByStudentIdAndIndividualExercisesWithEagerSubmissionsResultIgnoreTestRuns(student1.getId(),
                exercisesOfUser.get(student1));
        for (StudentParticipation studentParticipation : studentParticipations) {
            // Acceptance range, initialization Date is to be set to now()
            assertThat(ZonedDateTime.now().minusSeconds(10).isBefore(studentParticipation.getInitializationDate())).isTrue();
            assertThat(ZonedDateTime.now().plusSeconds(10).isAfter(studentParticipation.getInitializationDate())).isTrue();
            // Compare started date and initialization Date
            studentExamForConduction
                    .setStartedDate(ZonedDateTime.ofInstant(studentExamForConduction.getStartedDate().truncatedTo(ChronoUnit.MILLIS).toInstant(), ZoneId.of("UTC")));
            studentParticipation
                    .setInitializationDate(ZonedDateTime.ofInstant(studentParticipation.getInitializationDate().truncatedTo(ChronoUnit.MILLIS).toInstant(), ZoneId.of("UTC")));
            assertThat(studentParticipation.getInitializationDate()).isEqualTo(studentExamForConduction.getStartedDate());
        }
    }
}<|MERGE_RESOLUTION|>--- conflicted
+++ resolved
@@ -748,13 +748,8 @@
                 "/api/courses/" + course1.getId() + "/exams/" + exam1.getId() + "/student-exams/" + studentExam1.getId() + "/working-time", newWorkingTime, StudentExam.class,
                 HttpStatus.OK);
         assertThat(result.getWorkingTime()).isEqualTo(newWorkingTime);
-<<<<<<< HEAD
         assertThat(studentExamRepository.findById(studentExam1.getId()).orElseThrow().getWorkingTime()).isEqualTo(newWorkingTime);
-        verify(messagingTemplate, times(1)).convertAndSend("/topic/studentExams/" + studentExam1.getId() + "/working-time-change-during-conduction", 10800);
-=======
-        assertThat(studentExamRepository.findById(studentExam1.getId()).get().getWorkingTime()).isEqualTo(newWorkingTime);
         verify(messagingTemplate).convertAndSend("/topic/studentExams/" + studentExam1.getId() + "/working-time-change-during-conduction", 10800);
->>>>>>> ba8b9227
     }
 
     @Test
