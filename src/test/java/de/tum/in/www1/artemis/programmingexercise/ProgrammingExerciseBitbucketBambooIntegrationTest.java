--- conflicted
+++ resolved
@@ -74,11 +74,7 @@
 
     @Autowired
     @Qualifier("staticCodeAnalysisConfiguration")
-<<<<<<< HEAD
-    private Map<ProgrammingLanguage, StaticCodeAnalysisConfiguration> staticCodeAnalysisDefaultConfigurations;
-=======
     private Map<ProgrammingLanguage, List<StaticCodeAnalysisDefaultCategory>> staticCodeAnalysisDefaultConfigurations;
->>>>>>> 9127115a
 
     private Course course;
 
@@ -172,11 +168,7 @@
         assertThat(exercise).isEqualTo(generatedExercise);
         var staticCodeAnalysisCategories = staticCodeAnalysisCategoryRepository.findByExerciseId(generatedExercise.getId());
         assertThat(staticCodeAnalysisCategories).usingRecursiveFieldByFieldElementComparator().usingElementComparatorIgnoringFields("id", "exercise")
-<<<<<<< HEAD
-                .isEqualTo(staticCodeAnalysisDefaultConfigurations.get(exercise.getProgrammingLanguage()).getDefaultCategories());
-=======
                 .isEqualTo(staticCodeAnalysisDefaultConfigurations.get(exercise.getProgrammingLanguage()));
->>>>>>> 9127115a
     }
 
     @Test
