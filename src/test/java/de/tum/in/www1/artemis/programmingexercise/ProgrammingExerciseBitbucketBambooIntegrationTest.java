package de.tum.in.www1.artemis.programmingexercise;

import static de.tum.in.www1.artemis.util.ProgrammingExerciseTestService.studentLogin;

import java.io.IOException;

import org.junit.jupiter.api.AfterEach;
import org.junit.jupiter.api.BeforeEach;
import org.junit.jupiter.api.Test;
import org.junit.jupiter.params.ParameterizedTest;
import org.junit.jupiter.params.provider.EnumSource;
import org.springframework.beans.factory.annotation.Autowired;
import org.springframework.security.test.context.support.WithMockUser;

import de.tum.in.www1.artemis.AbstractSpringIntegrationBambooBitbucketJiraTest;
import de.tum.in.www1.artemis.domain.enumeration.ExerciseMode;
import de.tum.in.www1.artemis.domain.enumeration.ProgrammingLanguage;
import de.tum.in.www1.artemis.util.ProgrammingExerciseTestService;

public class ProgrammingExerciseBitbucketBambooIntegrationTest extends AbstractSpringIntegrationBambooBitbucketJiraTest {

    @Autowired
    private ProgrammingExerciseTestService programmingExerciseTestService;

    @BeforeEach
    public void setup() throws Exception {
        programmingExerciseTestService.setupTestUsers(0, 0, 0);
        programmingExerciseTestService.setup(this, versionControlService, continuousIntegrationService);
        bambooRequestMockProvider.enableMockingOfRequests(true);
        bitbucketRequestMockProvider.enableMockingOfRequests(true);
    }

    @AfterEach
    public void tearDown() throws IOException {
        programmingExerciseTestService.tearDown();
        bitbucketRequestMockProvider.reset();
        bambooRequestMockProvider.reset();
    }

    @Test
    @WithMockUser(username = "instructor1", roles = "INSTRUCTOR")
    public void createProgrammingExercise_sequential_validExercise_created() throws Exception {
        programmingExerciseTestService.createProgrammingExercise_sequential_validExercise_created();
    }

    @ParameterizedTest
    @EnumSource(ExerciseMode.class)
    @WithMockUser(username = "instructor1", roles = "INSTRUCTOR")
    public void createProgrammingExercise_mode_validExercise_created(ExerciseMode mode) throws Exception {
        programmingExerciseTestService.createProgrammingExercise_mode_validExercise_created(mode);
    }

    @ParameterizedTest
    // TODO René Lalla: incldue Swift again as soon as it is fully supported
    @EnumSource(value = ProgrammingLanguage.class, names = { "SWIFT" }, mode = EnumSource.Mode.EXCLUDE)
    @WithMockUser(username = "instructor1", roles = "INSTRUCTOR")
    public void createProgrammingExercise_programmingLanguage_validExercise_created(ProgrammingLanguage language) throws Exception {
        programmingExerciseTestService.createProgrammingExercise_programmingLanguage_validExercise_created(language);
    }

    @Test
    @WithMockUser(username = "instructor1", roles = "INSTRUCTOR")
    public void createProgrammingExercise_validExercise_bonusPointsIsNull() throws Exception {
        programmingExerciseTestService.createProgrammingExercise_validExercise_bonusPointsIsNull();
    }

    @Test
    @WithMockUser(username = "instructor1", roles = "INSTRUCTOR")
    public void createProgrammingExercise_validExercise_withStaticCodeAnalysis() throws Exception {
        programmingExerciseTestService.createProgrammingExercise_validExercise_withStaticCodeAnalysis();
    }

    @Test
    @WithMockUser(username = "instructor1", roles = "INSTRUCTOR")
    public void createProgrammingExerciseForExam_validExercise_created() throws Exception {
        programmingExerciseTestService.createProgrammingExerciseForExam_validExercise_created();
    }

    @ParameterizedTest
    // TODO René Lalla: incldue Swift again as soon as it is fully supported
    @EnumSource(value = ProgrammingLanguage.class, names = { "SWIFT" }, mode = EnumSource.Mode.EXCLUDE)
    @WithMockUser(username = "instructor1", roles = "INSTRUCTOR")
    public void importExercise_created(ProgrammingLanguage programmingLanguage) throws Exception {
        programmingExerciseTestService.importExercise_created(programmingLanguage);
    }

    @Test
    @WithMockUser(username = "instructor1", roles = "INSTRUCTOR")
    public void createProgrammingExercise_validExercise_structureOracle() throws Exception {
        programmingExerciseTestService.createProgrammingExercise_validExercise_structureOracle();
    }

    @Test
    @WithMockUser(username = "instructor1", roles = "INSTRUCTOR")
    public void createProgrammingExercise_noTutors_created() throws Exception {
        programmingExerciseTestService.createProgrammingExercise_noTutors_created();
    }

    @Test
    @WithMockUser(username = studentLogin, roles = "USER")
    public void startProgrammingExercise_student_correctInitializationState() throws Exception {
        programmingExerciseTestService.startProgrammingExercise_student_correctInitializationState();
    }

    @Test
    @WithMockUser(username = studentLogin, roles = "USER")
    public void startProgrammingExercise_team_correctInitializationState() throws Exception {
        programmingExerciseTestService.startProgrammingExercise_team_correctInitializationState();
    }

    @Test
    @WithMockUser(username = studentLogin, roles = "USER")
    public void startProgrammingExerciseStudentSubmissionFailedWithBuildlog() throws Exception {
        programmingExerciseTestService.startProgrammingExerciseStudentSubmissionFailedWithBuildlog();
    }

    @Test
    @WithMockUser(username = studentLogin, roles = "USER")
    public void startProgrammingExerciseStudentRetrieveEmptyArtifactPage() throws Exception {
        programmingExerciseTestService.startProgrammingExerciseStudentRetrieveEmptyArtifactPage();
    }

    @Test
    @WithMockUser(username = "instructor1", roles = "INSTRUCTOR")
    public void repositoryAccessIsAdded_whenStudentIsAddedToTeam() throws Exception {
        programmingExerciseTestService.repositoryAccessIsAdded_whenStudentIsAddedToTeam();
    }

    @Test
    @WithMockUser(username = "instructor1", roles = "INSTRUCTOR")
    public void repositoryAccessIsRemoved_whenStudentIsRemovedFromTeam() throws Exception {
        programmingExerciseTestService.repositoryAccessIsRemoved_whenStudentIsRemovedFromTeam();
    }

    @Test
<<<<<<< HEAD
    @WithMockUser(username = "instructor1", roles = "INSTRUCTOR")
    public void configureRepository_createTeamUserWhenLtiUserIsNotExistent() throws Exception {
        programmingExerciseTestService.configureRepository_createTeamUserWhenLtiUserIsNotExistent();
    }

    @Test
    @WithMockUser(username = "instructor1", roles = "INSTRUCTOR")
    public void copyRepository_testInternalServerError() throws Exception {
        programmingExerciseTestService.copyRepository_testInternalServerError();
    }

    @Test
    @WithMockUser(username = "instructor1", roles = "INSTRUCTOR")
    public void copyRepository_testBadRequestError() throws Exception {
        programmingExerciseTestService.copyRepository_testBadRequestError();
    }

    @Test
    @WithMockUser(username = "instructor1", roles = "INSTRUCTOR")
    public void copyRepository_testConflictError() throws Exception {
        programmingExerciseTestService.copyRepository_testConflictError();
    }

    @Test
    @WithMockUser(username = "instructor1", roles = "INSTRUCTOR")
    public void configureRepository_testBadRequestError() throws Exception {
        programmingExerciseTestService.configureRepository_testBadRequestError();
=======
    @WithMockUser(value = "instructor1", roles = "INSTRUCTOR")
    public void importProgrammingExercise_mode_changedToIndividual() throws Exception {
        programmingExerciseTestService.testImportProgrammingExercise_individual_modeChange();
    }

    @Test
    @WithMockUser(value = "instructor1", roles = "INSTRUCTOR")
    public void importProgrammingExercise_mode_changedToTeam() throws Exception {
        programmingExerciseTestService.testImportProgrammingExercise_team_modeChange();
>>>>>>> 4871aedf
    }

}<|MERGE_RESOLUTION|>--- conflicted
+++ resolved
@@ -133,7 +133,18 @@
     }
 
     @Test
-<<<<<<< HEAD
+    @WithMockUser(value = "instructor1", roles = "INSTRUCTOR")
+    public void importProgrammingExercise_mode_changedToIndividual() throws Exception {
+        programmingExerciseTestService.testImportProgrammingExercise_individual_modeChange();
+    }
+
+    @Test
+    @WithMockUser(value = "instructor1", roles = "INSTRUCTOR")
+    public void importProgrammingExercise_mode_changedToTeam() throws Exception {
+        programmingExerciseTestService.testImportProgrammingExercise_team_modeChange();
+    }
+
+    @Test
     @WithMockUser(username = "instructor1", roles = "INSTRUCTOR")
     public void configureRepository_createTeamUserWhenLtiUserIsNotExistent() throws Exception {
         programmingExerciseTestService.configureRepository_createTeamUserWhenLtiUserIsNotExistent();
@@ -161,17 +172,6 @@
     @WithMockUser(username = "instructor1", roles = "INSTRUCTOR")
     public void configureRepository_testBadRequestError() throws Exception {
         programmingExerciseTestService.configureRepository_testBadRequestError();
-=======
-    @WithMockUser(value = "instructor1", roles = "INSTRUCTOR")
-    public void importProgrammingExercise_mode_changedToIndividual() throws Exception {
-        programmingExerciseTestService.testImportProgrammingExercise_individual_modeChange();
-    }
-
-    @Test
-    @WithMockUser(value = "instructor1", roles = "INSTRUCTOR")
-    public void importProgrammingExercise_mode_changedToTeam() throws Exception {
-        programmingExerciseTestService.testImportProgrammingExercise_team_modeChange();
->>>>>>> 4871aedf
     }
 
 }