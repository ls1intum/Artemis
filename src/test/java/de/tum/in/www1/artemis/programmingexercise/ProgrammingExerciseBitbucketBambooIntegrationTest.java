package de.tum.in.www1.artemis.programmingexercise;

import static de.tum.in.www1.artemis.util.ProgrammingExerciseTestService.studentLogin;

import java.io.IOException;

import org.junit.jupiter.api.AfterEach;
import org.junit.jupiter.api.BeforeEach;
import org.junit.jupiter.api.Test;
import org.junit.jupiter.params.ParameterizedTest;
import org.junit.jupiter.params.provider.EnumSource;
import org.springframework.beans.factory.annotation.Autowired;
import org.springframework.security.test.context.support.WithMockUser;

import de.tum.in.www1.artemis.AbstractSpringIntegrationBambooBitbucketJiraTest;
import de.tum.in.www1.artemis.domain.enumeration.ExerciseMode;
import de.tum.in.www1.artemis.domain.enumeration.ProgrammingLanguage;
<<<<<<< HEAD
import de.tum.in.www1.artemis.domain.exam.ExerciseGroup;
import de.tum.in.www1.artemis.domain.participation.ProgrammingExerciseStudentParticipation;
import de.tum.in.www1.artemis.repository.CourseRepository;
import de.tum.in.www1.artemis.repository.ProgrammingExerciseRepository;
import de.tum.in.www1.artemis.repository.StaticCodeAnalysisCategoryRepository;
import de.tum.in.www1.artemis.repository.UserRepository;
import de.tum.in.www1.artemis.security.AuthoritiesConstants;
import de.tum.in.www1.artemis.security.SecurityUtils;
import de.tum.in.www1.artemis.service.ParticipationService;
import de.tum.in.www1.artemis.service.TeamService;
import de.tum.in.www1.artemis.service.connectors.bamboo.dto.BambooBuildResultDTO;
import de.tum.in.www1.artemis.service.programming.ProgrammingLanguageFeatureService;
import de.tum.in.www1.artemis.util.*;
import de.tum.in.www1.artemis.web.rest.ParticipationResource;
=======
import de.tum.in.www1.artemis.util.ProgrammingExerciseTestService;
>>>>>>> 3b860968

public class ProgrammingExerciseBitbucketBambooIntegrationTest extends AbstractSpringIntegrationBambooBitbucketJiraTest {

    @Autowired
<<<<<<< HEAD
    private RequestUtilService request;

    @Autowired
    private ProgrammingExerciseRepository programmingExerciseRepository;

    @Autowired
    private TeamService teamService;

    @Autowired
    private UserRepository userRepo;

    @Autowired
    private CourseRepository courseRepository;

    @Autowired
    private StaticCodeAnalysisCategoryRepository staticCodeAnalysisCategoryRepository;

    @Autowired
    private ParticipationService participationService;

    @Autowired
    @Qualifier("staticCodeAnalysisConfiguration")
    private Map<ProgrammingLanguage, List<StaticCodeAnalysisDefaultCategory>> staticCodeAnalysisDefaultConfigurations;

    @Autowired
    private ProgrammingLanguageFeatureService programmingLanguageFeatureService;

    private Course course;

    private ProgrammingExercise exercise;

    private ProgrammingExercise examExercise;

    private final static int numberOfStudents = 2;

    private final static String studentLogin = "student1";

    private final static String teamShortName = "team1";

    private final static String REPOBASEURL = "/api/repository/";

    private final static String PARTICIPATIONBASEURL = "/api/participations/";

    LocalRepository exerciseRepo = new LocalRepository();

    LocalRepository testRepo = new LocalRepository();

    LocalRepository solutionRepo = new LocalRepository();

    LocalRepository studentRepo = new LocalRepository();

    LocalRepository studentTeamRepo = new LocalRepository();
=======
    private ProgrammingExerciseTestService programmingExerciseTestService;
>>>>>>> 3b860968

    @BeforeEach
    public void setup() throws Exception {
        programmingExerciseTestService.setupTestUsers(0, 0, 0);
        programmingExerciseTestService.setup(this, versionControlService, continuousIntegrationService);
        bambooRequestMockProvider.enableMockingOfRequests(true);
        bitbucketRequestMockProvider.enableMockingOfRequests(true);
    }

    @AfterEach
    public void tearDown() throws IOException {
        programmingExerciseTestService.tearDown();
        bitbucketRequestMockProvider.reset();
        bambooRequestMockProvider.reset();
    }

    @Test
    @WithMockUser(username = "instructor1", roles = "INSTRUCTOR")
    public void createProgrammingExercise_sequential_validExercise_created() throws Exception {
        programmingExerciseTestService.createProgrammingExercise_sequential_validExercise_created();
    }

    @ParameterizedTest
    @EnumSource(ExerciseMode.class)
    @WithMockUser(username = "instructor1", roles = "INSTRUCTOR")
    public void createProgrammingExercise_mode_validExercise_created(ExerciseMode mode) throws Exception {
        programmingExerciseTestService.createProgrammingExercise_mode_validExercise_created(mode);
    }

    @ParameterizedTest
    @EnumSource(ProgrammingLanguage.class)
    @WithMockUser(username = "instructor1", roles = "INSTRUCTOR")
    public void createProgrammingExercise_programmingLanguage_validExercise_created(ProgrammingLanguage language) throws Exception {
        programmingExerciseTestService.createProgrammingExercise_programmingLanguage_validExercise_created(language);
    }

    @Test
    @WithMockUser(username = "instructor1", roles = "INSTRUCTOR")
    public void createProgrammingExercise_validExercise_bonusPointsIsNull() throws Exception {
        programmingExerciseTestService.createProgrammingExercise_validExercise_bonusPointsIsNull();
    }

    @Test
    @WithMockUser(username = "instructor1", roles = "INSTRUCTOR")
    public void createProgrammingExercise_validExercise_withStaticCodeAnalysis() throws Exception {
        programmingExerciseTestService.createProgrammingExercise_validExercise_withStaticCodeAnalysis();
    }

    @Test
    @WithMockUser(username = "instructor1", roles = "INSTRUCTOR")
    public void createProgrammingExerciseForExam_validExercise_created() throws Exception {
        programmingExerciseTestService.createProgrammingExerciseForExam_validExercise_created();
    }

    @ParameterizedTest
    @EnumSource(ProgrammingLanguage.class)
    @WithMockUser(username = "instructor1", roles = "INSTRUCTOR")
    public void importExercise_created(ProgrammingLanguage programmingLanguage) throws Exception {
<<<<<<< HEAD
        boolean staticCodeAnalysisEnabled = programmingLanguageFeatureService.getProgrammingLanguageFeatures(programmingLanguage).isStaticCodeAnalysis();
        // Setup exercises for import
        ProgrammingExercise sourceExercise = database.addCourseWithOneProgrammingExerciseAndStaticCodeAnalysisCategories();
        sourceExercise.setProgrammingLanguage(programmingLanguage);
        sourceExercise.setStaticCodeAnalysisEnabled(staticCodeAnalysisEnabled);
        database.addTestCasesToProgrammingExercise(sourceExercise);
        database.addHintsToExercise(sourceExercise);
        database.addHintsToProblemStatement(sourceExercise);
        sourceExercise = database.loadProgrammingExerciseWithEagerReferences(sourceExercise);
        ProgrammingExercise exerciseToBeImported = ModelFactory.generateToBeImportedProgrammingExercise("ImportTitle", "imported", sourceExercise, database.addEmptyCourse());
        exerciseToBeImported.setProgrammingLanguage(programmingLanguage);
        exerciseToBeImported.setStaticCodeAnalysisEnabled(staticCodeAnalysisEnabled);
        // Mock requests
        List<Verifiable> verifiables = mockConnectorRequestsForImport(sourceExercise, exerciseToBeImported);
        setupRepositoryMocks(exerciseToBeImported, exerciseRepo, solutionRepo, testRepo);

        // Import the exercise and load all referenced entities
        var importedExercise = request.postWithResponseBody(ROOT + IMPORT.replace("{sourceExerciseId}", sourceExercise.getId().toString()), exerciseToBeImported,
                ProgrammingExercise.class, HttpStatus.OK);
        SecurityUtils.setAuthorizationObject();
        importedExercise = database.loadProgrammingExerciseWithEagerReferences(importedExercise);

        // Assert correct creation of repos and plans
        for (var verifiable : verifiables) {
            verifiable.performVerification();
        }
        if (staticCodeAnalysisEnabled) {
            // Assert correct creation of static code analysis categories
            var importedCategoryIds = importedExercise.getStaticCodeAnalysisCategories().stream().map(StaticCodeAnalysisCategory::getId).collect(Collectors.toList());
            var sourceCategoryIds = sourceExercise.getStaticCodeAnalysisCategories().stream().map(StaticCodeAnalysisCategory::getId).collect(Collectors.toList());
            assertThat(importedCategoryIds).doesNotContainAnyElementsOf(sourceCategoryIds);
            assertThat(importedExercise.getStaticCodeAnalysisCategories()).usingRecursiveFieldByFieldElementComparator().usingElementComparatorIgnoringFields("id", "exercise")
                    .containsExactlyInAnyOrderElementsOf(sourceExercise.getStaticCodeAnalysisCategories());
        }

        // Assert correct creation of test cases
        var importedTestCaseIds = importedExercise.getTestCases().stream().map(ProgrammingExerciseTestCase::getId).collect(Collectors.toList());
        var sourceTestCaseIds = sourceExercise.getTestCases().stream().map(ProgrammingExerciseTestCase::getId).collect(Collectors.toList());
        assertThat(importedTestCaseIds).doesNotContainAnyElementsOf(sourceTestCaseIds);
        assertThat(importedExercise.getTestCases()).usingRecursiveFieldByFieldElementComparator().usingElementComparatorIgnoringFields("id", "exercise")
                .containsExactlyInAnyOrderElementsOf(sourceExercise.getTestCases());

        // Assert correct creation of hints
        var importedHintIds = importedExercise.getExerciseHints().stream().map(ExerciseHint::getId).collect(Collectors.toList());
        var sourceHintIds = sourceExercise.getExerciseHints().stream().map(ExerciseHint::getId).collect(Collectors.toList());
        assertThat(importedHintIds).doesNotContainAnyElementsOf(sourceHintIds);
        assertThat(importedExercise.getExerciseHints()).usingRecursiveFieldByFieldElementComparator().usingElementComparatorIgnoringFields("id", "exercise")
                .containsExactlyInAnyOrderElementsOf(sourceExercise.getExerciseHints());
=======
        programmingExerciseTestService.importExercise_created(programmingLanguage);
>>>>>>> 3b860968
    }

    @Test
    @WithMockUser(username = "instructor1", roles = "INSTRUCTOR")
    public void createProgrammingExercise_validExercise_structureOracle() throws Exception {
        programmingExerciseTestService.createProgrammingExercise_validExercise_structureOracle();
    }

    @Test
    @WithMockUser(username = "instructor1", roles = "INSTRUCTOR")
    public void createProgrammingExercise_noTutors_created() throws Exception {
        programmingExerciseTestService.createProgrammingExercise_noTutors_created();
    }

    @Test
    @WithMockUser(username = studentLogin, roles = "USER")
    public void startProgrammingExercise_student_correctInitializationState() throws Exception {
        programmingExerciseTestService.startProgrammingExercise_student_correctInitializationState();
    }

    @Test
    @WithMockUser(username = studentLogin, roles = "USER")
    public void startProgrammingExercise_team_correctInitializationState() throws Exception {
        programmingExerciseTestService.startProgrammingExercise_team_correctInitializationState();
    }

    @Test
    @WithMockUser(username = studentLogin, roles = "USER")
    public void startProgrammingExerciseStudentSubmissionFailedWithBuildlog() throws Exception {
        programmingExerciseTestService.startProgrammingExerciseStudentSubmissionFailedWithBuildlog();
    }

    @Test
    @WithMockUser(username = studentLogin, roles = "USER")
    public void startProgrammingExerciseStudentRetrieveEmptyArtifactPage() throws Exception {
        programmingExerciseTestService.startProgrammingExerciseStudentRetrieveEmptyArtifactPage();
    }

    @Test
    @WithMockUser(username = "instructor1", roles = "INSTRUCTOR")
    public void repositoryAccessIsAdded_whenStudentIsAddedToTeam() throws Exception {
        programmingExerciseTestService.repositoryAccessIsAdded_whenStudentIsAddedToTeam();
    }

    @Test
    @WithMockUser(username = "instructor1", roles = "INSTRUCTOR")
    public void repositoryAccessIsRemoved_whenStudentIsRemovedFromTeam() throws Exception {
        programmingExerciseTestService.repositoryAccessIsRemoved_whenStudentIsRemovedFromTeam();
    }

}<|MERGE_RESOLUTION|>--- conflicted
+++ resolved
@@ -15,84 +15,12 @@
 import de.tum.in.www1.artemis.AbstractSpringIntegrationBambooBitbucketJiraTest;
 import de.tum.in.www1.artemis.domain.enumeration.ExerciseMode;
 import de.tum.in.www1.artemis.domain.enumeration.ProgrammingLanguage;
-<<<<<<< HEAD
-import de.tum.in.www1.artemis.domain.exam.ExerciseGroup;
-import de.tum.in.www1.artemis.domain.participation.ProgrammingExerciseStudentParticipation;
-import de.tum.in.www1.artemis.repository.CourseRepository;
-import de.tum.in.www1.artemis.repository.ProgrammingExerciseRepository;
-import de.tum.in.www1.artemis.repository.StaticCodeAnalysisCategoryRepository;
-import de.tum.in.www1.artemis.repository.UserRepository;
-import de.tum.in.www1.artemis.security.AuthoritiesConstants;
-import de.tum.in.www1.artemis.security.SecurityUtils;
-import de.tum.in.www1.artemis.service.ParticipationService;
-import de.tum.in.www1.artemis.service.TeamService;
-import de.tum.in.www1.artemis.service.connectors.bamboo.dto.BambooBuildResultDTO;
-import de.tum.in.www1.artemis.service.programming.ProgrammingLanguageFeatureService;
-import de.tum.in.www1.artemis.util.*;
-import de.tum.in.www1.artemis.web.rest.ParticipationResource;
-=======
 import de.tum.in.www1.artemis.util.ProgrammingExerciseTestService;
->>>>>>> 3b860968
 
 public class ProgrammingExerciseBitbucketBambooIntegrationTest extends AbstractSpringIntegrationBambooBitbucketJiraTest {
 
     @Autowired
-<<<<<<< HEAD
-    private RequestUtilService request;
-
-    @Autowired
-    private ProgrammingExerciseRepository programmingExerciseRepository;
-
-    @Autowired
-    private TeamService teamService;
-
-    @Autowired
-    private UserRepository userRepo;
-
-    @Autowired
-    private CourseRepository courseRepository;
-
-    @Autowired
-    private StaticCodeAnalysisCategoryRepository staticCodeAnalysisCategoryRepository;
-
-    @Autowired
-    private ParticipationService participationService;
-
-    @Autowired
-    @Qualifier("staticCodeAnalysisConfiguration")
-    private Map<ProgrammingLanguage, List<StaticCodeAnalysisDefaultCategory>> staticCodeAnalysisDefaultConfigurations;
-
-    @Autowired
-    private ProgrammingLanguageFeatureService programmingLanguageFeatureService;
-
-    private Course course;
-
-    private ProgrammingExercise exercise;
-
-    private ProgrammingExercise examExercise;
-
-    private final static int numberOfStudents = 2;
-
-    private final static String studentLogin = "student1";
-
-    private final static String teamShortName = "team1";
-
-    private final static String REPOBASEURL = "/api/repository/";
-
-    private final static String PARTICIPATIONBASEURL = "/api/participations/";
-
-    LocalRepository exerciseRepo = new LocalRepository();
-
-    LocalRepository testRepo = new LocalRepository();
-
-    LocalRepository solutionRepo = new LocalRepository();
-
-    LocalRepository studentRepo = new LocalRepository();
-
-    LocalRepository studentTeamRepo = new LocalRepository();
-=======
     private ProgrammingExerciseTestService programmingExerciseTestService;
->>>>>>> 3b860968
 
     @BeforeEach
     public void setup() throws Exception {
@@ -151,58 +79,7 @@
     @EnumSource(ProgrammingLanguage.class)
     @WithMockUser(username = "instructor1", roles = "INSTRUCTOR")
     public void importExercise_created(ProgrammingLanguage programmingLanguage) throws Exception {
-<<<<<<< HEAD
-        boolean staticCodeAnalysisEnabled = programmingLanguageFeatureService.getProgrammingLanguageFeatures(programmingLanguage).isStaticCodeAnalysis();
-        // Setup exercises for import
-        ProgrammingExercise sourceExercise = database.addCourseWithOneProgrammingExerciseAndStaticCodeAnalysisCategories();
-        sourceExercise.setProgrammingLanguage(programmingLanguage);
-        sourceExercise.setStaticCodeAnalysisEnabled(staticCodeAnalysisEnabled);
-        database.addTestCasesToProgrammingExercise(sourceExercise);
-        database.addHintsToExercise(sourceExercise);
-        database.addHintsToProblemStatement(sourceExercise);
-        sourceExercise = database.loadProgrammingExerciseWithEagerReferences(sourceExercise);
-        ProgrammingExercise exerciseToBeImported = ModelFactory.generateToBeImportedProgrammingExercise("ImportTitle", "imported", sourceExercise, database.addEmptyCourse());
-        exerciseToBeImported.setProgrammingLanguage(programmingLanguage);
-        exerciseToBeImported.setStaticCodeAnalysisEnabled(staticCodeAnalysisEnabled);
-        // Mock requests
-        List<Verifiable> verifiables = mockConnectorRequestsForImport(sourceExercise, exerciseToBeImported);
-        setupRepositoryMocks(exerciseToBeImported, exerciseRepo, solutionRepo, testRepo);
-
-        // Import the exercise and load all referenced entities
-        var importedExercise = request.postWithResponseBody(ROOT + IMPORT.replace("{sourceExerciseId}", sourceExercise.getId().toString()), exerciseToBeImported,
-                ProgrammingExercise.class, HttpStatus.OK);
-        SecurityUtils.setAuthorizationObject();
-        importedExercise = database.loadProgrammingExerciseWithEagerReferences(importedExercise);
-
-        // Assert correct creation of repos and plans
-        for (var verifiable : verifiables) {
-            verifiable.performVerification();
-        }
-        if (staticCodeAnalysisEnabled) {
-            // Assert correct creation of static code analysis categories
-            var importedCategoryIds = importedExercise.getStaticCodeAnalysisCategories().stream().map(StaticCodeAnalysisCategory::getId).collect(Collectors.toList());
-            var sourceCategoryIds = sourceExercise.getStaticCodeAnalysisCategories().stream().map(StaticCodeAnalysisCategory::getId).collect(Collectors.toList());
-            assertThat(importedCategoryIds).doesNotContainAnyElementsOf(sourceCategoryIds);
-            assertThat(importedExercise.getStaticCodeAnalysisCategories()).usingRecursiveFieldByFieldElementComparator().usingElementComparatorIgnoringFields("id", "exercise")
-                    .containsExactlyInAnyOrderElementsOf(sourceExercise.getStaticCodeAnalysisCategories());
-        }
-
-        // Assert correct creation of test cases
-        var importedTestCaseIds = importedExercise.getTestCases().stream().map(ProgrammingExerciseTestCase::getId).collect(Collectors.toList());
-        var sourceTestCaseIds = sourceExercise.getTestCases().stream().map(ProgrammingExerciseTestCase::getId).collect(Collectors.toList());
-        assertThat(importedTestCaseIds).doesNotContainAnyElementsOf(sourceTestCaseIds);
-        assertThat(importedExercise.getTestCases()).usingRecursiveFieldByFieldElementComparator().usingElementComparatorIgnoringFields("id", "exercise")
-                .containsExactlyInAnyOrderElementsOf(sourceExercise.getTestCases());
-
-        // Assert correct creation of hints
-        var importedHintIds = importedExercise.getExerciseHints().stream().map(ExerciseHint::getId).collect(Collectors.toList());
-        var sourceHintIds = sourceExercise.getExerciseHints().stream().map(ExerciseHint::getId).collect(Collectors.toList());
-        assertThat(importedHintIds).doesNotContainAnyElementsOf(sourceHintIds);
-        assertThat(importedExercise.getExerciseHints()).usingRecursiveFieldByFieldElementComparator().usingElementComparatorIgnoringFields("id", "exercise")
-                .containsExactlyInAnyOrderElementsOf(sourceExercise.getExerciseHints());
-=======
         programmingExerciseTestService.importExercise_created(programmingLanguage);
->>>>>>> 3b860968
     }
 
     @Test
