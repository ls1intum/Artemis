package de.tum.in.www1.artemis.programmingexercise;

import static de.tum.in.www1.artemis.util.ProgrammingExerciseTestService.studentLogin;

import java.io.IOException;
<<<<<<< HEAD
import java.time.ZonedDateTime;
import java.util.*;
import java.util.stream.Collectors;
=======
>>>>>>> f946951c

import org.junit.jupiter.api.AfterEach;
import org.junit.jupiter.api.BeforeEach;
import org.junit.jupiter.api.Test;
import org.junit.jupiter.params.ParameterizedTest;
import org.junit.jupiter.params.provider.EnumSource;
import org.springframework.beans.factory.annotation.Autowired;
<<<<<<< HEAD
import org.springframework.beans.factory.annotation.Qualifier;
import org.springframework.beans.factory.annotation.Value;
import org.springframework.http.HttpStatus;
=======
>>>>>>> f946951c
import org.springframework.security.test.context.support.WithMockUser;

import de.tum.in.www1.artemis.AbstractSpringIntegrationBambooBitbucketJiraTest;
import de.tum.in.www1.artemis.domain.enumeration.ExerciseMode;
import de.tum.in.www1.artemis.domain.enumeration.ProgrammingLanguage;
<<<<<<< HEAD
import de.tum.in.www1.artemis.domain.exam.ExerciseGroup;
import de.tum.in.www1.artemis.domain.participation.ProgrammingExerciseStudentParticipation;
import de.tum.in.www1.artemis.repository.CourseRepository;
import de.tum.in.www1.artemis.repository.ProgrammingExerciseRepository;
import de.tum.in.www1.artemis.repository.StaticCodeAnalysisCategoryRepository;
import de.tum.in.www1.artemis.repository.UserRepository;
import de.tum.in.www1.artemis.security.AuthoritiesConstants;
import de.tum.in.www1.artemis.security.SecurityUtils;
import de.tum.in.www1.artemis.service.ParticipationService;
import de.tum.in.www1.artemis.service.TeamService;
import de.tum.in.www1.artemis.service.UserService;
import de.tum.in.www1.artemis.service.connectors.bamboo.dto.BambooBuildResultDTO;
import de.tum.in.www1.artemis.util.*;
import de.tum.in.www1.artemis.web.rest.ParticipationResource;
=======
import de.tum.in.www1.artemis.util.ProgrammingExerciseTestService;
>>>>>>> f946951c

public class ProgrammingExerciseBitbucketBambooIntegrationTest extends AbstractSpringIntegrationBambooBitbucketJiraTest {

    @Autowired
<<<<<<< HEAD
    private RequestUtilService request;

    @Autowired
    private ProgrammingExerciseRepository programmingExerciseRepository;

    @Autowired
    private TeamService teamService;

    @Autowired
    private UserRepository userRepo;

    @Autowired
    private CourseRepository courseRepository;

    @Autowired
    private StaticCodeAnalysisCategoryRepository staticCodeAnalysisCategoryRepository;

    @Autowired
    private ParticipationService participationService;

    @Autowired
    @Qualifier("staticCodeAnalysisConfiguration")
    private Map<ProgrammingLanguage, List<StaticCodeAnalysisDefaultCategory>> staticCodeAnalysisDefaultConfigurations;

    @Autowired
    private UserService userService;

    @Value("${artemis.lti.user-prefix-edx:#{null}}")
    private Optional<String> userPrefixEdx;

    private Course course;

    private ProgrammingExercise exercise;

    private ProgrammingExercise examExercise;

    private final static int numberOfStudents = 2;

    private final static String studentLogin = "student1";

    private final static String teamShortName = "team1";

    private final static String REPOBASEURL = "/api/repository/";

    private final static String PARTICIPATIONBASEURL = "/api/participations/";

    LocalRepository exerciseRepo = new LocalRepository();

    LocalRepository testRepo = new LocalRepository();

    LocalRepository solutionRepo = new LocalRepository();

    LocalRepository studentRepo = new LocalRepository();

    LocalRepository studentTeamRepo = new LocalRepository();
=======
    private ProgrammingExerciseTestService programmingExerciseTestService;
>>>>>>> f946951c

    @BeforeEach
    public void setup() throws Exception {
        programmingExerciseTestService.setupTestUsers(0, 0, 0);
        programmingExerciseTestService.setup(this, versionControlService, continuousIntegrationService);
        bambooRequestMockProvider.enableMockingOfRequests(true);
        bitbucketRequestMockProvider.enableMockingOfRequests(true);
    }

    @AfterEach
    public void tearDown() throws IOException {
        programmingExerciseTestService.tearDown();
        bitbucketRequestMockProvider.reset();
        bambooRequestMockProvider.reset();
    }

    @Test
    @WithMockUser(username = "instructor1", roles = "INSTRUCTOR")
    public void createProgrammingExercise_sequential_validExercise_created() throws Exception {
        programmingExerciseTestService.createProgrammingExercise_sequential_validExercise_created();
    }

    @ParameterizedTest
    @EnumSource(ExerciseMode.class)
    @WithMockUser(username = "instructor1", roles = "INSTRUCTOR")
    public void createProgrammingExercise_mode_validExercise_created(ExerciseMode mode) throws Exception {
        programmingExerciseTestService.createProgrammingExercise_mode_validExercise_created(mode);
    }

    @ParameterizedTest
    @EnumSource(ProgrammingLanguage.class)
    @WithMockUser(username = "instructor1", roles = "INSTRUCTOR")
    public void createProgrammingExercise_programmingLanguage_validExercise_created(ProgrammingLanguage language) throws Exception {
        programmingExerciseTestService.createProgrammingExercise_programmingLanguage_validExercise_created(language);
    }

    @Test
    @WithMockUser(username = "instructor1", roles = "INSTRUCTOR")
    public void createProgrammingExercise_validExercise_bonusPointsIsNull() throws Exception {
        programmingExerciseTestService.createProgrammingExercise_validExercise_bonusPointsIsNull();
    }

    @Test
    @WithMockUser(username = "instructor1", roles = "INSTRUCTOR")
    public void createProgrammingExercise_validExercise_withStaticCodeAnalysis() throws Exception {
        programmingExerciseTestService.createProgrammingExercise_validExercise_withStaticCodeAnalysis();
    }

    @Test
    @WithMockUser(username = "instructor1", roles = "INSTRUCTOR")
    public void createProgrammingExerciseForExam_validExercise_created() throws Exception {
        programmingExerciseTestService.createProgrammingExerciseForExam_validExercise_created();
    }

    @ParameterizedTest
    @EnumSource(ProgrammingLanguage.class)
    @WithMockUser(username = "instructor1", roles = "INSTRUCTOR")
    public void importExercise_created(ProgrammingLanguage programmingLanguage) throws Exception {
        programmingExerciseTestService.importExercise_created(programmingLanguage);
    }

    @Test
    @WithMockUser(username = "instructor1", roles = "INSTRUCTOR")
    public void createProgrammingExercise_validExercise_structureOracle() throws Exception {
        programmingExerciseTestService.createProgrammingExercise_validExercise_structureOracle();
    }

    @Test
    @WithMockUser(username = "instructor1", roles = "INSTRUCTOR")
    public void createProgrammingExercise_noTutors_created() throws Exception {
        programmingExerciseTestService.createProgrammingExercise_noTutors_created();
    }

    @Test
    @WithMockUser(username = studentLogin, roles = "USER")
    public void startProgrammingExercise_student_correctInitializationState() throws Exception {
        programmingExerciseTestService.startProgrammingExercise_student_correctInitializationState();
    }

    @Test
    @WithMockUser(username = studentLogin, roles = "USER")
    public void startProgrammingExercise_team_correctInitializationState() throws Exception {
        programmingExerciseTestService.startProgrammingExercise_team_correctInitializationState();
    }

    @Test
    @WithMockUser(username = studentLogin, roles = "USER")
    public void startProgrammingExerciseStudentSubmissionFailedWithBuildlog() throws Exception {
        programmingExerciseTestService.startProgrammingExerciseStudentSubmissionFailedWithBuildlog();
    }

    @Test
    @WithMockUser(username = studentLogin, roles = "USER")
    public void startProgrammingExerciseStudentRetrieveEmptyArtifactPage() throws Exception {
        programmingExerciseTestService.startProgrammingExerciseStudentRetrieveEmptyArtifactPage();
    }

    @Test
    @WithMockUser(username = "instructor1", roles = "INSTRUCTOR")
    public void repositoryAccessIsAdded_whenStudentIsAddedToTeam() throws Exception {
        programmingExerciseTestService.repositoryAccessIsAdded_whenStudentIsAddedToTeam();
    }

    @Test
    @WithMockUser(username = "instructor1", roles = "INSTRUCTOR")
    public void configureRepository_createTeamUserWhenLtiUserIsNotExistent() throws Exception {
        exercise.setMode(ExerciseMode.TEAM);
        programmingExerciseRepository.save(exercise);
        database.addTemplateParticipationForProgrammingExercise(exercise);
        database.addSolutionParticipationForProgrammingExercise(exercise);

        // create a team for the user (necessary condition before starting an exercise)
        final String edxUsername = userPrefixEdx.get() + "student";
        User edxStudent = ModelFactory.generateActivatedUsers(edxUsername, new String[] { "tumuser", "testgroup" }, Set.of(new Authority(AuthoritiesConstants.USER)), 1).get(0);
        edxStudent.setPassword(userService.encryptor().encrypt(edxStudent.getPassword()));
        edxStudent = userRepo.save(edxStudent);
        Set<User> students = Set.of(edxStudent);
        Team team = new Team().name("Team 1").shortName(teamShortName).exercise(exercise).students(students);
        team = teamService.save(exercise, team);

        assertThat(team.getStudents()).as("Student was correctly added to team").hasSize(1);

        // Set up mock requests for start participation and that a lti user is not existent
        final boolean ltiUserExists = false;
        mockConnectorRequestsForStartParticipation(exercise, team.getParticipantIdentifier(), team.getStudents(), ltiUserExists);

        // Start participation with original team
        participationService.startExercise(exercise, team, false);
    }

    @Test
    @WithMockUser(username = "instructor1", roles = "INSTRUCTOR")
    public void copyRepository_testInternalServerError() throws Exception {
        exercise.setMode(ExerciseMode.TEAM);
        programmingExerciseRepository.save(exercise);
        database.addTemplateParticipationForProgrammingExercise(exercise);
        database.addSolutionParticipationForProgrammingExercise(exercise);

        // Create a team with students
        Set<User> students = new HashSet<>(userRepo.findAllInGroup("tumuser"));
        Team team = new Team().name("Team 1").shortName(teamShortName).exercise(exercise).students(students);
        team = teamService.save(exercise, team);

        assertThat(team.getStudents()).as("Students were correctly added to team").hasSize(numberOfStudents);

        // test for internal server error
        bitbucketRequestMockProvider.mockCopyRepositoryForParticipationWithStatus(exercise, team.getParticipantIdentifier(), HttpStatus.INTERNAL_SERVER_ERROR);

        // Start participation
        try {
            participationService.startExercise(exercise, team, false);
        }
        catch (Exception e) {
            assertThat(e.getMessage()).isEqualTo("Error while forking repository");
        }
    }

    @Test
    @WithMockUser(username = "instructor1", roles = "INSTRUCTOR")
    public void copyRepository_testBadRequestError() throws Exception {
        exercise.setMode(ExerciseMode.TEAM);
        programmingExerciseRepository.save(exercise);
        database.addTemplateParticipationForProgrammingExercise(exercise);
        database.addSolutionParticipationForProgrammingExercise(exercise);

        // Create a team with students
        Set<User> students = new HashSet<>(userRepo.findAllInGroup("tumuser"));
        Team team = new Team().name("Team 1").shortName(teamShortName).exercise(exercise).students(students);
        team = teamService.save(exercise, team);

        assertThat(team.getStudents()).as("Students were correctly added to team").hasSize(numberOfStudents);

        // test for internal server error
        bitbucketRequestMockProvider.mockCopyRepositoryForParticipationWithStatus(exercise, team.getParticipantIdentifier(), HttpStatus.BAD_REQUEST);

        // Start participation
        try {
            participationService.startExercise(exercise, team, false);
        }
        catch (Exception e) {
            assertThat(e.getMessage()).isEqualTo("Error while forking repository");
        }
    }

    @Test
    @WithMockUser(username = "instructor1", roles = "INSTRUCTOR")
    public void configureRepository_testBadRequestError() throws Exception {
        exercise.setMode(ExerciseMode.TEAM);
        programmingExerciseRepository.save(exercise);
        database.addTemplateParticipationForProgrammingExercise(exercise);
        database.addSolutionParticipationForProgrammingExercise(exercise);

        // Create a team with students
        Set<User> students = new HashSet<>(userRepo.findAllInGroup("tumuser"));
        Team team = new Team().name("Team 1").shortName(teamShortName).exercise(exercise).students(students);
        team = teamService.save(exercise, team);

        assertThat(team.getStudents()).as("Students were correctly added to team").hasSize(numberOfStudents);

        // test for internal server error
        final var username = team.getParticipantIdentifier();
        bitbucketRequestMockProvider.mockCopyRepositoryForParticipation(exercise, username);
        final var projectKey = exercise.getProjectKey();
        final var repoName = projectKey.toLowerCase() + "-" + username.toLowerCase();
        bitbucketRequestMockProvider.mockGiveWritePermission(exercise, repoName, team.getStudents().stream().findFirst().get().getLogin(), HttpStatus.BAD_REQUEST);

        // Start participation
        try {
            participationService.startExercise(exercise, team, false);
        }
        catch (Exception e) {
            assertThat(e.getMessage()).isEqualTo("Error while giving repository permissions");
        }
    }

    @Test
    @WithMockUser(username = "instructor1", roles = "INSTRUCTOR")
    public void repositoryAccessIsRemoved_whenStudentIsRemovedFromTeam() throws Exception {
        programmingExerciseTestService.repositoryAccessIsRemoved_whenStudentIsRemovedFromTeam();
    }

}<|MERGE_RESOLUTION|>--- conflicted
+++ resolved
@@ -3,12 +3,6 @@
 import static de.tum.in.www1.artemis.util.ProgrammingExerciseTestService.studentLogin;
 
 import java.io.IOException;
-<<<<<<< HEAD
-import java.time.ZonedDateTime;
-import java.util.*;
-import java.util.stream.Collectors;
-=======
->>>>>>> f946951c
 
 import org.junit.jupiter.api.AfterEach;
 import org.junit.jupiter.api.BeforeEach;
@@ -16,98 +10,17 @@
 import org.junit.jupiter.params.ParameterizedTest;
 import org.junit.jupiter.params.provider.EnumSource;
 import org.springframework.beans.factory.annotation.Autowired;
-<<<<<<< HEAD
-import org.springframework.beans.factory.annotation.Qualifier;
-import org.springframework.beans.factory.annotation.Value;
-import org.springframework.http.HttpStatus;
-=======
->>>>>>> f946951c
 import org.springframework.security.test.context.support.WithMockUser;
 
 import de.tum.in.www1.artemis.AbstractSpringIntegrationBambooBitbucketJiraTest;
 import de.tum.in.www1.artemis.domain.enumeration.ExerciseMode;
 import de.tum.in.www1.artemis.domain.enumeration.ProgrammingLanguage;
-<<<<<<< HEAD
-import de.tum.in.www1.artemis.domain.exam.ExerciseGroup;
-import de.tum.in.www1.artemis.domain.participation.ProgrammingExerciseStudentParticipation;
-import de.tum.in.www1.artemis.repository.CourseRepository;
-import de.tum.in.www1.artemis.repository.ProgrammingExerciseRepository;
-import de.tum.in.www1.artemis.repository.StaticCodeAnalysisCategoryRepository;
-import de.tum.in.www1.artemis.repository.UserRepository;
-import de.tum.in.www1.artemis.security.AuthoritiesConstants;
-import de.tum.in.www1.artemis.security.SecurityUtils;
-import de.tum.in.www1.artemis.service.ParticipationService;
-import de.tum.in.www1.artemis.service.TeamService;
-import de.tum.in.www1.artemis.service.UserService;
-import de.tum.in.www1.artemis.service.connectors.bamboo.dto.BambooBuildResultDTO;
-import de.tum.in.www1.artemis.util.*;
-import de.tum.in.www1.artemis.web.rest.ParticipationResource;
-=======
 import de.tum.in.www1.artemis.util.ProgrammingExerciseTestService;
->>>>>>> f946951c
 
 public class ProgrammingExerciseBitbucketBambooIntegrationTest extends AbstractSpringIntegrationBambooBitbucketJiraTest {
 
     @Autowired
-<<<<<<< HEAD
-    private RequestUtilService request;
-
-    @Autowired
-    private ProgrammingExerciseRepository programmingExerciseRepository;
-
-    @Autowired
-    private TeamService teamService;
-
-    @Autowired
-    private UserRepository userRepo;
-
-    @Autowired
-    private CourseRepository courseRepository;
-
-    @Autowired
-    private StaticCodeAnalysisCategoryRepository staticCodeAnalysisCategoryRepository;
-
-    @Autowired
-    private ParticipationService participationService;
-
-    @Autowired
-    @Qualifier("staticCodeAnalysisConfiguration")
-    private Map<ProgrammingLanguage, List<StaticCodeAnalysisDefaultCategory>> staticCodeAnalysisDefaultConfigurations;
-
-    @Autowired
-    private UserService userService;
-
-    @Value("${artemis.lti.user-prefix-edx:#{null}}")
-    private Optional<String> userPrefixEdx;
-
-    private Course course;
-
-    private ProgrammingExercise exercise;
-
-    private ProgrammingExercise examExercise;
-
-    private final static int numberOfStudents = 2;
-
-    private final static String studentLogin = "student1";
-
-    private final static String teamShortName = "team1";
-
-    private final static String REPOBASEURL = "/api/repository/";
-
-    private final static String PARTICIPATIONBASEURL = "/api/participations/";
-
-    LocalRepository exerciseRepo = new LocalRepository();
-
-    LocalRepository testRepo = new LocalRepository();
-
-    LocalRepository solutionRepo = new LocalRepository();
-
-    LocalRepository studentRepo = new LocalRepository();
-
-    LocalRepository studentTeamRepo = new LocalRepository();
-=======
     private ProgrammingExerciseTestService programmingExerciseTestService;
->>>>>>> f946951c
 
     @BeforeEach
     public void setup() throws Exception {
