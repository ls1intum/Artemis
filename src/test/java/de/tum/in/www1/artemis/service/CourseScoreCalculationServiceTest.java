package de.tum.in.www1.artemis.service;

import static org.assertj.core.api.Assertions.assertThat;

import java.time.ZonedDateTime;
import java.util.*;

import org.junit.jupiter.api.BeforeEach;
import org.junit.jupiter.api.Test;
import org.junit.jupiter.params.ParameterizedTest;
import org.junit.jupiter.params.provider.ValueSource;
import org.springframework.beans.factory.annotation.Autowired;
import org.springframework.security.test.context.support.WithMockUser;

import de.tum.in.www1.artemis.AbstractSpringIntegrationBambooBitbucketJiraTest;
import de.tum.in.www1.artemis.course.CourseUtilService;
import de.tum.in.www1.artemis.domain.*;
import de.tum.in.www1.artemis.domain.enumeration.IncludedInOverallScore;
import de.tum.in.www1.artemis.domain.participation.StudentParticipation;
import de.tum.in.www1.artemis.domain.plagiarism.PlagiarismVerdict;
import de.tum.in.www1.artemis.domain.quiz.QuizExercise;
import de.tum.in.www1.artemis.participation.ParticipationUtilService;
import de.tum.in.www1.artemis.repository.*;
<<<<<<< HEAD
import de.tum.in.www1.artemis.user.UserUtilService;
=======
import de.tum.in.www1.artemis.util.ModelFactory;
>>>>>>> 576390ec
import de.tum.in.www1.artemis.web.rest.dto.BonusSourceResultDTO;
import de.tum.in.www1.artemis.web.rest.dto.CourseForDashboardDTO;
import de.tum.in.www1.artemis.web.rest.dto.CourseScoresDTO;
import de.tum.in.www1.artemis.web.rest.dto.StudentScoresDTO;

class CourseScoreCalculationServiceTest extends AbstractSpringIntegrationBambooBitbucketJiraTest {

    private static final String TEST_PREFIX = "cscservicetest";

    @Autowired
    private ExerciseRepository exerciseRepository;

    @Autowired
    private StudentParticipationRepository studentParticipationRepository;

    @Autowired
    private CourseScoreCalculationService courseScoreCalculationService;

    @Autowired
    private ResultRepository resultRepository;

    @Autowired
<<<<<<< HEAD
    private UserUtilService userUtilService;

    @Autowired
    private CourseUtilService courseUtilService;

    @Autowired
    private ParticipationUtilService participationUtilService;
=======
    private GradingScaleRepository gradingScaleRepository;
>>>>>>> 576390ec

    private Course course;

    @BeforeEach
    void init() {
        userUtilService.addUsers(TEST_PREFIX, 2, 2, 0, 1);
        course = courseUtilService.createCourseWithAllExerciseTypesAndParticipationsAndSubmissionsAndResults(TEST_PREFIX, false);
    }

    @Test
    @WithMockUser(username = TEST_PREFIX + "instructor1", roles = "INSTRUCTOR")
    void calculateCourseScoresForExamBonusSourceWithNotIncludedExercises() {
        var exerciseList = new ArrayList<>(course.getExercises());
        exerciseList.sort(Comparator.comparing(Exercise::getId));

        var exercise = exerciseList.get(0);
        exercise.setDueDate(null);
        exercise.setIncludedInOverallScore(IncludedInOverallScore.NOT_INCLUDED);

        // Other exercises should have due dates in the future which is also not included.
        ZonedDateTime now = ZonedDateTime.now();
        exerciseList.stream().skip(1).forEach(ex -> assertThat(ex.getDueDate()).isAfter(now));

        exerciseRepository.save(exercise);

        User student = userUtilService.getUserByLogin(TEST_PREFIX + "student1");

        Map<Long, BonusSourceResultDTO> bonusSourceResultDTOMap = courseScoreCalculationService.calculateCourseScoresForExamBonusSource(course, null, List.of(student.getId()));
        assertThat(bonusSourceResultDTOMap).hasSize(1);
        BonusSourceResultDTO bonusSourceResultDTO = bonusSourceResultDTOMap.get(student.getId());
        assertThat(bonusSourceResultDTO.achievedPoints()).isZero();
        assertThat(bonusSourceResultDTO.presentationScoreThreshold()).isEqualTo(course.getPresentationScore());
    }

    @Test
    @WithMockUser(username = TEST_PREFIX + "instructor1", roles = "INSTRUCTOR")
    void calculateCourseScoreForExamBonusSourceWithoutExercises() {
        Course course = courseUtilService.addEmptyCourse();

        User student = userUtilService.getUserByLogin(TEST_PREFIX + "student1");

        var courseResult = courseScoreCalculationService.calculateCourseScoresForExamBonusSource(course, null, List.of(student.getId()));
        assertThat(courseResult).isNull();
    }

    @ParameterizedTest(name = "{displayName} [{index}] {argumentsWithNames}")
    @ValueSource(booleans = { true, false })
    @WithMockUser(username = TEST_PREFIX + "instructor1", roles = "INSTRUCTOR")
    void calculateCourseScoreForExamBonusSourceWithMultipleResultsInParticipation(boolean withDueDate) {

        ZonedDateTime dueDate = withDueDate ? ZonedDateTime.now() : null;
        course.getExercises().forEach(ex -> ex.setDueDate(dueDate));

        exerciseRepository.saveAll(course.getExercises());

        User student = userUtilService.getUserByLogin(TEST_PREFIX + "student1");

        List<StudentParticipation> studentParticipations = studentParticipationRepository.findByCourseIdAndStudentIdWithEagerRatedResults(course.getId(), student.getId());

        assertThat(studentParticipations).isNotEmpty();

        // Test with multiple results to assert they are sorted.
        StudentParticipation studentParticipation = studentParticipations.get(0);
        participationUtilService.createSubmissionAndResult(studentParticipation, 50, true);
        participationUtilService.createSubmissionAndResult(studentParticipation, 40, true);
        participationUtilService.createSubmissionAndResult(studentParticipation, 60, true);

        studentParticipations = studentParticipationRepository.findByCourseIdAndStudentIdWithEagerRatedResults(course.getId(), student.getId());

        // Test with null result set.
        Set<Result> results = studentParticipations.get(1).getResults();
        resultRepository.deleteAll(results);

        // Test with empty result set.
        studentParticipations.get(2).setResults(Collections.emptySet());
        resultRepository.saveAll(studentParticipations.get(2).getResults());

        // Test with null score in result.

        // QuizExercise is selected because it has already a score of 0 in the initial test data and we have one participation for each exercise type.
        // Besides that, exercise type is irrelevant for this test.
        StudentParticipation studentParticipationWithZeroScore = studentParticipations.stream().filter(participation -> participation.getExercise() instanceof QuizExercise)
                .findFirst().orElseThrow();
        Result result = studentParticipationWithZeroScore.getResults().iterator().next();
        assertThat(result.getScore()).isZero();
        result.score(null);

        StudentScoresDTO studentScoresDTO = courseScoreCalculationService.calculateCourseScoreForStudent(course, null, student.getId(), studentParticipations,
                new CourseScoreCalculationService.MaxAndReachablePoints(25.0, 5.0, 0.0), List.of());
        if (withDueDate) {
            assertThat(studentScoresDTO.absoluteScore()).isEqualTo(2.1);
            assertThat(studentScoresDTO.relativeScore()).isEqualTo(8.4);
            assertThat(studentScoresDTO.currentRelativeScore()).isEqualTo(42.0);
        }
        else {
            assertThat(studentScoresDTO.absoluteScore()).isEqualTo(4.6);
            assertThat(studentScoresDTO.relativeScore()).isEqualTo(18.4);
            assertThat(studentScoresDTO.currentRelativeScore()).isEqualTo(92.0);
        }

        Map<Long, BonusSourceResultDTO> bonusSourceResultDTOMap = courseScoreCalculationService.calculateCourseScoresForExamBonusSource(course, null, List.of(student.getId()));

        assertThat(bonusSourceResultDTOMap).hasSize(1);
        BonusSourceResultDTO bonusSourceResultDTO = bonusSourceResultDTOMap.get(student.getId());
        assertThat(bonusSourceResultDTO.achievedPoints()).isZero();
        assertThat(bonusSourceResultDTO.achievedPresentationScore()).isZero();
        assertThat(bonusSourceResultDTO.mostSeverePlagiarismVerdict()).isNull();
    }

    @Test
    @WithMockUser(username = TEST_PREFIX + "student1", roles = "USER")
    void getScoresAndParticipationResultsWithNotIncludedExercise() {
        var exerciseList = new ArrayList<>(course.getExercises());
        exerciseList.sort(Comparator.comparing(Exercise::getId));

        var exercise = exerciseList.get(0);
        exercise.setDueDate(null);
        exercise.setIncludedInOverallScore(IncludedInOverallScore.NOT_INCLUDED);

        exerciseRepository.save(exercise);

        User student = userUtilService.getUserByLogin(TEST_PREFIX + "student1");

        CourseForDashboardDTO courseForDashboard = courseScoreCalculationService.getScoresAndParticipationResults(course, null, student.getId());
        assertThat(courseForDashboard.course()).isEqualTo(course);
        CourseScoresDTO totalCourseScores = courseForDashboard.totalScores();
        assertThat(totalCourseScores.maxPoints()).isZero();
        assertThat(totalCourseScores.reachablePoints()).isZero();
        assertThat(totalCourseScores.reachablePresentationPoints()).isZero();
        assertThat(totalCourseScores.studentScores().absoluteScore()).isZero();
        assertThat(totalCourseScores.studentScores().relativeScore()).isZero();
        assertThat(totalCourseScores.studentScores().currentRelativeScore()).isZero();

        assertThat(courseForDashboard.participationResults().size()).isEqualTo(5);
    }

    @Test
    @WithMockUser(username = TEST_PREFIX + "student1", roles = "USER")
    void getScoresAndParticipationResultsForPastCourse() {
        // Create course with assessment due date passed.
        Course pastCourse = courseUtilService.createCourseWithAllExerciseTypesAndParticipationsAndSubmissionsAndResults(TEST_PREFIX, true);
        User student = userUtilService.getUserByLogin(TEST_PREFIX + "student1");

        CourseForDashboardDTO courseForDashboard = courseScoreCalculationService.getScoresAndParticipationResults(pastCourse, null, student.getId());
        assertThat(courseForDashboard.course()).isEqualTo(pastCourse);
        CourseScoresDTO totalCourseScores = courseForDashboard.totalScores();
        assertThat(totalCourseScores.maxPoints()).isEqualTo(5.0);
        assertThat(totalCourseScores.reachablePoints()).isEqualTo(5.0);
        assertThat(totalCourseScores.reachablePresentationPoints()).isZero();
        assertThat(totalCourseScores.studentScores().absoluteScore()).isZero();
        assertThat(totalCourseScores.studentScores().relativeScore()).isZero();
        assertThat(totalCourseScores.studentScores().currentRelativeScore()).isZero();

        CourseScoresDTO programmingExerciseScores = courseForDashboard.programmingScores();
        assertThat(programmingExerciseScores.maxPoints()).isZero();
        assertThat(programmingExerciseScores.reachablePoints()).isZero();
        assertThat(programmingExerciseScores.studentScores().absoluteScore()).isZero();
        assertThat(programmingExerciseScores.studentScores().relativeScore()).isZero();
        assertThat(programmingExerciseScores.studentScores().currentRelativeScore()).isZero();

        CourseScoresDTO quizExerciseScores = courseForDashboard.quizScores();
        assertThat(quizExerciseScores.maxPoints()).isEqualTo(5.0);
        assertThat(quizExerciseScores.reachablePoints()).isEqualTo(5.0);
        assertThat(quizExerciseScores.studentScores().absoluteScore()).isZero();
        assertThat(quizExerciseScores.studentScores().relativeScore()).isZero();
        assertThat(quizExerciseScores.studentScores().currentRelativeScore()).isZero();
    }

    @Test
    @WithMockUser(username = TEST_PREFIX + "student1", roles = "USER")
    void getScoresAndParticipationResultsForPastCourseWithGradedPresentations() {
        Course pastCourse = database.createCourseWithAllExerciseTypesAndParticipationsAndSubmissionsAndResults(TEST_PREFIX, true);
        pastCourse.setPresentationScore(null);

        GradingScale gradingScale = ModelFactory.generateGradingScaleForCourse(pastCourse, 5, 37.5);
        gradingScaleRepository.save(gradingScale);

        User student = database.getUserByLogin(TEST_PREFIX + "student1");

        pastCourse.getExercises().forEach(exercise -> {
            exercise.getStudentParticipations().forEach(participation -> {
                participation.setPresentationScore(100.0);
                studentParticipationRepository.save(participation);
            });
        });

        CourseForDashboardDTO courseForDashboard = courseScoreCalculationService.getScoresAndParticipationResults(pastCourse, gradingScale, student.getId());
        assertThat(courseForDashboard.course()).isEqualTo(pastCourse);
        CourseScoresDTO totalCourseScores = courseForDashboard.totalScores();
        assertThat(totalCourseScores.maxPoints()).isEqualTo(8.0);
        assertThat(totalCourseScores.reachablePoints()).isEqualTo(8.0);
        assertThat(totalCourseScores.reachablePresentationPoints()).isEqualTo(3.0);
        assertThat(totalCourseScores.studentScores().absoluteScore()).isEqualTo(3.0);
        assertThat(totalCourseScores.studentScores().relativeScore()).isEqualTo(37.5);
        assertThat(totalCourseScores.studentScores().currentRelativeScore()).isEqualTo(37.5);

        CourseScoresDTO programmingExerciseScores = courseForDashboard.programmingScores();
        assertThat(programmingExerciseScores.studentScores().presentationScore()).isZero();

        CourseScoresDTO quizExerciseScores = courseForDashboard.quizScores();
        assertThat(quizExerciseScores.maxPoints()).isEqualTo(5.0);
        assertThat(quizExerciseScores.reachablePoints()).isEqualTo(5.0);
        assertThat(quizExerciseScores.studentScores().absoluteScore()).isZero();
        assertThat(quizExerciseScores.studentScores().relativeScore()).isZero();
        assertThat(quizExerciseScores.studentScores().currentRelativeScore()).isZero();
    }

    @Test
    void calculateCourseScoreWithNoParticipations() {
        User student = userUtilService.getUserByLogin(TEST_PREFIX + "student1");

        StudentScoresDTO studentScore = courseScoreCalculationService.calculateCourseScoreForStudent(course, null, student.getId(), Collections.emptyList(),
                new CourseScoreCalculationService.MaxAndReachablePoints(100.00, 100.00, 0.0), Collections.emptyList());
        assertThat(studentScore.absoluteScore()).isZero();
        assertThat(studentScore.relativeScore()).isZero();
        assertThat(studentScore.currentRelativeScore()).isZero();
        assertThat(studentScore.presentationScore()).isZero();

        PlagiarismVerdict mostSeverePlagiarismVerdict = courseScoreCalculationService.findMostServerePlagiarismVerdict(Collections.emptyList());
        assertThat(mostSeverePlagiarismVerdict).isNull();
        boolean presentationScorePassed = courseScoreCalculationService.isPresentationScoreSufficientForBonus(studentScore.presentationScore(), course.getPresentationScore());
        assertThat(presentationScorePassed).isFalse();
    }

    @Test
    void getResultsForParticipationEdgeCases() {
        ZonedDateTime dueDate = ZonedDateTime.now().plusSeconds(10);
        course.getExercises().forEach(ex -> ex.setDueDate(dueDate));

        exerciseRepository.saveAll(course.getExercises());

        // Test null participation case.
        assertThat(courseScoreCalculationService.getResultForParticipation(null, dueDate)).isNull();

        User student = userUtilService.getUserByLogin(TEST_PREFIX + "student1");

        var studentParticipations = studentParticipationRepository.findByCourseIdAndStudentIdWithEagerRatedResults(course.getId(), student.getId());

        assertThat(studentParticipations).isNotEmpty();

        // Test with multiple results to assert they are sorted.
        StudentParticipation studentParticipation = studentParticipations.get(0);
        participationUtilService.createSubmissionAndResult(studentParticipation, 50, true);
        participationUtilService.createSubmissionAndResult(studentParticipation, 40, true);
        Result latestResult = participationUtilService.createSubmissionAndResult(studentParticipation, 60, true);

        // Test getting the latest rated result.
        studentParticipations = studentParticipationRepository.findByCourseIdAndStudentIdWithEagerRatedResults(course.getId(), student.getId());
        assertThat(courseScoreCalculationService.getResultForParticipation(studentParticipations.get(0), dueDate).getScore()).isEqualTo(latestResult.getScore());

        // Test with latest rated result after the due date and grace period.
        latestResult.setCompletionDate(dueDate.plusSeconds(30L)); // Due date was set 10 seconds in the future, add more than that.
        resultRepository.save(latestResult);

        studentParticipations = studentParticipationRepository.findByCourseIdAndStudentIdWithEagerRatedResults(course.getId(), student.getId());
        // Should retrieve the latest result before the due date.
        assertThat(courseScoreCalculationService.getResultForParticipation(studentParticipations.get(0), dueDate).getScore()).isEqualTo(40L);
    }
}<|MERGE_RESOLUTION|>--- conflicted
+++ resolved
@@ -21,11 +21,8 @@
 import de.tum.in.www1.artemis.domain.quiz.QuizExercise;
 import de.tum.in.www1.artemis.participation.ParticipationUtilService;
 import de.tum.in.www1.artemis.repository.*;
-<<<<<<< HEAD
 import de.tum.in.www1.artemis.user.UserUtilService;
-=======
 import de.tum.in.www1.artemis.util.ModelFactory;
->>>>>>> 576390ec
 import de.tum.in.www1.artemis.web.rest.dto.BonusSourceResultDTO;
 import de.tum.in.www1.artemis.web.rest.dto.CourseForDashboardDTO;
 import de.tum.in.www1.artemis.web.rest.dto.CourseScoresDTO;
@@ -48,7 +45,9 @@
     private ResultRepository resultRepository;
 
     @Autowired
-<<<<<<< HEAD
+    private GradingScaleRepository gradingScaleRepository;
+
+    @Autowired
     private UserUtilService userUtilService;
 
     @Autowired
@@ -56,9 +55,6 @@
 
     @Autowired
     private ParticipationUtilService participationUtilService;
-=======
-    private GradingScaleRepository gradingScaleRepository;
->>>>>>> 576390ec
 
     private Course course;
 
@@ -230,13 +226,13 @@
     @Test
     @WithMockUser(username = TEST_PREFIX + "student1", roles = "USER")
     void getScoresAndParticipationResultsForPastCourseWithGradedPresentations() {
-        Course pastCourse = database.createCourseWithAllExerciseTypesAndParticipationsAndSubmissionsAndResults(TEST_PREFIX, true);
+        Course pastCourse = courseUtilService.createCourseWithAllExerciseTypesAndParticipationsAndSubmissionsAndResults(TEST_PREFIX, true);
         pastCourse.setPresentationScore(null);
 
         GradingScale gradingScale = ModelFactory.generateGradingScaleForCourse(pastCourse, 5, 37.5);
         gradingScaleRepository.save(gradingScale);
 
-        User student = database.getUserByLogin(TEST_PREFIX + "student1");
+        User student = userUtilService.getUserByLogin(TEST_PREFIX + "student1");
 
         pastCourse.getExercises().forEach(exercise -> {
             exercise.getStudentParticipations().forEach(participation -> {
