package de.tum.in.www1.artemis.iris;

import static org.assertj.core.api.Assertions.assertThat;

import org.junit.jupiter.api.BeforeEach;
import org.junit.jupiter.api.Test;
import org.springframework.beans.factory.annotation.Autowired;
import org.springframework.http.HttpStatus;
import org.springframework.security.test.context.support.WithMockUser;

import de.tum.in.www1.artemis.domain.Course;
import de.tum.in.www1.artemis.domain.ProgrammingExercise;
import de.tum.in.www1.artemis.domain.hestia.CodeHint;
import de.tum.in.www1.artemis.repository.hestia.CodeHintRepository;

class IrisHestiaIntegrationTest extends AbstractIrisIntegrationTest {

    private static final String TEST_PREFIX = "irishestiaintegration";

    @Autowired
    private CodeHintRepository codeHintRepository;

    private ProgrammingExercise exercise;

    private CodeHint codeHint;

    @BeforeEach
    void initTestCase() {
        userUtilService.addUsers(TEST_PREFIX, 1, 0, 0, 1);

<<<<<<< HEAD
        final Course course = database.addCourseWithOneProgrammingExerciseAndTestCases();
        exercise = database.getFirstExerciseWithType(course, ProgrammingExercise.class);
        activateIrisFor(course);
        activateIrisFor(exercise);
=======
        final Course course = programmingExerciseUtilService.addCourseWithOneProgrammingExerciseAndTestCases();
        exercise = exerciseUtilService.getFirstExerciseWithType(course, ProgrammingExercise.class);
>>>>>>> 39f8a16e
    }

    @Test
    @WithMockUser(username = TEST_PREFIX + "instructor1", roles = "INSTRUCTOR")
    void updateSolutionEntriesOnSaving() throws Exception {
        addCodeHints();

        gpt35RequestMockProvider.mockResponse("Hello World Content");
        gpt35RequestMockProvider.mockResponse("Hello World Description");

        var updatedCodeHint = request.postWithResponseBody("/api/programming-exercises/" + exercise.getId() + "/code-hints/" + codeHint.getId() + "/generate-description", null,
                CodeHint.class, HttpStatus.OK);

        assertThat(updatedCodeHint.getId()).isEqualTo(codeHint.getId());
        assertThat(updatedCodeHint.getContent()).isEqualTo("Hello World Content");
        assertThat(updatedCodeHint.getDescription()).isEqualTo("Hello World Description");
    }

    private void addCodeHints() {
        exercise = programmingExerciseUtilService.loadProgrammingExerciseWithEagerReferences(exercise);
        programmingExerciseUtilService.addHintsToExercise(exercise);
        programmingExerciseUtilService.addTasksToProgrammingExercise(exercise);
        programmingExerciseUtilService.addSolutionEntriesToProgrammingExercise(exercise);
        programmingExerciseUtilService.addCodeHintsToProgrammingExercise(exercise);
        codeHint = codeHintRepository.findByIdWithSolutionEntriesElseThrow(codeHintRepository.findByExerciseId(exercise.getId()).stream().findAny().orElseThrow().getId());
    }
}<|MERGE_RESOLUTION|>--- conflicted
+++ resolved
@@ -28,15 +28,10 @@
     void initTestCase() {
         userUtilService.addUsers(TEST_PREFIX, 1, 0, 0, 1);
 
-<<<<<<< HEAD
-        final Course course = database.addCourseWithOneProgrammingExerciseAndTestCases();
-        exercise = database.getFirstExerciseWithType(course, ProgrammingExercise.class);
+        final Course course = programmingExerciseUtilService.addCourseWithOneProgrammingExerciseAndTestCases();
+        exercise = exerciseUtilService.getFirstExerciseWithType(course, ProgrammingExercise.class);
         activateIrisFor(course);
         activateIrisFor(exercise);
-=======
-        final Course course = programmingExerciseUtilService.addCourseWithOneProgrammingExerciseAndTestCases();
-        exercise = exerciseUtilService.getFirstExerciseWithType(course, ProgrammingExercise.class);
->>>>>>> 39f8a16e
     }
 
     @Test
