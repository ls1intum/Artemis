package de.tum.in.www1.artemis.iris.settings;

import static org.assertj.core.api.Assertions.assertThat;

import java.util.HashSet;
import java.util.TreeSet;

import org.junit.jupiter.api.BeforeEach;
import org.junit.jupiter.api.Test;
import org.springframework.beans.factory.annotation.Autowired;
import org.springframework.http.HttpStatus;
import org.springframework.security.test.context.support.WithMockUser;

import de.tum.in.www1.artemis.domain.Course;
import de.tum.in.www1.artemis.domain.ProgrammingExercise;
import de.tum.in.www1.artemis.domain.iris.settings.*;
import de.tum.in.www1.artemis.iris.AbstractIrisIntegrationTest;
import de.tum.in.www1.artemis.repository.iris.IrisSettingsRepository;
import de.tum.in.www1.artemis.repository.iris.IrisSubSettingsRepository;
import de.tum.in.www1.artemis.service.dto.iris.IrisCombinedSettingsDTO;

class IrisSettingsIntegrationTest extends AbstractIrisIntegrationTest {

    private static final String TEST_PREFIX = "irissettingsintegration";

    @Autowired
    private IrisSubSettingsRepository irisSubSettingsRepository;

    @Autowired
    private IrisSettingsRepository irisSettingsRepository;

    private Course course;

    private ProgrammingExercise programmingExercise;

    @BeforeEach
    void initTestCase() {
        userUtilService.addUsers(TEST_PREFIX, 1, 0, 0, 1);

        course = programmingExerciseUtilService.addCourseWithOneProgrammingExerciseAndTestCases();
        programmingExercise = exerciseUtilService.getFirstExerciseWithType(course, ProgrammingExercise.class);
    }

    @Test
    @WithMockUser(username = TEST_PREFIX + "instructor1", roles = "INSTRUCTOR")
    void getMissingSettingsForCourse() throws Exception {
        activateIrisGlobally();
        var loadedSettings1 = request.get("/api/courses/" + course.getId() + "/raw-iris-settings", HttpStatus.OK, IrisSettings.class);
        var loadedSettings2 = request.get("/api/courses/" + course.getId() + "/iris-settings", HttpStatus.OK, IrisCombinedSettingsDTO.class);

        assertThat(loadedSettings2).isNotNull().usingRecursiveComparison().ignoringFieldsOfTypes(HashSet.class, TreeSet.class).ignoringActualNullFields()
                .isEqualTo(irisSettingsService.getCombinedIrisSettingsFor(course, false));
        assertThat(loadedSettings1).isNotNull().usingRecursiveComparison()
                .ignoringFields("id", "course", "irisChatSettings.id", "irisHestiaSettings.id", "irisCompetencyGenerationSettings.id")
                .isEqualTo(irisSettingsService.getDefaultSettingsFor(course));
    }

    @Test
    @WithMockUser(username = TEST_PREFIX + "instructor1", roles = "INSTRUCTOR")
    void getCourseSettings() throws Exception {
        activateIrisGlobally();
        activateIrisFor(course);
        course = courseRepository.findByIdElseThrow(course.getId());

        var loadedSettings1 = request.get("/api/courses/" + course.getId() + "/raw-iris-settings", HttpStatus.OK, IrisSettings.class);
        var loadedSettings2 = request.get("/api/courses/" + course.getId() + "/iris-settings", HttpStatus.OK, IrisCombinedSettingsDTO.class);

        assertThat(loadedSettings1).isNotNull().usingRecursiveComparison()
                .ignoringFields("id", "course", "irisChatSettings.id", "irisHestiaSettings.id", "irisCodeEditorSettings.id", "irisCompetencyGenerationSettings.id")
<<<<<<< HEAD
                .isEqualTo(loadedSettings2);
=======
                .ignoringExpectedNullFields().isEqualTo(loadedSettings2);
>>>>>>> a00eb7ba
        assertThat(loadedSettings1).isNotNull().usingRecursiveComparison().ignoringFields("course")
                .isEqualTo(irisSettingsRepository.findCourseSettings(course.getId()).orElseThrow());
    }

    @Test
    @WithMockUser(username = TEST_PREFIX + "student1", roles = "USER")
    void getCourseSettingsAsUser() throws Exception {
        activateIrisGlobally();
        activateIrisFor(course);
        course = courseRepository.findByIdElseThrow(course.getId());

        request.get("/api/courses/" + course.getId() + "/raw-iris-settings", HttpStatus.FORBIDDEN, IrisSettings.class);
        var loadedSettings = request.get("/api/courses/" + course.getId() + "/iris-settings", HttpStatus.OK, IrisCombinedSettingsDTO.class);

        assertThat(loadedSettings).isNotNull().usingRecursiveComparison().ignoringFields("id").isEqualTo(irisSettingsService.getCombinedIrisSettingsFor(course, true));
    }

    @Test
    @WithMockUser(username = TEST_PREFIX + "instructor1", roles = "INSTRUCTOR")
    void updateCourseSettings1() throws Exception {
        activateIrisGlobally();
        activateIrisFor(course);
        course = courseRepository.findByIdElseThrow(course.getId());

        var loadedSettings1 = request.get("/api/courses/" + course.getId() + "/raw-iris-settings", HttpStatus.OK, IrisSettings.class);

        loadedSettings1.getIrisChatSettings().setEnabled(false);
        loadedSettings1.getIrisHestiaSettings().setEnabled(false);
        loadedSettings1.getIrisCompetencyGenerationSettings().setEnabled(false);

        var updatedSettings = request.putWithResponseBody("/api/courses/" + course.getId() + "/raw-iris-settings", loadedSettings1, IrisSettings.class, HttpStatus.OK);
        var loadedSettings2 = request.get("/api/courses/" + course.getId() + "/raw-iris-settings", HttpStatus.OK, IrisSettings.class);

        assertThat(updatedSettings).isNotNull().isEqualTo(loadedSettings2);
        // Ids of settings should not have changed
        assertThat(updatedSettings.getId()).isEqualTo(loadedSettings1.getId());
        assertThat(updatedSettings.getIrisChatSettings().getId()).isEqualTo(loadedSettings1.getIrisChatSettings().getId());
        assertThat(updatedSettings.getIrisHestiaSettings().getId()).isEqualTo(loadedSettings1.getIrisHestiaSettings().getId());
        assertThat(updatedSettings.getIrisCompetencyGenerationSettings().getId()).isEqualTo(loadedSettings1.getIrisCompetencyGenerationSettings().getId());
    }

    @Test
    @WithMockUser(username = TEST_PREFIX + "instructor1", roles = "INSTRUCTOR")
    void updateCourseSettings2() throws Exception {
        activateIrisGlobally();
        activateIrisFor(course);
        course = courseRepository.findByIdElseThrow(course.getId());

        var loadedSettings1 = request.get("/api/courses/" + course.getId() + "/raw-iris-settings", HttpStatus.OK, IrisSettings.class);

        var chatSubSettingsId = loadedSettings1.getIrisChatSettings().getId();
        var hestiaSubSettingsId = loadedSettings1.getIrisHestiaSettings().getId();
        var competencyGenerationSubSettingsId = loadedSettings1.getIrisCompetencyGenerationSettings().getId();
        loadedSettings1.setIrisChatSettings(null);
        loadedSettings1.setIrisHestiaSettings(null);
        loadedSettings1.setIrisCompetencyGenerationSettings(null);

        var updatedSettings = request.putWithResponseBody("/api/courses/" + course.getId() + "/raw-iris-settings", loadedSettings1, IrisSettings.class, HttpStatus.OK);
        var loadedSettings2 = request.get("/api/courses/" + course.getId() + "/raw-iris-settings", HttpStatus.OK, IrisSettings.class);

        assertThat(updatedSettings).isNotNull().usingRecursiveComparison().ignoringFields("course").isEqualTo(loadedSettings1);
        assertThat(updatedSettings).isNotNull().usingRecursiveComparison().ignoringFields("course").isEqualTo(loadedSettings2);
        // Original subsettings should not exist anymore
        assertThat(irisSubSettingsRepository.findById(chatSubSettingsId)).isEmpty();
        assertThat(irisSubSettingsRepository.findById(hestiaSubSettingsId)).isEmpty();
        assertThat(irisSubSettingsRepository.findById(competencyGenerationSubSettingsId)).isEmpty();
    }

    @Test
    @WithMockUser(username = TEST_PREFIX + "instructor1", roles = "INSTRUCTOR")
    void updateCourseSettings3() throws Exception {
        activateIrisGlobally();
        course = courseRepository.findByIdElseThrow(course.getId());

        var courseSettings = new IrisCourseSettings();
        courseSettings.setCourse(course);
        courseSettings.setIrisChatSettings(new IrisChatSubSettings());
        courseSettings.getIrisChatSettings().setEnabled(true);
        courseSettings.getIrisChatSettings().setTemplate(createDummyTemplate());
        courseSettings.getIrisChatSettings().setPreferredModel(null);

        courseSettings.setIrisHestiaSettings(new IrisHestiaSubSettings());
        courseSettings.getIrisHestiaSettings().setEnabled(true);
        courseSettings.getIrisHestiaSettings().setTemplate(createDummyTemplate());
        courseSettings.getIrisHestiaSettings().setPreferredModel(null);

        courseSettings.setIrisCompetencyGenerationSettings(new IrisCompetencyGenerationSubSettings());
        courseSettings.getIrisCompetencyGenerationSettings().setEnabled(true);
        courseSettings.getIrisCompetencyGenerationSettings().setTemplate(createDummyTemplate());
        courseSettings.getIrisCompetencyGenerationSettings().setPreferredModel(null);

        var updatedSettings = request.putWithResponseBody("/api/courses/" + course.getId() + "/raw-iris-settings", courseSettings, IrisSettings.class, HttpStatus.OK);
        var loadedSettings1 = request.get("/api/courses/" + course.getId() + "/raw-iris-settings", HttpStatus.OK, IrisSettings.class);

        assertThat(updatedSettings).usingRecursiveComparison().ignoringFields("course").isEqualTo(loadedSettings1);
        assertThat(loadedSettings1).usingRecursiveComparison().ignoringFields("id", "course", "irisChatSettings.id", "irisChatSettings.template.id", "irisHestiaSettings.id",
                "irisHestiaSettings.template.id", "irisCompetencyGenerationSettings.id", "irisCompetencyGenerationSettings.template.id").isEqualTo(courseSettings);
    }

    @Test
    @WithMockUser(username = TEST_PREFIX + "instructor1", roles = "INSTRUCTOR")
    void getMissingSettingsForProgrammingExercise() throws Exception {
        activateIrisGlobally();
        activateIrisFor(course);
        var loadedSettings1 = request.get("/api/programming-exercises/" + programmingExercise.getId() + "/raw-iris-settings", HttpStatus.OK, IrisSettings.class);
        var loadedSettings2 = request.get("/api/programming-exercises/" + programmingExercise.getId() + "/iris-settings", HttpStatus.OK, IrisCombinedSettingsDTO.class);

        programmingExercise = programmingExerciseRepository.findByIdElseThrow(programmingExercise.getId());

        assertThat(loadedSettings2).isNotNull().usingRecursiveComparison().ignoringFields("id", "irisChatSettings.id").ignoringFieldsOfTypes(HashSet.class, TreeSet.class)
<<<<<<< HEAD
                .isEqualTo(irisSettingsService.getCombinedIrisSettingsFor(programmingExercise, false));
=======
                .ignoringActualNullFields().isEqualTo(irisSettingsService.getCombinedIrisSettingsFor(programmingExercise, false));
>>>>>>> a00eb7ba
        assertThat(loadedSettings1).isNotNull().usingRecursiveComparison().ignoringFields("id", "exercise", "irisChatSettings.id")
                .isEqualTo(irisSettingsService.getDefaultSettingsFor(programmingExercise));
    }

    @Test
    @WithMockUser(username = TEST_PREFIX + "instructor1", roles = "INSTRUCTOR")
    void getProgrammingExerciseSettings() throws Exception {
        activateIrisGlobally();
        activateIrisFor(course);
        activateIrisFor(programmingExercise);
        programmingExercise = programmingExerciseRepository.findByIdElseThrow(programmingExercise.getId());

        var loadedSettings1 = request.get("/api/programming-exercises/" + programmingExercise.getId() + "/raw-iris-settings", HttpStatus.OK, IrisSettings.class);
        var loadedSettings2 = request.get("/api/programming-exercises/" + programmingExercise.getId() + "/iris-settings", HttpStatus.OK, IrisCombinedSettingsDTO.class);

<<<<<<< HEAD
        assertThat(loadedSettings1).isNotNull().usingRecursiveComparison().ignoringFields("id", "exercise", "irisChatSettings.id").isEqualTo(loadedSettings2);
=======
        assertThat(loadedSettings1).isNotNull().usingRecursiveComparison().ignoringFields("id", "exercise", "irisChatSettings.id").ignoringExpectedNullFields()
                .isEqualTo(loadedSettings2);
>>>>>>> a00eb7ba
        assertThat(loadedSettings1.getIrisHestiaSettings()).isNull();
        assertThat(loadedSettings1.getIrisCompetencyGenerationSettings()).isNull();
        assertThat(loadedSettings1).isNotNull().usingRecursiveComparison().ignoringFields("exercise")
                .isEqualTo(irisSettingsRepository.findExerciseSettings(programmingExercise.getId()).orElseThrow());
    }

    @Test
    @WithMockUser(username = TEST_PREFIX + "student1", roles = "USER")
    void getProgrammingExerciseSettingsAsUser() throws Exception {
        activateIrisGlobally();
        activateIrisFor(course);
        activateIrisFor(programmingExercise);
        programmingExercise = programmingExerciseRepository.findByIdElseThrow(programmingExercise.getId());

        request.get("/api/programming-exercises/" + programmingExercise.getId() + "/raw-iris-settings", HttpStatus.FORBIDDEN, IrisSettings.class);
        var loadedSettings = request.get("/api/programming-exercises/" + programmingExercise.getId() + "/iris-settings", HttpStatus.OK, IrisCombinedSettingsDTO.class);

        assertThat(loadedSettings).isNotNull().usingRecursiveComparison().ignoringFields("id").isEqualTo(irisSettingsService.getCombinedIrisSettingsFor(programmingExercise, true));
    }

    @Test
    @WithMockUser(username = TEST_PREFIX + "instructor1", roles = "INSTRUCTOR")
    void updateProgrammingExerciseSettings1() throws Exception {
        activateIrisGlobally();
        activateIrisFor(course);
        activateIrisFor(programmingExercise);
        programmingExercise = programmingExerciseRepository.findByIdElseThrow(programmingExercise.getId());

        var loadedSettings1 = request.get("/api/programming-exercises/" + programmingExercise.getId() + "/raw-iris-settings", HttpStatus.OK, IrisSettings.class);

        loadedSettings1.getIrisChatSettings().setEnabled(false);

        var updatedSettings = request.putWithResponseBody("/api/programming-exercises/" + programmingExercise.getId() + "/raw-iris-settings", loadedSettings1, IrisSettings.class,
                HttpStatus.OK);
        var loadedSettings2 = request.get("/api/programming-exercises/" + programmingExercise.getId() + "/raw-iris-settings", HttpStatus.OK, IrisSettings.class);

        assertThat(updatedSettings).isNotNull().isEqualTo(loadedSettings2);
        // Ids of settings should not have changed
        assertThat(updatedSettings.getId()).isEqualTo(loadedSettings1.getId());
        assertThat(updatedSettings.getIrisChatSettings().getId()).isEqualTo(loadedSettings1.getIrisChatSettings().getId());
    }

    @Test
    @WithMockUser(username = TEST_PREFIX + "instructor1", roles = "INSTRUCTOR")
    void updateProgrammingExerciseSettings2() throws Exception {
        activateIrisGlobally();
        activateIrisFor(course);
        activateIrisFor(programmingExercise);
        programmingExercise = programmingExerciseRepository.findByIdElseThrow(programmingExercise.getId());

        var loadedSettings1 = request.get("/api/programming-exercises/" + programmingExercise.getId() + "/raw-iris-settings", HttpStatus.OK, IrisSettings.class);

        var chatSubSettingsId = loadedSettings1.getIrisChatSettings().getId();
        loadedSettings1.setIrisChatSettings(null);
        loadedSettings1.setIrisHestiaSettings(null);

        var updatedSettings = request.putWithResponseBody("/api/programming-exercises/" + programmingExercise.getId() + "/raw-iris-settings", loadedSettings1, IrisSettings.class,
                HttpStatus.OK);
        var loadedSettings2 = request.get("/api/programming-exercises/" + programmingExercise.getId() + "/raw-iris-settings", HttpStatus.OK, IrisSettings.class);

        assertThat(updatedSettings).isNotNull().usingRecursiveComparison().ignoringFields("exercise").isEqualTo(loadedSettings1);
        assertThat(updatedSettings).isNotNull().usingRecursiveComparison().ignoringFields("exercise").isEqualTo(loadedSettings2);
        // Original subsettings should not exist anymore
        assertThat(irisSubSettingsRepository.findById(chatSubSettingsId)).isEmpty();
    }

    @Test
    @WithMockUser(username = TEST_PREFIX + "instructor1", roles = "INSTRUCTOR")
    void updateProgrammingExerciseSettings3() throws Exception {
        activateIrisGlobally();
        activateIrisFor(course);
        programmingExercise = programmingExerciseRepository.findByIdElseThrow(programmingExercise.getId());

        var exerciseSettings = new IrisExerciseSettings();
        exerciseSettings.setExercise(programmingExercise);
        exerciseSettings.setIrisChatSettings(new IrisChatSubSettings());
        exerciseSettings.getIrisChatSettings().setEnabled(true);
        exerciseSettings.getIrisChatSettings().setTemplate(createDummyTemplate());
        exerciseSettings.getIrisChatSettings().setPreferredModel(null);

        var updatedSettings = request.putWithResponseBody("/api/programming-exercises/" + programmingExercise.getId() + "/raw-iris-settings", exerciseSettings, IrisSettings.class,
                HttpStatus.OK);
        var loadedSettings1 = request.get("/api/programming-exercises/" + programmingExercise.getId() + "/raw-iris-settings", HttpStatus.OK, IrisSettings.class);

        assertThat(updatedSettings).isNotNull().isEqualTo(loadedSettings1);
        assertThat(loadedSettings1).usingRecursiveComparison().ignoringFields("id", "exercise", "irisChatSettings.id", "irisChatSettings.template.id").isEqualTo(exerciseSettings);
    }
}<|MERGE_RESOLUTION|>--- conflicted
+++ resolved
@@ -67,11 +67,7 @@
 
         assertThat(loadedSettings1).isNotNull().usingRecursiveComparison()
                 .ignoringFields("id", "course", "irisChatSettings.id", "irisHestiaSettings.id", "irisCodeEditorSettings.id", "irisCompetencyGenerationSettings.id")
-<<<<<<< HEAD
-                .isEqualTo(loadedSettings2);
-=======
                 .ignoringExpectedNullFields().isEqualTo(loadedSettings2);
->>>>>>> a00eb7ba
         assertThat(loadedSettings1).isNotNull().usingRecursiveComparison().ignoringFields("course")
                 .isEqualTo(irisSettingsRepository.findCourseSettings(course.getId()).orElseThrow());
     }
@@ -182,11 +178,7 @@
         programmingExercise = programmingExerciseRepository.findByIdElseThrow(programmingExercise.getId());
 
         assertThat(loadedSettings2).isNotNull().usingRecursiveComparison().ignoringFields("id", "irisChatSettings.id").ignoringFieldsOfTypes(HashSet.class, TreeSet.class)
-<<<<<<< HEAD
-                .isEqualTo(irisSettingsService.getCombinedIrisSettingsFor(programmingExercise, false));
-=======
                 .ignoringActualNullFields().isEqualTo(irisSettingsService.getCombinedIrisSettingsFor(programmingExercise, false));
->>>>>>> a00eb7ba
         assertThat(loadedSettings1).isNotNull().usingRecursiveComparison().ignoringFields("id", "exercise", "irisChatSettings.id")
                 .isEqualTo(irisSettingsService.getDefaultSettingsFor(programmingExercise));
     }
@@ -202,12 +194,8 @@
         var loadedSettings1 = request.get("/api/programming-exercises/" + programmingExercise.getId() + "/raw-iris-settings", HttpStatus.OK, IrisSettings.class);
         var loadedSettings2 = request.get("/api/programming-exercises/" + programmingExercise.getId() + "/iris-settings", HttpStatus.OK, IrisCombinedSettingsDTO.class);
 
-<<<<<<< HEAD
-        assertThat(loadedSettings1).isNotNull().usingRecursiveComparison().ignoringFields("id", "exercise", "irisChatSettings.id").isEqualTo(loadedSettings2);
-=======
         assertThat(loadedSettings1).isNotNull().usingRecursiveComparison().ignoringFields("id", "exercise", "irisChatSettings.id").ignoringExpectedNullFields()
                 .isEqualTo(loadedSettings2);
->>>>>>> a00eb7ba
         assertThat(loadedSettings1.getIrisHestiaSettings()).isNull();
         assertThat(loadedSettings1.getIrisCompetencyGenerationSettings()).isNull();
         assertThat(loadedSettings1).isNotNull().usingRecursiveComparison().ignoringFields("exercise")
