package de.tum.in.www1.exerciseapp.web.rest;

import de.tum.in.www1.exerciseapp.ArTEMiSApp;
import de.tum.in.www1.exerciseapp.domain.QuizExercise;
<<<<<<< HEAD
import de.tum.in.www1.exerciseapp.repository.*;
=======
import de.tum.in.www1.exerciseapp.repository.DragAndDropMappingRepository;
import de.tum.in.www1.exerciseapp.repository.ParticipationRepository;
import de.tum.in.www1.exerciseapp.repository.QuizExerciseRepository;
>>>>>>> 88107870
import de.tum.in.www1.exerciseapp.service.StatisticService;
import de.tum.in.www1.exerciseapp.web.rest.errors.ExceptionTranslator;
import org.junit.Before;
import org.junit.Test;
import org.junit.runner.RunWith;
import org.mockito.MockitoAnnotations;
import org.springframework.beans.factory.annotation.Autowired;
import org.springframework.boot.test.context.SpringBootTest;
import org.springframework.data.web.PageableHandlerMethodArgumentResolver;
import org.springframework.http.MediaType;
import org.springframework.http.converter.json.MappingJackson2HttpMessageConverter;
import org.springframework.messaging.simp.SimpMessagingTemplate;
import org.springframework.test.context.junit4.SpringRunner;
import org.springframework.test.web.servlet.MockMvc;
import org.springframework.test.web.servlet.setup.MockMvcBuilders;
import org.springframework.transaction.annotation.Transactional;

import javax.persistence.EntityManager;
import java.util.List;

import static org.assertj.core.api.Assertions.assertThat;
import static org.hamcrest.Matchers.hasItem;
import static org.springframework.test.web.servlet.request.MockMvcRequestBuilders.*;
import static org.springframework.test.web.servlet.result.MockMvcResultMatchers.*;

/**
 * Test class for the QuizExerciseResource REST controller.
 *
 * @see QuizExerciseResource
 */
@RunWith(SpringRunner.class)
@SpringBootTest(classes = ArTEMiSApp.class)
public class QuizExerciseResourceIntTest {

    private static final String DEFAULT_DESCRIPTION = "AAAAAAAAAA";
    private static final String UPDATED_DESCRIPTION = "BBBBBBBBBB";

    private static final String DEFAULT_EXPLANATION = "AAAAAAAAAA";
    private static final String UPDATED_EXPLANATION = "BBBBBBBBBB";

    private static final Boolean DEFAULT_RANDOMIZE_QUESTION_ORDER = false;
    private static final Boolean UPDATED_RANDOMIZE_QUESTION_ORDER = true;

    private static final Integer DEFAULT_ALLOWED_NUMBER_OF_ATTEMPTS = 1;
    private static final Integer UPDATED_ALLOWED_NUMBER_OF_ATTEMPTS = 2;

    private static final Boolean DEFAULT_IS_VISIBLE_BEFORE_START = false;
    private static final Boolean UPDATED_IS_VISIBLE_BEFORE_START = true;

    private static final Boolean DEFAULT_IS_OPEN_FOR_PRACTICE = false;
    private static final Boolean UPDATED_IS_OPEN_FOR_PRACTICE = true;

    private static final Boolean DEFAULT_IS_PLANNED_TO_START = false;
    private static final Boolean UPDATED_IS_PLANNED_TO_START = true;

    private static final Integer DEFAULT_DURATION = 1;
    private static final Integer UPDATED_DURATION = 2;

    @Autowired
    private QuizExerciseRepository quizExerciseRepository;

    @Autowired
    private ParticipationRepository participationRepository;

    @Autowired
<<<<<<< HEAD
    private ResultRepository resultRepository;

    @Autowired
    private QuizPointStatisticRepository quizPointStatisticRepository;

    @Autowired
    private QuestionStatisticRepository questionStatisticRepository;

    @Autowired
    private QuizSubmissionRepository quizSubmissionRepository;
=======
    private DragAndDropMappingRepository dragAndDropMappingRepository;
>>>>>>> 88107870

    @Autowired
    private MappingJackson2HttpMessageConverter jacksonMessageConverter;

    @Autowired
    private PageableHandlerMethodArgumentResolver pageableArgumentResolver;

    @Autowired
    private ExceptionTranslator exceptionTranslator;

    @Autowired
    private EntityManager em;

    private MockMvc restQuizExerciseMockMvc;

    private QuizExercise quizExercise;

    @Before
    public void setup() {
        MockitoAnnotations.initMocks(this);
<<<<<<< HEAD
        QuizExerciseResource quizExerciseResource = new QuizExerciseResource(quizExerciseRepository, participationRepository, new StatisticService( new SimpMessagingTemplate(null)), resultRepository, quizPointStatisticRepository, questionStatisticRepository, quizSubmissionRepository);
=======
        QuizExerciseResource quizExerciseResource = new QuizExerciseResource(quizExerciseRepository, participationRepository, new StatisticService( new SimpMessagingTemplate(null)), dragAndDropMappingRepository);
>>>>>>> 88107870
        this.restQuizExerciseMockMvc = MockMvcBuilders.standaloneSetup(quizExerciseResource)
            .setCustomArgumentResolvers(pageableArgumentResolver)
            .setControllerAdvice(exceptionTranslator)
            .setMessageConverters(jacksonMessageConverter).build();
    }

    /**
     * Create an entity for this test.
     *
     * This is a static method, as tests for other entities might also need it,
     * if they test an entity which requires the current entity.
     */
    public static QuizExercise createEntity(EntityManager em) {
        QuizExercise quizExercise = new QuizExercise()
            .description(DEFAULT_DESCRIPTION)
            .explanation(DEFAULT_EXPLANATION)
            .randomizeQuestionOrder(DEFAULT_RANDOMIZE_QUESTION_ORDER)
            .allowedNumberOfAttempts(DEFAULT_ALLOWED_NUMBER_OF_ATTEMPTS)
            .isVisibleBeforeStart(DEFAULT_IS_VISIBLE_BEFORE_START)
            .isOpenForPractice(DEFAULT_IS_OPEN_FOR_PRACTICE)
            .isPlannedToStart(DEFAULT_IS_PLANNED_TO_START)
            .duration(DEFAULT_DURATION);
        return quizExercise;
    }

    @Before
    public void initTest() {
        quizExercise = createEntity(em);
    }

    @Test
    @Transactional
    public void createQuizExercise() throws Exception {
        int databaseSizeBeforeCreate = quizExerciseRepository.findAll().size();

        // Create the QuizExercise
        restQuizExerciseMockMvc.perform(post("/api/quiz-exercises")
            .contentType(TestUtil.APPLICATION_JSON_UTF8)
            .content(TestUtil.convertObjectToJsonBytes(quizExercise)))
            .andExpect(status().isCreated());

        // Validate the QuizExercise in the database
        List<QuizExercise> quizExerciseList = quizExerciseRepository.findAll();
        assertThat(quizExerciseList).hasSize(databaseSizeBeforeCreate + 1);
        QuizExercise testQuizExercise = quizExerciseList.get(quizExerciseList.size() - 1);
        assertThat(testQuizExercise.getDescription()).isEqualTo(DEFAULT_DESCRIPTION);
        assertThat(testQuizExercise.getExplanation()).isEqualTo(DEFAULT_EXPLANATION);
        assertThat(testQuizExercise.isRandomizeQuestionOrder()).isEqualTo(DEFAULT_RANDOMIZE_QUESTION_ORDER);
        assertThat(testQuizExercise.getAllowedNumberOfAttempts()).isEqualTo(DEFAULT_ALLOWED_NUMBER_OF_ATTEMPTS);
        assertThat(testQuizExercise.isIsVisibleBeforeStart()).isEqualTo(DEFAULT_IS_VISIBLE_BEFORE_START);
        assertThat(testQuizExercise.isIsOpenForPractice()).isEqualTo(DEFAULT_IS_OPEN_FOR_PRACTICE);
        assertThat(testQuizExercise.isIsPlannedToStart()).isEqualTo(DEFAULT_IS_PLANNED_TO_START);
        assertThat(testQuizExercise.getDuration()).isEqualTo(DEFAULT_DURATION);
    }

    @Test
    @Transactional
    public void createQuizExerciseWithExistingId() throws Exception {
        int databaseSizeBeforeCreate = quizExerciseRepository.findAll().size();

        // Create the QuizExercise with an existing ID
        quizExercise.setId(1L);

        // An entity with an existing ID cannot be created, so this API call must fail
        restQuizExerciseMockMvc.perform(post("/api/quiz-exercises")
            .contentType(TestUtil.APPLICATION_JSON_UTF8)
            .content(TestUtil.convertObjectToJsonBytes(quizExercise)))
            .andExpect(status().isBadRequest());

        // Validate the Alice in the database
        List<QuizExercise> quizExerciseList = quizExerciseRepository.findAll();
        assertThat(quizExerciseList).hasSize(databaseSizeBeforeCreate);
    }

    @Test
    @Transactional
    public void getAllQuizExercises() throws Exception {
        // Initialize the database
        quizExerciseRepository.saveAndFlush(quizExercise);

        // Get all the quizExerciseList
        restQuizExerciseMockMvc.perform(get("/api/quiz-exercises?sort=id,desc"))
            .andExpect(status().isOk())
            .andExpect(content().contentType(MediaType.APPLICATION_JSON_UTF8_VALUE))
            .andExpect(jsonPath("$.[*].id").value(hasItem(quizExercise.getId().intValue())))
            .andExpect(jsonPath("$.[*].description").value(hasItem(DEFAULT_DESCRIPTION.toString())))
            .andExpect(jsonPath("$.[*].explanation").value(hasItem(DEFAULT_EXPLANATION.toString())))
            .andExpect(jsonPath("$.[*].randomizeQuestionOrder").value(hasItem(DEFAULT_RANDOMIZE_QUESTION_ORDER.booleanValue())))
            .andExpect(jsonPath("$.[*].allowedNumberOfAttempts").value(hasItem(DEFAULT_ALLOWED_NUMBER_OF_ATTEMPTS)))
            .andExpect(jsonPath("$.[*].isVisibleBeforeStart").value(hasItem(DEFAULT_IS_VISIBLE_BEFORE_START.booleanValue())))
            .andExpect(jsonPath("$.[*].isOpenForPractice").value(hasItem(DEFAULT_IS_OPEN_FOR_PRACTICE.booleanValue())))
            .andExpect(jsonPath("$.[*].isPlannedToStart").value(hasItem(DEFAULT_IS_PLANNED_TO_START.booleanValue())))
            .andExpect(jsonPath("$.[*].duration").value(hasItem(DEFAULT_DURATION)));
    }

    @Test
    @Transactional
    public void getQuizExercise() throws Exception {
        // Initialize the database
        quizExerciseRepository.saveAndFlush(quizExercise);

        // Get the quizExercise
        restQuizExerciseMockMvc.perform(get("/api/quiz-exercises/{id}", quizExercise.getId()))
            .andExpect(status().isOk())
            .andExpect(content().contentType(MediaType.APPLICATION_JSON_UTF8_VALUE))
            .andExpect(jsonPath("$.id").value(quizExercise.getId().intValue()))
            .andExpect(jsonPath("$.description").value(DEFAULT_DESCRIPTION.toString()))
            .andExpect(jsonPath("$.explanation").value(DEFAULT_EXPLANATION.toString()))
            .andExpect(jsonPath("$.randomizeQuestionOrder").value(DEFAULT_RANDOMIZE_QUESTION_ORDER.booleanValue()))
            .andExpect(jsonPath("$.allowedNumberOfAttempts").value(DEFAULT_ALLOWED_NUMBER_OF_ATTEMPTS))
            .andExpect(jsonPath("$.isVisibleBeforeStart").value(DEFAULT_IS_VISIBLE_BEFORE_START.booleanValue()))
            .andExpect(jsonPath("$.isOpenForPractice").value(DEFAULT_IS_OPEN_FOR_PRACTICE.booleanValue()))
            .andExpect(jsonPath("$.isPlannedToStart").value(DEFAULT_IS_PLANNED_TO_START.booleanValue()))
            .andExpect(jsonPath("$.duration").value(DEFAULT_DURATION));
    }

    @Test
    @Transactional
    public void getNonExistingQuizExercise() throws Exception {
        // Get the quizExercise
        restQuizExerciseMockMvc.perform(get("/api/quiz-exercises/{id}", Long.MAX_VALUE))
            .andExpect(status().isNotFound());
    }

    @Test
    @Transactional
    public void updateQuizExercise() throws Exception {
        // Initialize the database
        quizExerciseRepository.saveAndFlush(quizExercise);
        int databaseSizeBeforeUpdate = quizExerciseRepository.findAll().size();

        // Update the quizExercise
        QuizExercise updatedQuizExercise = quizExerciseRepository.findOne(quizExercise.getId());
        updatedQuizExercise
            .description(UPDATED_DESCRIPTION)
            .explanation(UPDATED_EXPLANATION)
            .randomizeQuestionOrder(UPDATED_RANDOMIZE_QUESTION_ORDER)
            .allowedNumberOfAttempts(UPDATED_ALLOWED_NUMBER_OF_ATTEMPTS)
            .isVisibleBeforeStart(UPDATED_IS_VISIBLE_BEFORE_START)
            .isOpenForPractice(UPDATED_IS_OPEN_FOR_PRACTICE)
            .isPlannedToStart(UPDATED_IS_PLANNED_TO_START)
            .duration(UPDATED_DURATION);

        restQuizExerciseMockMvc.perform(put("/api/quiz-exercises")
            .contentType(TestUtil.APPLICATION_JSON_UTF8)
            .content(TestUtil.convertObjectToJsonBytes(updatedQuizExercise)))
            .andExpect(status().isOk());

        // Validate the QuizExercise in the database
        List<QuizExercise> quizExerciseList = quizExerciseRepository.findAll();
        assertThat(quizExerciseList).hasSize(databaseSizeBeforeUpdate);
        QuizExercise testQuizExercise = quizExerciseList.get(quizExerciseList.size() - 1);
        assertThat(testQuizExercise.getDescription()).isEqualTo(UPDATED_DESCRIPTION);
        assertThat(testQuizExercise.getExplanation()).isEqualTo(UPDATED_EXPLANATION);
        assertThat(testQuizExercise.isRandomizeQuestionOrder()).isEqualTo(UPDATED_RANDOMIZE_QUESTION_ORDER);
        assertThat(testQuizExercise.getAllowedNumberOfAttempts()).isEqualTo(UPDATED_ALLOWED_NUMBER_OF_ATTEMPTS);
        assertThat(testQuizExercise.isIsVisibleBeforeStart()).isEqualTo(UPDATED_IS_VISIBLE_BEFORE_START);
        assertThat(testQuizExercise.isIsOpenForPractice()).isEqualTo(UPDATED_IS_OPEN_FOR_PRACTICE);
        assertThat(testQuizExercise.isIsPlannedToStart()).isEqualTo(UPDATED_IS_PLANNED_TO_START);
        assertThat(testQuizExercise.getDuration()).isEqualTo(UPDATED_DURATION);
    }

    @Test
    @Transactional
    public void updateNonExistingQuizExercise() throws Exception {
        int databaseSizeBeforeUpdate = quizExerciseRepository.findAll().size();

        // Create the QuizExercise

        // If the entity doesn't have an ID, it will be created instead of just being updated
        restQuizExerciseMockMvc.perform(put("/api/quiz-exercises")
            .contentType(TestUtil.APPLICATION_JSON_UTF8)
            .content(TestUtil.convertObjectToJsonBytes(quizExercise)))
            .andExpect(status().isCreated());

        // Validate the QuizExercise in the database
        List<QuizExercise> quizExerciseList = quizExerciseRepository.findAll();
        assertThat(quizExerciseList).hasSize(databaseSizeBeforeUpdate + 1);
    }

    @Test
    @Transactional
    public void deleteQuizExercise() throws Exception {
        // Initialize the database
        quizExerciseRepository.saveAndFlush(quizExercise);
        int databaseSizeBeforeDelete = quizExerciseRepository.findAll().size();

        // Get the quizExercise
        restQuizExerciseMockMvc.perform(delete("/api/quiz-exercises/{id}", quizExercise.getId())
            .accept(TestUtil.APPLICATION_JSON_UTF8))
            .andExpect(status().isOk());

        // Validate the database is empty
        List<QuizExercise> quizExerciseList = quizExerciseRepository.findAll();
        assertThat(quizExerciseList).hasSize(databaseSizeBeforeDelete - 1);
    }

    @Test
    @Transactional
    public void equalsVerifier() throws Exception {
        TestUtil.equalsVerifier(QuizExercise.class);
        QuizExercise quizExercise1 = new QuizExercise();
        quizExercise1.setId(1L);
        QuizExercise quizExercise2 = new QuizExercise();
        quizExercise2.setId(quizExercise1.getId());
        assertThat(quizExercise1).isEqualTo(quizExercise2);
        quizExercise2.setId(2L);
        assertThat(quizExercise1).isNotEqualTo(quizExercise2);
        quizExercise1.setId(null);
        assertThat(quizExercise1).isNotEqualTo(quizExercise2);
    }
}<|MERGE_RESOLUTION|>--- conflicted
+++ resolved
@@ -2,13 +2,8 @@
 
 import de.tum.in.www1.exerciseapp.ArTEMiSApp;
 import de.tum.in.www1.exerciseapp.domain.QuizExercise;
-<<<<<<< HEAD
 import de.tum.in.www1.exerciseapp.repository.*;
-=======
-import de.tum.in.www1.exerciseapp.repository.DragAndDropMappingRepository;
-import de.tum.in.www1.exerciseapp.repository.ParticipationRepository;
-import de.tum.in.www1.exerciseapp.repository.QuizExerciseRepository;
->>>>>>> 88107870
+
 import de.tum.in.www1.exerciseapp.service.StatisticService;
 import de.tum.in.www1.exerciseapp.web.rest.errors.ExceptionTranslator;
 import org.junit.Before;
@@ -74,7 +69,6 @@
     private ParticipationRepository participationRepository;
 
     @Autowired
-<<<<<<< HEAD
     private ResultRepository resultRepository;
 
     @Autowired
@@ -85,9 +79,9 @@
 
     @Autowired
     private QuizSubmissionRepository quizSubmissionRepository;
-=======
+
+    @Autowired
     private DragAndDropMappingRepository dragAndDropMappingRepository;
->>>>>>> 88107870
 
     @Autowired
     private MappingJackson2HttpMessageConverter jacksonMessageConverter;
@@ -108,11 +102,7 @@
     @Before
     public void setup() {
         MockitoAnnotations.initMocks(this);
-<<<<<<< HEAD
-        QuizExerciseResource quizExerciseResource = new QuizExerciseResource(quizExerciseRepository, participationRepository, new StatisticService( new SimpMessagingTemplate(null)), resultRepository, quizPointStatisticRepository, questionStatisticRepository, quizSubmissionRepository);
-=======
-        QuizExerciseResource quizExerciseResource = new QuizExerciseResource(quizExerciseRepository, participationRepository, new StatisticService( new SimpMessagingTemplate(null)), dragAndDropMappingRepository);
->>>>>>> 88107870
+        QuizExerciseResource quizExerciseResource = new QuizExerciseResource(quizExerciseRepository, participationRepository, new StatisticService( new SimpMessagingTemplate(null)), resultRepository, quizPointStatisticRepository, questionStatisticRepository, quizSubmissionRepository, dragAndDropMappingRepository);
         this.restQuizExerciseMockMvc = MockMvcBuilders.standaloneSetup(quizExerciseResource)
             .setCustomArgumentResolvers(pageableArgumentResolver)
             .setControllerAdvice(exceptionTranslator)
