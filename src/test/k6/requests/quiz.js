import { PARTICIPATION, QUIZ_EXERCISES } from './endpoints.js';
import { fail, sleep } from 'k6';
import { nextAlphanumeric, nextWSSubscriptionId, randomArrayValue } from '../util/utils.js';
import { QUIZ_EXERCISE } from './endpoints.js';

export function createQuizExercise(artemis, course) {
    let res;

    // The actual exercise
    const exercise = {
        title: 'TEST-Quiz ' + nextAlphanumeric(10),
        type: 'quiz',
        teamMode: false,
        releaseDate: null,
        randomizeQuestionOrder: true,
        presentationScoreEnabled: false,
        duration: 120,
        isActiveQuiz: false,
        isAtLeastInstructor: false,
        isAtLeastTutor: false,
        isOpenForPractice: false,
        isPlannedToStart: false,
        isPracticeModeAvailable: true,
        isVisibleBeforeStart: false,
        mode: 'INDIVIDUAL',
        course: course,
        quizQuestions: generateQuizQuestions(10),
    };

    res = artemis.post(QUIZ_EXERCISES, exercise);
    if (res[0].status !== 201) {
        console.log('ERROR when creating a new quiz exercise. Response headers:');
        for (let [key, value] of Object.entries(res[0].headers)) {
            console.log(`${key}: ${value}`);
        }
        fail('ERROR: Could not create exercise (status: ' + res[0].status + ')! response: ' + res[0].body);
    }
    const exerciseId = JSON.parse(res[0].body).id;
    console.log('CREATED new quiz exercise, ID=' + exerciseId);

    console.log('Setting quiz to visible');
    res = artemis.put(QUIZ_EXERCISE(exerciseId) + '/set-visible');
    if (res[0].status !== 200) {
        fail('Could not set quiz to visible (' + res[0].status + ')! Response was + ' + res[0].body);
    }

    console.log('Starting quiz');
    res = artemis.put(QUIZ_EXERCISE(exerciseId) + '/start-now');
    if (res[0].status !== 200) {
        fail('Could not start quiz (' + res[0].status + ')! Response was + ' + res[0].body);
    }

    return exerciseId;
}

export function generateQuizQuestions(amount) {
    let questions = [];
    for (let i = 0; i < amount; i++) {
        let question = {
            type: 'multiple-choice',
            title: 'question' + i,
            text: 'Some question',
            scoringType: 'ALL_OR_NOTHING',
            score: 1,
            randomizeOrder: true,
            invalid: false,
            hint: 'Some question hint',
            exportQuiz: 'false',
            answerOptions: generateAnswerOptions(),
        };
        questions.push(question);
    }

    return questions;

    function generateAnswerOptions() {
        let answerOptions = [];
        let correctAnswerOption = {
            explanation: 'Correct answer explanation',
            hint: 'Correct answer hint',
            invalid: false,
            isCorrect: true,
            text: 'Correct answer option',
        };
        let wrongAnswerOption = {
            explanation: 'Wrong answer explanation',
            hint: 'Wrong answer hint',
            invalid: false,
            isCorrect: false,
            text: 'Wrong answer option',
        };

        answerOptions.push(correctAnswerOption);
        answerOptions.push(wrongAnswerOption);

        return answerOptions;
    }
}

export function deleteQuizExercise(artemis, exerciseId) {
    const res = artemis.delete(QUIZ_EXERCISE(exerciseId));
    if (res[0].status !== 200) {
        fail('Could not delete exercise (' + res[0].status + ')! Response was + ' + res[0].body);
    }
    console.log('DELETED quiz exercise, ID=' + exerciseId);
}

export function getQuizQuestions(artemis, courseId, exerciseId) {
    const res = artemis.get(PARTICIPATION(exerciseId));
    if (res[0].status !== 200) {
        fail('ERROR: Could not get quiz information (' + res[0].status + ')! response was + ' + res[0].body);
    }

    return JSON.parse(res[0].body).exercise.quizQuestions;
}

export function simulateQuizWork(artemis, exerciseId, questions, timeout, currentUsername) {
    artemis.websocket(function (socket) {
        function subscribe() {
            socket.send('SUBSCRIBE\nid:sub-' + nextWSSubscriptionId() + '\ndestination:/user/topic/quizExercise/' + exerciseId + '/submission\n\n\u0000');
        }

        function submitRandomAnswer(numberOfQuestions) {
            const answer = {
                submissionExerciseType: 'quiz',
                submitted: false,
                submittedAnswers: questions.slice(0, numberOfQuestions).map((q) => generateAnswer(q)),
            };
            const answerString = JSON.stringify(answer);
            const wsMessage = `SEND\ndestination:/topic/quizExercise/${exerciseId}/submission\ncontent-length:${answerString.length}\n\n${answerString}\u0000`;

            socket.send(wsMessage);
        }

        function generateAnswer(question) {
            const randAnswer = randomArrayValue(question.answerOptions);
            return {
                type: question.type,
                quizQuestion: question,
                selectedOptions: [randAnswer],
            };
        }

        // Subscribe to callback response from server (response after submitted answer
        socket.setTimeout(function () {
            subscribe();
        }, 5 * 1000);

        // Wait for new result
        socket.on('message', function (message) {
            if (message.startsWith('MESSAGE\ndestination:/user/topic/quizExercise/' + exerciseId + '/submission')) {
                console.log(`RECEIVED callback from server for ${currentUsername}: ${message}`);
                sleep(5);
                socket.close();
            }
        });

        for (let questionCount = 1; questionCount <= 10; questionCount++) {
            // submit new quiz answer
            socket.setTimeout(function () {
<<<<<<< HEAD
                if (questionCount === 10) {
                    console.log("10 for " + currentUsername);
=======
                if (questionCount == 10) {
                    console.log('10 for ' + currentUsername);
>>>>>>> d37d6c1f
                }
                submitRandomAnswer(questionCount);
            }, (questionCount - 1) * 1000 + 1000);
        }

        // Stop after timeout
        socket.setTimeout(function () {
            console.log("Connection timed out");
            socket.close();
        }, timeout * 1000);
    });
}<|MERGE_RESOLUTION|>--- conflicted
+++ resolved
@@ -158,13 +158,8 @@
         for (let questionCount = 1; questionCount <= 10; questionCount++) {
             // submit new quiz answer
             socket.setTimeout(function () {
-<<<<<<< HEAD
                 if (questionCount === 10) {
                     console.log("10 for " + currentUsername);
-=======
-                if (questionCount == 10) {
-                    console.log('10 for ' + currentUsername);
->>>>>>> d37d6c1f
                 }
                 submitRandomAnswer(questionCount);
             }, (questionCount - 1) * 1000 + 1000);
