--- conflicted
+++ resolved
@@ -57,8 +57,6 @@
     return JSON.parse(res[0].body);
 }
 
-<<<<<<< HEAD
-=======
 export function updateModelingExerciseDueDate(artemis, exercise) {
     const currentDate = new Date();
 
@@ -79,68 +77,6 @@
     return JSON.parse(res[0].body);
 }
 
-export function startExercise(artemis, courseId, exerciseId) {
-    console.log('Try to start exercise for test user ' + __VU);
-    const res = artemis.post(PARTICIPATIONS(courseId, exerciseId), undefined, undefined);
-
-    if (res[0].status === 400) {
-        sleep(3000);
-        return;
-    }
-
-    if (res[0].status !== 201) {
-        fail('FAILTEST: error trying to start exercise for test user ' + __VU + ':\n #####ERROR (' + res[0].status + ')##### ' + res[0].body);
-    } else {
-        console.log('SUCCESSFULLY started exercise for test user ' + __VU);
-    }
-
-    return JSON.parse(res[0].body);
-}
-
-export function deleteModelingExercise(artemis, exerciseId) {
-    const res = artemis.delete(MODELING_EXERCISE(exerciseId));
-    if (res[0].status !== 200) {
-        fail('FAILTEST: Could not delete exercise (' + res[0].status + ')! Response was + ' + res[0].body);
-    }
-    console.log('DELETED modeling exercise, ID=' + exerciseId);
-}
-
-export function getExercise(artemis, exerciseId) {
-    const serverRespond = artemis.get(MODELING_EXERCISE(exerciseId));
-    console.log('Server response is ' + JSON.stringify(serverRespond));
-    const res = artemis.get(MODELING_EXERCISE(exerciseId));
-    if (res[0].status !== 200) {
-        console.log('ERROR when getting existing exercise. Response headers:');
-        for (let [key, value] of Object.entries(res[0].headers)) {
-            console.log(`${key}: ${value}`);
-        }
-        fail('FAILTEST: Could not get exercise (status: ' + res[0].status + ')! response: ' + res[0].body);
-    }
-    console.log('SUCCESS: Get existing exercise');
-
-    return JSON.parse(res[0].body);
-}
-
-export function startTutorParticipation(artemis, exerciseId) {
-    const res = artemis.post(TUTOR_PARTICIPATIONS(exerciseId), { status: 'NOT_PARTICIPATED' });
-    if (res[0].status !== 201) {
-        fail('FAILTEST: error trying to start tutor participation for test user ' + __VU + ':\n #####ERROR (' + res[0].status + ')##### ' + res[0].body);
-    } else {
-        console.log('SUCCESSFULLY started tutor participation for test user ' + __VU);
-    }
-
-    return JSON.parse(res[0].body);
-}
-
-export function getAndLockModelingSubmission(artemis, exerciseId) {
-    const res = artemis.get(MODELING_SUBMISSION_WITHOUT_ASSESSMENT(exerciseId));
-    if (res[0].status !== 200) {
-        fail('FAILTEST: Could not get submission without assessment (' + res[0].status + ')! Response was + ' + res[0].body);
-    }
-    return JSON.parse(res[0].body);
-}
-
->>>>>>> 87fa4817
 export function assessModelingSubmission(artemis, submissionId, resultId) {
     const assessment = [
         {
