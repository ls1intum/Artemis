--- conflicted
+++ resolved
@@ -59,30 +59,6 @@
 
 export function updateModelingExerciseDueDate(artemis, exercise) {
     const currentDate = new Date();
-<<<<<<< HEAD
-
-    const updateExercise = Object.assign({}, exercise);
-    updateExercise.dueDate = new Date(currentDate.getTime() + 10000); // Visible in 1 minutes
-
-    const res = artemis.put(MODELING_EXERCISES, updateExercise);
-    console.log(res);
-    if (res[0].status !== 200) {
-        console.log('ERROR when updating the modeling exercise. Response headers:');
-        for (let [key, value] of Object.entries(res[0].headers)) {
-            console.log(`${key}: ${value}`);
-        }
-        fail('FAILTEST: Could not create modeling exercise (status: ' + res[0].status + ')! response: ' + res[0].body);
-    }
-    console.log('SUCCESS: Generated new modeling exercise');
-
-    return JSON.parse(res[0].body);
-}
-
-export function startExercise(artemis, courseId, exerciseId) {
-    console.log('Try to start exercise for test user ' + __VU);
-    const res = artemis.post(PARTICIPATIONS(courseId, exerciseId), undefined, undefined);
-=======
->>>>>>> 51a2f08c
 
     const updateExercise = Object.assign({}, exercise);
     updateExercise.dueDate = new Date(currentDate.getTime() + 10000); // Visible in 1 minutes
