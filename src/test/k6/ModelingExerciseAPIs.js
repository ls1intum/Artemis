import { group, sleep } from 'k6';
import { addUserToInstructorsInCourse, deleteCourse, newCourse } from './requests/course.js';
<<<<<<< HEAD
import { assessModelingSubmission, newModelingExercise, submitRandomModelingAnswerExam } from './requests/modeling.js';
import { startExercise, getExercise, startTutorParticipation, deleteExercise, getAndLockSubmission } from './requests/exercises.js';
=======
import {
    assessModelingSubmission,
    deleteModelingExercise,
    getAndLockModelingSubmission,
    getExercise,
    newModelingExercise,
    startExercise,
    startTutorParticipation,
    submitRandomModelingAnswerExam,
    updateModelingExerciseDueDate,
} from './requests/modeling.js';
>>>>>>> 87fa4817
import { login } from './requests/requests.js';
import { createUsersIfNeeded } from './requests/user.js';
import { MODELING_EXERCISE, MODELING_SUBMISSION_WITHOUT_ASSESSMENT } from './requests/endpoints';

// Version: 1.1
// Creator: Firefox
// Browser: Firefox

export let options = {
    maxRedirects: 0,
    iterations: __ENV.ITERATIONS,
    vus: __ENV.ITERATIONS,
    rps: 5,
    setupTimeout: '480s',
    teardownTimeout: '240s',
};

const adminUsername = __ENV.ADMIN_USERNAME;
const adminPassword = __ENV.ADMIN_PASSWORD;
let baseUsername = __ENV.BASE_USERNAME;
let basePassword = __ENV.BASE_PASSWORD;
let userOffset = parseInt(__ENV.USER_OFFSET);
const onlyPrepare = __ENV.ONLY_PREPARE === true || __ENV.ONLY_PREPARE === 'true';

export function setup() {
    console.log('__ENV.CREATE_USERS: ' + __ENV.CREATE_USERS);
    console.log('__ENV.TIMEOUT_PARTICIPATION: ' + __ENV.TIMEOUT_PARTICIPATION);
    console.log('__ENV.TIMEOUT_EXERCISE: ' + __ENV.TIMEOUT_EXERCISE);
    console.log('__ENV.ITERATIONS: ' + __ENV.ITERATIONS);
    console.log('__ENV.USER_OFFSET: ' + __ENV.USER_OFFSET);
    console.log('__ENV.ONLY_PREPARE: ' + onlyPrepare);

    let courseId;
    let exerciseId;
    let artemis;
    let exercise;
    const iterations = parseInt(__ENV.ITERATIONS);
    // Create course
    const instructorUsername = baseUsername.replace('USERID', '1');
    const instructorPassword = basePassword.replace('USERID', '1');
    if (parseInt(__ENV.COURSE_ID) === 0 || parseInt(__ENV.EXERCISE_ID) === 0) {
        console.log('Creating new exercise as no parameters are given');

        // Create course
        const artemisAdmin = login(adminUsername, adminPassword);

        const course = newCourse(artemisAdmin);
        courseId = course.id;
        console.log('Create users with ids starting from ' + userOffset + ' and up to ' + (userOffset + iterations));
        createUsersIfNeeded(artemisAdmin, baseUsername, basePassword, adminUsername, adminPassword, course, userOffset);
        console.log('Create users with ids starting from ' + (userOffset + iterations) + ' and up to ' + (userOffset + iterations + iterations));
        createUsersIfNeeded(artemisAdmin, baseUsername, basePassword, adminUsername, adminPassword, course, userOffset + iterations, true);

        console.log('Assigning ' + instructorUsername + 'to course ' + course.id + ' as the instructor');
        addUserToInstructorsInCourse(artemisAdmin, instructorUsername, course.id);

        // Login to Artemis
        artemis = login(instructorUsername, instructorPassword);

        // it might be necessary that the newly created groups or accounts are synced with the version control and continuous integration servers, so we wait for 1 minute
        const timeoutExercise = parseFloat(__ENV.TIMEOUT_EXERCISE);
        if (timeoutExercise > 0) {
            console.log('Wait ' + timeoutExercise + 's before creating the exam so that the setup can finish properly');
            sleep(timeoutExercise);
        }

        // Create new exercise
        exercise = newModelingExercise(artemis, undefined, course.id);
        exerciseId = exercise.id;
        console.log('Created exercise with id ' + exerciseId);

        sleep(2);
    } else {
        exerciseId = parseInt(__ENV.EXERCISE_ID);
        courseId = parseInt(__ENV.COURSE_ID);
        artemis = login(adminUsername, adminPassword);

        console.log('Getting exercise');
        exercise = getExercise(artemis, exerciseId, MODELING_EXERCISE(exerciseId));
    }

    for (let i = 1; i <= iterations; i++) {
        console.log(userOffset);
        const userId = parseInt(__VU) + userOffset + i;
        const currentUsername = baseUsername.replace('USERID', userId);
        const currentPassword = basePassword.replace('USERID', userId);
        console.log('Logging in as user ' + currentUsername);
        artemis = login(currentUsername, currentPassword);
        // Delay so that not all users start at the same time, batches of 3 users per second
        const delay = Math.floor(__VU / 3);
        sleep(delay * 3);

        console.log('Starting exercise ' + exerciseId);
        let participation = startExercise(artemis, courseId, exerciseId);
        if (participation) {
            const submissionId = participation.submissions[0].id;
            console.log('Submitting submission ' + submissionId);
            submitRandomModelingAnswerExam(artemis, exercise, submissionId);
        }
        sleep(1);
    }

    sleep(2);

    // Login to Artemis
    artemis = login(instructorUsername, instructorPassword);

    updateModelingExerciseDueDate(artemis, exercise);

    sleep(30);

    console.log('Using existing course ' + courseId + ' and exercise ' + exerciseId);
    return { exerciseId, courseId };
}

export default function (data) {
    // The user id (1, 2, 3) is stored in __VU
    const iterations = parseInt(__ENV.ITERATIONS);
    const userId = parseInt(__VU) + userOffset + iterations;
    const currentUsername = baseUsername.replace('USERID', userId);
    const currentPassword = basePassword.replace('USERID', userId);

    console.log('Logging in as user ' + currentUsername);
    const artemis = login(currentUsername, currentPassword);
    const exerciseId = data.exerciseId;

    // Delay so that not all users start at the same time, batches of 3 users per second
    const delay = Math.floor(__VU / 3);
    sleep(delay * 3);

    group('Assess modeling submissions', function () {
        console.log('Start participation for tutor ' + currentUsername);
        let participation = startTutorParticipation(artemis, exerciseId);
        if (participation) {
            console.log('Get and lock modeling submission for tutor ' + userId + ' and exercise');
            const submission = getAndLockSubmission(artemis, exerciseId, MODELING_SUBMISSION_WITHOUT_ASSESSMENT(exerciseId));
            const submissionId = submission.id;
            console.log('Assess modeling submission ' + submissionId);
            console.log('Result before manual assessment ' + JSON.stringify(submission.results[0]));
            assessModelingSubmission(artemis, submissionId, submission.results[0].id);
        }
        sleep(1);
    });

    return data;
}

export function teardown(data) {
    const shouldCleanup = __ENV.CLEANUP === true || __ENV.CLEANUP === 'true';
    if (shouldCleanup) {
        const artemis = login(adminUsername, adminPassword);
        const courseId = data.courseId;
        const exerciseId = data.exerciseId;

        deleteExercise(artemis, exerciseId, MODELING_EXERCISE(exerciseId));
        deleteCourse(artemis, courseId);
    }
}<|MERGE_RESOLUTION|>--- conflicted
+++ resolved
@@ -1,21 +1,7 @@
 import { group, sleep } from 'k6';
 import { addUserToInstructorsInCourse, deleteCourse, newCourse } from './requests/course.js';
-<<<<<<< HEAD
-import { assessModelingSubmission, newModelingExercise, submitRandomModelingAnswerExam } from './requests/modeling.js';
+import { assessModelingSubmission, newModelingExercise, submitRandomModelingAnswerExam, updateModelingExerciseDueDate } from './requests/modeling.js';
 import { startExercise, getExercise, startTutorParticipation, deleteExercise, getAndLockSubmission } from './requests/exercises.js';
-=======
-import {
-    assessModelingSubmission,
-    deleteModelingExercise,
-    getAndLockModelingSubmission,
-    getExercise,
-    newModelingExercise,
-    startExercise,
-    startTutorParticipation,
-    submitRandomModelingAnswerExam,
-    updateModelingExerciseDueDate,
-} from './requests/modeling.js';
->>>>>>> 87fa4817
 import { login } from './requests/requests.js';
 import { createUsersIfNeeded } from './requests/user.js';
 import { MODELING_EXERCISE, MODELING_SUBMISSION_WITHOUT_ASSESSMENT } from './requests/endpoints';
