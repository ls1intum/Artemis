<!DOCTYPE html>
<html xmlns:th="http://www.thymeleaf.org">
<head>
    <title th:text="#{email.dataExportFailedAdmin.title(${user.login})}">Data export for one of the users failed</title>
    <th:block th:replace="~{mail/notification/fragments :: headMetaDataAndIconLink}"/>
    <th:block th:replace="~{mail/notification/fragments :: css}"/>
</head>
<body>
<th:block th:replace="~{mail/notification/fragments :: header}"/>
<!-- Message Body Start -->
<div id="message-body">
    <span th:text="#{email.dataExportFailedAdmin.text}">A data export creation failed. </span>
    <span class="bold-text" th:text="${dataExportFailedContent.exportUsername}">Username</span>
    <span th:text="#{email.dataExportFailedAdmin.textFailed}">failed</span>

<<<<<<< HEAD
    <p th:text="#{email.dataExportFailedAdmin.reason(${dataExportFailedContent.reason})}">The error message </p>
=======
    <p th:text="#{email.dataExportFailedAdmin.reason(${reason})}">The error message </p>
>>>>>>> b80e594a
    <p
        th:text="#{email.dataExportFailedAdmin.actionItemList}">
    </p>
    <p th:text="#{email.dataExportFailedAdmin.actionItem1}">Check the configuration of the instance</p>
    <p th:text="#{email.dataExportFailedAdmin.actionItem2}">Contact the development team</p>
    <a th:href="@{https://github.com/ls1intum/Artemis/issues/new/choose}" th:text="#{email.dataExportFailedAdmin.githubLink}">Create an issue on Github</a>

</div>
</body>
</html><|MERGE_RESOLUTION|>--- conflicted
+++ resolved
@@ -12,12 +12,7 @@
     <span th:text="#{email.dataExportFailedAdmin.text}">A data export creation failed. </span>
     <span class="bold-text" th:text="${dataExportFailedContent.exportUsername}">Username</span>
     <span th:text="#{email.dataExportFailedAdmin.textFailed}">failed</span>
-
-<<<<<<< HEAD
     <p th:text="#{email.dataExportFailedAdmin.reason(${dataExportFailedContent.reason})}">The error message </p>
-=======
-    <p th:text="#{email.dataExportFailedAdmin.reason(${reason})}">The error message </p>
->>>>>>> b80e594a
     <p
         th:text="#{email.dataExportFailedAdmin.actionItemList}">
     </p>
