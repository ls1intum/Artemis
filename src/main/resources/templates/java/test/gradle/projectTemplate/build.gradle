// %static-code-analysis-start%
plugins {
    id 'checkstyle'
    id 'pmd'
    id 'com.github.spotbugs' version '5.0.6'
<<<<<<< HEAD
    // %static-code-analysis-stop%
    // %record-testwise-coverage-start%
    id "com.teamscale" version "23.0.0"
    // %record-testwise-coverage-stop%
=======
>>>>>>> bdbf73a6
}
// %static-code-analysis-stop%

apply plugin: 'java'
sourceCompatibility = 17
version = '1.0.0'
compileJava.options.encoding = 'UTF-8'
compileTestJava.options.encoding = 'UTF-8'

repositories {
    mavenCentral()
    mavenLocal()
}

dependencies {
    testImplementation 'de.tum.in.ase:artemis-java-test-sandbox:1.9.2'
    implementation 'org.apache.commons:commons-lang3:3.12.0'
}

def assignmentSrcDir = "assignment/src"
def studentOutputDir = sourceSets.main.java.destinationDirectory.get()
// %static-code-analysis-start%
def scaConfigDirectory = "$projectDir/staticCodeAnalysisConfig"
// %static-code-analysis-stop%

sourceSets {
    // %non-sequential-start%
    test {
        java {
            srcDir 'test'
        }
        resources {
            srcDir 'test'
        }
    }
    // %non-sequential-stop%

    // %sequential-start%
    structuralTest {
        java {
            srcDir 'structural/test'
        }
        resources {
            srcDir 'structural/test'
        }
    }

    behaviorTest {
        java {
            srcDir 'behavior/test'
            compileClasspath += sourceSets.main.runtimeClasspath
        }
        resources {
            srcDir 'behavior/test'
        }
    }
    // %sequential-stop%

    main {
        java {
            srcDirs = [assignmentSrcDir]
        }
        resources {
            srcDirs = []
        }
    }
}

def forbiddenPackageFolders = [ //(2)
                                "$studentOutputDir/ch/qos/logback/",
                                "$studentOutputDir/com/intellij/",
                                "$studentOutputDir/com/sun/",
                                "$studentOutputDir/de/tum/in/test/api/",
                                "$studentOutputDir/java/",
                                "$studentOutputDir/javax/",
                                "$studentOutputDir/jdk/",
                                "$studentOutputDir/net/jqwik/",
                                "$studentOutputDir/org/assertj/",
                                "$studentOutputDir/org/apache/",
                                "$studentOutputDir/org/eclipse/",
                                "$studentOutputDir/org/gradle/",
                                "$studentOutputDir/org/jacoco/",
                                "$studentOutputDir/org/json/",
                                "$studentOutputDir/org/junit/",
                                "$studentOutputDir/org/opentest4j/",
                                "$studentOutputDir/sun/",
                                "$studentOutputDir/worker/org/gradle/"
                                // %record-testwise-coverage-start%
                                ,"$studentOutputDir/com/teamscale/",
                                "$studentOutputDir/okhttp3/",
                                "$studentOutputDir/retrofit2/",
                                "$studentOutputDir/shadow/",
                                "$studentOutputDir/com/squareup/",
                                "$studentOutputDir/okio/"
                                // %record-testwise-coverage-stop%
]
test {
    doFirst { //(1)
        for (String packageFolder in forbiddenPackageFolders) {
            assert !file(packageFolder).exists(): "$packageFolder must not exist within the submission."
        }
    }
    defaultCharacterEncoding = 'UTF-8'
    useJUnitPlatform()
}

// %sequential-start%
configurations {
    structuralTestImplementation.extendsFrom testImplementation
    structuralTestRuntime.extendsFrom testRuntime
    behaviorTestImplementation.extendsFrom testImplementation
    behaviorTestRuntime.extendsFrom testRuntime
}

task structuralTests(type: Test) {
    testClassesDirs = sourceSets.structuralTest.output.classesDirs
    classpath += sourceSets.structuralTest.runtimeClasspath

    useJUnitPlatform()
}

task behaviorTests(type: Test) {
    testClassesDirs = sourceSets.behaviorTest.output.classesDirs
    classpath += sourceSets.behaviorTest.runtimeClasspath

    useJUnitPlatform()
}
// %sequential-stop%

// %static-code-analysis-start%
checkstyle {
    configFile = file("$scaConfigDirectory/checkstyle-configuration.xml")
    ignoreFailures = true
    // exclude the test files
    checkstyleTest.enabled = false
    checkstyleMain.reports {
        xml.outputLocation = file('target/checkstyle-result.xml')
    }
}

spotbugs {
    excludeFilter = file("$scaConfigDirectory/spotbugs-exclusions.xml")
    ignoreFailures = true
    // exclude the test files
    spotbugsTest.enabled = false
    spotbugsMain.reports {
        xml {
            enabled = true
            outputLocation = file('target/spotbugsXml.xml')
        }
        html.enabled = false
    }
}

pmd {
    ruleSets = ["$scaConfigDirectory/pmd-configuration.xml"]
    rulesMinimumPriority = 5
    ignoreFailures = true
    // exclude the test files
    pmdTest.enabled = false
    pmdMain.reports {
        xml.outputLocation = file('target/pmd.xml')
    }
}
// %static-code-analysis-stop%


// %record-testwise-coverage-start%
tasks.register('tiaTests', com.teamscale.TestImpacted) {
    systemProperty "ares.security.trustedpackages", "okhttp3,com.teamscale,retrofit2,shadow,com.squareup,okio"
    useJUnitPlatform()
    filter {
        excludeTestsMatching "AttributeTest"
        excludeTestsMatching "ConstructorTest"
        excludeTestsMatching "ClassTest"
        excludeTestsMatching "MethodTest"
    }
    jacoco {
        includes = ["${packageName}.*"]
    }
}
// %record-testwise-coverage-stop%<|MERGE_RESOLUTION|>--- conflicted
+++ resolved
@@ -1,17 +1,13 @@
-// %static-code-analysis-start%
 plugins {
+    // %static-code-analysis-start%
     id 'checkstyle'
     id 'pmd'
     id 'com.github.spotbugs' version '5.0.6'
-<<<<<<< HEAD
     // %static-code-analysis-stop%
     // %record-testwise-coverage-start%
     id "com.teamscale" version "23.0.0"
     // %record-testwise-coverage-stop%
-=======
->>>>>>> bdbf73a6
 }
-// %static-code-analysis-stop%
 
 apply plugin: 'java'
 sourceCompatibility = 17
