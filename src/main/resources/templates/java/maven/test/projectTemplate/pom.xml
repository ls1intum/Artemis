--- conflicted
+++ resolved
@@ -131,7 +131,6 @@
                     </dependency>
                 </dependencies>
                 <configuration>
-<<<<<<< HEAD
                     <!-- Do not analyze the files in the test directory -->
                     <includeTests>${analyzeTests}</includeTests>
                     <!-- Bugs reported have at least this priority. 1 is the highest and 5 is the lowest priority -->
@@ -140,7 +139,6 @@
                     <rulesets>
                         <ruleset>${scaConfigDirectory}/pmd-configuration.xml</ruleset>
                     </rulesets>
-=======
                     <!-- Minimum amount of duplicated tokens triggering the copy-paste detection -->
                     <minimumTokens>60</minimumTokens>
                     <!-- Ignore literal value differences when evaluating a duplicate block.
@@ -149,7 +147,6 @@
                     <!-- Similar to ignoreLiterals but for identifiers, i.e. variable names, methods names.
                     If activated, most tokens will be ignored so minimumTokens must be lowered significantly -->
                     <ignoreIdentifiers>false</ignoreIdentifiers>
->>>>>>> 73cab8c3
                 </configuration>
             </plugin>
             %static-code-analysis-stop%
