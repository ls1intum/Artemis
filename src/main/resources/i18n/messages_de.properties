--- conflicted
+++ resolved
@@ -45,11 +45,8 @@
 # Notification Titles (based on originating type)
 email.notification.title.attachment=Der Anhang "{0}" für die Vorlesung "{1}" in dem Kurs "{2}" wurde aktualisiert.
 email.notification.title.file.submission.successful=Die Einreichung der Dateiupload-aufgabe "{0}" in dem Kurs "{1}" war erfolgreich.
-<<<<<<< HEAD
 email.notification.title.exercise.submission.assessed=Die eingereichte Lösung für die Aufgabe "{0}" in dem Kurs "{1}" wurde korrigiert.
-=======
 email.notification.title.duplicate.test.cases="{0}" in dem Kurs"{1}" hat mehrere Testfälle mit gleichen Namen! Dieser kritische Fehler sollte so früh wie möglich korrigiert werden, sonst treten Probleme bei der Erstellung von Ergebnissen für Studierende auf!
->>>>>>> 65e703ff
 
 # Post based
 email.notification.title.post.announcement=Eine neue Ankündigung "{0}" wurde für den Kurs "{1}" erstellt.
