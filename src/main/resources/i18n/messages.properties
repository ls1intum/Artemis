# General
email.greetings=Dear

# Error page
error.title=Your request cannot be processed
error.subtitle=Sorry, an error has occurred.
error.status=Status:
error.message=Message:

# Activation email
email.activation.title=Artemis account activation
email.activation.greeting=Dear {0}
email.activation.text1=Your Artemis account has been created, please click on the link to activate it:
email.activation.text2=Regards,
email.signature=The Artemis Team.

# Creation email
email.creation.text1=Your Artemis account has been created, please click on the link to access it:

# Reset email
email.reset.title=Artemis password reset
email.reset.greeting=Dear {0}
email.reset.text1=For your Artemis account a password reset was requested, please click on the link to reset it:
email.reset.text2=Regards,

# SAML2 Account created
email.saml.title=Artemis account created
email.saml.greeting=Dear {0}
email.saml.text1=Your Artemis account has been created. A local Artemis password is only needed to access Git and build services. To create your local Artemis password click the link below:
email.saml.text2=After expiration of this link you can use the "password-reset" button.
email.saml.text3=Regards,
email.saml.username=User name: {0}
email.saml.email=E-Mail: {0}

# Notification email

# Groups
email.notification.group.students=Students
email.notification.group.instructors=Instructors
email.notification.group.tutors=Tutors
email.notification.group.editors=Editors

# Notification Titles (based on originating type)
email.notification.title.attachment=The attachment "{0}" for the lecture "{1}" in the course "{2}" was changed.
email.notification.title.file.submission.successful=Your submission for the file upload exercise "{0}" in the course "{1}" was successful.
<<<<<<< HEAD
email.notification.title.exercise.submission.assessed=Your submission for the exercise "{0}" in the course "{1}" has been assessed.
=======
email.notification.title.duplicate.test.cases="{0}" in the course "{1}" has multiple test cases with the same name! This critical issue needs to be resolved as quickly as possible. Otherwise, there will be problems with creating the student results!
>>>>>>> 65e703ff

# Post based
email.notification.title.post.announcement=A new announcement "{0}" was created in the course "{1}".

# "The (e.g. quiz) exercise" prefix has to be build by using the fragment 'exerciseTypeTranslation"
email.notification.title.exercise.created="{0}" was released in the course "{1}".
email.notification.title.exercise.practice="{0}" in the course "{1}" was opened for practice.

# Exercise Info
email.notification.title.exercise.information=Information about this exercise:
email.notification.title.exercise.information.difficulty=Difficulty : {0}
email.notification.title.exercise.information.max=Number of Points : {0}
email.notification.title.exercise.information.bonus=Number of Bonus Points : {0}

# Auxiliary
email.notification.aux.notification.text.header.change.message=Change message :
email.notification.aux.footer=You can (un)subscribe to similar emails in your
email.notification.aux.footer.link=notification settings in Artemis
email.notification.aux.open.button=Open in Artemis
email.notification.aux.emergency.link.text=Button not working? Paste the following link into your browser:

email.notification.aux.information.release.date=Release Date : {0}
email.notification.aux.information.due.date=Due Date : {0}
email.notification.aux.information.submission.date=Submission Date : {0}

email.notification.aux.notification.post.content=Content:

# Exercise Types
email.notification.aux.exercise.type.quiz=The quiz exercise
email.notification.aux.exercise.type.programming=The programming exercise
email.notification.aux.exercise.type.text=The text exercise
email.notification.aux.exercise.type.upload=The file upload exercise
email.notification.aux.exercise.type.modeling=The modeling exercise

# Difficulties
email.notification.aux.difficulty.easy=Easy
email.notification.aux.difficulty.medium=Medium
email.notification.aux.difficulty.hard=Hard<|MERGE_RESOLUTION|>--- conflicted
+++ resolved
@@ -43,11 +43,8 @@
 # Notification Titles (based on originating type)
 email.notification.title.attachment=The attachment "{0}" for the lecture "{1}" in the course "{2}" was changed.
 email.notification.title.file.submission.successful=Your submission for the file upload exercise "{0}" in the course "{1}" was successful.
-<<<<<<< HEAD
 email.notification.title.exercise.submission.assessed=Your submission for the exercise "{0}" in the course "{1}" has been assessed.
-=======
 email.notification.title.duplicate.test.cases="{0}" in the course "{1}" has multiple test cases with the same name! This critical issue needs to be resolved as quickly as possible. Otherwise, there will be problems with creating the student results!
->>>>>>> 65e703ff
 
 # Post based
 email.notification.title.post.announcement=A new announcement "{0}" was created in the course "{1}".
