<?xml version="1.0" encoding="UTF-8"?>
<databaseChangeLog xmlns="http://www.liquibase.org/xml/ns/dbchangelog"
                   xmlns:xsi="http://www.w3.org/2001/XMLSchema-instance"
                   xsi:schemaLocation="http://www.liquibase.org/xml/ns/dbchangelog http://www.liquibase.org/xml/ns/dbchangelog/dbchangelog-latest.xsd">
    <changeSet author="jakubriegel" id="1690203011296-205">
        <addColumn tableName="plagiarism_checks_config">
<<<<<<< HEAD
            <column name="continuous_plagiarism_control_post_due_date_checks_enabled" type="boolean" defaultValueBoolean="false"/>
=======
            <column name="continuous_plagiarism_control_post_due_date_checks_enabled" type="boolean" defaultValueNumeric="0" >
                <constraints nullable="false"/>
            </column>
>>>>>>> 50840dcf
        </addColumn>
    </changeSet>
</databaseChangeLog><|MERGE_RESOLUTION|>--- conflicted
+++ resolved
@@ -4,13 +4,9 @@
                    xsi:schemaLocation="http://www.liquibase.org/xml/ns/dbchangelog http://www.liquibase.org/xml/ns/dbchangelog/dbchangelog-latest.xsd">
     <changeSet author="jakubriegel" id="1690203011296-205">
         <addColumn tableName="plagiarism_checks_config">
-<<<<<<< HEAD
-            <column name="continuous_plagiarism_control_post_due_date_checks_enabled" type="boolean" defaultValueBoolean="false"/>
-=======
             <column name="continuous_plagiarism_control_post_due_date_checks_enabled" type="boolean" defaultValueNumeric="0" >
                 <constraints nullable="false"/>
             </column>
->>>>>>> 50840dcf
         </addColumn>
     </changeSet>
 </databaseChangeLog>