--- conflicted
+++ resolved
@@ -32,11 +32,8 @@
     <include file="classpath:config/liquibase/changelog/20230430235959_changelog.xml" relativeToChangelogFile="false"/>
     <include file="classpath:config/liquibase/changelog/20230508114600_changelog.xml" relativeToChangelogFile="false"/>
     <include file="classpath:config/liquibase/changelog/20230517171700_changelog.xml" relativeToChangelogFile="false"/>
-<<<<<<< HEAD
     <include file="classpath:config/liquibase/changelog/20230527010101_changelog.xml" relativeToChangelogFile="false"/>
-=======
     <include file="classpath:config/liquibase/changelog/20230525170100_changelog.xml" relativeToChangelogFile="false"/>
->>>>>>> 53722809
     <!-- NOTE: please use the format "YYYYMMDDhhmmss_changelog.xml", i.e. year month day hour minutes seconds and not something else! -->
     <!-- we should also stay in a chronological order! -->
     <!-- you can use the command 'date '+%Y%m%d%H%M%S'' to get the current date and time in the correct format -->
