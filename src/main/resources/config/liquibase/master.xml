<?xml version="1.0" encoding="utf-8"?>
<databaseChangeLog
    xmlns="http://www.liquibase.org/xml/ns/dbchangelog"
    xmlns:xsi="http://www.w3.org/2001/XMLSchema-instance"
    xsi:schemaLocation="http://www.liquibase.org/xml/ns/dbchangelog http://www.liquibase.org/xml/ns/dbchangelog/dbchangelog-3.9.xsd">
    <include file="classpath:config/liquibase/changelog/00000000000000_initial_schema.xml" relativeToChangelogFile="false"/>
    <include file="classpath:config/liquibase/changelog/20220000000600_cleanup.xml" relativeToChangelogFile="false"/>
    <include file="classpath:config/liquibase/changelog/20220826000000_changelog.xml" relativeToChangelogFile="false"/>
    <include file="classpath:config/liquibase/changelog/20220905125330_changelog.xml" relativeToChangelogFile="false"/>
    <include file="classpath:config/liquibase/changelog/20221026200000_changelog.xml" relativeToChangelogFile="false"/>
    <include file="classpath:config/liquibase/changelog/20221107120000_changelog.xml" relativeToChangelogFile="false"/>
    <include file="classpath:config/liquibase/changelog/20221117081200_changelog.xml" relativeToChangelogFile="false"/>
    <include file="classpath:config/liquibase/changelog/20221120004207_changelog.xml" relativeToChangelogFile="false"/>
    <include file="classpath:config/liquibase/changelog/20230102203648_changelog.xml" relativeToChangelogFile="false"/>
    <include file="classpath:config/liquibase/changelog/20230104145003_changelog.xml" relativeToChangelogFile="false"/>
    <include file="classpath:config/liquibase/changelog/20230107160224_changelog.xml" relativeToChangelogFile="false"/>
    <include file="classpath:config/liquibase/changelog/20230118205224_changelog.xml" relativeToChangelogFile="false"/>
    <include file="classpath:config/liquibase/changelog/20230122022904_changelog.xml" relativeToChangelogFile="false"/>
    <include file="classpath:config/liquibase/changelog/20230121123250_changelog.xml" relativeToChangelogFile="false"/>
    <include file="classpath:config/liquibase/changelog/20230123101046_changelog.xml" relativeToChangelogFile="false"/>
    <include file="classpath:config/liquibase/changelog/20230201130617_changelog.xml" relativeToChangelogFile="false"/>
    <include file="classpath:config/liquibase/changelog/20230201102700_changelog.xml" relativeToChangelogFile="false"/>
    <include file="classpath:config/liquibase/changelog/20230212181908_changelog.xml" relativeToChangelogFile="false"/>
    <include file="classpath:config/liquibase/changelog/20230217110200_changelog.xml" relativeToChangelogFile="false"/>
    <include file="classpath:config/liquibase/changelog/20230220022200_changelog.xml" relativeToChangelogFile="false"/>
    <include file="classpath:config/liquibase/changelog/20230217140000_changelog.xml" relativeToChangelogFile="false"/>
    <include file="classpath:config/liquibase/changelog/20230223202600_changelog.xml" relativeToChangelogFile="false"/>
    <include file="classpath:config/liquibase/changelog/20230222092714_changelog.xml" relativeToChangelogFile="false"/>
    <include file="classpath:config/liquibase/changelog/20230227191919_changelog.xml" relativeToChangelogFile="false"/>
    <include file="classpath:config/liquibase/changelog/20230426171937_changelog.xml" relativeToChangelogFile="false"/>
    <include file="classpath:config/liquibase/changelog/20230323181300_changelog.xml" relativeToChangelogFile="false"/>
    <include file="classpath:config/liquibase/changelog/20230325100000_changelog.xml" relativeToChangelogFile="false"/>
    <include file="classpath:config/liquibase/changelog/20230417110819_changelog.xml" relativeToChangelogFile="false"/>
    <include file="classpath:config/liquibase/changelog/20230419102000_changelog.xml" relativeToChangelogFile="false"/>
    <include file="classpath:config/liquibase/changelog/20230422110433_changelog.xml" relativeToChangelogFile="false"/>
    <include file="classpath:config/liquibase/changelog/20230430235959_changelog.xml" relativeToChangelogFile="false"/>
    <include file="classpath:config/liquibase/changelog/20230508114600_changelog.xml" relativeToChangelogFile="false"/>
    <include file="classpath:config/liquibase/changelog/20230510004500_changelog.xml" relativeToChangelogFile="false"/>
    <include file="classpath:config/liquibase/changelog/20230510004600_changelog.xml" relativeToChangelogFile="false"/>
    <include file="classpath:config/liquibase/changelog/20230514121500_changelog.xml" relativeToChangelogFile="false"/>
    <include file="classpath:config/liquibase/changelog/20230517171700_changelog.xml" relativeToChangelogFile="false"/>
    <include file="classpath:config/liquibase/changelog/20230519181800_changelog.xml" relativeToChangelogFile="false"/>
    <include file="classpath:config/liquibase/changelog/20230525170100_changelog.xml" relativeToChangelogFile="false"/>
    <include file="classpath:config/liquibase/changelog/20230527010101_changelog.xml" relativeToChangelogFile="false"/>
    <include file="classpath:config/liquibase/changelog/20230613000000_changelog.xml" relativeToChangelogFile="false"/>
    <include file="classpath:config/liquibase/changelog/20230613131313_changelog.xml" relativeToChangelogFile="false"/>
    <include file="classpath:config/liquibase/changelog/20230601154000_changelog.xml" relativeToChangelogFile="false"/>
    <include file="classpath:config/liquibase/changelog/20230705141500_changelog.xml" relativeToChangelogFile="false"/>
    <include file="classpath:config/liquibase/changelog/20230615151100_changelog.xml" relativeToChangelogFile="false"/>
    <include file="classpath:config/liquibase/changelog/20230609100000_changelog.xml" relativeToChangelogFile="false"/>
    <include file="classpath:config/liquibase/changelog/20230605115500_changelog.xml" relativeToChangelogFile="false"/>
    <include file="classpath:config/liquibase/changelog/20230630151806_changelog.xml" relativeToChangelogFile="false"/>
    <include file="classpath:config/liquibase/changelog/20230626220000_changelog.xml" relativeToChangelogFile="false"/>
    <include file="classpath:config/liquibase/changelog/20230629194400_changelog.xml" relativeToChangelogFile="false"/>
    <include file="classpath:config/liquibase/changelog/20230714012100_changelog.xml" relativeToChangelogFile="false"/>
    <include file="classpath:config/liquibase/changelog/20230717171717_changelog.xml" relativeToChangelogFile="false"/>
    <include file="classpath:config/liquibase/changelog/20230713171500_changelog.xml" relativeToChangelogFile="false"/>
    <include file="classpath:config/liquibase/changelog/20230721135400_changelog.xml" relativeToChangelogFile="false"/>
    <include file="classpath:config/liquibase/changelog/20230810100000_changelog.xml" relativeToChangelogFile="false"/>
    <include file="classpath:config/liquibase/changelog/20230812135300_changelog.xml" relativeToChangelogFile="false"/>
    <include file="classpath:config/liquibase/changelog/20230622000000_changelog.xml" relativeToChangelogFile="false"/>
    <include file="classpath:config/liquibase/changelog/20230713113211_changelog.xml" relativeToChangelogFile="false"/>
    <include file="classpath:config/liquibase/changelog/20230907114600_changelog.xml" relativeToChangelogFile="false"/>
    <include file="classpath:config/liquibase/changelog/20230907225501_changelog.xml" relativeToChangelogFile="false"/>
    <include file="classpath:config/liquibase/changelog/20230922222222_changelog.xml" relativeToChangelogFile="false"/>
    <include file="classpath:config/liquibase/changelog/20230920133000_changelog.xml" relativeToChangelogFile="false"/>
    <include file="classpath:config/liquibase/changelog/20230927125606_changelog.xml" relativeToChangelogFile="false"/>
    <include file="classpath:config/liquibase/changelog/20230524102945_changelog.xml" relativeToChangelogFile="false"/>
    <include file="classpath:config/liquibase/changelog/20230930160925_changelog.xml" relativeToChangelogFile="false"/>
<<<<<<< HEAD
    <include file="classpath:config/liquibase/changelog/20231016123944_changelog.xml" relativeToChangelogFile="false"/>
=======
    <include file="classpath:config/liquibase/changelog/20231023163427_changelog.xml" relativeToChangelogFile="false"/>
>>>>>>> 2cbe8a51
    <!-- NOTE: please use the format "YYYYMMDDhhmmss_changelog.xml", i.e. year month day hour minutes seconds and not something else! -->
    <!-- we should also stay in a chronological order! -->
    <!-- you can use the command 'date '+%Y%m%d%H%M%S'' to get the current date and time in the correct format -->
</databaseChangeLog><|MERGE_RESOLUTION|>--- conflicted
+++ resolved
@@ -67,11 +67,8 @@
     <include file="classpath:config/liquibase/changelog/20230927125606_changelog.xml" relativeToChangelogFile="false"/>
     <include file="classpath:config/liquibase/changelog/20230524102945_changelog.xml" relativeToChangelogFile="false"/>
     <include file="classpath:config/liquibase/changelog/20230930160925_changelog.xml" relativeToChangelogFile="false"/>
-<<<<<<< HEAD
     <include file="classpath:config/liquibase/changelog/20231016123944_changelog.xml" relativeToChangelogFile="false"/>
-=======
     <include file="classpath:config/liquibase/changelog/20231023163427_changelog.xml" relativeToChangelogFile="false"/>
->>>>>>> 2cbe8a51
     <!-- NOTE: please use the format "YYYYMMDDhhmmss_changelog.xml", i.e. year month day hour minutes seconds and not something else! -->
     <!-- we should also stay in a chronological order! -->
     <!-- you can use the command 'date '+%Y%m%d%H%M%S'' to get the current date and time in the correct format -->
