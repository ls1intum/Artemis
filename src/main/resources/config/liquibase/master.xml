--- conflicted
+++ resolved
@@ -41,11 +41,8 @@
     <include file="classpath:config/liquibase/changelog/20230525170100_changelog.xml" relativeToChangelogFile="false"/>
     <include file="classpath:config/liquibase/changelog/20230613000000_changelog.xml" relativeToChangelogFile="false"/>
     <include file="classpath:config/liquibase/changelog/20230601154000_changelog.xml" relativeToChangelogFile="false"/>
-<<<<<<< HEAD
     <include file="classpath:config/liquibase/changelog/20230609100000_changelog.xml" relativeToChangelogFile="false"/>
-=======
     <include file="classpath:config/liquibase/changelog/20230605115500_changelog.xml" relativeToChangelogFile="false"/>
->>>>>>> ba8b9227
     <!-- NOTE: please use the format "YYYYMMDDhhmmss_changelog.xml", i.e. year month day hour minutes seconds and not something else! -->
     <!-- we should also stay in a chronological order! -->
     <!-- you can use the command 'date '+%Y%m%d%H%M%S'' to get the current date and time in the correct format -->
