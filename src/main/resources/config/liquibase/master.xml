--- conflicted
+++ resolved
@@ -22,12 +22,9 @@
     <include file="classpath:config/liquibase/changelog/20240626200000_changelog.xml" relativeToChangelogFile="false"/>
     <include file="classpath:config/liquibase/changelog/20240708144500_changelog.xml" relativeToChangelogFile="false"/>
     <include file="classpath:config/liquibase/changelog/20240802091201_changelog.xml" relativeToChangelogFile="false"/>
-<<<<<<< HEAD
     <include file="classpath:config/liquibase/changelog/20240902175045_changelog.xml" relativeToChangelogFile="false"/>
-=======
     <include file="classpath:config/liquibase/changelog/20240804144500_changelog.xml" relativeToChangelogFile="false"/>
 
->>>>>>> 79e25b58
     <!-- NOTE: please use the format "YYYYMMDDhhmmss_changelog.xml", i.e. year month day hour minutes seconds and not something else! -->
     <!-- we should also stay in a chronological order! -->
     <!-- you can use the command 'date '+%Y%m%d%H%M%S'' to get the current date and time in the correct format -->
