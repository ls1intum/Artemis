--- conflicted
+++ resolved
@@ -11,11 +11,8 @@
     <include file="classpath:config/liquibase/changelog/20240418204415_changelog.xml" relativeToChangelogFile="false"/>
     <include file="classpath:config/liquibase/changelog/20240515204415_changelog.xml" relativeToChangelogFile="false"/>
     <include file="classpath:config/liquibase/changelog/20240522114700_changelog.xml" relativeToChangelogFile="false"/>
-<<<<<<< HEAD
     <include file="classpath:config/liquibase/changelog/20240523180900_changelog.xml" relativeToChangelogFile="false"/>
-=======
     <include file="classpath:config/liquibase/changelog/20240531210000_changelog.xml" relativeToChangelogFile="false"/>
->>>>>>> 5fda11f9
     <!-- NOTE: please use the format "YYYYMMDDhhmmss_changelog.xml", i.e. year month day hour minutes seconds and not something else! -->
     <!-- we should also stay in a chronological order! -->
     <!-- you can use the command 'date '+%Y%m%d%H%M%S'' to get the current date and time in the correct format -->
