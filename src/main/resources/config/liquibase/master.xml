<?xml version="1.0" encoding="utf-8"?>
<databaseChangeLog xmlns="http://www.liquibase.org/xml/ns/dbchangelog" xmlns:xsi="http://www.w3.org/2001/XMLSchema-instance"
    xsi:schemaLocation="http://www.liquibase.org/xml/ns/dbchangelog https://www.liquibase.org/xml/ns/dbchangelog/dbchangelog-latest.xsd">
    <!-- TODO: recreate initial scheme after all changes have been applied -->
    <include file="classpath:config/liquibase/changelog/00000000000000_initial_schema.xml" relativeToChangelogFile="false"/>
    <include file="classpath:config/liquibase/changelog/20240331151800_cleanup.xml" relativeToChangelogFile="false"/>
    <include file="classpath:config/liquibase/changelog/20240404040404_changelog.xml" relativeToChangelogFile="false"/>
    <include file="classpath:config/liquibase/changelog/20230628215302_changelog.xml" relativeToChangelogFile="false"/>
    <include file="classpath:config/liquibase/changelog/20240412170323_changelog.xml" relativeToChangelogFile="false"/>
    <include file="classpath:config/liquibase/changelog/20240418201711_changelog.xml" relativeToChangelogFile="false"/>
    <include file="classpath:config/liquibase/changelog/20240418204415_changelog.xml" relativeToChangelogFile="false"/>
    <include file="classpath:config/liquibase/changelog/20240515204415_changelog.xml" relativeToChangelogFile="false"/>
    <include file="classpath:config/liquibase/changelog/20240522170000_changelog.xml" relativeToChangelogFile="false"/>
    <include file="classpath:config/liquibase/changelog/20240522114700_changelog.xml" relativeToChangelogFile="false"/>
    <include file="classpath:config/liquibase/changelog/20240523180900_changelog.xml" relativeToChangelogFile="false"/>
    <include file="classpath:config/liquibase/changelog/20240531210000_changelog.xml" relativeToChangelogFile="false"/>
    <include file="classpath:config/liquibase/changelog/20240617001400_changelog.xml" relativeToChangelogFile="false"/>
    <include file="classpath:config/liquibase/changelog/20240612123000_changelog.xml" relativeToChangelogFile="false"/>
    <include file="classpath:config/liquibase/changelog/20240614140000_changelog.xml" relativeToChangelogFile="false"/>
    <include file="classpath:config/liquibase/changelog/20240620150000_changelog.xml" relativeToChangelogFile="false"/>
    <include file="classpath:config/liquibase/changelog/20240729103000_changelog.xml" relativeToChangelogFile="false"/>
    <include file="classpath:config/liquibase/changelog/20240626200000_changelog.xml" relativeToChangelogFile="false"/>
    <include file="classpath:config/liquibase/changelog/20240708144500_changelog.xml" relativeToChangelogFile="false"/>
    <include file="classpath:config/liquibase/changelog/20240802091201_changelog.xml" relativeToChangelogFile="false"/>
    <include file="classpath:config/liquibase/changelog/20240825191919_changelog.xml" relativeToChangelogFile="false"/>
    <include file="classpath:config/liquibase/changelog/20240909090909_changelog.xml" relativeToChangelogFile="false"/>
    <include file="classpath:config/liquibase/changelog/20240804144500_changelog.xml" relativeToChangelogFile="false"/>
    <include file="classpath:config/liquibase/changelog/20240902175045_changelog.xml" relativeToChangelogFile="false"/>
    <include file="classpath:config/liquibase/changelog/20240924125742_changelog.xml" relativeToChangelogFile="false"/>
    <include file="classpath:config/liquibase/changelog/20240816150000_changelog.xml" relativeToChangelogFile="false"/>
<<<<<<< HEAD
    <include file="classpath:config/liquibase/changelog/20241013150000_changelog.xml" relativeToChangelogFile="false"/>
=======
    <include file="classpath:config/liquibase/changelog/20241010101010_changelog.xml" relativeToChangelogFile="false"/>
>>>>>>> e13b4a81
    <include file="classpath:config/liquibase/changelog/20241018053210_changelog.xml" relativeToChangelogFile="false"/>
    <include file="classpath:config/liquibase/changelog/20241023456789_changelog.xml" relativeToChangelogFile="false"/>

    <!-- NOTE: please use the format "YYYYMMDDhhmmss_changelog.xml", i.e. year month day hour minutes seconds and not something else! -->
    <!-- we should also stay in a chronological order! -->
    <!-- you can use the command 'date '+%Y%m%d%H%M%S'' to get the current date and time in the correct format -->
</databaseChangeLog><|MERGE_RESOLUTION|>--- conflicted
+++ resolved
@@ -28,11 +28,8 @@
     <include file="classpath:config/liquibase/changelog/20240902175045_changelog.xml" relativeToChangelogFile="false"/>
     <include file="classpath:config/liquibase/changelog/20240924125742_changelog.xml" relativeToChangelogFile="false"/>
     <include file="classpath:config/liquibase/changelog/20240816150000_changelog.xml" relativeToChangelogFile="false"/>
-<<<<<<< HEAD
+    <include file="classpath:config/liquibase/changelog/20241010101010_changelog.xml" relativeToChangelogFile="false"/>                                            
     <include file="classpath:config/liquibase/changelog/20241013150000_changelog.xml" relativeToChangelogFile="false"/>
-=======
-    <include file="classpath:config/liquibase/changelog/20241010101010_changelog.xml" relativeToChangelogFile="false"/>
->>>>>>> e13b4a81
     <include file="classpath:config/liquibase/changelog/20241018053210_changelog.xml" relativeToChangelogFile="false"/>
     <include file="classpath:config/liquibase/changelog/20241023456789_changelog.xml" relativeToChangelogFile="false"/>
 
