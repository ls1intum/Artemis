--- conflicted
+++ resolved
@@ -64,11 +64,8 @@
     <include file="classpath:config/liquibase/changelog/20230922222222_changelog.xml" relativeToChangelogFile="false"/>
     <include file="classpath:config/liquibase/changelog/20230920133000_changelog.xml" relativeToChangelogFile="false"/>
     <include file="classpath:config/liquibase/changelog/20230927125606_changelog.xml" relativeToChangelogFile="false"/>
-<<<<<<< HEAD
     <include file="classpath:config/liquibase/changelog/20231016123944_changelog.xml" relativeToChangelogFile="false"/>
-=======
     <include file="classpath:config/liquibase/changelog/20230524102945_changelog.xml" relativeToChangelogFile="false"/>
->>>>>>> f2593646
     <!-- NOTE: please use the format "YYYYMMDDhhmmss_changelog.xml", i.e. year month day hour minutes seconds and not something else! -->
     <!-- we should also stay in a chronological order! -->
     <!-- you can use the command 'date '+%Y%m%d%H%M%S'' to get the current date and time in the correct format -->
