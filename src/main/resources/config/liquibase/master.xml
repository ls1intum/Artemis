<?xml version="1.0" encoding="utf-8"?>
<databaseChangeLog xmlns="http://www.liquibase.org/xml/ns/dbchangelog" xmlns:xsi="http://www.w3.org/2001/XMLSchema-instance"
    xsi:schemaLocation="http://www.liquibase.org/xml/ns/dbchangelog https://www.liquibase.org/xml/ns/dbchangelog/dbchangelog-latest.xsd">
    <!-- TODO: recreate initial scheme after all changes have been applied -->
    <include file="classpath:config/liquibase/changelog/00000000000000_initial_schema.xml" relativeToChangelogFile="false"/>
    <include file="classpath:config/liquibase/changelog/20240331151800_cleanup.xml" relativeToChangelogFile="false"/>
    <include file="classpath:config/liquibase/changelog/20240404040404_changelog.xml" relativeToChangelogFile="false"/>
    <include file="classpath:config/liquibase/changelog/20230628215302_changelog.xml" relativeToChangelogFile="false"/>
    <include file="classpath:config/liquibase/changelog/20240412170323_changelog.xml" relativeToChangelogFile="false"/>
    <include file="classpath:config/liquibase/changelog/20240418201711_changelog.xml" relativeToChangelogFile="false"/>
    <include file="classpath:config/liquibase/changelog/20240418204415_changelog.xml" relativeToChangelogFile="false"/>
    <include file="classpath:config/liquibase/changelog/20240428210130_changelog.xml" relativeToChangelogFile="false"/>
    <include file="classpath:config/liquibase/changelog/20240515204415_changelog.xml" relativeToChangelogFile="false"/>
<<<<<<< HEAD
    <include file="classpath:config/liquibase/changelog/20240522170000_changelog.xml" relativeToChangelogFile="false"/>
=======
    <include file="classpath:config/liquibase/changelog/20240522114700_changelog.xml" relativeToChangelogFile="false"/>
>>>>>>> 21ead1e8
    <!-- NOTE: please use the format "YYYYMMDDhhmmss_changelog.xml", i.e. year month day hour minutes seconds and not something else! -->
    <!-- we should also stay in a chronological order! -->
    <!-- you can use the command 'date '+%Y%m%d%H%M%S'' to get the current date and time in the correct format -->
</databaseChangeLog><|MERGE_RESOLUTION|>--- conflicted
+++ resolved
@@ -11,11 +11,8 @@
     <include file="classpath:config/liquibase/changelog/20240418204415_changelog.xml" relativeToChangelogFile="false"/>
     <include file="classpath:config/liquibase/changelog/20240428210130_changelog.xml" relativeToChangelogFile="false"/>
     <include file="classpath:config/liquibase/changelog/20240515204415_changelog.xml" relativeToChangelogFile="false"/>
-<<<<<<< HEAD
     <include file="classpath:config/liquibase/changelog/20240522170000_changelog.xml" relativeToChangelogFile="false"/>
-=======
     <include file="classpath:config/liquibase/changelog/20240522114700_changelog.xml" relativeToChangelogFile="false"/>
->>>>>>> 21ead1e8
     <!-- NOTE: please use the format "YYYYMMDDhhmmss_changelog.xml", i.e. year month day hour minutes seconds and not something else! -->
     <!-- we should also stay in a chronological order! -->
     <!-- you can use the command 'date '+%Y%m%d%H%M%S'' to get the current date and time in the correct format -->
