--- conflicted
+++ resolved
@@ -57,11 +57,8 @@
     <include file="classpath:config/liquibase/changelog/20251024184500_changelog.xml" relativeToChangelogFile="false"/>
     <include file="classpath:config/liquibase/changelog/20251106150715_changelog.xml" relativeToChangelogFile="false"/>
     <include file="classpath:config/liquibase/changelog/20251113185215_changelog.xml" relativeToChangelogFile="false"/>
-<<<<<<< HEAD
+    <include file="classpath:config/liquibase/changelog/20251118134547_changelog.xml" relativeToChangelogFile="false"/>
     <include file="classpath:config/liquibase/changelog/20251119162133_changelog.xml" relativeToChangelogFile="false"/>
-=======
-    <include file="classpath:config/liquibase/changelog/20251118134547_changelog.xml" relativeToChangelogFile="false"/>
->>>>>>> 466bb2cb
     <!-- NOTE: please use the format "YYYYMMDDhhmmss_changelog.xml", i.e. year month day hour minutes seconds and not something else! -->
     <!-- we should also stay in a chronological order! -->
     <!-- you can use the command 'date '+%Y%m%d%H%M%S' to get the current date and time in the correct format -->
