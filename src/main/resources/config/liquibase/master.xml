<?xml version="1.0" encoding="utf-8"?>
<databaseChangeLog xmlns="http://www.liquibase.org/xml/ns/dbchangelog" xmlns:xsi="http://www.w3.org/2001/XMLSchema-instance"
    xsi:schemaLocation="http://www.liquibase.org/xml/ns/dbchangelog https://www.liquibase.org/xml/ns/dbchangelog/dbchangelog-latest.xsd">
    <!-- TODO: recreate initial scheme after all changes have been applied -->
    <include file="classpath:config/liquibase/changelog/00000000000000_initial_schema.xml" relativeToChangelogFile="false"/>
    <include file="classpath:config/liquibase/changelog/20240331151800_cleanup.xml" relativeToChangelogFile="false"/>
    <include file="classpath:config/liquibase/changelog/20240404040404_changelog.xml" relativeToChangelogFile="false"/>
    <include file="classpath:config/liquibase/changelog/20230628215302_changelog.xml" relativeToChangelogFile="false"/>
    <include file="classpath:config/liquibase/changelog/20240412170323_changelog.xml" relativeToChangelogFile="false"/>
    <include file="classpath:config/liquibase/changelog/20240418201711_changelog.xml" relativeToChangelogFile="false"/>
    <include file="classpath:config/liquibase/changelog/20240418204415_changelog.xml" relativeToChangelogFile="false"/>
    <include file="classpath:config/liquibase/changelog/20240515204415_changelog.xml" relativeToChangelogFile="false"/>
    <include file="classpath:config/liquibase/changelog/20240522170000_changelog.xml" relativeToChangelogFile="false"/>
    <include file="classpath:config/liquibase/changelog/20240522114700_changelog.xml" relativeToChangelogFile="false"/>
    <include file="classpath:config/liquibase/changelog/20240523180900_changelog.xml" relativeToChangelogFile="false"/>
    <include file="classpath:config/liquibase/changelog/20240531210000_changelog.xml" relativeToChangelogFile="false"/>
    <include file="classpath:config/liquibase/changelog/20240617001400_changelog.xml" relativeToChangelogFile="false"/>
    <include file="classpath:config/liquibase/changelog/20240612123000_changelog.xml" relativeToChangelogFile="false"/>
    <include file="classpath:config/liquibase/changelog/20240614140000_changelog.xml" relativeToChangelogFile="false"/>
    <include file="classpath:config/liquibase/changelog/20240620150000_changelog.xml" relativeToChangelogFile="false"/>
    <include file="classpath:config/liquibase/changelog/20240729103000_changelog.xml" relativeToChangelogFile="false"/>
    <include file="classpath:config/liquibase/changelog/20240626200000_changelog.xml" relativeToChangelogFile="false"/>
    <include file="classpath:config/liquibase/changelog/20240708144500_changelog.xml" relativeToChangelogFile="false"/>
    <include file="classpath:config/liquibase/changelog/20240802091201_changelog.xml" relativeToChangelogFile="false"/>
    <include file="classpath:config/liquibase/changelog/20240825191919_changelog.xml" relativeToChangelogFile="false"/>
    <include file="classpath:config/liquibase/changelog/20240909090909_changelog.xml" relativeToChangelogFile="false"/>
    <include file="classpath:config/liquibase/changelog/20240804144500_changelog.xml" relativeToChangelogFile="false"/>
    <include file="classpath:config/liquibase/changelog/20240905161624_changelog.xml" relativeToChangelogFile="false"/>
    <include file="classpath:config/liquibase/changelog/20240902175045_changelog.xml" relativeToChangelogFile="false"/>
    <include file="classpath:config/liquibase/changelog/20240924125742_changelog.xml" relativeToChangelogFile="false"/>
    <include file="classpath:config/liquibase/changelog/20240816150000_changelog.xml" relativeToChangelogFile="false"/>
    <include file="classpath:config/liquibase/changelog/20241010101010_changelog.xml" relativeToChangelogFile="false"/>
    <include file="classpath:config/liquibase/changelog/20241018120000_changelog.xml" relativeToChangelogFile="false"/>
    <include file="classpath:config/liquibase/changelog/20241018053210_changelog.xml" relativeToChangelogFile="false"/>
    <include file="classpath:config/liquibase/changelog/20241022120000_changelog.xml" relativeToChangelogFile="false"/>
    <include file="classpath:config/liquibase/changelog/20241023456789_changelog.xml" relativeToChangelogFile="false"/>
    <include file="classpath:config/liquibase/changelog/20241101130000_changelog.xml" relativeToChangelogFile="false"/>
    <include file="classpath:config/liquibase/changelog/20241101121000_changelog.xml" relativeToChangelogFile="false"/>
    <include file="classpath:config/liquibase/changelog/20241105150000_changelog.xml" relativeToChangelogFile="false"/>
    <include file="classpath:config/liquibase/changelog/20241112123600_changelog.xml" relativeToChangelogFile="false"/>
    <include file="classpath:config/liquibase/changelog/20241120213100_changelog.xml" relativeToChangelogFile="false"/>
    <include file="classpath:config/liquibase/changelog/20241114122713_changelog.xml" relativeToChangelogFile="false"/>
    <include file="classpath:config/liquibase/changelog/20241119191919_changelog.xml" relativeToChangelogFile="false"/>
    <include file="classpath:config/liquibase/changelog/20241125000900_changelog.xml" relativeToChangelogFile="false"/>
<<<<<<< HEAD
    <include file="classpath:config/liquibase/changelog/20241217122200_changelog.xml" relativeToChangelogFile="false"/>
=======
    <include file="classpath:config/liquibase/changelog/20241217150008_changelog.xml" relativeToChangelogFile="false"/>

>>>>>>> 1fd1813e
    <!-- NOTE: please use the format "YYYYMMDDhhmmss_changelog.xml", i.e. year month day hour minutes seconds and not something else! -->
    <!-- we should also stay in a chronological order! -->
    <!-- you can use the command 'date '+%Y%m%d%H%M%S'' to get the current date and time in the correct format -->
</databaseChangeLog><|MERGE_RESOLUTION|>--- conflicted
+++ resolved
@@ -42,12 +42,9 @@
     <include file="classpath:config/liquibase/changelog/20241114122713_changelog.xml" relativeToChangelogFile="false"/>
     <include file="classpath:config/liquibase/changelog/20241119191919_changelog.xml" relativeToChangelogFile="false"/>
     <include file="classpath:config/liquibase/changelog/20241125000900_changelog.xml" relativeToChangelogFile="false"/>
-<<<<<<< HEAD
     <include file="classpath:config/liquibase/changelog/20241217122200_changelog.xml" relativeToChangelogFile="false"/>
-=======
     <include file="classpath:config/liquibase/changelog/20241217150008_changelog.xml" relativeToChangelogFile="false"/>
 
->>>>>>> 1fd1813e
     <!-- NOTE: please use the format "YYYYMMDDhhmmss_changelog.xml", i.e. year month day hour minutes seconds and not something else! -->
     <!-- we should also stay in a chronological order! -->
     <!-- you can use the command 'date '+%Y%m%d%H%M%S'' to get the current date and time in the correct format -->
