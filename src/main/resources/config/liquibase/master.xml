<?xml version="1.0" encoding="utf-8"?>
<databaseChangeLog xmlns="http://www.liquibase.org/xml/ns/dbchangelog" xmlns:xsi="http://www.w3.org/2001/XMLSchema-instance"
                   xsi:schemaLocation="http://www.liquibase.org/xml/ns/dbchangelog https://www.liquibase.org/xml/ns/dbchangelog/dbchangelog-latest.xsd">
    <include file="classpath:config/liquibase/changelog/00000000000000_initial_schema.xml" relativeToChangelogFile="false"/>
    <include file="classpath:config/liquibase/changelog/20240331151800_cleanup.xml" relativeToChangelogFile="false"/>
    <include file="classpath:config/liquibase/changelog/20240513101552_changelog.xml" relativeToChangelogFile="false"/>
    <include file="classpath:config/liquibase/changelog/20241218152849_changelog.xml" relativeToChangelogFile="false"/>
    <include file="classpath:config/liquibase/changelog/20250113154600_changelog.xml" relativeToChangelogFile="false"/>
    <include file="classpath:config/liquibase/changelog/20250114140000_changelog.xml" relativeToChangelogFile="false"/>
    <include file="classpath:config/liquibase/changelog/20250214103211_changelog.xml" relativeToChangelogFile="false"/>
    <include file="classpath:config/liquibase/changelog/20250309013555_changelog.xml" relativeToChangelogFile="false"/>
    <include file="classpath:config/liquibase/changelog/20250302174100_changelog.xml" relativeToChangelogFile="false"/>
    <include file="classpath:config/liquibase/changelog/20250326161400_changelog.xml" relativeToChangelogFile="false"/>
    <include file="classpath:config/liquibase/changelog/20250326145226_changelog.xml" relativeToChangelogFile="false"/>
    <include file="classpath:config/liquibase/changelog/20250327083600_changelog.xml" relativeToChangelogFile="false"/>
    <include file="classpath:config/liquibase/changelog/20250328114200_changelog.xml" relativeToChangelogFile="false"/>
    <include file="classpath:config/liquibase/changelog/20250329091700_changelog.xml" relativeToChangelogFile="false"/>
    <include file="classpath:config/liquibase/changelog/20250329095200_changelog.xml" relativeToChangelogFile="false"/>
    <include file="classpath:config/liquibase/changelog/20250329103600_changelog.xml" relativeToChangelogFile="false"/>
    <include file="classpath:config/liquibase/changelog/20250329172100_changelog.xml" relativeToChangelogFile="false"/>
    <include file="classpath:config/liquibase/changelog/20250330140400_changelog.xml" relativeToChangelogFile="false"/>
    <include file="classpath:config/liquibase/changelog/20250402152800_changelog.xml" relativeToChangelogFile="false"/>
    <include file="classpath:config/liquibase/changelog/20250409003009_changelog.xml" relativeToChangelogFile="false"/>
    <include file="classpath:config/liquibase/changelog/20250404204728_changelog.xml" relativeToChangelogFile="false"/>
    <include file="classpath:config/liquibase/changelog/20250411202800_changelog.xml" relativeToChangelogFile="false"/>
    <include file="classpath:config/liquibase/changelog/20250416233114_changelog.xml" relativeToChangelogFile="false"/>
    <include file="classpath:config/liquibase/changelog/20250417224314_changelog.xml" relativeToChangelogFile="false"/>
    <include file="classpath:config/liquibase/changelog/20250501145700_changelog.xml" relativeToChangelogFile="false"/>
    <include file="classpath:config/liquibase/changelog/20250523161733_changelog.xml" relativeToChangelogFile="false"/>
    <include file="classpath:config/liquibase/changelog/20250506142300_changelog.xml" relativeToChangelogFile="false"/>
    <include file="classpath:config/liquibase/changelog/20250524100749_changelog.xml" relativeToChangelogFile="false"/>
    <include file="classpath:config/liquibase/changelog/20250525101905_changelog.xml" relativeToChangelogFile="false"/>
    <include file="classpath:config/liquibase/changelog/20250525131700_changelog.xml" relativeToChangelogFile="false"/>
    <include file="classpath:config/liquibase/changelog/20250527120500_changelog.xml" relativeToChangelogFile="false"/>
    <include file="classpath:config/liquibase/changelog/20250619010700_changelog.xml" relativeToChangelogFile="false"/>
    <include file="classpath:config/liquibase/changelog/20250621162700_changelog.xml" relativeToChangelogFile="false"/>
    <include file="classpath:config/liquibase/changelog/20250627143900_changelog.xml" relativeToChangelogFile="false"/>
    <include file="classpath:config/liquibase/changelog/20250630090800_changelog.xml" relativeToChangelogFile="false"/>
    <include file="classpath:config/liquibase/changelog/20250701095541_changelog.xml" relativeToChangelogFile="false"/>
    <include file="classpath:config/liquibase/changelog/20250712200001_changelog.xml" relativeToChangelogFile="false"/>
    <include file="classpath:config/liquibase/changelog/20250713192142_changelog.xml" relativeToChangelogFile="false"/>
<<<<<<< HEAD
    <include file="classpath:config/liquibase/changelog/20250718201805_changelog.xml" relativeToChangelogFile="false"/>
=======
    <include file="classpath:config/liquibase/changelog/20250731140151_changelog.xml" relativeToChangelogFile="false"/>
>>>>>>> cf102a3c
    <!-- NOTE: please use the format "YYYYMMDDhhmmss_changelog.xml", i.e. year month day hour minutes seconds and not something else! -->
    <!-- we should also stay in a chronological order! -->
    <!-- you can use the command 'date '+%Y%m%d%H%M%S'' to get the current date and time in the correct format -->
</databaseChangeLog><|MERGE_RESOLUTION|>--- conflicted
+++ resolved
@@ -39,11 +39,8 @@
     <include file="classpath:config/liquibase/changelog/20250701095541_changelog.xml" relativeToChangelogFile="false"/>
     <include file="classpath:config/liquibase/changelog/20250712200001_changelog.xml" relativeToChangelogFile="false"/>
     <include file="classpath:config/liquibase/changelog/20250713192142_changelog.xml" relativeToChangelogFile="false"/>
-<<<<<<< HEAD
     <include file="classpath:config/liquibase/changelog/20250718201805_changelog.xml" relativeToChangelogFile="false"/>
-=======
     <include file="classpath:config/liquibase/changelog/20250731140151_changelog.xml" relativeToChangelogFile="false"/>
->>>>>>> cf102a3c
     <!-- NOTE: please use the format "YYYYMMDDhhmmss_changelog.xml", i.e. year month day hour minutes seconds and not something else! -->
     <!-- we should also stay in a chronological order! -->
     <!-- you can use the command 'date '+%Y%m%d%H%M%S'' to get the current date and time in the correct format -->
