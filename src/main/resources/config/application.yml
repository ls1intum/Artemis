# ===================================================================
# Spring Boot configuration.
#
# This configuration will be overridden by the Spring profile you use,
# for example application-dev.yml if you use the "dev" profile.
#
# More information on profiles: https://www.jhipster.tech/profiles/
# More information on configuration properties: https://www.jhipster.tech/common-application-properties/
# ===================================================================

# ===================================================================
# Standard Spring Boot properties.
# Full reference is available at:
# http://docs.spring.io/spring-boot/docs/current/reference/html/common-application-properties.html
# ===================================================================

logging:
    level:
        ROOT: INFO
        de.tum.cit.aet.artemis: INFO
        tech.jhipster: INFO
        org.springframework.web.socket.config: INFO
        liquibase: INFO
        de.jplag.Submission: ERROR
        de.jplag.logging: WARN
        de.jplag.reporting: WARN
    logback:
        rollingpolicy:
            max-history: 90
            total-size-cap: "10GB"

artemis:
    version: #project.version#
    file-upload-path: uploads
    submission-export-path: exports
    temp-path: ./tmp                                # a folder in which temporary files are stored, e.g. for the programming exercise import from file
    bcrypt-salt-rounds: 11 #default value, see application-artemis.yml for more information how to override and customize this value
    external-system-request:
        batch-size: 50  # wait the time below after 50 requests
        batch-waiting-time: 30000   # in ms = 30s
    iosAppId: "T7PP2KY2B6.de.tum.cit.ase.artemis"
    androidAppPackage: "de.tum.cit.aet.artemis"
    androidSha256CertFingerprints:
      release: "D2:E1:A6:6F:8C:00:55:97:9F:30:2F:3D:79:A9:5D:78:85:1F:C5:21:5A:7F:81:B3:BF:60:22:71:EF:6F:60:24"
      debug: "7F:CB:99:74:19:30:15:4B:86:4B:8A:73:B0:09:94:52:19:F6:BD:90:6A:7C:16:B1:76:37:AF:74:B1:48:3B:6C"

    # activate the following line if you want to support push notifications for the mobile clients.
    # More information about the TUM hosted hermes service can be found here: https://github.com/ls1intum/Hermes
    # push-notification-relay: https://hermes.artemis.cit.tum.de

    continuous-integration:
        # Defines the used docker images for certain programming languages.
        # For each language at least the `default` image has to be defined.
        # This `default` option will be overridden by more specific project type
        # definitions.
        build:
            default-docker-flags:
                - flag: --cpus
                  value: 2
                # Set `memory-swap` and `memory` to the same value to turn off SWAP.
                # See -> https://docs.docker.com/config/containers/resource_constraints/#--memory-swap-details
                - flag: --memory
                  value: 2g
                - flag: --memory-swap
                  value: 2g
                - flag: --pids-limit
                  value: 1000
            images:
                java:
                    # possible overrides: maven, gradle
                    default: "ls1tum/artemis-maven-template:java17-25"
                    maven_blackbox: "ghcr.io/uni-passau-artemis/artemis-dejagnu:22"
                kotlin:
                    # possible overrides: maven, gradle
                    default: "ls1tum/artemis-maven-template:java17-25"
                empty:
                    default: "ubuntu:24.04"
                python:
                    default: "ls1tum/artemis-python-docker:v1.1.0"
                c:
                    # possible overrides: gcc, fact
                    default: "ls1tum/artemis-c-docker:v1.0.0"
                    fact: "sharingcodeability/fact:v0.0.5"
                haskell:
                    default: "ghcr.io/uni-passau-artemis/artemis-haskell:v22.37.0"
                vhdl:
                    default: "ghcr.io/ls1intum/artemis-vhdl-docker:v1.0.0"
                assembler:
                    default: "ghcr.io/ls1intum/artemis-assembler-docker:v1.0.0"
                swift:
                    # possible overrides: xcode
                    default: "ls1tum/artemis-swift-swiftlint-docker:swift5.9.2"
                ocaml:
                    default: "ls1tum/artemis-ocaml-docker:v1"
                rust:
                    default: "ghcr.io/ls1intum/artemis-rust-docker:v1.2.0"
                javascript:
                    default: "ghcr.io/ls1intum/artemis-javascript-docker:v1.1.0"
                r:
                    default: "ghcr.io/ls1intum/artemis-r-docker:v1.2.0"
                bash:
                    default: "ghcr.io/ls1intum/artemis-bash-docker:v1.0.0"
                c_plus_plus:
                    default: "ghcr.io/ls1intum/artemis-cpp-docker:v1.1.2"
                c_sharp:
                    default: "ghcr.io/ls1intum/artemis-csharp-docker:v1.0.1"
                typescript:
                    default: "ghcr.io/ls1intum/artemis-javascript-docker:v1.1.0"
                go:
                    default: "ghcr.io/ls1intum/artemis-go-docker:v1.0.0"
                matlab:
                    default: "mathworks/matlab:r2024b"
                ruby:
                    default: "ghcr.io/ls1intum/artemis-ruby-docker:v1.0.1"
                dart:
                    default: "ghcr.io/ls1intum/artemis-dart-docker:v1.1.0"

        # The following properties are used to configure the Artemis build agent.
        # The build agent is responsible for executing the buildJob to test student submissions.
        build-agent:
            # Name of the build agent. Only lowercase letters, numbers and hyphens are allowed. ([a-z0-9-]+)
            short-name: "artemis-build-agent-1"
            display-name: "Artemis Build Agent 1"

    compatible-versions:
      android:
        min: "2.1.2"
        recommended: "2.1.2"
      ios:
        min: "2.0.0"
        recommended: "2.2.0"

    # Nebula configuration for AI-powered features
    nebula:
        enabled: false
        url: # Set this in production environment (e.g., https://nebula.example.com)
        secret-token: # Set this in production environment

<<<<<<< HEAD
    iris:
        ratelimit:
            default-limit: 0
            default-timeframe-hours: 0

    # Default security configuration for internal endpoints accessed by other Artemis components 
=======
    # Default security configuration for internal endpoints accessed by other Artemis components
>>>>>>> 2c3e90b6
    # Currently set to allow all IPs. Adjust as necessary for your deployment.
    security:
        internal:
            allowed-cidrs:
                - ::/0
                - 0.0.0.0/0



management:
    endpoints:
        web:
            base-path: /management
            exposure:
                include:
                  - configprops
                  - env
                  - health
                  - info
                  - jhimetrics
                  - logfile
                  - loggers
                  - prometheus
                  - threaddump
    info:
        git:
            mode: full
        java:
            enabled: true
        env:
            enabled: true
    health:
        mail:
            enabled: false # When using the MailService, configure an SMTP server and set this to true
        ldap:
            enabled: false # Disabled to prevent periodic health checks that lead to null pointer exceptions if the ldap is not configured or not active
        config:
            enabled: false # Disabled because we do not use a Spring Cloud Config Server
        refresh:
            enabled: false # Disabled because we do not use a refresh scope
    prometheus:
        # Prometheus is the default metrics server
        metrics:
            export:
                enabled: true
                step: 60
    metrics:
        distribution:
            percentiles-histogram:
                all: true
        tags:
            application: ${spring.application.name}
    observations:
        http:
            server:
                requests:
                    name: http.server.requests

spring: #disabled by default, you must enable it
    ai:
        model:
            chat: none # possible values: openai, azure-openai, none
            audio.speech: none
            audio.transcription: none
            embedding: none
            image: none
            moderation:  none
    application:
        name: Artemis
    jmx:
        enabled: false
    cloud:
        config:
            import-check:
                enabled: false
        refresh:
            enabled: false # Not required in Artemis
    data:
        jpa:
            repositories:
                bootstrap-mode: deferred
    jpa:
        open-in-view: false
        show-sql: false
        hibernate:
            ddl-auto: none
            naming:
                physical-strategy: org.hibernate.boot.model.naming.CamelCaseToUnderscoresNamingStrategy
                implicit-strategy: org.springframework.boot.orm.jpa.hibernate.SpringImplicitNamingStrategy
        properties:
            hibernate.id.new_generator_mappings: true
            hibernate.connection.provider_disables_autocommit: true
            hibernate.generate_statistics: false
            hibernate.order_inserts: true
            hibernate.order_updates: true
            hibernate.query.fail_on_pagination_over_collection_fetch: true  # prevents issues, see https://vladmihalcea.com/hibernate-query-fail-on-pagination-over-collection-fetch
            hibernate.query.in_clause_parameter_padding: true
            hibernate.cache.use_second_level_cache: true
            hibernate.cache.use_query_cache: false
            hibernate.cache.region.factory_class: com.hazelcast.hibernate.HazelcastLocalCacheRegionFactory
            hibernate.cache.use_minimal_puts: true
            hibernate.cache.hazelcast.instance_name: Artemis
            hibernate.cache.hazelcast.use_lite_member: true
            # modify batch size as necessary
            hibernate.jdbc.batch_size: 25
            hibernate.jdbc.time_zone: UTC
            hibernate.jdbc.lob.non_contextual_creation: true
            # limit fetch depth to prevent queries from getting too large because of eager fetching
            hibernate.max_fetch_depth: 2
            jakarta.persistence.validation.mode: none # disable validation for faster startup
    liquibase:
        contexts: prod
    messages:
        basename: i18n/messages
    main:
        allow-bean-definition-overriding: false
        allow-circular-references: false
        lazy-initialization: true
    task:
        execution:
            thread-name-prefix: artemis-task-
            pool:
                core-size: 2
                max-size: 50
                queue-capacity: 10000
        scheduling:
            thread-name-prefix: artemis-scheduling-
            pool:
                size: 2
    threads:
        virtual:
            enabled: true
    thymeleaf:
        mode: HTML
    output:
        ansi:
            enabled: always
    servlet:
        multipart:
            max-file-size: 20MB # this should match the value in /webapp/app/shared/constants/input.constants.ts MAX_FILE_SIZE
            max-request-size: 20MB
    lifecycle:
        timeout-per-shutdown-phase: 10
    websocket:
        broker:
            username: guest
            password: guest
            addresses: "" # Comma separated list of hosts and ports of the brokers (e.g. "localhost:61613,localhost:61614")
    hazelcast:
        interface: "127.0.0.1" # The interface to bind to, if non is set, all interfaces will be bound
        port: 5701 # The hazelcast port that this instance runs on and where other instances are expected
        localInstances: false # Whether the other instances are expected locally (in dev mode) or external
        phone:
            home:
                enabled: false
        slow:
            operation:
                detector:
                    enabled: true
    beaninfo:
        ignore: true

hazelcast:
    phone:
        home:
            enabled: false

springdoc:
  api-docs: # Having these endpoints publicly available is a security risk, so we disable them by default
    path: /api-docs
    enabled: false
  swagger-ui:
    path: api.html
    operationsSorter: method
    enabled: false
  default-consumes-media-type: application/json
  default-produces-media-type: application/json

server:
    servlet:
        session:
            cookie:
                http-only: true
    shutdown: graceful
    forward-headers-strategy: native

# The below configuration is given so the Sentry Logback appender is configured properly
# If these are set through Java code, the Logback appender fails to pick up the desired settings
# Errors are still reported if the appender fails, but traces are missing
sentry:
    dsn: https://e52d0b9b6b61769f50b088634b4bc781@sentry.aet.cit.tum.de/2 # Leave empty to disable Sentry, must be a valid URI
    logging:
        enabled: true
        minimum-breadcrumb-level: error
        minimum-event-level: error
    sample-rate: 1
    release: ${artemis.version}
    send-default-pii: true
    # This is a placeholder value overwritten in both application-prod.yml and application-dev.yml.
    # It is only provided to prevent the SDK from choosing the default value 'production', which might lead to confusion
    environment: test

# Properties to be exposed on the /info management endpoint
info:
    sentry:
        dsn: ${sentry.dsn}
    # Specifies whether text assessment analytics service (TextAssessmentEventResource) is enabled/disabled
    # default value set to false
    textAssessmentAnalyticsEnabled: false
    studentExamStoreSessionData: true

# ===================================================================
# JHipster specific properties
#
# Full reference is available at: https://www.jhipster.tech/common-application-properties/
# ===================================================================

jhipster:
    clientApp:
        name: 'artemisApp'
    # By default CORS is disabled. Uncomment to enable.
    #cors:
        #allowed-origin-patterns: "*"
        #allowed-methods: "*"
        #allowed-headers: "*"
        #exposed-headers: "Authorization,Link,X-Total-Count"
        #allow-credentials: true
        #max-age: 1800
    mail:
        from: artemis@localhost
    registry:
        password: AN-ADMIN-PASSWORD-THAT-MUST-BE-CHANGED (FROM REGISTRY CONFIG)
    http:
        cache: # Used by the CachingHttpHeadersFilter
            timeToLiveInDays: 1461
    cache: # Cache configuration
        hazelcast: # Hazelcast distributed cache
            time-to-live-seconds: 3600
            backup-count: 1

# Eureka configuration
eureka:
    client:
        enabled: false
        service-url:
            defaultZone: http://admin:${jhipster.registry.password}@localhost:8761/eureka/
        healthcheck:
            enabled: false
        fetch-registry: true
        register-with-eureka: true
        instance-info-replication-interval-seconds: 10
        registry-fetch-interval-seconds: 10
    instance:
        prefer-ip-address: true
        appname: Artemis
        instanceId: Artemis:1
        lease-renewal-interval-in-seconds: 5
        lease-expiration-duration-in-seconds: 10
        status-page-url-path: ${management.endpoints.web.base-path}/info
        health-check-url-path: ${management.endpoints.web.base-path}/health
        metadata-map:
            zone: primary # This is needed for the load balancer
            profile: ${spring.profiles.active}
            version: #project.version#
            git-version: ${git.commit.id.describe:}
            git-commit: ${git.commit.id.abbrev:}
            git-branch: ${git.branch:}

# Helios configuration
# It is enabled and all the values are set by the ansible
# Refer to the ansible repository https://github.com/ls1intum/artemis-ansible
helios:
  status:
    enabled: false<|MERGE_RESOLUTION|>--- conflicted
+++ resolved
@@ -136,16 +136,12 @@
         url: # Set this in production environment (e.g., https://nebula.example.com)
         secret-token: # Set this in production environment
 
-<<<<<<< HEAD
     iris:
         ratelimit:
             default-limit: 0
             default-timeframe-hours: 0
 
-    # Default security configuration for internal endpoints accessed by other Artemis components 
-=======
     # Default security configuration for internal endpoints accessed by other Artemis components
->>>>>>> 2c3e90b6
     # Currently set to allow all IPs. Adjust as necessary for your deployment.
     security:
         internal:
