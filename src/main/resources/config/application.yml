--- conflicted
+++ resolved
@@ -283,10 +283,7 @@
 jhipster:
     clientApp:
         name: 'artemisApp'
-<<<<<<< HEAD
-=======
-    # By default CORS is disabled. Uncomment to enable.
->>>>>>> 1ee42594
+    # cors is needed for vscode plugin
     cors:
         allowed-methods: "*"
         allowed-headers: "*"
