--- conflicted
+++ resolved
@@ -105,13 +105,10 @@
                     default: "ghcr.io/ls1intum/artemis-javascript-docker:v1.0.0"
                 go:
                     default: "ghcr.io/ls1intum/artemis-go-docker:v1.0.0"
-<<<<<<< HEAD
+                matlab:
+                    default: "mathworks/matlab:r2024b"
                 ruby:
                     default: "ghcr.io/ls1intum/artemis-ruby-docker:v1.0.0"
-=======
-                matlab:
-                    default: "mathworks/matlab:r2024b"
->>>>>>> 623907b1
 
         # The following properties are used to configure the Artemis build agent.
         # The build agent is responsible for executing the buildJob to test student submissions.
