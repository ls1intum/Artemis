--- conflicted
+++ resolved
@@ -14,35 +14,6 @@
 # http://docs.spring.io/spring-boot/docs/current/reference/html/common-application-properties.html
 # ===================================================================
 
-<<<<<<< HEAD
-=======
-eureka:
-    client:
-        enabled: true
-        healthcheck:
-            enabled: true
-        fetch-registry: true
-        register-with-eureka: true
-        instance-info-replication-interval-seconds: 10
-        registry-fetch-interval-seconds: 10
-    instance:
-        appname: artemis
-        instanceId: artemis:${spring.application.instance-id:${random.value}}
-        lease-renewal-interval-in-seconds: 5
-        lease-expiration-duration-in-seconds: 10
-        status-page-url-path: ${management.endpoints.web.base-path}/info
-        health-check-url-path: ${management.endpoints.web.base-path}/health
-        metadata-map:
-            zone: primary # This is needed for the load balancer
-            profile: ${spring.profiles.active}
-            version: ${info.project.version:}
-            git-version: ${git.commit.id.describe:}
-            git-commit: ${git.commit.id.abbrev:}
-            git-branch: ${git.branch:}
-ribbon:
-    eureka:
-        enabled: true
->>>>>>> c985f41c
 management:
     endpoints:
         web:
