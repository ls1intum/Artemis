# ===================================================================
# Spring Boot configuration.
#
# This configuration will be overridden by the Spring profile you use,
# for example application-dev.yml if you use the "dev" profile.
#
# More information on profiles: https://www.jhipster.tech/profiles/
# More information on configuration properties: https://www.jhipster.tech/common-application-properties/
# ===================================================================

# ===================================================================
# Standard Spring Boot properties.
# Full reference is available at:
# http://docs.spring.io/spring-boot/docs/current/reference/html/common-application-properties.html
# ===================================================================

logging:
    level:
        ROOT: INFO
        de.tum.in.www1.artemis: INFO
        tech.jhipster: INFO
        org.springframework.web.socket.config: INFO
        liquibase: INFO
    logback:
        rollingpolicy:
            max-history: 90
            total-size-cap: "10GB"

artemis:
    version: #project.version#
    file-upload-path: uploads
    submission-export-path: exports
    bcrypt-salt-rounds: 11 #default value, see application-artemis.yml for more information how to override and customize this value
    external-system-request:
        batch-size: 50  # wait the time below after 50 requests
        batch-waiting-time: 30000   # in ms = 30s
    iosAppId: "2J3C6P6X3N.de.tum.cit.artemis"
    androidAppPackage: "de.tum.informatics.www1.artemis.native_app.android"
    androidSha256CertFingerprints: "D4:5C:58:77:B2:4E:2F:15:60:59:BB:C0:9C:1C:B0:A9:FD:3D:D8:F3:88:A8:B3:EA:DB:05:06:3B:7E:AF:0C:4F"

    # activate the following line if you want to support push notifications for the mobile clients.
    # More information about the TUM hosted hermes service can be found here: https://github.com/ls1intum/Hermes
    # push-notification-relay: https://hermes.artemis.cit.tum.de

    continuous-integration:
        # Defines the used docker images for certain programming languages.
        # For each language at least the `default` image has to be defined.
        # This `default` option will be overridden by more specific project type
        # definitions.
        build:
            default-docker-flags:
                - flag: --cpus
                  value: 2
                # Set `memory-swap` and `memory` to the same value to turn off SWAP.
                # See -> https://docs.docker.com/config/containers/resource_constraints/#--memory-swap-details
                - flag: --memory
                  value: 2g
                - flag: --memory-swap
                  value: 2g
                - flag: --pids-limit
                  value: 1000
            images:
                java:
                    # possible overrides: maven, gradle
<<<<<<< HEAD
                    default: "ls1tum/artemis-maven-template:java17-17"
                    maven_blackbox: "ghcr.io/uni-passau-artemis/artemis-dejagnu:20"
=======
                    default: "ls1tum/artemis-maven-template:java17-18"
>>>>>>> c9ee1a3a
                kotlin:
                    # possible overrides: maven, gradle
                    default: "ls1tum/artemis-maven-template:java17-18"
                empty:
                    default: "ls1tum/artemis-maven-template:java17-18"
                python:
                    default: "ls1tum/artemis-python-docker:latest"
                c:
                    # possible overrides: gcc, fact
                    default: "ls1tum/artemis-c-docker:latest"
                    fact: "sharingcodeability/fact:latest"
                haskell:
                    default: "ghcr.io/uni-passau-artemis/artemis-haskell:v19.33.0"
                vhdl:
                    default: "tizianleonhardt/era-artemis-vhdl:latest"
                assembler:
                    default: "tizianleonhardt/era-artemis-assembler:latest"
                swift:
                    # possible overrides: xcode
                    default: "ls1tum/artemis-swift-swiftlint-docker:latest"
                ocaml:
                    default: "ls1tum/artemis-ocaml-docker:v1"

management:
    endpoints:
        web:
            base-path: /management
            exposure:
                include: ['configprops', 'env', 'health', 'info', 'jhimetrics', 'logfile', 'loggers', 'prometheus', 'threaddump']
    endpoint:
        health:
            show-details: when_authorized
            roles: 'ROLE_ADMIN'
            probes:
                enabled: true
        jhimetrics:
            enabled: true
    info:
        git:
            mode: full
        java:
            enabled: true
        env:
            enabled: true
    health:
        mail:
            enabled: false # When using the MailService, configure an SMTP server and set this to true
        ldap:
            enabled: false # Disabled to prevent periodic health checks that lead to null pointer exceptions if the ldap is not configured or not active
        config:
            enabled: false # Disabled because we do not use a Spring Cloud Config Server
    metrics:
        export:
            # Prometheus is the default metrics server
            prometheus:
                enabled: true
                step: 60
        enable:
            http: true
            jvm: true
            logback: false
            process: true
            system: true
        distribution:
            percentiles-histogram:
                all: true
            percentiles:
                all: 0, 0.5, 0.75, 0.95, 0.99, 1.0
        tags:
            application: ${spring.application.name}
        web:
            server:
                request:
                    autotime:
                        enabled: true

spring:
    application:
        name: Artemis
    jmx:
        enabled: false
    cloud:
        config:
            import-check:
                enabled: false
    data:
        jpa:
            repositories:
                bootstrap-mode: deferred
    jpa:
        open-in-view: false
        show-sql: false
        hibernate:
            ddl-auto: none
            naming:
                physical-strategy: org.springframework.boot.orm.jpa.hibernate.SpringPhysicalNamingStrategy
                implicit-strategy: org.springframework.boot.orm.jpa.hibernate.SpringImplicitNamingStrategy
        properties:
            hibernate.id.new_generator_mappings: true
            hibernate.connection.provider_disables_autocommit: true
            hibernate.generate_statistics: false
            hibernate.order_inserts: true
            hibernate.order_updates: true
#            hibernate.query.fail_on_pagination_over_collection_fetch: true  # not appropriate in our case: https://vladmihalcea.com/hibernate-query-fail-on-pagination-over-collection-fetch/
            hibernate.query.in_clause_parameter_padding: true
            hibernate.cache.use_second_level_cache: true
            hibernate.cache.use_query_cache: false
            hibernate.cache.region.factory_class: com.hazelcast.hibernate.HazelcastLocalCacheRegionFactory
            hibernate.cache.use_minimal_puts: true
            hibernate.cache.hazelcast.instance_name: Artemis
            hibernate.cache.hazelcast.use_lite_member: true
            # modify batch size as necessary
            hibernate.jdbc.batch_size: 25
            hibernate.jdbc.time_zone: UTC
            hibernate.jdbc.lob.non_contextual_creation: true
    liquibase:
        contexts: prod
    messages:
        basename: i18n/messages
    main:
        allow-bean-definition-overriding: true
        lazy-initialization: false
        allow-circular-references: true # TODO: we should deactivate this in the future, however currently securityConfiguration has a circular dependency to itself
    mvc:
        pathmatch:
            matching-strategy: ant_path_matcher # TODO: we should update all paths to support PathPatternParser, in particular ClientForwardResource
    task:
        execution:
            thread-name-prefix: artemis-task-
            pool:
                core-size: 2
                max-size: 50
                queue-capacity: 10000
        scheduling:
            thread-name-prefix: artemis-scheduling-
            pool:
                size: 2
    thymeleaf:
        mode: HTML
    output:
        ansi:
            enabled: always
    servlet:
        multipart:
            max-file-size: 20MB # this should match the value in /webapp/app/shared/constants/input.constants.ts MAX_FILE_SIZE
            max-request-size: 20MB
    lifecycle:
        timeout-per-shutdown-phase: 10
    websocket:
        broker:
            username: guest
            password: guest
            addresses: "" # Comma separated list of hosts and ports of the brokers (e.g. "localhost:61613,localhost:61614")
    hazelcast:
        interface: "127.0.0.1" # The interface to bind to, if non is set, all interfaces will be bound
        port: 5701 # The hazelcast port that this instance runs on and where other instances are expected
        localInstances: false # Whether the other instances are expected locally (in dev mode) or external
        phone:
            home:
                enabled: false
    autoconfigure:
        # These AutoConfiguration are excluded as they include metrics which are not evaluated and only cause unnecessary network load
        # They can be included once they are processed
        exclude:
          - org.springframework.boot.actuate.autoconfigure.metrics.data.RepositoryMetricsAutoConfiguration
          - org.springframework.boot.actuate.autoconfigure.metrics.jdbc.DataSourcePoolMetricsAutoConfiguration
          - org.springframework.boot.actuate.autoconfigure.metrics.startup.StartupTimeMetricsListenerAutoConfiguration
          - org.springframework.boot.actuate.autoconfigure.metrics.task.TaskExecutorMetricsAutoConfiguration
          - org.springframework.boot.actuate.autoconfigure.metrics.web.tomcat.TomcatMetricsAutoConfiguration
    beaninfo:
        ignore: true

hazelcast:
    phone:
        home:
            enabled: false

springdoc:
    api-docs:
        path: /api-docs
    swagger-ui:
        path: /api.html
        operationsSorter: method

server:
    servlet:
        session:
            cookie:
                http-only: true
    shutdown: graceful
    forward-headers-strategy: native

sentry:
    logging:
        enabled: true
        minimum-breadcrumb-level: error
        minimum-event-level: error
    sample-rate: 1
    traces-sample-rate: 0.2

# Properties to be exposed on the /info management endpoint
info:
    # Comma separated list of profiles that will trigger the ribbon to show
    display-ribbon-on-profiles: "dev"
    sentry:
        dsn: https://8c6b41ec2d4245e8bd3ec9541d53f625@sentry.io/1440029 # Leave empty to disable Sentry, must be a valid URI
    # Allowed Orion version range. Should only be changed on major version releases
    allowed-minimum-orion-version: 1.0.0
    # Specifies whether text assessment analytics service (TextAssessmentEventResource) is enabled/disabled
    # default value set to false
    text-assessment-analytics-enabled: false
    student-exam-store-session-data: true

# ===================================================================
# JHipster specific properties
#
# Full reference is available at: https://www.jhipster.tech/common-application-properties/
# ===================================================================

jhipster:
    clientApp:
        name: 'artemisApp'
    # By default CORS is disabled. Uncomment to enable.
    #cors:
        #allowed-origin-patterns: "*"
        #allowed-methods: "*"
        #allowed-headers: "*"
        #exposed-headers: "Authorization,Link,X-Total-Count"
        #allow-credentials: true
        #max-age: 1800
    mail:
        from: artemis@localhost
    registry:
        password: AN-ADMIN-PASSWORD-THAT-MUST-BE-CHANGED (FROM REGISTRY CONFIG)
    http:
        cache: # Used by the CachingHttpHeadersFilter
            timeToLiveInDays: 1461
    cache: # Cache configuration
        hazelcast: # Hazelcast distributed cache
            time-to-live-seconds: 3600
            backup-count: 1

# Eureka configuration
eureka:
    client:
        enabled: false
        service-url:
            defaultZone: http://admin:${jhipster.registry.password}@localhost:8761/eureka/
        healthcheck:
            enabled: false
        fetch-registry: true
        register-with-eureka: true
        instance-info-replication-interval-seconds: 10
        registry-fetch-interval-seconds: 10
    instance:
        prefer-ip-address: true
        appname: Artemis
        instanceId: Artemis:1
        lease-renewal-interval-in-seconds: 5
        lease-expiration-duration-in-seconds: 10
        status-page-url-path: ${management.endpoints.web.base-path}/info
        health-check-url-path: ${management.endpoints.web.base-path}/health
        metadata-map:
            zone: primary # This is needed for the load balancer
            profile: ${spring.profiles.active}
            version: #project.version#
            git-version: ${git.commit.id.describe:}
            git-commit: ${git.commit.id.abbrev:}
            git-branch: ${git.branch:}<|MERGE_RESOLUTION|>--- conflicted
+++ resolved
@@ -62,12 +62,8 @@
             images:
                 java:
                     # possible overrides: maven, gradle
-<<<<<<< HEAD
-                    default: "ls1tum/artemis-maven-template:java17-17"
+                    default: "ls1tum/artemis-maven-template:java17-18"
                     maven_blackbox: "ghcr.io/uni-passau-artemis/artemis-dejagnu:20"
-=======
-                    default: "ls1tum/artemis-maven-template:java17-18"
->>>>>>> c9ee1a3a
                 kotlin:
                     # possible overrides: maven, gradle
                     default: "ls1tum/artemis-maven-template:java17-18"
