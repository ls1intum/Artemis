--- conflicted
+++ resolved
@@ -22,12 +22,9 @@
         org.springframework.web.socket.config: INFO
         liquibase: INFO
         de.jplag.Submission: ERROR
-<<<<<<< HEAD
-        org.redisson.connection.DNSMonitor: ERROR
-=======
         de.jplag.logging: WARN
         de.jplag.reporting: WARN
->>>>>>> 33fc7409
+        org.redisson.connection.DNSMonitor: ERROR
     logback:
         rollingpolicy:
             max-history: 90
