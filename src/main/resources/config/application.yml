# ===================================================================
# Spring Boot configuration.
#
# This configuration will be overridden by the Spring profile you use,
# for example application-dev.yml if you use the "dev" profile.
#
# More information on profiles: https://www.jhipster.tech/profiles/
# More information on configuration properties: https://www.jhipster.tech/common-application-properties/
# ===================================================================

# ===================================================================
# Standard Spring Boot properties.
# Full reference is available at:
# http://docs.spring.io/spring-boot/docs/current/reference/html/common-application-properties.html
# ===================================================================

logging:
    level:
        ROOT: INFO
        de.tum.in.www1.artemis: INFO
        tech.jhipster: INFO
        org.springframework.web.socket.config: INFO
        liquibase: INFO
    logback:
        rollingpolicy:
            max-history: 90
            total-size-cap: "10GB"

artemis:
    version: #project.version#
    file-upload-path: uploads
    submission-export-path: exports
    bcrypt-salt-rounds: 11 #default value, see application-artemis.yml for more information how to override and customize this value
    external-system-request:
        batch-size: 50  # wait the time below after 50 requests
        batch-waiting-time: 30000   # in ms = 30s
    iosAppId: "2J3C6P6X3N.de.tum.cit.artemis"
    androidAppPackage: "de.tum.informatics.www1.artemis.native_app.android"
    androidSha256CertFingerprints: "D4:5C:58:77:B2:4E:2F:15:60:59:BB:C0:9C:1C:B0:A9:FD:3D:D8:F3:88:A8:B3:EA:DB:05:06:3B:7E:AF:0C:4F"

    # activate the following line if you want to support push notifications for the mobile clients.
    # More information about the TUM hosted hermes service can be found here: https://github.com/ls1intum/Hermes
    # push-notification-relay: https://hermes.artemis.cit.tum.de

    continuous-integration:
        # Defines the used docker images for certain programming languages.
        # For each language at least the `default` image has to be defined.
        # This `default` option will be overridden by more specific project type
        # definitions.
        build:
            default-docker-flags:
                - flag: --cpus
                  value: 2
                # Set `memory-swap` and `memory` to the same value to turn off SWAP.
                # See -> https://docs.docker.com/config/containers/resource_constraints/#--memory-swap-details
                - flag: --memory
                  value: 2g
                - flag: --memory-swap
                  value: 2g
                - flag: --pids-limit
                  value: 1000
            images:
                java:
                    # possible overrides: maven, gradle
<<<<<<< HEAD
                    default: "ls1tum/artemis-maven-template:java17-16"
                    maven_blackbox: "ghcr.io/uni-passau-artemis/artemis-dejagnu:20"
=======
                    default: "ls1tum/artemis-maven-template:java17-17"
>>>>>>> c1ccf352
                kotlin:
                    # possible overrides: maven, gradle
                    default: "ls1tum/artemis-maven-template:java17-17"
                empty:
                    default: "ls1tum/artemis-maven-template:java17-17"
                python:
                    default: "ls1tum/artemis-python-docker:latest"
                c:
                    # possible overrides: gcc, fact
                    default: "ls1tum/artemis-c-docker:latest"
                    fact: "sharingcodeability/fact:latest"
                haskell:
                    default: "ghcr.io/uni-passau-artemis/artemis-haskell:v19.33.0"
                vhdl:
                    default: "tizianleonhardt/era-artemis-vhdl:latest"
                assembler:
                    default: "tizianleonhardt/era-artemis-assembler:latest"
                swift:
                    # possible overrides: xcode
                    default: "ls1tum/artemis-swift-swiftlint-docker:latest"
                ocaml:
                    default: "ls1tum/artemis-ocaml-docker:v1"

management:
    endpoints:
        web:
            base-path: /management
            exposure:
                include: ['configprops', 'env', 'health', 'info', 'jhimetrics', 'logfile', 'loggers', 'prometheus', 'threaddump']
    endpoint:
        health:
            show-details: when_authorized
            roles: 'ROLE_ADMIN'
            probes:
                enabled: true
        jhimetrics:
            enabled: true
    info:
        git:
            mode: full
        java:
            enabled: true
        env:
            enabled: true
    health:
        mail:
            enabled: false # When using the MailService, configure an SMTP server and set this to true
        ldap:
            enabled: false # Disabled to prevent periodic health checks that lead to null pointer exceptions if the ldap is not configured or not active
        config:
            enabled: false # Disabled because we do not use a Spring Cloud Config Server
    metrics:
        export:
            # Prometheus is the default metrics server
            prometheus:
                enabled: true
                step: 60
        enable:
            http: true
            jvm: true
            logback: false
            process: true
            system: true
        distribution:
            percentiles-histogram:
                all: true
            percentiles:
                all: 0, 0.5, 0.75, 0.95, 0.99, 1.0
        tags:
            application: ${spring.application.name}
        web:
            server:
                request:
                    autotime:
                        enabled: true

spring:
    application:
        name: Artemis
    jmx:
        enabled: false
    cloud:
        config:
            import-check:
                enabled: false
    data:
        jpa:
            repositories:
                bootstrap-mode: deferred
    jpa:
        open-in-view: false
        show-sql: false
        hibernate:
            ddl-auto: none
            naming:
                physical-strategy: org.springframework.boot.orm.jpa.hibernate.SpringPhysicalNamingStrategy
                implicit-strategy: org.springframework.boot.orm.jpa.hibernate.SpringImplicitNamingStrategy
        properties:
            hibernate.id.new_generator_mappings: true
            hibernate.connection.provider_disables_autocommit: true
            hibernate.generate_statistics: false
            hibernate.order_inserts: true
            hibernate.order_updates: true
#            hibernate.query.fail_on_pagination_over_collection_fetch: true  # not appropriate in our case: https://vladmihalcea.com/hibernate-query-fail-on-pagination-over-collection-fetch/
            hibernate.query.in_clause_parameter_padding: true
            hibernate.cache.use_second_level_cache: true
            hibernate.cache.use_query_cache: false
            hibernate.cache.region.factory_class: com.hazelcast.hibernate.HazelcastLocalCacheRegionFactory
            hibernate.cache.use_minimal_puts: true
            hibernate.cache.hazelcast.instance_name: Artemis
            hibernate.cache.hazelcast.use_lite_member: true
            # modify batch size as necessary
            hibernate.jdbc.batch_size: 25
            hibernate.jdbc.time_zone: UTC
            hibernate.jdbc.lob.non_contextual_creation: true
    liquibase:
        contexts: prod
    messages:
        basename: i18n/messages
    main:
        allow-bean-definition-overriding: true
        lazy-initialization: false
        allow-circular-references: true # TODO: we should deactivate this in the future, however currently securityConfiguration has a circular dependency to itself
    mvc:
        pathmatch:
            matching-strategy: ant_path_matcher # TODO: we should update all paths to support PathPatternParser, in particular ClientForwardResource
    task:
        execution:
            thread-name-prefix: artemis-task-
            pool:
                core-size: 2
                max-size: 50
                queue-capacity: 10000
        scheduling:
            thread-name-prefix: artemis-scheduling-
            pool:
                size: 2
    thymeleaf:
        mode: HTML
    output:
        ansi:
            enabled: always
    servlet:
        multipart:
            max-file-size: 20MB # this should match the value in /webapp/app/shared/constants/input.constants.ts MAX_FILE_SIZE
            max-request-size: 20MB
    lifecycle:
        timeout-per-shutdown-phase: 10
    websocket:
        broker:
            username: guest
            password: guest
            addresses: "" # Comma separated list of hosts and ports of the brokers (e.g. "localhost:61613,localhost:61614")
    hazelcast:
        interface: "127.0.0.1" # The interface to bind to, if non is set, all interfaces will be bound
        port: 5701 # The hazelcast port that this instance runs on and where other instances are expected
        localInstances: false # Whether the other instances are expected locally (in dev mode) or external
        phone:
            home:
                enabled: false
    autoconfigure:
        # These AutoConfiguration are excluded as they include metrics which are not evaluated and only cause unnecessary network load
        # They can be included once they are processed
        exclude:
          - org.springframework.boot.actuate.autoconfigure.metrics.data.RepositoryMetricsAutoConfiguration
          - org.springframework.boot.actuate.autoconfigure.metrics.jdbc.DataSourcePoolMetricsAutoConfiguration
          - org.springframework.boot.actuate.autoconfigure.metrics.startup.StartupTimeMetricsListenerAutoConfiguration
          - org.springframework.boot.actuate.autoconfigure.metrics.task.TaskExecutorMetricsAutoConfiguration
          - org.springframework.boot.actuate.autoconfigure.metrics.web.tomcat.TomcatMetricsAutoConfiguration
    beaninfo:
        ignore: true

hazelcast:
    phone:
        home:
            enabled: false

springdoc:
    api-docs:
        path: /api-docs
    swagger-ui:
        path: /api.html
        operationsSorter: method

server:
    servlet:
        session:
            cookie:
                http-only: true
    shutdown: graceful
    forward-headers-strategy: native

sentry:
    logging:
        enabled: true
        minimum-breadcrumb-level: error
        minimum-event-level: error
    sample-rate: 1
    traces-sample-rate: 0.2

# Properties to be exposed on the /info management endpoint
info:
    # Comma separated list of profiles that will trigger the ribbon to show
    display-ribbon-on-profiles: "dev"
    sentry:
        dsn: https://8c6b41ec2d4245e8bd3ec9541d53f625@sentry.io/1440029 # Leave empty to disable Sentry, must be a valid URI
    # Allowed Orion version range. Should only be changed on major version releases
    allowed-minimum-orion-version: 1.0.0
    # Specifies whether text assessment analytics service (TextAssessmentEventResource) is enabled/disabled
    # default value set to false
    text-assessment-analytics-enabled: false
    student-exam-store-session-data: true

# ===================================================================
# JHipster specific properties
#
# Full reference is available at: https://www.jhipster.tech/common-application-properties/
# ===================================================================

jhipster:
    clientApp:
        name: 'artemisApp'
    # By default CORS is disabled. Uncomment to enable.
    #cors:
        #allowed-origin-patterns: "*"
        #allowed-methods: "*"
        #allowed-headers: "*"
        #exposed-headers: "Authorization,Link,X-Total-Count"
        #allow-credentials: true
        #max-age: 1800
    mail:
        from: artemis@localhost
    registry:
        password: AN-ADMIN-PASSWORD-THAT-MUST-BE-CHANGED (FROM REGISTRY CONFIG)
    http:
        cache: # Used by the CachingHttpHeadersFilter
            timeToLiveInDays: 1461
    cache: # Cache configuration
        hazelcast: # Hazelcast distributed cache
            time-to-live-seconds: 3600
            backup-count: 1

# Eureka configuration
eureka:
    client:
        enabled: false
        service-url:
            defaultZone: http://admin:${jhipster.registry.password}@localhost:8761/eureka/
        healthcheck:
            enabled: false
        fetch-registry: true
        register-with-eureka: true
        instance-info-replication-interval-seconds: 10
        registry-fetch-interval-seconds: 10
    instance:
        prefer-ip-address: true
        appname: Artemis
        instanceId: Artemis:1
        lease-renewal-interval-in-seconds: 5
        lease-expiration-duration-in-seconds: 10
        status-page-url-path: ${management.endpoints.web.base-path}/info
        health-check-url-path: ${management.endpoints.web.base-path}/health
        metadata-map:
            zone: primary # This is needed for the load balancer
            profile: ${spring.profiles.active}
            version: #project.version#
            git-version: ${git.commit.id.describe:}
            git-commit: ${git.commit.id.abbrev:}
            git-branch: ${git.branch:}<|MERGE_RESOLUTION|>--- conflicted
+++ resolved
@@ -62,12 +62,8 @@
             images:
                 java:
                     # possible overrides: maven, gradle
-<<<<<<< HEAD
-                    default: "ls1tum/artemis-maven-template:java17-16"
+                    default: "ls1tum/artemis-maven-template:java17-17"
                     maven_blackbox: "ghcr.io/uni-passau-artemis/artemis-dejagnu:20"
-=======
-                    default: "ls1tum/artemis-maven-template:java17-17"
->>>>>>> c1ccf352
                 kotlin:
                     # possible overrides: maven, gradle
                     default: "ls1tum/artemis-maven-template:java17-17"
