# ===================================================================
# Spring Boot configuration.
#
# This configuration will be overridden by the Spring profile you use,
# for example application-dev.yml if you use the "dev" profile.
#
# More information on profiles: https://www.jhipster.tech/profiles/
# More information on configuration properties: https://www.jhipster.tech/common-application-properties/
# ===================================================================

# ===================================================================
# Standard Spring Boot properties.
# Full reference is available at:
# http://docs.spring.io/spring-boot/docs/current/reference/html/common-application-properties.html
# ===================================================================

logging:
    level:
        ROOT: INFO
        de.tum.cit.aet.artemis: INFO
        tech.jhipster: INFO
        org.springframework.web.socket.config: INFO
        liquibase: INFO
        de.jplag.Submission: ERROR
        de.jplag.logging: WARN
        de.jplag.reporting: WARN
    logback:
        rollingpolicy:
            max-history: 90
            total-size-cap: "10GB"

artemis:
    version: #project.version#
    file-upload-path: uploads
    submission-export-path: exports
    bcrypt-salt-rounds: 11 #default value, see application-artemis.yml for more information how to override and customize this value
    external-system-request:
        batch-size: 50  # wait the time below after 50 requests
        batch-waiting-time: 30000   # in ms = 30s
    iosAppId: "2J3C6P6X3N.de.tum.cit.artemis"
    androidAppPackage: "de.tum.cit.aet.artemis"
    androidSha256CertFingerprints: "D2:E1:A6:6F:8C:00:55:97:9F:30:2F:3D:79:A9:5D:78:85:1F:C5:21:5A:7F:81:B3:BF:60:22:71:EF:6F:60:24"

    # activate the following line if you want to support push notifications for the mobile clients.
    # More information about the TUM hosted hermes service can be found here: https://github.com/ls1intum/Hermes
    # push-notification-relay: https://hermes.artemis.cit.tum.de

    continuous-integration:
        # Defines the used docker images for certain programming languages.
        # For each language at least the `default` image has to be defined.
        # This `default` option will be overridden by more specific project type
        # definitions.
        build:
            default-docker-flags:
                - flag: --cpus
                  value: 2
                # Set `memory-swap` and `memory` to the same value to turn off SWAP.
                # See -> https://docs.docker.com/config/containers/resource_constraints/#--memory-swap-details
                - flag: --memory
                  value: 2g
                - flag: --memory-swap
                  value: 2g
                - flag: --pids-limit
                  value: 1000
            images:
                java:
                    # possible overrides: maven, gradle
                    default: "ls1tum/artemis-maven-template:java17-22"
                    maven_blackbox: "ghcr.io/uni-passau-artemis/artemis-dejagnu:22"
                kotlin:
                    # possible overrides: maven, gradle
                    default: "ls1tum/artemis-maven-template:java17-22"
                empty:
                    default: "ubuntu:24.04"
                python:
                    default: "ls1tum/artemis-python-docker:v1.1.0"
                c:
                    # possible overrides: gcc, fact
                    default: "ls1tum/artemis-c-docker:v1.0.0"
                    fact: "sharingcodeability/fact:v0.0.5"
                haskell:
                    default: "ghcr.io/uni-passau-artemis/artemis-haskell:v22.37.0"
                vhdl:
                    default: "ghcr.io/ls1intum/artemis-vhdl-docker:v1.0.0"
                assembler:
                    default: "ghcr.io/ls1intum/artemis-assembler-docker:v1.0.0"
                swift:
                    # possible overrides: xcode
                    default: "ls1tum/artemis-swift-swiftlint-docker:swift5.9.2"
                ocaml:
                    default: "ls1tum/artemis-ocaml-docker:v1"
                rust:
                    default: "ghcr.io/ls1intum/artemis-rust-docker:v1.2.0"
                javascript:
                    default: "ghcr.io/ls1intum/artemis-javascript-docker:v1.1.0"
                r:
<<<<<<< HEAD
                    default: "ghcr.io/ls1intum/artemis-r-docker:v1.2.0"
=======
                    default: "ghcr.io/ls1intum/artemis-r-docker:v1.1.0"
>>>>>>> cda2144a
                bash:
                    default: "ghcr.io/ls1intum/artemis-bash-docker:v1.0.0"
                c_plus_plus:
                    default: "ghcr.io/ls1intum/artemis-cpp-docker:v1.0.0"
                c_sharp:
                    default: "ghcr.io/ls1intum/artemis-csharp-docker:v1.0.1"
                typescript:
                    default: "ghcr.io/ls1intum/artemis-javascript-docker:v1.1.0"
                go:
                    default: "ghcr.io/ls1intum/artemis-go-docker:v1.0.0"
                matlab:
                    default: "mathworks/matlab:r2024b"
                ruby:
                    default: "ghcr.io/ls1intum/artemis-ruby-docker:v1.0.1"
                dart:
                    default: "ghcr.io/ls1intum/artemis-dart-docker:v1.1.0"

        # The following properties are used to configure the Artemis build agent.
        # The build agent is responsible for executing the buildJob to test student submissions.
        build-agent:
            # Name of the build agent. Only lowercase letters, numbers and hyphens are allowed. ([a-z0-9-]+)
            short-name: "artemis-build-agent-1"
            display-name: "Artemis Build Agent 1"

    compatible-versions:
      android:
        min: "1.2.0"
        recommended: "1.2.0"
      ios:
        min: "1.6.1"
        recommended: "1.6.1"



management:
    endpoints:
        web:
            base-path: /management
            exposure:
                include:
                  - configprops
                  - env
                  - health
                  - info
                  - jhimetrics
                  - logfile
                  - loggers
                  - prometheus
                  - threaddump
    info:
        git:
            mode: full
        java:
            enabled: true
        env:
            enabled: true
    health:
        mail:
            enabled: false # When using the MailService, configure an SMTP server and set this to true
        ldap:
            enabled: false # Disabled to prevent periodic health checks that lead to null pointer exceptions if the ldap is not configured or not active
        config:
            enabled: false # Disabled because we do not use a Spring Cloud Config Server
    prometheus:
        # Prometheus is the default metrics server
        metrics:
            export:
                enabled: true
                step: 60
        distribution:
            percentiles-histogram:
                all: true
            percentiles:
                all: 0, 0.5, 0.75, 0.95, 0.99, 1.0
        tags:
            application: ${spring.application.name}
    observations:
        http:
            server:
                requests:
                    name: http.server.requests

spring:
    application:
        name: Artemis
    jmx:
        enabled: false
    cloud:
        config:
            import-check:
                enabled: false
    data:
        jpa:
            repositories:
                bootstrap-mode: deferred
    jpa:
        open-in-view: false
        show-sql: false
        hibernate:
            ddl-auto: none
            naming:
                physical-strategy: org.hibernate.boot.model.naming.CamelCaseToUnderscoresNamingStrategy
                implicit-strategy: org.springframework.boot.orm.jpa.hibernate.SpringImplicitNamingStrategy
        properties:
            hibernate.id.new_generator_mappings: true
            hibernate.connection.provider_disables_autocommit: true
            hibernate.generate_statistics: false
            hibernate.order_inserts: true
            hibernate.order_updates: true
            hibernate.query.fail_on_pagination_over_collection_fetch: true  # prevents issues, see https://vladmihalcea.com/hibernate-query-fail-on-pagination-over-collection-fetch
            hibernate.query.in_clause_parameter_padding: true
            hibernate.cache.use_second_level_cache: true
            hibernate.cache.use_query_cache: false
            hibernate.cache.region.factory_class: com.hazelcast.hibernate.HazelcastLocalCacheRegionFactory
            hibernate.cache.use_minimal_puts: true
            hibernate.cache.hazelcast.instance_name: Artemis
            hibernate.cache.hazelcast.use_lite_member: true
            # modify batch size as necessary
            hibernate.jdbc.batch_size: 25
            hibernate.jdbc.time_zone: UTC
            hibernate.jdbc.lob.non_contextual_creation: true
            # limit fetch depth to prevent queries from getting too large because of eager fetching
            hibernate.max_fetch_depth: 2
    liquibase:
        contexts: prod
    messages:
        basename: i18n/messages
    main:
        allow-bean-definition-overriding: false
        allow-circular-references: false
        lazy-initialization: false # cannot set this because of static inject in FilePathService
    task:
        execution:
            thread-name-prefix: artemis-task-
            pool:
                core-size: 2
                max-size: 50
                queue-capacity: 10000
        scheduling:
            thread-name-prefix: artemis-scheduling-
            pool:
                size: 2
    threads:
        virtual:
            enabled: true
    thymeleaf:
        mode: HTML
    output:
        ansi:
            enabled: always
    servlet:
        multipart:
            max-file-size: 20MB # this should match the value in /webapp/app/shared/constants/input.constants.ts MAX_FILE_SIZE
            max-request-size: 20MB
    lifecycle:
        timeout-per-shutdown-phase: 10
    websocket:
        broker:
            username: guest
            password: guest
            addresses: "" # Comma separated list of hosts and ports of the brokers (e.g. "localhost:61613,localhost:61614")
    hazelcast:
        interface: "127.0.0.1" # The interface to bind to, if non is set, all interfaces will be bound
        port: 5701 # The hazelcast port that this instance runs on and where other instances are expected
        localInstances: false # Whether the other instances are expected locally (in dev mode) or external
        phone:
            home:
                enabled: false
        slow:
            operation:
                detector:
                    enabled: true
    beaninfo:
        ignore: true

hazelcast:
    phone:
        home:
            enabled: false

springdoc:
    api-docs:
        path: /api-docs
    swagger-ui:
        path: /api.html
        operationsSorter: method

server:
    servlet:
        session:
            cookie:
                http-only: true
    shutdown: graceful
    forward-headers-strategy: native

sentry:
    logging:
        enabled: true
        minimum-breadcrumb-level: error
        minimum-event-level: error
    sample-rate: 1
    traces-sample-rate: 0.2

# Properties to be exposed on the /info management endpoint
info:
    # Comma separated list of profiles that will trigger the ribbon to show
    display-ribbon-on-profiles: "dev"
    sentry:
        dsn: https://e52d0b9b6b61769f50b088634b4bc781@sentry.ase.in.tum.de/2 # Leave empty to disable Sentry, must be a valid URI
    # Specifies whether text assessment analytics service (TextAssessmentEventResource) is enabled/disabled
    # default value set to false
    text-assessment-analytics-enabled: false
    student-exam-store-session-data: true

# ===================================================================
# JHipster specific properties
#
# Full reference is available at: https://www.jhipster.tech/common-application-properties/
# ===================================================================

jhipster:
    clientApp:
        name: 'artemisApp'
    # By default CORS is disabled. Uncomment to enable.
    #cors:
        #allowed-origin-patterns: "*"
        #allowed-methods: "*"
        #allowed-headers: "*"
        #exposed-headers: "Authorization,Link,X-Total-Count"
        #allow-credentials: true
        #max-age: 1800
    mail:
        from: artemis@localhost
    registry:
        password: AN-ADMIN-PASSWORD-THAT-MUST-BE-CHANGED (FROM REGISTRY CONFIG)
    http:
        cache: # Used by the CachingHttpHeadersFilter
            timeToLiveInDays: 1461
    cache: # Cache configuration
        hazelcast: # Hazelcast distributed cache
            time-to-live-seconds: 3600
            backup-count: 1

# Eureka configuration
eureka:
    client:
        enabled: false
        service-url:
            defaultZone: http://admin:${jhipster.registry.password}@localhost:8761/eureka/
        healthcheck:
            enabled: false
        fetch-registry: true
        register-with-eureka: true
        instance-info-replication-interval-seconds: 10
        registry-fetch-interval-seconds: 10
    instance:
        prefer-ip-address: true
        appname: Artemis
        instanceId: Artemis:1
        lease-renewal-interval-in-seconds: 5
        lease-expiration-duration-in-seconds: 10
        status-page-url-path: ${management.endpoints.web.base-path}/info
        health-check-url-path: ${management.endpoints.web.base-path}/health
        metadata-map:
            zone: primary # This is needed for the load balancer
            profile: ${spring.profiles.active}
            version: #project.version#
            git-version: ${git.commit.id.describe:}
            git-commit: ${git.commit.id.abbrev:}
            git-branch: ${git.branch:}<|MERGE_RESOLUTION|>--- conflicted
+++ resolved
@@ -94,11 +94,7 @@
                 javascript:
                     default: "ghcr.io/ls1intum/artemis-javascript-docker:v1.1.0"
                 r:
-<<<<<<< HEAD
                     default: "ghcr.io/ls1intum/artemis-r-docker:v1.2.0"
-=======
-                    default: "ghcr.io/ls1intum/artemis-r-docker:v1.1.0"
->>>>>>> cda2144a
                 bash:
                     default: "ghcr.io/ls1intum/artemis-bash-docker:v1.0.0"
                 c_plus_plus:
