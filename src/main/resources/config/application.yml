--- conflicted
+++ resolved
@@ -64,11 +64,7 @@
                 java:
                     # possible overrides: maven, gradle
                     default: "ls1tum/artemis-maven-template:java17-18"
-<<<<<<< HEAD
-                    maven_blackbox: "ghcr.io/uni-passau-artemis/artemis-dejagnu-ph2:20"
-=======
-                    maven_blackbox: "ghcr.io/uni-passau-artemis/artemis-dejagnu:20"
->>>>>>> 12772a43
+                    maven_blackbox: "ghcr.io/uni-passau-artemis/artemis-dejagnu-ph2:21"
                 kotlin:
                     # possible overrides: maven, gradle
                     default: "ls1tum/artemis-maven-template:java17-18"
