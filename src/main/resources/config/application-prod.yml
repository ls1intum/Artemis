# ===================================================================
# Spring Boot configuration for the "prod" profile.
#
# This configuration overrides the application.yml file.
#
# More information on profiles: https://www.jhipster.tech/profiles/
# More information on configuration properties: https://www.jhipster.tech/common-application-properties/
# ===================================================================

# ===================================================================
# Standard Spring Boot properties.
# Full reference is available at:
# http://docs.spring.io/spring-boot/docs/current/reference/html/common-application-properties.html
# ===================================================================

logging:
    level:
        ROOT: INFO
        de.tum.in.www1.artemis: INFO
        io.github.jhipster: INFO

eureka:
    instance:
        prefer-ip-address: true
    client:
        service-url:
            defaultZone: http://admin:${jhipster.registry.password}@localhost:8761/eureka/

spring:
    devtools:
        restart:
            enabled: false
        livereload:
            enabled: false
    datasource:
        type: com.zaxxer.hikari.HikariDataSource
        url: jdbc:mysql://localhost:3306/ArTEMiS?useUnicode=true&characterEncoding=utf8&useSSL=false
        username: root
        password:
        hikari:
            auto-commit: false
            data-source-properties:
                cachePrepStmts: true
                prepStmtCacheSize: 250
                prepStmtCacheSqlLimit: 2048
                useServerPrepStmts: true
    jpa:
        database-platform: org.hibernate.dialect.MySQL5InnoDBDialect
        database: MYSQL
        show-sql: false
        properties:
            hibernate.id.new_generator_mappings: true
            hibernate.connection.provider_disables_autocommit: true
            hibernate.cache.use_second_level_cache: true
            hibernate.cache.use_query_cache: false
            hibernate.generate_statistics: false
            hibernate.cache.region.factory_class: io.github.jhipster.config.jcache.BeanClassLoaderAwareJCacheRegionFactory
<<<<<<< HEAD
=======
    liquibase:
        contexts: prod
>>>>>>> e5682481
    mail:
        host: localhost
        port: 25
        username:
        password:
    thymeleaf:
        cache: true
    zipkin: # Use the "zipkin" Maven profile to have the Spring Cloud Zipkin dependencies
        base-url: http://localhost:9411
        enabled: false
        locator:
            discovery:
                enabled: true
<<<<<<< HEAD

liquibase:
    contexts: prod

# ===================================================================
# To enable SSL, generate a certificate using:
# keytool -genkey -alias ArTEMiS -storetype PKCS12 -keyalg RSA -keysize 2048 -keystore keystore.p12 -validity 3650
=======

# ===================================================================
# To enable SSL in production, generate a certificate using:
# keytool -genkey -alias artemis -storetype PKCS12 -keyalg RSA -keysize 2048 -keystore keystore.p12 -validity 3650
>>>>>>> e5682481
#
# You can also use Let's Encrypt:
# https://maximilian-boehm.com/hp2121/Create-a-Java-Keystore-JKS-from-Let-s-Encrypt-Certificates.htm
#
# Then, modify the server.ssl properties so your "server" configuration looks like:
#
# server:
#    port: 443
#    ssl:
#        key-store: classpath:config/tls/keystore.p12
#        key-store-password: password
#        key-store-type: PKCS12
<<<<<<< HEAD
#        key-alias: ArTEMiS
=======
#        key-alias: artemis
>>>>>>> e5682481
#        # The ciphers suite enforce the security by deactivating some old and deprecated SSL cipher, this list was tested against SSL Labs (https://www.ssllabs.com/ssltest/)
#        ciphers: TLS_ECDHE_RSA_WITH_AES_128_CBC_SHA,TLS_ECDHE_RSA_WITH_AES_256_CBC_SHA,TLS_ECDHE_RSA_WITH_AES_128_GCM_SHA256,TLS_ECDHE_RSA_WITH_AES_256_GCM_SHA384 ,TLS_DHE_RSA_WITH_AES_128_GCM_SHA256 ,TLS_DHE_RSA_WITH_AES_256_GCM_SHA384 ,TLS_ECDHE_RSA_WITH_AES_128_CBC_SHA256,TLS_ECDHE_RSA_WITH_AES_256_CBC_SHA384,TLS_DHE_RSA_WITH_AES_128_CBC_SHA256,TLS_DHE_RSA_WITH_AES_128_CBC_SHA,TLS_DHE_RSA_WITH_AES_256_CBC_SHA256,TLS_DHE_RSA_WITH_AES_256_CBC_SHA,TLS_RSA_WITH_AES_128_GCM_SHA256,TLS_RSA_WITH_AES_256_GCM_SHA384,TLS_RSA_WITH_AES_128_CBC_SHA256,TLS_RSA_WITH_AES_256_CBC_SHA256,TLS_RSA_WITH_AES_128_CBC_SHA,TLS_RSA_WITH_AES_256_CBC_SHA,TLS_DHE_RSA_WITH_CAMELLIA_256_CBC_SHA,TLS_RSA_WITH_CAMELLIA_256_CBC_SHA,TLS_DHE_RSA_WITH_CAMELLIA_128_CBC_SHA,TLS_RSA_WITH_CAMELLIA_128_CBC_SHA
# ===================================================================
server:
    port: 8080
    compression:
        enabled: true
        mime-types: text/html,text/xml,text/plain,text/css, application/javascript, application/json
        min-response-size: 1024

# ===================================================================
# JHipster specific properties
#
# Full reference is available at: https://www.jhipster.tech/common-application-properties/
# ===================================================================

jhipster:
    http:
        version: V_1_1 # To use HTTP/2 you will need SSL support (see above the "server.ssl" configuration)
        cache: # Used by the CachingHttpHeadersFilter
            timeToLiveInDays: 1461
    cache: # Cache configuration
        ehcache: # Ehcache configuration
            time-to-live-seconds: 3600 # By default objects stay 1 hour in the cache
            max-entries: 1000 # Number of objects in each cache entry
    security:
        authentication:
            jwt:
<<<<<<< HEAD
                secret: ec6a94b26152dfa3450c291e774f82060362ca03
=======
                # This token must be encoded using Base64 (you can type `echo 'secret-key'|base64` on your command line)
                # As this is the PRODUCTION configuration, you MUST change the default key, and store it securely:
                # - In the JHipster Registry (which includes a Spring Cloud Config server)
                # - In a separate `application-prod.yml` file, in the same folder as your executable WAR file
                # - In the `JHIPSTER_SECURITY_AUTHENTICATION_JWT_SECRET` environment variable
                base64-secret: ec6a94b26152dfa3450c291e774f82060362ca03
>>>>>>> e5682481
                # Token is valid 24 hours
                token-validity-in-seconds: 86400
                token-validity-in-seconds-for-remember-me: 2592000
    mail: # specific JHipster mail property, for standard properties see MailProperties
        from: ArTEMiS@localhost
        base-url: http://my-server-url-to-change # Modify according to your server's URL
    metrics: # DropWizard Metrics configuration, used by MetricsConfiguration
<<<<<<< HEAD
        jmx.enabled: true
        graphite:
            enabled: false
            host: localhost
            port: 2003
            prefix: ArTEMiS
        prometheus:
            enabled: false
            endpoint: /prometheusMetrics
=======
        jmx:
            enabled: true
>>>>>>> e5682481
        logs: # Reports Dropwizard metrics in the logs
            enabled: false
            report-frequency: 60 # in seconds
    logging:
        logstash: # Forward logs to logstash over a socket, used by LoggingConfiguration
            enabled: false
            host: localhost
            port: 5000
            queue-size: 512

# ===================================================================
# Application specific properties
# Add your own application properties here, see the ApplicationProperties class
# to have type-safe configuration, like in the JHipsterProperties above
#
# More documentation is available at:
# https://www.jhipster.tech/common-application-properties/
# ===================================================================

# application:<|MERGE_RESOLUTION|>--- conflicted
+++ resolved
@@ -18,13 +18,6 @@
         ROOT: INFO
         de.tum.in.www1.artemis: INFO
         io.github.jhipster: INFO
-
-eureka:
-    instance:
-        prefer-ip-address: true
-    client:
-        service-url:
-            defaultZone: http://admin:${jhipster.registry.password}@localhost:8761/eureka/
 
 spring:
     devtools:
@@ -55,11 +48,8 @@
             hibernate.cache.use_query_cache: false
             hibernate.generate_statistics: false
             hibernate.cache.region.factory_class: io.github.jhipster.config.jcache.BeanClassLoaderAwareJCacheRegionFactory
-<<<<<<< HEAD
-=======
     liquibase:
         contexts: prod
->>>>>>> e5682481
     mail:
         host: localhost
         port: 25
@@ -73,20 +63,11 @@
         locator:
             discovery:
                 enabled: true
-<<<<<<< HEAD
 
-liquibase:
-    contexts: prod
-
-# ===================================================================
-# To enable SSL, generate a certificate using:
-# keytool -genkey -alias ArTEMiS -storetype PKCS12 -keyalg RSA -keysize 2048 -keystore keystore.p12 -validity 3650
-=======
 
 # ===================================================================
 # To enable SSL in production, generate a certificate using:
 # keytool -genkey -alias artemis -storetype PKCS12 -keyalg RSA -keysize 2048 -keystore keystore.p12 -validity 3650
->>>>>>> e5682481
 #
 # You can also use Let's Encrypt:
 # https://maximilian-boehm.com/hp2121/Create-a-Java-Keystore-JKS-from-Let-s-Encrypt-Certificates.htm
@@ -99,11 +80,7 @@
 #        key-store: classpath:config/tls/keystore.p12
 #        key-store-password: password
 #        key-store-type: PKCS12
-<<<<<<< HEAD
 #        key-alias: ArTEMiS
-=======
-#        key-alias: artemis
->>>>>>> e5682481
 #        # The ciphers suite enforce the security by deactivating some old and deprecated SSL cipher, this list was tested against SSL Labs (https://www.ssllabs.com/ssltest/)
 #        ciphers: TLS_ECDHE_RSA_WITH_AES_128_CBC_SHA,TLS_ECDHE_RSA_WITH_AES_256_CBC_SHA,TLS_ECDHE_RSA_WITH_AES_128_GCM_SHA256,TLS_ECDHE_RSA_WITH_AES_256_GCM_SHA384 ,TLS_DHE_RSA_WITH_AES_128_GCM_SHA256 ,TLS_DHE_RSA_WITH_AES_256_GCM_SHA384 ,TLS_ECDHE_RSA_WITH_AES_128_CBC_SHA256,TLS_ECDHE_RSA_WITH_AES_256_CBC_SHA384,TLS_DHE_RSA_WITH_AES_128_CBC_SHA256,TLS_DHE_RSA_WITH_AES_128_CBC_SHA,TLS_DHE_RSA_WITH_AES_256_CBC_SHA256,TLS_DHE_RSA_WITH_AES_256_CBC_SHA,TLS_RSA_WITH_AES_128_GCM_SHA256,TLS_RSA_WITH_AES_256_GCM_SHA384,TLS_RSA_WITH_AES_128_CBC_SHA256,TLS_RSA_WITH_AES_256_CBC_SHA256,TLS_RSA_WITH_AES_128_CBC_SHA,TLS_RSA_WITH_AES_256_CBC_SHA,TLS_DHE_RSA_WITH_CAMELLIA_256_CBC_SHA,TLS_RSA_WITH_CAMELLIA_256_CBC_SHA,TLS_DHE_RSA_WITH_CAMELLIA_128_CBC_SHA,TLS_RSA_WITH_CAMELLIA_128_CBC_SHA
 # ===================================================================
@@ -132,16 +109,12 @@
     security:
         authentication:
             jwt:
-<<<<<<< HEAD
-                secret: ec6a94b26152dfa3450c291e774f82060362ca03
-=======
                 # This token must be encoded using Base64 (you can type `echo 'secret-key'|base64` on your command line)
                 # As this is the PRODUCTION configuration, you MUST change the default key, and store it securely:
                 # - In the JHipster Registry (which includes a Spring Cloud Config server)
                 # - In a separate `application-prod.yml` file, in the same folder as your executable WAR file
                 # - In the `JHIPSTER_SECURITY_AUTHENTICATION_JWT_SECRET` environment variable
-                base64-secret: ec6a94b26152dfa3450c291e774f82060362ca03
->>>>>>> e5682481
+                base64-secret: bXktc2VjcmV0LWtleS13aGljaC1zaG91bGQtYmUtY2hhbmdlZC1pbi1wcm9kdWN0aW9uLWFuZC1iZS1iYXNlNjQtZW5jb2RlZAo=
                 # Token is valid 24 hours
                 token-validity-in-seconds: 86400
                 token-validity-in-seconds-for-remember-me: 2592000
@@ -149,20 +122,8 @@
         from: ArTEMiS@localhost
         base-url: http://my-server-url-to-change # Modify according to your server's URL
     metrics: # DropWizard Metrics configuration, used by MetricsConfiguration
-<<<<<<< HEAD
-        jmx.enabled: true
-        graphite:
-            enabled: false
-            host: localhost
-            port: 2003
-            prefix: ArTEMiS
-        prometheus:
-            enabled: false
-            endpoint: /prometheusMetrics
-=======
         jmx:
             enabled: true
->>>>>>> e5682481
         logs: # Reports Dropwizard metrics in the logs
             enabled: false
             report-frequency: 60 # in seconds
