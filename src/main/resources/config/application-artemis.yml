--- conflicted
+++ resolved
@@ -87,14 +87,10 @@
         # Jenkins: The token value you use for the Server Notification Plugin and is stored under the notification-token credential above
         artemis-authentication-token-value: <token>
         build-timeout: 30 # Does cancel jenkins builds after 30 minutes to remove build that get stuck
-<<<<<<< HEAD
-        notification-plugin: "ls1tum/artemis-notification-plugin:1.1.0" # Docker image for the generic notification plugin. This value is set in an CI variable in GitLab CI.
-=======
         notification-plugin: "ls1tum/artemis-notification-plugin:1.0.0" # Docker image for the generic notification plugin. This value is set in an CI variable in GitLab CI.
         build-log:
           file-expiry-days: 30 # The amount of days until build log files can be deleted
           cleanup-schedule: 0 0 3 1 * ? # Cron expression for schedule to delete old build log files
->>>>>>> 13fee2b2
     git:
         name: Artemis
         email: artemis@xcit.tum.de
