# ===================================================================
# Artemis specific properties
# ===================================================================

artemis:
  course-archives-path: ./exports/courses         # a folder in which archived courses and exams are stored.
  legal-path: ./legal                             # a folder in which legal documents (imprint and privacy statements) are stored.
  repo-clone-path: ./repos                        # a folder in which git repos for the online code editor are stored. In a multi node setup, this folder should be in a shared file system area (e.g. based on NFS), so that user can access the same files over multiple nodes
  repo-download-clone-path: ./repos-download      # a temporary folder, in which git repos are downloaded that are immediately deleted afterwards (e.g. exports, plagiarism checks), should NOT be in a shared file system area
  data-export-path: ./data-exports                # a folder in which data exports are stored
  build-logs-path: ./build-logs                   # a folder in which build logs are stored
  bcrypt-salt-rounds: 11  # The number of salt rounds for the bcrypt password hashing. Lower numbers make it faster but more unsecure and vice versa.
  # Please use the bcrypt benchmark tool to determine the best number of rounds for your system. https://github.com/ls1intum/bcrypt-Benchmark
  user-management:
    use-external: true
    password-reset:
      credential-provider: <provider> # The credential provider which users can log in though (e.g. TUMonline)
      links: # The password reset links for different languages
        en: '<link>'
        de: '<link>'
    external:
      url: https://jira.ase.in.tum.de
      user: <username>        # e.g. ga12abc
      password: <password>
      admin-group-name: tumuser
    ldap: # the whole section is optional: whether user details (such as the registration number) can be obtained from a LDAP service
      url: <url>
      user-dn: <user-dn>
      password: <password>
      base: <base>
      allowed-username-pattern: '^([a-z]{2}\d{2}[a-z]{3})$'    # example for a TUM identifier, e.g. ab12cde
    internal-admin:
      username: artemis_admin
      password: artemis_admin
      email: admin@localhost
    registration: # the whole section is optional: whether user can register in Artemis
      enabled: false
      allowed-email-pattern: '[a-zA-Z0-9_\-\.\+]+@(tum\.de|in\.tum\.de|mytum\.de)'
      allowed-email-pattern-readable: '@tum.de, @in.tum.de, @mytum.de'
      cleanup-time-minutes: 60 # The amount of time until non-activated accounts are deleted automatically
    accept-terms: false     # whether users have to accept terms before they can log in, from a privacy point of view this is not needed during education, therefore the default value is false
    course-registration: # Deprecated: replaced by 'course-enrollment'
      # If both 'course-registration' and 'course-enrollment' are configured, the system will favorize the values specified under 'course-enrollment'
      # the whole section is optional: whether there is a restriction for the self-registration of students in courses
      allowed-username-pattern: '^([a-z]{2}\d{2}[a-z]{3})$'    # example for a TUM identifier, e.g. ab12cde
    course-enrollment: # the whole section is optional: whether there is a restriction for the self-registration of students in courses
      allowed-username-pattern: '^([a-z]{2}\d{2}[a-z]{3})$'    # example for a TUM identifier, e.g. ab12cde
    login:
      account-name: TUM                   # optional: customization for the welcome page "please sign in with your <account-name> account"
  version-control:
    url: https://artemis.tum.de
    user: <username>                # e.g. ga12abc
    password: <password>
    # token: <token>                # VCS API token giving Artemis full Admin access.
    ssh-template-clone-url: ssh://git@artemis.tum.de:7921/    # Url Stem for cloning via ssh
    ssh-port: 7921
    #        ssh-private-key-folder-path: <ssh-private-key-folder-path>       # the path to the folder in which the private ssh key file (e.g. id_rsa) is stored that can be used to clone git repos on the version control server
    #        ssh-private-key-password: <ssh-private-key-password>        # the password for the private ssh key
    default-branch: main            # The branch that should be used as default branch for all newly created repositories. This does NOT have to be equal to the default branch of the VCS
    repository-authentication-mechanisms: password,token,ssh # the order of authentication mechanisms in the code button pop up. Removing parts removes them from the drop-down
  continuous-integration:
    user: <username>                # e.g. ga12abc
    password: <password>
    token: <token>                  # Enter a valid token generated in the CI system giving Artemis full Admin access
    url: <url>
    # Key of the saved credentials for the VCS service
    # Jenkins: You have to specify the key from the credentials page in Jenkins under which the user and
    #          password for the VCS are stored
    vcs-credentials: myCredentialsKey #must be changed to a secure value
    # Key of the credentials for the Artemis notification token
    # Jenkins: You have to specify the key from the credentials page in Jenkins under which the authentication-token is stored
    artemis-authentication-token-key: myCredentialsKey #must be changed to a secure value
    # The actual value of the notification token to check against in Artemis. This is the token that gets send with
    # every request the CI system makes to Artemis containing a new result after a build.
    # Jenkins: The token value you use for the Server Notification Plugin and is stored under the notification-token credential above
    artemis-authentication-token-value: myToken #must be changed to a secure value
    build-timeout: 30 # Does cancel jenkins builds after 30 minutes to remove build that get stuck
    build-log:
      file-expiry-days: 30 # The amount of days until build log files can be deleted
      cleanup-schedule: 0 0 3 * * ? # Cron expression for schedule to delete old build log files
  git:
    name: Artemis
    email: artemis@xcit.tum.de
  athena:
    url: http://localhost:5100
    secret: abcdef12345
    restricted-modules: module_text_llm,module_programming_llm
  apollon:
    conversion-service-url: http://localhost:8080
  hyperion:
    enabled: false  # Set this to true to enable the hyperion service on startup, requires Spring AI to be configured below.

  scheduling: # these values are cron expressions. To generate one, you can use e.g. https://www.freeformatter.com/cron-expression-generator-quartz.html
    programming-exercises-cleanup-time: 0 0 3 * * * # every day at 3am
    data-export-creation-time: 0 0 4 * * * # every day at 4am
    programming-exercises-retrigger-submission-without-result-time: 0 0 2 * * * # every day at 2am
    continuous-plagiarism-control-trigger-time: 0 0 5 * * * # every day at 5am

  data-export:
    days-between-data-exports: 14

  plagiarism-checks:
    plagiarism-results-limit: 100

  science: # The science module is used for research purposes such as the collection of data.
    event-logging: # event logging is used to collect data for research purposes. It is disabled by default.
      enable: false # Set this to true to enable the feature toggle for the science module on startup.

  nebula: # The nebula module is used for llm features such as faq-rewriting and lecture transcription
    enabled: false
    url: <your-nebula-url>
    secret: <your-secret>

<<<<<<< HEAD
=======
# Configure Spring AI, if you want to use Hyperion or Atlas
>>>>>>> faefae3c
spring:
  # Configure Spring AI, if you want to use Hyperion
  ai:
    chat:
      client:
        enabled: #{${artemis.hyperion.enabled} or ${artemis.atlas.enabled}}
    # https://docs.spring.io/spring-ai/reference/api/chat/azure-openai-chat.html
    azure:
      openai:
        api-key: <azure_openai_key>
        # open-ai-api-key: <openai_key> # Fallback OpenAI key if needed, sets endpoint automatically
        endpoint: <azure_openai_endpoint>
        # deployment-name should match the Azure OpenAI deployment
        chat:
          options:
            deployment-name: <azure_openai_deployment_name or openai_model_name>
            # Some Azure/OpenAI deployments (e.g., gpt-5-mini) only support the default temperature (1.0)
            temperature: 1.0
  # data:
    # Redis configuration, in case `artemis.continuous-integration.data-store` is set to `Redis`
    # redis:
      # host: # hostname or IP
      # port: 6379
      # username: # username
      # password: # password
      # client-name *must* be unique for each Artemis instance and *must* start with `artemis`
      # client-name: # artemis-...<|MERGE_RESOLUTION|>--- conflicted
+++ resolved
@@ -111,12 +111,8 @@
     url: <your-nebula-url>
     secret: <your-secret>
 
-<<<<<<< HEAD
-=======
 # Configure Spring AI, if you want to use Hyperion or Atlas
->>>>>>> faefae3c
 spring:
-  # Configure Spring AI, if you want to use Hyperion
   ai:
     chat:
       client:
