--- conflicted
+++ resolved
@@ -106,14 +106,11 @@
     event-logging: # event logging is used to collect data for research purposes. It is disabled by default.
       enable: false # Set this to true to enable the feature toggle for the science module on startup.
 
-<<<<<<< HEAD
-=======
   nebula: # The nebula module is used for llm features such as faq-rewriting and lecture transcription
     enabled: false
     url: <your-nebula-url>
     secret-token: <your-secret>
 
->>>>>>> c77d204a
 # Configure Spring AI, if you want to use Hyperion or Atlas
 spring:
   ai:
