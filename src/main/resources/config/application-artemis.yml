--- conflicted
+++ resolved
@@ -3,102 +3,6 @@
 # ===================================================================
 
 artemis:
-<<<<<<< HEAD
-    course-archives-path: ./exports/courses         # a folder in which archived courses and exams are stored.
-    legal-path: ./legal                             # a folder in which legal documents (imprint and privacy statements) are stored.
-    repo-clone-path: ./repos                        # a folder in which git repos for the online code editor are stored. In a multi node setup, this folder should be in a shared file system area (e.g. based on NFS), so that user can access the same files over multiple nodes
-    repo-download-clone-path: ./repos-download      # a temporary folder, in which git repos are downloaded that are immediately deleted afterwards (e.g. exports, plagiarism checks), should NOT be in a shared file system area
-    data-export-path: ./data-exports                # a folder in which data exports are stored
-    bcrypt-salt-rounds: 11  # The number of salt rounds for the bcrypt password hashing. Lower numbers make it faster but more unsecure and vice versa.
-                            # Please use the bcrypt benchmark tool to determine the best number of rounds for your system. https://github.com/ls1intum/bcrypt-Benchmark
-    user-management:
-        use-external: true
-        password-reset:
-            credential-provider: <provider> # The credential provider which users can log in though (e.g. TUMonline)
-            links: # The password reset links for different languages
-                en: '<link>'
-                de: '<link>'
-        external:
-            url: https://jira.ase.in.tum.de
-            user: <username>        # e.g. ga12abc
-            password: <password>
-            admin-group-name: tumuser
-        ldap:                       # the whole section is optional: whether user details (such as the registration number) can be obtained from a LDAP service
-            url: <url>
-            user-dn: <user-dn>
-            password: <password>
-            base: <base>
-            allowed-username-pattern: '^([a-z]{2}\d{2}[a-z]{3})$'    # example for a TUM identifier, e.g. ab12cde
-        internal-admin:
-            username: artemis_admin
-            password: artemis_admin
-            email: admin@localhost
-        registration:               # the whole section is optional: whether user can register in Artemis
-            enabled: false
-            allowed-email-pattern: '[a-zA-Z0-9_\-\.\+]+@(tum\.de|in\.tum\.de|mytum\.de)'
-            allowed-email-pattern-readable: '@tum.de, @in.tum.de, @mytum.de'
-            cleanup-time-minutes: 60 # The amount of time until non-activated accounts are deleted automatically
-        accept-terms: false     # whether users have to accept terms before they can log in, from a privacy point of view this is not needed during education, therefore the default value is false
-        course-registration: # Deprecated: replaced by 'course-enrollment'
-            # If both 'course-registration' and 'course-enrollment' are configured, the system will favorize the values specified under 'course-enrollment'
-            # the whole section is optional: whether there is a restriction for the self-registration of students in courses
-            allowed-username-pattern: '^([a-z]{2}\d{2}[a-z]{3})$'    # example for a TUM identifier, e.g. ab12cde
-        course-enrollment: # the whole section is optional: whether there is a restriction for the self-registration of students in courses
-            allowed-username-pattern: '^([a-z]{2}\d{2}[a-z]{3})$'    # example for a TUM identifier, e.g. ab12cde
-        login:
-            account-name: TUM                   # optional: customization for the welcome page "please sign in with your <account-name> account"
-    version-control:
-        url: https://bitbucket.ase.in.tum.de
-        user: <username>                # e.g. ga12abc
-        password: <password>
-        # token: <token>                # VCS API token giving Artemis full Admin access.
-        ssh-template-clone-url: ssh://git@bitbucket.ase.in.tum.de:7999/    # Url Stem for cloning via ssh, for gitlab use 'ssh://git@artemistest2gitlab.ase.in.tum.de:2222/'
-        ssh-keys-url-path: /plugins/servlet/ssh/account/keys  # Url Path to access a users ssh keys, for gitlab this is '/-/profile/keys'
-        ssh-port: 7921
-#        ssh-private-key-folder-path: <ssh-private-key-folder-path>       # the path to the folder in which the private ssh key file (e.g. id_rsa) is stored that can be used to clone git repos on the version control server
-#        ssh-private-key-password: <ssh-private-key-password>        # the password for the private ssh key
-        default-branch: main            # The branch that should be used as default branch for all newly created repositories. This does NOT have to be equal to the default branch of the VCS
-        version-control-access-token: false # only for Gitlab setups: a Gitlab-API token can be generated for each user and used as part of the Git clone URL shown to students to allow for password-less Git operations via HTTP
-    continuous-integration:
-        user: <username>                # e.g. ga12abc
-        password: <password>
-        token: <token>                  # Enter a valid token generated in Bamboo giving Artemis full Admin access
-        url: https://bamboo.ase.in.tum.de
-        # Some CI systems, like Jenkins, offer a specific token that gets checked against any incoming notifications
-        # from a VCS trying to trigger a build plan. Only if the notification request contains the correct token, the plan
-        # is triggered. This can be seen as an alternative to sending an authenticated request to a REST API and then
-        # triggering the plan.
-        # In the case of Artemis, this is only really needed for the Jenkins + GitLab setup, since the GitLab plugin in
-        # Jenkins only allows triggering the Jenkins jobs using such a token. Furthermore, in this case, the value of the
-        # hudson.util.Secret is stored in the build plan, so you also have to specify this encrypted string here and NOT the actual token value itself!
-        # You can get this by GETting any job.xml for a job with an activated GitLab step and your token value of choice.
-        secret-push-token: <token hash>
-        # Key of the saved credentials for the VCS service
-        # Bamboo, GitLab CI: not needed
-        # Jenkins: You have to specify the key from the credentials page in Jenkins under which the user and
-        #          password for the VCS are stored
-        vcs-credentials: <credentials key>
-        # Key of the credentials for the Artemis notification token
-        # Bamboo: not needed
-        # Jenkins: You have to specify the key from the credentials page in Jenkins under which the authentication-token is stored
-        artemis-authentication-token-key: <credentials key>
-        # The actual value of the notification token to check against in Artemis. This is the token that gets send with
-        # every request the CI system makes to Artemis containing a new result after a build.
-        # Bamboo, GitLab CI: The token value you use for the Server Notification Plugin
-        # Jenkins: The token value you use for the Server Notification Plugin and is stored under the notification-token credential above
-        artemis-authentication-token-value: <token>
-        build-timeout: 30 # Does cancel jenkins builds after 30 minutes to remove build that get stuck
-        notification-plugin: "ls1tum/artemis-notification-plugin:1.0.0" # Docker image for the generic notification plugin. This value is set in an CI variable in GitLab CI.
-    git:
-        name: Artemis
-        email: artemis@xcit.tum.de
-    athena:
-        url: http://localhost:5000
-        secret: abcdef12345
-        restricted-modules: module_text_llm,module_programming_llm
-    apollon:
-        conversion-service-url: http://localhost:8080
-=======
   course-archives-path: ./exports/courses         # a folder in which archived courses and exams are stored.
   legal-path: ./legal                             # a folder in which legal documents (imprint and privacy statements) are stored.
   repo-clone-path: ./repos                        # a folder in which git repos for the online code editor are stored. In a multi node setup, this folder should be in a shared file system area (e.g. based on NFS), so that user can access the same files over multiple nodes
@@ -150,6 +54,7 @@
     # token: <token>                # VCS API token giving Artemis full Admin access.
     ssh-template-clone-url: ssh://git@bitbucket.ase.in.tum.de:7999/    # Url Stem for cloning via ssh, for gitlab use 'ssh://git@artemistest2gitlab.ase.in.tum.de:2222/'
     ssh-keys-url-path: /plugins/servlet/ssh/account/keys  # Url Path to access a users ssh keys, for gitlab this is '/-/profile/keys'
+    ssh-port: 7921
     #        ssh-private-key-folder-path: <ssh-private-key-folder-path>       # the path to the folder in which the private ssh key file (e.g. id_rsa) is stored that can be used to clone git repos on the version control server
     #        ssh-private-key-password: <ssh-private-key-password>        # the password for the private ssh key
     default-branch: main            # The branch that should be used as default branch for all newly created repositories. This does NOT have to be equal to the default branch of the VCS
@@ -195,7 +100,6 @@
     restricted-modules: module_text_llm,module_programming_llm
   apollon:
     conversion-service-url: http://localhost:8080
->>>>>>> 1f2f3ba1
 
   scheduling: # these values are cron expressions. To generate one, you can use e.g. https://www.freeformatter.com/cron-expression-generator-quartz.html
     programming-exercises-cleanup-time: 0 0 3 * * * # every day at 3am
