# ===================================================================
# Artemis specific properties
# ===================================================================

artemis:
  course-archives-path: ./exports/courses         # a folder in which archived courses and exams are stored.
  legal-path: ./legal                             # a folder in which legal documents (imprint and privacy statements) are stored.
  repo-clone-path: ./repos                        # a folder in which git repos for the online code editor are stored. In a multi node setup, this folder should be in a shared file system area (e.g. based on NFS), so that user can access the same files over multiple nodes
  repo-download-clone-path: ./repos-download      # a temporary folder, in which git repos are downloaded that are immediately deleted afterwards (e.g. exports, plagiarism checks), should NOT be in a shared file system area
  data-export-path: ./data-exports                # a folder in which data exports are stored
  build-logs-path: ./build-logs                   # a folder in which build logs are stored
  bcrypt-salt-rounds: 11  # The number of salt rounds for the bcrypt password hashing. Lower numbers make it faster but more unsecure and vice versa.
  # Please use the bcrypt benchmark tool to determine the best number of rounds for your system. https://github.com/ls1intum/bcrypt-Benchmark
  user-management:
    use-external: true
    password-reset:
      credential-provider: <provider> # The credential provider which users can log in though (e.g. TUMonline)
      links: # The password reset links for different languages
        en: '<link>'
        de: '<link>'
    external:
      url: https://jira.ase.in.tum.de
      user: <username>        # e.g. ga12abc
      password: <password>
      admin-group-name: tumuser
    ldap: # the whole section is optional: whether user details (such as the registration number) can be obtained from a LDAP service
      url: <url>
      user-dn: <user-dn>
      password: <password>
      base: <base>
      allowed-username-pattern: '^([a-z]{2}\d{2}[a-z]{3})$'    # example for a TUM identifier, e.g. ab12cde
    internal-admin:
      username: artemis_admin
      password: artemis_admin
      email: admin@localhost
    registration: # the whole section is optional: whether user can register in Artemis
      enabled: false
      allowed-email-pattern: '[a-zA-Z0-9_\-\.\+]+@(tum\.de|in\.tum\.de|mytum\.de)'
      allowed-email-pattern-readable: '@tum.de, @in.tum.de, @mytum.de'
      cleanup-time-minutes: 60 # The amount of time until non-activated accounts are deleted automatically
    accept-terms: false     # whether users have to accept terms before they can log in, from a privacy point of view this is not needed during education, therefore the default value is false
    course-registration: # Deprecated: replaced by 'course-enrollment'
      # If both 'course-registration' and 'course-enrollment' are configured, the system will favorize the values specified under 'course-enrollment'
      # the whole section is optional: whether there is a restriction for the self-registration of students in courses
      allowed-username-pattern: '^([a-z]{2}\d{2}[a-z]{3})$'    # example for a TUM identifier, e.g. ab12cde
    course-enrollment: # the whole section is optional: whether there is a restriction for the self-registration of students in courses
      allowed-username-pattern: '^([a-z]{2}\d{2}[a-z]{3})$'    # example for a TUM identifier, e.g. ab12cde
    login:
      account-name: TUM                   # optional: customization for the welcome page "please sign in with your <account-name> account"
  version-control:
    url: https://artemis.tum.de
    user: <username>                # e.g. ga12abc
    password: <password>
    # token: <token>                # VCS API token giving Artemis full Admin access.
    ssh-template-clone-url: ssh://git@artemis.tum.de:7921/    # Url Stem for cloning via ssh
    ssh-port: 7921
    #        ssh-private-key-folder-path: <ssh-private-key-folder-path>       # the path to the folder in which the private ssh key file (e.g. id_rsa) is stored that can be used to clone git repos on the version control server
    #        ssh-private-key-password: <ssh-private-key-password>        # the password for the private ssh key
    default-branch: main            # The branch that should be used as default branch for all newly created repositories. This does NOT have to be equal to the default branch of the VCS
    repository-authentication-mechanisms: password,token,ssh # the order of authentication mechanisms in the code button pop up. Removing parts removes them from the drop-down
  continuous-integration:
    user: <username>                # e.g. ga12abc
    password: <password>
    token: <token>                  # Enter a valid token generated in the CI system giving Artemis full Admin access
    url: <url>
    # Key of the saved credentials for the VCS service
    # Jenkins: You have to specify the key from the credentials page in Jenkins under which the user and
    #          password for the VCS are stored
    vcs-credentials: myCredentialsKey #must be changed to a secure value
    # Key of the credentials for the Artemis notification token
    # Jenkins: You have to specify the key from the credentials page in Jenkins under which the authentication-token is stored
    artemis-authentication-token-key: myCredentialsKey #must be changed to a secure value
    # The actual value of the notification token to check against in Artemis. This is the token that gets send with
    # every request the CI system makes to Artemis containing a new result after a build.
    # Jenkins: The token value you use for the Server Notification Plugin and is stored under the notification-token credential above
    artemis-authentication-token-value: myToken #must be changed to a secure value
    build-timeout: 30 # Does cancel jenkins builds after 30 minutes to remove build that get stuck
    build-log:
      file-expiry-days: 30 # The amount of days until build log files can be deleted
      cleanup-schedule: 0 0 3 * * ? # Cron expression for schedule to delete old build log files
  git:
    name: Artemis
    email: artemis@xcit.tum.de
  athena:
    url: http://localhost:5100
    secret: abcdef12345
    restricted-modules: module_text_llm,module_programming_llm
  apollon:
    conversion-service-url: http://localhost:8080
  hyperion:
    enabled: false  # Set this to true to enable the hyperion service on startup, requires Spring AI to be configured below.

  scheduling: # these values are cron expressions. To generate one, you can use e.g. https://www.freeformatter.com/cron-expression-generator-quartz.html
    programming-exercises-cleanup-time: 0 0 3 * * * # every day at 3am
    data-export-creation-time: 0 0 4 * * * # every day at 4am
    programming-exercises-retrigger-submission-without-result-time: 0 0 2 * * * # every day at 2am
    continuous-plagiarism-control-trigger-time: 0 0 5 * * * # every day at 5am

  data-export:
    days-between-data-exports: 14

  plagiarism-checks:
    plagiarism-results-limit: 100

  science: # The science module is used for research purposes such as the collection of data.
    event-logging: # event logging is used to collect data for research purposes. It is disabled by default.
      enable: false # Set this to true to enable the feature toggle for the science module on startup.

# Enable Hyperion features via Spring profile
spring:
  config:
    activate:
      on-profile: hyperion
  ai:
<<<<<<< HEAD
=======
    model:
      chat: none #disable any spring ai interaction
    chat:
      client:
        enabled: ${artemis.hyperion.enabled} # Enable the chat client if hyperion is enabled
    # https://docs.spring.io/spring-ai/reference/api/chat/azure-openai-chat.html
>>>>>>> 54921a2b
    azure:
      openai:
        api-key: ${AZURE_OPENAI_API_KEY:}
        endpoint: ${AZURE_OPENAI_ENDPOINT:https://example.openai.azure.com/}
        # deployment-name should match the Azure OpenAI deployment
        chat:
          options:
            deployment-name: ${AZURE_OPENAI_DEPLOYMENT:gpt-5-mini}
            model: ${AZURE_OPENAI_MODEL:gpt-5-mini}
            # Some Azure/OpenAI deployments (e.g., gpt-5) only support the default temperature (1.0)
            temperature: 1.0
        client:
          connect-timeout: 30s
          read-timeout: 5m
    # Fallback OpenAI config can remain for local testing if desired
    openai:
      api-key: ${OPENAI_API_KEY:}
      base-url: https://api.openai.com
      chat:
        options:
          model: ${OPENAI_MODEL:gpt-5-mini}
          # Ensure temperature is set to the model-supported default
          temperature: 1.0
      client:
        connect-timeout: 30s
        read-timeout: 5m
    # Retry/response handling tuning for AI providers (applies when Spring AI auto-config is active)
    retry:
      # Treat HTTP 429 as transient to allow auto-retry by Spring AI
      on-http-codes: [429]
      # Conservative defaults; adjust if needed
      max-attempts: 5
      backoff:
        initial-interval: 1000ms
        multiplier: 2.0
        max-interval: 30000ms
<|MERGE_RESOLUTION|>--- conflicted
+++ resolved
@@ -112,15 +112,11 @@
     activate:
       on-profile: hyperion
   ai:
-<<<<<<< HEAD
-=======
     model:
       chat: none #disable any spring ai interaction
     chat:
       client:
         enabled: ${artemis.hyperion.enabled} # Enable the chat client if hyperion is enabled
-    # https://docs.spring.io/spring-ai/reference/api/chat/azure-openai-chat.html
->>>>>>> 54921a2b
     azure:
       openai:
         api-key: ${AZURE_OPENAI_API_KEY:}
