# ===================================================================
# Artemis specific properties
# ===================================================================

artemis:
  course-archives-path: ./exports/courses         # a folder in which archived courses and exams are stored.
  legal-path: ./legal                             # a folder in which legal documents (imprint and privacy statements) are stored.
  repo-clone-path: ./repos                        # a folder in which git repos for the online code editor are stored. In a multi node setup, this folder should be in a shared file system area (e.g. based on NFS), so that user can access the same files over multiple nodes
  repo-download-clone-path: ./repos-download      # a temporary folder, in which git repos are downloaded that are immediately deleted afterwards (e.g. exports, plagiarism checks), should NOT be in a shared file system area
  data-export-path: ./data-exports                # a folder in which data exports are stored
  build-logs-path: ./build-logs                   # a folder in which build logs are stored
  bcrypt-salt-rounds: 11  # The number of salt rounds for the bcrypt password hashing. Lower numbers make it faster but more unsecure and vice versa.
  # Please use the bcrypt benchmark tool to determine the best number of rounds for your system. https://github.com/ls1intum/bcrypt-Benchmark
  user-management:
    use-external: true
    password-reset:
      credential-provider: <provider> # The credential provider which users can log in though (e.g. TUMonline)
      links: # The password reset links for different languages
        en: '<link>'
        de: '<link>'
    external:
      url: https://jira.ase.in.tum.de
      user: <username>        # e.g. ga12abc
      password: <password>
      admin-group-name: tumuser
    ldap: # the whole section is optional: whether user details (such as the registration number) can be obtained from a LDAP service
      url: <url>
      user-dn: <user-dn>
      password: <password>
      base: <base>
      allowed-username-pattern: '^([a-z]{2}\d{2}[a-z]{3})$'    # example for a TUM identifier, e.g. ab12cde
    internal-admin:
      username: artemis_admin
      password: artemis_admin
      email: admin@localhost
    registration: # the whole section is optional: whether user can register in Artemis
      enabled: false
      allowed-email-pattern: '[a-zA-Z0-9_\-\.\+]+@(tum\.de|in\.tum\.de|mytum\.de)'
      allowed-email-pattern-readable: '@tum.de, @in.tum.de, @mytum.de'
      cleanup-time-minutes: 60 # The amount of time until non-activated accounts are deleted automatically
    accept-terms: false     # whether users have to accept terms before they can log in, from a privacy point of view this is not needed during education, therefore the default value is false
    course-registration: # Deprecated: replaced by 'course-enrollment'
      # If both 'course-registration' and 'course-enrollment' are configured, the system will favorize the values specified under 'course-enrollment'
      # the whole section is optional: whether there is a restriction for the self-registration of students in courses
      allowed-username-pattern: '^([a-z]{2}\d{2}[a-z]{3})$'    # example for a TUM identifier, e.g. ab12cde
    course-enrollment: # the whole section is optional: whether there is a restriction for the self-registration of students in courses
      allowed-username-pattern: '^([a-z]{2}\d{2}[a-z]{3})$'    # example for a TUM identifier, e.g. ab12cde
    login:
      account-name: TUM                   # optional: customization for the welcome page "please sign in with your <account-name> account"
  version-control:
    url: https://artemis.tum.de
    user: <username>                # e.g. ga12abc
    password: <password>
    # token: <token>                # VCS API token giving Artemis full Admin access.
    ssh-template-clone-url: ssh://git@artemis.tum.de:7921/    # Url Stem for cloning via ssh
    ssh-port: 7921
    #        ssh-private-key-folder-path: <ssh-private-key-folder-path>       # the path to the folder in which the private ssh key file (e.g. id_rsa) is stored that can be used to clone git repos on the version control server
    #        ssh-private-key-password: <ssh-private-key-password>        # the password for the private ssh key
    default-branch: main            # The branch that should be used as default branch for all newly created repositories. This does NOT have to be equal to the default branch of the VCS
    repository-authentication-mechanisms: password,token,ssh # the order of authentication mechanisms in the code button pop up. Removing parts removes them from the drop-down
  continuous-integration:
    user: <username>                # e.g. ga12abc
    password: <password>
    token: <token>                  # Enter a valid token generated in the CI system giving Artemis full Admin access
    url: <url>
    # Key of the saved credentials for the VCS service
    # Jenkins: You have to specify the key from the credentials page in Jenkins under which the user and
    #          password for the VCS are stored
    vcs-credentials: myCredentialsKey #must be changed to a secure value
    # Key of the credentials for the Artemis notification token
    # Jenkins: You have to specify the key from the credentials page in Jenkins under which the authentication-token is stored
    artemis-authentication-token-key: myCredentialsKey #must be changed to a secure value
    # The actual value of the notification token to check against in Artemis. This is the token that gets send with
    # every request the CI system makes to Artemis containing a new result after a build.
    # Jenkins: The token value you use for the Server Notification Plugin and is stored under the notification-token credential above
    artemis-authentication-token-value: myToken #must be changed to a secure value
    build-timeout: 30 # Does cancel jenkins builds after 30 minutes to remove build that get stuck
    build-log:
      file-expiry-days: 30 # The amount of days until build log files can be deleted
      cleanup-schedule: 0 0 3 * * ? # Cron expression for schedule to delete old build log files
  git:
    name: Artemis
    email: artemis@xcit.tum.de
  athena:
    url: http://localhost:5100
    secret: abcdef12345
    restricted-modules: module_text_llm,module_programming_llm
  apollon:
    conversion-service-url: http://localhost:8080
  hyperion:
    enabled: false  # Set this to true to enable the hyperion service on startup, requires Spring AI to be configured below.

  scheduling: # these values are cron expressions. To generate one, you can use e.g. https://www.freeformatter.com/cron-expression-generator-quartz.html
    programming-exercises-cleanup-time: 0 0 3 * * * # every day at 3am
    data-export-creation-time: 0 0 4 * * * # every day at 4am
    programming-exercises-retrigger-submission-without-result-time: 0 0 2 * * * # every day at 2am
    continuous-plagiarism-control-trigger-time: 0 0 5 * * * # every day at 5am

  data-export:
    days-between-data-exports: 14

  plagiarism-checks:
    plagiarism-results-limit: 100

  science: # The science module is used for research purposes such as the collection of data.
    event-logging: # event logging is used to collect data for research purposes. It is disabled by default.
      enable: false # Set this to true to enable the feature toggle for the science module on startup.

  nebula: # The nebula module is used for llm features such as faq-rewriting and lecture transcription
    enabled: false
    url: <your-nebula-url>
    secret: <your-secret>
<<<<<<< HEAD

=======
>>>>>>> 904cc537

# Configure Spring AI, if you want to use Hyperion or Atlas
spring:
  ai:
    chat:
      client:
        enabled: #{${artemis.hyperion.enabled} or ${artemis.atlas.enabled}}
    # https://docs.spring.io/spring-ai/reference/api/chat/azure-openai-chat.html
    azure:
      openai:
        api-key: <azure_openai_key>
        # open-ai-api-key: <openai_key> # Fallback OpenAI key if needed, sets endpoint automatically
        endpoint: <azure_openai_endpoint>
        # deployment-name should match the Azure OpenAI deployment
        chat:
          options:
            deployment-name: <azure_openai_deployment_name or openai_model_name>
            # Some Azure/OpenAI deployments (e.g., gpt-5-mini) only support the default temperature (1.0)
            temperature: 1.0<|MERGE_RESOLUTION|>--- conflicted
+++ resolved
@@ -110,10 +110,6 @@
     enabled: false
     url: <your-nebula-url>
     secret: <your-secret>
-<<<<<<< HEAD
-
-=======
->>>>>>> 904cc537
 
 # Configure Spring AI, if you want to use Hyperion or Atlas
 spring:
