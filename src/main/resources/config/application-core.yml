--- conflicted
+++ resolved
@@ -1,11 +1,9 @@
 artemis:
     atlas:
         enabled: true
-<<<<<<< HEAD
     exam:
-=======
+        enabled: true
     text:
->>>>>>> 5717594a
         enabled: true
 
 spring:
