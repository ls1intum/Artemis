artemis:
    atlas:
        enabled: true
    hyperion:
        enabled: false
    exam:
        enabled: true
    plagiarism:
        enabled: true
    text:
        enabled: true
    sharing:
        enabled: false
        # the shared common secret
        apikey: <placeholder>
        # a url used to force reinitialization of Sharing Platform configuration
        # if not set, you have to wait for the next scheduled reinitialization request from the sharing platform
        # (typically every 5 minutes)
        serverurl: http://localhost:9001
        actionname: Export to Artemis@testInstance

    tutorialgroup:
        enabled: true
    user-management:
        passkey:
            enabled: false # used by Constants.PASSKEY_ENABLED_PROPERTY_NAME
            ask-users-to-setup: true # if true, users who have not set up a passkey will be asked to do so
            token-validity-in-seconds-for-passkey: 15552000 # jwtToken is valid for 180 days when using passkey authentication
<<<<<<< HEAD
    nebula: # The nebula module is used for llm features such as faq-rewriting and lecture transcription
      enabled: false
      url: <your-nebula-url>
      secret-token: <your-secret>


=======
>>>>>>> c77d204a
spring:
    liquibase:
        enabled: true
    autoconfigure:
        # These AutoConfiguration are excluded as they include metrics which are not evaluated and only cause unnecessary network load
        # They can be included once they are processed
        exclude:
          # Important: Make sure to keep the exclusions in sync with the `application-buildagent.yml` file, except for the build agent specific exclusions
          - org.springframework.boot.actuate.autoconfigure.metrics.data.RepositoryMetricsAutoConfiguration
          - org.springframework.boot.actuate.autoconfigure.metrics.jdbc.DataSourcePoolMetricsAutoConfiguration
          - org.springframework.boot.actuate.autoconfigure.metrics.startup.StartupTimeMetricsListenerAutoConfiguration
          - org.springframework.boot.actuate.autoconfigure.metrics.task.TaskExecutorMetricsAutoConfiguration
          - org.springframework.boot.actuate.autoconfigure.metrics.web.tomcat.TomcatMetricsAutoConfiguration
          # We can exclude this autoconfiguration. Using standard SpringDocs https://springdoc.org/ is fine and when excluding this, we avoid coupling OpenAPI specs to a profile
          - tech.jhipster.config.apidoc.JHipsterSpringDocAutoConfiguration
    cloud:
        loadbalancer:
            cache:
                enabled: true

management:
    endpoint:
        health:
            show-details: when_authorized
            roles: 'ROLE_ADMIN'
            probes:
                enabled: true
        jhimetrics:
            access: read_only
    metrics:
        enable:
            http: true
            jvm: true
            logback: true
            process: true
            system: true<|MERGE_RESOLUTION|>--- conflicted
+++ resolved
@@ -26,15 +26,6 @@
             enabled: false # used by Constants.PASSKEY_ENABLED_PROPERTY_NAME
             ask-users-to-setup: true # if true, users who have not set up a passkey will be asked to do so
             token-validity-in-seconds-for-passkey: 15552000 # jwtToken is valid for 180 days when using passkey authentication
-<<<<<<< HEAD
-    nebula: # The nebula module is used for llm features such as faq-rewriting and lecture transcription
-      enabled: false
-      url: <your-nebula-url>
-      secret-token: <your-secret>
-
-
-=======
->>>>>>> c77d204a
 spring:
     liquibase:
         enabled: true
