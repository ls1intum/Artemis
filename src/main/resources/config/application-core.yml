--- conflicted
+++ resolved
@@ -1,11 +1,9 @@
 artemis:
     atlas:
         enabled: true
-<<<<<<< HEAD
     exam:
-=======
+        enabled: true
     plagiarism:
->>>>>>> 764cb371
         enabled: true
     text:
         enabled: true
