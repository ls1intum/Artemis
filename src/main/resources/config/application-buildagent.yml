--- conflicted
+++ resolved
@@ -9,11 +9,9 @@
 artemis:
     atlas:
       enabled: false
-<<<<<<< HEAD
     exam:
-=======
+      enabled: false
     text:
->>>>>>> 5717594a
       enabled: false
 
     repo-clone-path: ./repos
