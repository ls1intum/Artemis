# ===================================================================
# Build Agent specific properties: this file will only be loaded during startup if the profile buildagent is active
# NOTE: to keep the build agent as lightweight as possible, we disable all unnecessary features here, in particular Hibernate and DataSource
# This means that the build agent will not be able to access the database, and will not be able to run any tests that require a database connection
# For a single node environment, you must define the profile "buildagent" before the profile "core" when starting the Artemis service
#
# This configuration overrides the application.yml file.
# ===================================================================
artemis:
    atlas:
      enabled: false
<<<<<<< HEAD
    tutorialgroup:
=======
    text:
>>>>>>> 5717594a
      enabled: false

    repo-clone-path: ./repos
    repo-download-clone-path: ./repos-download
    version-control:
        url: http://localhost:8000 # Required for ssh access to localvc.
        build-agent-git-username: buildjob_user # Replace with more secure credentials for production. Required for https access to localvc. This config must be set for build agents and localvc.
        build-agent-git-password: buildjob_password # Replace with more secure credentials for production. Required for https access to localvc. This config must be set for build agents and localvc. You can also use an ssh key
    continuous-integration:
        docker-connection-uri: unix:///var/run/docker.sock
        specify-concurrent-builds: false
        concurrent-build-size: 1
        asynchronous: true
        build-container-prefix: local-ci-
        proxies:
            use-system-proxy: false
            default:
                http-proxy: http://proxyserver:port
                https-proxy: http://proxyserver:port
                no-proxy: localhost,127.0.0.1
        image-cleanup:
            enabled: false
            expiry-days: 2
            cleanup-schedule-time: 0 0 3 * * *
        container-cleanup:
            expiry-minutes: 5
            cleanup-schedule-minutes: 60
        pause-grace-period-seconds: 60
        build-timeout-seconds:
            min: 10
            default: 120
            max: 240
        build-logs:
            max-lines-per-job: 10000
            max-chars-per-line: 1024
        container-flags-limit:
            max-cpu-count: 4
            max-memory: 8096
            max-memory-swap: 8096
    git:
        name: Artemis
        email: artemis@xcit.tum.de

spring:
    liquibase:
        enabled: false #not needed for build agents
    autoconfigure:
        exclude:
            # Hibernate and DataSource are not needed in the build agent
            - org.springframework.boot.autoconfigure.orm.jpa.HibernateJpaAutoConfiguration
            - org.springframework.boot.autoconfigure.jdbc.DataSourceAutoConfiguration
            # Those metrics are repeated here, because overriding the `exclude` array is not possible
            - org.springframework.boot.actuate.autoconfigure.metrics.data.RepositoryMetricsAutoConfiguration
            - org.springframework.boot.actuate.autoconfigure.metrics.jdbc.DataSourcePoolMetricsAutoConfiguration
            - org.springframework.boot.actuate.autoconfigure.metrics.startup.StartupTimeMetricsListenerAutoConfiguration
            - org.springframework.boot.actuate.autoconfigure.metrics.task.TaskExecutorMetricsAutoConfiguration
            - org.springframework.boot.actuate.autoconfigure.metrics.web.tomcat.TomcatMetricsAutoConfiguration
    cloud:
        loadbalancer:
            cache:
                enabled: false #not needed for build agents

server:
    port: 8080
    url: https://artemislocal.cit.tum.de

# at the moment metrics are disabled for build agents
management:
    endpoint:
        health:
            show-details: never
        probes:
            enabled: false
    jhimetrics:
        enabled: false
    metrics:
        enable:
            all: false

eureka:
   client:
        enabled: true<|MERGE_RESOLUTION|>--- conflicted
+++ resolved
@@ -9,11 +9,9 @@
 artemis:
     atlas:
       enabled: false
-<<<<<<< HEAD
+    text:
+      enabled: false
     tutorialgroup:
-=======
-    text:
->>>>>>> 5717594a
       enabled: false
 
     repo-clone-path: ./repos
