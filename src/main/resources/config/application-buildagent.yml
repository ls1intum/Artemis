# ===================================================================
# Build Agent specific properties: this file will only be loaded during startup if the profile buildagent is active
# NOTE: to keep the build agent as lightweight as possible, we disable all unnecessary features here, in particular Hibernate and DataSource
# This means that the build agent will not be able to access the database, and will not be able to run any tests that require a database connection
# For a single node environment, you must define the profile "buildagent" before the profile "core" when starting the Artemis service
#
# This configuration overrides the application.yml file.
# ===================================================================
# TODO: we should make sure this is not required here, because build agent could never enable those modules / features
artemis:
    atlas:
      enabled: false
    exam:
      enabled: false
    plagiarism:
      enabled: false
    text:
      enabled: false
    tutorialgroup:
      enabled: false
    user-management:
      passkey:
        enabled: false

    checked-out-repos-path: ./checked-out-repos # The directory to which repositories temporarily get cloned for the build job execution
    repo-clone-path: ./repos
    repo-download-clone-path: ./repos-download
    version-control:
        url: http://localhost:8000 # Required for ssh access to localvc.
        build-agent-git-username: buildjob_user # Replace with more secure credentials for production. Required for https access to localvc. This config must be set for build agents and localvc.
        build-agent-git-password: buildjob_password # Replace with more secure credentials for production. Required for https access to localvc. This config must be set for build agents and localvc. You can also use an ssh key
    continuous-integration:
        docker-connection-uri: unix:///var/run/docker.sock
        specify-concurrent-builds: false # If true, you can specify the number of build that can run concurrently on this node (concurrent-build-size). If false, the number will be determined based on system resources.
        concurrent-build-size: 1 # The number of builds that can run concurrently on this node.
        asynchronous: true # If true, the CI jobs will be executed asynchronously. If false, the CI jobs will be executed synchronously (e.g. for debugging and tests).
        build-container-prefix: local-ci- # The prefix that is used for the Docker containers that are created by the local CI system.
        proxies:
            use-system-proxy: false
            default:
                http-proxy: http://proxyserver:port
                https-proxy: http://proxyserver:port
                no-proxy: localhost,127.0.0.1
        # Configuration for the cleanup of Docker images
        image-cleanup:
            enabled: false
            expiry-days: 2 # The number of days after which a Docker image is considered outdated and can be removed.
            cleanup-schedule-time: 0 0 3 * * * # Time of cleanup (cron expression)
        container-cleanup:
            expiry-minutes: 5 # The amount of time after which a container is considered stale and can be removed.
            cleanup-schedule-minutes: 60 # How often the cleanup job is executed
        # After pausing the build agent, the build agent will wait for this amount of seconds before cancelling all running builds on the build agent. Builds will be added back to the queue.
        pause-grace-period-seconds: 60
        pause-after-consecutive-failed-jobs: 100 # The number of consecutive failed jobs after which the build agent will be paused. This is used to prevent the build agent to keep polling jobs from the queue if it is not able to process them.
        # This specifies the options that are shown to the instructor when creating a new programming exercise. Max value also defines the max timeout for the build.
        # This values should be the same specified in application-localci.yml
        build-timeout-seconds:
            # Max value also defines the max timeout for the build. Meaning that builds that exceed this time will be automatically interrupted.
            max: 240 # The maximum number of seconds that the instructor can set for the build timeout. This is the maximum value that will be shown in the slider when creating or editing a programming exercise.
        build-logs:
            max-lines-per-job: 10000
            max-chars-per-line: 1024
        container-flags-limit:
<<<<<<< HEAD
            allowed-custom-networks: none
            max-cpu-count: 4
            max-memory: 8096
            max-memory-swap: 8096
=======
            max-cpu-count: 4 # The maximum number of CPU cores that can be used by the build agent. If a higher value is specified, the build agent will be limited to this value. Value must be a positive integer. 0 means unlimited.
            max-memory: 8096 # The maximum amount of memory that can be used by the build agent. If a higher value is specified, the build agent will be limited to this value. Value must be a positive integer. 0 means unlimited.
            max-memory-swap: 8096 # The maximum amount of memory swap that can be used by the build agent. If a higher value is specified, the build agent will be limited to this value. Value must be a positive integer. 0 means unlimited.
>>>>>>> 98463141
    git:
        name: Artemis
        email: artemis@xcit.tum.de

spring:
    liquibase:
        enabled: false #not needed for build agents
    autoconfigure:
        exclude:
            # Hibernate and DataSource are not needed in the build agent
            - org.springframework.boot.autoconfigure.orm.jpa.HibernateJpaAutoConfiguration
            - org.springframework.boot.autoconfigure.jdbc.DataSourceAutoConfiguration
            # Those metrics are repeated here, because overriding the `exclude` array is not possible
            - org.springframework.boot.actuate.autoconfigure.metrics.data.RepositoryMetricsAutoConfiguration
            - org.springframework.boot.actuate.autoconfigure.metrics.jdbc.DataSourcePoolMetricsAutoConfiguration
            - org.springframework.boot.actuate.autoconfigure.metrics.startup.StartupTimeMetricsListenerAutoConfiguration
            - org.springframework.boot.actuate.autoconfigure.metrics.task.TaskExecutorMetricsAutoConfiguration
            - org.springframework.boot.actuate.autoconfigure.metrics.web.tomcat.TomcatMetricsAutoConfiguration
    cloud:
        loadbalancer:
            cache:
                enabled: false #not needed for build agents

server:
    port: 8080
    url: http://localhost # NOTE you need to override this

# at the moment metrics are disabled for build agents
management:
    endpoint:
        health:
            show-details: never
        probes:
            enabled: false
        jhimetrics:
            access: none
    metrics:
        enable:
            all: false

eureka:
   client:
        enabled: true

helios:
  status:
    enabled: false<|MERGE_RESOLUTION|>--- conflicted
+++ resolved
@@ -61,16 +61,10 @@
             max-lines-per-job: 10000
             max-chars-per-line: 1024
         container-flags-limit:
-<<<<<<< HEAD
             allowed-custom-networks: none
-            max-cpu-count: 4
-            max-memory: 8096
-            max-memory-swap: 8096
-=======
             max-cpu-count: 4 # The maximum number of CPU cores that can be used by the build agent. If a higher value is specified, the build agent will be limited to this value. Value must be a positive integer. 0 means unlimited.
             max-memory: 8096 # The maximum amount of memory that can be used by the build agent. If a higher value is specified, the build agent will be limited to this value. Value must be a positive integer. 0 means unlimited.
             max-memory-swap: 8096 # The maximum amount of memory swap that can be used by the build agent. If a higher value is specified, the build agent will be limited to this value. Value must be a positive integer. 0 means unlimited.
->>>>>>> 98463141
     git:
         name: Artemis
         email: artemis@xcit.tum.de
