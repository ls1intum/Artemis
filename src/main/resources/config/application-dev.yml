# ===================================================================
# Spring Boot configuration for the "dev" profile.
#
# This configuration overrides the application.yml file.
#
# More information on profiles: https://www.jhipster.tech/profiles/
# More information on configuration properties: https://www.jhipster.tech/common-application-properties/
# ===================================================================

# ===================================================================
# Standard Spring Boot properties.
# Full reference is available at:
# http://docs.spring.io/spring-boot/docs/current/reference/html/common-application-properties.html
# ===================================================================

logging:
    level:
        ROOT: DEBUG
<<<<<<< HEAD
        de.tum.in.www1.artemis: DEBUG
=======
>>>>>>> e5682481
        io.github.jhipster: DEBUG
        de.tum.in.www1.artemis: DEBUG

eureka:
    instance:
        prefer-ip-address: true
    client:
        enabled: false # By default, the JHipster Registry is not used in the "dev" profile
        service-url:
            defaultZone: http://admin:${jhipster.registry.password}@localhost:8761/eureka/

spring:
    profiles:
        active: dev
    devtools:
        restart:
            enabled: true
        livereload:
            enabled: false # we use Webpack dev server + BrowserSync for livereload
    jackson:
        serialization.indent_output: true
    datasource:
        type: com.zaxxer.hikari.HikariDataSource
<<<<<<< HEAD
        url: jdbc:mysql://localhost:3306/ArTEMiS?createDatabaseIfNotExist=true&useUnicode=true&characterEncoding=utf8&useSSL=false
=======
        url: jdbc:mysql://localhost:3306/ArTEMiS?useUnicode=true&characterEncoding=utf8&useSSL=false
>>>>>>> e5682481
        username: root
        password:
        hikari:
            auto-commit: false
            data-source-properties:
                cachePrepStmts: true
                prepStmtCacheSize: 250
                prepStmtCacheSqlLimit: 2048
                useServerPrepStmts: true
    jpa:
        database-platform: org.hibernate.dialect.MySQL5InnoDBDialect
        database: MYSQL
        show-sql: true
        properties:
            hibernate.id.new_generator_mappings: true
            hibernate.connection.provider_disables_autocommit: true
            hibernate.cache.use_second_level_cache: true
            hibernate.cache.use_query_cache: false
            hibernate.generate_statistics: true
            hibernate.cache.region.factory_class: io.github.jhipster.config.jcache.BeanClassLoaderAwareJCacheRegionFactory
<<<<<<< HEAD
=======
    liquibase:
        contexts: dev
>>>>>>> e5682481
    mail:
        host: localhost
        port: 25
        username:
        password:
    messages:
        cache-duration: PT1S # 1 second, see the ISO 8601 standard
    thymeleaf:
        cache: false
    zipkin: # Use the "zipkin" Maven profile to have the Spring Cloud Zipkin dependencies
        base-url: http://localhost:9411
        enabled: false
        locator:
            discovery:
                enabled: true
<<<<<<< HEAD

liquibase:
    contexts: dev

# ===================================================================
# To enable SSL, generate a certificate using:
# keytool -genkey -alias ArTEMiS -storetype PKCS12 -keyalg RSA -keysize 2048 -keystore keystore.p12 -validity 3650
#
# You can also use Let's Encrypt:
# https://maximilian-boehm.com/hp2121/Create-a-Java-Keystore-JKS-from-Let-s-Encrypt-Certificates.htm
=======

# ===================================================================
# To enable SSL in development, uncomment the the "server.ssl" properties below.
>>>>>>> e5682481
#
# JHipster has generated a self-signed certificate, which will be used to encrypt traffic.
# As your browser will not understand this certificate, you will need to import it.
#
<<<<<<< HEAD
# server:
#    port: 8443
#    ssl:
#        key-store: keystore.p12
#        key-store-password: <your-password>
#        key-store-type: PKCS12
#        key-alias: ArTEMiS
=======
# Another (easiest) solution with Chrome is to enable the "allow-insecure-localhost" flag
# at chrome://flags/#allow-insecure-localhost
>>>>>>> e5682481
# ===================================================================
server:
    port: 8080
#    ssl:
#        key-store: classpath:config/tls/keystore.p12
#        key-store-password: password
#        key-store-type: PKCS12
#        key-alias: selfsigned

# ===================================================================
# ArTEMiS specific properties
# ===================================================================

artemis:
  repo-clone-path: ./repos/
  encryption-password: <encryption-password>
  result-retrieval-delay: 5000
  jira:
    url: https://jirabruegge.in.tum.de
    user: <username>
    password: <password>
    admin-group-name: <group>
  bitbucket:
    url: https://repobruegge.in.tum.de
    user: <username>
    password: <password>
  bamboo:
    url: https://bamboobruegge.in.tum.de
    bitbucket-application-link-id: <application-link-id>
    user: <username>
    password: <password>
  lti:
    id: artemis_lti
    oauth-key: artemis_lti_key
    oauth-secret: <secret>
    user-prefix: edx_
    user-group-name: edx
  git:
    name: ArTEMiS
    email: <email>

# ===================================================================
# JHipster specific properties
#
# Full reference is available at: https://www.jhipster.tech/common-application-properties/
# ===================================================================

jhipster:
    http:
        version: V_1_1 # To use HTTP/2 you will need SSL support (see above the "server.ssl" configuration)
    cache: # Cache configuration
        ehcache: # Ehcache configuration
            time-to-live-seconds: 3600 # By default objects stay 1 hour in the cache
            max-entries: 100 # Number of objects in each cache entry
    # CORS is only enabled by default with the "dev" profile, so BrowserSync can access the API
    cors:
        allowed-origins: "*"
        allowed-methods: "*"
        allowed-headers: "*"
        exposed-headers: "Authorization,Link,X-Total-Count"
        allow-credentials: true
        max-age: 1800
    security:
<<<<<<< HEAD
        remember-me:
            # security key (this key should be unique for your application, and kept secret)
            key: 1e8ac98bc31f6bc463c70dace796da10dba1f4f3
        authentication:
            jwt:
                secret: my-secret-token-to-change-in-production
=======
        authentication:
            jwt:
                # This token must be encoded using Base64 (you can type `echo 'secret-key'|base64` on your command line)
                base64-secret: ec6a94b26152dfa3450c291e774f82060362ca03
>>>>>>> e5682481
                # Token is valid 24 hours
                token-validity-in-seconds: 86400
                token-validity-in-seconds-for-remember-me: 2592000
    mail: # specific JHipster mail property, for standard properties see MailProperties
        from: ArTEMiS@localhost
        base-url: http://127.0.0.1:8080
    metrics: # DropWizard Metrics configuration, used by MetricsConfiguration
<<<<<<< HEAD
        jmx.enabled: true
        graphite: # Use the "graphite" Maven profile to have the Graphite dependencies
            enabled: false
            host: localhost
            port: 2003
            prefix: ArTEMiS
        prometheus: # Use the "prometheus" Maven profile to have the Prometheus dependencies
            enabled: false
            endpoint: /prometheusMetrics
=======
        jmx:
            enabled: true
>>>>>>> e5682481
        logs: # Reports Dropwizard metrics in the logs
            enabled: false
            report-frequency: 60 # in seconds
    logging:
        logstash: # Forward logs to logstash over a socket, used by LoggingConfiguration
            enabled: false
            host: localhost
            port: 5000
            queue-size: 512

# ===================================================================
# Application specific properties
# Add your own application properties here, see the ApplicationProperties class
# to have type-safe configuration, like in the JHipsterProperties above
#
# More documentation is available at:
# https://www.jhipster.tech/common-application-properties/
# ===================================================================
<<<<<<< HEAD
=======

# application:
>>>>>>> e5682481
<|MERGE_RESOLUTION|>--- conflicted
+++ resolved
@@ -16,20 +16,8 @@
 logging:
     level:
         ROOT: DEBUG
-<<<<<<< HEAD
         de.tum.in.www1.artemis: DEBUG
-=======
->>>>>>> e5682481
         io.github.jhipster: DEBUG
-        de.tum.in.www1.artemis: DEBUG
-
-eureka:
-    instance:
-        prefer-ip-address: true
-    client:
-        enabled: false # By default, the JHipster Registry is not used in the "dev" profile
-        service-url:
-            defaultZone: http://admin:${jhipster.registry.password}@localhost:8761/eureka/
 
 spring:
     profiles:
@@ -43,11 +31,7 @@
         serialization.indent_output: true
     datasource:
         type: com.zaxxer.hikari.HikariDataSource
-<<<<<<< HEAD
         url: jdbc:mysql://localhost:3306/ArTEMiS?createDatabaseIfNotExist=true&useUnicode=true&characterEncoding=utf8&useSSL=false
-=======
-        url: jdbc:mysql://localhost:3306/ArTEMiS?useUnicode=true&characterEncoding=utf8&useSSL=false
->>>>>>> e5682481
         username: root
         password:
         hikari:
@@ -68,11 +52,8 @@
             hibernate.cache.use_query_cache: false
             hibernate.generate_statistics: true
             hibernate.cache.region.factory_class: io.github.jhipster.config.jcache.BeanClassLoaderAwareJCacheRegionFactory
-<<<<<<< HEAD
-=======
     liquibase:
         contexts: dev
->>>>>>> e5682481
     mail:
         host: localhost
         port: 25
@@ -88,38 +69,15 @@
         locator:
             discovery:
                 enabled: true
-<<<<<<< HEAD
-
-liquibase:
-    contexts: dev
-
-# ===================================================================
-# To enable SSL, generate a certificate using:
-# keytool -genkey -alias ArTEMiS -storetype PKCS12 -keyalg RSA -keysize 2048 -keystore keystore.p12 -validity 3650
-#
-# You can also use Let's Encrypt:
-# https://maximilian-boehm.com/hp2121/Create-a-Java-Keystore-JKS-from-Let-s-Encrypt-Certificates.htm
-=======
 
 # ===================================================================
 # To enable SSL in development, uncomment the the "server.ssl" properties below.
->>>>>>> e5682481
 #
 # JHipster has generated a self-signed certificate, which will be used to encrypt traffic.
 # As your browser will not understand this certificate, you will need to import it.
 #
-<<<<<<< HEAD
-# server:
-#    port: 8443
-#    ssl:
-#        key-store: keystore.p12
-#        key-store-password: <your-password>
-#        key-store-type: PKCS12
-#        key-alias: ArTEMiS
-=======
 # Another (easiest) solution with Chrome is to enable the "allow-insecure-localhost" flag
 # at chrome://flags/#allow-insecure-localhost
->>>>>>> e5682481
 # ===================================================================
 server:
     port: 8080
@@ -183,19 +141,10 @@
         allow-credentials: true
         max-age: 1800
     security:
-<<<<<<< HEAD
-        remember-me:
-            # security key (this key should be unique for your application, and kept secret)
-            key: 1e8ac98bc31f6bc463c70dace796da10dba1f4f3
-        authentication:
-            jwt:
-                secret: my-secret-token-to-change-in-production
-=======
         authentication:
             jwt:
                 # This token must be encoded using Base64 (you can type `echo 'secret-key'|base64` on your command line)
-                base64-secret: ec6a94b26152dfa3450c291e774f82060362ca03
->>>>>>> e5682481
+                base64-secret: bXktc2VjcmV0LWtleS13aGljaC1zaG91bGQtYmUtY2hhbmdlZC1pbi1wcm9kdWN0aW9uLWFuZC1iZS1iYXNlNjQtZW5jb2RlZAo=
                 # Token is valid 24 hours
                 token-validity-in-seconds: 86400
                 token-validity-in-seconds-for-remember-me: 2592000
@@ -203,20 +152,8 @@
         from: ArTEMiS@localhost
         base-url: http://127.0.0.1:8080
     metrics: # DropWizard Metrics configuration, used by MetricsConfiguration
-<<<<<<< HEAD
-        jmx.enabled: true
-        graphite: # Use the "graphite" Maven profile to have the Graphite dependencies
-            enabled: false
-            host: localhost
-            port: 2003
-            prefix: ArTEMiS
-        prometheus: # Use the "prometheus" Maven profile to have the Prometheus dependencies
-            enabled: false
-            endpoint: /prometheusMetrics
-=======
         jmx:
             enabled: true
->>>>>>> e5682481
         logs: # Reports Dropwizard metrics in the logs
             enabled: false
             report-frequency: 60 # in seconds
@@ -235,8 +172,3 @@
 # More documentation is available at:
 # https://www.jhipster.tech/common-application-properties/
 # ===================================================================
-<<<<<<< HEAD
-=======
-
-# application:
->>>>>>> e5682481
