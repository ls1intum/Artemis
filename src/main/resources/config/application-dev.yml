# ===================================================================
# Spring Boot configuration for the "dev" profile.
#
# This configuration overrides the application.yml file.
#
# More information on profiles: https://www.jhipster.tech/profiles/
# More information on configuration properties: https://www.jhipster.tech/common-application-properties/
# ===================================================================

# ===================================================================
# Standard Spring Boot properties.
# Full reference is available at:
# http://docs.spring.io/spring-boot/docs/current/reference/html/common-application-properties.html
# ===================================================================

logging:
    level:
        ROOT: DEBUG
        de.tum.in.www1.artemis: DEBUG
        io.github.jhipster: DEBUG

spring:
    profiles:
        active: dev
    devtools:
        restart:
            enabled: true
        livereload:
            enabled: false # we use Webpack dev server + BrowserSync for livereload
    jackson:
        serialization:
            indent-output: true
    datasource:
        type: com.zaxxer.hikari.HikariDataSource
        url: jdbc:mysql://localhost:3306/Artemis?createDatabaseIfNotExist=true&useUnicode=true&characterEncoding=utf8&useSSL=false&useLegacyDatetimeCode=false&serverTimezone=UTC
        username: root
        password:
        hikari:
            poolName: Hikari
            auto-commit: false
            data-source-properties:
                cachePrepStmts: true
                prepStmtCacheSize: 250
                prepStmtCacheSqlLimit: 2048
                useServerPrepStmts: true
    jpa:
        database-platform: org.hibernate.dialect.MySQL8Dialect
        database: MYSQL
        show-sql: false
        properties:
            hibernate.id.new_generator_mappings: true
            hibernate.connection.provider_disables_autocommit: true
            hibernate.cache.use_second_level_cache: true
            hibernate.cache.use_query_cache: false
            hibernate.generate_statistics: false
    liquibase:
        contexts: dev
    mail:
        host: localhost
        port: 25
        username:
        password:
    messages:
        cache-duration: PT1S # 1 second, see the ISO 8601 standard
    thymeleaf:
        cache: false

server:
    port: 8080
    url: https://artemislocal.ase.in.tum.de

# ===================================================================
# JHipster specific properties
#
# Full reference is available at: https://www.jhipster.tech/common-application-properties/
# ===================================================================

jhipster:
    cache: # Cache configuration
        ehcache: # Ehcache configuration
            time-to-live-seconds: 3600 # By default objects stay 1 hour in the cache
            max-entries: 100 # Number of objects in each cache entry
    # CORS is only enabled by default with the "dev" profile, so BrowserSync can access the API
    cors:
        allowed-origins: "*"
        allowed-methods: "*"
        allowed-headers: "*"
        exposed-headers: "Authorization,Link,X-Total-Count"
        allow-credentials: true
        max-age: 1800
    security:
        authentication:
            jwt:
                # This token must be encoded using Base64 (you can type `echo 'secret-key'|base64` on your command line)
                base64-secret: bXktc2VjcmV0LWtleS13aGljaC1zaG91bGQtYmUtY2hhbmdlZC1pbi1wcm9kdWN0aW9uLWFuZC1iZS1iYXNlNjQtZW5jb2RlZAo=
                # Token is valid 24 hours
                token-validity-in-seconds: 86400
                token-validity-in-seconds-for-remember-me: 2592000
    mail: # specific JHipster mail property, for standard properties see MailProperties
        from: artemis@localhost
        base-url: http://127.0.0.1:8080
    metrics:
        logs: # Reports metrics in the logs
            enabled: false
            report-frequency: 60 # in seconds
    logging:
        use-json-format: false # By default, logs are not in Json format
        logstash: # Forward logs to logstash over a socket, used by LoggingConfiguration
            enabled: false
            host: localhost
            port: 5000
            queue-size: 512
    audit-events:
        retention-period: 120 # Number of days before audit events are deleted.

# Properties to be exposed on the /info management endpoint
info:
    guided-tour:
        courseShortName: 'artemistutorial'
        tours:
<<<<<<< HEAD
            -   cancel_tour: ''
            -   code_editor_tour: 'test'
            -   course_administration_tour: ''
            -   course_overview_tour: ''
            -   course_exercise_overview_tour: 'test'
            -   modeling_tour: 'UML Class Diagram'
            -   programming_exercise_fail_tour: 'test'
            -   programming_exercise_success_tour: 'test'
            -   tutor_course_dashboard_tour: 'Patterns in Software Engineering'
            -   tutor_exercise_dashboard_tour: 'Patterns in Software Engineering'
=======
            - cancel_tour: ''
            - code_editor_tour: 'test'
            - course_overview_tour: ''
            - course_exercise_overview_tour: 'test'
            - modeling_tour: 'UML Class Diagram'
            - programming_exercise_fail_tour: 'test'
            - programming_exercise_success_tour: 'test'
>>>>>>> fbe567f0
<|MERGE_RESOLUTION|>--- conflicted
+++ resolved
@@ -118,23 +118,13 @@
     guided-tour:
         courseShortName: 'artemistutorial'
         tours:
-<<<<<<< HEAD
-            -   cancel_tour: ''
-            -   code_editor_tour: 'test'
-            -   course_administration_tour: ''
-            -   course_overview_tour: ''
-            -   course_exercise_overview_tour: 'test'
-            -   modeling_tour: 'UML Class Diagram'
-            -   programming_exercise_fail_tour: 'test'
-            -   programming_exercise_success_tour: 'test'
-            -   tutor_course_dashboard_tour: 'Patterns in Software Engineering'
-            -   tutor_exercise_dashboard_tour: 'Patterns in Software Engineering'
-=======
             - cancel_tour: ''
             - code_editor_tour: 'test'
+            - course_administration_tour: ''
             - course_overview_tour: ''
             - course_exercise_overview_tour: 'test'
             - modeling_tour: 'UML Class Diagram'
             - programming_exercise_fail_tour: 'test'
             - programming_exercise_success_tour: 'test'
->>>>>>> fbe567f0
+            - tutor_course_dashboard_tour: 'Patterns in Software Engineering'
+            - tutor_exercise_dashboard_tour: 'Patterns in Software Engineering'