# ===================================================================
# Spring Boot configuration for the "dev" profile.
#
# This configuration overrides the application.yml file.
#
# More information on profiles: https://www.jhipster.tech/profiles/
# More information on configuration properties: https://www.jhipster.tech/common-application-properties/
# ===================================================================

# ===================================================================
# Standard Spring Boot properties.
# Full reference is available at:
# http://docs.spring.io/spring-boot/docs/current/reference/html/common-application-properties.html
# ===================================================================

logging:
    level:
        ROOT: DEBUG
        de.tum.in.www1.artemis: DEBUG
        tech.jhipster: DEBUG
        liquibase: ERROR

spring:
    devtools:
        restart:
            enabled: true
        livereload:
            enabled: false # we use the Angular dev server
    jackson:
        serialization:
            indent-output: true
    datasource:
        type: com.zaxxer.hikari.HikariDataSource
        url: jdbc:mysql://localhost:3306/Artemis?createDatabaseIfNotExist=true&allowPublicKeyRetrieval=true&useUnicode=true&characterEncoding=utf8&useSSL=false&useLegacyDatetimeCode=false&serverTimezone=UTC
        username: root
        password:
        hikari:
            poolName: Hikari
            auto-commit: false
            data-source-properties:
                cachePrepStmts: true
                prepStmtCacheSize: 250
                prepStmtCacheSqlLimit: 2048
                useServerPrepStmts: true
    jpa:
        show-sql: false
    liquibase:
        contexts: dev
    mail:
        host: localhost
        port: 25
        username:
        password:
    messages:
        cache-duration: PT1S # 1 second, see the ISO 8601 standard
    thymeleaf:
        cache: false
    hazelcast:
        localInstances: true

server:
    port: 8080
    url: https://artemislocal.ase.in.tum.de

# ===================================================================
# JHipster specific properties
#
# Full reference is available at: https://www.jhipster.tech/common-application-properties/
# ===================================================================

jhipster:
    # CORS is only enabled by default with the "dev" profile, so the client can access the API
    cors:
        allowed-origin-patterns: "*"
        allowed-methods: "*"
        allowed-headers: "*"
        exposed-headers: "Authorization,Link,X-Total-Count"
        allow-credentials: true
        max-age: 1800
    security:
        authentication:
            jwt:
                # This token must be encoded using Base64 (you can type `echo 'secret-key'|base64` on your command line)
                base64-secret: bXktc2VjcmV0LWtleS13aGljaC1zaG91bGQtYmUtY2hhbmdlZC1pbi1wcm9kdWN0aW9uLWFuZC1iZS1iYXNlNjQtZW5jb2RlZAo=
                # Token is valid 24 hours
                token-validity-in-seconds: 86400
                token-validity-in-seconds-for-remember-me: 2592000
    mail: # specific JHipster mail property, for standard properties see MailProperties
        from: artemis@localhost
        base-url: http://127.0.0.1:8080
    logging:
        use-json-format: false # By default, logs are not in Json format
        logstash: # Forward logs to logstash over a socket, used by LoggingConfiguration
            enabled: false
            host: localhost
            port: 5000
            ring-buffer-size: 512
    audit-events:
        retention-period: 120 # Number of days before audit events are deleted.

# Properties to be exposed on the /info management endpoint
info:
    guided-tour:
        # Names of the tutorial groups that will be automatically added to newly created users
        course-group-students: 'artemis-artemistutorial-students'
        courseShortName: 'artemistutorial'
        tours:
            -   cancel_tour: ''
            -   code_editor_tour: 'test'
            -   course_overview_tour: ''
            -   course_exercise_overview_tour: 'test'
            -   modeling_tour: 'UML Class Diagram'
            -   programming_exercise_fail_tour: 'test'
            -   programming_exercise_success_tour: 'test'
            -   tutor_assessment_tour: 'Patterns in Software Engineering'
    contact: artemis@xcit.tum.de  #default value, can be overridden if needed
    # Specifies whether text assessment analytics service (TextAssessmentEventResource) is enabled/disabled
    # default value set to true for development environment
    text-assessment-analytics-enabled: true

# Eureka configuration
eureka:
    instance:
        prefer-ip-address: true
    client:
        enabled: false # By default, the JHipster Registry is not used in the "dev" profile
        service-url:
            defaultZone: http://admin:${jhipster.registry.password}@localhost:8761/eureka/

# Theia configuration
theia:
<<<<<<< HEAD
    portal-url: https://theia-test.k8s.ase.cit.tum.de

    images:
        java:
            Java-17: "ghcr.io/ls1intum/theia/java-17:latest"
        c:
            C: "ghcr.io/ls1intum/theia/c:latest"
=======
  portal-url: https://theia-test.k8s.ase.cit.tum.de
>>>>>>> bf3df411
<|MERGE_RESOLUTION|>--- conflicted
+++ resolved
@@ -105,14 +105,14 @@
         course-group-students: 'artemis-artemistutorial-students'
         courseShortName: 'artemistutorial'
         tours:
-            -   cancel_tour: ''
-            -   code_editor_tour: 'test'
-            -   course_overview_tour: ''
-            -   course_exercise_overview_tour: 'test'
-            -   modeling_tour: 'UML Class Diagram'
-            -   programming_exercise_fail_tour: 'test'
-            -   programming_exercise_success_tour: 'test'
-            -   tutor_assessment_tour: 'Patterns in Software Engineering'
+            - cancel_tour: ''
+            - code_editor_tour: 'test'
+            - course_overview_tour: ''
+            - course_exercise_overview_tour: 'test'
+            - modeling_tour: 'UML Class Diagram'
+            - programming_exercise_fail_tour: 'test'
+            - programming_exercise_success_tour: 'test'
+            - tutor_assessment_tour: 'Patterns in Software Engineering'
     contact: artemis@xcit.tum.de  #default value, can be overridden if needed
     # Specifies whether text assessment analytics service (TextAssessmentEventResource) is enabled/disabled
     # default value set to true for development environment
@@ -129,14 +129,12 @@
 
 # Theia configuration
 theia:
-<<<<<<< HEAD
     portal-url: https://theia-test.k8s.ase.cit.tum.de
 
     images:
         java:
-            Java-17: "ghcr.io/ls1intum/theia/java-17:latest"
+          Java-17: "ghcr.io/ls1intum/theia/java-17:latest"
+          Java-Test: "ghcr.io/ls1intum/theia/java-test:latest"
+          Java-Test2: "ghcr.io/ls1intum/theia/java-test:2"
         c:
             C: "ghcr.io/ls1intum/theia/c:latest"
-=======
-  portal-url: https://theia-test.k8s.ase.cit.tum.de
->>>>>>> bf3df411
