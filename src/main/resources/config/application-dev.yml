# ===================================================================
# Spring Boot configuration for the "dev" profile.
#
# This configuration overrides the application.yml file.
#
# More information on profiles: https://www.jhipster.tech/profiles/
# More information on configuration properties: https://www.jhipster.tech/common-application-properties/
# ===================================================================

# ===================================================================
# Standard Spring Boot properties.
# Full reference is available at:
# http://docs.spring.io/spring-boot/docs/current/reference/html/common-application-properties.html
# ===================================================================

logging:
    level:
        ROOT: DEBUG
        de.tum.in.www1.artemis: DEBUG
        io.github.jhipster: DEBUG

spring:
    profiles:
        active: dev
    devtools:
        restart:
            enabled: true
        livereload:
            enabled: false # we use Webpack dev server + BrowserSync for livereload
    jackson:
        serialization:
            indent-output: true
    datasource:
        type: com.zaxxer.hikari.HikariDataSource
        url: jdbc:mysql://localhost:3306/Artemis?createDatabaseIfNotExist=true&allowPublicKeyRetrieval=true&useUnicode=true&characterEncoding=utf8&useSSL=false&useLegacyDatetimeCode=false&serverTimezone=UTC
        username: root
        password:
        hikari:
            poolName: Hikari
            auto-commit: false
            data-source-properties:
                cachePrepStmts: true
                prepStmtCacheSize: 250
                prepStmtCacheSqlLimit: 2048
                useServerPrepStmts: true
    jpa:
        database-platform: org.hibernate.dialect.MySQL8Dialect
        database: MYSQL
        show-sql: false
        properties:
            hibernate.id.new_generator_mappings: true
            hibernate.connection.provider_disables_autocommit: true
            hibernate.cache.use_second_level_cache: true
            hibernate.cache.use_query_cache: false
            hibernate.generate_statistics: false
            hibernate.cache.region.factory_class: com.hazelcast.hibernate.HazelcastCacheRegionFactory
            hibernate.cache.hazelcast.instance_name: Artemis
            hibernate.cache.use_minimal_puts: true
            hibernate.cache.hazelcast.use_lite_member: true
    liquibase:
        contexts: dev
    mail:
        host: localhost
        port: 25
        username:
        password:
    messages:
        cache-duration: PT1S # 1 second, see the ISO 8601 standard
    thymeleaf:
        cache: false

server:
    port: 8080
    url: https://artemislocal.ase.in.tum.de

# ===================================================================
# JHipster specific properties
#
# Full reference is available at: https://www.jhipster.tech/common-application-properties/
# ===================================================================

jhipster:
    # CORS is only enabled by default with the "dev" profile, so BrowserSync can access the API
    cors:
        allowed-origins: "*"
        allowed-methods: "*"
        allowed-headers: "*"
        exposed-headers: "Authorization,Link,X-Total-Count"
        allow-credentials: true
        max-age: 1800
    security:
        authentication:
            jwt:
                # This token must be encoded using Base64 (you can type `echo 'secret-key'|base64` on your command line)
                base64-secret: bXktc2VjcmV0LWtleS13aGljaC1zaG91bGQtYmUtY2hhbmdlZC1pbi1wcm9kdWN0aW9uLWFuZC1iZS1iYXNlNjQtZW5jb2RlZAo=
                # Token is valid 24 hours
                token-validity-in-seconds: 86400
                token-validity-in-seconds-for-remember-me: 2592000
    mail: # specific JHipster mail property, for standard properties see MailProperties
        from: artemis@localhost
        base-url: http://127.0.0.1:8080
    metrics:
        logs: # Reports metrics in the logs
            enabled: false
            report-frequency: 60 # in seconds
    logging:
        use-json-format: false # By default, logs are not in Json format
        logstash: # Forward logs to logstash over a socket, used by LoggingConfiguration
            enabled: false
            host: localhost
            port: 5000
            queue-size: 512
    audit-events:
        retention-period: 120 # Number of days before audit events are deleted.
    cache: # Cache configuration
        hazelcast: # Hazelcast distributed cache
            time-to-live-seconds: 3600
            backup-count: 1
            management-center: # Full reference is available at: http://docs.hazelcast.org/docs/management-center/3.9/manual/html/Deploying_and_Starting.html
                enabled: false
                update-interval: 3
                url: http://localhost:8180/hazelcast-mancenter/

# Properties to be exposed on the /info management endpoint
info:
    guided-tour:
        courseShortName: 'artemistutorial'
        tours:
            - cancel_tour: ''
            - code_editor_tour: 'test'
            - course_overview_tour: ''
            - course_exercise_overview_tour: 'test'
            - modeling_tour: 'UML Class Diagram'
            - programming_exercise_fail_tour: 'test'
            - programming_exercise_success_tour: 'test'
            - tutor_assessment_tour: 'Patterns in Software Engineering'
    contact: artemis.in@tum.de                                                                  #default value, can be overridden if needed
    imprint: https://ase.in.tum.de/lehrstuhl_1/component/content/article/179-imprint            #default value, can be overridden if needed

# Eureka configuration
eureka:
    instance:
        prefer-ip-address: true
    client:
<<<<<<< HEAD
        enabled: true # By default, the JHipster Registry is not used in the "dev" profile
=======
        enabled: false # By default, the JHipster Registry is not used in the "dev" profile
>>>>>>> f051d4cb
        service-url:
            defaultZone: http://admin:${jhipster.registry.password}@localhost:8761/eureka/<|MERGE_RESOLUTION|>--- conflicted
+++ resolved
@@ -142,10 +142,6 @@
     instance:
         prefer-ip-address: true
     client:
-<<<<<<< HEAD
-        enabled: true # By default, the JHipster Registry is not used in the "dev" profile
-=======
         enabled: false # By default, the JHipster Registry is not used in the "dev" profile
->>>>>>> f051d4cb
         service-url:
             defaultZone: http://admin:${jhipster.registry.password}@localhost:8761/eureka/