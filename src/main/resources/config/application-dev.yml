--- conflicted
+++ resolved
@@ -131,23 +131,19 @@
 
 # Theia configuration
 theia:
-<<<<<<< HEAD
-  portal-url: https://theia-test.k8s.ase.cit.tum.de
-
-# Telemetry service: disabled for development
-artemis:
-  telemetry:
-    enabled: false # Disable sending any telemetry information to the telemetry service by setting this to false
-    sendAdminDetails: false # Include the admins email and name in the telemetry data. Set to false to disable
-    destination: telemetry.artemis.cit.tum.de
-=======
     portal-url: https://theia-test.k8s.ase.cit.tum.de
 
     images:
         java:
-          Java-17: "ghcr.io/ls1intum/theia/java-17:latest"
-          Java-Test: "ghcr.io/ls1intum/theia/java-test:latest"
-          Java-Test2: "ghcr.io/ls1intum/theia/java-test:2"
+            Java-17: "ghcr.io/ls1intum/theia/java-17:latest"
+            Java-Test: "ghcr.io/ls1intum/theia/java-test:latest"
+            Java-Test2: "ghcr.io/ls1intum/theia/java-test:2"
         c:
             C: "ghcr.io/ls1intum/theia/c:latest"
->>>>>>> 1c45ddd3
+
+# Telemetry service: disabled for development
+artemis:
+    telemetry:
+        enabled: false # Disable sending any telemetry information to the telemetry service by setting this to false
+        sendAdminDetails: false # Include the admins email and name in the telemetry data. Set to false to disable
+        destination: telemetry.artemis.cit.tum.de