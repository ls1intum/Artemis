# ===================================================================
# Spring Boot configuration for the "dev" profile.
#
# This configuration overrides the application.yml file.
#
# More information on profiles: https://www.jhipster.tech/profiles/
# More information on configuration properties: https://www.jhipster.tech/common-application-properties/
# ===================================================================

# ===================================================================
# Standard Spring Boot properties.
# Full reference is available at:
# http://docs.spring.io/spring-boot/docs/current/reference/html/common-application-properties.html
# ===================================================================

logging:
    level:
        ROOT: DEBUG
        de.tum.in.www1.artemis: DEBUG
        io.github.jhipster: DEBUG

spring:
    profiles:
        active: dev
    devtools:
        restart:
            enabled: true
        livereload:
            enabled: false # we use Webpack dev server + BrowserSync for livereload
    jackson:
        serialization.indent_output: true
    datasource:
        type: com.zaxxer.hikari.HikariDataSource
        url: jdbc:mysql://localhost:3306/ArTEMiS?createDatabaseIfNotExist=true&useUnicode=true&characterEncoding=utf8&useSSL=false
        username: root
        password:
        hikari:
            auto-commit: false
            data-source-properties:
                cachePrepStmts: true
                prepStmtCacheSize: 250
                prepStmtCacheSqlLimit: 2048
                useServerPrepStmts: true
    jpa:
        database-platform: org.hibernate.dialect.MySQL5InnoDBDialect
        database: MYSQL
        show-sql: true
        properties:
            hibernate.id.new_generator_mappings: true
            hibernate.connection.provider_disables_autocommit: true
            hibernate.cache.use_second_level_cache: true
            hibernate.cache.use_query_cache: false
            hibernate.generate_statistics: true
            hibernate.cache.region.factory_class: io.github.jhipster.config.jcache.BeanClassLoaderAwareJCacheRegionFactory
    liquibase:
        contexts: dev
    mail:
        host: localhost
        port: 25
        username:
        password:
    messages:
        cache-duration: PT1S # 1 second, see the ISO 8601 standard
    thymeleaf:
        cache: false
    zipkin: # Use the "zipkin" Maven profile to have the Spring Cloud Zipkin dependencies
        base-url: http://localhost:9411
        enabled: false
        locator:
            discovery:
                enabled: true

# ===================================================================
# To enable SSL in development, uncomment the the "server.ssl" properties below.
#
# JHipster has generated a self-signed certificate, which will be used to encrypt traffic.
# As your browser will not understand this certificate, you will need to import it.
#
# Another (easiest) solution with Chrome is to enable the "allow-insecure-localhost" flag
# at chrome://flags/#allow-insecure-localhost
# ===================================================================
server:
    port: 8080
<<<<<<< HEAD
    url: https://artemis.ase.in.tum.de
=======
#    ssl:
#        key-store: classpath:config/tls/keystore.p12
#        key-store-password: password
#        key-store-type: PKCS12
#        key-alias: selfsigned
>>>>>>> 1728d3ef

# ===================================================================
# ArTEMiS specific properties
# ===================================================================

artemis:
  repo-clone-path: ./repos/
  encryption-password: <encryption-password>
  result-retrieval-delay: 5000
  jira:
    url: https://jirabruegge.in.tum.de
    user: <username>
    password: <password>
    admin-group-name: <group>
  version-control:
    url: https://repobruegge.in.tum.de
    user: <username>
    secret: <secret>
  bamboo:
    url: https://bamboobruegge.in.tum.de
    bitbucket-application-link-id: <application-link-id>
    user: <username>
    password: <password>
  lti:
    id: artemis_lti
    oauth-key: artemis_lti_key
    oauth-secret: <secret>
    user-prefix: edx_
    user-group-name: edx
  git:
    name: ArTEMiS
    email: <email>
  ldap:
    dn-prefix:
    dn-suffix:

# ===================================================================
# JHipster specific properties
#
# Full reference is available at: https://www.jhipster.tech/common-application-properties/
# ===================================================================

jhipster:
    http:
        version: V_1_1 # To use HTTP/2 you will need SSL support (see above the "server.ssl" configuration)
    cache: # Cache configuration
        ehcache: # Ehcache configuration
            time-to-live-seconds: 3600 # By default objects stay 1 hour in the cache
            max-entries: 100 # Number of objects in each cache entry
    # CORS is only enabled by default with the "dev" profile, so BrowserSync can access the API
    cors:
        allowed-origins: "*"
        allowed-methods: "*"
        allowed-headers: "*"
        exposed-headers: "Authorization,Link,X-Total-Count"
        allow-credentials: true
        max-age: 1800
    security:
        authentication:
            jwt:
                # This token must be encoded using Base64 (you can type `echo 'secret-key'|base64` on your command line)
                base64-secret: bXktc2VjcmV0LWtleS13aGljaC1zaG91bGQtYmUtY2hhbmdlZC1pbi1wcm9kdWN0aW9uLWFuZC1iZS1iYXNlNjQtZW5jb2RlZAo=
                # Token is valid 24 hours
                token-validity-in-seconds: 86400
                token-validity-in-seconds-for-remember-me: 2592000
    mail: # specific JHipster mail property, for standard properties see MailProperties
        from: ArTEMiS@localhost
        base-url: http://127.0.0.1:8080
    metrics: # DropWizard Metrics configuration, used by MetricsConfiguration
        jmx:
            enabled: true
        logs: # Reports Dropwizard metrics in the logs
            enabled: false
            report-frequency: 60 # in seconds
    logging:
        logstash: # Forward logs to logstash over a socket, used by LoggingConfiguration
            enabled: false
            host: localhost
            port: 5000
            queue-size: 512

# ===================================================================
# Application specific properties
# Add your own application properties here, see the ApplicationProperties class
# to have type-safe configuration, like in the JHipsterProperties above
#
# More documentation is available at:
# https://www.jhipster.tech/common-application-properties/
# ===================================================================
<|MERGE_RESOLUTION|>--- conflicted
+++ resolved
@@ -81,15 +81,12 @@
 # ===================================================================
 server:
     port: 8080
-<<<<<<< HEAD
     url: https://artemis.ase.in.tum.de
-=======
 #    ssl:
 #        key-store: classpath:config/tls/keystore.p12
 #        key-store-password: password
 #        key-store-type: PKCS12
 #        key-alias: selfsigned
->>>>>>> 1728d3ef
 
 # ===================================================================
 # ArTEMiS specific properties
