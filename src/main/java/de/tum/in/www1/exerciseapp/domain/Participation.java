package de.tum.in.www1.exerciseapp.domain;

import com.fasterxml.jackson.annotation.JsonIgnore;
import org.hibernate.annotations.Cache;
import org.hibernate.annotations.CacheConcurrencyStrategy;

import javax.persistence.*;
import java.io.Serializable;
import java.net.MalformedURLException;
import java.net.URL;
import java.time.ZonedDateTime;
import java.util.HashSet;
import java.util.Set;
import java.util.Objects;

import de.tum.in.www1.exerciseapp.domain.enumeration.ParticipationState;

/**
 * A Participation.
 */
@Entity
@Table(name = "participation")
@Cache(usage = CacheConcurrencyStrategy.NONSTRICT_READ_WRITE)
public class Participation implements Serializable {

    private static final long serialVersionUID = 1L;

    @Id
    @GeneratedValue(strategy = GenerationType.IDENTITY)
    private Long id;

    @Column(name = "repository_url")
    private String repositoryUrl;

    @Column(name = "build_plan_id")
    private String buildPlanId;

    @Enumerated(EnumType.STRING)
    @Column(name = "initialization_state")
    private ParticipationState initializationState;

    @Column(name = "initialization_date")
    private ZonedDateTime initializationDate;

    @ManyToOne
    private User student;

    @OneToMany(mappedBy = "participation", cascade = CascadeType.REMOVE)
    @JsonIgnore
    @Cache(usage = CacheConcurrencyStrategy.NONSTRICT_READ_WRITE)
    private Set<Result> results = new HashSet<>();

    @ManyToOne
    private Exercise exercise;

    // jhipster-needle-entity-add-field - Jhipster will add fields here, do not remove
    public Long getId() {
        return id;
    }

    public void setId(Long id) {
        this.id = id;
    }

    public String getRepositoryUrl() {
        return repositoryUrl;
    }

    public void setRepositoryUrl(String repositoryUrl) {
        this.repositoryUrl = repositoryUrl;
    }

    public String getBuildPlanId() {
        return buildPlanId;
    }

    public void setBuildPlanId(String buildPlanId) {
        this.buildPlanId = buildPlanId;
    }

    public ParticipationState getInitializationState() {
        return initializationState;
    }

    public void setInitializationState(ParticipationState initializationState) {
        this.initializationState = initializationState;
    }

    public ZonedDateTime getInitializationDate() {
        return initializationDate;
    }

    public void setInitializationDate(ZonedDateTime initializationDate) {
        this.initializationDate = initializationDate;
    }

    public User getStudent() {
        return student;
    }

    public void setStudent(User user) {
        this.student = user;
    }

    public Set<Result> getResults() {
        return results;
    }

    public void setResults(Set<Result> results) {
        this.results = results;
    }

    public Exercise getExercise() {
        return exercise;
    }

    public void setExercise(Exercise exercise) {
        this.exercise = exercise;
    }
    // jhipster-needle-entity-add-getters-setters - Jhipster will add getters and setters here, do not remove

    public URL getRepositoryUrlAsUrl() {
        try {
            return new URL(repositoryUrl);
        } catch (MalformedURLException e) {
            e.printStackTrace();
        }
        return null;
    }

    @Override
    public boolean equals(Object o) {
        if (this == o) {
            return true;
        }
        if (o == null || getClass() != o.getClass()) {
            return false;
        }
        Participation participation = (Participation) o;
        if (participation.getId() == null || getId() == null) {
            return false;
        }
        return Objects.equals(getId(), participation.getId());
    }

    @Override
    public int hashCode() {
        return Objects.hashCode(getId());
    }

    @Override
    public String toString() {
        return "Participation{" +
<<<<<<< HEAD
            "id=" + id +
            ", repositoryUrl='" + repositoryUrl + "'" +
            ", buildPlanId='" + buildPlanId + "'" +
            ", initializationState='" + initializationState + "'" +
            ", initializationDate='" + initializationDate + "'" +
            '}';
=======
            "id=" + getId() +
            ", cloneUrl='" + getCloneUrl() + "'" +
            ", repositorySlug='" + getRepositorySlug() + "'" +
            "}";
>>>>>>> e0b1427e
    }
}<|MERGE_RESOLUTION|>--- conflicted
+++ resolved
@@ -151,18 +151,11 @@
     @Override
     public String toString() {
         return "Participation{" +
-<<<<<<< HEAD
             "id=" + id +
             ", repositoryUrl='" + repositoryUrl + "'" +
             ", buildPlanId='" + buildPlanId + "'" +
             ", initializationState='" + initializationState + "'" +
             ", initializationDate='" + initializationDate + "'" +
             '}';
-=======
-            "id=" + getId() +
-            ", cloneUrl='" + getCloneUrl() + "'" +
-            ", repositorySlug='" + getRepositorySlug() + "'" +
-            "}";
->>>>>>> e0b1427e
     }
 }