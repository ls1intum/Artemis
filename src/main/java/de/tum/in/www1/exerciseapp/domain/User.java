--- conflicted
+++ resolved
@@ -37,13 +37,7 @@
     private String login;
 
     @JsonIgnore
-<<<<<<< HEAD
     @Column(name = "password_hash",length = 60)
-=======
-    @NotNull
-    @Size(min = 60, max = 60)
-    @Column(name = "password_hash", length = 60)
->>>>>>> 722a7f0b
     private String password;
 
     @Size(max = 50)
