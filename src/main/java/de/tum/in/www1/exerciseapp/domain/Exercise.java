--- conflicted
+++ resolved
@@ -45,12 +45,9 @@
     @Cache(usage = CacheConcurrencyStrategy.NONSTRICT_READ_WRITE)
     private Set<Participation> participations = new HashSet<>();
 
-<<<<<<< HEAD
     @ManyToOne
     private Course course;
 
-=======
->>>>>>> 34942841
     // jhipster-needle-entity-add-field - JHipster will add fields here, do not remove
     public Long getId() {
         return id;
@@ -138,6 +135,11 @@
     }
     // jhipster-needle-entity-add-getters-setters - JHipster will add getters and setters here, do not remove
 
+    public void setParticipations(Set<Participation> participations) {
+        this.participations = participations;
+    }
+    // jhipster-needle-entity-add-getters-setters - JHipster will add getters and setters here, do not remove
+
     @Override
     public boolean equals(Object o) {
         if (this == o) {
