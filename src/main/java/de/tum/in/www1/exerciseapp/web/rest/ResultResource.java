--- conflicted
+++ resolved
@@ -70,14 +70,10 @@
     public ResponseEntity<Result> createResult(@RequestBody Result result) throws URISyntaxException {
         log.debug("REST request to save Result : {}", result);
         Participation participation = result.getParticipation();
-<<<<<<< HEAD
-        Course course = participation.getExercise().getCourse();
-        if (!authCheckService.isTeachingAssistantInCourse(course) &&
-             !authCheckService.isInstructorInCourse(course) &&
-             !authCheckService.isAdmin()) {
-=======
-        if(!authCheckService.isAuthorizedForParticipation(participation)) {
->>>>>>> ec321af4
+        Course course = participation.getExercise().getCourse();
+        if (!authCheckService.isTeachingAssistantInCourse(course) &&
+             !authCheckService.isInstructorInCourse(course) &&
+             !authCheckService.isAdmin()) {
             return ResponseEntity.status(HttpStatus.FORBIDDEN).build();
         }
         if (result.getId() != null) {
@@ -138,14 +134,10 @@
     public ResponseEntity<Result> updateResult(@RequestBody Result result) throws URISyntaxException {
         log.debug("REST request to update Result : {}", result);
         Participation participation = result.getParticipation();
-<<<<<<< HEAD
-        Course course = participation.getExercise().getCourse();
-        if (!authCheckService.isTeachingAssistantInCourse(course) &&
-             !authCheckService.isInstructorInCourse(course) &&
-             !authCheckService.isAdmin()) {
-=======
-        if(!authCheckService.isAuthorizedForParticipation(participation)) {
->>>>>>> ec321af4
+        Course course = participation.getExercise().getCourse();
+        if (!authCheckService.isTeachingAssistantInCourse(course) &&
+             !authCheckService.isInstructorInCourse(course) &&
+             !authCheckService.isAdmin()) {
             return ResponseEntity.status(HttpStatus.FORBIDDEN).build();
         }
         if (result.getId() == null) {
@@ -191,15 +183,11 @@
 
         List<Result> results = new ArrayList<>();
         Participation participation = participationService.findOne(participationId);
-<<<<<<< HEAD
         Course course = participation.getExercise().getCourse();
         if (!authCheckService.isOwnerOfParticipation(participation) &&
              !authCheckService.isTeachingAssistantInCourse(course) &&
              !authCheckService.isInstructorInCourse(course) &&
              !authCheckService.isAdmin()) {
-=======
-        if(!authCheckService.isAuthorizedForParticipation(participation)) {
->>>>>>> ec321af4
             return ResponseEntity.status(HttpStatus.FORBIDDEN).build();
         }
         if (participation != null) {
@@ -238,14 +226,10 @@
         log.debug("REST request to get Results for Exercise : {}", exerciseId);
 
         Exercise exercise = exerciseService.findOne(exerciseId);
-<<<<<<< HEAD
         Course course = exercise.getCourse();
         if (!authCheckService.isTeachingAssistantInCourse(course) &&
              !authCheckService.isInstructorInCourse(course) &&
              !authCheckService.isAdmin()) {
-=======
-        if(!authCheckService.isAuthorizedForExercise(exercise)) {
->>>>>>> ec321af4
             return ResponseEntity.status(HttpStatus.FORBIDDEN).build();
         }
 
@@ -285,13 +269,9 @@
     public ResponseEntity<List<Result>> getResultsForCourse(@PathVariable Long courseId) {
         log.debug("REST request to get Results for Course : {}", courseId);
         Course course = courseService.findOne(courseId);
-<<<<<<< HEAD
-        if (!authCheckService.isTeachingAssistantInCourse(course) &&
-             !authCheckService.isInstructorInCourse(course) &&
-             !authCheckService.isAdmin()) {
-=======
-        if(!authCheckService.isAuthorizedForCourse(course)) {
->>>>>>> ec321af4
+        if (!authCheckService.isTeachingAssistantInCourse(course) &&
+             !authCheckService.isInstructorInCourse(course) &&
+             !authCheckService.isAdmin()) {
             return ResponseEntity.status(HttpStatus.FORBIDDEN).build();
         }
         List<Result> results = resultRepository.findEarliestSuccessfulResultsForCourse(courseId);
@@ -312,14 +292,10 @@
         log.debug("REST request to get Result : {}", id);
         Result result = resultRepository.findOne(id);
         Participation participation = result.getParticipation();
-<<<<<<< HEAD
-        Course course = participation.getExercise().getCourse();
-        if (!authCheckService.isTeachingAssistantInCourse(course) &&
-             !authCheckService.isInstructorInCourse(course) &&
-             !authCheckService.isAdmin()) {
-=======
-        if(!authCheckService.isAuthorizedForParticipation(participation)) {
->>>>>>> ec321af4
+        Course course = participation.getExercise().getCourse();
+        if (!authCheckService.isTeachingAssistantInCourse(course) &&
+             !authCheckService.isInstructorInCourse(course) &&
+             !authCheckService.isAdmin()) {
             return ResponseEntity.status(HttpStatus.FORBIDDEN).build();
         }
         return Optional.ofNullable(result)
@@ -346,15 +322,11 @@
             return new ResponseEntity<>(HttpStatus.NOT_FOUND);
         }
         Participation participation = result.getParticipation();
-<<<<<<< HEAD
         Course course = participation.getExercise().getCourse();
         if (!authCheckService.isOwnerOfParticipation(participation) &&
              !authCheckService.isTeachingAssistantInCourse(course) &&
              !authCheckService.isInstructorInCourse(course) &&
              !authCheckService.isAdmin()) {
-=======
-        if(!authCheckService.isAuthorizedForParticipation(participation)) {
->>>>>>> ec321af4
             return ResponseEntity.status(HttpStatus.FORBIDDEN).build();
         }
         try {
@@ -381,14 +353,10 @@
         log.debug("REST request to delete Result : {}", id);
         Result result = resultRepository.findOne(id);
         Participation participation = result.getParticipation();
-<<<<<<< HEAD
-        Course course = participation.getExercise().getCourse();
-        if (!authCheckService.isTeachingAssistantInCourse(course) &&
-             !authCheckService.isInstructorInCourse(course) &&
-             !authCheckService.isAdmin()) {
-=======
-        if(!authCheckService.isAuthorizedForParticipation(participation)) {
->>>>>>> ec321af4
+        Course course = participation.getExercise().getCourse();
+        if (!authCheckService.isTeachingAssistantInCourse(course) &&
+             !authCheckService.isInstructorInCourse(course) &&
+             !authCheckService.isAdmin()) {
             return ResponseEntity.status(HttpStatus.FORBIDDEN).build();
         }
         resultRepository.delete(id);
