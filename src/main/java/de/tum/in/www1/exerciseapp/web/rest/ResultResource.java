--- conflicted
+++ resolved
@@ -276,11 +276,7 @@
         GrantedAuthority taAuthority = new SimpleGrantedAuthority(AuthoritiesConstants.TEACHING_ASSISTANT);
         if (result.getParticipation().getStudent().getLogin().equals(user.getName()) || (user.getAuthorities().contains(adminAuthority) || user.getAuthorities().contains(taAuthority))) {
             try {
-<<<<<<< HEAD
-                List<Feedback> feedbacks = new ArrayList<Feedback>(feedbackService.getFeedbackForBuildResult(result));
-=======
                 Set<Feedback> feedbacks = feedbackService.getFeedbackForBuildResult(result);
->>>>>>> 6fd23126
                 return Optional.ofNullable(feedbacks)
                     .map(resultDetails -> new ResponseEntity<>(feedbacks, HttpStatus.OK))
                     .orElse(new ResponseEntity<>(HttpStatus.NOT_FOUND));
