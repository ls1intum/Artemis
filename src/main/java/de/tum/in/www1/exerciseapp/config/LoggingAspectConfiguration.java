package de.tum.in.www1.exerciseapp.config;

import de.tum.in.www1.exerciseapp.aop.logging.LoggingAspect;

import io.github.jhipster.config.JHipsterConstants;

import org.springframework.context.annotation.*;
import org.springframework.core.env.Environment;

@Configuration
@EnableAspectJAutoProxy
public class LoggingAspectConfiguration {

    @Bean
<<<<<<< HEAD
    public LoggingAspect loggingAspect() {
        return new LoggingAspect();
=======
    @Profile(JHipsterConstants.SPRING_PROFILE_DEVELOPMENT)
    public LoggingAspect loggingAspect(Environment env) {
        return new LoggingAspect(env);
>>>>>>> e0b1427e
    }
}<|MERGE_RESOLUTION|>--- conflicted
+++ resolved
@@ -12,13 +12,8 @@
 public class LoggingAspectConfiguration {
 
     @Bean
-<<<<<<< HEAD
-    public LoggingAspect loggingAspect() {
-        return new LoggingAspect();
-=======
     @Profile(JHipsterConstants.SPRING_PROFILE_DEVELOPMENT)
     public LoggingAspect loggingAspect(Environment env) {
         return new LoggingAspect(env);
->>>>>>> e0b1427e
     }
 }