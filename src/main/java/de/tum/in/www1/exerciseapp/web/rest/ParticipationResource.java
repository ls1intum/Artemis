package de.tum.in.www1.exerciseapp.web.rest;

import com.codahale.metrics.annotation.Timed;
import de.tum.in.www1.exerciseapp.domain.*;
import de.tum.in.www1.exerciseapp.repository.ParticipationRepository;
import de.tum.in.www1.exerciseapp.repository.ResultRepository;
<<<<<<< HEAD
import de.tum.in.www1.exerciseapp.security.AuthoritiesConstants;
=======
>>>>>>> ec321af4
import de.tum.in.www1.exerciseapp.service.*;
import de.tum.in.www1.exerciseapp.web.rest.errors.BadRequestAlertException;
import de.tum.in.www1.exerciseapp.web.rest.util.HeaderUtil;
import io.github.jhipster.web.util.ResponseUtil;
import org.slf4j.Logger;
import org.slf4j.LoggerFactory;
import org.springframework.http.HttpStatus;
import org.springframework.http.ResponseEntity;
import org.springframework.security.access.prepost.PreAuthorize;
import org.springframework.security.authentication.AbstractAuthenticationToken;
import org.springframework.security.core.Authentication;
import org.springframework.web.bind.annotation.*;

import java.net.URI;
import java.net.URISyntaxException;
import java.net.URL;
import java.security.Principal;
import java.util.List;
import java.util.Optional;

/**
 * REST controller for managing Participation.
 */
@RestController
@RequestMapping({"/api", "/api_basic"})
@PreAuthorize("hasRole('ADMIN')")
public class ParticipationResource {

    private final Logger log = LoggerFactory.getLogger(ParticipationResource.class);
    private final ParticipationService participationService;
    private final ParticipationRepository participationRepository;
    private final ResultRepository resultRepository;
    private final ExerciseService exerciseService;
    private final CourseService courseService;
    private final AuthorizationCheckService authCheckService;
    private final Optional<ContinuousIntegrationService> continuousIntegrationService;
    private final Optional<VersionControlService> versionControlService;

    private static final String ENTITY_NAME = "participation";

    public ParticipationResource(ParticipationService participationService, ParticipationRepository participationRepository, CourseService courseService,
                                 ResultRepository resultRepository, ExerciseService exerciseService, AuthorizationCheckService authCheckService,
                                 Optional<ContinuousIntegrationService> continuousIntegrationService, Optional<VersionControlService> versionControlService) {
        this.participationService = participationService;
        this.participationRepository = participationRepository;
        this.resultRepository = resultRepository;
        this.exerciseService = exerciseService;
        this.courseService = courseService;
        this.authCheckService = authCheckService;
        this.continuousIntegrationService = continuousIntegrationService;
        this.versionControlService = versionControlService;
    }

    /**
     * POST  /participations : Create a new participation.
     *
     * @param participation the participation to create
     * @return the ResponseEntity with status 201 (Created) and with body the new participation, or with status 400 (Bad Request) if the participation has already an ID
     * @throws URISyntaxException if the Location URI syntax is incorrect
     */
    @PostMapping("/participations")
    @PreAuthorize("hasAnyRole('TA', 'INSTRUCTOR', 'ADMIN')")
    @Timed
    public ResponseEntity<Participation> createParticipation(@RequestBody Participation participation) throws URISyntaxException {
        log.debug("REST request to save Participation : {}", participation);
<<<<<<< HEAD
        Course course = participation.getExercise().getCourse();
        if (!authCheckService.isTeachingAssistantInCourse(course) &&
            !authCheckService.isInstructorInCourse(course) &&
            !authCheckService.isAdmin()) {
=======
        if(!authCheckService.isAuthorizedForParticipation(participation)) {
>>>>>>> ec321af4
            return ResponseEntity.status(HttpStatus.FORBIDDEN).build();
        }
        if (participation.getId() != null) {
            throw new BadRequestAlertException("A new participation cannot already have an ID", ENTITY_NAME, "idexists");
        }
        Participation result = participationService.save(participation);
        return ResponseEntity.created(new URI("/api/participations/" + result.getId()))
            .headers(HeaderUtil.createEntityCreationAlert(ENTITY_NAME, result.getId().toString()))
            .body(result);
    }

    /**
     * POST  /courses/:courseId/exercises/:exerciseId/participations : start the "id" exercise for the current user.
     *
     * @param courseId   only included for API consistency, not actually used
     * @param exerciseId the id of the exercise for which to init a participation
     * @param principal  the current user principal
     * @return the ResponseEntity with status 200 (OK) and with body the exercise, or with status 404 (Not Found)
     */
    @PostMapping(value = "/courses/{courseId}/exercises/{exerciseId}/participations")
    @PreAuthorize("hasAnyRole('USER', 'TA', 'INSTRUCTOR', 'ADMIN')")
    @Timed
    public ResponseEntity<Participation> initParticipation(@PathVariable Long courseId, @PathVariable Long exerciseId, Principal principal) throws URISyntaxException {
        log.debug("REST request to init Exercise : {}", exerciseId);
        Exercise exercise = exerciseService.findOne(exerciseId);
<<<<<<< HEAD
        Course course = exercise.getCourse();
        if (!authCheckService.isStudentInCourse(course) &&
            !authCheckService.isTeachingAssistantInCourse(course) &&
            !authCheckService.isInstructorInCourse(course) &&
            !authCheckService.isAdmin()) {
=======
        if(!authCheckService.isAuthorizedForExercise(exercise)) {
>>>>>>> ec321af4
            return ResponseEntity.status(HttpStatus.FORBIDDEN).build();
        }
        if (Optional.ofNullable(exercise).isPresent()) {
            Participation participation = participationService.init(exercise, principal.getName());
            return ResponseEntity.created(new URI("/api/participations/" + participation.getId()))
                .body(participation);
        } else {
            return ResponseEntity.badRequest().headers(HeaderUtil.createFailureAlert("participation", "exerciseNotFound", "No exercise was found for the given ID")).body(null);
        }
    }

    /**
     * POST  /courses/:courseId/exercises/:exerciseId/resume-participation: resume the participation of the current user in the exercise identified by id
     *
     * @param courseId   only included for API consistency, not actually used
     * @param exerciseId id of the exercise for which to resume participation
     * @param principal  current user principal
     * @return ResponseEntity with status 200 (OK) and with updated participation as a body, or with status 500 (Internal Server Error)
     */
    @PutMapping(value = "/courses/{courseId}/exercises/{exerciseId}/resume-participation")
    @PreAuthorize("hasAnyRole('USER', 'TA', 'INSTRUCTOR', 'ADMIN')")
    @Timed
    public ResponseEntity<Participation> resumeParticipation(@PathVariable Long courseId, @PathVariable Long exerciseId, Principal principal) throws URISyntaxException {
        log.debug("REST request to resume Exercise : {}", exerciseId);
        Exercise exercise = exerciseService.findOne(exerciseId);
        Participation participation = participationService.findOneByExerciseIdAndStudentLogin(exerciseId, principal.getName());
<<<<<<< HEAD
        Course course = participation.getExercise().getCourse();
        if (!authCheckService.isOwnerOfParticipation(participation) &&
            !authCheckService.isTeachingAssistantInCourse(course) &&
            !authCheckService.isInstructorInCourse(course) &&
            !authCheckService.isAdmin()) {
=======
        if(!authCheckService.isAuthorizedForParticipation(participation)) {
>>>>>>> ec321af4
            return ResponseEntity.status(HttpStatus.FORBIDDEN).build();
        }
        if (exercise instanceof ProgrammingExercise) {
            participation = participationService.resume(exercise, participation);
            return ResponseEntity.ok().headers(HeaderUtil.createEntityUpdateAlert(ENTITY_NAME, participation.getId().toString()))
                .body(participation);
        }
        log.debug("Exercise with id {} is not an instance of ProgrammingExercise. Ignoring the request to resume participation", exerciseId);
        return ResponseEntity.ok().body(participation);
    }

    /**
     * PUT  /participations : Updates an existing participation.
     *
     * @param participation the participation to update
     * @return the ResponseEntity with status 200 (OK) and with body the updated participation,
     * or with status 400 (Bad Request) if the participation is not valid,
     * or with status 500 (Internal Server Error) if the participation couldn't be updated
     * @throws URISyntaxException if the Location URI syntax is incorrect
     */
    @PutMapping("/participations")
    @PreAuthorize("hasAnyRole('TA', 'INSTRUCTOR', 'ADMIN')")
    @Timed
    public ResponseEntity<Participation> updateParticipation(@RequestBody Participation participation) throws URISyntaxException {
        log.debug("REST request to update Participation : {}", participation);
<<<<<<< HEAD
        Course course = participation.getExercise().getCourse();
        if (!authCheckService.isTeachingAssistantInCourse(course) &&
            !authCheckService.isInstructorInCourse(course) &&
            !authCheckService.isAdmin()) {
=======
        if(!authCheckService.isAuthorizedForParticipation(participation)) {
>>>>>>> ec321af4
            return ResponseEntity.status(HttpStatus.FORBIDDEN).build();
        }
        if (participation.getId() == null) {
            return createParticipation(participation);
        }
        Participation result = participationService.save(participation);
        return ResponseEntity.ok()
            .headers(HeaderUtil.createEntityUpdateAlert(ENTITY_NAME, participation.getId().toString()))
            .body(result);
    }

    //Deactivated because it would load all (thousands) participations and completely overload the server
//    /**
//     * GET  /participations : get all the participations.
//     *
//     * @return the ResponseEntity with status 200 (OK) and the list of participations in body
//     */
//    @GetMapping("/participations")
//    @PreAuthorize("hasAnyRole('TA', 'ADMIN')")
//    @Timed
//    public List<Participation> getAllParticipations() {
//        log.debug("REST request to get all Participations");
//        return participationService.findAll();
//    }

    /**
     * GET  /exercise/{exerciseId}/participations : get all the participations for an exercise
     *
     * @param exerciseId
     * @return
     */
    @GetMapping(value = "/exercise/{exerciseId}/participations")
    @PreAuthorize("hasAnyRole('TA', 'INSTRUCTOR', 'ADMIN')")
    @Timed
    public ResponseEntity<List<Participation>> getAllParticipationsForExercise(@PathVariable Long exerciseId) {
        log.debug("REST request to get all Participations for Exercise {}", exerciseId);
        Exercise exercise = exerciseService.findOne(exerciseId);
<<<<<<< HEAD
        Course course = exercise.getCourse();
        if (!authCheckService.isTeachingAssistantInCourse(course) &&
            !authCheckService.isInstructorInCourse(course) &&
            !authCheckService.isAdmin()) {
=======
        if(!authCheckService.isAuthorizedForExercise(exercise)) {
>>>>>>> ec321af4
            return ResponseEntity.status(HttpStatus.FORBIDDEN).build();
        }
        List<Participation> participations = participationRepository.findByExerciseId(exerciseId);
        return ResponseEntity.ok(participations);
    }

    /**
     * GET  /course/{courseId}/participations : get all the participations for a course
     *
     * @param courseId
     * @return
     */
    @GetMapping(value = "/courses/{courseId}/participations")
    @PreAuthorize("hasAnyRole('TA', 'INSTRUCTOR', 'ADMIN')")
    @Timed
    public ResponseEntity<List<Participation>> getAllParticipationsForCourse(@PathVariable Long courseId) {
        log.debug("REST request to get all Participations for Course {}", courseId);
        Course course = courseService.findOne(courseId);
<<<<<<< HEAD
        if (!authCheckService.isTeachingAssistantInCourse(course) &&
            !authCheckService.isInstructorInCourse(course) &&
            !authCheckService.isAdmin()) {
=======
        if(!authCheckService.isAuthorizedForCourse(course)) {
>>>>>>> ec321af4
            return ResponseEntity.status(HttpStatus.FORBIDDEN).build();
        }
        List<Participation> participations = participationRepository.findByCourseId(courseId);
        return ResponseEntity.ok().body(participations);
    }

    /**
     * GET  /participations/:id : get the "id" participation.
     *
     * @param id the id of the participation to retrieve
     * @return the ResponseEntity with status 200 (OK) and with body the participation, or with status 404 (Not Found)
     */
    @GetMapping("/participations/{id}")
    @Timed
    @PreAuthorize("hasAnyRole('TA', 'INSTRUCTOR', 'ADMIN')")
    public ResponseEntity<Participation> getParticipation(@PathVariable Long id, AbstractAuthenticationToken authentication) {
        log.debug("REST request to get Participation : {}", id);
        Participation participation = participationService.findOne(id);
<<<<<<< HEAD
        Course course = participation.getExercise().getCourse();
        if (!authCheckService.isTeachingAssistantInCourse(course) &&
            !authCheckService.isInstructorInCourse(course) &&
            !authCheckService.isAdmin()) {
=======
        if(!authCheckService.isAuthorizedForParticipation(participation)) {
>>>>>>> ec321af4
            return ResponseEntity.status(HttpStatus.FORBIDDEN).build();
        }
        return Optional.ofNullable(participation)
            .map(result -> new ResponseEntity<>(
                result,
                HttpStatus.OK))
            .orElse(new ResponseEntity<>(HttpStatus.NOT_FOUND));
    }

    @GetMapping(value = "/participations/{id}/repositoryWebUrl")
    @PreAuthorize("hasAnyRole('USER', 'TA', 'INSTRUCTOR', 'ADMIN')")
    public ResponseEntity<String> getParticipationRepositoryWebUrl(@PathVariable Long id, Authentication authentication) {
        log.debug("REST request to get Participation : {}", id);
        Participation participation = participationService.findOne(id);
<<<<<<< HEAD
        Course course = participation.getExercise().getCourse();
        if (!authCheckService.isOwnerOfParticipation(participation) &&
            !authCheckService.isTeachingAssistantInCourse(course) &&
            !authCheckService.isInstructorInCourse(course) &&
            !authCheckService.isAdmin()) {
=======
        if(!authCheckService.isAuthorizedForParticipation(participation)) {
>>>>>>> ec321af4
            return ResponseEntity.status(HttpStatus.FORBIDDEN).build();
        }
        URL url = versionControlService.get().getRepositoryWebUrl(participation);
        return Optional.ofNullable(url)
            .map(result -> new ResponseEntity<>(
                url.toString(),
                HttpStatus.OK))
            .orElse(new ResponseEntity<>(HttpStatus.NOT_FOUND));
    }

    @GetMapping(value = "/participations/{id}/buildPlanWebUrl")
    @PreAuthorize("hasAnyRole('USER', 'TA', 'INSTRUCTOR', 'ADMIN')")
    public ResponseEntity<String> getParticipationBuildPlanWebUrl(@PathVariable Long id, Authentication authentication) {
        log.debug("REST request to get Participation : {}", id);
        Participation participation = participationService.findOne(id);
<<<<<<< HEAD
        Course course = participation.getExercise().getCourse();
        if(!authCheckService.isOwnerOfParticipation(participation) &&
            !authCheckService.isTeachingAssistantInCourse(course) &&
            !authCheckService.isInstructorInCourse(course) &&
            !authCheckService.isAdmin()) {
=======
        if(!authCheckService.isAuthorizedForParticipation(participation)) {
>>>>>>> ec321af4
            return ResponseEntity.status(HttpStatus.FORBIDDEN).build();
        }

        URL url = continuousIntegrationService.get().getBuildPlanWebUrl(participation);
        return Optional.ofNullable(url)
            .map(result -> new ResponseEntity<>(
                url.toString(),
                HttpStatus.OK))
            .orElse(new ResponseEntity<>(HttpStatus.NOT_FOUND));
    }


    @GetMapping(value = "/participations/{id}/buildArtifact")
    @PreAuthorize("hasAnyRole('USER', 'TA', 'INSTRUCTOR', 'ADMIN')")
    public ResponseEntity getParticipationBuildArtifact(@PathVariable Long id) {
        log.debug("REST request to get Participation build artifact: {}", id);
        Participation participation = participationService.findOne(id);
<<<<<<< HEAD
        Course course = participation.getExercise().getCourse();
        if (!authCheckService.isOwnerOfParticipation(participation) &&
            !authCheckService.isTeachingAssistantInCourse(course) &&
            !authCheckService.isInstructorInCourse(course) &&
            !authCheckService.isAdmin()) {
=======
        if(!authCheckService.isAuthorizedForParticipation(participation)) {
>>>>>>> ec321af4
            return ResponseEntity.status(HttpStatus.FORBIDDEN).build();
        }
        return continuousIntegrationService.get().retrieveLatestArtifact(participation);
    }


    /**
     * GET  /courses/:courseId/exercises/:exerciseId/participation: get the user's participation for the "id" exercise.
     *
     * @param courseId   only included for API consistency, not actually used
     * @param exerciseId the id of the exercise for which to retrieve the participation
     * @return the ResponseEntity with status 200 (OK) and with body the participation, or with status 404 (Not Found)
     */
    @GetMapping(value = "/courses/{courseId}/exercises/{exerciseId}/participation")
    @PreAuthorize("hasAnyRole('USER', 'TA', 'INSTRUCTOR', 'ADMIN')")
    @Timed
    public ResponseEntity<Participation> getParticipation(@PathVariable Long courseId, @PathVariable Long exerciseId, Principal principal) {
        log.debug("REST request to get Participation for Exercise : {}", exerciseId);
        Exercise exercise = exerciseService.findOne(exerciseId);
<<<<<<< HEAD
        Course course = exercise.getCourse();
        if (!authCheckService.isStudentInCourse(course) &&
            !authCheckService.isTeachingAssistantInCourse(course) &&
            !authCheckService.isInstructorInCourse(course) &&
            !authCheckService.isAdmin()) {
=======
        if(!authCheckService.isAuthorizedForExercise(exercise)) {
>>>>>>> ec321af4
            return ResponseEntity.status(HttpStatus.FORBIDDEN).build();
        }
        Participation participation;
        if (exercise instanceof QuizExercise) {
            participation = participationService.findOneByExerciseIdAndStudentLoginAnyState(exerciseId, principal.getName());
        } else {
            participation = participationService.findOneByExerciseIdAndStudentLogin(exerciseId, principal.getName());
        }
        return Optional.ofNullable(participation)
            .map(result -> new ResponseEntity<>(result, HttpStatus.OK))
            .orElse(new ResponseEntity<>(HttpStatus.NO_CONTENT));
    }

    /**
     * GET  /participations/:id/status: get build status of the user's participation for the "id" participation.
     *
     * @param id the participation id
     * @return the ResponseEntity with status 200 (OK) and with body the participation, or with status 404 (Not Found)
     */
    @GetMapping(value = "/participations/{id}/status")
    @PreAuthorize("hasAnyRole('USER', 'TA', 'INSTRUCTOR', 'ADMIN')")
    @Timed
    public ResponseEntity<?> getParticipationStatus(@PathVariable Long id) {
        Participation participation = participationService.findOne(id);
<<<<<<< HEAD
        Course course = participation.getExercise().getCourse();
        if (!authCheckService.isOwnerOfParticipation(participation) &&
            !authCheckService.isTeachingAssistantInCourse(course) &&
            !authCheckService.isInstructorInCourse(course) &&
            !authCheckService.isAdmin()) {
=======
        if(!authCheckService.isAuthorizedForParticipation(participation)) {
>>>>>>> ec321af4
            return ResponseEntity.status(HttpStatus.FORBIDDEN).build();
        }
        if (participation.getExercise() instanceof QuizExercise) {
            QuizExercise.Status status = QuizExercise.statusForQuiz((QuizExercise) participation.getExercise());
            return new ResponseEntity<>(status, HttpStatus.OK);
        } else if (participation.getExercise() instanceof ProgrammingExercise) {
            ContinuousIntegrationService.BuildStatus buildStatus = continuousIntegrationService.get().getBuildStatus(participation);
            return Optional.ofNullable(buildStatus)
                .map(status -> new ResponseEntity<>(
                    status,
                    HttpStatus.OK))
                .orElse(new ResponseEntity<>(HttpStatus.NOT_FOUND));
        }
        return ResponseEntity.unprocessableEntity().build();
    }

    /**
     * DELETE  /participations/:id : delete the "id" participation.
     *
     * @param id the id of the participation to delete
     * @return the ResponseEntity with status 200 (OK)
     */
    @DeleteMapping("/participations/{id}")
    @PreAuthorize("hasAnyRole('TA', 'INSTRUCTOR', 'ADMIN')")
    @Timed
    public ResponseEntity<Void> deleteParticipation(@PathVariable Long id,
                                                    @RequestParam(defaultValue = "false") boolean deleteBuildPlan,
                                                    @RequestParam(defaultValue = "false") boolean deleteRepository) {
        log.debug("REST request to delete Participation : {}, deleteBuildPlan: {}, deleteRepository: {}", id, deleteBuildPlan, deleteRepository);
        Participation participation = participationService.findOne(id);
<<<<<<< HEAD
        Course course = participation.getExercise().getCourse();
        if (!authCheckService.isTeachingAssistantInCourse(course) &&
            !authCheckService.isInstructorInCourse(course) &&
            !authCheckService.isAdmin()) {
=======
        if(!authCheckService.isAuthorizedForParticipation(participation)) {
>>>>>>> ec321af4
            return ResponseEntity.status(HttpStatus.FORBIDDEN).build();
        }
        participationService.delete(id, deleteBuildPlan, deleteRepository);
        return ResponseEntity.ok().headers(HeaderUtil.createEntityDeletionAlert("participation", id.toString())).build();
    }
}<|MERGE_RESOLUTION|>--- conflicted
+++ resolved
@@ -4,10 +4,6 @@
 import de.tum.in.www1.exerciseapp.domain.*;
 import de.tum.in.www1.exerciseapp.repository.ParticipationRepository;
 import de.tum.in.www1.exerciseapp.repository.ResultRepository;
-<<<<<<< HEAD
-import de.tum.in.www1.exerciseapp.security.AuthoritiesConstants;
-=======
->>>>>>> ec321af4
 import de.tum.in.www1.exerciseapp.service.*;
 import de.tum.in.www1.exerciseapp.web.rest.errors.BadRequestAlertException;
 import de.tum.in.www1.exerciseapp.web.rest.util.HeaderUtil;
@@ -73,14 +69,10 @@
     @Timed
     public ResponseEntity<Participation> createParticipation(@RequestBody Participation participation) throws URISyntaxException {
         log.debug("REST request to save Participation : {}", participation);
-<<<<<<< HEAD
         Course course = participation.getExercise().getCourse();
         if (!authCheckService.isTeachingAssistantInCourse(course) &&
             !authCheckService.isInstructorInCourse(course) &&
             !authCheckService.isAdmin()) {
-=======
-        if(!authCheckService.isAuthorizedForParticipation(participation)) {
->>>>>>> ec321af4
             return ResponseEntity.status(HttpStatus.FORBIDDEN).build();
         }
         if (participation.getId() != null) {
@@ -106,15 +98,11 @@
     public ResponseEntity<Participation> initParticipation(@PathVariable Long courseId, @PathVariable Long exerciseId, Principal principal) throws URISyntaxException {
         log.debug("REST request to init Exercise : {}", exerciseId);
         Exercise exercise = exerciseService.findOne(exerciseId);
-<<<<<<< HEAD
         Course course = exercise.getCourse();
         if (!authCheckService.isStudentInCourse(course) &&
-            !authCheckService.isTeachingAssistantInCourse(course) &&
-            !authCheckService.isInstructorInCourse(course) &&
-            !authCheckService.isAdmin()) {
-=======
-        if(!authCheckService.isAuthorizedForExercise(exercise)) {
->>>>>>> ec321af4
+             !authCheckService.isTeachingAssistantInCourse(course) &&
+             !authCheckService.isInstructorInCourse(course) &&
+             !authCheckService.isAdmin()) {
             return ResponseEntity.status(HttpStatus.FORBIDDEN).build();
         }
         if (Optional.ofNullable(exercise).isPresent()) {
@@ -141,15 +129,11 @@
         log.debug("REST request to resume Exercise : {}", exerciseId);
         Exercise exercise = exerciseService.findOne(exerciseId);
         Participation participation = participationService.findOneByExerciseIdAndStudentLogin(exerciseId, principal.getName());
-<<<<<<< HEAD
         Course course = participation.getExercise().getCourse();
         if (!authCheckService.isOwnerOfParticipation(participation) &&
-            !authCheckService.isTeachingAssistantInCourse(course) &&
-            !authCheckService.isInstructorInCourse(course) &&
-            !authCheckService.isAdmin()) {
-=======
-        if(!authCheckService.isAuthorizedForParticipation(participation)) {
->>>>>>> ec321af4
+             !authCheckService.isTeachingAssistantInCourse(course) &&
+             !authCheckService.isInstructorInCourse(course) &&
+             !authCheckService.isAdmin()) {
             return ResponseEntity.status(HttpStatus.FORBIDDEN).build();
         }
         if (exercise instanceof ProgrammingExercise) {
@@ -175,14 +159,10 @@
     @Timed
     public ResponseEntity<Participation> updateParticipation(@RequestBody Participation participation) throws URISyntaxException {
         log.debug("REST request to update Participation : {}", participation);
-<<<<<<< HEAD
-        Course course = participation.getExercise().getCourse();
-        if (!authCheckService.isTeachingAssistantInCourse(course) &&
-            !authCheckService.isInstructorInCourse(course) &&
-            !authCheckService.isAdmin()) {
-=======
-        if(!authCheckService.isAuthorizedForParticipation(participation)) {
->>>>>>> ec321af4
+        Course course = participation.getExercise().getCourse();
+        if (!authCheckService.isTeachingAssistantInCourse(course) &&
+             !authCheckService.isInstructorInCourse(course) &&
+             !authCheckService.isAdmin()) {
             return ResponseEntity.status(HttpStatus.FORBIDDEN).build();
         }
         if (participation.getId() == null) {
@@ -220,14 +200,10 @@
     public ResponseEntity<List<Participation>> getAllParticipationsForExercise(@PathVariable Long exerciseId) {
         log.debug("REST request to get all Participations for Exercise {}", exerciseId);
         Exercise exercise = exerciseService.findOne(exerciseId);
-<<<<<<< HEAD
         Course course = exercise.getCourse();
         if (!authCheckService.isTeachingAssistantInCourse(course) &&
-            !authCheckService.isInstructorInCourse(course) &&
-            !authCheckService.isAdmin()) {
-=======
-        if(!authCheckService.isAuthorizedForExercise(exercise)) {
->>>>>>> ec321af4
+             !authCheckService.isInstructorInCourse(course) &&
+             !authCheckService.isAdmin()) {
             return ResponseEntity.status(HttpStatus.FORBIDDEN).build();
         }
         List<Participation> participations = participationRepository.findByExerciseId(exerciseId);
@@ -246,13 +222,9 @@
     public ResponseEntity<List<Participation>> getAllParticipationsForCourse(@PathVariable Long courseId) {
         log.debug("REST request to get all Participations for Course {}", courseId);
         Course course = courseService.findOne(courseId);
-<<<<<<< HEAD
-        if (!authCheckService.isTeachingAssistantInCourse(course) &&
-            !authCheckService.isInstructorInCourse(course) &&
-            !authCheckService.isAdmin()) {
-=======
-        if(!authCheckService.isAuthorizedForCourse(course)) {
->>>>>>> ec321af4
+        if (!authCheckService.isTeachingAssistantInCourse(course) &&
+             !authCheckService.isInstructorInCourse(course) &&
+             !authCheckService.isAdmin()) {
             return ResponseEntity.status(HttpStatus.FORBIDDEN).build();
         }
         List<Participation> participations = participationRepository.findByCourseId(courseId);
@@ -271,14 +243,10 @@
     public ResponseEntity<Participation> getParticipation(@PathVariable Long id, AbstractAuthenticationToken authentication) {
         log.debug("REST request to get Participation : {}", id);
         Participation participation = participationService.findOne(id);
-<<<<<<< HEAD
-        Course course = participation.getExercise().getCourse();
-        if (!authCheckService.isTeachingAssistantInCourse(course) &&
-            !authCheckService.isInstructorInCourse(course) &&
-            !authCheckService.isAdmin()) {
-=======
-        if(!authCheckService.isAuthorizedForParticipation(participation)) {
->>>>>>> ec321af4
+        Course course = participation.getExercise().getCourse();
+        if (!authCheckService.isTeachingAssistantInCourse(course) &&
+             !authCheckService.isInstructorInCourse(course) &&
+             !authCheckService.isAdmin()) {
             return ResponseEntity.status(HttpStatus.FORBIDDEN).build();
         }
         return Optional.ofNullable(participation)
@@ -293,15 +261,11 @@
     public ResponseEntity<String> getParticipationRepositoryWebUrl(@PathVariable Long id, Authentication authentication) {
         log.debug("REST request to get Participation : {}", id);
         Participation participation = participationService.findOne(id);
-<<<<<<< HEAD
         Course course = participation.getExercise().getCourse();
         if (!authCheckService.isOwnerOfParticipation(participation) &&
-            !authCheckService.isTeachingAssistantInCourse(course) &&
-            !authCheckService.isInstructorInCourse(course) &&
-            !authCheckService.isAdmin()) {
-=======
-        if(!authCheckService.isAuthorizedForParticipation(participation)) {
->>>>>>> ec321af4
+             !authCheckService.isTeachingAssistantInCourse(course) &&
+             !authCheckService.isInstructorInCourse(course) &&
+             !authCheckService.isAdmin()) {
             return ResponseEntity.status(HttpStatus.FORBIDDEN).build();
         }
         URL url = versionControlService.get().getRepositoryWebUrl(participation);
@@ -317,15 +281,11 @@
     public ResponseEntity<String> getParticipationBuildPlanWebUrl(@PathVariable Long id, Authentication authentication) {
         log.debug("REST request to get Participation : {}", id);
         Participation participation = participationService.findOne(id);
-<<<<<<< HEAD
         Course course = participation.getExercise().getCourse();
         if(!authCheckService.isOwnerOfParticipation(participation) &&
             !authCheckService.isTeachingAssistantInCourse(course) &&
             !authCheckService.isInstructorInCourse(course) &&
             !authCheckService.isAdmin()) {
-=======
-        if(!authCheckService.isAuthorizedForParticipation(participation)) {
->>>>>>> ec321af4
             return ResponseEntity.status(HttpStatus.FORBIDDEN).build();
         }
 
@@ -343,15 +303,11 @@
     public ResponseEntity getParticipationBuildArtifact(@PathVariable Long id) {
         log.debug("REST request to get Participation build artifact: {}", id);
         Participation participation = participationService.findOne(id);
-<<<<<<< HEAD
         Course course = participation.getExercise().getCourse();
         if (!authCheckService.isOwnerOfParticipation(participation) &&
-            !authCheckService.isTeachingAssistantInCourse(course) &&
-            !authCheckService.isInstructorInCourse(course) &&
-            !authCheckService.isAdmin()) {
-=======
-        if(!authCheckService.isAuthorizedForParticipation(participation)) {
->>>>>>> ec321af4
+             !authCheckService.isTeachingAssistantInCourse(course) &&
+             !authCheckService.isInstructorInCourse(course) &&
+             !authCheckService.isAdmin()) {
             return ResponseEntity.status(HttpStatus.FORBIDDEN).build();
         }
         return continuousIntegrationService.get().retrieveLatestArtifact(participation);
@@ -371,15 +327,11 @@
     public ResponseEntity<Participation> getParticipation(@PathVariable Long courseId, @PathVariable Long exerciseId, Principal principal) {
         log.debug("REST request to get Participation for Exercise : {}", exerciseId);
         Exercise exercise = exerciseService.findOne(exerciseId);
-<<<<<<< HEAD
         Course course = exercise.getCourse();
         if (!authCheckService.isStudentInCourse(course) &&
-            !authCheckService.isTeachingAssistantInCourse(course) &&
-            !authCheckService.isInstructorInCourse(course) &&
-            !authCheckService.isAdmin()) {
-=======
-        if(!authCheckService.isAuthorizedForExercise(exercise)) {
->>>>>>> ec321af4
+             !authCheckService.isTeachingAssistantInCourse(course) &&
+             !authCheckService.isInstructorInCourse(course) &&
+             !authCheckService.isAdmin()) {
             return ResponseEntity.status(HttpStatus.FORBIDDEN).build();
         }
         Participation participation;
@@ -404,15 +356,11 @@
     @Timed
     public ResponseEntity<?> getParticipationStatus(@PathVariable Long id) {
         Participation participation = participationService.findOne(id);
-<<<<<<< HEAD
         Course course = participation.getExercise().getCourse();
         if (!authCheckService.isOwnerOfParticipation(participation) &&
-            !authCheckService.isTeachingAssistantInCourse(course) &&
-            !authCheckService.isInstructorInCourse(course) &&
-            !authCheckService.isAdmin()) {
-=======
-        if(!authCheckService.isAuthorizedForParticipation(participation)) {
->>>>>>> ec321af4
+             !authCheckService.isTeachingAssistantInCourse(course) &&
+             !authCheckService.isInstructorInCourse(course) &&
+             !authCheckService.isAdmin()) {
             return ResponseEntity.status(HttpStatus.FORBIDDEN).build();
         }
         if (participation.getExercise() instanceof QuizExercise) {
@@ -443,14 +391,10 @@
                                                     @RequestParam(defaultValue = "false") boolean deleteRepository) {
         log.debug("REST request to delete Participation : {}, deleteBuildPlan: {}, deleteRepository: {}", id, deleteBuildPlan, deleteRepository);
         Participation participation = participationService.findOne(id);
-<<<<<<< HEAD
-        Course course = participation.getExercise().getCourse();
-        if (!authCheckService.isTeachingAssistantInCourse(course) &&
-            !authCheckService.isInstructorInCourse(course) &&
-            !authCheckService.isAdmin()) {
-=======
-        if(!authCheckService.isAuthorizedForParticipation(participation)) {
->>>>>>> ec321af4
+        Course course = participation.getExercise().getCourse();
+        if (!authCheckService.isTeachingAssistantInCourse(course) &&
+             !authCheckService.isInstructorInCourse(course) &&
+             !authCheckService.isAdmin()) {
             return ResponseEntity.status(HttpStatus.FORBIDDEN).build();
         }
         participationService.delete(id, deleteBuildPlan, deleteRepository);
