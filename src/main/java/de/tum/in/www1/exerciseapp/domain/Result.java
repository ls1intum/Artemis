--- conflicted
+++ resolved
@@ -45,7 +45,6 @@
     @ManyToOne
     private Participation participation;
 
-<<<<<<< HEAD
     /**
      * This property stores the total number of results in the participation this result belongs to.
      * Not stored in the database, computed dynamically and used in showing statistics to the user
@@ -64,10 +63,7 @@
     }
 
 
-    // jhipster-needle-entity-add-field - Jhipster will add fields here, do not remove
-=======
     // jhipster-needle-entity-add-field - JHipster will add fields here, do not remove
->>>>>>> 0c8455f9
     public Long getId() {
         return id;
     }
