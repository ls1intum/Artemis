package de.tum.in.www1.exerciseapp.domain;

import org.hibernate.annotations.Cache;
import org.hibernate.annotations.CacheConcurrencyStrategy;

import javax.persistence.*;
import java.io.Serializable;
import java.time.ZonedDateTime;
import java.util.Objects;

/**
 * A Result.
 */
@Entity
@Table(name = "result")
@Cache(usage = CacheConcurrencyStrategy.NONSTRICT_READ_WRITE)
public class Result implements Serializable {

    private static final long serialVersionUID = 1L;

    @Id
    @GeneratedValue(strategy = GenerationType.IDENTITY)
    private Long id;

    @Column(name = "result_string")
    private String resultString;

    @Column(name = "build_completion_date")
    private ZonedDateTime buildCompletionDate;

    @Column(name = "build_successful")
    private Boolean buildSuccessful;

    @Column(name = "score")
    private Long score;

    @Column(name = "build_artifact")
    private Boolean buildArtifact;

    @ManyToOne
    private Participation participation;

    // jhipster-needle-entity-add-field - Jhipster will add fields here, do not remove
    public Long getId() {
        return id;
    }

    public void setId(Long id) {
        this.id = id;
    }

    public String getResultString() {
        return resultString;
    }

    public void setResultString(String resultString) {
        this.resultString = resultString;
    }

    public ZonedDateTime getBuildCompletionDate() {
        return buildCompletionDate;
    }

    public void setBuildCompletionDate(ZonedDateTime buildCompletionDate) {
        this.buildCompletionDate = buildCompletionDate;
    }

    public Boolean isBuildSuccessful() {
        return buildSuccessful;
    }

    public void setBuildSuccessful(Boolean buildSuccessful) {
        this.buildSuccessful = buildSuccessful;
    }

    public Participation getParticipation() {
        return participation;
    }

    public void setParticipation(Participation participation) {
        this.participation = participation;
    }
    // jhipster-needle-entity-add-getters-setters - Jhipster will add getters and setters here, do not remove

    public Long getScore() {
        return score;
    }

    public void setScore(Long score) {
        this.score = score;
    }

    public Boolean getBuildArtifact() {
        return buildArtifact;
    }

    public void setBuildArtifact(Boolean buildArtifact) {
        this.buildArtifact = buildArtifact;
    }

    @Override
    public boolean equals(Object o) {
        if (this == o) {
            return true;
        }
        if (o == null || getClass() != o.getClass()) {
            return false;
        }
        Result result = (Result) o;
        if (result.getId() == null || getId() == null) {
            return false;
        }
        return Objects.equals(getId(), result.getId());
    }

    @Override
    public int hashCode() {
        return Objects.hashCode(getId());
    }

    @Override
    public String toString() {
        return "Result{" +
<<<<<<< HEAD
            "id=" + id +
            ", resultString='" + resultString + "'" +
            ", buildCompletionDate='" + buildCompletionDate + "'" +
            ", buildSuccessful='" + buildSuccessful + "'" +
            ", buildArtifact='" + buildArtifact + "'" +
            ", score='" + score + "'" +
            '}';
=======
            "id=" + getId() +
            ", resultString='" + getResultString() + "'" +
            ", buildCompletionDate='" + getBuildCompletionDate() + "'" +
            ", buildSuccessful='" + isBuildSuccessful() + "'" +
            "}";
>>>>>>> e0b1427e
    }
}<|MERGE_RESOLUTION|>--- conflicted
+++ resolved
@@ -121,7 +121,6 @@
     @Override
     public String toString() {
         return "Result{" +
-<<<<<<< HEAD
             "id=" + id +
             ", resultString='" + resultString + "'" +
             ", buildCompletionDate='" + buildCompletionDate + "'" +
@@ -129,12 +128,5 @@
             ", buildArtifact='" + buildArtifact + "'" +
             ", score='" + score + "'" +
             '}';
-=======
-            "id=" + getId() +
-            ", resultString='" + getResultString() + "'" +
-            ", buildCompletionDate='" + getBuildCompletionDate() + "'" +
-            ", buildSuccessful='" + isBuildSuccessful() + "'" +
-            "}";
->>>>>>> e0b1427e
     }
 }