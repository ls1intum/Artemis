package de.tum.in.www1.exerciseapp.domain;

import com.fasterxml.jackson.annotation.JsonIgnoreProperties;
import com.fasterxml.jackson.annotation.JsonProperty;
import com.fasterxml.jackson.annotation.JsonView;
import de.tum.in.www1.exerciseapp.domain.view.QuizView;
import org.hibernate.annotations.Cache;
import org.hibernate.annotations.CacheConcurrencyStrategy;

import javax.persistence.*;

import java.io.Serializable;
import java.text.DecimalFormat;
import java.time.ZonedDateTime;
import java.util.HashSet;
import java.util.Objects;
import java.util.Set;

/**
 * A Result.
 */
@Entity
@Table(name = "result")
@Cache(usage = CacheConcurrencyStrategy.NONSTRICT_READ_WRITE)
public class Result implements Serializable {

    private static final long serialVersionUID = 1L;

    @Id
    @GeneratedValue(strategy = GenerationType.IDENTITY)

    @JsonView(QuizView.Before.class)
    private Long id;

    @Column(name = "result_string")
    @JsonView(QuizView.After.class)
    private String resultString;

    @Column(name = "completion_date")
    @JsonView(QuizView.Before.class)
    private ZonedDateTime completionDate;

    @Column(name = "jhi_successful")
    @JsonView(QuizView.After.class)
    private Boolean successful;

    @Column(name = "build_artifact")
    @JsonView(QuizView.Before.class)
    private Boolean buildArtifact;

    @Column(name = "score")
    @JsonView(QuizView.After.class)
    private Long score;

    @Column(name = "rated")
    @JsonView(QuizView.Before.class)
    private Boolean rated;

<<<<<<< HEAD
    @OneToOne(cascade=CascadeType.ALL, fetch = FetchType.LAZY, orphanRemoval=true)
=======
    @Column(name = "hasFeedback")
    private Boolean hasFeedback;

    @OneToOne(cascade=CascadeType.REMOVE, fetch = FetchType.LAZY, orphanRemoval=true)
>>>>>>> 51bcf41e
    @JoinColumn(unique = true)
    @JsonView(QuizView.Before.class)
    private Submission submission;

    //TODO: we might want to store it as a list (see quizzes)
    @OneToMany(mappedBy = "result", cascade = CascadeType.REMOVE)
    @JsonIgnoreProperties("result")
    @Cache(usage = CacheConcurrencyStrategy.NONSTRICT_READ_WRITE)
    @JsonView(QuizView.Before.class)
    private Set<Feedback> feedbacks = new HashSet<>();

    @ManyToOne
    @JsonView(QuizView.Before.class)
    private Participation participation;

    /**
     * This property stores the total number of results in the participation this result belongs to.
     * Not stored in the database, computed dynamically and used in showing statistics to the user
     * in the exercise view.
     */
    @Transient
    @JsonProperty
    private Long submissionCount;

    public Long getSubmissionCount() {
        return submissionCount;
    }

    public void setSubmissionCount(Long submissionCount) {
        this.submissionCount = submissionCount;
    }


    // jhipster-needle-entity-add-field - JHipster will add fields here, do not remove
    public Long getId() {
        return id;
    }

    public void setId(Long id) {
        this.id = id;
    }

    public String getResultString() {
        return resultString;
    }

    public Result resultString(String resultString) {
        this.resultString = resultString;
        return this;
    }

    public void setResultString(String resultString) {
        this.resultString = resultString;
    }

    public ZonedDateTime getCompletionDate() {
        return completionDate;
    }

    public Result completionDate(ZonedDateTime completionDate) {
        this.completionDate = completionDate;
        return this;
    }

    public void setCompletionDate(ZonedDateTime completionDate) {
        this.completionDate = completionDate;
    }

    public Boolean isSuccessful() {
        return successful;
    }

    public Result successful(Boolean successful) {
        this.successful = successful;
        return this;
    }

    public void setSuccessful(Boolean successful) {
        this.successful = successful;
    }

    public Boolean isBuildArtifact() {
        return buildArtifact;
    }

    public Result buildArtifact(Boolean buildArtifact) {
        this.buildArtifact = buildArtifact;
        return this;
    }

    public void setBuildArtifact(Boolean buildArtifact) {
        this.buildArtifact = buildArtifact;
    }

    public Long getScore() {
        return score;
    }

    public Result score(Long score) {
        this.score = score;
        return this;
    }

    public void setHasFeedback(Boolean hasFeedback) {
        this.hasFeedback = hasFeedback;
    }

    public Boolean getHasFeedback() {
        return hasFeedback;
    }

    public Result hasFeedback(Boolean hasFeedback) {
        this.hasFeedback = hasFeedback;
        return this;
    }

    /**
     * 1. set score
     * 2. set successful = true, if score is 100 or false if not
     *
     * @param score new score
     */
    public void setScore(Long score) {
        this.score = score;

        //if score is 100 set successful true, if not set it false
        successful = score == 100;
    }

    public Boolean isRated() {
        return rated != null ? rated : false;
    }

    public Result rated(Boolean rated) {
        this.rated = rated;
        return this;
    }

    public void setRated(Boolean rated) {
        this.rated = rated;
    }

    public Submission getSubmission() {
        return submission;
    }

    public Result submission(Submission submission) {
        this.submission = submission;
        return this;
    }

    public void setSubmission(Submission submission) {
        this.submission = submission;
    }

    public Set<Feedback> getFeedbacks() {
        return feedbacks;
    }

    public Result feedbacks(Set<Feedback> feedbacks) {
        this.feedbacks = feedbacks;
        return this;
    }

    public Result addFeedbacks(Feedback feedback) {
        this.feedbacks.add(feedback);
        feedback.setResult(this);
        return this;
    }

    public Result removeFeedbacks(Feedback feedback) {
        this.feedbacks.remove(feedback);
        feedback.setResult(null);
        return this;
    }

    public void setFeedbacks(Set<Feedback> feedbacks) {
        this.feedbacks = feedbacks;
    }

    public Participation getParticipation() {
        return participation;
    }

    public Result participation(Participation participation) {
        this.participation = participation;
        return this;
    }

    public void setParticipation(Participation participation) {
        this.participation = participation;
    }
    // jhipster-needle-entity-add-getters-setters - JHipster will add getters and setters here, do not remove

    /**
     * Updates the attributes "score" and "successful" by evaluating its submission
     */
    public void evaluateSubmission() {
        if (submission instanceof QuizSubmission) {
            QuizSubmission quizSubmission = (QuizSubmission) submission;
            // get the exercise this result belongs to
            QuizExercise quizExercise = (QuizExercise) getParticipation().getExercise();
            // update score
            setScore(quizExercise.getScoreForSubmission(quizSubmission));
            // update result string
            DecimalFormat formatter = new DecimalFormat("#.##"); // limit decimal places to 2
            setResultString(formatter.format(quizExercise.getScoreInPointsForSubmission(quizSubmission)) + " of " + formatter.format(quizExercise.getMaxTotalScore()) + " points");
            // update successful
            setSuccessful(score == 100L);
        }
    }

    @Override
    public boolean equals(Object o) {
        if (this == o) {
            return true;
        }
        if (o == null || getClass() != o.getClass()) {
            return false;
        }
        Result result = (Result) o;
        if (result.getId() == null || getId() == null) {
            return false;
        }
        return Objects.equals(getId(), result.getId());
    }

    @Override
    public int hashCode() {
        return Objects.hashCode(getId());
    }

    @Override
    public String toString() {
        return "Result{" +
            "id=" + getId() +
            ", resultString='" + getResultString() + "'" +
            ", completionDate='" + getCompletionDate() + "'" +
            ", successful='" + isSuccessful() + "'" +
            ", buildArtifact='" + isBuildArtifact() + "'" +
            ", score=" + getScore() +
            ", rated='" + isRated() + "'" +
            ", hasFeedback='" + getHasFeedback() + "'" +
            "}";
    }
}<|MERGE_RESOLUTION|>--- conflicted
+++ resolved
@@ -56,14 +56,10 @@
     @JsonView(QuizView.Before.class)
     private Boolean rated;
 
-<<<<<<< HEAD
-    @OneToOne(cascade=CascadeType.ALL, fetch = FetchType.LAZY, orphanRemoval=true)
-=======
     @Column(name = "hasFeedback")
     private Boolean hasFeedback;
 
-    @OneToOne(cascade=CascadeType.REMOVE, fetch = FetchType.LAZY, orphanRemoval=true)
->>>>>>> 51bcf41e
+    @OneToOne(cascade=CascadeType.ALL, fetch = FetchType.LAZY, orphanRemoval=true)
     @JoinColumn(unique = true)
     @JsonView(QuizView.Before.class)
     private Submission submission;
