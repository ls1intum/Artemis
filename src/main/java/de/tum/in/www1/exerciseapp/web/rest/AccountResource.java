--- conflicted
+++ resolved
@@ -9,16 +9,10 @@
 import de.tum.in.www1.exerciseapp.service.MailService;
 import de.tum.in.www1.exerciseapp.service.UserService;
 import de.tum.in.www1.exerciseapp.service.dto.UserDTO;
-<<<<<<< HEAD
-import de.tum.in.www1.exerciseapp.web.rest.util.HeaderUtil;
-import de.tum.in.www1.exerciseapp.web.rest.vm.KeyAndPasswordVM;
-import de.tum.in.www1.exerciseapp.web.rest.vm.ManagedUserVM;
-=======
 import de.tum.in.www1.exerciseapp.web.rest.errors.*;
 import de.tum.in.www1.exerciseapp.web.rest.vm.KeyAndPasswordVM;
 import de.tum.in.www1.exerciseapp.web.rest.vm.ManagedUserVM;
 
->>>>>>> 8a17af71
 import org.apache.commons.lang3.StringUtils;
 import org.slf4j.Logger;
 import org.slf4j.LoggerFactory;
@@ -74,28 +68,10 @@
         if (!checkPasswordLength(managedUserVM.getPassword())) {
             throw new InvalidPasswordException();
         }
-<<<<<<< HEAD
-        return userRepository.findOneByLogin(managedUserVM.getLogin().toLowerCase())
-            .map(user -> new ResponseEntity<>("login already in use", textPlainHeaders, HttpStatus.BAD_REQUEST))
-            .orElseGet(() -> userRepository.findOneByEmailIgnoreCase(managedUserVM.getEmail())
-                .map(user -> new ResponseEntity<>("email address already in use", textPlainHeaders, HttpStatus.BAD_REQUEST))
-                .orElseGet(() -> {
-                    User user = userService
-                        .createUser(managedUserVM.getLogin(), managedUserVM.getPassword(),
-                            managedUserVM.getFirstName(), managedUserVM.getLastName(),
-                            managedUserVM.getEmail().toLowerCase(), managedUserVM.getImageUrl(),
-                            managedUserVM.getLangKey());
-
-                    mailService.sendActivationEmail(user);
-                    return new ResponseEntity<>(HttpStatus.CREATED);
-                })
-        );
-=======
         userRepository.findOneByLogin(managedUserVM.getLogin().toLowerCase()).ifPresent(u -> {throw new LoginAlreadyUsedException();});
         userRepository.findOneByEmailIgnoreCase(managedUserVM.getEmail()).ifPresent(u -> {throw new EmailAlreadyUsedException();});
         User user = userService.registerUser(managedUserVM);
         mailService.sendActivationEmail(user);
->>>>>>> 8a17af71
     }
 
     /**
@@ -159,12 +135,12 @@
 
 
     /**
-    * POST  /account : update the current user information.
-    *
-    * @param userDTO the current user information
-    * @throws EmailAlreadyUsedException 400 (Bad Request) if the email is already used
-    * @throws RuntimeException 500 (Internal Server Error) if the user login wasn't found
-    */
+     * POST  /account : update the current user information.
+     *
+     * @param userDTO the current user information
+     * @throws EmailAlreadyUsedException 400 (Bad Request) if the email is already used
+     * @throws RuntimeException 500 (Internal Server Error) if the user login wasn't found
+     */
     @PostMapping("/account")
     @Timed
     public void saveAccount(@Valid @RequestBody UserDTO userDTO) {
