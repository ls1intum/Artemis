package de.tum.in.www1.exerciseapp.web.rest;

import com.codahale.metrics.annotation.Timed;

import de.tum.in.www1.exerciseapp.config.SecurityConfiguration;
import de.tum.in.www1.exerciseapp.domain.PersistentToken;
import de.tum.in.www1.exerciseapp.domain.User;
import de.tum.in.www1.exerciseapp.repository.PersistentTokenRepository;
import de.tum.in.www1.exerciseapp.repository.UserRepository;
import de.tum.in.www1.exerciseapp.security.SecurityUtils;
import de.tum.in.www1.exerciseapp.service.MailService;
import de.tum.in.www1.exerciseapp.service.UserService;
import de.tum.in.www1.exerciseapp.service.dto.UserDTO;
import de.tum.in.www1.exerciseapp.web.rest.vm.KeyAndPasswordVM;
import de.tum.in.www1.exerciseapp.web.rest.vm.ManagedUserVM;
import de.tum.in.www1.exerciseapp.web.rest.util.HeaderUtil;

<<<<<<< HEAD
import org.apache.commons.lang.StringUtils;
import org.jasypt.encryption.pbe.StandardPBEStringEncryptor;
=======
import org.apache.commons.lang3.StringUtils;
>>>>>>> b5bcc502
import org.slf4j.Logger;
import org.slf4j.LoggerFactory;
import org.springframework.http.HttpHeaders;
import org.springframework.http.HttpStatus;
import org.springframework.http.MediaType;
import org.springframework.http.ResponseEntity;
import org.springframework.web.bind.annotation.*;

import javax.servlet.http.HttpServletRequest;
import javax.validation.Valid;
import java.io.UnsupportedEncodingException;
import java.net.URLDecoder;
import java.util.*;

/**
 * REST controller for managing the current user's account.
 */
@RestController
@RequestMapping("/api")
public class AccountResource {

    private final Logger log = LoggerFactory.getLogger(AccountResource.class);

    private final UserRepository userRepository;

    private final UserService userService;

    private final MailService mailService;

    private final PersistentTokenRepository persistentTokenRepository;

    private static final String CHECK_ERROR_MESSAGE = "Incorrect password";

    public AccountResource(UserRepository userRepository, UserService userService,
            MailService mailService, PersistentTokenRepository persistentTokenRepository) {

        this.userRepository = userRepository;
        this.userService = userService;
        this.mailService = mailService;
        this.persistentTokenRepository = persistentTokenRepository;
    }


    /**
     * POST  /register : register the user.
     *
     * @param managedUserVM the managed user View Model
     * @return the ResponseEntity with status 201 (Created) if the user is registered or 400 (Bad Request) if the login or email is already in use
     */
    @PostMapping(path = "/register",
        produces={MediaType.APPLICATION_JSON_VALUE, MediaType.TEXT_PLAIN_VALUE})
    @Timed
    public ResponseEntity registerAccount(@Valid @RequestBody ManagedUserVM managedUserVM) {

        HttpHeaders textPlainHeaders = new HttpHeaders();
        textPlainHeaders.setContentType(MediaType.TEXT_PLAIN);
        if (!checkPasswordLength(managedUserVM.getPassword())) {
            return new ResponseEntity<>(CHECK_ERROR_MESSAGE, HttpStatus.BAD_REQUEST);
        }
        return userRepository.findOneByLogin(managedUserVM.getLogin().toLowerCase())
            .map(user -> new ResponseEntity<>("login already in use", textPlainHeaders, HttpStatus.BAD_REQUEST))
            .orElseGet(() -> userRepository.findOneByEmail(managedUserVM.getEmail())
                .map(user -> new ResponseEntity<>("email address already in use", textPlainHeaders, HttpStatus.BAD_REQUEST))
                .orElseGet(() -> {
                    User user = userService
                        .createUser(managedUserVM.getLogin(), managedUserVM.getPassword(),
                            managedUserVM.getFirstName(), managedUserVM.getLastName(),
                            managedUserVM.getEmail().toLowerCase(), managedUserVM.getImageUrl(),
                            managedUserVM.getLangKey());

                    mailService.sendActivationEmail(user);
                    return new ResponseEntity<>(HttpStatus.CREATED);
                })
        );
    }

    /**
     * GET  /activate : activate the registered user.
     *
     * @param key the activation key
     * @return the ResponseEntity with status 200 (OK) and the activated user in body, or status 500 (Internal Server Error) if the user couldn't be activated
     */
    @GetMapping("/activate")
    @Timed
    public ResponseEntity<String> activateAccount(@RequestParam(value = "key") String key) {
        return userService.activateRegistration(key)
            .map(user -> new ResponseEntity<String>(HttpStatus.OK))
            .orElse(new ResponseEntity<>(HttpStatus.INTERNAL_SERVER_ERROR));
    }

    /**
     * GET  /authenticate : check if the user is authenticated, and return its login.
     *
     * @param request the HTTP request
     * @return the login if the user is authenticated
     */
    @GetMapping("/authenticate")
    @Timed
    public String isAuthenticated(HttpServletRequest request) {
        log.debug("REST request to check if the current user is authenticated");
        return request.getRemoteUser();
    }

    /**
     * GET  /account : get the current user.
     *
     * @return the ResponseEntity with status 200 (OK) and the current user in body, or status 500 (Internal Server Error) if the user couldn't be returned
     */
    @GetMapping("/account")
    @Timed
    public ResponseEntity<UserDTO> getAccount() {
        return Optional.ofNullable(userService.getUserWithAuthorities())
            .map(user -> new ResponseEntity<>(new UserDTO(user), HttpStatus.OK))
            .orElse(new ResponseEntity<>(HttpStatus.INTERNAL_SERVER_ERROR));
    }


    /**
     * GET  /account/password : get the current users password.
     *
     * @return the ResponseEntity with status 200 (OK) and the current user password in body, or status 500 (Internal Server Error) if the user couldn't be returned
     */
    @RequestMapping(value = "/account/password",
        method = RequestMethod.GET,
        produces = MediaType.APPLICATION_JSON_VALUE)
    @Timed
    public ResponseEntity<?> getPassword() {

        Map<String, String> body = new HashMap<>();
        body.put("password", userService.decryptPassword());

        return new ResponseEntity<>(body, HttpStatus.OK);

    }


    /**
     * POST  /account : update the current user information.
     *
     * @param userDTO the current user information
     * @return the ResponseEntity with status 200 (OK), or status 400 (Bad Request) or 500 (Internal Server Error) if the user couldn't be updated
     */
    @PostMapping("/account")
    @Timed
    public ResponseEntity saveAccount(@Valid @RequestBody UserDTO userDTO) {
        final String userLogin = SecurityUtils.getCurrentUserLogin();
        Optional<User> existingUser = userRepository.findOneByEmail(userDTO.getEmail());
        if (existingUser.isPresent() && (!existingUser.get().getLogin().equalsIgnoreCase(userLogin))) {
            return ResponseEntity.badRequest().headers(HeaderUtil.createFailureAlert("user-management", "emailexists", "Email already in use")).body(null);
        }
        return userRepository
            .findOneByLogin(userLogin)
            .map(u -> {
                userService.updateUser(userDTO.getFirstName(), userDTO.getLastName(), userDTO.getEmail(),
                    userDTO.getLangKey(), userDTO.getImageUrl());
                return new ResponseEntity(HttpStatus.OK);
            })
            .orElseGet(() -> new ResponseEntity<>(HttpStatus.INTERNAL_SERVER_ERROR));
    }

    /**
     * POST  /account/change_password : changes the current user's password
     *
     * @param password the new password
     * @return the ResponseEntity with status 200 (OK), or status 400 (Bad Request) if the new password is not strong enough
     */
    @PostMapping(path = "/account/change_password",
        produces = MediaType.TEXT_PLAIN_VALUE)
    @Timed
    public ResponseEntity changePassword(@RequestBody String password) {
        if (!checkPasswordLength(password)) {
            return new ResponseEntity<>(CHECK_ERROR_MESSAGE, HttpStatus.BAD_REQUEST);
        }
        userService.changePassword(password);
        return new ResponseEntity<>(HttpStatus.OK);
    }

    /**
     * GET  /account/sessions : get the current open sessions.
     *
     * @return the ResponseEntity with status 200 (OK) and the current open sessions in body,
     *  or status 500 (Internal Server Error) if the current open sessions couldn't be retrieved
     */
    @GetMapping("/account/sessions")
    @Timed
    public ResponseEntity<List<PersistentToken>> getCurrentSessions() {
        return userRepository.findOneByLogin(SecurityUtils.getCurrentUserLogin())
            .map(user -> new ResponseEntity<>(
                persistentTokenRepository.findByUser(user),
                HttpStatus.OK))
            .orElse(new ResponseEntity<>(HttpStatus.INTERNAL_SERVER_ERROR));
    }

    /**
     * DELETE  /account/sessions?series={series} : invalidate an existing session.
     *
     * - You can only delete your own sessions, not any other user's session
     * - If you delete one of your existing sessions, and that you are currently logged in on that session, you will
     *   still be able to use that session, until you quit your browser: it does not work in real time (there is
     *   no API for that), it only removes the "remember me" cookie
     * - This is also true if you invalidate your current session: you will still be able to use it until you close
     *   your browser or that the session times out. But automatic login (the "remember me" cookie) will not work
     *   anymore.
     *   There is an API to invalidate the current session, but there is no API to check which session uses which
     *   cookie.
     *
     * @param series the series of an existing session
     * @throws UnsupportedEncodingException if the series couldnt be URL decoded
     */
    @DeleteMapping("/account/sessions/{series}")
    @Timed
    public void invalidateSession(@PathVariable String series) throws UnsupportedEncodingException {
        String decodedSeries = URLDecoder.decode(series, "UTF-8");
        userRepository.findOneByLogin(SecurityUtils.getCurrentUserLogin()).ifPresent(u ->
            persistentTokenRepository.findByUser(u).stream()
                .filter(persistentToken -> StringUtils.equals(persistentToken.getSeries(), decodedSeries))
                .findAny().ifPresent(t -> persistentTokenRepository.delete(decodedSeries)));
    }

    /**
     * POST   /account/reset_password/init : Send an email to reset the password of the user
     *
     * @param mail the mail of the user
     * @return the ResponseEntity with status 200 (OK) if the email was sent, or status 400 (Bad Request) if the email address is not registered
     */
    @PostMapping(path = "/account/reset_password/init",
        produces = MediaType.TEXT_PLAIN_VALUE)
    @Timed
    public ResponseEntity requestPasswordReset(@RequestBody String mail) {
        return userService.requestPasswordReset(mail)
            .map(user -> {
                mailService.sendPasswordResetMail(user);
                return new ResponseEntity<>("email was sent", HttpStatus.OK);
            }).orElse(new ResponseEntity<>("email address not registered", HttpStatus.BAD_REQUEST));
    }

    /**
     * POST   /account/reset_password/finish : Finish to reset the password of the user
     *
     * @param keyAndPassword the generated key and the new password
     * @return the ResponseEntity with status 200 (OK) if the password has been reset,
     * or status 400 (Bad Request) or 500 (Internal Server Error) if the password could not be reset
     */
    @PostMapping(path = "/account/reset_password/finish",
        produces = MediaType.TEXT_PLAIN_VALUE)
    @Timed
    public ResponseEntity<String> finishPasswordReset(@RequestBody KeyAndPasswordVM keyAndPassword) {
        if (!checkPasswordLength(keyAndPassword.getNewPassword())) {
            return new ResponseEntity<>(CHECK_ERROR_MESSAGE, HttpStatus.BAD_REQUEST);
        }
        return userService.completePasswordReset(keyAndPassword.getNewPassword(), keyAndPassword.getKey())
              .map(user -> new ResponseEntity<String>(HttpStatus.OK))
              .orElse(new ResponseEntity<>(HttpStatus.INTERNAL_SERVER_ERROR));
    }

    private boolean checkPasswordLength(String password) {
        return !StringUtils.isEmpty(password) &&
            password.length() >= ManagedUserVM.PASSWORD_MIN_LENGTH &&
            password.length() <= ManagedUserVM.PASSWORD_MAX_LENGTH;
    }
}<|MERGE_RESOLUTION|>--- conflicted
+++ resolved
@@ -15,12 +15,8 @@
 import de.tum.in.www1.exerciseapp.web.rest.vm.ManagedUserVM;
 import de.tum.in.www1.exerciseapp.web.rest.util.HeaderUtil;
 
-<<<<<<< HEAD
-import org.apache.commons.lang.StringUtils;
+import org.apache.commons.lang3.StringUtils;
 import org.jasypt.encryption.pbe.StandardPBEStringEncryptor;
-=======
-import org.apache.commons.lang3.StringUtils;
->>>>>>> b5bcc502
 import org.slf4j.Logger;
 import org.slf4j.LoggerFactory;
 import org.springframework.http.HttpHeaders;
@@ -62,7 +58,6 @@
         this.mailService = mailService;
         this.persistentTokenRepository = persistentTokenRepository;
     }
-
 
     /**
      * POST  /register : register the user.
