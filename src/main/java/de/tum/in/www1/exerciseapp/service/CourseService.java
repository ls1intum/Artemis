--- conflicted
+++ resolved
@@ -56,24 +56,7 @@
     @Transactional(readOnly = true)
     public List<Course> findAll() {
         log.debug("Request to get all Courses");
-<<<<<<< HEAD
-        List<Course> result = courseRepository.findAll();
-        User user = userService.getUserWithGroupsAndAuthorities();
-        Authority adminAuthority = new Authority();
-        adminAuthority.setName("ROLE_ADMIN");
-        Authority taAuthority = new Authority();
-        taAuthority.setName("ROLE_TA");
-        Stream<Course> userCourses = result.stream().filter(
-            course -> user.getGroups().contains(course.getStudentGroupName())
-                || user.getGroups().contains(course.getTeachingAssistantGroupName())
-                || user.getAuthorities().contains(adminAuthority)
-        );
-        List<Course> userAuthorizedCourses = userCourses.collect(Collectors.toList());
-        userAuthorizedCourses = moveTutorialToTop(userAuthorizedCourses);
-        return userAuthorizedCourses;
-=======
         return courseRepository.findAll();
->>>>>>> 29daa430
     }
 
     /**
