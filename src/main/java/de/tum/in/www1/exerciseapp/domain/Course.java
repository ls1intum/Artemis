package de.tum.in.www1.exerciseapp.domain;

import com.fasterxml.jackson.annotation.JsonIgnore;
import org.hibernate.annotations.Cache;
import org.hibernate.annotations.CacheConcurrencyStrategy;

import javax.persistence.*;
import java.io.Serializable;
import java.util.HashSet;
import java.util.Set;
import java.util.Objects;

/**
 * A Course.
 */
@Entity
@Table(name = "course")
@Cache(usage = CacheConcurrencyStrategy.NONSTRICT_READ_WRITE)
public class Course implements Serializable {

    private static final long serialVersionUID = 1L;

    @Id
    @GeneratedValue(strategy = GenerationType.IDENTITY)
    private Long id;

    @Column(name = "title")
    private String title;

    @Column(name = "student_group_name")
    private String studentGroupName;

    @Column(name = "teaching_assistant_group_name")
    private String teachingAssistantGroupName;

    @OneToMany(mappedBy = "course")
    @JsonIgnore
    @Cache(usage = CacheConcurrencyStrategy.NONSTRICT_READ_WRITE)
    private Set<Exercise> exercises = new HashSet<>();

    // jhipster-needle-entity-add-field - Jhipster will add fields here, do not remove
    public Long getId() {
        return id;
    }

    public void setId(Long id) {
        this.id = id;
    }

    public String getTitle() {
        return title;
    }

    public void setTitle(String title) {
        this.title = title;
    }

    public String getStudentGroupName() {
        return studentGroupName;
    }

    public void setStudentGroupName(String studentGroupName) {
        this.studentGroupName = studentGroupName;
    }

    public String getTeachingAssistantGroupName() {
        return teachingAssistantGroupName;
    }

    public void setTeachingAssistantGroupName(String teachingAssistantGroupName) {
        this.teachingAssistantGroupName = teachingAssistantGroupName;
    }

    public Set<Exercise> getExercises() {
        return exercises;
    }

    public void setExercises(Set<Exercise> exercises) {
        this.exercises = exercises;
    }
    // jhipster-needle-entity-add-getters-setters - Jhipster will add getters and setters here, do not remove

    @Override
    public boolean equals(Object o) {
        if (this == o) {
            return true;
        }
        if (o == null || getClass() != o.getClass()) {
            return false;
        }
        Course course = (Course) o;
        if (course.getId() == null || getId() == null) {
            return false;
        }
        return Objects.equals(getId(), course.getId());
    }

    @Override
    public int hashCode() {
        return Objects.hashCode(getId());
    }

    @Override
    public String toString() {
        return "Course{" +
<<<<<<< HEAD
            "id=" + id +
            ", title='" + title + "'" +
            ", studentGroupName='" + studentGroupName + "'" +
            ", teachingAssistantGroupName='" + teachingAssistantGroupName + "'" +
            '}';
=======
            "id=" + getId() +
            ", title='" + getTitle() + "'" +
            ", studentGroupName='" + getStudentGroupName() + "'" +
            "}";
>>>>>>> b5bcc502
    }
}<|MERGE_RESOLUTION|>--- conflicted
+++ resolved
@@ -103,17 +103,10 @@
     @Override
     public String toString() {
         return "Course{" +
-<<<<<<< HEAD
             "id=" + id +
             ", title='" + title + "'" +
             ", studentGroupName='" + studentGroupName + "'" +
             ", teachingAssistantGroupName='" + teachingAssistantGroupName + "'" +
             '}';
-=======
-            "id=" + getId() +
-            ", title='" + getTitle() + "'" +
-            ", studentGroupName='" + getStudentGroupName() + "'" +
-            "}";
->>>>>>> b5bcc502
     }
 }