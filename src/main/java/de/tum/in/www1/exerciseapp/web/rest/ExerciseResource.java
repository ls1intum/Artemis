--- conflicted
+++ resolved
@@ -79,14 +79,10 @@
     //TODO: test if it still works with abstract entity in body
     public ResponseEntity<Exercise> createExercise(@RequestBody Exercise exercise) throws URISyntaxException {
         log.debug("REST request to save Exercise : {}", exercise);
-<<<<<<< HEAD
         Course course = exercise.getCourse();
         if (!authCheckService.isTeachingAssistantInCourse(course) &&
-            !authCheckService.isInstructorInCourse(course) &&
-            !authCheckService.isAdmin()) {
-=======
-        if(!authCheckService.isAuthorizedForExercise(exercise)) {
->>>>>>> ec321af4
+             !authCheckService.isInstructorInCourse(course) &&
+             !authCheckService.isAdmin()) {
             return ResponseEntity.status(HttpStatus.FORBIDDEN).build();
         }
         if (exercise.getId() != null) {
@@ -133,14 +129,10 @@
     //TODO: test if it still works with abstract entity in body
     public ResponseEntity<Exercise> updateExercise(@RequestBody Exercise exercise) throws URISyntaxException {
         log.debug("REST request to update Exercise : {}", exercise);
-<<<<<<< HEAD
         Course course = exercise.getCourse();
         if (!authCheckService.isTeachingAssistantInCourse(course) &&
-            !authCheckService.isInstructorInCourse(course) &&
-            !authCheckService.isAdmin()) {
-=======
-        if(!authCheckService.isAuthorizedForExercise(exercise)) {
->>>>>>> ec321af4
+             !authCheckService.isInstructorInCourse(course) &&
+             !authCheckService.isAdmin()) {
             return ResponseEntity.status(HttpStatus.FORBIDDEN).build();
         }
         if (exercise.getId() == null) {
@@ -171,16 +163,12 @@
         log.debug("REST request to get a page of Exercises");
         Page<Exercise> page = exerciseRepository.findAll(pageable);
         Stream<Exercise> authorizedExercises = page.getContent().stream().filter(
-<<<<<<< HEAD
             exercise -> {
                 Course course = exercise.getCourse();
                 return authCheckService.isTeachingAssistantInCourse(course) ||
                     authCheckService.isInstructorInCourse(course) ||
                     authCheckService.isAdmin();
             }
-=======
-            exercise -> authCheckService.isAuthorizedForExercise(exercise)
->>>>>>> ec321af4
         );
         HttpHeaders headers = PaginationUtil.generatePaginationHttpHeaders(page, "/api/exercises");
         return new ResponseEntity<>(authorizedExercises.collect(Collectors.toList()), headers, HttpStatus.OK);
@@ -198,7 +186,6 @@
     public ResponseEntity<Collection<Exercise>> getExercisesForCourse(@PathVariable Long courseId, @RequestParam(defaultValue = "false") boolean withLtiOutcomeUrlExisting, Principal principal) {
         log.debug("REST request to get Exercises for Course : {}", courseId);
 
-<<<<<<< HEAD
         Course course = courseService.findOne(courseId);
         if (!authCheckService.isStudentInCourse(course) &&
             !authCheckService.isTeachingAssistantInCourse(course) &&
@@ -211,16 +198,6 @@
         User user = userService.getUserWithGroupsAndAuthorities();
 
         if (user.getGroups().contains(course.getStudentGroupName())) {
-=======
-        List<Exercise> result;
-        User user = userService.getUserWithGroupsAndAuthorities();
-
-        Course course = courseService.findOne(courseId);
-        if(!authCheckService.isAuthorizedForCourse(course)) {
-            return ResponseEntity.status(HttpStatus.FORBIDDEN).build();
-        }
-        if(user.getGroups().contains(course.getStudentGroupName())) {
->>>>>>> ec321af4
             // user is student for this course
             result = withLtiOutcomeUrlExisting ? exerciseRepository.findByCourseIdWhereLtiOutcomeUrlExists(courseId, principal) : exerciseRepository.findByCourseId(courseId);
             // filter out exercises that are not released (or explicitly made visible to students) yet
@@ -255,14 +232,10 @@
     public ResponseEntity<Exercise> getExercise(@PathVariable Long id) {
         log.debug("REST request to get Exercise : {}", id);
         Exercise exercise = exerciseService.findOne(id);
-<<<<<<< HEAD
         Course course = exercise.getCourse();
         if (!authCheckService.isTeachingAssistantInCourse(course) &&
-            !authCheckService.isInstructorInCourse(course) &&
-            !authCheckService.isAdmin()) {
-=======
-        if(!authCheckService.isAuthorizedForExercise(exercise)) {
->>>>>>> ec321af4
+             !authCheckService.isInstructorInCourse(course) &&
+             !authCheckService.isAdmin()) {
             return ResponseEntity.status(HttpStatus.FORBIDDEN).build();
         }
         return ResponseUtil.wrapOrNotFound(Optional.ofNullable(exercise));
@@ -280,14 +253,9 @@
     public ResponseEntity<Void> delete(@PathVariable Long id) {
         log.debug("REST request to delete Exercise : {}", id);
         Exercise exercise = exerciseService.findOne(id);
-<<<<<<< HEAD
         if (Optional.ofNullable(exercise).isPresent()) {
             Course course = exercise.getCourse();
             if (!authCheckService.isInstructorInCourse(course) && !authCheckService.isAdmin()) {
-=======
-        if(Optional.ofNullable(exercise).isPresent()) {
-            if(!authCheckService.isAuthorizedForExercise(exercise)) {
->>>>>>> ec321af4
                 return ResponseEntity.status(HttpStatus.FORBIDDEN).build();
             }
             exerciseService.reset(exercise);
@@ -308,12 +276,8 @@
     public ResponseEntity<Void> reset(@PathVariable Long id) {
         log.debug("REST request to reset Exercise : {}", id);
         Exercise exercise = exerciseService.findOne(id);
-<<<<<<< HEAD
         Course course = exercise.getCourse();
         if (!authCheckService.isInstructorInCourse(course) && !authCheckService.isAdmin()) {
-=======
-        if(!authCheckService.isAuthorizedForExercise(exercise)) {
->>>>>>> ec321af4
             return ResponseEntity.status(HttpStatus.FORBIDDEN).build();
         }
         exerciseService.reset(exercise);
@@ -333,13 +297,9 @@
     public ResponseEntity<Resource> cleanup(@PathVariable Long id, @RequestParam(defaultValue = "false") boolean deleteRepositories) throws IOException {
         log.info("Start to cleanup build plans for Exercise: {}, delete repositories: {}", id, deleteRepositories);
         Exercise exercise = exerciseService.findOne(id);
-<<<<<<< HEAD
         Course course = exercise.getCourse();
         if (!authCheckService.isInstructorInCourse(course) && !authCheckService.isAdmin()) {
-=======
-        if(!authCheckService.isAuthorizedForExercise(exercise)) {
->>>>>>> ec321af4
-            return ResponseEntity.status(HttpStatus.FORBIDDEN).build();
+             return ResponseEntity.status(HttpStatus.FORBIDDEN).build();
         }
         if (deleteRepositories) {
             File zipFile = exerciseService.cleanup(id, deleteRepositories);
@@ -375,12 +335,8 @@
     public ResponseEntity<Resource> archiveRepositories(@PathVariable Long id) throws IOException {
         log.info("Start to archive repositories for Exercise : {}", id);
         Exercise exercise = exerciseService.findOne(id);
-<<<<<<< HEAD
         Course course = exercise.getCourse();
         if (!authCheckService.isInstructorInCourse(course) && !authCheckService.isAdmin()) {
-=======
-        if(!authCheckService.isAuthorizedForExercise(exercise)) {
->>>>>>> ec321af4
             return ResponseEntity.status(HttpStatus.FORBIDDEN).build();
         }
         File zipFile = exerciseService.archive(id);
