--- conflicted
+++ resolved
@@ -18,6 +18,7 @@
 import org.springframework.data.web.PageableDefault;
 import org.springframework.http.HttpHeaders;
 import org.springframework.http.HttpStatus;
+import org.springframework.http.MediaType;
 import org.springframework.http.ResponseEntity;
 import org.springframework.security.access.prepost.PreAuthorize;
 import org.springframework.transaction.annotation.Transactional;
@@ -25,11 +26,7 @@
 
 import java.net.URI;
 import java.net.URISyntaxException;
-<<<<<<< HEAD
 import java.security.Principal;
-=======
-
->>>>>>> b5bcc502
 import java.util.List;
 import java.util.Optional;
 
@@ -42,27 +39,19 @@
 public class ExerciseResource {
 
     private final Logger log = LoggerFactory.getLogger(ExerciseResource.class);
-
-<<<<<<< HEAD
-    @Inject
-    private ExerciseRepository exerciseRepository;
-
-    @Inject
-    private ExerciseService exerciseService;
-
-    @Inject
-    private ContinuousIntegrationService continuousIntegrationService;
-
-    @Inject
-    private VersionControlService versionControlService;
-=======
     private static final String ENTITY_NAME = "exercise";
 
     private final ExerciseRepository exerciseRepository;
-    public ExerciseResource(ExerciseRepository exerciseRepository) {
+    private final ExerciseService exerciseService;
+    private final Optional<ContinuousIntegrationService> continuousIntegrationService;
+    private final Optional<VersionControlService> versionControlService;
+
+    public ExerciseResource(ExerciseRepository exerciseRepository, ExerciseService exerciseService, Optional<ContinuousIntegrationService> continuousIntegrationService, Optional<VersionControlService> versionControlService) {
         this.exerciseRepository = exerciseRepository;
-    }
->>>>>>> b5bcc502
+        this.exerciseService = exerciseService;
+        this.continuousIntegrationService = continuousIntegrationService;
+        this.versionControlService = versionControlService;
+    }
 
     /**
      * POST  /exercises : Create a new exercise.
@@ -71,24 +60,20 @@
      * @return the ResponseEntity with status 201 (Created) and with body the new exercise, or with status 400 (Bad Request) if the exercise has already an ID
      * @throws URISyntaxException if the Location URI syntax is incorrect
      */
-<<<<<<< HEAD
     @RequestMapping(value = "/exercises",
         method = RequestMethod.POST,
         produces = MediaType.APPLICATION_JSON_VALUE)
     @PreAuthorize("hasAnyRole('ADMIN', 'TA')")
-=======
-    @PostMapping("/exercises")
->>>>>>> b5bcc502
     @Timed
     public ResponseEntity<Exercise> createExercise(@RequestBody Exercise exercise) throws URISyntaxException {
         log.debug("REST request to save Exercise : {}", exercise);
         if (exercise.getId() != null) {
             return ResponseEntity.badRequest().headers(HeaderUtil.createFailureAlert(ENTITY_NAME, "idexists", "A new exercise cannot already have an ID")).body(null);
         }
-        if(!continuousIntegrationService.buildPlanIdIsValid(exercise.getBaseBuildPlanId())) {
+        if(!continuousIntegrationService.get().buildPlanIdIsValid(exercise.getBaseBuildPlanId())) {
             return ResponseEntity.badRequest().headers(HeaderUtil.createFailureAlert("exercise", "invalid.build.plan.id", "The Base Build Plan ID seems to be invalid.")).body(null);
         }
-        if(!versionControlService.repositoryUrlIsValid(exercise.getBaseRepositoryUrlAsUrl())) {
+        if(!versionControlService.get().repositoryUrlIsValid(exercise.getBaseRepositoryUrlAsUrl())) {
             return ResponseEntity.badRequest().headers(HeaderUtil.createFailureAlert("exercise", "invalid.repository.url", "The Repository URL seems to be invalid.")).body(null);
         }
         Exercise result = exerciseRepository.save(exercise);
@@ -106,24 +91,20 @@
      * or with status 500 (Internal Server Error) if the exercise couldn't be updated
      * @throws URISyntaxException if the Location URI syntax is incorrect
      */
-<<<<<<< HEAD
     @RequestMapping(value = "/exercises",
         method = RequestMethod.PUT,
         produces = MediaType.APPLICATION_JSON_VALUE)
     @PreAuthorize("hasAnyRole('ADMIN', 'TA')")
-=======
-    @PutMapping("/exercises")
->>>>>>> b5bcc502
     @Timed
     public ResponseEntity<Exercise> updateExercise(@RequestBody Exercise exercise) throws URISyntaxException {
         log.debug("REST request to update Exercise : {}", exercise);
         if (exercise.getId() == null) {
             return createExercise(exercise);
         }
-        if(!continuousIntegrationService.buildPlanIdIsValid(exercise.getBaseBuildPlanId())) {
+        if(!continuousIntegrationService.get().buildPlanIdIsValid(exercise.getBaseBuildPlanId())) {
             return ResponseEntity.badRequest().headers(HeaderUtil.createFailureAlert("exercise", "invalid.build.plan.id", "The Base Build Plan ID seems to be invalid.")).body(null);
         }
-        if(!versionControlService.repositoryUrlIsValid(exercise.getBaseRepositoryUrlAsUrl())) {
+        if(!versionControlService.get().repositoryUrlIsValid(exercise.getBaseRepositoryUrlAsUrl())) {
             return ResponseEntity.badRequest().headers(HeaderUtil.createFailureAlert("exercise", "invalid.repository.url", "The Repository URL seems to be invalid.")).body(null);
         }
         Exercise result = exerciseRepository.save(exercise);
@@ -138,22 +119,14 @@
      * @param pageable the pagination information
      * @return the ResponseEntity with status 200 (OK) and the list of exercises in body
      */
-<<<<<<< HEAD
     @RequestMapping(value = "/exercises",
         method = RequestMethod.GET,
         produces = MediaType.APPLICATION_JSON_VALUE)
     @PreAuthorize("hasAnyRole('ADMIN', 'TA')")
-=======
-    @GetMapping("/exercises")
->>>>>>> b5bcc502
     @Timed
     public ResponseEntity<List<Exercise>> getAllExercises(@ApiParam Pageable pageable) {
         log.debug("REST request to get a page of Exercises");
-<<<<<<< HEAD
         Page<Exercise> page = exerciseService.findAll(pageable);
-=======
-        Page<Exercise> page = exerciseRepository.findAll(pageable);
->>>>>>> b5bcc502
         HttpHeaders headers = PaginationUtil.generatePaginationHttpHeaders(page, "/api/exercises");
         return new ResponseEntity<>(page.getContent(), headers, HttpStatus.OK);
     }
@@ -186,14 +159,10 @@
      * @param id the id of the exercise to retrieve
      * @return the ResponseEntity with status 200 (OK) and with body the exercise, or with status 404 (Not Found)
      */
-<<<<<<< HEAD
     @RequestMapping(value = "/exercises/{id}",
         method = RequestMethod.GET,
         produces = MediaType.APPLICATION_JSON_VALUE)
     @PreAuthorize("hasAnyRole('ADMIN', 'TA')")
-=======
-    @GetMapping("/exercises/{id}")
->>>>>>> b5bcc502
     @Timed
     public ResponseEntity<Exercise> getExercise(@PathVariable Long id) {
         log.debug("REST request to get Exercise : {}", id);
@@ -213,12 +182,9 @@
     public ResponseEntity<Void> deleteExercise(@PathVariable Long id,
                                                @RequestParam(defaultValue = "false") boolean deleteParticipations) {
         log.debug("REST request to delete Exercise : {}", id);
-<<<<<<< HEAD
         exerciseService.delete(id, deleteParticipations);
         return ResponseEntity.ok().headers(HeaderUtil.createEntityDeletionAlert("exercise", id.toString())).build();
     }
-
-
 
     /**
      * DELETE  /exercises/:id/participations : delete all participations of "id" exercise (reset).
@@ -237,11 +203,4 @@
         exerciseService.reset(exercise);
         return ResponseEntity.ok().headers(HeaderUtil.createEntityUpdateAlert("exercise", id.toString())).build();
     }
-
-
-=======
-        exerciseRepository.delete(id);
-        return ResponseEntity.ok().headers(HeaderUtil.createEntityDeletionAlert(ENTITY_NAME, id.toString())).build();
-    }
->>>>>>> b5bcc502
 }