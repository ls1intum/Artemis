package de.tum.in.www1.exerciseapp.web.rest;

import com.codahale.metrics.annotation.Timed;
import com.sun.org.apache.regexp.internal.RE;
import de.tum.in.www1.exerciseapp.domain.*;
<<<<<<< HEAD
import de.tum.in.www1.exerciseapp.repository.*;

=======
import de.tum.in.www1.exerciseapp.repository.DragAndDropMappingRepository;
import de.tum.in.www1.exerciseapp.repository.ParticipationRepository;
import de.tum.in.www1.exerciseapp.repository.QuizExerciseRepository;
import de.tum.in.www1.exerciseapp.service.AuthorizationCheckService;
>>>>>>> 76b04b68
import de.tum.in.www1.exerciseapp.service.StatisticService;
import de.tum.in.www1.exerciseapp.web.rest.util.HeaderUtil;
import io.github.jhipster.web.util.ResponseUtil;
import org.slf4j.Logger;
import org.slf4j.LoggerFactory;
import org.springframework.http.HttpStatus;
import org.springframework.http.ResponseEntity;
import org.springframework.security.access.prepost.PreAuthorize;
import org.springframework.transaction.annotation.Transactional;
import org.springframework.web.bind.annotation.*;

import java.net.URI;
import java.net.URISyntaxException;
import java.util.HashSet;
import java.util.ArrayList;
import java.util.List;
import java.util.Optional;
<<<<<<< HEAD
import java.util.Set;
=======
import java.util.stream.Collectors;
import java.util.stream.Stream;
>>>>>>> 76b04b68

/**
 * REST controller for managing QuizExercise.
 */
@RestController
@RequestMapping("/api")
public class QuizExerciseResource {

    private final Logger log = LoggerFactory.getLogger(QuizExerciseResource.class);

    private static final String ENTITY_NAME = "quizExercise";

    private final QuizExerciseRepository quizExerciseRepository;
    private final ParticipationRepository participationRepository;
    private final StatisticService statisticService;
    private final ResultRepository resultRepository;
    private final QuizPointStatisticRepository quizPointStatisticRepository;
    private final QuestionStatisticRepository questionStatisticRepository;
    private final QuizSubmissionRepository quizSubmissionRepository;
    private final DragAndDropMappingRepository dragAndDropMappingRepository;
    private final AuthorizationCheckService authCheckService;

<<<<<<< HEAD
    public QuizExerciseResource(QuizExerciseRepository quizExerciseRepository,
                                ParticipationRepository participationRepository,
                                StatisticService statisticService,
                                ResultRepository resultRepository,
                                QuizPointStatisticRepository quizPointStatisticRepository,
                                QuestionStatisticRepository questionStatisticRepository,
                                QuizSubmissionRepository quizSubmissionRepository,
                                DragAndDropMappingRepository dragAndDropMappingRepository) {
=======
    public QuizExerciseResource(QuizExerciseRepository quizExerciseRepository, ParticipationRepository participationRepository, StatisticService statisticService, DragAndDropMappingRepository dragAndDropMappingRepository, AuthorizationCheckService authCheckService) {
>>>>>>> 76b04b68
        this.quizExerciseRepository = quizExerciseRepository;
        this.participationRepository = participationRepository;
        this.statisticService = statisticService;
        this.resultRepository = resultRepository;
        this.quizPointStatisticRepository = quizPointStatisticRepository;
        this.questionStatisticRepository = questionStatisticRepository;
        this.quizSubmissionRepository = quizSubmissionRepository;
        this.dragAndDropMappingRepository = dragAndDropMappingRepository;
        this.authCheckService = authCheckService;
    }

    /**
     * POST  /quiz-exercises : Create a new quizExercise.
     *
     * @param quizExercise the quizExercise to create
     * @return the ResponseEntity with status 201 (Created) and with body the new quizExercise, or with status 400 (Bad Request) if the quizExercise has already an ID
     * @throws URISyntaxException if the Location URI syntax is incorrect
     */
    @PostMapping("/quiz-exercises")
    @PreAuthorize("hasAnyRole('TA', 'INSTRUCTOR', 'ADMIN')")
    @Timed
    public ResponseEntity<QuizExercise> createQuizExercise(@RequestBody QuizExercise quizExercise) throws URISyntaxException {
        log.debug("REST request to save QuizExercise : {}", quizExercise);
        if (quizExercise.getId() != null) {
            return ResponseEntity.badRequest().headers(HeaderUtil.createFailureAlert(ENTITY_NAME, "idexists", "A new quizExercise cannot already have an ID")).body(null);
        }

        Course course = quizExercise.getCourse();
        // NOTE (Valentin): I don't think this check is secure, because the course object is parsed from JSON,
        // not fetched from the Database, so the client can put whatever they want as the TA or instructor group
        // TODO: fetch course from Database using its courseId instead of taking it directly from the Exercise
        if (!authCheckService.isTeachingAssistantInCourse(course) &&
            !authCheckService.isInstructorInCourse(course) &&
            !authCheckService.isAdmin()) {
            return ResponseEntity.status(HttpStatus.FORBIDDEN).build();
        }

        // fix references in all drag and drop questions (step 1/2)
        for (Question question : quizExercise.getQuestions()) {
            if (question instanceof DragAndDropQuestion) {
                DragAndDropQuestion dragAndDropQuestion = (DragAndDropQuestion) question;
                // save references as index to prevent Hibernate Persistence problem
                saveCorrectMappingsInIndices(dragAndDropQuestion);
            }
        }

        QuizExercise result = quizExerciseRepository.save(quizExercise);

        // fix references in all drag and drop questions (step 2/2)
        for (Question question : result.getQuestions()) {
            if (question instanceof DragAndDropQuestion) {
                DragAndDropQuestion dragAndDropQuestion = (DragAndDropQuestion) question;
                // restore references from index after save
                restoreCorrectMappingsFromIndices(dragAndDropQuestion);
            }
        }

        return ResponseEntity.created(new URI("/api/quiz-exercises/" + result.getId()))
            .headers(HeaderUtil.createEntityCreationAlert(ENTITY_NAME, result.getId().toString()))
            .body(result);
    }

    /**
     * PUT  /quiz-exercises : Updates an existing quizExercise.
     *
     * @param quizExercise the quizExercise to update
     * @return the ResponseEntity with status 200 (OK) and with body the updated quizExercise,
     * or with status 400 (Bad Request) if the quizExercise is not valid,
     * or with status 500 (Internal Server Error) if the quizExercise couldn't be updated
     * @throws URISyntaxException if the Location URI syntax is incorrect
     */
    @PutMapping("/quiz-exercises")
    @PreAuthorize("hasAnyRole('TA', 'INSTRUCTOR', 'ADMIN')")
    @Timed
    public ResponseEntity<QuizExercise> updateQuizExercise(@RequestBody QuizExercise quizExercise) throws URISyntaxException {
        log.debug("REST request to update QuizExercise : {}", quizExercise);
        if (quizExercise.getId() == null) {
            return createQuizExercise(quizExercise);
        }

        Course course = quizExercise.getCourse();
        // NOTE (Valentin): I don't think this check is secure, because the course object is parsed from JSON,
        // not fetched from the Database, so the client can put whatever they want as the TA or instructor group
        // TODO: fetch course from Database using its courseId instead of taking it directly from the Exercise
        if (!authCheckService.isTeachingAssistantInCourse(course) &&
            !authCheckService.isInstructorInCourse(course) &&
            !authCheckService.isAdmin()) {
            return ResponseEntity.status(HttpStatus.FORBIDDEN).build();
        }

        // iterate through questions to add missing pointer back to quizExercise
        // Note: This is necessary because of the @IgnoreJSON in question and answerOption
        //       that prevents infinite recursive JSON serialization.
        for (Question question : quizExercise.getQuestions()) {
            if (question.getId() != null) {
                question.setExercise(quizExercise);
                //reconnect QuestionStatistics
                if (question.getQuestionStatistic() != null){
                    question.getQuestionStatistic().setQuestion(question);
                }
                // do the same for answerOptions (if question is multiple choice)
                if (question instanceof MultipleChoiceQuestion) {
                    MultipleChoiceQuestion mcQuestion = (MultipleChoiceQuestion) question;
                    MultipleChoiceQuestionStatistic mcStatistic = (MultipleChoiceQuestionStatistic) mcQuestion.getQuestionStatistic();
                    //reconnect answerCounters
                    for (AnswerCounter answerCounter : mcStatistic.getAnswerCounters()) {
                        if (answerCounter.getId() != null) {
                            answerCounter.setMultipleChoiceQuestionStatistic(mcStatistic);
                        }
                    }
                    // reconnect answerOptions
                    for (AnswerOption answerOption : mcQuestion.getAnswerOptions()) {
                        if (answerOption.getId() != null) {
                            answerOption.setQuestion(mcQuestion);
                        }
                    }
                }
                if (question instanceof DragAndDropQuestion) {
                    DragAndDropQuestion dragAndDropQuestion = (DragAndDropQuestion) question;
                    DragAndDropQuestionStatistic dragAndDropStatistic = (DragAndDropQuestionStatistic) dragAndDropQuestion.getQuestionStatistic();
                    // TODO: @Moritz: Reconnect whatever needs to be reconnected

                    // reconnect dropLocations
                    for (DropLocation dropLocation : dragAndDropQuestion.getDropLocations()) {
                        if (dropLocation.getId() != null) {
                            dropLocation.setQuestion(dragAndDropQuestion);
                        }
                    }
                    // reconnect dragItems
                    for (DragItem dragItem : dragAndDropQuestion.getDragItems()) {
                        if (dragItem.getId() != null) {
                            dragItem.setQuestion(dragAndDropQuestion);
                        }
                    }
                    // reconnect correctMappings
                    for (DragAndDropMapping mapping : dragAndDropQuestion.getCorrectMappings()) {
                        if (mapping.getId() != null) {
                            mapping.setQuestion(dragAndDropQuestion);
                        }
                    }
                }
            }
        }
        //reconnect quizPointStatistic
        quizExercise.getQuizPointStatistic().setQuiz(quizExercise);
        //reconnect pointCounters
        for (PointCounter pointCounter : quizExercise.getQuizPointStatistic().getPointCounters()) {
            if (pointCounter.getId() != null) {
                pointCounter.setQuizPointStatistic(quizExercise.getQuizPointStatistic());
            }
        }

        // reset Released-Flag in all statistics if they are released but the quiz hasn't ended yet
        if (!quizExercise.isIsPlannedToStart() || quizExercise.getRemainingTime() > 0) {
            quizExercise.getQuizPointStatistic().setReleased(false);
            for (Question question : quizExercise.getQuestions()) {
                // TODO: @Moritz: fix this for DragAndDropQuestions (getQuestionStatistic() returns null)
                if (question.getQuestionStatistic() != null) {
                    question.getQuestionStatistic().setReleased(false);
                }
            }
        }
        //notify clients via websocket about the release state of the statistics.
        statisticService.releaseStatistic(quizExercise, quizExercise.getQuizPointStatistic().isReleased());

        // fix references in all drag and drop questions (step 1/2)
        for (Question question : quizExercise.getQuestions()) {
            if (question instanceof DragAndDropQuestion) {
                DragAndDropQuestion dragAndDropQuestion = (DragAndDropQuestion) question;
                // save references as index to prevent Hibernate Persistence problem
                saveCorrectMappingsInIndices(dragAndDropQuestion);
            }
        }

        // save result
        // Note: save will automatically remove deleted questions from the exercise and deleted answer options from the questions
        //       and delete the now orphaned entries from the database
        QuizExercise result = quizExerciseRepository.save(quizExercise);

        // fix references in all drag and drop questions (step 2/2)
        for (Question question : result.getQuestions()) {
            if (question instanceof DragAndDropQuestion) {
                DragAndDropQuestion dragAndDropQuestion = (DragAndDropQuestion) question;
                // restore references from index after save
                restoreCorrectMappingsFromIndices(dragAndDropQuestion);
            }
        }

        return ResponseEntity.ok()
            .headers(HeaderUtil.createEntityUpdateAlert(ENTITY_NAME, quizExercise.getId().toString()))
            .body(result);
    }

    /**
     * GET  /quiz-exercises : get all the quizExercises.
     *
     * @return the ResponseEntity with status 200 (OK) and the list of quizExercises in body
     */
    @GetMapping("/quiz-exercises")
    @PreAuthorize("hasAnyRole('TA', 'INSTRUCTOR', 'ADMIN')")
    @Timed
    public List<QuizExercise> getAllQuizExercises() {
        log.debug("REST request to get all QuizExercises");
        List<QuizExercise> quizExercises = quizExerciseRepository.findAll();
        Stream<QuizExercise> authorizedExercises = quizExercises.stream().filter(
            exercise -> {
                Course course = exercise.getCourse();
                return authCheckService.isTeachingAssistantInCourse(course) ||
                    authCheckService.isInstructorInCourse(course) ||
                    authCheckService.isAdmin();
            }
        );
        return authorizedExercises.collect(Collectors.toList());
    }

    /**
     * GET  /courses/:courseId/exercises : get all the exercises.
     *
     * @return the ResponseEntity with status 200 (OK) and the list of programmingExercises in body
     */
    @GetMapping(value = "/courses/{courseId}/quiz-exercises")
    @PreAuthorize("hasAnyRole('TA', 'INSTRUCTOR', 'ADMIN')")
    @Timed
    @Transactional(readOnly = true)
    public List<QuizExercise> getQuizExercisesForCourse(@PathVariable Long courseId) {
        log.debug("REST request to get all QuizExercises for the course with id : {}", courseId);
        List<QuizExercise> quizExercises = quizExerciseRepository.findByCourseId(courseId);
        Stream<QuizExercise> authorizedExercises = quizExercises.stream().filter(
            exercise -> {
                Course course = exercise.getCourse();
                return authCheckService.isTeachingAssistantInCourse(course) ||
                    authCheckService.isInstructorInCourse(course) ||
                    authCheckService.isAdmin();
            }
        );
        return authorizedExercises.collect(Collectors.toList());
    }

    /**
     * GET  /quiz-exercises/:id : get the "id" quizExercise.
     *
     * @param id the id of the quizExercise to retrieve
     * @return the ResponseEntity with status 200 (OK) and with body the quizExercise, or with status 404 (Not Found)
     */
    @GetMapping("/quiz-exercises/{id}")
    @PreAuthorize("hasAnyRole('TA', 'INSTRUCTOR', 'ADMIN')")
    @Timed
    public ResponseEntity<QuizExercise> getQuizExercise(@PathVariable Long id) {
        log.debug("REST request to get QuizExercise : {}", id);
        QuizExercise quizExercise = quizExerciseRepository.findOne(id);
        if (!authCheckService.isAllowedToSeeExercise(quizExercise)) {
            return ResponseEntity.status(HttpStatus.FORBIDDEN).build();
        }
        return ResponseUtil.wrapOrNotFound(Optional.ofNullable(quizExercise));
    }

    /**
     * GET  /quiz-exercises/:id : get the "id" quizExercise.
     *
     * @param id the id of the quizExercise to retrieve
     * @return the ResponseEntity with status 200 (OK) and with body the quizExercise, or with status 404 (Not Found)
     */
    @GetMapping("/quiz-exercises/{id}/for-student")
    @PreAuthorize("hasAnyRole('USER', 'TA', 'INSTRUCTOR', 'ADMIN')")
    @Timed
    public ResponseEntity<QuizExercise> getQuizExerciseForStudent(@PathVariable Long id) {
        log.debug("REST request to get QuizExercise : {}", id);
        QuizExercise quizExercise = quizExerciseRepository.findOne(id);
        if (!authCheckService.isAllowedToSeeExercise(quizExercise)) {
            return ResponseEntity.status(HttpStatus.FORBIDDEN).build();
        }
        if (quizExercise == null) {
            return ResponseEntity.status(HttpStatus.NOT_FOUND).build();
        }

        // only filter out information if quiz hasn't ended yet
        if (quizExercise.shouldFilterForStudents()) {
            // filter out "explanation" and "questionStatistic" field from all questions (so students can't see explanation and questionStatistic while answering quiz)
            for (Question question : quizExercise.getQuestions()) {
                question.setExplanation(null);
                if (question.getQuestionStatistic() != null && !question.getQuestionStatistic().isReleased()) {
                    question.setQuestionStatistic(null);
                }

                // filter out "isCorrect" and "explanation" fields from answerOptions in all MC questions (so students can't see correct options in JSON)
                if (question instanceof MultipleChoiceQuestion) {
                    MultipleChoiceQuestion mcQuestion = (MultipleChoiceQuestion) question;
                    for (AnswerOption answerOption : mcQuestion.getAnswerOptions()) {
                        answerOption.setIsCorrect(null);
                        answerOption.setExplanation(null);
                    }
                }

                // filter out "correctMappings" from DragAndDropQuestions
                if (question instanceof DragAndDropQuestion) {
                    DragAndDropQuestion dndQuestion = (DragAndDropQuestion) question;
                    dndQuestion.setCorrectMappings(null);
                }
            }
        }
        // filter out the statistic information if the statistic is not released
        if (quizExercise.getQuizPointStatistic() != null && !quizExercise.getQuizPointStatistic().isReleased()) {
            // filter out all statistical-Data of "quizPointStatistic" if the statistic is not released(so students can't see quizPointStatistic while answering quiz)
            quizExercise.getQuizPointStatistic().setPointCounters(null);
            quizExercise.getQuizPointStatistic().setParticipantsRated(null);
            quizExercise.getQuizPointStatistic().setParticipantsUnrated(null);
        }

        return ResponseEntity.ok(quizExercise);
    }

    /**
     * DELETE  /quiz-exercises/:id : delete the "id" quizExercise.
     *
     * @param id the id of the quizExercise to delete
     * @return the ResponseEntity with status 200 (OK)
     */
    @DeleteMapping("/quiz-exercises/{id}")
    @PreAuthorize("hasAnyRole('TA', 'INSTRUCTOR', 'ADMIN')")
    @Timed
    public ResponseEntity<Void> deleteQuizExercise(@PathVariable Long id) {
        log.debug("REST request to delete QuizExercise : {}", id);

        QuizExercise quizExercise = quizExerciseRepository.findOne(id);
        if (quizExercise == null) {
            return ResponseEntity.notFound().build();
        }

        Course course = quizExercise.getCourse();
        if (!authCheckService.isTeachingAssistantInCourse(course) &&
            !authCheckService.isInstructorInCourse(course) &&
            !authCheckService.isAdmin()) {
            return ResponseEntity.status(HttpStatus.FORBIDDEN).build();
        }

        List<Participation> participationsToDelete = participationRepository.findByExerciseId(id);

        for (Participation participation : participationsToDelete) {
            participationRepository.delete(participation.getId());
        }

        quizExerciseRepository.delete(id);
        return ResponseEntity.ok().headers(HeaderUtil.createEntityDeletionAlert(ENTITY_NAME, id.toString())).build();
    }

    /**
     * PUT  /quiz-exercises-re-evaluate : Re-evaluates an existing quizExercise.
     *
     * 1. reset not allowed changes and set flag updateResultsAndStatistics if a recalculation of results and statistics is necessary
     * 2. save changed quizExercise
     * 3. if flag is set: -> change results if an answer or a question is set invalid
     *                    -> recalculate statistics and results and save them.
     *
     * @param quizExercise the quizExercise to re-evaluate
     * @return the ResponseEntity with status 200 (OK) and with body the re-evaluated quizExercise,
     * or with status 400 (Bad Request) if the quizExercise is not valid,
     * or with status 500 (Internal Server Error) if the quizExercise couldn't be re-evaluated
     * @throws URISyntaxException if the Location URI syntax is incorrect
     */
    @PutMapping("/quiz-exercises-re-evaluate")
    @PreAuthorize("hasAnyRole('INSTRUCTOR', 'ADMIN')")
    @Timed
    public ResponseEntity<QuizExercise> reEvaluateQuizExercise(@RequestBody QuizExercise quizExercise) throws URISyntaxException {
        log.debug("REST request to re-evaluate QuizExercise : {}", quizExercise);
        if (quizExercise.getId() == null) {
            return createQuizExercise(quizExercise);
        }
        QuizExercise originalQuizExercise = quizExerciseRepository.findOne(quizExercise.getId());
        boolean updateOfResultsAndStatisticsNecessary = undoUnallowedChangesAndCheckIfRecalculationIsNecessary(quizExercise, originalQuizExercise);

        //change existing results if an answer or and question was deleted
        for (Result result : resultRepository.findByParticipationExerciseIdOrderByCompletionDateAsc(quizExercise.getId())) {

            Set<SubmittedAnswer> submittedAnswersToDelete = new HashSet<>();

            for (SubmittedAnswer submittedAnswer : ((QuizSubmission) result.getSubmission()).getSubmittedAnswers()) {
                if (submittedAnswer instanceof MultipleChoiceSubmittedAnswer) {
                    // Delete all references to question and answers if the question was deleted
                    if (!quizExercise.getQuestions().contains(submittedAnswer.getQuestion())) {
                        submittedAnswer.setQuestion(null);
                        ((MultipleChoiceSubmittedAnswer) submittedAnswer).setSelectedOptions(null);
                        submittedAnswersToDelete.add(submittedAnswer);
                    } else {
                        // find same question in quizExercise
                        Question question = quizExercise.findQuestionById(submittedAnswer.getQuestion().getId());

                        // Check if an answerOption was deleted and delete reference to in selectedOptions
                        ((MultipleChoiceSubmittedAnswer) submittedAnswer).checkForDeletedAnswerOptions((MultipleChoiceQuestion) question);
                    }
                    // TODO: @Moritz: DragAndDrop Question
                }
            }
            ((QuizSubmission) result.getSubmission()).getSubmittedAnswers().removeAll(submittedAnswersToDelete);
            quizSubmissionRepository.save((QuizSubmission) result.getSubmission());
        }

        //update QuizExercise
        ResponseEntity<QuizExercise> methodResult = updateQuizExercise(quizExercise);

        // update Statistics and Results
        if (updateOfResultsAndStatisticsNecessary) {
            updateStatisticsAndResults(quizExercise);
        }

        return methodResult;
    }

    /**
     * 1. undo all changes which are not allowed ( dueDate, releaseDate, question.points, adding Questions and Answers)
     * 2. check if an update of the Results and Statistics is necessary
     *
     * @param quizExercise the changed QuizExercise object
     * @param originalQuizExercise the original QuizExercise object, which will be compared with the new changed quizExercise
     *
     * @return a boolean which is true if an update is necessary and false if not
     */
    private boolean undoUnallowedChangesAndCheckIfRecalculationIsNecessary (QuizExercise quizExercise, QuizExercise originalQuizExercise){

        boolean updateOfResultsAndStatisticsNecessary = false;

        //reset unchangeable attributes: ( dueDate, releaseDate, question.points)
        quizExercise.setDueDate(originalQuizExercise.getDueDate());
        quizExercise.setReleaseDate(originalQuizExercise.getReleaseDate());

        //remove added Questions, which are not allowed to be added
        // and check the changes -> updates of statistics and results necessary?
        Set<Question> addedQuestions = new HashSet<>();

        //check every question
        for (Question question : quizExercise.getQuestions()) {
            //check if the question were already in the originalQuizExercise -> if not it's an added question
            if (originalQuizExercise.getQuestions().contains(question)) {
                // find original unchanged question
                Question originalQuestion = originalQuizExercise.findQuestionById(question.getId());
                //reset score (not allowed to change)
                question.setScore(originalQuestion.getScore());
                //reset invalid if the question is already invalid;
                question.setInvalid(question.isInvalid() || originalQuestion.isInvalid());

                // check if a question is  set invalid or if the scoringType has changed
                // if true an update of the Statistics and Results is necessary
                updateOfResultsAndStatisticsNecessary = updateOfResultsAndStatisticsNecessary ||
                    (question.isInvalid() && !originalQuestion.isInvalid()) ||
                    !question.getScoringType().equals(originalQuestion.getScoringType());

                //undo all not allowed changes in the answers of the MultipleChoiceQuestion
                // and check if the answers effect make an update of the statistics and results necessary
                if (question instanceof MultipleChoiceQuestion) {
                    updateOfResultsAndStatisticsNecessary = updateOfResultsAndStatisticsNecessary ||
                        undoUnallowedChangesAndCheckMultipleChoiceQuestionAnswers((MultipleChoiceQuestion) question, (MultipleChoiceQuestion) originalQuestion);
                }

                if (question instanceof DragAndDropQuestion) {
                    // TODO: @Moritz: check changes in DragAndDropQuestions
                }

            } else {
                // question is added (not allowed), mark question for remove
                addedQuestions.add(question);
            }
        }
        // remove all added questions
        quizExercise.getQuestions().removeAll(addedQuestions);

        // check if an question was deleted (not allowed added quistions are not relevant)
        // if true an update of the Statistics and Results is necessary
        if (quizExercise.getQuestions().size() != originalQuizExercise.getQuestions().size()) {
            updateOfResultsAndStatisticsNecessary = true;
        }
        return updateOfResultsAndStatisticsNecessary;
    }

    /**
     * 1. undo all changes which are not allowed ( adding Answers)
     * 2. check if an update of the Results and Statistics is necessary
     *
     * @param question the changed MultipleChoiceQuestion-object
     * @param originalQuestion the original MultipleChoiceQuestion-object, which will be compared with the new changed question
     *
     * @return a boolean which is true if the answer-changes make an update necessary and false if not
     */
    private boolean undoUnallowedChangesAndCheckMultipleChoiceQuestionAnswers (MultipleChoiceQuestion question, MultipleChoiceQuestion originalQuestion){

        boolean updateNecessary = false;

        //find added Answers, which are not allowed to be added
        Set<AnswerOption> notAllowedAddedAnswers = new HashSet<>();
        //check every answer of the question
        for (AnswerOption answer : question.getAnswerOptions()) {
            //check if the answer were already in the originalQuizExercise -> if not it's an added answer
            if (originalQuestion.getAnswerOptions().contains(answer)) {
                //find original answer
                AnswerOption originalAnswer = originalQuestion.findAnswerOptionById(answer.getId());
                //reset invalid answer if it already set to true (it's not possible to set an answer valid again)
                answer.setInvalid(answer.isInvalid() || originalAnswer.isInvalid());

                // check if an answer is set invalid or if the correctness has changed
                // if true an update of the Statistics and Results is necessary
                if ((answer.isInvalid() && !originalAnswer.isInvalid() && !question.isInvalid()) ||
                    (!(answer.isIsCorrect().equals(originalAnswer.isIsCorrect())))) {
                    updateNecessary = true;
                }
            } else {
                //mark the added Answers (adding questions is not allowed)
                notAllowedAddedAnswers.add(answer);
            }
        }
        //remove the added Answers
        question.getAnswerOptions().removeAll(notAllowedAddedAnswers);

        // check if an answer was deleted (not allowed added answers are not relevant)
        // if true an update of the Statistics and Results is necessary
        if ( question.getAnswerOptions().size() < originalQuestion.getAnswerOptions().size()) {
            updateNecessary = true;
        }
        return updateNecessary;
    }

    /**
     * 1. Go through all Results in the Participation and recalculate the score
     * 2. recalculate the statistic the given quizExercise
     *
     * @param quizExercise the changed QuizExercise object which will be used to recalculate the existing Results and Statistics
     */
    private void updateStatisticsAndResults(QuizExercise quizExercise){

        //reset all statistic
        quizExercise.getQuizPointStatistic().resetStatistic();
        for (Question question : quizExercise.getQuestions()) {
            question.getQuestionStatistic().resetStatistic();
        }

        // update the Results in every participation of the given quizExercise
        for (Participation participation : participationRepository.findByExerciseId(quizExercise.getId())) {

            Result latestRatedResult = null;
            Result latestUnratedResult = null;

            // update all Results of a participation
            for (Result result : resultRepository.findByParticipationIdOrderByCompletionDateDesc(participation.getId())) {

                //recalculate existing score
                ((QuizSubmission) result.getSubmission()).calculateAndUpdateScores(quizExercise);
                //update Successful-Flag in Result
                result.setScore(Math.round(((QuizSubmission) result.getSubmission()).getScoreInPoints() / quizExercise.getMaxTotalScore() * 100));
                if (result.getScore() == 100) {
                    result.setSuccessful(true);
                } else {
                    result.setSuccessful(false);
                }
                // save the updated Result and its Submission
                resultRepository.save(result);
                quizSubmissionRepository.save((QuizSubmission) result.getSubmission());

                //save latest rated Result for Statistic update
                if (result.getCompletionDate().isBefore(quizExercise.getDueDate())
                    && (latestRatedResult == null || latestRatedResult.getCompletionDate().isBefore(result.getCompletionDate()))) {
                    latestRatedResult = result;
                }
                //save latest unrated Result for Statistic update
                if (result.getCompletionDate().isAfter(quizExercise.getDueDate())
                    && (latestUnratedResult == null || latestUnratedResult.getCompletionDate().isBefore(result.getCompletionDate()))) {
                    latestUnratedResult = result;
                }
            }

            // update QuizPointStatistic with the latest rated Result
            if (latestRatedResult != null) {
                quizExercise.getQuizPointStatistic().addResult(latestRatedResult.getScore(), true);
            }
            // update QuizPointStatistic with the latest unrated Result
            if (latestUnratedResult != null) {
                quizExercise.getQuizPointStatistic().addResult(latestUnratedResult.getScore(), false);
            }
            for (Question question : quizExercise.getQuestions()) {
                // update QuestionStatistics with the latest rated Result
                if (latestRatedResult != null) {
                    question.getQuestionStatistic().addResult(((QuizSubmission) latestRatedResult.getSubmission()).getSubmittedAnswerForQuestion(question), true);
                }
                // update QuestionStatistics with the latest unrated Result
                if (latestUnratedResult != null) {
                    question.getQuestionStatistic().addResult(((QuizSubmission) latestUnratedResult.getSubmission()).getSubmittedAnswerForQuestion(question), false);
                }
            }
        }
        //save changed Statistics
        quizPointStatisticRepository.save(quizExercise.getQuizPointStatistic());
        for (Question question : quizExercise.getQuestions()) {
            questionStatisticRepository.save(question.getQuestionStatistic());
        }
    }

    /**
     * remove dragItem and dropLocation from correct mappings and set dragItemIndex and dropLocationIndex instead
     *
     * @param dragAndDropQuestion the question for which to perform these actions
     */
    private void saveCorrectMappingsInIndices(DragAndDropQuestion dragAndDropQuestion) {
        List<DragAndDropMapping> mappingsToBeRemoved = new ArrayList<>();
        for (DragAndDropMapping mapping : dragAndDropQuestion.getCorrectMappings()) {
            // check for NullPointers
            if (mapping.getDragItem() == null || mapping.getDropLocation() == null) {
                mappingsToBeRemoved.add(mapping);
                continue;
            }

            // drag item index
            DragItem dragItem = mapping.getDragItem();
            boolean dragItemFound = false;
            for (DragItem questionDragItem : dragAndDropQuestion.getDragItems()) {
                if (dragItem.equals(questionDragItem)) {
                    dragItemFound = true;
                    mapping.setDragItemIndex(dragAndDropQuestion.getDragItems().indexOf(questionDragItem));
                    mapping.setDragItem(null);
                    break;
                }
            }

            // replace drop location
            DropLocation dropLocation = mapping.getDropLocation();
            boolean dropLocationFound = false;
            for (DropLocation questionDropLocation : dragAndDropQuestion.getDropLocations()) {
                if (dropLocation.equals(questionDropLocation)) {
                    dropLocationFound = true;
                    mapping.setDropLocationIndex(dragAndDropQuestion.getDropLocations().indexOf(questionDropLocation));
                    mapping.setDropLocation(null);
                    break;
                }
            }

            // if one of them couldn't be found, remove the mapping entirely
            if (!dragItemFound || !dropLocationFound) {
                mappingsToBeRemoved.add(mapping);
            }
        }

        for (DragAndDropMapping mapping : mappingsToBeRemoved) {
            dragAndDropQuestion.removeCorrectMappings(mapping);
        }
    }

    /**
     * restore dragItem and dropLocation for correct mappings using dragItemIndex and dropLocationIndex
     *
     * @param dragAndDropQuestion the question for which to perform these actions
     */
    private void restoreCorrectMappingsFromIndices(DragAndDropQuestion dragAndDropQuestion) {
        for (DragAndDropMapping mapping : dragAndDropQuestion.getCorrectMappings()) {
            // drag item
            mapping.setDragItem(dragAndDropQuestion.getDragItems().get(mapping.getDragItemIndex()));
            // drop location
            mapping.setDropLocation(dragAndDropQuestion.getDropLocations().get(mapping.getDropLocationIndex()));
            // set question
            mapping.setQuestion(dragAndDropQuestion);
            // save mapping
            dragAndDropMappingRepository.save(mapping);
        }
    }
}<|MERGE_RESOLUTION|>--- conflicted
+++ resolved
@@ -3,15 +3,8 @@
 import com.codahale.metrics.annotation.Timed;
 import com.sun.org.apache.regexp.internal.RE;
 import de.tum.in.www1.exerciseapp.domain.*;
-<<<<<<< HEAD
 import de.tum.in.www1.exerciseapp.repository.*;
-
-=======
-import de.tum.in.www1.exerciseapp.repository.DragAndDropMappingRepository;
-import de.tum.in.www1.exerciseapp.repository.ParticipationRepository;
-import de.tum.in.www1.exerciseapp.repository.QuizExerciseRepository;
 import de.tum.in.www1.exerciseapp.service.AuthorizationCheckService;
->>>>>>> 76b04b68
 import de.tum.in.www1.exerciseapp.service.StatisticService;
 import de.tum.in.www1.exerciseapp.web.rest.util.HeaderUtil;
 import io.github.jhipster.web.util.ResponseUtil;
@@ -29,12 +22,9 @@
 import java.util.ArrayList;
 import java.util.List;
 import java.util.Optional;
-<<<<<<< HEAD
 import java.util.Set;
-=======
 import java.util.stream.Collectors;
 import java.util.stream.Stream;
->>>>>>> 76b04b68
 
 /**
  * REST controller for managing QuizExercise.
@@ -57,7 +47,6 @@
     private final DragAndDropMappingRepository dragAndDropMappingRepository;
     private final AuthorizationCheckService authCheckService;
 
-<<<<<<< HEAD
     public QuizExerciseResource(QuizExerciseRepository quizExerciseRepository,
                                 ParticipationRepository participationRepository,
                                 StatisticService statisticService,
@@ -65,10 +54,8 @@
                                 QuizPointStatisticRepository quizPointStatisticRepository,
                                 QuestionStatisticRepository questionStatisticRepository,
                                 QuizSubmissionRepository quizSubmissionRepository,
-                                DragAndDropMappingRepository dragAndDropMappingRepository) {
-=======
-    public QuizExerciseResource(QuizExerciseRepository quizExerciseRepository, ParticipationRepository participationRepository, StatisticService statisticService, DragAndDropMappingRepository dragAndDropMappingRepository, AuthorizationCheckService authCheckService) {
->>>>>>> 76b04b68
+                                DragAndDropMappingRepository dragAndDropMappingRepository,
+                                AuthorizationCheckService authCheckService) {
         this.quizExerciseRepository = quizExerciseRepository;
         this.participationRepository = participationRepository;
         this.statisticService = statisticService;
