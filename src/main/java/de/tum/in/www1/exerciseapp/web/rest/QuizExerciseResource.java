--- conflicted
+++ resolved
@@ -3,13 +3,8 @@
 import com.codahale.metrics.annotation.Timed;
 import com.sun.org.apache.regexp.internal.RE;
 import de.tum.in.www1.exerciseapp.domain.*;
-<<<<<<< HEAD
 import de.tum.in.www1.exerciseapp.repository.*;
-=======
-import de.tum.in.www1.exerciseapp.repository.DragAndDropMappingRepository;
-import de.tum.in.www1.exerciseapp.repository.ParticipationRepository;
-import de.tum.in.www1.exerciseapp.repository.QuizExerciseRepository;
->>>>>>> 88107870
+
 import de.tum.in.www1.exerciseapp.service.StatisticService;
 import de.tum.in.www1.exerciseapp.web.rest.util.HeaderUtil;
 import io.github.jhipster.web.util.ResponseUtil;
@@ -22,11 +17,8 @@
 
 import java.net.URI;
 import java.net.URISyntaxException;
-<<<<<<< HEAD
 import java.util.HashSet;
-=======
 import java.util.ArrayList;
->>>>>>> 88107870
 import java.util.List;
 import java.util.Optional;
 import java.util.Set;
@@ -45,11 +37,11 @@
     private final QuizExerciseRepository quizExerciseRepository;
     private final ParticipationRepository participationRepository;
     private final StatisticService statisticService;
-<<<<<<< HEAD
     private final ResultRepository resultRepository;
     private final QuizPointStatisticRepository quizPointStatisticRepository;
     private final QuestionStatisticRepository questionStatisticRepository;
     private final QuizSubmissionRepository quizSubmissionRepository;
+    private final DragAndDropMappingRepository dragAndDropMappingRepository;
 
     public QuizExerciseResource(QuizExerciseRepository quizExerciseRepository,
                                 ParticipationRepository participationRepository,
@@ -57,7 +49,8 @@
                                 ResultRepository resultRepository,
                                 QuizPointStatisticRepository quizPointStatisticRepository,
                                 QuestionStatisticRepository questionStatisticRepository,
-                                QuizSubmissionRepository quizSubmissionRepository) {
+                                QuizSubmissionRepository quizSubmissionRepository,
+                                DragAndDropMappingRepository dragAndDropMappingRepository) {
         this.quizExerciseRepository = quizExerciseRepository;
         this.participationRepository = participationRepository;
         this.statisticService = statisticService;
@@ -65,15 +58,7 @@
         this.quizPointStatisticRepository = quizPointStatisticRepository;
         this.questionStatisticRepository = questionStatisticRepository;
         this.quizSubmissionRepository = quizSubmissionRepository;
-=======
-    private final DragAndDropMappingRepository dragAndDropMappingRepository;
-
-    public QuizExerciseResource(QuizExerciseRepository quizExerciseRepository, ParticipationRepository participationRepository, StatisticService statisticService, DragAndDropMappingRepository dragAndDropMappingRepository) {
-        this.quizExerciseRepository = quizExerciseRepository;
-        this.participationRepository = participationRepository;
-        this.statisticService = statisticService;
         this.dragAndDropMappingRepository = dragAndDropMappingRepository;
->>>>>>> 88107870
     }
 
     /**
@@ -346,7 +331,6 @@
     }
 
     /**
-<<<<<<< HEAD
      * PUT  /quiz-exercises-re-evaluate : Re-evaluates an existing quizExercise.
      *
      * 1. reset not allowed changes and set flag updateResultsAndStatistics if a recalculation of results and statistics is necessary
@@ -586,7 +570,10 @@
         quizPointStatisticRepository.save(quizExercise.getQuizPointStatistic());
         for (Question question : quizExercise.getQuestions()) {
             questionStatisticRepository.save(question.getQuestionStatistic());
-=======
+        }
+    }
+
+    /**
      * remove dragItem and dropLocation from correct mappings and set dragItemIndex and dropLocationIndex instead
      *
      * @param dragAndDropQuestion the question for which to perform these actions
@@ -650,7 +637,6 @@
             mapping.setQuestion(dragAndDropQuestion);
             // save mapping
             dragAndDropMappingRepository.save(mapping);
->>>>>>> 88107870
         }
     }
 }