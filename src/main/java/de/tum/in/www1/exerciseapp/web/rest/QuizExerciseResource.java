package de.tum.in.www1.exerciseapp.web.rest;

import com.codahale.metrics.annotation.Timed;
import com.sun.org.apache.regexp.internal.RE;
import de.tum.in.www1.exerciseapp.domain.*;
import de.tum.in.www1.exerciseapp.repository.*;
import de.tum.in.www1.exerciseapp.service.AuthorizationCheckService;
import de.tum.in.www1.exerciseapp.service.CourseService;
import de.tum.in.www1.exerciseapp.service.StatisticService;
import de.tum.in.www1.exerciseapp.web.rest.util.HeaderUtil;
import io.github.jhipster.web.util.ResponseUtil;
import org.slf4j.Logger;
import org.slf4j.LoggerFactory;
import org.springframework.http.HttpStatus;
import org.springframework.http.ResponseEntity;
import org.springframework.messaging.simp.SimpMessageSendingOperations;
import org.springframework.security.access.prepost.PreAuthorize;
import org.springframework.transaction.annotation.Transactional;
import org.springframework.web.bind.annotation.*;

import java.net.URI;
import java.net.URISyntaxException;
<<<<<<< HEAD
import java.time.ZonedDateTime;
=======
import java.util.HashSet;
>>>>>>> 3e201b5a
import java.util.ArrayList;
import java.util.List;
import java.util.Optional;
import java.util.Set;
import java.util.stream.Collectors;
import java.util.stream.Stream;

/**
 * REST controller for managing QuizExercise.
 */
@RestController
@RequestMapping("/api")
public class QuizExerciseResource {

    private final Logger log = LoggerFactory.getLogger(QuizExerciseResource.class);

    private static final String ENTITY_NAME = "quizExercise";

    private final QuizExerciseRepository quizExerciseRepository;
    private final ParticipationRepository participationRepository;
    private final CourseService courseService;
    private final StatisticService statisticService;
    private final ResultRepository resultRepository;
    private final QuizSubmissionRepository quizSubmissionRepository;
    private final DragAndDropMappingRepository dragAndDropMappingRepository;
    private final AuthorizationCheckService authCheckService;
<<<<<<< HEAD
    private final SimpMessageSendingOperations messagingTemplate;

    public QuizExerciseResource(QuizExerciseRepository quizExerciseRepository,
                                ParticipationRepository participationRepository,
                                CourseService courseService,
                                StatisticService statisticService,
                                DragAndDropMappingRepository dragAndDropMappingRepository,
                                AuthorizationCheckService authCheckService,
                                SimpMessageSendingOperations messagingTemplate) {
=======

    public QuizExerciseResource(QuizExerciseRepository quizExerciseRepository,
                                ParticipationRepository participationRepository,
                                StatisticService statisticService,
                                ResultRepository resultRepository,
                                QuizSubmissionRepository quizSubmissionRepository,
                                DragAndDropMappingRepository dragAndDropMappingRepository,
                                AuthorizationCheckService authCheckService) {
>>>>>>> 3e201b5a
        this.quizExerciseRepository = quizExerciseRepository;
        this.participationRepository = participationRepository;
        this.courseService = courseService;
        this.statisticService = statisticService;
        this.resultRepository = resultRepository;
        this.quizSubmissionRepository = quizSubmissionRepository;
        this.dragAndDropMappingRepository = dragAndDropMappingRepository;
        this.authCheckService = authCheckService;
        this.messagingTemplate = messagingTemplate;
    }

    /**
     * POST  /quiz-exercises : Create a new quizExercise.
     *
     * @param quizExercise the quizExercise to create
     * @return the ResponseEntity with status 201 (Created) and with body the new quizExercise, or with status 400 (Bad Request) if the quizExercise has already an ID
     * @throws URISyntaxException if the Location URI syntax is incorrect
     */
    @PostMapping("/quiz-exercises")
    @PreAuthorize("hasAnyRole('TA', 'INSTRUCTOR', 'ADMIN')")
    @Timed
    public ResponseEntity<QuizExercise> createQuizExercise(@RequestBody QuizExercise quizExercise) throws URISyntaxException {
        log.debug("REST request to save QuizExercise : {}", quizExercise);
        if (quizExercise.getId() != null) {
            return ResponseEntity.badRequest().headers(HeaderUtil.createFailureAlert(ENTITY_NAME, "idexists", "A new quizExercise cannot already have an ID")).body(null);
        }

        // fetch course from database to make sure client didn't change groups
        Course course = courseService.findOne(quizExercise.getCourse().getId());
        if (course == null) {
            return ResponseEntity.badRequest().headers(HeaderUtil.createFailureAlert(ENTITY_NAME, "courseNotFound", "The course belonging to this quiz exercise does not exist")).body(null);
        }
        if (!authCheckService.isTeachingAssistantInCourse(course) &&
            !authCheckService.isInstructorInCourse(course) &&
            !authCheckService.isAdmin()) {
            return ResponseEntity.status(HttpStatus.FORBIDDEN).build();
        }

        // check if quiz is valid
        if (!quizExercise.isValid()) {
            return ResponseEntity.badRequest().headers(HeaderUtil.createFailureAlert(ENTITY_NAME, "invalidQuiz", "The quiz exercise is invalid")).body(null);
        }

        // fix references in all drag and drop questions (step 1/2)
        for (Question question : quizExercise.getQuestions()) {
            if (question instanceof DragAndDropQuestion) {
                DragAndDropQuestion dragAndDropQuestion = (DragAndDropQuestion) question;
                // save references as index to prevent Hibernate Persistence problem
                saveCorrectMappingsInIndices(dragAndDropQuestion);
            }
        }

        QuizExercise result = quizExerciseRepository.save(quizExercise);

        // fix references in all drag and drop questions (step 2/2)
        for (Question question : result.getQuestions()) {
            if (question instanceof DragAndDropQuestion) {
                DragAndDropQuestion dragAndDropQuestion = (DragAndDropQuestion) question;
                // restore references from index after save
                restoreCorrectMappingsFromIndices(dragAndDropQuestion);
            }
        }

        return ResponseEntity.created(new URI("/api/quiz-exercises/" + result.getId()))
            .headers(HeaderUtil.createEntityCreationAlert(ENTITY_NAME, result.getId().toString()))
            .body(result);
    }

    /**
     * PUT  /quiz-exercises : Updates an existing quizExercise.
     *
     * @param quizExercise the quizExercise to update
     * @return the ResponseEntity with status 200 (OK) and with body the updated quizExercise,
     * or with status 400 (Bad Request) if the quizExercise is not valid,
     * or with status 500 (Internal Server Error) if the quizExercise couldn't be updated
     * @throws URISyntaxException if the Location URI syntax is incorrect
     */
    @PutMapping("/quiz-exercises")
    @PreAuthorize("hasAnyRole('TA', 'INSTRUCTOR', 'ADMIN')")
    @Timed
    public ResponseEntity<QuizExercise> updateQuizExercise(@RequestBody QuizExercise quizExercise) throws URISyntaxException {
        log.debug("REST request to update QuizExercise : {}", quizExercise);
        if (quizExercise.getId() == null) {
            return createQuizExercise(quizExercise);
        }

        // fetch course from database to make sure client didn't change groups
        Course course = courseService.findOne(quizExercise.getCourse().getId());
        if (course == null) {
            return ResponseEntity.badRequest().headers(HeaderUtil.createFailureAlert(ENTITY_NAME, "courseNotFound", "The course belonging to this quiz exercise does not exist")).body(null);
        }
        if (!authCheckService.isTeachingAssistantInCourse(course) &&
            !authCheckService.isInstructorInCourse(course) &&
            !authCheckService.isAdmin()) {
            return ResponseEntity.status(HttpStatus.FORBIDDEN).build();
        }

        // check if quiz is valid
        if (!quizExercise.isValid()) {
            return ResponseEntity.badRequest().headers(HeaderUtil.createFailureAlert(ENTITY_NAME, "invalidQuiz", "The quiz exercise is invalid")).body(null);
        }

        // check if quiz is currently active
        QuizExercise originalQuiz = quizExerciseRepository.findOne(quizExercise.getId());
        if (originalQuiz == null) {
            return ResponseEntity.notFound().headers(HeaderUtil.createFailureAlert(ENTITY_NAME, "quizExerciseNotFound", "The quiz exercise does not exist yet. Use POST to create a new quizExercise.")).build();
        }
        if (originalQuiz.isSubmissionAllowed()) {
            return ResponseEntity.badRequest().headers(HeaderUtil.createFailureAlert(ENTITY_NAME, "quizIsActive", "The quiz is currently active. No changes are allowed until the quiz has finished.")).body(null);
        }

        // iterate through questions to add missing pointer back to quizExercise
        // Note: This is necessary because of the @IgnoreJSON in question and answerOption
        //       that prevents infinite recursive JSON serialization.
        for (Question question : quizExercise.getQuestions()) {
            if (question.getId() != null) {
                question.setExercise(quizExercise);
                //reconnect QuestionStatistics
                if (question.getQuestionStatistic() != null){
                    question.getQuestionStatistic().setQuestion(question);
                }
                // do the same for answerOptions (if question is multiple choice)
                if (question instanceof MultipleChoiceQuestion) {
                    MultipleChoiceQuestion mcQuestion = (MultipleChoiceQuestion) question;
                    MultipleChoiceQuestionStatistic mcStatistic = (MultipleChoiceQuestionStatistic) mcQuestion.getQuestionStatistic();
                    //reconnect answerCounters
                    for (AnswerCounter answerCounter : mcStatistic.getAnswerCounters()) {
                        if (answerCounter.getId() != null) {
                            answerCounter.setMultipleChoiceQuestionStatistic(mcStatistic);
                        }
                    }
                    // reconnect answerOptions
                    for (AnswerOption answerOption : mcQuestion.getAnswerOptions()) {
                        if (answerOption.getId() != null) {
                            answerOption.setQuestion(mcQuestion);
                        }
                    }
                }
                if (question instanceof DragAndDropQuestion) {
                    DragAndDropQuestion dragAndDropQuestion = (DragAndDropQuestion) question;
                    DragAndDropQuestionStatistic dragAndDropStatistic = (DragAndDropQuestionStatistic) dragAndDropQuestion.getQuestionStatistic();
                    // TODO: @Moritz: Reconnect whatever needs to be reconnected

                    // reconnect dropLocations
                    for (DropLocation dropLocation : dragAndDropQuestion.getDropLocations()) {
                        if (dropLocation.getId() != null) {
                            dropLocation.setQuestion(dragAndDropQuestion);
                        }
                    }
                    // reconnect dragItems
                    for (DragItem dragItem : dragAndDropQuestion.getDragItems()) {
                        if (dragItem.getId() != null) {
                            dragItem.setQuestion(dragAndDropQuestion);
                        }
                    }
                    // reconnect correctMappings
                    for (DragAndDropMapping mapping : dragAndDropQuestion.getCorrectMappings()) {
                        if (mapping.getId() != null) {
                            mapping.setQuestion(dragAndDropQuestion);
                        }
                    }
                }
            }
        }
        //reconnect quizPointStatistic
        quizExercise.getQuizPointStatistic().setQuiz(quizExercise);
        //reconnect pointCounters
        for (PointCounter pointCounter : quizExercise.getQuizPointStatistic().getPointCounters()) {
            if (pointCounter.getId() != null) {
                pointCounter.setQuizPointStatistic(quizExercise.getQuizPointStatistic());
            }
        }

        // reset Released-Flag in all statistics if they are released but the quiz hasn't ended yet
        if (!quizExercise.hasStarted() || quizExercise.getRemainingTime() > 0) {
            quizExercise.getQuizPointStatistic().setReleased(false);
            for (Question question : quizExercise.getQuestions()) {
                // TODO: @Moritz: fix this for DragAndDropQuestions (getQuestionStatistic() returns null)
                if (question.getQuestionStatistic() != null) {
                    question.getQuestionStatistic().setReleased(false);
                }
            }
        }
        //notify clients via websocket about the release state of the statistics.
        statisticService.releaseStatistic(quizExercise, quizExercise.getQuizPointStatistic().isReleased());

        // fix references in all drag and drop questions (step 1/2)
        for (Question question : quizExercise.getQuestions()) {
            if (question instanceof DragAndDropQuestion) {
                DragAndDropQuestion dragAndDropQuestion = (DragAndDropQuestion) question;
                // save references as index to prevent Hibernate Persistence problem
                saveCorrectMappingsInIndices(dragAndDropQuestion);
            }
        }

        // save result
        // Note: save will automatically remove deleted questions from the exercise and deleted answer options from the questions
        //       and delete the now orphaned entries from the database
        QuizExercise result = quizExerciseRepository.save(quizExercise);

        // fix references in all drag and drop questions (step 2/2)
        for (Question question : result.getQuestions()) {
            if (question instanceof DragAndDropQuestion) {
                DragAndDropQuestion dragAndDropQuestion = (DragAndDropQuestion) question;
                // restore references from index after save
                restoreCorrectMappingsFromIndices(dragAndDropQuestion);
            }
        }

        // notify websocket channel of changes to the quiz exercise
        messagingTemplate.convertAndSend("/topic/quizExercise/" + quizExercise.getId(), true);

        return ResponseEntity.ok()
            .headers(HeaderUtil.createEntityUpdateAlert(ENTITY_NAME, quizExercise.getId().toString()))
            .body(result);
    }

    /**
     * GET  /quiz-exercises : get all the quizExercises.
     *
     * @return the ResponseEntity with status 200 (OK) and the list of quizExercises in body
     */
    @GetMapping("/quiz-exercises")
    @PreAuthorize("hasAnyRole('TA', 'INSTRUCTOR', 'ADMIN')")
    @Timed
    public List<QuizExercise> getAllQuizExercises() {
        log.debug("REST request to get all QuizExercises");
        List<QuizExercise> quizExercises = quizExerciseRepository.findAll();
        Stream<QuizExercise> authorizedExercises = quizExercises.stream().filter(
            exercise -> {
                Course course = exercise.getCourse();
                return authCheckService.isTeachingAssistantInCourse(course) ||
                    authCheckService.isInstructorInCourse(course) ||
                    authCheckService.isAdmin();
            }
        );
        return authorizedExercises.collect(Collectors.toList());
    }

    /**
     * GET  /courses/:courseId/exercises : get all the exercises.
     *
     * @return the ResponseEntity with status 200 (OK) and the list of programmingExercises in body
     */
    @GetMapping(value = "/courses/{courseId}/quiz-exercises")
    @PreAuthorize("hasAnyRole('TA', 'INSTRUCTOR', 'ADMIN')")
    @Timed
    @Transactional(readOnly = true)
    public List<QuizExercise> getQuizExercisesForCourse(@PathVariable Long courseId) {
        log.debug("REST request to get all QuizExercises for the course with id : {}", courseId);
        List<QuizExercise> quizExercises = quizExerciseRepository.findByCourseId(courseId);
        Stream<QuizExercise> authorizedExercises = quizExercises.stream().filter(
            exercise -> {
                Course course = exercise.getCourse();
                return authCheckService.isTeachingAssistantInCourse(course) ||
                    authCheckService.isInstructorInCourse(course) ||
                    authCheckService.isAdmin();
            }
        );
        return authorizedExercises.collect(Collectors.toList());
    }

    /**
     * GET  /quiz-exercises/:id : get the "id" quizExercise.
     *
     * @param id the id of the quizExercise to retrieve
     * @return the ResponseEntity with status 200 (OK) and with body the quizExercise, or with status 404 (Not Found)
     */
    @GetMapping("/quiz-exercises/{id}")
    @PreAuthorize("hasAnyRole('TA', 'INSTRUCTOR', 'ADMIN')")
    @Timed
    public ResponseEntity<QuizExercise> getQuizExercise(@PathVariable Long id) {
        log.debug("REST request to get QuizExercise : {}", id);
        QuizExercise quizExercise = quizExerciseRepository.findOne(id);
        if (!authCheckService.isAllowedToSeeExercise(quizExercise)) {
            return ResponseEntity.status(HttpStatus.FORBIDDEN).build();
        }
        return ResponseUtil.wrapOrNotFound(Optional.ofNullable(quizExercise));
    }

    /**
     * GET  /quiz-exercises/:id : get the "id" quizExercise.
     *
     * @param id the id of the quizExercise to retrieve
     * @return the ResponseEntity with status 200 (OK) and with body the quizExercise, or with status 404 (Not Found)
     */
    @GetMapping("/quiz-exercises/{id}/for-student")
    @PreAuthorize("hasAnyRole('USER', 'TA', 'INSTRUCTOR', 'ADMIN')")
    @Timed
    public ResponseEntity<QuizExercise> getQuizExerciseForStudent(@PathVariable Long id) {
        log.debug("REST request to get QuizExercise : {}", id);
        QuizExercise quizExercise = quizExerciseRepository.findOne(id);
        if (!authCheckService.isAllowedToSeeExercise(quizExercise)) {
            return ResponseEntity.status(HttpStatus.FORBIDDEN).build();
        }
        if (quizExercise == null) {
            return ResponseEntity.status(HttpStatus.NOT_FOUND).build();
        }

        // filter out all questions, if quiz hasn't started yet
        if (!quizExercise.hasStarted()) {
            quizExercise.setQuestions(new ArrayList<>());
        }

        // only filter out information if quiz hasn't ended yet
        if (quizExercise.shouldFilterForStudents()) {
            // filter out "explanation" and "questionStatistic" field from all questions (so students can't see explanation and questionStatistic while answering quiz)
            for (Question question : quizExercise.getQuestions()) {
                question.setExplanation(null);
                if (question.getQuestionStatistic() != null && !question.getQuestionStatistic().isReleased()) {
                    question.setQuestionStatistic(null);
                }

                // filter out "isCorrect" and "explanation" fields from answerOptions in all MC questions (so students can't see correct options in JSON)
                if (question instanceof MultipleChoiceQuestion) {
                    MultipleChoiceQuestion mcQuestion = (MultipleChoiceQuestion) question;
                    for (AnswerOption answerOption : mcQuestion.getAnswerOptions()) {
                        answerOption.setIsCorrect(null);
                        answerOption.setExplanation(null);
                    }
                }

                // filter out "correctMappings" from DragAndDropQuestions
                if (question instanceof DragAndDropQuestion) {
                    DragAndDropQuestion dndQuestion = (DragAndDropQuestion) question;
                    dndQuestion.setCorrectMappings(null);
                }
            }
        }
        // filter out the statistic information if the statistic is not released
        if (quizExercise.getQuizPointStatistic() != null && !quizExercise.getQuizPointStatistic().isReleased()) {
            // filter out all statistical-Data of "quizPointStatistic" if the statistic is not released(so students can't see quizPointStatistic while answering quiz)
            quizExercise.getQuizPointStatistic().setPointCounters(null);
            quizExercise.getQuizPointStatistic().setParticipantsRated(null);
            quizExercise.getQuizPointStatistic().setParticipantsUnrated(null);
        }

        return ResponseEntity.ok(quizExercise);
    }

    /**
     * POST /quiz-exercises/:id/:action : perform the specified action for the quiz now
     *
     * @param id     the id of the quiz exercise to start
     * @param action the action to perform on the quiz (allowed actions: "start-now", "set-visible")
     * @return the response entity with status 204 if quiz was started, appropriate error code otherwise
     */
    @PostMapping("/quiz-exercises/{id}/{action}")
    @PreAuthorize("hasAnyRole('TA', 'INSTRUCTOR', 'ADMIN')")
    @Timed
    public ResponseEntity<String> performActionForQuizExercise(@PathVariable Long id, @PathVariable String action) {
        log.debug("REST request to immediately start QuizExercise : {}", id);

        // find quiz exercise
        QuizExercise quizExercise = quizExerciseRepository.findOne(id);
        if (quizExercise == null) {
            return ResponseEntity.notFound().build();
        }

        // check permissions
        Course course = quizExercise.getCourse();
        if (!authCheckService.isTeachingAssistantInCourse(course) &&
            !authCheckService.isInstructorInCourse(course) &&
            !authCheckService.isAdmin()) {
            return ResponseEntity.status(HttpStatus.FORBIDDEN).build();
        }

        switch (action) {
            case "start-now":
                // check if quiz hasn't already started
                if (quizExercise.hasStarted()) {
                    return ResponseEntity.status(HttpStatus.BAD_REQUEST).body("{\"message\": \"Quiz has already started.\"}");
                }

                // set release date to now
                quizExercise.setReleaseDate(ZonedDateTime.now());
                quizExercise.setIsPlannedToStart(true);
                break;
            case "set-visible":
                // check if quiz is already visible
                if (quizExercise.isVisibleToStudents()) {
                    return ResponseEntity.status(HttpStatus.BAD_REQUEST).body("{\"message\": \"Quiz is already visible to students.\"}");
                }

                // set quiz to visible
                quizExercise.setIsVisibleBeforeStart(true);
                break;
            default:
                return ResponseEntity.status(HttpStatus.BAD_REQUEST).body("{\"message\": \"Unknown action: " + action + "\"}");
        }

        // save quiz exercise
        quizExerciseRepository.save(quizExercise);

        // notify websocket channel of changes to the quiz exercise
        messagingTemplate.convertAndSend("/topic/quizExercise/" + quizExercise.getId(), true);

        return ResponseEntity.noContent().build();
    }

    /**
     * DELETE  /quiz-exercises/:id : delete the "id" quizExercise.
     *
     * @param id the id of the quizExercise to delete
     * @return the ResponseEntity with status 200 (OK)
     */
    @DeleteMapping("/quiz-exercises/{id}")
    @PreAuthorize("hasAnyRole('TA', 'INSTRUCTOR', 'ADMIN')")
    @Timed
    public ResponseEntity<Void> deleteQuizExercise(@PathVariable Long id) {
        log.debug("REST request to delete QuizExercise : {}", id);

        QuizExercise quizExercise = quizExerciseRepository.findOne(id);
        if (quizExercise == null) {
            return ResponseEntity.notFound().build();
        }

        Course course = quizExercise.getCourse();
        if (!authCheckService.isTeachingAssistantInCourse(course) &&
            !authCheckService.isInstructorInCourse(course) &&
            !authCheckService.isAdmin()) {
            return ResponseEntity.status(HttpStatus.FORBIDDEN).build();
        }

        List<Participation> participationsToDelete = participationRepository.findByExerciseId(id);

        for (Participation participation : participationsToDelete) {
            participationRepository.delete(participation.getId());
        }

        quizExerciseRepository.delete(id);
        return ResponseEntity.ok().headers(HeaderUtil.createEntityDeletionAlert(ENTITY_NAME, id.toString())).build();
    }

    /**
     * PUT  /quiz-exercises-re-evaluate : Re-evaluates an existing quizExercise.
     *
     * 1. reset not allowed changes and set flag updateResultsAndStatistics if a recalculation of results and statistics is necessary
     * 2. save changed quizExercise
     * 3. if flag is set: -> change results if an answer or a question is set invalid
     *                    -> recalculate statistics and results and save them.
     *
     * @param quizExercise the quizExercise to re-evaluate
     * @return the ResponseEntity with status 200 (OK) and with body the re-evaluated quizExercise,
     * or with status 400 (Bad Request) if the quizExercise is not valid,
     * or with status 500 (Internal Server Error) if the quizExercise couldn't be re-evaluated
     * @throws URISyntaxException if the Location URI syntax is incorrect
     */
    @PutMapping("/quiz-exercises-re-evaluate")
    @PreAuthorize("hasAnyRole('INSTRUCTOR', 'ADMIN')")
    @Timed
    public ResponseEntity<QuizExercise> reEvaluateQuizExercise(@RequestBody QuizExercise quizExercise) throws URISyntaxException {
        log.debug("REST request to re-evaluate QuizExercise : {}", quizExercise);
        if (quizExercise.getId() == null) {
            return createQuizExercise(quizExercise);
        }
        QuizExercise originalQuizExercise = quizExerciseRepository.findOne(quizExercise.getId());
        quizExercise.undoUnallowedChanges(originalQuizExercise);
        boolean updateOfResultsAndStatisticsNecessary = quizExercise.checkIfRecalculationIsNecessary(originalQuizExercise);

        //change existing results if an answer or and question was deleted
        for (Result result : resultRepository.findByParticipationExerciseIdOrderByCompletionDateAsc(quizExercise.getId())) {

            Set<SubmittedAnswer> submittedAnswersToDelete = new HashSet<>();

            for (SubmittedAnswer submittedAnswer : ((QuizSubmission) result.getSubmission()).getSubmittedAnswers()) {
                if (submittedAnswer instanceof MultipleChoiceSubmittedAnswer) {
                    // Delete all references to question and answers if the question was deleted
                    if (!quizExercise.getQuestions().contains(submittedAnswer.getQuestion())) {
                        submittedAnswer.setQuestion(null);
                        ((MultipleChoiceSubmittedAnswer) submittedAnswer).setSelectedOptions(null);
                        submittedAnswersToDelete.add(submittedAnswer);
                    } else {
                        // find same question in quizExercise
                        Question question = quizExercise.findQuestionById(submittedAnswer.getQuestion().getId());

                        // Check if an answerOption was deleted and delete reference to in selectedOptions
                        ((MultipleChoiceSubmittedAnswer) submittedAnswer).checkForDeletedAnswerOptions((MultipleChoiceQuestion) question);
                    }
                    // TODO: @Moritz: DragAndDrop Question
                }
            }
            ((QuizSubmission) result.getSubmission()).getSubmittedAnswers().removeAll(submittedAnswersToDelete);
            quizSubmissionRepository.save((QuizSubmission) result.getSubmission());
        }

        //update QuizExercise
        ResponseEntity<QuizExercise> methodResult = updateQuizExercise(quizExercise);

        // update Statistics and Results
        if (updateOfResultsAndStatisticsNecessary) {
            statisticService.updateStatisticsAndResults(quizExercise);
        }

        return methodResult;
    }

    /**
     * remove dragItem and dropLocation from correct mappings and set dragItemIndex and dropLocationIndex instead
     *
     * @param dragAndDropQuestion the question for which to perform these actions
     */
    private void saveCorrectMappingsInIndices(DragAndDropQuestion dragAndDropQuestion) {
        List<DragAndDropMapping> mappingsToBeRemoved = new ArrayList<>();
        for (DragAndDropMapping mapping : dragAndDropQuestion.getCorrectMappings()) {
            // check for NullPointers
            if (mapping.getDragItem() == null || mapping.getDropLocation() == null) {
                mappingsToBeRemoved.add(mapping);
                continue;
            }

            // drag item index
            DragItem dragItem = mapping.getDragItem();
            boolean dragItemFound = false;
            for (DragItem questionDragItem : dragAndDropQuestion.getDragItems()) {
                if (dragItem.equals(questionDragItem)) {
                    dragItemFound = true;
                    mapping.setDragItemIndex(dragAndDropQuestion.getDragItems().indexOf(questionDragItem));
                    mapping.setDragItem(null);
                    break;
                }
            }

            // replace drop location
            DropLocation dropLocation = mapping.getDropLocation();
            boolean dropLocationFound = false;
            for (DropLocation questionDropLocation : dragAndDropQuestion.getDropLocations()) {
                if (dropLocation.equals(questionDropLocation)) {
                    dropLocationFound = true;
                    mapping.setDropLocationIndex(dragAndDropQuestion.getDropLocations().indexOf(questionDropLocation));
                    mapping.setDropLocation(null);
                    break;
                }
            }

            // if one of them couldn't be found, remove the mapping entirely
            if (!dragItemFound || !dropLocationFound) {
                mappingsToBeRemoved.add(mapping);
            }
        }

        for (DragAndDropMapping mapping : mappingsToBeRemoved) {
            dragAndDropQuestion.removeCorrectMappings(mapping);
        }
    }

    /**
     * restore dragItem and dropLocation for correct mappings using dragItemIndex and dropLocationIndex
     *
     * @param dragAndDropQuestion the question for which to perform these actions
     */
    private void restoreCorrectMappingsFromIndices(DragAndDropQuestion dragAndDropQuestion) {
        for (DragAndDropMapping mapping : dragAndDropQuestion.getCorrectMappings()) {
            // drag item
            mapping.setDragItem(dragAndDropQuestion.getDragItems().get(mapping.getDragItemIndex()));
            // drop location
            mapping.setDropLocation(dragAndDropQuestion.getDropLocations().get(mapping.getDropLocationIndex()));
            // set question
            mapping.setQuestion(dragAndDropQuestion);
            // save mapping
            dragAndDropMappingRepository.save(mapping);
        }
    }
}<|MERGE_RESOLUTION|>--- conflicted
+++ resolved
@@ -20,11 +20,8 @@
 
 import java.net.URI;
 import java.net.URISyntaxException;
-<<<<<<< HEAD
 import java.time.ZonedDateTime;
-=======
 import java.util.HashSet;
->>>>>>> 3e201b5a
 import java.util.ArrayList;
 import java.util.List;
 import java.util.Optional;
@@ -51,26 +48,17 @@
     private final QuizSubmissionRepository quizSubmissionRepository;
     private final DragAndDropMappingRepository dragAndDropMappingRepository;
     private final AuthorizationCheckService authCheckService;
-<<<<<<< HEAD
     private final SimpMessageSendingOperations messagingTemplate;
 
     public QuizExerciseResource(QuizExerciseRepository quizExerciseRepository,
                                 ParticipationRepository participationRepository,
                                 CourseService courseService,
                                 StatisticService statisticService,
+                                ResultRepository resultRepository,
+                                QuizSubmissionRepository quizSubmissionRepository,
                                 DragAndDropMappingRepository dragAndDropMappingRepository,
                                 AuthorizationCheckService authCheckService,
                                 SimpMessageSendingOperations messagingTemplate) {
-=======
-
-    public QuizExerciseResource(QuizExerciseRepository quizExerciseRepository,
-                                ParticipationRepository participationRepository,
-                                StatisticService statisticService,
-                                ResultRepository resultRepository,
-                                QuizSubmissionRepository quizSubmissionRepository,
-                                DragAndDropMappingRepository dragAndDropMappingRepository,
-                                AuthorizationCheckService authCheckService) {
->>>>>>> 3e201b5a
         this.quizExerciseRepository = quizExerciseRepository;
         this.participationRepository = participationRepository;
         this.courseService = courseService;
