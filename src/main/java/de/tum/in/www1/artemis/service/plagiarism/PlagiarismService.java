--- conflicted
+++ resolved
@@ -26,30 +26,25 @@
      * @param submission the submission to anonymize.
      * @param userLogin  the user login of the student asking to see his plagiarism comparison.
      */
-<<<<<<< HEAD
-    public void anonymizeSubmissionForStudent(Submission submission, String userLogin) {
-        var comparisonOptional = plagiarismComparisonRepository.findBySubmissionA_SubmissionIdOrSubmissionB_SubmissionId(submission.getId(), submission.getId());
-=======
-    public Submission anonymizeSubmissionForStudent(Submission submission, String userLogin) {
-        if (!isUserNotifiedByInstructor(submission.getId(), userLogin)) {
+    public void checkAccessAndAnonymizeSubmissionForStudent(Submission submission, String userLogin) {
+        if (!wasUserNotifiedByInstructor(submission.getId(), userLogin)) {
             throw new AccessForbiddenException("This plagiarism submission is not related to the requesting user or the user has not been notified yet.");
         }
         submission.setParticipation(null);
         submission.setResults(null);
         submission.setSubmissionDate(null);
-        return submission;
     }
 
     /**
-     * Checks whether the student with the given userlogin is involved in a plagiarism case which contains the given submissionId and the student is notified by the instructor.
+     * Checks whether the student with the given user login is involved in a plagiarism case which contains the given submissionId and the student is notified by the instructor.
      *
      * @param submissionId the id of a submissions that will be checked in plagiarism cases
      * @param userLogin the user login of the student
-     * @return true if the student with userlogin owns one of the submissions in a PlagiarismComparison which contains the given submissionId and is notified by the instructor, otherwise false
+     * @return true if the student with user login owns one of the submissions in a PlagiarismComparison which contains the given submissionId and is notified by the instructor,
+     * otherwise false
      */
-    public boolean isUserNotifiedByInstructor(Long submissionId, String userLogin) {
+    public boolean wasUserNotifiedByInstructor(Long submissionId, String userLogin) {
         var comparisonOptional = plagiarismComparisonRepository.findBySubmissionA_SubmissionIdOrSubmissionB_SubmissionId(submissionId, submissionId);
->>>>>>> 7835eaed
 
         // disallow requests from users who are not notified about this case:
         if (comparisonOptional.isPresent()) {
@@ -62,16 +57,7 @@
                                     && (comparison.getSubmissionB().getPlagiarismCase().getPost() != null || comparison.getSubmissionB().getPlagiarismCase().getVerdict() != null)
                                     && (comparison.getSubmissionB().getStudentLogin().equals(userLogin))));
         }
-<<<<<<< HEAD
-        if (!isUserNotifiedByInstructor) {
-            throw new AccessForbiddenException("This plagiarism submission is not related to the requesting user or the user has not been notified yet.");
-        }
-        submission.setParticipation(null);
-        submission.setResults(null);
-        submission.setSubmissionDate(null);
-=======
         return false;
->>>>>>> 7835eaed
     }
 
     /**
