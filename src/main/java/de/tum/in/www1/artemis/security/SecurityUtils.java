--- conflicted
+++ resolved
@@ -153,8 +153,6 @@
         return Optional.ofNullable(securityContext.getAuthentication()).filter(authentication -> authentication.getCredentials() instanceof String)
                 .map(authentication -> (String) authentication.getCredentials());
     }
-<<<<<<< HEAD
-=======
 
     /**
      * Checks if the current user has any of the authorities.
@@ -186,5 +184,4 @@
     public static boolean hasCurrentUserThisAuthority(String authority) {
         return hasCurrentUserAnyOfAuthorities(authority);
     }
->>>>>>> 74a7a810
 }