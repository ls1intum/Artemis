package de.tum.in.www1.artemis.service.notifications;

import static de.tum.in.www1.artemis.domain.notification.ConversationNotificationFactory.createConversationMessageNotification;
import static de.tum.in.www1.artemis.domain.notification.NotificationConstants.*;

import java.util.Set;
import java.util.stream.Collectors;

import org.springframework.stereotype.Service;

import de.tum.in.www1.artemis.domain.Course;
import de.tum.in.www1.artemis.domain.User;
import de.tum.in.www1.artemis.domain.enumeration.NotificationType;
import de.tum.in.www1.artemis.domain.metis.Post;
import de.tum.in.www1.artemis.domain.metis.conversation.Channel;
import de.tum.in.www1.artemis.domain.metis.conversation.Conversation;
import de.tum.in.www1.artemis.domain.metis.conversation.GroupChat;
import de.tum.in.www1.artemis.domain.notification.ConversationNotification;
import de.tum.in.www1.artemis.domain.notification.SingleUserNotification;
import de.tum.in.www1.artemis.domain.notification.SingleUserNotificationFactory;
import de.tum.in.www1.artemis.repository.SingleUserNotificationRepository;
import de.tum.in.www1.artemis.repository.metis.conversation.ConversationNotificationRepository;
import de.tum.in.www1.artemis.service.WebsocketMessagingService;

/**
 * Service for sending notifications about new messages in conversations.
 */
@Service
public class ConversationNotificationService {

    private final ConversationNotificationRepository conversationNotificationRepository;

    private final WebsocketMessagingService websocketMessagingService;

    private final GeneralInstantNotificationService generalInstantNotificationService;

    private final SingleUserNotificationRepository singleUserNotificationRepository;

    public ConversationNotificationService(ConversationNotificationRepository conversationNotificationRepository, WebsocketMessagingService websocketMessagingService,
            GeneralInstantNotificationService generalInstantNotificationService, SingleUserNotificationRepository singleUserNotificationRepository) {
        this.conversationNotificationRepository = conversationNotificationRepository;
        this.websocketMessagingService = websocketMessagingService;
        this.generalInstantNotificationService = generalInstantNotificationService;
        this.singleUserNotificationRepository = singleUserNotificationRepository;
    }

    /**
     * Notify registered students about new message
     *
     * @param createdMessage the new message
<<<<<<< HEAD
     * @param createdMessage the conversation the message belongs to
=======
     * @param conversation   the conversation the message belongs to
>>>>>>> 79122e44
     * @param recipients     the users which should be notified about the new message
     * @param mentionedUsers users mentioned in the message
     * @param course         the course in which the message was posted
     * @return the created notification
     */
<<<<<<< HEAD
    public ConversationNotification createNotification(Post createdMessage, Conversation conversation, Set<User> recipients, Course course, Set<User> mentionedUsers) {
=======
    public ConversationNotification notifyAboutNewMessage(Post createdMessage, Conversation conversation, Set<User> recipients, Course course, Set<User> mentionedUsers) {
>>>>>>> 79122e44
        String notificationText;
        String[] placeholders;
        NotificationType notificationType = NotificationType.CONVERSATION_NEW_MESSAGE;
        String conversationName = createdMessage.getConversation().getHumanReadableNameForReceiver(createdMessage.getAuthor());

        // add channel/groupChat/oneToOneChat string to placeholders for notification to distinguish in mobile client
        if (conversation instanceof Channel channel) {
            notificationText = NEW_MESSAGE_CHANNEL_TEXT;
            placeholders = new String[] { course.getTitle(), createdMessage.getContent(), createdMessage.getCreationDate().toString(), channel.getName(),
                    createdMessage.getAuthor().getName(), "channel" };
<<<<<<< HEAD
            if (channel.getIsAnnouncementChannel()) {
                notificationType = NotificationType.NEW_ANNOUNCEMENT_POST;
            }
            else if (channel.getLecture() != null) {
                notificationType = NotificationType.NEW_LECTURE_POST;
            }
            else if (channel.getExercise() != null) {
                notificationType = NotificationType.NEW_EXERCISE_POST;
            }
            else if (channel.getExam() != null) {
                notificationType = NotificationType.NEW_EXAM_POST;
            }
=======
            notificationType = getNotificationTypeForChannel(channel);
>>>>>>> 79122e44
        }
        else if (conversation instanceof GroupChat) {
            notificationText = NEW_MESSAGE_GROUP_CHAT_TEXT;
            placeholders = new String[] { course.getTitle(), createdMessage.getContent(), createdMessage.getCreationDate().toString(), createdMessage.getAuthor().getName(),
                    conversationName, "groupChat" };
        }
        else {
            notificationText = NEW_MESSAGE_DIRECT_TEXT;
            placeholders = new String[] { course.getTitle(), createdMessage.getContent(), createdMessage.getCreationDate().toString(), createdMessage.getAuthor().getName(),
                    conversationName, "oneToOneChat" };
        }
        var notification = createConversationMessageNotification(course.getId(), createdMessage, notificationType, notificationText, true, placeholders);
<<<<<<< HEAD
        save(notification, createdMessage, course, recipients, mentionedUsers, placeholders);
=======
        saveAndSend(notification, createdMessage, course, recipients, mentionedUsers, placeholders);
>>>>>>> 79122e44
        return notification;
    }

    private void save(ConversationNotification notification, Post createdMessage, Course course, Set<User> recipients, Set<User> mentionedUsers, String[] placeHolders) {
        conversationNotificationRepository.save(notification);

        Set<SingleUserNotification> mentionedUserNotifications = mentionedUsers.stream().map(mentionedUser -> SingleUserNotificationFactory
                .createNotification(notification.getMessage(), NotificationType.CONVERSATION_USER_MENTIONED, notification.getText(), placeHolders, mentionedUser))
                .collect(Collectors.toSet());
        singleUserNotificationRepository.saveAll(mentionedUserNotifications);
    }

    public ConversationNotification notifyAboutNewMessage(Post createdMessage, ConversationNotification notification, Set<User> recipients, Course course,
            Set<User> mentionedUsers) {

        Set<SingleUserNotification> mentionedUserNotifications = mentionedUsers.stream().map(mentionedUser -> SingleUserNotificationFactory
                .createNotification(notification.getMessage(), NotificationType.CONVERSATION_USER_MENTIONED, notification.getText(), placeHolders, mentionedUser))
                .collect(Collectors.toSet());
        mentionedUserNotifications.forEach(singleUserNotification -> websocketMessagingService.sendMessage(singleUserNotification.getTopic(), singleUserNotification));

        sendNotificationViaWebSocket(notification, recipients.stream().filter(recipient -> !mentionedUsers.contains(recipient)).collect(Collectors.toSet()));

        Post notificationSubject = new Post();
        notificationSubject.setId(createdMessage.getId());
        notificationSubject.setConversation(createdMessage.getConversation());
        notificationSubject.setContent(createdMessage.getContent());
        notificationSubject.setTitle(createdMessage.getTitle());
        notificationSubject.setCourse(course);
        notificationSubject.setAuthor(createdMessage.getAuthor());
        generalInstantNotificationService.sendNotification(notification, recipients, notificationSubject);
    }

    private void sendNotificationViaWebSocket(ConversationNotification notification, Set<User> recipients) {
        recipients.forEach(user -> websocketMessagingService.sendMessage(notification.getTopic(user.getId()), notification));
    }

    /**
     * Determines the notification type for the new message based on the channel properties
     *
     * @param channel the channel the message belongs to
     * @return the notification type for the message
     */
    private static NotificationType getNotificationTypeForChannel(Channel channel) {
        if (channel.getIsAnnouncementChannel()) {
            return NotificationType.NEW_ANNOUNCEMENT_POST;
        }
        else if (channel.getLecture() != null) {
            return NotificationType.NEW_LECTURE_POST;
        }
        else if (channel.getExercise() != null) {
            return NotificationType.NEW_EXERCISE_POST;
        }
        else if (channel.getExam() != null) {
            return NotificationType.NEW_EXAM_POST;
        }
        else if (channel.getIsCourseWide()) {
            return NotificationType.NEW_COURSE_POST;
        }
        return NotificationType.CONVERSATION_NEW_MESSAGE;
    }
}<|MERGE_RESOLUTION|>--- conflicted
+++ resolved
@@ -48,21 +48,13 @@
      * Notify registered students about new message
      *
      * @param createdMessage the new message
-<<<<<<< HEAD
-     * @param createdMessage the conversation the message belongs to
-=======
      * @param conversation   the conversation the message belongs to
->>>>>>> 79122e44
      * @param recipients     the users which should be notified about the new message
      * @param mentionedUsers users mentioned in the message
      * @param course         the course in which the message was posted
      * @return the created notification
      */
-<<<<<<< HEAD
     public ConversationNotification createNotification(Post createdMessage, Conversation conversation, Set<User> recipients, Course course, Set<User> mentionedUsers) {
-=======
-    public ConversationNotification notifyAboutNewMessage(Post createdMessage, Conversation conversation, Set<User> recipients, Course course, Set<User> mentionedUsers) {
->>>>>>> 79122e44
         String notificationText;
         String[] placeholders;
         NotificationType notificationType = NotificationType.CONVERSATION_NEW_MESSAGE;
@@ -73,22 +65,7 @@
             notificationText = NEW_MESSAGE_CHANNEL_TEXT;
             placeholders = new String[] { course.getTitle(), createdMessage.getContent(), createdMessage.getCreationDate().toString(), channel.getName(),
                     createdMessage.getAuthor().getName(), "channel" };
-<<<<<<< HEAD
-            if (channel.getIsAnnouncementChannel()) {
-                notificationType = NotificationType.NEW_ANNOUNCEMENT_POST;
-            }
-            else if (channel.getLecture() != null) {
-                notificationType = NotificationType.NEW_LECTURE_POST;
-            }
-            else if (channel.getExercise() != null) {
-                notificationType = NotificationType.NEW_EXERCISE_POST;
-            }
-            else if (channel.getExam() != null) {
-                notificationType = NotificationType.NEW_EXAM_POST;
-            }
-=======
             notificationType = getNotificationTypeForChannel(channel);
->>>>>>> 79122e44
         }
         else if (conversation instanceof GroupChat) {
             notificationText = NEW_MESSAGE_GROUP_CHAT_TEXT;
@@ -101,11 +78,7 @@
                     conversationName, "oneToOneChat" };
         }
         var notification = createConversationMessageNotification(course.getId(), createdMessage, notificationType, notificationText, true, placeholders);
-<<<<<<< HEAD
         save(notification, createdMessage, course, recipients, mentionedUsers, placeholders);
-=======
-        saveAndSend(notification, createdMessage, course, recipients, mentionedUsers, placeholders);
->>>>>>> 79122e44
         return notification;
     }
 
@@ -118,25 +91,25 @@
         singleUserNotificationRepository.saveAll(mentionedUserNotifications);
     }
 
-    public ConversationNotification notifyAboutNewMessage(Post createdMessage, ConversationNotification notification, Set<User> recipients, Course course,
-            Set<User> mentionedUsers) {
-
-        Set<SingleUserNotification> mentionedUserNotifications = mentionedUsers.stream().map(mentionedUser -> SingleUserNotificationFactory
-                .createNotification(notification.getMessage(), NotificationType.CONVERSATION_USER_MENTIONED, notification.getText(), placeHolders, mentionedUser))
-                .collect(Collectors.toSet());
-        mentionedUserNotifications.forEach(singleUserNotification -> websocketMessagingService.sendMessage(singleUserNotification.getTopic(), singleUserNotification));
-
-        sendNotificationViaWebSocket(notification, recipients.stream().filter(recipient -> !mentionedUsers.contains(recipient)).collect(Collectors.toSet()));
-
-        Post notificationSubject = new Post();
-        notificationSubject.setId(createdMessage.getId());
-        notificationSubject.setConversation(createdMessage.getConversation());
-        notificationSubject.setContent(createdMessage.getContent());
-        notificationSubject.setTitle(createdMessage.getTitle());
-        notificationSubject.setCourse(course);
-        notificationSubject.setAuthor(createdMessage.getAuthor());
-        generalInstantNotificationService.sendNotification(notification, recipients, notificationSubject);
-    }
+    // public ConversationNotification notifyAboutNewMessage(Post createdMessage, ConversationNotification notification, Set<User> recipients, Course course,
+    // Set<User> mentionedUsers) {
+    //
+    // Set<SingleUserNotification> mentionedUserNotifications = mentionedUsers.stream().map(mentionedUser -> SingleUserNotificationFactory
+    // .createNotification(notification.getMessage(), NotificationType.CONVERSATION_USER_MENTIONED, notification.getText(), placeHolders, mentionedUser))
+    // .collect(Collectors.toSet());
+    // mentionedUserNotifications.forEach(singleUserNotification -> websocketMessagingService.sendMessage(singleUserNotification.getTopic(), singleUserNotification));
+    //
+    // sendNotificationViaWebSocket(notification, recipients.stream().filter(recipient -> !mentionedUsers.contains(recipient)).collect(Collectors.toSet()));
+    //
+    // Post notificationSubject = new Post();
+    // notificationSubject.setId(createdMessage.getId());
+    // notificationSubject.setConversation(createdMessage.getConversation());
+    // notificationSubject.setContent(createdMessage.getContent());
+    // notificationSubject.setTitle(createdMessage.getTitle());
+    // notificationSubject.setCourse(course);
+    // notificationSubject.setAuthor(createdMessage.getAuthor());
+    // generalInstantNotificationService.sendNotification(notification, recipients, notificationSubject);
+    // }
 
     private void sendNotificationViaWebSocket(ConversationNotification notification, Set<User> recipients) {
         recipients.forEach(user -> websocketMessagingService.sendMessage(notification.getTopic(user.getId()), notification));
