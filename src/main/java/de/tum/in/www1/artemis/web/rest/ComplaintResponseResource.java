--- conflicted
+++ resolved
@@ -9,15 +9,9 @@
 import org.springframework.web.bind.annotation.*;
 
 import de.tum.in.www1.artemis.domain.*;
-<<<<<<< HEAD
-import de.tum.in.www1.artemis.domain.participation.Participant;
-import de.tum.in.www1.artemis.domain.participation.StudentParticipation;
 import de.tum.in.www1.artemis.repository.*;
-import de.tum.in.www1.artemis.security.annotations.EnforceAtLeastStudent;
-=======
 import de.tum.in.www1.artemis.repository.ComplaintRepository;
 import de.tum.in.www1.artemis.repository.UserRepository;
->>>>>>> 7d294a3e
 import de.tum.in.www1.artemis.security.annotations.EnforceAtLeastTutor;
 import de.tum.in.www1.artemis.service.ComplaintResponseService;
 import de.tum.in.www1.artemis.web.rest.errors.AccessForbiddenException;
@@ -39,19 +33,10 @@
 
     private final UserRepository userRepository;
 
-<<<<<<< HEAD
-    private final TeamRepository teamRepository;
-
-    public ComplaintResponseResource(ComplaintResponseRepository complaintResponseRepository, ComplaintResponseService complaintResponseService,
-            AuthorizationCheckService authorizationCheckService, UserRepository userRepository, ComplaintRepository complaintRepository, TeamRepository teamRepository) {
-        this.complaintResponseRepository = complaintResponseRepository;
-=======
-    public ComplaintResponseResource(ComplaintResponseService complaintResponseService, UserRepository userRepository, ComplaintRepository complaintRepository) {
->>>>>>> 7d294a3e
+    public ComplaintResponseResource(ComplaintRepository complaintRepository, ComplaintResponseService complaintResponseService, UserRepository userRepository) {
+        this.complaintRepository = complaintRepository;
         this.complaintResponseService = complaintResponseService;
-        this.complaintRepository = complaintRepository;
         this.userRepository = userRepository;
-        this.teamRepository = teamRepository;
     }
 
     /**
@@ -121,73 +106,6 @@
         return ResponseEntity.ok().body(updatedComplaintResponse);
     }
 
-<<<<<<< HEAD
-    /**
-     * Get /complaint-responses/complaint/:id get a complaint response associated with the complaint "id"
-     *
-     * @param complaintId the id of the complaint for which we want to find a linked response
-     * @param principal   the user who called the method
-     * @return the ResponseEntity with status 200 (OK) and with body the complaint response, or with status 404 (Not Found)
-     */
-    // TODO: change URL to /complaint-responses?complaintId={complaintId}
-    @GetMapping("/complaint-responses/complaint/{complaintId}")
-    @EnforceAtLeastStudent
-    public ResponseEntity<ComplaintResponse> getComplaintResponseByComplaintId(@PathVariable long complaintId, Principal principal) {
-        log.debug("REST request to get ComplaintResponse associated to complaint : {}", complaintId);
-        Optional<ComplaintResponse> complaintResponse = complaintResponseRepository.findByComplaint_Id(complaintId);
-        return handleComplaintResponse(complaintId, principal, complaintResponse);
-    }
-
-    private ResponseEntity<ComplaintResponse> handleComplaintResponse(long complaintId, Principal principal, Optional<ComplaintResponse> optionalComplaintResponse) {
-        if (optionalComplaintResponse.isEmpty()) {
-            throw new EntityNotFoundException("ComplaintResponse with " + complaintId + " was not found!");
-        }
-        var user = userRepository.getUserWithGroupsAndAuthorities();
-        var complaintResponse = optionalComplaintResponse.get();
-        // All tutors and higher can see this, and also the students who first open the complaint
-        Participant originalAuthor = complaintResponse.getComplaint().getParticipant();
-        StudentParticipation studentParticipation = (StudentParticipation) complaintResponse.getComplaint().getResult().getParticipation();
-        Exercise exercise = studentParticipation.getExercise();
-        var atLeastTA = authorizationCheckService.isAtLeastTeachingAssistantForExercise(exercise, user);
-        if (!atLeastTA && !isOriginalAuthor(principal, originalAuthor)) {
-            throw new AccessForbiddenException("Insufficient permission for this complaint response");
-        }
-
-        if (!authorizationCheckService.isAtLeastInstructorForExercise(exercise, user)) {
-            complaintResponse.getComplaint().setParticipant(null);
-        }
-
-        if (!atLeastTA) {
-            complaintResponse.setReviewer(null);
-        }
-
-        if (isOriginalAuthor(principal, originalAuthor)) {
-            // hide complaint completely if the user is the student who created the complaint
-            complaintResponse.setComplaint(null);
-        }
-        else {
-            // hide unnecessary information
-            complaintResponse.getComplaint().getResult().setParticipation(null);
-            complaintResponse.getComplaint().getResult().setSubmission(null);
-        }
-        return ResponseUtil.wrapOrNotFound(optionalComplaintResponse);
-    }
-
-    private boolean isOriginalAuthor(Principal principal, Participant originalAuthor) {
-        if (originalAuthor instanceof User user) {
-            return Objects.equals(user.getLogin(), principal.getName());
-        }
-        else if (originalAuthor instanceof Team team) {
-            team = teamRepository.findWithStudentsByIdElseThrow(team.getId());
-            return team.hasStudentWithLogin(principal.getName());
-        }
-        else {
-            throw new Error("Unknown Participant type");
-        }
-    }
-
-=======
->>>>>>> 7d294a3e
     private Complaint getComplaintFromDatabaseAndCheckAccessRights(long complaintId) {
         Optional<Complaint> complaintFromDatabaseOptional = complaintRepository.findByIdWithEagerAssessor(complaintId);
         if (complaintFromDatabaseOptional.isEmpty()) {
