package de.tum.in.www1.artemis.service;

import static java.util.stream.Collectors.groupingBy;
import static java.util.stream.Collectors.toList;
import static java.util.stream.Collectors.toMap;

import java.util.ArrayList;
import java.util.List;
import java.util.Map;
import java.util.concurrent.atomic.AtomicInteger;

import javax.validation.constraints.NotNull;

import org.slf4j.Logger;
import org.slf4j.LoggerFactory;
import org.springframework.beans.factory.annotation.Value;
import org.springframework.context.annotation.Profile;
import org.springframework.stereotype.Service;
import org.springframework.transaction.annotation.Transactional;

import de.tum.in.www1.artemis.domain.enumeration.Language;
import de.tum.in.www1.artemis.domain.text.*;
import de.tum.in.www1.artemis.exception.NetworkingError;
import de.tum.in.www1.artemis.repository.TextBlockRepository;
import de.tum.in.www1.artemis.repository.TextClusterRepository;
import de.tum.in.www1.artemis.repository.TextPairwiseDistanceRepository;
import de.tum.in.www1.artemis.repository.TextTreeNodeRepository;
import de.tum.in.www1.artemis.service.connectors.TextEmbeddingService;
import de.tum.in.www1.artemis.service.connectors.TextSegmentationService;
import de.tum.in.www1.artemis.service.connectors.TextSimilarityClusteringService;

@Service
@Profile("automaticText")
public class TextClusteringService {

    private final Logger log = LoggerFactory.getLogger(TextClusteringService.class);

    private final TextBlockService textBlockService;

    private final TextSubmissionService textSubmissionService;

    private final TextSimilarityClusteringService textSimilarityClusteringService;

    private final TextClusterRepository textClusterRepository;

    private final TextBlockRepository textBlockRepository;

    private final TextTreeNodeRepository treeNodeRepository;

    private final TextPairwiseDistanceRepository pairwiseDistanceRepository;

    private final TextEmbeddingService textEmbeddingService;

    private final TextAssessmentQueueService textAssessmentQueueService;

    private final TextSegmentationService textSegmentationService;

    @Value("${artemis.automatic-text.embedding-chunk-size}")
    private int embeddingChunkSize;

    public TextClusteringService(TextBlockService textBlockService, TextSubmissionService textSubmissionService, TextClusterRepository textClusterRepository,
            TextBlockRepository textBlockRepository, TextTreeNodeRepository treeNodeRepository, TextPairwiseDistanceRepository pairwiseDistanceRepository,
            TextSimilarityClusteringService textSimilarityClusteringService, TextEmbeddingService textEmbeddingService, TextAssessmentQueueService textAssessmentQueueService,
            TextSegmentationService textSegmentationService) {
        this.textBlockService = textBlockService;
        this.textSubmissionService = textSubmissionService;
        this.textClusterRepository = textClusterRepository;
        this.textBlockRepository = textBlockRepository;
        this.treeNodeRepository = treeNodeRepository;
        this.pairwiseDistanceRepository = pairwiseDistanceRepository;
        this.textSimilarityClusteringService = textSimilarityClusteringService;
        this.textEmbeddingService = textEmbeddingService;
        this.textAssessmentQueueService = textAssessmentQueueService;
        this.textSegmentationService = textSegmentationService;
    }

    private List<TextEmbedding> computeEmbeddings(List<TextBlock> blocks, TextExercise exercise) {
        final AtomicInteger counter = new AtomicInteger();

        Map<Integer, List<TextBlock>> chunks = blocks.stream().collect(groupingBy(block -> counter.getAndIncrement() / embeddingChunkSize, toList()));
        log.debug("Splitted Text Blocks into " + chunks.size() + " chunks.");

        // Initialize Result Array with final size to prevent overhead of ArrayLists internal array resizing.
        final List<TextEmbedding> textEmbeddings = new ArrayList<>(blocks.size());
        chunks.forEach((i, chunk) -> {
            log.debug("Computing Language Embeddigns for Chunk " + i + " / " + chunks.size() + ".");
            try {
                textEmbeddings.addAll(textEmbeddingService.embedTextBlocks(chunk, exercise, 2));
            }
            catch (NetworkingError networkingError) {
                networkingError.printStackTrace();
            }
        });

        return textEmbeddings;
    }

    /**
     * Calculates the similarity clusters for a given TextExercise
     * Also saves the cluster tree and the distance matrix
     * Can Take a long time and should not be called in the main Thread
     * @param exercise the TextExercise
     */
    @Transactional
    public void calculateClusters(TextExercise exercise) {
        long start = System.currentTimeMillis();
        log.debug("Start Clustering for Text Exercise \"" + exercise.getTitle() + "\" (#" + exercise.getId() + ").");

        // Find all submissions for Exercise and Split them into Blocks
        // Invoke segmentation for Submissions
        final Map<String, TextBlock> textBlockMap;
        try {
            textBlockMap = textBlockRepository.saveAll(getTextBlocks(exercise.getId())).stream().collect(toMap(TextBlock::getId, block -> block));
        }
        catch (NetworkingError networkingError) {
            networkingError.printStackTrace();
            return;
        }
        List<TextBlock> blocks = new ArrayList<>(textBlockMap.values());

        List<TextEmbedding> embeddings = computeEmbeddings(blocks, exercise);

        for (int i = 0; i < blocks.size(); i++) {
            TextBlock block = blocks.get(i);
            block.setTreeId(i);
<<<<<<< HEAD
            textBlockRepository.save(block);
=======
            textBlockMap.put(block.getId(), block);
>>>>>>> 230899b1
        }

        // Invoke clustering for Text Blocks
        final Map<Integer, TextCluster> clusters;
        final List<TextTreeNode> clusterTree;
        final List<List<Double>> distanceMatrix;
        try {
<<<<<<< HEAD
            TextSimilarityClusteringService.Response response = textSimilarityClusteringService.clusterTextBlocks(embeddings, 3);
=======
            TextSimilarityClusteringService.Response response = textSimilarityClusteringService.clusterTextBlocks(embeddings);
>>>>>>> 230899b1
            clusters = response.clusters;
            clusterTree = response.clusterTree;
            distanceMatrix = response.distanceMatrix;
        }
        catch (NetworkingError networkingError) {
            networkingError.printStackTrace();
            return;
        }

        // Update exercise of the treeNodes and store in Database
        for (TextTreeNode node : clusterTree) {
            node.setExercise(exercise);
        }
        treeNodeRepository.saveAll(clusterTree);

        // Iterate over the distances and store them in Database
        for (int i = 0; i < distanceMatrix.size(); i++) {
            // The matrix is symmetrical, no need to store the duplicate data
            for (int j = i + 1; j < distanceMatrix.size(); j++) {
                TextPairwiseDistance dist = new TextPairwiseDistance();
                dist.setBlockI(i);
                dist.setBlockJ(j);
                dist.setDistance(distanceMatrix.get(i).get(j));
                dist.setExercise(exercise);
                pairwiseDistanceRepository.save(dist);
            }
        }

        // Remove Cluster with Key "-1" as it is only contains the blocks belonging to no cluster.
        clusters.remove(-1);
        final List<TextCluster> savedClusters = textClusterRepository.saveAll(clusters.values());

        for (TextCluster cluster : savedClusters) {
            cluster.setExercise(exercise);
            List<TextBlock> updatedBlockReferences = cluster.getBlocks().parallelStream().map(block -> textBlockMap.get(block.getId())).peek(block -> block.setCluster(cluster))
                    .collect(toList());
            // To update the treeIds of the cluster
            cluster.setBlocks(updatedBlockReferences);

            textAssessmentQueueService.setAddedDistances(updatedBlockReferences, cluster);

            updatedBlockReferences = textBlockRepository.saveAll(updatedBlockReferences);
            cluster.setBlocks(updatedBlockReferences);
        }

        // Store Clusters in Database
        textClusterRepository.saveAll(savedClusters);

        log.info("Found " + clusters.size() + " clusters for Text Exercise \"" + exercise.getTitle() + "\" (#" + exercise.getId() + ") in " + (System.currentTimeMillis() - start)
                + "ms");
    }

    /**
     * Fetch all submissions for an exercise and split them up into TextBlocks.
     * Note: See `TextSubmissionService:getTextSubmissionsByExerciseId` for selection of Submissions.
     *
     * @param exerciseId id of relevant TextExercise
     * @return List of TextBlocks from *all* submissions for the specified TextExercise.
     * @throws NetworkingError if textSegmentationService call in not successful
     */
    @NotNull
    @Transactional(readOnly = true)
    List<TextBlock> getTextBlocks(Long exerciseId) throws NetworkingError {
        List<TextSubmission> textSubmissions = textSubmissionService.getTextSubmissionsByExerciseId(exerciseId, true, false);

        // We only support english languages so far, to prevent corruption of the clustering
        textSubmissions.removeIf(textSubmission -> textSubmission.getLanguage() != Language.ENGLISH);

        // textSegmentationService only works if more than 10 submissions are available
        // else textBlockService is used
        if (textSubmissions.size() >= 10) {

            return textSegmentationService.segmentSubmissions(textSubmissions);

        }
        else {

            List<TextBlock> set = new ArrayList<>();

            for (TextSubmission textSubmission : textSubmissions) {
                final List<TextBlock> blocks = textBlockService.splitSubmissionIntoBlocks(textSubmission);
                textSubmission.setBlocks(blocks);
                set.addAll(blocks);

            }
            return set;
        }
    }

}<|MERGE_RESOLUTION|>--- conflicted
+++ resolved
@@ -123,11 +123,7 @@
         for (int i = 0; i < blocks.size(); i++) {
             TextBlock block = blocks.get(i);
             block.setTreeId(i);
-<<<<<<< HEAD
-            textBlockRepository.save(block);
-=======
             textBlockMap.put(block.getId(), block);
->>>>>>> 230899b1
         }
 
         // Invoke clustering for Text Blocks
@@ -135,11 +131,7 @@
         final List<TextTreeNode> clusterTree;
         final List<List<Double>> distanceMatrix;
         try {
-<<<<<<< HEAD
-            TextSimilarityClusteringService.Response response = textSimilarityClusteringService.clusterTextBlocks(embeddings, 3);
-=======
             TextSimilarityClusteringService.Response response = textSimilarityClusteringService.clusterTextBlocks(embeddings);
->>>>>>> 230899b1
             clusters = response.clusters;
             clusterTree = response.clusterTree;
             distanceMatrix = response.distanceMatrix;
