package de.tum.in.www1.artemis.service;

import static de.tum.in.www1.artemis.config.Constants.PROFILE_CORE;

import java.util.*;
import java.util.stream.Collectors;

import org.slf4j.Logger;
import org.slf4j.LoggerFactory;
import org.springframework.context.annotation.Profile;
import org.springframework.stereotype.Service;

import de.tum.in.www1.artemis.config.StaticCodeAnalysisConfigurer;
import de.tum.in.www1.artemis.domain.*;
import de.tum.in.www1.artemis.repository.StaticCodeAnalysisCategoryRepository;
import de.tum.in.www1.artemis.service.programming.ProgrammingTriggerService;

@Profile(PROFILE_CORE)
@Service
public class StaticCodeAnalysisService {

    private static final Logger log = LoggerFactory.getLogger(StaticCodeAnalysisService.class);

    private final StaticCodeAnalysisCategoryRepository staticCodeAnalysisCategoryRepository;

    private final ProgrammingTriggerService programmingTriggerService;

    public StaticCodeAnalysisService(StaticCodeAnalysisCategoryRepository staticCodeAnalysisCategoryRepository, ProgrammingTriggerService programmingTriggerService) {
        this.staticCodeAnalysisCategoryRepository = staticCodeAnalysisCategoryRepository;
        this.programmingTriggerService = programmingTriggerService;
    }

    /**
     * Creates static code analysis categories for a programming exercise using @{staticCodeAnalysisDefaultConfigurations}
     * as a template.
     *
     * @param programmingExercise for which the static code analysis categories will be created
     */
    public void createDefaultCategories(ProgrammingExercise programmingExercise) {
        // Retrieve the default configuration for a specific programming language
        List<StaticCodeAnalysisDefaultCategory> defaultConfiguration = StaticCodeAnalysisConfigurer.staticCodeAnalysisConfiguration()
                .get(programmingExercise.getProgrammingLanguage());
        if (defaultConfiguration == null) {
            log.debug("Could not create default static code analysis categories for exercise {}. Default configuration not available.", programmingExercise.getId());
            return;
        }

        // Create new static code analysis using the default configuration as a template
<<<<<<< HEAD
        List<StaticCodeAnalysisCategory> newCategories = defaultConfiguration.stream().map(category -> category.toStaticCodeAnalysisCategory(programmingExercise)).toList();
=======
        List<StaticCodeAnalysisCategory> newCategories = new ArrayList<>();
        for (var defaultCategory : defaultConfiguration) {
            StaticCodeAnalysisCategory newCategory = new StaticCodeAnalysisCategory();
            newCategory.setName(defaultCategory.name());
            newCategory.setPenalty(defaultCategory.penalty());
            newCategory.setMaxPenalty(defaultCategory.maxPenalty());
            newCategory.setState(defaultCategory.state());
            newCategory.setProgrammingExercise(programmingExercise);
            newCategories.add(newCategory);
        }
>>>>>>> adfbd382
        staticCodeAnalysisCategoryRepository.saveAll(newCategories);
    }

    /**
     * Updates the static code analysis categories of a programming exercise.
     *
     * @param exerciseId        of a programming exercise
     * @param updatedCategories updates for categories
     * @return updated categories
     */
    public Set<StaticCodeAnalysisCategory> updateCategories(Long exerciseId, Collection<StaticCodeAnalysisCategory> updatedCategories) {
        Set<StaticCodeAnalysisCategory> originalCategories = staticCodeAnalysisCategoryRepository.findByExerciseId(exerciseId);
        for (StaticCodeAnalysisCategory originalCategory : originalCategories) {
            // Find an updated category with the same id
            Optional<StaticCodeAnalysisCategory> matchingCategoryOptional = updatedCategories.stream()
                    .filter(updatedCategory -> originalCategory.getId().equals(updatedCategory.getId())).findFirst();

            // If no match is found, the original category won't be updated
            if (matchingCategoryOptional.isEmpty()) {
                continue;
            }
            StaticCodeAnalysisCategory matchingCategory = matchingCategoryOptional.get();

            // Update the original category
            originalCategory.setPenalty(matchingCategory.getPenalty());
            originalCategory.setMaxPenalty(matchingCategory.getMaxPenalty());
            originalCategory.setState(matchingCategory.getState());
        }
        staticCodeAnalysisCategoryRepository.saveAll(originalCategories);

        // At least one category was updated. We use this flag to inform the instructor about outdated student results.
        programmingTriggerService.setTestCasesChangedAndTriggerTestCaseUpdate(exerciseId);

        return originalCategories;
    }

    /**
     * Restore the default configuration for static code analysis categories of the given exercise.
     * Categories without a default configuration are ignored.
     * Returns the original categories if a default configuration could not be found.
     *
     * @param exercise exercise for which the static code analysis category configuration should be restored
     * @return static code analysis categories with default configuration
     */
    public Set<StaticCodeAnalysisCategory> resetCategories(ProgrammingExercise exercise) {
        Set<StaticCodeAnalysisCategory> categories = staticCodeAnalysisCategoryRepository.findByExerciseId(exercise.getId());
        List<StaticCodeAnalysisDefaultCategory> defaultCategories = StaticCodeAnalysisConfigurer.staticCodeAnalysisConfiguration().get(exercise.getProgrammingLanguage());
        if (defaultCategories == null) {
            log.debug("Could not reset static code analysis categories for exercise {}. Default configuration not available.", exercise.getId());
            return categories;
        }

        // Restore the default configuration. Ignore unknown categories by iterating over the default categories
        for (var defaultCategory : defaultCategories) {
            var matchingCategory = categories.stream().filter(category -> Objects.equals(defaultCategory.name(), category.getName())).findFirst();
            matchingCategory.ifPresent(cat -> {
                cat.setPenalty(defaultCategory.penalty());
                cat.setMaxPenalty(defaultCategory.maxPenalty());
                cat.setState(defaultCategory.state());
            });
        }
        staticCodeAnalysisCategoryRepository.saveAll(categories);

        // We use this flag to inform the instructor about outdated student results.
        programmingTriggerService.setTestCasesChangedAndTriggerTestCaseUpdate(exercise.getId());

        return categories;
    }

    /**
     * This method allows users to reuse an already existing SCA configuration by copying it into another exercise.
     * The previous configuration of the targeted exercise will get removed.
     *
     * @param sourceExercise The exercise to take the existing configuration from
     * @param targetExercise The exercise into which the configuration gets copied in
     * @return the new SCA configuration of the targetExercise
     */
    public Set<StaticCodeAnalysisCategory> importCategoriesFromExercise(ProgrammingExercise sourceExercise, ProgrammingExercise targetExercise) {
        var sourceCategories = staticCodeAnalysisCategoryRepository.findByExerciseId(sourceExercise.getId());
        var oldCategories = staticCodeAnalysisCategoryRepository.findByExerciseId(targetExercise.getId());

        var newCategories = sourceCategories.stream().map(category -> {
            var copy = category.copy();
            copy.setProgrammingExercise(targetExercise);
            return copy;
        }).collect(Collectors.toSet());

        staticCodeAnalysisCategoryRepository.deleteAll(oldCategories);
        staticCodeAnalysisCategoryRepository.saveAll(newCategories);

        // We use this flag to inform the instructor about outdated student results.
        programmingTriggerService.setTestCasesChangedAndTriggerTestCaseUpdate(targetExercise.getId());

        return newCategories;
    }
}<|MERGE_RESOLUTION|>--- conflicted
+++ resolved
@@ -46,21 +46,9 @@
         }
 
         // Create new static code analysis using the default configuration as a template
-<<<<<<< HEAD
-        List<StaticCodeAnalysisCategory> newCategories = defaultConfiguration.stream().map(category -> category.toStaticCodeAnalysisCategory(programmingExercise)).toList();
-=======
-        List<StaticCodeAnalysisCategory> newCategories = new ArrayList<>();
-        for (var defaultCategory : defaultConfiguration) {
-            StaticCodeAnalysisCategory newCategory = new StaticCodeAnalysisCategory();
-            newCategory.setName(defaultCategory.name());
-            newCategory.setPenalty(defaultCategory.penalty());
-            newCategory.setMaxPenalty(defaultCategory.maxPenalty());
-            newCategory.setState(defaultCategory.state());
-            newCategory.setProgrammingExercise(programmingExercise);
-            newCategories.add(newCategory);
-        }
->>>>>>> adfbd382
-        staticCodeAnalysisCategoryRepository.saveAll(newCategories);
+        List<StaticCodeAnalysisCategory> newCategoriesWithDefaultConfiguration = defaultConfiguration.stream()
+                .map(category -> category.toStaticCodeAnalysisCategory(programmingExercise)).toList();
+        staticCodeAnalysisCategoryRepository.saveAll(newCategoriesWithDefaultConfiguration);
     }
 
     /**
