--- conflicted
+++ resolved
@@ -1,10 +1,7 @@
 package de.tum.in.www1.artemis.config;
 
 import java.util.concurrent.Executor;
-<<<<<<< HEAD
-=======
 import java.util.concurrent.Executors;
->>>>>>> ce8441a7
 
 import org.slf4j.Logger;
 import org.slf4j.LoggerFactory;
@@ -19,10 +16,7 @@
 import org.springframework.scheduling.concurrent.ThreadPoolTaskExecutor;
 
 import io.github.jhipster.async.ExceptionHandlingAsyncTaskExecutor;
-<<<<<<< HEAD
-=======
 import io.github.jhipster.config.JHipsterProperties;
->>>>>>> ce8441a7
 
 @Configuration
 @EnableAsync
@@ -53,8 +47,6 @@
     public AsyncUncaughtExceptionHandler getAsyncUncaughtExceptionHandler() {
         return new SimpleAsyncUncaughtExceptionHandler();
     }
-<<<<<<< HEAD
-=======
 
     @Override
     public void configureTasks(ScheduledTaskRegistrar taskRegistrar) {
@@ -65,5 +57,4 @@
     public Executor scheduledTaskExecutor() {
         return Executors.newScheduledThreadPool(jHipsterProperties.getAsync().getCorePoolSize());
     }
->>>>>>> ce8441a7
 }