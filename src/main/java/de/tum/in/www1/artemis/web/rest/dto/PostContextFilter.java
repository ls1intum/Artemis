package de.tum.in.www1.artemis.web.rest.dto;

import javax.validation.constraints.NotBlank;

import com.fasterxml.jackson.annotation.JsonInclude;

import de.tum.in.www1.artemis.domain.enumeration.SortingOrder;
import de.tum.in.www1.artemis.domain.metis.CourseWideContext;
import de.tum.in.www1.artemis.domain.metis.PostSortCriterion;

@JsonInclude(JsonInclude.Include.NON_EMPTY)
public class PostContextFilter {

    @NotBlank
    private Long courseId;

    private CourseWideContext courseWideContext;

    private Long exerciseId;

    private Long lectureId;

<<<<<<< HEAD
    private Long conversationId;
=======
    private Long plagiarismCaseId;
>>>>>>> a0347b69

    private String searchText;

    private boolean filterToUnresolved = false;

    private boolean filterToOwn = false;

    private boolean filterToAnsweredOrReacted = false;

    private PostSortCriterion postSortCriterion;

    private SortingOrder sortingOrder;

    public Long getCourseId() {
        return courseId;
    }

    public void setCourseId(Long courseId) {
        this.courseId = courseId;
    }

    public CourseWideContext getCourseWideContext() {
        return courseWideContext;
    }

    public void setCourseWideContext(CourseWideContext courseWideContext) {
        this.courseWideContext = courseWideContext;
    }

    public Long getExerciseId() {
        return exerciseId;
    }

    public void setExerciseId(Long exerciseId) {
        this.exerciseId = exerciseId;
    }

    public Long getLectureId() {
        return lectureId;
    }

    public void setLectureId(Long lectureId) {
        this.lectureId = lectureId;
    }

<<<<<<< HEAD
    public Long getConversationId() {
        return conversationId;
    }

    public void setConversationId(Long conversationId) {
        this.conversationId = conversationId;
=======
    public Long getPlagiarismCaseId() {
        return plagiarismCaseId;
    }

    public void setPlagiarismCaseId(Long plagiarismCaseId) {
        this.plagiarismCaseId = plagiarismCaseId;
>>>>>>> a0347b69
    }

    public String getSearchText() {
        return searchText;
    }

    public void setSearchText(String searchText) {
        this.searchText = searchText;
    }

    public boolean getFilterToUnresolved() {
        return filterToUnresolved;
    }

    public void setFilterToUnresolved(boolean filterToUnresolved) {
        this.filterToUnresolved = filterToUnresolved;
    }

    public boolean getFilterToOwn() {
        return filterToOwn;
    }

    public void setFilterToOwn(boolean filterToOwn) {
        this.filterToOwn = filterToOwn;
    }

    public boolean getFilterToAnsweredOrReacted() {
        return filterToAnsweredOrReacted;
    }

    public void setFilterToAnsweredOrReacted(boolean filterToAnsweredOrReacted) {
        this.filterToAnsweredOrReacted = filterToAnsweredOrReacted;
    }

    public PostSortCriterion getPostSortCriterion() {
        return postSortCriterion;
    }

    public void setPostSortCriterion(PostSortCriterion postSortCriterion) {
        this.postSortCriterion = postSortCriterion;
    }

    public SortingOrder getSortingOrder() {
        return sortingOrder;
    }

    public void setSortingOrder(SortingOrder sortingOrder) {
        this.sortingOrder = sortingOrder;
    }
}<|MERGE_RESOLUTION|>--- conflicted
+++ resolved
@@ -20,11 +20,9 @@
 
     private Long lectureId;
 
-<<<<<<< HEAD
+    private Long plagiarismCaseId;
+
     private Long conversationId;
-=======
-    private Long plagiarismCaseId;
->>>>>>> a0347b69
 
     private String searchText;
 
@@ -70,21 +68,20 @@
         this.lectureId = lectureId;
     }
 
-<<<<<<< HEAD
+    public Long getPlagiarismCaseId() {
+        return plagiarismCaseId;
+    }
+
+    public void setPlagiarismCaseId(Long plagiarismCaseId) {
+        this.plagiarismCaseId = plagiarismCaseId;
+    }
+
     public Long getConversationId() {
         return conversationId;
     }
 
     public void setConversationId(Long conversationId) {
         this.conversationId = conversationId;
-=======
-    public Long getPlagiarismCaseId() {
-        return plagiarismCaseId;
-    }
-
-    public void setPlagiarismCaseId(Long plagiarismCaseId) {
-        this.plagiarismCaseId = plagiarismCaseId;
->>>>>>> a0347b69
     }
 
     public String getSearchText() {
