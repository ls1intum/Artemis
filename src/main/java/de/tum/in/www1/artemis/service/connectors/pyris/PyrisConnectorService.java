package de.tum.in.www1.artemis.service.connectors.pyris;

import java.util.Arrays;
import java.util.List;

import org.slf4j.Logger;
import org.slf4j.LoggerFactory;
import org.springframework.beans.factory.annotation.Qualifier;
import org.springframework.beans.factory.annotation.Value;
import org.springframework.context.annotation.Profile;
import org.springframework.http.converter.json.MappingJackson2HttpMessageConverter;
import org.springframework.stereotype.Service;
import org.springframework.web.client.HttpStatusCodeException;
import org.springframework.web.client.RestClientException;
import org.springframework.web.client.RestTemplate;

import com.fasterxml.jackson.core.JsonProcessingException;
import com.fasterxml.jackson.databind.ObjectMapper;

import de.tum.in.www1.artemis.service.connectors.pyris.dto.PyrisModelDTO;
import de.tum.in.www1.artemis.service.connectors.pyris.dto.lectureIngestionWebhook.PyrisWebhookLectureIngestionExecutionDTO;
import de.tum.in.www1.artemis.service.iris.exception.IrisException;
import de.tum.in.www1.artemis.service.iris.exception.IrisForbiddenException;
import de.tum.in.www1.artemis.service.iris.exception.IrisInternalPyrisErrorException;
<<<<<<< HEAD
=======
import de.tum.in.www1.artemis.web.rest.open.PublicPyrisStatusUpdateResource;
>>>>>>> af369660

/**
 * This service connects to the Python implementation of Iris (called Pyris).
 * Pyris is responsible for executing the pipelines using (MM)LLMs and other tools asynchronously.
<<<<<<< HEAD
 * Status updates are sent to Artemis via {@link de.tum.in.www1.artemis.web.rest.open.PyrisStatusUpdateResource}
=======
 * Status updates are sent to Artemis via {@link PublicPyrisStatusUpdateResource}
>>>>>>> af369660
 */
@Service
@Profile("iris")
public class PyrisConnectorService {

    private static final Logger log = LoggerFactory.getLogger(PyrisConnectorService.class);

    private final RestTemplate restTemplate;

    private final ObjectMapper objectMapper;

    @Value("${artemis.iris.url}")
    private String pyrisUrl;

    public PyrisConnectorService(@Qualifier("pyrisRestTemplate") RestTemplate restTemplate, MappingJackson2HttpMessageConverter springMvcJacksonConverter) {
        this.restTemplate = restTemplate;
        this.objectMapper = springMvcJacksonConverter.getObjectMapper();
    }

    /**
     * Requests all available models from Pyris
     *
     * @return A list of available Models as IrisModelDTO
     */
    public List<PyrisModelDTO> getOfferedModels() throws PyrisConnectorException {
        try {
            var response = restTemplate.getForEntity(pyrisUrl + "/api/v1/models", PyrisModelDTO[].class);
            if (!response.getStatusCode().is2xxSuccessful() || !response.hasBody()) {
                throw new PyrisConnectorException("Could not fetch offered models");
            }
            return Arrays.asList(response.getBody());
        }
        catch (HttpStatusCodeException e) {
            log.error("Failed to fetch offered models from Pyris", e);
            throw new PyrisConnectorException("Could not fetch offered models");
        }
    }

    void executePipeline(String feature, String variant, Object executionDTO) {
        var endpoint = "/api/v1/pipelines/" + feature + "/" + variant + "/run";
        try {
            restTemplate.postForEntity(pyrisUrl + endpoint, objectMapper.valueToTree(executionDTO), Void.class);
        }
        catch (HttpStatusCodeException e) {
            throw toIrisException(e);
        }
        catch (RestClientException | IllegalArgumentException e) {
            log.error("Failed to send request to Pyris", e);
            throw new PyrisConnectorException("Could not fetch response from Iris");
        }
    }

    void executeWebhook(String variant, PyrisWebhookLectureIngestionExecutionDTO executionDTO) {
        var endpoint = "/api/v1/webhooks/" + variant;
        try {
            restTemplate.postForEntity(pyrisUrl + endpoint, objectMapper.valueToTree(executionDTO), Void.class);
        }
        catch (HttpStatusCodeException e) {
            throw toIrisException(e);
        }
        catch (RestClientException | IllegalArgumentException e) {
            log.error("Failed to send lectures to Pyris", e);
            throw new PyrisConnectorException("Could not fetch response from Iris");
        }
    }

    private IrisException toIrisException(HttpStatusCodeException e) {
        return switch (e.getStatusCode().value()) {
            case 401, 403 -> new IrisForbiddenException();
            case 400, 500 -> new IrisInternalPyrisErrorException(tryExtractErrorMessage(e));
            default -> new IrisInternalPyrisErrorException(e.getMessage());
        };
    }

    private String tryExtractErrorMessage(HttpStatusCodeException ex) {
        try {
            return objectMapper.readTree(ex.getResponseBodyAsString()).required("detail").required("errorMessage").asText();
        }
        catch (JsonProcessingException | IllegalArgumentException e) {
            log.error("Failed to parse error message from Pyris", e);
            return "";
        }
    }
}<|MERGE_RESOLUTION|>--- conflicted
+++ resolved
@@ -18,23 +18,15 @@
 import com.fasterxml.jackson.databind.ObjectMapper;
 
 import de.tum.in.www1.artemis.service.connectors.pyris.dto.PyrisModelDTO;
-import de.tum.in.www1.artemis.service.connectors.pyris.dto.lectureIngestionWebhook.PyrisWebhookLectureIngestionExecutionDTO;
 import de.tum.in.www1.artemis.service.iris.exception.IrisException;
 import de.tum.in.www1.artemis.service.iris.exception.IrisForbiddenException;
 import de.tum.in.www1.artemis.service.iris.exception.IrisInternalPyrisErrorException;
-<<<<<<< HEAD
-=======
 import de.tum.in.www1.artemis.web.rest.open.PublicPyrisStatusUpdateResource;
->>>>>>> af369660
 
 /**
  * This service connects to the Python implementation of Iris (called Pyris).
  * Pyris is responsible for executing the pipelines using (MM)LLMs and other tools asynchronously.
-<<<<<<< HEAD
- * Status updates are sent to Artemis via {@link de.tum.in.www1.artemis.web.rest.open.PyrisStatusUpdateResource}
-=======
  * Status updates are sent to Artemis via {@link PublicPyrisStatusUpdateResource}
->>>>>>> af369660
  */
 @Service
 @Profile("iris")
@@ -87,20 +79,6 @@
         }
     }
 
-    void executeWebhook(String variant, PyrisWebhookLectureIngestionExecutionDTO executionDTO) {
-        var endpoint = "/api/v1/webhooks/" + variant;
-        try {
-            restTemplate.postForEntity(pyrisUrl + endpoint, objectMapper.valueToTree(executionDTO), Void.class);
-        }
-        catch (HttpStatusCodeException e) {
-            throw toIrisException(e);
-        }
-        catch (RestClientException | IllegalArgumentException e) {
-            log.error("Failed to send lectures to Pyris", e);
-            throw new PyrisConnectorException("Could not fetch response from Iris");
-        }
-    }
-
     private IrisException toIrisException(HttpStatusCodeException e) {
         return switch (e.getStatusCode().value()) {
             case 401, 403 -> new IrisForbiddenException();
