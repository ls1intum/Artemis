package de.tum.in.www1.artemis.service.programming;

import static de.tum.in.www1.artemis.config.Constants.PROFILE_CORE;
import static de.tum.in.www1.artemis.service.export.ProgrammingExerciseExportService.BUILD_PLAN_FILE_NAME;

import java.io.IOException;
import java.net.URISyntaxException;
import java.nio.charset.StandardCharsets;
import java.nio.file.Files;
import java.nio.file.Path;
import java.util.List;
import java.util.Map;
import java.util.stream.Stream;

import org.apache.commons.compress.utils.FileNameUtils;
import org.apache.commons.io.FileUtils;
import org.apache.commons.io.filefilter.NameFileFilter;
import org.apache.commons.io.filefilter.NotFileFilter;
import org.eclipse.jgit.api.errors.GitAPIException;
import org.slf4j.Logger;
import org.slf4j.LoggerFactory;
import org.springframework.context.annotation.Profile;
import org.springframework.stereotype.Service;
import org.springframework.web.multipart.MultipartFile;

import com.fasterxml.jackson.databind.DeserializationFeature;
import com.fasterxml.jackson.databind.ObjectMapper;

import de.tum.in.www1.artemis.domain.Course;
import de.tum.in.www1.artemis.domain.ProgrammingExercise;
import de.tum.in.www1.artemis.domain.Repository;
import de.tum.in.www1.artemis.domain.User;
import de.tum.in.www1.artemis.domain.VcsRepositoryUri;
import de.tum.in.www1.artemis.domain.enumeration.RepositoryType;
import de.tum.in.www1.artemis.repository.BuildPlanRepository;
import de.tum.in.www1.artemis.service.FilePathService;
import de.tum.in.www1.artemis.service.FileService;
import de.tum.in.www1.artemis.service.ProfileService;
import de.tum.in.www1.artemis.service.RepositoryService;
import de.tum.in.www1.artemis.service.StaticCodeAnalysisService;
import de.tum.in.www1.artemis.service.ZipFileService;
import de.tum.in.www1.artemis.service.connectors.GitService;
import de.tum.in.www1.artemis.web.rest.errors.BadRequestAlertException;

@Profile(PROFILE_CORE)
@Service
public class ProgrammingExerciseImportFromFileService {

    private static final Logger log = LoggerFactory.getLogger(ProgrammingExerciseImportFromFileService.class);

    private final ProgrammingExerciseService programmingExerciseService;

    private final ZipFileService zipFileService;

    private final StaticCodeAnalysisService staticCodeAnalysisService;

    private final RepositoryService repositoryService;

    private final GitService gitService;

    private final FileService fileService;

    private final ProfileService profileService;

    private final BuildPlanRepository buildPlanRepository;

    private static final List<String> SHORT_NAME_REPLACEMENT_EXCLUSIONS = List.of("gradle-wrapper.jar");

    public ProgrammingExerciseImportFromFileService(ProgrammingExerciseService programmingExerciseService, ZipFileService zipFileService,
            StaticCodeAnalysisService staticCodeAnalysisService, RepositoryService repositoryService, GitService gitService, FileService fileService, ProfileService profileService,
            BuildPlanRepository buildPlanRepository) {
        this.programmingExerciseService = programmingExerciseService;
        this.zipFileService = zipFileService;
        this.staticCodeAnalysisService = staticCodeAnalysisService;
        this.repositoryService = repositoryService;
        this.gitService = gitService;
        this.fileService = fileService;
        this.profileService = profileService;
        this.buildPlanRepository = buildPlanRepository;
    }

    /**
     * Imports a programming exercise from an uploaded zip file that has previously been downloaded from an Artemis instance.
     * It first extracts the contents of the zip file, then creates a programming exercise (same process as creating a new one),
     * then deletes the template content initially pushed to the repositories and copies over the extracted content
     *
     * @param originalProgrammingExercise the programming exercise that should be imported
     * @param zipFile                     the zip file that contains the exercise
     * @param course                      the course to which the exercise should be added
     * @param user                        the user initiating the import
     * @return the imported programming exercise
     **/
    public ProgrammingExercise importProgrammingExerciseFromFile(ProgrammingExercise originalProgrammingExercise, MultipartFile zipFile, Course course, User user)
            throws IOException, GitAPIException, URISyntaxException {
        if (!"zip".equals(FileNameUtils.getExtension(zipFile.getOriginalFilename()))) {
            throw new BadRequestAlertException("The file is not a zip file", "programmingExercise", "fileNotZip");
        }
        Path importExerciseDir = null;
        ProgrammingExercise newProgrammingExercise;
        try {
            importExerciseDir = Files.createTempDirectory("imported-exercise-dir");
            Path exerciseFilePath = Files.createTempFile(importExerciseDir, "exercise-for-import", ".zip");

            zipFile.transferTo(exerciseFilePath);
            zipFileService.extractZipFileRecursively(exerciseFilePath);
            checkRepositoriesExist(importExerciseDir);
            var oldShortName = getProgrammingExerciseFromDetailsFile(importExerciseDir).getShortName();
            programmingExerciseService.validateNewProgrammingExerciseSettings(originalProgrammingExercise, course);
            // TODO: creating the whole exercise (from template) is a bad solution in this case, we do not want the template content, instead we want the file content of the zip
            newProgrammingExercise = programmingExerciseService.createProgrammingExercise(originalProgrammingExercise, true);
            if (Boolean.TRUE.equals(originalProgrammingExercise.isStaticCodeAnalysisEnabled())) {
                staticCodeAnalysisService.createDefaultCategories(newProgrammingExercise);
            }
            Path pathToDirectoryWithImportedContent = exerciseFilePath.toAbsolutePath().getParent().resolve(FileNameUtils.getBaseName(exerciseFilePath.toString()));
            copyEmbeddedFiles(pathToDirectoryWithImportedContent);
<<<<<<< HEAD
            importRepositoriesFromFile(newProgrammingExercise, importExerciseDir, oldShortName, user);
            newProgrammingExercise.setCourse(course);
            // It doesn't make sense to import a build plan on a bamboo or local CI setup.
=======
            importRepositoriesFromFile(importedProgrammingExercise, importExerciseDir, oldShortName, user);
            importedProgrammingExercise.setCourse(course);
            // It doesn't make sense to import a build plan on a local CI setup.
>>>>>>> bb1df341
            if (profileService.isGitlabCiOrJenkinsActive()) {
                importBuildPlanIfExisting(newProgrammingExercise, pathToDirectoryWithImportedContent);
            }
            // TODO: we need to create the build configuration
        }
        finally {
            // want to make sure the directories are deleted, even if an exception is thrown
            fileService.scheduleDirectoryPathForRecursiveDeletion(importExerciseDir, 5);
        }
        return newProgrammingExercise;
    }

    /**
     * Imports a build plan if it exists in the extracted zip file
     * If the file cannot be read, the build plan is skipped
     *
     * @param programmingExercise the programming exercise for which the build plan should be imported
     * @param importExerciseDir   the directory where the extracted zip file is located
     */
    private void importBuildPlanIfExisting(ProgrammingExercise programmingExercise, Path importExerciseDir) {
        Path buildPlanPath = importExerciseDir.resolve(BUILD_PLAN_FILE_NAME);
        if (Files.exists(buildPlanPath)) {
            try {
                buildPlanRepository.setBuildPlanForExercise(FileUtils.readFileToString(buildPlanPath.toFile(), StandardCharsets.UTF_8), programmingExercise);
            }
            catch (IOException e) {
                log.warn("Could not read build plan file. Continue importing the exercise but skipping the build plan.", e);
            }
        }
    }

    /**
     * Copy embedded files from the extracted zip file to the markdown folder, so they can be used in the problem statement
     *
     * @param importExerciseDir the directory where the extracted zip file is located
     **/
    private void copyEmbeddedFiles(Path importExerciseDir) throws IOException {
        Path embeddedFilesDir = importExerciseDir.resolve("files");

        if (!Files.exists(embeddedFilesDir)) {
            return;
        }
        try (var embeddedFiles = Files.list(embeddedFilesDir)) {
            for (Path file : embeddedFiles.toList()) {
                Path targetPath = FilePathService.getMarkdownFilePath().resolve(file.getFileName());
                if (!Files.exists(targetPath)) {
                    FileUtils.copyFile(file.toFile(), targetPath.toFile());
                }
            }
        }
    }

    private void importRepositoriesFromFile(ProgrammingExercise newExercise, Path basePath, String oldExerciseShortName, User user)
            throws IOException, GitAPIException, URISyntaxException {
        Repository templateRepo = gitService.getOrCheckoutRepository(new VcsRepositoryUri(newExercise.getTemplateRepositoryUri()), false);
        Repository solutionRepo = gitService.getOrCheckoutRepository(new VcsRepositoryUri(newExercise.getSolutionRepositoryUri()), false);
        Repository testRepo = gitService.getOrCheckoutRepository(new VcsRepositoryUri(newExercise.getTestRepositoryUri()), false);

        copyImportedExerciseContentToRepositories(templateRepo, solutionRepo, testRepo, basePath);
        replaceImportedExerciseShortName(Map.of(oldExerciseShortName, newExercise.getShortName()), templateRepo, solutionRepo, testRepo);

        gitService.stageAllChanges(templateRepo);
        gitService.stageAllChanges(solutionRepo);
        gitService.stageAllChanges(testRepo);

        gitService.commitAndPush(templateRepo, "Import template from file", true, user);
        gitService.commitAndPush(solutionRepo, "Import solution from file", true, user);
        gitService.commitAndPush(testRepo, "Import tests from file", true, user);
    }

    private void replaceImportedExerciseShortName(Map<String, String> replacements, Repository... repositories) {
        for (Repository repository : repositories) {
            fileService.replaceVariablesInFileRecursive(repository.getLocalPath(), replacements, SHORT_NAME_REPLACEMENT_EXCLUSIONS);
        }
    }

    private void copyImportedExerciseContentToRepositories(Repository templateRepo, Repository solutionRepo, Repository testRepo, Path basePath) throws IOException {
        repositoryService.deleteAllContentInRepository(templateRepo);
        repositoryService.deleteAllContentInRepository(solutionRepo);
        repositoryService.deleteAllContentInRepository(testRepo);
        copyExerciseContentToRepository(templateRepo, RepositoryType.TEMPLATE, basePath);
        copyExerciseContentToRepository(solutionRepo, RepositoryType.SOLUTION, basePath);
        copyExerciseContentToRepository(testRepo, RepositoryType.TESTS, basePath);
    }

    /**
     * Copies everything from the extracted zip file to the repository, except the .git folder
     *
     * @param repository     the repository to which the content should be copied
     * @param repositoryType the type of the repository
     * @param basePath       the path to the extracted zip file
     **/
    private void copyExerciseContentToRepository(Repository repository, RepositoryType repositoryType, Path basePath) throws IOException {
        FileUtils.copyDirectory(retrieveRepositoryDirectoryPath(basePath, repositoryType.getName()).toFile(), repository.getLocalPath().toFile(),
                new NotFileFilter(new NameFileFilter(".git")));
        try (var files = Files.walk(repository.getLocalPath())) {
            files.filter(file -> "gradlew".equals(file.getFileName().toString())).forEach(file -> file.toFile().setExecutable(true));
        }
        repository.setContent(null);
    }

    private ProgrammingExercise getProgrammingExerciseFromDetailsFile(Path extractedZipPath) throws IOException {
        var exerciseJsonPath = retrieveExerciseJsonPath(extractedZipPath);
        ObjectMapper objectMapper = new ObjectMapper();
        objectMapper.configure(DeserializationFeature.FAIL_ON_UNKNOWN_PROPERTIES, false);
        objectMapper.findAndRegisterModules();

        try {
            return objectMapper.readValue(exerciseJsonPath.toFile(), ProgrammingExercise.class);
        }
        catch (IOException e) {
            throw new BadRequestAlertException("The JSON file for the programming exercise is not valid or was not found.", "programmingExercise", "exerciseJsonNotValidOrFound");
        }
    }

    private void checkRepositoriesExist(Path path) throws IOException {
        checkRepositoryForTypeExists(path, RepositoryType.TEMPLATE);
        checkRepositoryForTypeExists(path, RepositoryType.SOLUTION);
        checkRepositoryForTypeExists(path, RepositoryType.TESTS);
    }

    private void checkRepositoryForTypeExists(Path path, RepositoryType repoType) throws IOException {
        try (Stream<Path> stream = Files.walk(path)) {
            if (stream.filter(Files::isDirectory).map(f -> f.getFileName().toString()).filter(name -> name.endsWith("-" + repoType.getName())).count() != 1) {
                throw new BadRequestAlertException("The zip file doesn't contain the " + repoType.getName() + " repository or it does not follow the naming scheme.",
                        "programmingExercise", "repositoriesInZipNotValid");
            }
        }
    }

    private Path retrieveRepositoryDirectoryPath(Path dirPath, String repoType) {
        List<Path> result;
        try (Stream<Path> walk = Files.walk(dirPath)) {
            result = walk.filter(Files::isDirectory).filter(file -> file.getFileName().toString().endsWith("-" + repoType)).toList();
        }
        catch (IOException e) {
            throw new BadRequestAlertException("Could not read the directory", "programmingExercise", "couldnotreaddirectory");
        }
        if (result.size() != 1) {
            throw new IllegalArgumentException(
                    "There are either no or more than one sub-directories containing " + repoType + " in their name. Please make sure that there is exactly one.");
        }

        return result.get(0);
    }

    private Path retrieveExerciseJsonPath(Path dirPath) throws IOException {
        List<Path> result;
        try (Stream<Path> stream = Files.walk(dirPath)) {
            // if we do not convert the file name to a string, the second filter always returns false
            // for the third filter, we need to convert it to a string as well as a path doesn't contain a file extension

            result = stream.filter(Files::isRegularFile).filter(file -> file.getFileName().toString().startsWith("Exercise-Details"))
                    .filter(file -> file.toString().endsWith(".json")).toList();
        }

        if (result.size() != 1) {
            throw new BadRequestAlertException("There are either no JSON files or more than one JSON file in the directory!", "programmingExercise", "exerciseJsonNotValidOrFound");
        }
        return result.get(0);
    }
}<|MERGE_RESOLUTION|>--- conflicted
+++ resolved
@@ -113,15 +113,9 @@
             }
             Path pathToDirectoryWithImportedContent = exerciseFilePath.toAbsolutePath().getParent().resolve(FileNameUtils.getBaseName(exerciseFilePath.toString()));
             copyEmbeddedFiles(pathToDirectoryWithImportedContent);
-<<<<<<< HEAD
             importRepositoriesFromFile(newProgrammingExercise, importExerciseDir, oldShortName, user);
             newProgrammingExercise.setCourse(course);
-            // It doesn't make sense to import a build plan on a bamboo or local CI setup.
-=======
-            importRepositoriesFromFile(importedProgrammingExercise, importExerciseDir, oldShortName, user);
-            importedProgrammingExercise.setCourse(course);
             // It doesn't make sense to import a build plan on a local CI setup.
->>>>>>> bb1df341
             if (profileService.isGitlabCiOrJenkinsActive()) {
                 importBuildPlanIfExisting(newProgrammingExercise, pathToDirectoryWithImportedContent);
             }
