--- conflicted
+++ resolved
@@ -72,41 +72,7 @@
                 // Post should not have any answer that resolves
                 Predicate noResolvingAnswer = criteriaBuilder.isFalse(root.get(Post_.resolved));
 
-<<<<<<< HEAD
-                return criteriaBuilder.and(notAnnouncement, noResolvingAnswer);
-            }
-        });
-    }
-
-    /**
-     * Specification which filters Posts according to a search string in a match-all-manner
-     * post is only kept if the search string (which is not a #id pattern) is included in either the post title, content or tag (all strings lowercased)
-     *
-     * @param searchText Text to be searched within posts
-     * @return specification used to chain DB operations
-     */
-    public static Specification<Post> getSearchTextSpecification(String searchText) {
-        return ((root, query, criteriaBuilder) -> {
-            if (searchText == null || searchText.isBlank()) {
-                return null;
-            }
-            // search by text or #post
-            else if (searchText.startsWith("#") && (searchText.substring(1) != null && !searchText.substring(1).isBlank())) {
-                // if searchText starts with a # and is followed by a post id, filter for post with id
-                return criteriaBuilder.equal(root.get(Post_.ID), Integer.parseInt(searchText.substring(1)));
-            }
-            else {
-                // regular search on content, title, and tags
-                Expression<String> searchTextLiteral = criteriaBuilder.literal("%" + searchText.toLowerCase() + "%");
-
-                Predicate searchInPostTitle = criteriaBuilder.like(criteriaBuilder.lower(root.get(Post_.TITLE)), searchTextLiteral);
-                Predicate searchInPostContent = criteriaBuilder.like(criteriaBuilder.lower(root.get(Post_.CONTENT)), searchTextLiteral);
-                Predicate searchInPostTags = criteriaBuilder.like(criteriaBuilder.lower(root.join(Post_.TAGS, JoinType.LEFT).as(String.class)), searchTextLiteral);
-
-                return criteriaBuilder.or(searchInPostTitle, searchInPostContent, searchInPostTags);
-=======
                 return criteriaBuilder.and(noResolvingAnswer);
->>>>>>> 9c684b17
             }
         });
     }
