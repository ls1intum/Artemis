package de.tum.in.www1.artemis.repository;

import static de.tum.in.www1.artemis.config.Constants.PROFILE_CORE;
import static de.tum.in.www1.artemis.repository.TemplateProgrammingExerciseParticipationRepository.TemplateParticipationFetchOptions;
import static org.springframework.data.jpa.repository.EntityGraph.EntityGraphType.LOAD;

import java.util.Collection;
import java.util.Optional;

import jakarta.validation.constraints.NotNull;

import org.springframework.context.annotation.Profile;
import org.springframework.data.jpa.domain.Specification;
import org.springframework.data.jpa.repository.EntityGraph;
import org.springframework.data.jpa.repository.Query;
import org.springframework.data.repository.query.Param;
import org.springframework.stereotype.Repository;

import de.tum.in.www1.artemis.domain.DomainObject_;
import de.tum.in.www1.artemis.domain.Submission_;
import de.tum.in.www1.artemis.domain.participation.TemplateProgrammingExerciseParticipation;
import de.tum.in.www1.artemis.domain.participation.TemplateProgrammingExerciseParticipation_;
import de.tum.in.www1.artemis.repository.base.DynamicSpecificationRepository;
import de.tum.in.www1.artemis.repository.base.FetchOptions;
import de.tum.in.www1.artemis.web.rest.errors.EntityNotFoundException;

/**
 * Spring Data JPA repository for the Participation entity.
 */
@Profile(PROFILE_CORE)
@Repository
public interface TemplateProgrammingExerciseParticipationRepository
        extends DynamicSpecificationRepository<TemplateProgrammingExerciseParticipation, Long, TemplateParticipationFetchOptions> {

    @Query("""
            SELECT p
            FROM TemplateProgrammingExerciseParticipation p
                LEFT JOIN FETCH p.results r
                LEFT JOIN FETCH p.programmingExercise e
            WHERE p.buildPlanId = :buildPlanId
            """)
    Optional<TemplateProgrammingExerciseParticipation> findByBuildPlanIdWithResults(@Param("buildPlanId") String buildPlanId);

    @EntityGraph(type = LOAD, attributePaths = { "results", "submissions" })
    Optional<TemplateProgrammingExerciseParticipation> findWithEagerResultsAndSubmissionsByProgrammingExerciseId(long exerciseId);

    default TemplateProgrammingExerciseParticipation findWithEagerResultsAndSubmissionsByProgrammingExerciseIdElseThrow(long exerciseId) {
        return getValueElseThrow(findWithEagerResultsAndSubmissionsByProgrammingExerciseId(exerciseId));
    }

    @EntityGraph(type = LOAD, attributePaths = { "results", "results.feedbacks", "results.feedbacks.testCase", "submissions" })
    Optional<TemplateProgrammingExerciseParticipation> findWithEagerResultsAndFeedbacksAndTestCasesAndSubmissionsByProgrammingExerciseId(long exerciseId);

    @NotNull
    default TemplateProgrammingExerciseParticipation findByExerciseIdElseThrow(final Specification<TemplateProgrammingExerciseParticipation> specification, long exerciseId) {
        final Specification<TemplateProgrammingExerciseParticipation> hasExerciseIdSpec = (root, query, criteriaBuilder) -> criteriaBuilder
                .equal(root.get(TemplateProgrammingExerciseParticipation_.PROGRAMMING_EXERCISE).get(DomainObject_.ID), exerciseId);
<<<<<<< HEAD
        return findOneBySpec(specification.and(hasExerciseIdSpec))
                .orElseThrow(() -> new EntityNotFoundException("Template Programming Exercise Participation --> Exercise", exerciseId));
=======
        return getValueElseThrow(findOne(specification.and(hasExerciseIdSpec)));
>>>>>>> fc8aa37e
    }

    /**
     * Finds a {@link TemplateProgrammingExerciseParticipation} by the ID of its associated programming exercise with optional dynamic fetching of associated entities.
     *
     * @param exerciseId   the ID of the associated programming exercise.
     * @param fetchOptions a collection of {@link TemplateParticipationFetchOptions} indicating which associated entities to fetch.
     * @return the {@link TemplateProgrammingExerciseParticipation} associated with the specified programming exercise ID and the associated entities fetched according to the
     *         provided options.
     * @throws EntityNotFoundException if the template programming exercise participation with the specified exercise ID does not exist.
     */
    @NotNull
    default TemplateProgrammingExerciseParticipation findByExerciseIdWithDynamicFetchElseThrow(long exerciseId, Collection<TemplateParticipationFetchOptions> fetchOptions)
            throws EntityNotFoundException {
        var specification = getDynamicSpecification(fetchOptions);
        return findByExerciseIdElseThrow(specification, exerciseId);
    }

    @EntityGraph(type = LOAD, attributePaths = { "submissions" })
    Optional<TemplateProgrammingExerciseParticipation> findWithEagerSubmissionsByProgrammingExerciseId(long exerciseId);

    Optional<TemplateProgrammingExerciseParticipation> findByProgrammingExerciseId(long programmingExerciseId);

    default TemplateProgrammingExerciseParticipation findByProgrammingExerciseIdElseThrow(long programmingExerciseId) {
        return getValueElseThrow(findByProgrammingExerciseId(programmingExerciseId));
    }

    /**
     * Fetch options for the {@link TemplateProgrammingExerciseParticipation} entity.
     * Each option specifies an entity or a collection of entities to fetch eagerly when using a dynamic fetching query.
     */
    enum TemplateParticipationFetchOptions implements FetchOptions {

        // @formatter:off
        Submissions(TemplateProgrammingExerciseParticipation_.SUBMISSIONS),
        SubmissionsAndResults(TemplateProgrammingExerciseParticipation_.SUBMISSIONS, Submission_.RESULTS);
        // @formatter:on

        private final String fetchPath;

        TemplateParticipationFetchOptions(String... fetchPath) {
            this.fetchPath = String.join(".", fetchPath);
        }

        public String getFetchPath() {
            return fetchPath;
        }
    }
}<|MERGE_RESOLUTION|>--- conflicted
+++ resolved
@@ -55,12 +55,7 @@
     default TemplateProgrammingExerciseParticipation findByExerciseIdElseThrow(final Specification<TemplateProgrammingExerciseParticipation> specification, long exerciseId) {
         final Specification<TemplateProgrammingExerciseParticipation> hasExerciseIdSpec = (root, query, criteriaBuilder) -> criteriaBuilder
                 .equal(root.get(TemplateProgrammingExerciseParticipation_.PROGRAMMING_EXERCISE).get(DomainObject_.ID), exerciseId);
-<<<<<<< HEAD
-        return findOneBySpec(specification.and(hasExerciseIdSpec))
-                .orElseThrow(() -> new EntityNotFoundException("Template Programming Exercise Participation --> Exercise", exerciseId));
-=======
-        return getValueElseThrow(findOne(specification.and(hasExerciseIdSpec)));
->>>>>>> fc8aa37e
+        return getValueElseThrow(findOneBySpec(specification.and(hasExerciseIdSpec)));
     }
 
     /**
