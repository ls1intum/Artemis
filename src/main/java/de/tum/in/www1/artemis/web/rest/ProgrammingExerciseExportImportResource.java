package de.tum.in.www1.artemis.web.rest;

import static de.tum.in.www1.artemis.service.util.TimeLogUtil.formatDurationFrom;
import static de.tum.in.www1.artemis.web.rest.ProgrammingExerciseResourceEndpoints.*;

import java.io.File;
import java.io.FileInputStream;
import java.io.IOException;
import java.util.ArrayList;
import java.util.Arrays;
import java.util.List;
import java.util.Optional;
import java.util.stream.Collectors;

import javax.validation.constraints.NotNull;

import org.slf4j.Logger;
import org.slf4j.LoggerFactory;
import org.springframework.beans.factory.annotation.Value;
import org.springframework.core.io.InputStreamResource;
import org.springframework.core.io.Resource;
import org.springframework.http.MediaType;
import org.springframework.http.ResponseEntity;
import org.springframework.security.access.prepost.PreAuthorize;
import org.springframework.web.bind.annotation.*;

import de.tum.in.www1.artemis.domain.AuxiliaryRepository;
import de.tum.in.www1.artemis.domain.Course;
import de.tum.in.www1.artemis.domain.ProgrammingExercise;
import de.tum.in.www1.artemis.domain.User;
import de.tum.in.www1.artemis.domain.enumeration.RepositoryType;
import de.tum.in.www1.artemis.domain.participation.ProgrammingExerciseStudentParticipation;
import de.tum.in.www1.artemis.domain.participation.StudentParticipation;
import de.tum.in.www1.artemis.repository.AuxiliaryRepositoryRepository;
import de.tum.in.www1.artemis.repository.ProgrammingExerciseRepository;
import de.tum.in.www1.artemis.repository.UserRepository;
import de.tum.in.www1.artemis.repository.hestia.ProgrammingExerciseTaskRepository;
import de.tum.in.www1.artemis.security.Role;
import de.tum.in.www1.artemis.service.AuthorizationCheckService;
import de.tum.in.www1.artemis.service.CourseService;
import de.tum.in.www1.artemis.service.SubmissionPolicyService;
import de.tum.in.www1.artemis.service.exam.ExamAccessService;
import de.tum.in.www1.artemis.service.feature.Feature;
import de.tum.in.www1.artemis.service.feature.FeatureToggle;
import de.tum.in.www1.artemis.service.programming.*;
import de.tum.in.www1.artemis.web.rest.dto.RepositoryExportOptionsDTO;
import de.tum.in.www1.artemis.web.rest.errors.AccessForbiddenException;
import de.tum.in.www1.artemis.web.rest.errors.BadRequestAlertException;
import de.tum.in.www1.artemis.web.rest.errors.EntityNotFoundException;
import de.tum.in.www1.artemis.web.rest.util.HeaderUtil;

/**
 * REST controller for managing ProgrammingExercise.
 */
@RestController
@RequestMapping(ROOT)
public class ProgrammingExerciseExportImportResource {

    private final Logger log = LoggerFactory.getLogger(ProgrammingExerciseExportImportResource.class);

    private static final String ENTITY_NAME = "programmingExercise";

    @Value("${jhipster.clientApp.name}")
    private String applicationName;

    private final ProgrammingExerciseRepository programmingExerciseRepository;

    private final UserRepository userRepository;

    private final CourseService courseService;

    private final AuthorizationCheckService authCheckService;

    private final ProgrammingExerciseImportService programmingExerciseImportService;

    private final ProgrammingExerciseExportService programmingExerciseExportService;

    private final Optional<ProgrammingLanguageFeatureService> programmingLanguageFeatureService;

    private final AuxiliaryRepositoryRepository auxiliaryRepositoryRepository;

    private final SubmissionPolicyService submissionPolicyService;

    private final ProgrammingExerciseTaskRepository programmingExerciseTaskRepository;

    private final ExamAccessService examAccessService;

    public ProgrammingExerciseExportImportResource(ProgrammingExerciseRepository programmingExerciseRepository, UserRepository userRepository,
            AuthorizationCheckService authCheckService, CourseService courseService, ProgrammingExerciseImportService programmingExerciseImportService,
            ProgrammingExerciseExportService programmingExerciseExportService, Optional<ProgrammingLanguageFeatureService> programmingLanguageFeatureService,
            AuxiliaryRepositoryRepository auxiliaryRepositoryRepository, SubmissionPolicyService submissionPolicyService,
            ProgrammingExerciseTaskRepository programmingExerciseTaskRepository, ExamAccessService examAccessService) {
        this.programmingExerciseRepository = programmingExerciseRepository;
        this.userRepository = userRepository;
        this.courseService = courseService;
        this.authCheckService = authCheckService;
        this.programmingExerciseImportService = programmingExerciseImportService;
        this.programmingExerciseExportService = programmingExerciseExportService;
        this.programmingLanguageFeatureService = programmingLanguageFeatureService;
        this.auxiliaryRepositoryRepository = auxiliaryRepositoryRepository;
        this.submissionPolicyService = submissionPolicyService;
        this.programmingExerciseTaskRepository = programmingExerciseTaskRepository;
        this.examAccessService = examAccessService;
    }

    /**
     * Validates static code analysis settings
     *
     * @param programmingExercise exercise to validate
     */
    private void validateStaticCodeAnalysisSettings(ProgrammingExercise programmingExercise) {
        ProgrammingLanguageFeature programmingLanguageFeature = programmingLanguageFeatureService.get()
                .getProgrammingLanguageFeatures(programmingExercise.getProgrammingLanguage());
        programmingExercise.validateStaticCodeAnalysisSettings(programmingLanguageFeature);
    }

    /**
     * POST /programming-exercises/import: Imports an existing programming exercise into an existing course
     * <p>
     * This will import the whole exercise, including all base build plans (template, solution) and repositories
     * (template, solution, test). Referenced entities, s.a. the test cases or the hints will get cloned and assigned
     * a new id. For a concrete list of what gets copied and what not have a look
     * at {@link ProgrammingExerciseImportService#importProgrammingExercise(ProgrammingExercise, ProgrammingExercise, boolean, boolean)}
     *
     * @param sourceExerciseId   The ID of the original exercise which should get imported
     * @param newExercise        The new exercise containing values that should get overwritten in the imported exercise, s.a. the title or difficulty
     * @param recreateBuildPlans Option determining whether the build plans should be copied or re-created from scratch
     * @param updateTemplate     Option determining whether the template files should be updated with the most recent template version
     * @return The imported exercise (200), a not found error (404) if the template does not exist, or a forbidden error
     * (403) if the user is not at least an instructor in the target course.
     * @see ProgrammingExerciseImportService#importProgrammingExercise(ProgrammingExercise, ProgrammingExercise, boolean, boolean)
     */
    @PostMapping(IMPORT)
    @PreAuthorize("hasRole('EDITOR')")
    @FeatureToggle(Feature.ProgrammingExercises)
    public ResponseEntity<ProgrammingExercise> importProgrammingExercise(@PathVariable long sourceExerciseId, @RequestBody ProgrammingExercise newExercise,
            @RequestParam(defaultValue = "false") boolean recreateBuildPlans, @RequestParam(defaultValue = "false") boolean updateTemplate) {
        if (sourceExerciseId < 0) {
            throw new BadRequestAlertException("Invalid source id when importing programming exercises", ENTITY_NAME, "invalidSourceExerciseId");
        }

        // Valid exercises have set either a course or an exerciseGroup
        newExercise.checkCourseAndExerciseGroupExclusivity(ENTITY_NAME);

        log.debug("REST request to import programming exercise {} into course {}", sourceExerciseId, newExercise.getCourseViaExerciseGroupOrCourseMember().getId());
        newExercise.validateGeneralSettings();
        newExercise.validateProgrammingSettings();
        newExercise.validateManualFeedbackSettings();
        validateStaticCodeAnalysisSettings(newExercise);

        final var user = userRepository.getUserWithGroupsAndAuthorities();
        Course course = courseService.retrieveCourseOverExerciseGroupOrCourseId(newExercise);
        authCheckService.checkHasAtLeastRoleInCourseElseThrow(Role.EDITOR, course, user);

        // Validate course settings
        programmingExerciseRepository.validateCourseSettings(newExercise, course);

        final var originalProgrammingExercise = programmingExerciseRepository
                .findByIdWithEagerTestCasesStaticCodeAnalysisCategoriesHintsAndTemplateAndSolutionParticipationsAndAuxRepos(sourceExerciseId)
                .orElseThrow(() -> new EntityNotFoundException("ProgrammingExercise", sourceExerciseId));

        // Fetching the tasks separately, as putting it in the query above leads to Hibernate duplicating the tasks.
        var templateTasks = programmingExerciseTaskRepository.findByExerciseIdWithTestCases(originalProgrammingExercise.getId());
        originalProgrammingExercise.setTasks(new ArrayList<>(templateTasks));

        // The static code analysis flag can only change, if the build plans are recreated and the template is upgraded
        if (newExercise.isStaticCodeAnalysisEnabled() != originalProgrammingExercise.isStaticCodeAnalysisEnabled() && !(recreateBuildPlans && updateTemplate)) {
            throw new BadRequestAlertException("Static code analysis can only change, if the recreation of build plans and update of template files is activated", ENTITY_NAME,
                    "staticCodeAnalysisCannotChange");
        }

        // If the new exercise has a submission policy, it must be validated.
        if (newExercise.getSubmissionPolicy() != null) {
            submissionPolicyService.validateSubmissionPolicy(newExercise.getSubmissionPolicy());
        }

        // Check if the user has the rights to access the original programming exercise
        Course originalCourse = courseService.retrieveCourseOverExerciseGroupOrCourseId(originalProgrammingExercise);
        authCheckService.checkHasAtLeastRoleInCourseElseThrow(Role.EDITOR, originalCourse, user);

        try {
            var importedProgrammingExercise = programmingExerciseImportService.importProgrammingExercise(originalProgrammingExercise, newExercise, updateTemplate,
                    recreateBuildPlans);

            // remove certain properties which are not relevant for the client to keep the response small
            importedProgrammingExercise.setTestCases(null);
            importedProgrammingExercise.setStaticCodeAnalysisCategories(null);
            importedProgrammingExercise.setTemplateParticipation(null);
            importedProgrammingExercise.setSolutionParticipation(null);
            importedProgrammingExercise.setExerciseHints(null);
            importedProgrammingExercise.setTasks(null);

            return ResponseEntity.ok().headers(HeaderUtil.createEntityCreationAlert(applicationName, true, ENTITY_NAME, importedProgrammingExercise.getTitle()))
                    .body(importedProgrammingExercise);

        }
        catch (Exception ex) {
            log.error(ex.getMessage(), ex);
            return ResponseEntity.internalServerError()
                    .headers(HeaderUtil.createFailureAlert(applicationName, true, ENTITY_NAME, "importExerciseTriggerPlanFail", "Unable to import programming exercise")).build();
        }
    }

    /**
     * GET /programming-exercises/:exerciseId/export-instructor-exercise
     *
     * @param exerciseId The id of the programming exercise
     * @return ResponseEntity with status
     * @throws IOException if something during the zip process went wrong
     */
    @GetMapping(EXPORT_INSTRUCTOR_EXERCISE)
    @PreAuthorize("hasRole('INSTRUCTOR')")
    @FeatureToggle({ Feature.ProgrammingExercises, Feature.Exports })
    public ResponseEntity<Resource> exportInstructorExercise(@PathVariable long exerciseId) throws IOException {
        var programmingExercise = programmingExerciseRepository.findByIdElseThrow(exerciseId);
        authCheckService.checkHasAtLeastRoleForExerciseElseThrow(Role.INSTRUCTOR, programmingExercise, null);

        long start = System.nanoTime();
        var path = programmingExerciseExportService.exportProgrammingExerciseInstructorMaterial(programmingExercise, new ArrayList<>());
        if (path == null) {
            return ResponseEntity.badRequest().headers(HeaderUtil.createFailureAlert(applicationName, true, ENTITY_NAME, "internalServerError",
                    "There was an error on the server and the zip file could not be created.")).body(null);
        }
        var finalZipFile = path.toFile();

        InputStreamResource resource = new InputStreamResource(new FileInputStream(finalZipFile));

        log.info("Export of the programming exercise {} with title '{}' was successful in {}.", programmingExercise.getId(), programmingExercise.getTitle(),
                formatDurationFrom(start));

        return ResponseEntity.ok().contentLength(finalZipFile.length()).contentType(MediaType.APPLICATION_OCTET_STREAM).header("filename", finalZipFile.getName()).body(resource);
    }

    /**
     * GET /programming-exercises/:exerciseId/export-instructor-repository/:repositoryType : sends a test, solution or template repository as a zip file
     *
     * @param exerciseId     The id of the programming exercise
     * @param repositoryType The type of repository to zip and send
     * @return ResponseEntity with status
     * @throws IOException if something during the zip process went wrong
     */
    @GetMapping(EXPORT_INSTRUCTOR_REPOSITORY)
    @PreAuthorize("hasRole('TA')")
    @FeatureToggle({ Feature.ProgrammingExercises, Feature.Exports })
    public ResponseEntity<Resource> exportInstructorRepository(@PathVariable long exerciseId, @PathVariable RepositoryType repositoryType) throws IOException {
        var programmingExercise = programmingExerciseRepository.findByIdElseThrow(exerciseId);
        authCheckService.checkHasAtLeastRoleForExerciseElseThrow(Role.TEACHING_ASSISTANT, programmingExercise, null);

        long start = System.nanoTime();
        Optional<File> zipFile = programmingExerciseExportService.exportInstructorRepositoryForExercise(programmingExercise.getId(), repositoryType, new ArrayList<>());

        return returnZipFileForRepositoryExport(zipFile, repositoryType.getName(), programmingExercise, start);
    }

    /**
     * GET /programming-exercises/:exerciseId/export-instructor-auxiliary-repository/:repositoryType : sends an auxiliary repository as a zip file
     *
     * @param exerciseId   The id of the programming exercise
     * @param repositoryId The id of the auxiliary repository
     * @return ResponseEntity with status
     * @throws IOException if something during the zip process went wrong
     */
    @GetMapping(EXPORT_INSTRUCTOR_AUXILIARY_REPOSITORY)
    @PreAuthorize("hasRole('TA')")
    @FeatureToggle({ Feature.ProgrammingExercises, Feature.Exports })
    public ResponseEntity<Resource> exportInstructorAuxiliaryRepository(@PathVariable long exerciseId, @PathVariable long repositoryId) throws IOException {
        var programmingExercise = programmingExerciseRepository.findByIdElseThrow(exerciseId);
        authCheckService.checkHasAtLeastRoleForExerciseElseThrow(Role.TEACHING_ASSISTANT, programmingExercise, null);

        Optional<AuxiliaryRepository> optionalAuxiliaryRepository = auxiliaryRepositoryRepository.findById(repositoryId);

        if (optionalAuxiliaryRepository.isEmpty()) {
            return ResponseEntity.notFound().headers(HeaderUtil.createFailureAlert(applicationName, true, ENTITY_NAME, "internalServerError",
                    "There was an error on the server and the URL of the auxiliary couldn't be retrieved.")).build();
        }

        AuxiliaryRepository auxiliaryRepository = optionalAuxiliaryRepository.get();

        long start = System.nanoTime();
        Optional<File> zipFile = programmingExerciseExportService.exportInstructorAuxiliaryRepositoryForExercise(programmingExercise.getId(), auxiliaryRepository,
                new ArrayList<>());
        return returnZipFileForRepositoryExport(zipFile, auxiliaryRepository.getName(), programmingExercise, start);
    }

    private ResponseEntity<Resource> returnZipFileForRepositoryExport(Optional<File> zipFile, String repositoryName, ProgrammingExercise exercise, long startTime)
            throws IOException {
        if (zipFile.isEmpty()) {
            return ResponseEntity.badRequest().headers(HeaderUtil.createFailureAlert(applicationName, true, ENTITY_NAME, "internalServerError",
                    "There was an error on the server and the zip file could not be created.")).body(null);
        }

        InputStreamResource resource = new InputStreamResource(new FileInputStream(zipFile.get()));

        log.info("Export of the repository of type {} programming exercise {} with title '{}' was successful in {}.", repositoryName, exercise.getId(), exercise.getTitle(),
                formatDurationFrom(startTime));

        return ResponseEntity.ok().contentLength(zipFile.get().length()).contentType(MediaType.APPLICATION_OCTET_STREAM).header("filename", zipFile.get().getName()).body(resource);
    }

    /**
     * POST /programming-exercises/:exerciseId/export-repos-by-participant-identifiers/:participantIdentifiers : sends all submissions from participantIdentifiers as zip
     *
     * @param exerciseId              the id of the exercise to get the repos from
     * @param participantIdentifiers  the identifiers of the participants (student logins or team short names) for whom to zip the submissions, separated by commas
     * @param repositoryExportOptions the options that should be used for the export
     * @return ResponseEntity with status
     * @throws IOException if something during the zip process went wrong
     */
    @PostMapping(EXPORT_SUBMISSIONS_BY_PARTICIPANTS)
    @PreAuthorize("hasRole('TA')")
    @FeatureToggle({ Feature.ProgrammingExercises, Feature.Exports })
    public ResponseEntity<Resource> exportSubmissionsByStudentLogins(@PathVariable long exerciseId, @PathVariable String participantIdentifiers,
            @RequestBody RepositoryExportOptionsDTO repositoryExportOptions) throws IOException {
        var programmingExercise = programmingExerciseRepository.findByIdWithStudentParticipationsAndLegalSubmissionsElseThrow(exerciseId);
        User user = userRepository.getUserWithGroupsAndAuthorities();
        authCheckService.checkHasAtLeastRoleForExerciseElseThrow(Role.TEACHING_ASSISTANT, programmingExercise, user);
        if (repositoryExportOptions.isExportAllParticipants()) {
            // only instructors are allowed to download all repos
            authCheckService.checkHasAtLeastRoleForExerciseElseThrow(Role.INSTRUCTOR, programmingExercise, user);
        }

        if (repositoryExportOptions.getFilterLateSubmissionsDate() == null) {
            repositoryExportOptions.setFilterLateSubmissionsIndividualDueDate(true);
            repositoryExportOptions.setFilterLateSubmissionsDate(programmingExercise.getDueDate());
        }

        List<String> participantIdentifierList = new ArrayList<>();
        if (!repositoryExportOptions.isExportAllParticipants()) {
            participantIdentifiers = participantIdentifiers.replaceAll("\\s+", "");
            participantIdentifierList = Arrays.asList(participantIdentifiers.split(","));
        }

        // Select the participations that should be exported
        List<ProgrammingExerciseStudentParticipation> exportedStudentParticipations = new ArrayList<>();
        for (StudentParticipation studentParticipation : programmingExercise.getStudentParticipations()) {
            ProgrammingExerciseStudentParticipation programmingStudentParticipation = (ProgrammingExerciseStudentParticipation) studentParticipation;
            if (repositoryExportOptions.isExportAllParticipants() || (programmingStudentParticipation.getRepositoryUrl() != null && studentParticipation.getParticipant() != null
                    && participantIdentifierList.contains(studentParticipation.getParticipantIdentifier()))) {
                exportedStudentParticipations.add(programmingStudentParticipation);
            }
        }
        return provideZipForParticipations(exportedStudentParticipations, programmingExercise, repositoryExportOptions);
    }

    /**
     * POST /programming-exercises/:exerciseId/export-repos-by-participation-ids/:participationIds : sends all submissions from participation ids as zip
     *
     * @param exerciseId              the id of the exercise to get the repos from
     * @param participationIds        the participationIds seperated via semicolon to get their submissions (used for double-blind assessment)
     * @param repositoryExportOptions the options that should be used for the export. Export all students is not supported here!
     * @return ResponseEntity with status
     * @throws IOException if submissions can't be zippedRequestBody
     */
    @PostMapping(EXPORT_SUBMISSIONS_BY_PARTICIPATIONS)
    @PreAuthorize("hasRole('TA')")
    @FeatureToggle({ Feature.ProgrammingExercises, Feature.Exports })
    public ResponseEntity<Resource> exportSubmissionsByParticipationIds(@PathVariable long exerciseId, @PathVariable String participationIds,
            @RequestBody RepositoryExportOptionsDTO repositoryExportOptions) throws IOException {
        var programmingExercise = programmingExerciseRepository.findByIdWithStudentParticipationsAndLegalSubmissionsElseThrow(exerciseId);
        authCheckService.checkHasAtLeastRoleForExerciseElseThrow(Role.TEACHING_ASSISTANT, programmingExercise, null);

        // Only instructors or higher may override the anonymization setting
        if (!authCheckService.isAtLeastInstructorForExercise(programmingExercise, null)) {
            repositoryExportOptions.setAnonymizeStudentCommits(true);
        }

        if (repositoryExportOptions.getFilterLateSubmissionsDate() == null) {
            repositoryExportOptions.setFilterLateSubmissionsIndividualDueDate(true);
            repositoryExportOptions.setFilterLateSubmissionsDate(programmingExercise.getDueDate());
        }

        var participationIdSet = new ArrayList<>(Arrays.asList(participationIds.split(","))).stream().map(String::trim).map(Long::parseLong).collect(Collectors.toSet());

        // Select the participations that should be exported
        List<ProgrammingExerciseStudentParticipation> exportedStudentParticipations = programmingExercise.getStudentParticipations().stream()
                .filter(participation -> participationIdSet.contains(participation.getId())).map(participation -> (ProgrammingExerciseStudentParticipation) participation).toList();
        return provideZipForParticipations(exportedStudentParticipations, programmingExercise, repositoryExportOptions);
    }

    private ResponseEntity<Resource> provideZipForParticipations(@NotNull List<ProgrammingExerciseStudentParticipation> exportedStudentParticipations,
            ProgrammingExercise programmingExercise, RepositoryExportOptionsDTO repositoryExportOptions) throws IOException {
        long start = System.nanoTime();

        // TODO: in case we do not find participations for the given ids, we should inform the user in the client, that the student did not participate in the exercise.
        if (exportedStudentParticipations.isEmpty()) {
            return ResponseEntity.badRequest()
                    .headers(HeaderUtil.createFailureAlert(applicationName, false, ENTITY_NAME, "noparticipations", "No existing user was specified or no submission exists."))
                    .body(null);
        }

        File zipFile = programmingExerciseExportService.exportStudentRepositoriesToZipFile(programmingExercise.getId(), exportedStudentParticipations, repositoryExportOptions);
        if (zipFile == null) {
            return ResponseEntity.badRequest().headers(HeaderUtil.createFailureAlert(applicationName, true, ENTITY_NAME, "internalServerError",
                    "There was an error on the server and the zip file could not be created.")).body(null);
        }

        InputStreamResource resource = new InputStreamResource(new FileInputStream(zipFile));

        log.info("Export {} student repositories of programming exercise {} with title '{}' was successful in {}.", exportedStudentParticipations.size(),
                programmingExercise.getId(), programmingExercise.getTitle(), formatDurationFrom(start));

        return ResponseEntity.ok().contentLength(zipFile.length()).contentType(MediaType.APPLICATION_OCTET_STREAM).header("filename", zipFile.getName()).body(resource);
    }

    /**
<<<<<<< HEAD
     * GET /programming-exercises/:exerciseId/export-solution-repository : sends a solution repository for
     * an exam or course programming exercise as a zip file without .git directory.
=======
     * GET /programming-exercises/:exerciseId/export-student-requested-repository : sends a solution repository as a zip file without .git directory.
>>>>>>> 64ea9aef
     *
     * @param exerciseId The id of the programming exercise
     * @param includeTests flag that indicates whether the tests should also be exported
     * @return ResponseEntity with status
     * @throws IOException if something during the zip process went wrong
     */
    @GetMapping(EXPORT_SOLUTION_REPOSITORY)
    @PreAuthorize("hasRole('USER')")
    @FeatureToggle({ Feature.ProgrammingExercises, Feature.Exports })
    public ResponseEntity<Resource> exportStudentRequestedRepository(@PathVariable long exerciseId, @RequestParam() boolean includeTests) throws IOException {
        var programmingExercise = programmingExerciseRepository.findByIdElseThrow(exerciseId);
        if (programmingExercise.isExamExercise()) {
            examAccessService.checkExamExerciseForExampleSolutionAccessElseThrow(programmingExercise);
        }
        Role atLeastRole = programmingExercise.isExampleSolutionPublished() ? Role.STUDENT : Role.TEACHING_ASSISTANT;
        authCheckService.checkHasAtLeastRoleForExerciseElseThrow(atLeastRole, programmingExercise, null);
        if (includeTests && !programmingExercise.isReleaseTestsWithExampleSolution()) {
            throw new AccessForbiddenException(RepositoryType.SOLUTION.getName(), programmingExercise.getId());
        }
        long start = System.nanoTime();
        Optional<File> zipFile = programmingExerciseExportService.exportStudentRequestedRepository(programmingExercise.getId(), includeTests, new ArrayList<>());

        return returnZipFileForRepositoryExport(zipFile, RepositoryType.SOLUTION.getName(), programmingExercise, start);
    }
}<|MERGE_RESOLUTION|>--- conflicted
+++ resolved
@@ -403,12 +403,7 @@
     }
 
     /**
-<<<<<<< HEAD
-     * GET /programming-exercises/:exerciseId/export-solution-repository : sends a solution repository for
-     * an exam or course programming exercise as a zip file without .git directory.
-=======
      * GET /programming-exercises/:exerciseId/export-student-requested-repository : sends a solution repository as a zip file without .git directory.
->>>>>>> 64ea9aef
      *
      * @param exerciseId The id of the programming exercise
      * @param includeTests flag that indicates whether the tests should also be exported
