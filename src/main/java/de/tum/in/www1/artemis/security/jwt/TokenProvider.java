package de.tum.in.www1.artemis.security.jwt;

import java.io.Serializable;
import java.nio.charset.StandardCharsets;
import java.security.Key;
import java.util.Arrays;
import java.util.Date;
import java.util.List;
import java.util.Map;
import java.util.Objects;
import java.util.stream.Collectors;

import javax.annotation.PostConstruct;

import org.slf4j.Logger;
import org.slf4j.LoggerFactory;
import org.springframework.security.authentication.UsernamePasswordAuthenticationToken;
import org.springframework.security.core.Authentication;
import org.springframework.security.core.GrantedAuthority;
import org.springframework.security.core.authority.SimpleGrantedAuthority;
import org.springframework.security.core.userdetails.User;
import org.springframework.stereotype.Component;
import org.springframework.util.StringUtils;

import de.tum.in.www1.artemis.management.SecurityMetersService;
import io.jsonwebtoken.*;
import io.jsonwebtoken.io.Decoders;
import io.jsonwebtoken.security.Keys;
import io.jsonwebtoken.security.SignatureException;
import tech.jhipster.config.JHipsterProperties;

@Component
public class TokenProvider {

    private final Logger log = LoggerFactory.getLogger(TokenProvider.class);

    private static final String AUTHORITIES_KEY = "auth";

    public static final String FILENAME_KEY = "filename";

    public static final String COURSE_ID_KEY = "courseId";

    public static final String LECTURE_ID_KEY = "lectureId";

    public static final String ATTACHMENT_UNIT_ID_KEY = "attachmentUnitId";

    public static final String EXERCISE_ID_KEY = "exerciseId";

    public static final String SUBMISSION_ID_KEY = "submissionId";

    public static final String DOWNLOAD_FILE = "FILE_DOWNLOAD";

    private Key key;

    private long tokenValidityInMilliseconds;

    private long tokenValidityInMillisecondsForRememberMe;

    private final JHipsterProperties jHipsterProperties;

    private final SecurityMetersService securityMetersService;

    public TokenProvider(JHipsterProperties jHipsterProperties, SecurityMetersService securityMetersService) {
        this.jHipsterProperties = jHipsterProperties;
        this.securityMetersService = securityMetersService;
    }

    /**
     * initializes the token provider based on the yml config file
     */
    @PostConstruct
    public void init() {
        byte[] keyBytes;
        String secret = jHipsterProperties.getSecurity().getAuthentication().getJwt().getSecret();
        if (StringUtils.hasLength(secret)) {
            log.warn("Warning: the JWT key used is not Base64-encoded. We recommend using the `jhipster.security.authentication.jwt.base64-secret` key for optimum security.");
            keyBytes = secret.getBytes(StandardCharsets.UTF_8);
        }
        else {
            log.debug("Using a Base64-encoded JWT secret key");
            keyBytes = Decoders.BASE64.decode(jHipsterProperties.getSecurity().getAuthentication().getJwt().getBase64Secret());
        }
        this.key = Keys.hmacShaKeyFor(keyBytes);
        this.tokenValidityInMilliseconds = 1000 * jHipsterProperties.getSecurity().getAuthentication().getJwt().getTokenValidityInSeconds();
        this.tokenValidityInMillisecondsForRememberMe = 1000 * jHipsterProperties.getSecurity().getAuthentication().getJwt().getTokenValidityInSecondsForRememberMe();
    }

    /**
<<<<<<< HEAD
     * Creates a JWT Token from a fully populated {@link Authentication} object.
=======
     * Create JWT Token a fully populated <code>Authentication</code> object.
>>>>>>> a0664247
     *
     * @param authentication Authentication Object
     * @param rememberMe     Determines Token lifetime (30 minutes vs 30 days)
     * @return JWT Token
     */
    public String createToken(Authentication authentication, boolean rememberMe) {
        if (rememberMe) {
            return createTokenWithCustomDuration(authentication, this.tokenValidityInMillisecondsForRememberMe);
        }
        else {
            return createTokenWithCustomDuration(authentication, this.tokenValidityInMilliseconds);
        }
    }

    /**
     * Creates a JWT Token from a fully populated {@link Authentication} object.
     *
     * @param authentication Authentication Object
     * @param durationValidityInMilliseconds The duration how long the access token should be valid
     * @return JWT Token
     */
    public String createTokenWithCustomDuration(Authentication authentication, Long durationValidityInMilliseconds) {
        String authorities = authentication.getAuthorities().stream().map(GrantedAuthority::getAuthority).collect(Collectors.joining(","));
        long now = (new Date()).getTime();
        Date validity = new Date(now + durationValidityInMilliseconds);
        return Jwts.builder().setSubject(authentication.getName()).claim(AUTHORITIES_KEY, authorities).signWith(key, SignatureAlgorithm.HS512).setExpiration(validity).compact();
    }

    /**
     * Generates an access token with custom claims that allows a user to download a file. This token is only valid for the given validity period.
     *
     * @param authentication            Currently active authentication mostly the currently logged-in user
     * @param durationValidityInSeconds The duration how long the access token should be valid
     * @param customClaims              The claims that are included in the token
     * @return File access token as a JWT token
     */
    public String createFileTokenWithCustomDuration(Authentication authentication, Integer durationValidityInSeconds, Claims customClaims) {
        long now = (new Date()).getTime();
        Date validity = new Date(now + durationValidityInSeconds * 1000);

        return Jwts.builder().setSubject(authentication.getName()).addClaims(customClaims).signWith(key, SignatureAlgorithm.HS512).setExpiration(validity).compact();
    }

    /**
     * Generates an access token that allows a user to download a file of a course. This token is only valid for the given validity period.
     *
     * @param authentication            Currently active authentication mostly the currently logged-in user
     * @param durationValidityInSeconds The duration how long the access token should be valid
     * @param courseId                  The id of the course, which the token belongs to
     * @return File access token as a JWT token
     */
    public String createFileTokenForCourseWithCustomDuration(Authentication authentication, Integer durationValidityInSeconds, Long courseId) throws IllegalAccessException {
        long now = (new Date()).getTime();
        Date validity = new Date(now + durationValidityInSeconds * 1000);

        return Jwts.builder().setSubject(authentication.getName()).claim(COURSE_ID_KEY, courseId).signWith(key, SignatureAlgorithm.HS512).setExpiration(validity).compact();
    }

    /**
     * Convert JWT Authorization Token into UsernamePasswordAuthenticationToken, including a USer object and its authorities
     *
     * @param token JWT Authorization Token
     * @return UsernamePasswordAuthenticationToken
     */
    public Authentication getAuthentication(String token) {
        Claims claims = parseClaims(token);
        var authorityClaim = claims.get(AUTHORITIES_KEY);
        if (authorityClaim == null) {
            // leads to a 401 unauthorized error
            return null;
        }
        List<? extends GrantedAuthority> authorities = Arrays.stream(authorityClaim.toString().split(",")).map(SimpleGrantedAuthority::new).toList();

        User principal = new User(claims.getSubject(), "", authorities);

        return new UsernamePasswordAuthenticationToken(principal, token, authorities);
    }

    /**
     * Checks if custom claims are inside the signed JWT token. Also validates the JWT token if it is still valid.
     *
     * @param authToken      The token that has to be checked
     * @param requiredClaims The claims that should be included in the token
     * @return true if everything matches
     */
    public boolean validateTokenForAuthorityAndFile(String authToken, Map<String, ? extends Serializable> requiredClaims) {
        if (!validateJwsToken(authToken) || requiredClaims.isEmpty()) {
            return false;
        }

        Claims tokenClaims = parseClaims(authToken);

        for (var requiredClaim : requiredClaims.entrySet()) {
            if (!Objects.equals(tokenClaims.get(requiredClaim.getKey()), requiredClaim.getValue())) {
                return false;
            }
        }
        return true;
    }

    /**
     * Checks if a certain course id is inside the JWT token. Also validates the JWT token if it is still valid.
     *
     * @param authToken The token that has to be checked
     * @param courseId  The course id the token belongs to
     * @return true if everything matches
     */
    public boolean validateTokenForAuthorityAndCourse(String authToken, Long courseId) {
        if (!validateJwsToken(authToken)) {
            return false;
        }
        try {
            Long courseIdToken = ((Integer) parseClaims(authToken).get(COURSE_ID_KEY)).longValue();
            return courseIdToken.equals(courseId);
        }
        catch (Exception e) {
            log.warn("Invalid action validateTokenForAuthorityAndCourse: ", e);
        }
        return false;
    }

    /**
     * Validate an JWT Authorization Token
     *
     * @param authToken JWT Authorization Token
     * @return boolean indicating if token is valid
     */
    public boolean validateTokenForAuthority(String authToken) {
        return validateJwsToken(authToken);
    }

    /**
     * Validate an JWT Authorization Token
     *
     * @param authToken JWT Authorization Token
     * @return boolean indicating if token is valid
     */
    private boolean validateJwsToken(String authToken) {
        try {
            parseClaims(authToken);
            return true;
        }
        catch (ExpiredJwtException e) {
            this.securityMetersService.trackTokenExpired();
            log.trace("Invalid (expired) JWT token.", e);
        }
        catch (UnsupportedJwtException e) {
            this.securityMetersService.trackTokenUnsupported();
            log.trace("Invalid (unsupported) JWT token.", e);
        }
        catch (MalformedJwtException e) {
            this.securityMetersService.trackTokenMalformed();
            log.trace("Invalid (malformed) JWT token.", e);
        }
        catch (SignatureException e) {
            this.securityMetersService.trackTokenInvalidSignature();
            log.trace("Invalid (signature) JWT token.", e);
        }
        catch (IllegalArgumentException e) {
            log.error("Token validation error {}", e.getMessage());
        }
        log.info("Invalid JWT token: {}", authToken);
        return false;
    }

    public Claims parseClaims(String authToken) {
        return Jwts.parserBuilder().setSigningKey(key).build().parseClaimsJws(authToken).getBody();
    }
}<|MERGE_RESOLUTION|>--- conflicted
+++ resolved
@@ -86,11 +86,7 @@
     }
 
     /**
-<<<<<<< HEAD
-     * Creates a JWT Token from a fully populated {@link Authentication} object.
-=======
      * Create JWT Token a fully populated <code>Authentication</code> object.
->>>>>>> a0664247
      *
      * @param authentication Authentication Object
      * @param rememberMe     Determines Token lifetime (30 minutes vs 30 days)
