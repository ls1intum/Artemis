package de.tum.in.www1.artemis.service;

import static de.tum.in.www1.artemis.config.Constants.PROFILE_CORE;

import java.io.IOException;
import java.nio.charset.StandardCharsets;
import java.nio.file.DirectoryStream;
import java.nio.file.Files;
import java.nio.file.Path;
import java.time.ZonedDateTime;
import java.util.ArrayList;
import java.util.Collections;
import java.util.List;
import java.util.Set;
import java.util.stream.Collectors;

import org.apache.commons.io.FileUtils;
import org.slf4j.Logger;
import org.slf4j.LoggerFactory;
import org.springframework.beans.factory.annotation.Value;
import org.springframework.context.annotation.Profile;
import org.springframework.core.io.FileSystemResource;
import org.springframework.scheduling.annotation.Scheduled;
import org.springframework.stereotype.Service;

import de.tum.in.www1.artemis.domain.BuildLogEntry;
import de.tum.in.www1.artemis.domain.ProgrammingSubmission;
import de.tum.in.www1.artemis.domain.enumeration.ProgrammingLanguage;
import de.tum.in.www1.artemis.repository.BuildLogEntryRepository;
import de.tum.in.www1.artemis.repository.ProgrammingSubmissionRepository;
import de.tum.in.www1.artemis.service.connectors.ci.ContinuousIntegrationService;

@Profile(PROFILE_CORE)
@Service
public class BuildLogEntryService {

    private static final Logger log = LoggerFactory.getLogger(BuildLogEntryService.class);

    private final BuildLogEntryRepository buildLogEntryRepository;

    private final ProgrammingSubmissionRepository programmingSubmissionRepository;

    @Value("${artemis.continuous-integration.build-log.file-expiry-days:30}")
    private int expiryDays;

    @Value("${artemis.build-logs-path:./build-logs}")
    private Path buildLogsPath;

    public BuildLogEntryService(BuildLogEntryRepository buildLogEntryRepository, ProgrammingSubmissionRepository programmingSubmissionRepository) {
        this.buildLogEntryRepository = buildLogEntryRepository;
        this.programmingSubmissionRepository = programmingSubmissionRepository;
    }

    /**
     * Saves the build log entries in the database. The association to the programming submission is first removed and
     * after the saving restored as the relation submission->result uses an order column.
     *
     * @param buildLogs             build logs to save
     * @param programmingSubmission submission of the build logs
     * @return the saved build logs
     */
    public List<BuildLogEntry> saveBuildLogs(List<BuildLogEntry> buildLogs, ProgrammingSubmission programmingSubmission) {
        return buildLogs.stream().map(buildLogEntry -> {
            // Truncate the log so that it fits into the database
            buildLogEntry.truncateLogToMaxLength();
            // Cut association to parent object
            buildLogEntry.setProgrammingSubmission(null);
            // persist the BuildLogEntry object without an association to the parent object.
            var updatedBuildLogEntry = buildLogEntryRepository.save(buildLogEntry);
            // restore the association to the parent object
            updatedBuildLogEntry.setProgrammingSubmission(programmingSubmission);
            return updatedBuildLogEntry;
        }).collect(Collectors.toCollection(ArrayList::new));
    }

    /**
     * Retrieves the latest build logs for a given programming submission.
     *
     * @param programmingSubmission submission for which to retrieve the build logs
     * @return the build log entries
     */
    public List<BuildLogEntry> getLatestBuildLogs(ProgrammingSubmission programmingSubmission) {
        return programmingSubmissionRepository.findWithEagerBuildLogEntriesById(programmingSubmission.getId()).map(ProgrammingSubmission::getBuildLogEntries)
                .orElseGet(Collections::emptyList);
    }

    private static final Set<String> ILLEGAL_REFLECTION_LOGS = Set.of("An illegal reflective access operation has occurred", "Illegal reflective access by",
            "Please consider reporting this to the maintainers of", "to enable warnings of further illegal reflective access operations",
            "All illegal access operations will be denied in a future release");

    /**
     * Determines if a given build log string can be categorized as an illegal reflection
     *
     * @param logString current build log string
     * @return boolean indicating an illegal reflection log or not
     */
    public boolean isIllegalReflectionLog(String logString) {
        return logString.startsWith("WARNING") && ILLEGAL_REFLECTION_LOGS.stream().anyMatch(logString::contains);
    }

    /**
     * Determines if a given build log string can be categorized as an unnecessary log which does not need to be shown to the student
     *
     * @param logString           current build log string
     * @param programmingLanguage programming language of exercise
     * @return boolean indicating an unnecessary build log or not
     */
    public boolean isUnnecessaryBuildLogForProgrammingLanguage(String logString, ProgrammingLanguage programmingLanguage) {
        boolean isUnnecessaryLog = isInfoLog(logString) || isWarningLog(logString) || isDockerImageLog(logString) || isGitLog(logString) || isTaskLog(logString);
        if (isUnnecessaryLog) {
            return true;
        }
        if (programmingLanguage == ProgrammingLanguage.JAVA) {
            return isUnnecessaryJavaLog(logString);
        }
        else if (programmingLanguage == ProgrammingLanguage.SWIFT || programmingLanguage == ProgrammingLanguage.C) {
            return isUnnecessaryCOrSwiftLog(logString);
        }
        return false;
    }

    private static final Set<String> UNNECESSARY_JAVA_LOGS = Set.of("NOTE: Picked up JDK_JAVA_OPTIONS", "Picked up JAVA_TOOL_OPTIONS", "[withMaven]", "$ docker");

    private boolean isUnnecessaryJavaLog(String log) {
        return isMavenErrorLog(log) || isGradleErrorLog(log) || isGradleInfoLog(log) || UNNECESSARY_JAVA_LOGS.stream().anyMatch(log::startsWith);
    }

    private static final Set<String> UNNECESSARY_C_SWIFT_LOGS = Set.of("Unable to find image", ": Already exists", ": Pull", ": Waiting", ": Verifying", ": Download");

    private boolean isUnnecessaryCOrSwiftLog(String log) {
        return UNNECESSARY_C_SWIFT_LOGS.stream().anyMatch(log::contains) || log.startsWith("Digest:") || log.startsWith("Status:") || log.contains("github.com");
    }

    private boolean isInfoLog(String log) {
        return (log.startsWith("[INFO]") && !log.contains("error")) || log.contains("Downloading") || log.contains("Downloaded") || log.contains("Progress (");
    }

    private static final Set<String> GRADLE_LOGS = Set.of("Downloading https://services.gradle.org", "...........10%", "Here are the highlights of this release:", "- ",
            "For more details see", "Starting a Gradle Daemon", "Deprecated Gradle features were used", "You can use '--warning-mode all' to show");

    private boolean isGradleInfoLog(String log) {
        return log.contains("userguide/command_line_interface.html#sec:command_line_warnings") || GRADLE_LOGS.stream().anyMatch(log::startsWith);
    }

    private boolean isWarningLog(String log) {
        return log.startsWith("[WARNING]");
    }

    private static final Set<String> MAVEN_ERROR_LOGS = Set.of("[ERROR] [Help 1]", "[ERROR] For more information about the errors and possible solutions",
            "[ERROR] Re-run Maven using", "[ERROR] To see the full stack trace of the errors", "[ERROR] -> [Help 1]", "[ERROR] Failed to execute goal org.apache.maven.plugins");

    private boolean isMavenErrorLog(String log) {
        return "[ERROR]".equals(log.strip()) || MAVEN_ERROR_LOGS.stream().anyMatch(log::startsWith);
    }

    private static final Set<String> GRADLE_ERROR_LOGS = Set.of("> Run with", "FAILURE", "* What went wrong:", "Execution failed", "* Get more help", "* Try:");

    private boolean isGradleErrorLog(String log) {
        return log.contains("actionable tasks:") || GRADLE_ERROR_LOGS.stream().anyMatch(log::startsWith);
    }

    private boolean isDockerImageLog(String log) {
        return (log.startsWith("Unable to find image '") && log.endsWith("' locally")) || (log.startsWith("Digest: sha256:") && log.length() == 79)
                || log.startsWith("Status: Downloaded newer image for ") || "Jenkins does not seem to be running inside a container".equals(log)
                || log.startsWith("Jenkins seems to be running inside container ") || ".".equals(log)
                // Each of the following is prefixed by a 12 character hash, so the length is the length of the suffix + 12
                || (log.endsWith(": Pulling fs layer") && log.length() == 30) || (log.endsWith(": Waiting") && log.length() == 21)
                || (log.endsWith(": Verifying Checksum") && log.length() == 32) || (log.endsWith(": Download complete") && log.length() == 31)
                || (log.endsWith(": Pull complete") && log.length() == 27);
    }

    private static final Set<String> GIT_LOGS = Set.of("Checking out", "Switched to branch", ".git", "Fetching 'refs/heads", "Updating source code to revision",
            "Updated source code to revision", "Creating local git repository", "hint: ", "Initialized empty Git", "Warning: Permanently added", "From ssh://");

    private boolean isGitLog(String log) {
        return log.contains("* [new branch]") || GIT_LOGS.stream().anyMatch(log::startsWith);
    }

    private static final Set<String> BUILD_TASK_LOGS = Set.of("Executing build", "Starting task", "Finished task", "Running pre-build action", "Failing task", "Running post build",
            "Running on server", "Finalising the build...", "Stopping timer.", "Finished building", "All post build plugins have finished", "Publishing an artifact",
            "Unable to publish artifact", "The artifact hasn't been successfully published", "Beginning to execute", "Substituting variable", "Pipeline Maven Plugin",
            "Running in ", "Build ", "Remote agent on ", "Parsing test results", "Successfully removed working directory", "Generating build results summary",
            "Saving build results to disk", "Store variable context");

    private boolean isTaskLog(String log) {
        return BUILD_TASK_LOGS.stream().anyMatch(log::startsWith);
    }

    /**
     * Determines if a given build log string shall be added to the build logs which are shown to the user.
     * It avoids duplicate entries and only allows not more than one empty log.
     *
     * @param programmingLanguage programming language of build log
     * @param buildLogs           accumulated build logs
     * @param shortenedLogString  current build log string
     * @return boolean indicating a build log should be added to the overall build logs
     */
    public boolean checkIfBuildLogIsNotADuplicate(ProgrammingLanguage programmingLanguage, List<BuildLogEntry> buildLogs, String shortenedLogString) {
        // C outputs duplicate but necessary output, so we need to skip it
        boolean skipLanguage = ProgrammingLanguage.C.equals(programmingLanguage);
        if (!skipLanguage && !buildLogs.isEmpty()) {
            // E.g. Swift produces a lot of duplicate build logs when a build fails
            var existingLog = buildLogs.stream().filter(log -> log.getLog().equals(shortenedLogString)).findFirst();
            String lastLog = buildLogs.get(buildLogs.size() - 1).getLog();
            // If the log does not exist already or if the log is a single blank log add it to the build logs (avoid more than one empty log in a row)
            boolean isSingleBlankLog = shortenedLogString.isBlank() && !lastLog.isBlank();
            return existingLog.isEmpty() || isSingleBlankLog;
        }
        return true;
    }

    /**
     * Filters out unnecessary build logs that a student should not see.
     *
     * @param buildLogEntries     the build logs
     * @param programmingLanguage the programming language
     * @return filtered build logs
     */
    private List<BuildLogEntry> removeUnnecessaryLogs(List<BuildLogEntry> buildLogEntries, ProgrammingLanguage programmingLanguage) {
        List<BuildLogEntry> filteredLogs = new ArrayList<>();
        for (BuildLogEntry buildLog : buildLogEntries) {

            String logString = buildLog.getLog();
            if (isCompilationError(logString) && isBuildFailure(logString)) {
                // hide duplicated information that is displayed in the section COMPILATION ERROR and in the section BUILD FAILURE and stop here
                break;
            }

            // filter unnecessary logs and illegal reflection logs
            if (isUnnecessaryBuildLogForProgrammingLanguage(logString, programmingLanguage) || isIllegalReflectionLog(logString)) {
                continue;
            }

            // filter blank entries
            if (logString.isBlank()) {
                continue;
            }

            // Avoid duplicate log entries
            if (checkIfBuildLogIsNotADuplicate(programmingLanguage, filteredLogs, logString)) {
                filteredLogs.add(new BuildLogEntry(buildLog.getTime(), logString, buildLog.getProgrammingSubmission()));
            }
        }

        return filteredLogs;
    }

    private boolean isCompilationError(String log) {
        return log.contains("COMPILATION ERROR") || log.startsWith("> Compilation failed");
    }

    private boolean isBuildFailure(String log) {
        return log.contains("BUILD FAILURE") || log.startsWith("BUILD FAILED");
    }

    /**
     * Filter the given list of unfiltered build log entries and return A NEW list only including the filtered build logs.
     *
     * @param buildLogEntries     the original, unfiltered list
     * @param programmingLanguage the programming language for filtering out language-specific logs
     * @return the filtered list
     */
    public List<BuildLogEntry> removeUnnecessaryLogsForProgrammingLanguage(List<BuildLogEntry> buildLogEntries, ProgrammingLanguage programmingLanguage) {
        List<BuildLogEntry> buildLogs = removeUnnecessaryLogs(buildLogEntries, programmingLanguage);
        // Replace some unnecessary information and hide complex details to make it easier to read the important information
        return buildLogs.stream().peek(buildLog -> buildLog.setLog(ContinuousIntegrationService.ASSIGNMENT_PATH.matcher(buildLog.getLog()).replaceAll(""))).toList();
    }

    /**
     * Delete the build log entries for the given programming submission
     *
     * @param programmingSubmission the programming submission for which the build logs should be deleted
     */
    public void deleteBuildLogEntriesForProgrammingSubmission(ProgrammingSubmission programmingSubmission) {
        programmingSubmission.setBuildLogEntries(Collections.emptyList());
        programmingSubmissionRepository.save(programmingSubmission);
        buildLogEntryRepository.deleteByProgrammingSubmissionId(programmingSubmission.getId());
    }

    /**
     * Save the build logs for a given submission to a file
     *
     * @param buildLogEntries the build logs to save
     * @param buildJobId      the id of the build job for which to save the build logs
     */
    public void saveBuildLogsToFile(List<BuildLogEntry> buildLogEntries, String buildJobId) {

        if (!Files.exists(buildLogsPath)) {
            try {
                Files.createDirectories(buildLogsPath);
            }
            catch (Exception e) {
                throw new IllegalStateException("Could not create directory for build logs", e);
            }
        }

        Path logPath = buildLogsPath.resolve(buildJobId + ".log");

        StringBuilder logsStringBuilder = new StringBuilder();
        for (BuildLogEntry buildLogEntry : buildLogEntries) {
            logsStringBuilder.append(buildLogEntry.getTime()).append("\t").append(buildLogEntry.getLog());
        }

        try {
            FileUtils.writeStringToFile(logPath.toFile(), logsStringBuilder.toString(), StandardCharsets.UTF_8);
            log.debug("Saved build logs for build job {} to file {}", buildJobId, logPath);
        }
        catch (IOException e) {
            throw new RuntimeException(e);
        }
    }

    /**
     * Retrieves the build logs for a given submission from a file.
     *
     * @param buildJobId the id of the build job for which to retrieve the build logs
     * @return the build logs as a string or null if the file could not be found (e.g. if the build logs have been deleted)
     */
<<<<<<< HEAD
    public FileSystemResource retrieveBuildLogsFromFileForBuildJob(String buildJobId) {
        Path buildLogsPath = Path.of("buildLogs");
        Path logPath = buildLogsPath.resolve(buildJobId + ".log");
=======
    public FileSystemResource retrieveBuildLogsFromFileForResult(String resultId) {
        Path logPath = buildLogsPath.resolve(resultId + ".log");
>>>>>>> 2e11c53b

        FileSystemResource fileSystemResource = new FileSystemResource(logPath);
        if (fileSystemResource.exists()) {
            log.debug("Retrieved build logs for build job {} from file {}", buildJobId, logPath);
            return fileSystemResource;
        }
        else {
            log.warn("Could not find build logs for build job {} in file {}", buildJobId, logPath);
            return null;
        }
    }

    /**
     * Deletes all build log files that are older than {@link #expiryDays} days on a schedule
     */
    @Scheduled(cron = "${artemis.continuous-integration.build-log.cleanup-schedule:0 0 3 1 * ?}")
    public void deleteOldBuildLogsFiles() {
        log.info("Deleting old build log files");
        ZonedDateTime now = ZonedDateTime.now();

        try (DirectoryStream<Path> stream = Files.newDirectoryStream(buildLogsPath)) {
            for (Path file : stream) {
                ZonedDateTime lastModified = ZonedDateTime.ofInstant(Files.getLastModifiedTime(file).toInstant(), now.getZone());
                if (lastModified.isBefore(now.minusDays(expiryDays))) {
                    Files.deleteIfExists(file);
                    log.info("Deleted old build log file {}", file);
                }
            }
        }
        catch (IOException e) {
            log.error("Error occurred while trying to delete old build log files", e);
        }
    }

<<<<<<< HEAD
    public boolean buildJobHasLogFile(String buildJobId) {
        Path buildLogsPath = Path.of("buildLogs");
        Path logPath = buildLogsPath.resolve(buildJobId + ".log");
=======
    public boolean resultHasLogFile(String resultId) {
        Path logPath = buildLogsPath.resolve(resultId + ".log");
>>>>>>> 2e11c53b
        return Files.exists(logPath);
    }

}<|MERGE_RESOLUTION|>--- conflicted
+++ resolved
@@ -316,14 +316,8 @@
      * @param buildJobId the id of the build job for which to retrieve the build logs
      * @return the build logs as a string or null if the file could not be found (e.g. if the build logs have been deleted)
      */
-<<<<<<< HEAD
-    public FileSystemResource retrieveBuildLogsFromFileForBuildJob(String buildJobId) {
-        Path buildLogsPath = Path.of("buildLogs");
+    public FileSystemResource retrieveBuildLogsFromFileForResult(String buildJobId) {
         Path logPath = buildLogsPath.resolve(buildJobId + ".log");
-=======
-    public FileSystemResource retrieveBuildLogsFromFileForResult(String resultId) {
-        Path logPath = buildLogsPath.resolve(resultId + ".log");
->>>>>>> 2e11c53b
 
         FileSystemResource fileSystemResource = new FileSystemResource(logPath);
         if (fileSystemResource.exists()) {
@@ -358,14 +352,8 @@
         }
     }
 
-<<<<<<< HEAD
-    public boolean buildJobHasLogFile(String buildJobId) {
-        Path buildLogsPath = Path.of("buildLogs");
+    public boolean resultHasLogFile(String buildJobId) {
         Path logPath = buildLogsPath.resolve(buildJobId + ".log");
-=======
-    public boolean resultHasLogFile(String resultId) {
-        Path logPath = buildLogsPath.resolve(resultId + ".log");
->>>>>>> 2e11c53b
         return Files.exists(logPath);
     }
 
