package de.tum.in.www1.artemis.domain;

import java.io.ByteArrayInputStream;
import java.io.ByteArrayOutputStream;
import java.io.IOException;
import java.io.ObjectInputStream;
import java.io.ObjectOutputStream;
import java.io.Serializable;
import java.util.ArrayList;
import java.util.List;
import java.util.Objects;

import javax.persistence.Column;
import javax.persistence.Entity;
import javax.persistence.GeneratedValue;
import javax.persistence.GenerationType;
import javax.persistence.Id;
import javax.persistence.Lob;
import javax.persistence.ManyToOne;
import javax.persistence.OneToMany;
import javax.persistence.OrderBy;
import javax.persistence.Table;

import com.fasterxml.jackson.annotation.JsonIgnore;
import com.fasterxml.jackson.annotation.JsonIgnoreProperties;

/**
 * A TextCluster.
 */
@Entity
@Table(name = "text_cluster")
public class TextCluster implements Serializable {

    private static final long serialVersionUID = 1L;

    @Id
    @GeneratedValue(strategy = GenerationType.IDENTITY)
    private Long id;

    @Lob
    @Column(name = "probabilities")
    private byte[] probabilities;

    @Lob
    @Column(name = "distance_matrix")
    private byte[] distanceMatrix;

    @OneToMany(mappedBy = "cluster")
    @OrderBy("position_in_cluster")
    @JsonIgnoreProperties("cluster")
    private List<TextBlock> blocks = new ArrayList<>();

    @ManyToOne
    @JsonIgnore
    private TextExercise exercise;

    // jhipster-needle-entity-add-field - JHipster will add fields here, do not remove
    public Long getId() {
        return id;
    }

    public void setId(Long id) {
        this.id = id;
    }

    public double[] getProbabilities() {
        return castFromBinary(probabilities);
    }

    public TextCluster probabilities(double[] probabilities) {
        setProbabilities(probabilities);
        return this;
    }

    public void setProbabilities(double[] probabilities) {
        this.probabilities = castToBinary(probabilities);
    }

    public double[][] getDistanceMatrix() {
        return castFromBinary(distanceMatrix);
    }

    public TextCluster distanceMatrix(double[][] distanceMatrix) {
        setDistanceMatrix(distanceMatrix);
        return this;
    }

    public void setDistanceMatrix(double[][] distanceMatrix) {
        this.distanceMatrix = castToBinary(distanceMatrix);
    }

    private int getBlockIndex(TextBlock textBlock) {
        return blocks.indexOf(textBlock);
    }

    public List<TextBlock> getBlocks() {
        return blocks;
    }

    public TextCluster blocks(List<TextBlock> textBlocks) {
        this.blocks = textBlocks;
        updatePositions();
        return this;
    }

    /**
<<<<<<< HEAD
     * Adds a TextBlock to the cluster and returns itself afterwards
     * @param textBlock Textblock to be added
     * @return the cluster
=======
     * Adds a TextBlock to the Cluster
     * @param textBlock the TextBlock which should be added
     * @return the Cluster Object with the new TextBlock
>>>>>>> df032e36
     */
    public TextCluster addBlocks(TextBlock textBlock) {
        int newPosition = this.blocks.size();
        this.blocks.add(textBlock);
        textBlock.setCluster(this);
        textBlock.setPositionInCluster(newPosition);
        return this;
    }

    public TextCluster removeBlocks(TextBlock textBlock) {
        this.blocks.remove(textBlock);
        textBlock.setCluster(null);
        textBlock.setPositionInCluster(null);
        return this;
    }

    public void setBlocks(List<TextBlock> textBlocks) {
        this.blocks = textBlocks;
        updatePositions();
    }

    public TextExercise getExercise() {
        return exercise;
    }

    public TextCluster exercise(TextExercise exercise) {
        setExercise(exercise);
        return this;
    }

    public void setExercise(TextExercise exercise) {
        this.exercise = exercise;
    }
    // jhipster-needle-entity-add-getters-setters - JHipster will add getters and setters here, do not remove

    public int size() {
        return blocks.size();
    }

    /**
<<<<<<< HEAD
     * Calculates the distance between two TextBlocks which are in the cluster
     * @param first First Textblock
     * @param second Second Textblock
     * @return Distance between the two Textblocks
=======
     * Calculates the distance between two textblocks if they are in the same cluster
     * @param first the first TextBlock
     * @param second the second Textblock
     * @return the distance between the two parameters
>>>>>>> df032e36
     */
    public double distanceBetweenBlocks(TextBlock first, TextBlock second) {
        int firstIndex = getBlockIndex(first);
        int secondIndex = getBlockIndex(second);

        if (firstIndex == -1 || secondIndex == -1) {
            throw new IllegalArgumentException("Cannot compute distance to Text Block outside cluster.");
        }

        return getDistanceMatrix()[firstIndex][secondIndex];
    }

    private void updatePositions() {
        for (int i = 0; i < size(); i++) {
            blocks.get(i).setPositionInCluster(i);
        }
    }

    @Override
    public boolean equals(Object o) {
        if (this == o) {
            return true;
        }
        if (!(o instanceof TextCluster)) {
            return false;
        }
        return id != null && id.equals(((TextCluster) o).id);
    }

    @Override
    public int hashCode() {
        return Objects.hashCode(getId());
    }

    @Override
    public String toString() {
        return "TextCluster{" + "id=" + getId() + (exercise != null ? ", exercise='" + exercise.getId() + "'" : "") + ", size='" + size() + "'" + "}";
    }

    // region Binary Cast
    @SuppressWarnings("unchecked")
    private <T> T castFromBinary(byte[] data) {
        final ByteArrayInputStream bais = new ByteArrayInputStream(data);
        try (final ObjectInputStream ois = new ObjectInputStream(bais)) {
            return (T) ois.readObject();
        }
        catch (IOException | ClassNotFoundException e) {
            e.printStackTrace();
            return null;
        }
    }

    private <T> byte[] castToBinary(T data) {
        final ByteArrayOutputStream baos = new ByteArrayOutputStream();
        try (final ObjectOutputStream oos = new ObjectOutputStream(baos)) {
            oos.writeObject(data);
        }
        catch (IOException e) {
            e.printStackTrace();
        }
        return baos.toByteArray();
    }

    public int openTextBlockCount() {
        return (int) blocks.stream().filter(textBlock -> !textBlock.isAssessable()).count();
    }
    // endregion
}<|MERGE_RESOLUTION|>--- conflicted
+++ resolved
@@ -104,15 +104,9 @@
     }
 
     /**
-<<<<<<< HEAD
-     * Adds a TextBlock to the cluster and returns itself afterwards
-     * @param textBlock Textblock to be added
-     * @return the cluster
-=======
      * Adds a TextBlock to the Cluster
      * @param textBlock the TextBlock which should be added
      * @return the Cluster Object with the new TextBlock
->>>>>>> df032e36
      */
     public TextCluster addBlocks(TextBlock textBlock) {
         int newPosition = this.blocks.size();
@@ -153,17 +147,10 @@
     }
 
     /**
-<<<<<<< HEAD
-     * Calculates the distance between two TextBlocks which are in the cluster
-     * @param first First Textblock
-     * @param second Second Textblock
-     * @return Distance between the two Textblocks
-=======
      * Calculates the distance between two textblocks if they are in the same cluster
      * @param first the first TextBlock
      * @param second the second Textblock
      * @return the distance between the two parameters
->>>>>>> df032e36
      */
     public double distanceBetweenBlocks(TextBlock first, TextBlock second) {
         int firstIndex = getBlockIndex(first);
