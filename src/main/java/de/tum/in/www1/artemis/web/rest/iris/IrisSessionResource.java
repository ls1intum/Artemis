package de.tum.in.www1.artemis.web.rest.iris;

import java.net.URI;
import java.net.URISyntaxException;

import org.slf4j.Logger;
import org.slf4j.LoggerFactory;
import org.springframework.http.ResponseEntity;
import org.springframework.security.access.prepost.PreAuthorize;
import org.springframework.web.bind.annotation.*;

import de.tum.in.www1.artemis.domain.ProgrammingExercise;
import de.tum.in.www1.artemis.domain.iris.IrisMessageSender;
import de.tum.in.www1.artemis.domain.iris.IrisSession;
import de.tum.in.www1.artemis.repository.ProgrammingExerciseRepository;
import de.tum.in.www1.artemis.repository.UserRepository;
import de.tum.in.www1.artemis.repository.iris.IrisChatSessionRepository;
import de.tum.in.www1.artemis.security.Role;
import de.tum.in.www1.artemis.service.AuthorizationCheckService;
import de.tum.in.www1.artemis.service.iris.IrisMessageService;
import de.tum.in.www1.artemis.service.iris.IrisSessionService;

/**
 * REST controller for managing {@link IrisSession}.
 */
@RestController
@RequestMapping("api/iris/")
public class IrisSessionResource {

    private final Logger log = LoggerFactory.getLogger(IrisSessionResource.class);

    private final ProgrammingExerciseRepository programmingExerciseRepository;

    private final AuthorizationCheckService authCheckService;

    private final IrisChatSessionRepository irisChatSessionRepository;

    private final UserRepository userRepository;

    private final IrisSessionService irisSessionService;

<<<<<<< HEAD
    private final IrisMessageService irisMessageService;

    public IrisSessionResource(ProgrammingExerciseRepository programmingExerciseRepository, AuthorizationCheckService authCheckService, IrisSessionRepository irisSessionRepository,
            UserRepository userRepository, IrisSessionService irisSessionService, IrisMessageService irisMessageService) {
=======
    public IrisSessionResource(ProgrammingExerciseRepository programmingExerciseRepository, AuthorizationCheckService authCheckService,
            IrisChatSessionRepository irisChatSessionRepository, UserRepository userRepository, IrisSessionService irisSessionService) {
>>>>>>> 73b9d4c0
        this.programmingExerciseRepository = programmingExerciseRepository;
        this.authCheckService = authCheckService;
        this.irisChatSessionRepository = irisChatSessionRepository;
        this.userRepository = userRepository;
        this.irisSessionService = irisSessionService;
        this.irisMessageService = irisMessageService;
    }

    /**
     * GET programming-exercises/{exerciseId}/session: Retrieve the current iris session for the programming exercise.
     *
     * @param exerciseId of the exercise
     * @return the {@link ResponseEntity} with status {@code 200 (Ok)} and with body the current iris session for the exercise or {@code 404 (Not Found)} if no session exists
     */
    @GetMapping("programming-exercises/{exerciseId}/sessions")
    @PreAuthorize("hasRole('USER')")
    public ResponseEntity<IrisSession> getCurrentSession(@PathVariable Long exerciseId) {
        ProgrammingExercise exercise = programmingExerciseRepository.findByIdElseThrow(exerciseId);
        irisSessionService.checkIsIrisActivated(exercise);
        var user = userRepository.getUserWithGroupsAndAuthorities();
        authCheckService.checkHasAtLeastRoleForExerciseElseThrow(Role.STUDENT, exercise, user);

        var session = irisChatSessionRepository.findByExerciseIdAndUserIdElseThrow(exercise.getId(), user.getId());
        irisSessionService.checkHasAccessToIrisSession(session, user);
        return ResponseEntity.ok(session);
    }

    /**
     * POST programming-exercises/{exerciseId}/session: Retrieve the current iris session for the programming exercise.
     *
     * @param exerciseId of the exercise
     * @return the {@link ResponseEntity} with status {@code 200 (Ok)} and with body the new iris session for the exercise
     */
    @PostMapping("programming-exercises/{exerciseId}/sessions")
    @PreAuthorize("hasRole('USER')")
    public ResponseEntity<IrisSession> createSessionForProgrammingExercise(@PathVariable Long exerciseId) throws URISyntaxException {
        ProgrammingExercise exercise = programmingExerciseRepository.findByIdElseThrow(exerciseId);
        irisSessionService.checkIsIrisActivated(exercise);
        var user = userRepository.getUserWithGroupsAndAuthorities();
        authCheckService.checkHasAtLeastRoleForExerciseElseThrow(Role.STUDENT, exercise, user);
<<<<<<< HEAD
        var session = irisSessionService.createSessionForProgrammingExercise(exercise, user);
        irisMessageService.saveMessage(irisSessionService.createInitialSystemMessage(session), session, IrisMessageSender.ARTEMIS);
=======
        var session = irisSessionService.createChatSessionForProgrammingExercise(exercise, user);
>>>>>>> 73b9d4c0

        var uriString = "/api/iris/sessions/" + session.getId();
        return ResponseEntity.created(new URI(uriString)).body(session);
    }
}<|MERGE_RESOLUTION|>--- conflicted
+++ resolved
@@ -39,15 +39,10 @@
 
     private final IrisSessionService irisSessionService;
 
-<<<<<<< HEAD
     private final IrisMessageService irisMessageService;
 
-    public IrisSessionResource(ProgrammingExerciseRepository programmingExerciseRepository, AuthorizationCheckService authCheckService, IrisSessionRepository irisSessionRepository,
+    public IrisSessionResource(ProgrammingExerciseRepository programmingExerciseRepository, AuthorizationCheckService authCheckService, IrisChatSessionRepository irisChatSessionRepository,
             UserRepository userRepository, IrisSessionService irisSessionService, IrisMessageService irisMessageService) {
-=======
-    public IrisSessionResource(ProgrammingExerciseRepository programmingExerciseRepository, AuthorizationCheckService authCheckService,
-            IrisChatSessionRepository irisChatSessionRepository, UserRepository userRepository, IrisSessionService irisSessionService) {
->>>>>>> 73b9d4c0
         this.programmingExerciseRepository = programmingExerciseRepository;
         this.authCheckService = authCheckService;
         this.irisChatSessionRepository = irisChatSessionRepository;
@@ -88,12 +83,9 @@
         irisSessionService.checkIsIrisActivated(exercise);
         var user = userRepository.getUserWithGroupsAndAuthorities();
         authCheckService.checkHasAtLeastRoleForExerciseElseThrow(Role.STUDENT, exercise, user);
-<<<<<<< HEAD
-        var session = irisSessionService.createSessionForProgrammingExercise(exercise, user);
+
+        var session = irisSessionService.createChatSessionForProgrammingExercise(exercise, user);
         irisMessageService.saveMessage(irisSessionService.createInitialSystemMessage(session), session, IrisMessageSender.ARTEMIS);
-=======
-        var session = irisSessionService.createChatSessionForProgrammingExercise(exercise, user);
->>>>>>> 73b9d4c0
 
         var uriString = "/api/iris/sessions/" + session.getId();
         return ResponseEntity.created(new URI(uriString)).body(session);
