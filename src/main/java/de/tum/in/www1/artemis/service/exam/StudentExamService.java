--- conflicted
+++ resolved
@@ -495,14 +495,6 @@
      */
     public CompletableFuture<Integer> startExercises(Long examId) {
         var exam = examRepository.findWithStudentExamsExercisesById(examId).orElseThrow(() -> new EntityNotFoundException("Exam", examId));
-<<<<<<< HEAD
-
-        if (exam.isTestExam()) {
-            throw new AccessForbiddenException("The exercise start for TestExams will be perfomed when the student starts with the conduction");
-        }
-
-=======
->>>>>>> 71bdfcf8
         var studentExams = exam.getStudentExams();
         List<StudentParticipation> generatedParticipations = Collections.synchronizedList(new ArrayList<>());
 
