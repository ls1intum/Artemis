package de.tum.in.www1.artemis.repository;

import static de.tum.in.www1.artemis.config.Constants.PROFILE_CORE;
import static org.springframework.data.jpa.repository.EntityGraph.EntityGraphType.LOAD;

import java.util.Optional;

import org.springframework.context.annotation.Profile;
import org.springframework.data.domain.Page;
import org.springframework.data.domain.Pageable;
import org.springframework.data.jpa.repository.EntityGraph;
import org.springframework.data.jpa.repository.JpaRepository;
import org.springframework.data.jpa.repository.Query;
import org.springframework.data.repository.query.Param;
import org.springframework.stereotype.Repository;

import de.tum.in.www1.artemis.domain.competency.LearningPath;
import de.tum.in.www1.artemis.web.rest.errors.EntityNotFoundException;

@Profile(PROFILE_CORE)
@Repository
public interface LearningPathRepository extends JpaRepository<LearningPath, Long> {

    Optional<LearningPath> findByCourseIdAndUserId(long courseId, long userId);

    default LearningPath findByCourseIdAndUserIdElseThrow(long courseId, long userId) {
        return findByCourseIdAndUserId(courseId, userId).orElseThrow(() -> new EntityNotFoundException("LearningPath"));
    }

    @EntityGraph(type = LOAD, attributePaths = { "user" })
    Optional<LearningPath> findWithEagerUserById(long learningPathId);

    default LearningPath findWithEagerUserByIdElseThrow(long learningPathId) {
        return findWithEagerUserById(learningPathId).orElseThrow(() -> new EntityNotFoundException("LearningPath"));
    }

    @EntityGraph(type = LOAD, attributePaths = { "competencies" })
    Optional<LearningPath> findWithEagerCompetenciesByCourseIdAndUserId(long courseId, long userId);

    default LearningPath findWithEagerCompetenciesByCourseIdAndUserIdElseThrow(long courseId, long userId) {
        return findWithEagerCompetenciesByCourseIdAndUserId(courseId, userId).orElseThrow(() -> new EntityNotFoundException("LearningPath"));
    }

    @EntityGraph(type = LOAD, attributePaths = { "course", "competencies" })
    Optional<LearningPath> findWithEagerCourseAndCompetenciesById(long learningPathId);

    default LearningPath findWithEagerCourseAndCompetenciesByIdElseThrow(long learningPathId) {
        return findWithEagerCourseAndCompetenciesById(learningPathId).orElseThrow(() -> new EntityNotFoundException("LearningPath"));
    }

    @Query("""
            SELECT lp
            FROM LearningPath lp
            WHERE (lp.course.id = :courseId)
                AND (
                    lp.user.login LIKE %:searchTerm%
                    OR CONCAT(lp.user.firstName, ' ', lp.user.lastName) LIKE %:searchTerm%
                )
            """)
    Page<LearningPath> findByLoginOrNameInCourse(@Param("searchTerm") String searchTerm, @Param("courseId") long courseId, Pageable pageable);

    @Query("""
            SELECT COUNT (learningPath)
            FROM LearningPath learningPath
            WHERE learningPath.course.id = :courseId
                AND learningPath.user.isDeleted IS FALSE
                AND learningPath.course.studentGroupName MEMBER OF learningPath.user.groups
            """)
    long countLearningPathsOfEnrolledStudentsInCourse(@Param("courseId") long courseId);

<<<<<<< HEAD
    /**
     * Gets a learning path with eagerly fetched competencies, linked lecture units and exercises, and the corresponding domain objects storing the progress.
     * <p>
     * The query only fetches data related to the owner of the learning path. participations and progress for other users are not included.
     * IMPORTANT: JPA doesn't support JOIN-FETCH-ON statements. To fetch the relevant data we utilize the entity graph annotation.
     * Moving the ON clauses to the WHERE clause would result in significantly different and faulty output.
     *
     * @param learningPathId the id of the learning path to fetch
     * @return the learning path with fetched data
     */
    @Query("""
            SELECT learningPath
            FROM LearningPath learningPath
                LEFT JOIN FETCH learningPath.competencies competencies
                LEFT JOIN competencies.userProgress progress
                    ON competencies.id = progress.competency.id AND progress.user.id = learningPath.user.id
                LEFT JOIN FETCH competencies.lectureUnits lectureUnits
                LEFT JOIN lectureUnits.completedUsers completedUsers
                    ON lectureUnits.id = completedUsers.lectureUnit.id AND completedUsers.user.id = learningPath.user.id
                LEFT JOIN FETCH competencies.exercises exercises
                LEFT JOIN exercises.studentParticipations studentParticipations
                    ON exercises.id = studentParticipations.exercise.id AND studentParticipations.student.id = learningPath.user.id
            WHERE learningPath.id = :learningPathId
            """)
    @EntityGraph(type = LOAD, attributePaths = { "competencies.userProgress", "competencies.lectureUnits.completedUsers",
            "competencies.exercises.studentParticipations.team.students" })
    Optional<LearningPath> findWithEagerCompetenciesAndProgressAndLearningObjectsAndCompletedUsersById(@Param("learningPathId") long learningPathId);
=======
    @EntityGraph(type = LOAD, attributePaths = { "competencies", "competencies.lectureUnits", "competencies.exercises" })
    Optional<LearningPath> findWithCompetenciesAndLectureUnitsAndExercisesById(long learningPathId);
>>>>>>> 9cce920d

    default LearningPath findWithCompetenciesAndLectureUnitsAndExercisesByIdElseThrow(long learningPathId) {
        return findWithCompetenciesAndLectureUnitsAndExercisesById(learningPathId).orElseThrow(() -> new EntityNotFoundException("LearningPath"));
    }
}<|MERGE_RESOLUTION|>--- conflicted
+++ resolved
@@ -68,38 +68,8 @@
             """)
     long countLearningPathsOfEnrolledStudentsInCourse(@Param("courseId") long courseId);
 
-<<<<<<< HEAD
-    /**
-     * Gets a learning path with eagerly fetched competencies, linked lecture units and exercises, and the corresponding domain objects storing the progress.
-     * <p>
-     * The query only fetches data related to the owner of the learning path. participations and progress for other users are not included.
-     * IMPORTANT: JPA doesn't support JOIN-FETCH-ON statements. To fetch the relevant data we utilize the entity graph annotation.
-     * Moving the ON clauses to the WHERE clause would result in significantly different and faulty output.
-     *
-     * @param learningPathId the id of the learning path to fetch
-     * @return the learning path with fetched data
-     */
-    @Query("""
-            SELECT learningPath
-            FROM LearningPath learningPath
-                LEFT JOIN FETCH learningPath.competencies competencies
-                LEFT JOIN competencies.userProgress progress
-                    ON competencies.id = progress.competency.id AND progress.user.id = learningPath.user.id
-                LEFT JOIN FETCH competencies.lectureUnits lectureUnits
-                LEFT JOIN lectureUnits.completedUsers completedUsers
-                    ON lectureUnits.id = completedUsers.lectureUnit.id AND completedUsers.user.id = learningPath.user.id
-                LEFT JOIN FETCH competencies.exercises exercises
-                LEFT JOIN exercises.studentParticipations studentParticipations
-                    ON exercises.id = studentParticipations.exercise.id AND studentParticipations.student.id = learningPath.user.id
-            WHERE learningPath.id = :learningPathId
-            """)
-    @EntityGraph(type = LOAD, attributePaths = { "competencies.userProgress", "competencies.lectureUnits.completedUsers",
-            "competencies.exercises.studentParticipations.team.students" })
-    Optional<LearningPath> findWithEagerCompetenciesAndProgressAndLearningObjectsAndCompletedUsersById(@Param("learningPathId") long learningPathId);
-=======
     @EntityGraph(type = LOAD, attributePaths = { "competencies", "competencies.lectureUnits", "competencies.exercises" })
     Optional<LearningPath> findWithCompetenciesAndLectureUnitsAndExercisesById(long learningPathId);
->>>>>>> 9cce920d
 
     default LearningPath findWithCompetenciesAndLectureUnitsAndExercisesByIdElseThrow(long learningPathId) {
         return findWithCompetenciesAndLectureUnitsAndExercisesById(learningPathId).orElseThrow(() -> new EntityNotFoundException("LearningPath"));
