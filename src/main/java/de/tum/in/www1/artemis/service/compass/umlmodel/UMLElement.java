--- conflicted
+++ resolved
@@ -33,13 +33,8 @@
         return similarityID;
     }
 
-<<<<<<< HEAD
-    public void setSimilarityID(int elementID) {
-        this.similarityID = elementID;
-=======
     public void setSimilarityID(int similarityID) {
         this.similarityID = similarityID;
->>>>>>> a46e9297
     }
 
     public String getJSONElementID() {
