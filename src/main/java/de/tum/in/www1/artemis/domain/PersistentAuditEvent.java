package de.tum.in.www1.artemis.domain;

import java.io.Serializable;
import java.time.Instant;
import java.util.HashMap;
import java.util.Map;
import java.util.Objects;

import org.hibernate.annotations.Cache;
import org.hibernate.annotations.CacheConcurrencyStrategy;

import com.fasterxml.jackson.annotation.JsonInclude;

import jakarta.persistence.*;
import jakarta.validation.constraints.NotNull;

/**
 * Persist AuditEvent managed by the Spring Boot actuator.
 *
 * @see org.springframework.boot.actuate.audit.AuditEvent
 */
@Entity
@Table(name = "jhi_persistent_audit_event")
@Cache(usage = CacheConcurrencyStrategy.NONSTRICT_READ_WRITE)
@JsonInclude(JsonInclude.Include.NON_EMPTY)
public class PersistentAuditEvent implements Serializable {

    private static final long serialVersionUID = 1L;

    @Id
    @GeneratedValue(strategy = GenerationType.IDENTITY)
    @Column(name = "event_id")
    private Long id;

    @NotNull
    @Column(nullable = false)
    private String principal;

    @Column(name = "event_date")
    private Instant auditEventDate;

    @Column(name = "event_type")
    private String auditEventType;

    @ElementCollection
    @MapKeyColumn(name = "name")
<<<<<<< HEAD
    @Column(name = "the_value")  // TODO: we need to rename the column with liquibase because "end" is a preserved keyword in H2
=======
    @Column(name = "`value`")
>>>>>>> f785b859
    @CollectionTable(name = "jhi_persistent_audit_evt_data", joinColumns = @JoinColumn(name = "event_id"))
    private Map<String, String> data = new HashMap<>();

    public Long getId() {
        return id;
    }

    public void setId(Long id) {
        this.id = id;
    }

    public String getPrincipal() {
        return principal;
    }

    public void setPrincipal(String principal) {
        this.principal = principal;
    }

    public Instant getAuditEventDate() {
        return auditEventDate;
    }

    public void setAuditEventDate(Instant auditEventDate) {
        this.auditEventDate = auditEventDate;
    }

    public String getAuditEventType() {
        return auditEventType;
    }

    public void setAuditEventType(String auditEventType) {
        this.auditEventType = auditEventType;
    }

    public Map<String, String> getData() {
        return data;
    }

    public void setData(Map<String, String> data) {
        this.data = data;
    }

    @Override
    public boolean equals(Object obj) {
        if (this == obj) {
            return true;
        }
        if (obj == null || getClass() != obj.getClass()) {
            return false;
        }

        PersistentAuditEvent persistentAuditEvent = (PersistentAuditEvent) obj;
        if (persistentAuditEvent.getId() == null || getId() == null) {
            return false;
        }
        return Objects.equals(getId(), persistentAuditEvent.getId());
    }

    @Override
    public int hashCode() {
        return Objects.hashCode(getId());
    }

    @Override
    public String toString() {
        return "PersistentAuditEvent{" + "principal='" + principal + '\'' + ", auditEventDate=" + auditEventDate + ", auditEventType='" + auditEventType + '\'' + '}';
    }
}<|MERGE_RESOLUTION|>--- conflicted
+++ resolved
@@ -44,11 +44,7 @@
 
     @ElementCollection
     @MapKeyColumn(name = "name")
-<<<<<<< HEAD
-    @Column(name = "the_value")  // TODO: we need to rename the column with liquibase because "end" is a preserved keyword in H2
-=======
     @Column(name = "`value`")
->>>>>>> f785b859
     @CollectionTable(name = "jhi_persistent_audit_evt_data", joinColumns = @JoinColumn(name = "event_id"))
     private Map<String, String> data = new HashMap<>();
 
