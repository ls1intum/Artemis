package de.tum.in.www1.artemis.security.annotations.enforceRoleInCourse;

import java.lang.annotation.ElementType;
import java.lang.annotation.Retention;
import java.lang.annotation.RetentionPolicy;
import java.lang.annotation.Target;

import org.springframework.security.access.prepost.PreAuthorize;

import de.tum.in.www1.artemis.security.Role;

@Target(ElementType.METHOD)
@Retention(RetentionPolicy.RUNTIME)
@PreAuthorize("hasRole('TA')")
@EnforceRoleInCourse(Role.TEACHING_ASSISTANT)
public @interface EnforceAtLeastTutorInCourse {

<<<<<<< HEAD
    String resourceIdFieldName() default "courseId";
=======
    /**
     * The name of the field in the method parameters that contains the course id.
     * This is used to extract the course id from the method parameters
     *
     * @return the name of the field in the method parameters that contains the course id
     */
    String courseIdFieldName() default "courseId";
>>>>>>> bae70ebf
}<|MERGE_RESOLUTION|>--- conflicted
+++ resolved
@@ -15,15 +15,11 @@
 @EnforceRoleInCourse(Role.TEACHING_ASSISTANT)
 public @interface EnforceAtLeastTutorInCourse {
 
-<<<<<<< HEAD
-    String resourceIdFieldName() default "courseId";
-=======
     /**
      * The name of the field in the method parameters that contains the course id.
      * This is used to extract the course id from the method parameters
      *
      * @return the name of the field in the method parameters that contains the course id
      */
-    String courseIdFieldName() default "courseId";
->>>>>>> bae70ebf
+    String resourceIdFieldName() default "courseId";
 }