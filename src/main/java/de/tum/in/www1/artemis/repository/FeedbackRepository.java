--- conflicted
+++ resolved
@@ -47,7 +47,19 @@
     }
 
     /**
-<<<<<<< HEAD
+     * Find all existing Feedback Elements referencing a text block part of a TextCluster.
+     *
+     * @param cluster TextCluster requesting existing Feedbacks for.
+     * @return Map<TextBlockId, Feedback>
+     */
+    default Map<String, Feedback> getFeedbackForTextExerciseInCluster(TextCluster cluster) {
+        final List<String> references = cluster.getBlocks().stream().map(TextBlock::getId).toList();
+        final TextExercise exercise = cluster.getExercise();
+        return findByReferenceInAndResult_Submission_Participation_Exercise(references, exercise).parallelStream()
+                .collect(Collectors.toMap(Feedback::getReference, feedback -> feedback));
+    }
+
+    /**
      * Transforms static code analysis reports to feedback objects.
      * As we reuse the Feedback entity to store static code analysis findings, a mapping to those attributes
      * has to be defined, violating the first normal form.
@@ -128,18 +140,6 @@
         feedback.setPositive(successful);
 
         return feedback;
-=======
-     * Find all existing Feedback Elements referencing a text block part of a TextCluster.
-     *
-     * @param cluster TextCluster requesting existing Feedbacks for.
-     * @return Map<TextBlockId, Feedback>
-     */
-    default Map<String, Feedback> getFeedbackForTextExerciseInCluster(TextCluster cluster) {
-        final List<String> references = cluster.getBlocks().stream().map(TextBlock::getId).toList();
-        final TextExercise exercise = cluster.getExercise();
-        return findByReferenceInAndResult_Submission_Participation_Exercise(references, exercise).parallelStream()
-                .collect(Collectors.toMap(Feedback::getReference, feedback -> feedback));
->>>>>>> ff95e08b
     }
 
     /**
