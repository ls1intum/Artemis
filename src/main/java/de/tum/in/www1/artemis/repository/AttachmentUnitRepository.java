--- conflicted
+++ resolved
@@ -1,10 +1,8 @@
 package de.tum.in.www1.artemis.repository;
 
-<<<<<<< HEAD
 import java.util.Set;
-=======
+
 import javax.validation.constraints.NotNull;
->>>>>>> 7ee50ef7
 
 import org.springframework.data.jpa.repository.JpaRepository;
 import org.springframework.data.jpa.repository.Query;
@@ -21,7 +19,6 @@
 @Repository
 public interface AttachmentUnitRepository extends JpaRepository<AttachmentUnit, Long> {
 
-<<<<<<< HEAD
     @Query("""
             SELECT attachmentUnit
             FROM AttachmentUnit attachmentUnit
@@ -30,10 +27,8 @@
             """)
     Set<AttachmentUnit> findByLectureIdAndAttachmentType(@Param("lectureId") Long lectureId, @Param("attachmentType") AttachmentType attachmentType);
 
-=======
     @NotNull
     default AttachmentUnit findByIdElseThrow(Long attachmentUnitId) throws EntityNotFoundException {
         return findById(attachmentUnitId).orElseThrow(() -> new EntityNotFoundException("AttachmentUnit", attachmentUnitId));
     }
->>>>>>> 7ee50ef7
 }