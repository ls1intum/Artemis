package de.tum.in.www1.artemis.repository.tutorialgroups;

import java.util.Optional;
import java.util.Set;

import javax.transaction.Transactional;

import org.springframework.cache.annotation.Cacheable;
import org.springframework.data.jpa.repository.JpaRepository;
import org.springframework.data.jpa.repository.Modifying;
import org.springframework.data.jpa.repository.Query;
import org.springframework.data.repository.query.Param;
import org.springframework.stereotype.Repository;

import de.tum.in.www1.artemis.domain.Course;
import de.tum.in.www1.artemis.domain.User;
import de.tum.in.www1.artemis.domain.tutorialgroups.TutorialGroup;
import de.tum.in.www1.artemis.web.rest.errors.EntityNotFoundException;

@Repository
public interface TutorialGroupRepository extends JpaRepository<TutorialGroup, Long> {

    @Query("""
            SELECT tutorialGroup.title
            FROM TutorialGroup tutorialGroup
            WHERE tutorialGroup.id = :tutorialGroupId
            """)
    @Cacheable(cacheNames = "tutorialGroupTitle", key = "#tutorialGroupId", unless = "#result == null")
    Optional<String> getTutorialGroupTitle(@Param("tutorialGroupId") Long tutorialGroupId);

    @Query("""
            SELECT DISTINCT tutorialGroup.campus
            FROM TutorialGroup tutorialGroup
            WHERE tutorialGroup.course.id = :#{#courseId} AND tutorialGroup.campus IS NOT NULL""")
    Set<String> findAllUniqueCampusValuesInCourse(@Param("courseId") Long courseId);

    @Query("""
            SELECT tutorialGroup
            FROM TutorialGroup tutorialGroup
            WHERE tutorialGroup.course.id = :#{#courseId}
            ORDER BY tutorialGroup.title""")
    Set<TutorialGroup> findAllByCourseId(@Param("courseId") Long courseId);

    boolean existsByTitleAndCourse(String title, Course course);

    @Query("""
            SELECT tutorialGroup
            FROM TutorialGroup tutorialGroup
            LEFT JOIN FETCH tutorialGroup.teachingAssistant
            LEFT JOIN FETCH tutorialGroup.registrations
            LEFT JOIN FETCH tutorialGroup.tutorialGroupSessions
            WHERE tutorialGroup.course.id = :#{#courseId}
            ORDER BY tutorialGroup.title""")
    Set<TutorialGroup> findAllByCourseIdWithTeachingAssistantAndRegistrationsAndSessions(@Param("courseId") Long courseId);

    @Query("""
            SELECT tutorialGroup
            FROM TutorialGroup tutorialGroup
            LEFT JOIN FETCH tutorialGroup.teachingAssistant
            LEFT JOIN FETCH tutorialGroup.registrations
            WHERE tutorialGroup.course.id = :#{#courseId}
            ORDER BY tutorialGroup.title""")
    Set<TutorialGroup> findAllByCourseIdWithTeachingAssistantAndRegistrations(@Param("courseId") Long courseId);

    @Query("""
            SELECT tutorialGroup
            FROM TutorialGroup tutorialGroup
            LEFT JOIN FETCH tutorialGroup.teachingAssistant
            LEFT JOIN FETCH tutorialGroup.registrations
            LEFT JOIN FETCH tutorialGroup.tutorialGroupSessions
            LEFT JOIN FETCH tutorialGroup.tutorialGroupSchedule
            WHERE tutorialGroup.id = :#{#tutorialGroupId}
            """)
    Optional<TutorialGroup> findByIdWithTeachingAssistantAndRegistrationsAndSessions(@Param("tutorialGroupId") long tutorialGroupId);

    @Query("""
            SELECT tutorialGroup
            FROM TutorialGroup tutorialGroup
            LEFT JOIN FETCH tutorialGroup.teachingAssistant
            LEFT JOIN FETCH tutorialGroup.course
            WHERE tutorialGroup.id = :#{#tutorialGroupId}
            """)
    Optional<TutorialGroup> findByIdWithTeachingAssistantAndCourse(@Param("tutorialGroupId") long tutorialGroupId);

    @Query("""
            SELECT tutorialGroup
            FROM TutorialGroup tutorialGroup
            LEFT JOIN FETCH tutorialGroup.teachingAssistant
            LEFT JOIN FETCH tutorialGroup.registrations
            WHERE tutorialGroup.title = :#{#title}
            AND tutorialGroup.course.id = :#{#courseId}
            """)
    Optional<TutorialGroup> findByTitleAndCourseIdWithTeachingAssistantAndRegistrations(String title, Long courseId);

    boolean existsByTitleAndCourseId(String title, Long courseId);

    Set<TutorialGroup> findAllByTeachingAssistant(User teachingAssistant);

    @Transactional
    @Modifying
    // ok because of delete
    void deleteAllByCourse(Course course);

<<<<<<< HEAD
    @Query("""
            SELECT tutorialGroup
            FROM TutorialGroup tutorialGroup
            LEFT JOIN FETCH tutorialGroup.tutorialGroupSessions
            WHERE tutorialGroup.id = :#{#tutorialGroupId}
            """)
    Optional<TutorialGroup> findByIdWithSessions(@Param("tutorialGroupId") long tutorialGroupId);

    default TutorialGroup findByIdWithSessionsElseThrow(long tutorialGroupId) {
        return findByIdWithSessions(tutorialGroupId).orElseThrow(() -> new EntityNotFoundException("TutorialGroup", tutorialGroupId));
=======
    default TutorialGroup findByIdWithTeachingAssistantAndCourseElseThrow(long tutorialGroupId) {
        return this.findByIdWithTeachingAssistantAndCourse(tutorialGroupId).orElseThrow(() -> new EntityNotFoundException("TutorialGroup", tutorialGroupId));
>>>>>>> 50cffacc
    }

    default TutorialGroup findByIdElseThrow(long tutorialGroupId) {
        return this.findById(tutorialGroupId).orElseThrow(() -> new EntityNotFoundException("TutorialGroup", tutorialGroupId));
    }

    default TutorialGroup findByIdWithTeachingAssistantAndRegistrationsElseThrow(long tutorialGroupId) {
        return this.findByIdWithTeachingAssistantAndRegistrationsAndSessions(tutorialGroupId).orElseThrow(() -> new EntityNotFoundException("TutorialGroup", tutorialGroupId));
    }

    default TutorialGroup findByIdWithTeachingAssistantAndRegistrationsAndSessionsElseThrow(long tutorialGroupId) {
        return this.findByIdWithTeachingAssistantAndRegistrationsAndSessions(tutorialGroupId).orElseThrow(() -> new EntityNotFoundException("TutorialGroup", tutorialGroupId));
    }
}<|MERGE_RESOLUTION|>--- conflicted
+++ resolved
@@ -101,7 +101,6 @@
     // ok because of delete
     void deleteAllByCourse(Course course);
 
-<<<<<<< HEAD
     @Query("""
             SELECT tutorialGroup
             FROM TutorialGroup tutorialGroup
@@ -112,10 +111,10 @@
 
     default TutorialGroup findByIdWithSessionsElseThrow(long tutorialGroupId) {
         return findByIdWithSessions(tutorialGroupId).orElseThrow(() -> new EntityNotFoundException("TutorialGroup", tutorialGroupId));
-=======
+    }
+
     default TutorialGroup findByIdWithTeachingAssistantAndCourseElseThrow(long tutorialGroupId) {
         return this.findByIdWithTeachingAssistantAndCourse(tutorialGroupId).orElseThrow(() -> new EntityNotFoundException("TutorialGroup", tutorialGroupId));
->>>>>>> 50cffacc
     }
 
     default TutorialGroup findByIdElseThrow(long tutorialGroupId) {
