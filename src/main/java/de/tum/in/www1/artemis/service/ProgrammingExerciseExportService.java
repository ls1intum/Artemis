package de.tum.in.www1.artemis.service;

import java.io.File;
import java.io.IOException;
import java.nio.file.Files;
import java.nio.file.Path;
import java.nio.file.Paths;
import java.time.ZonedDateTime;
import java.util.*;
import java.util.concurrent.Executors;
import java.util.concurrent.ScheduledExecutorService;
import java.util.concurrent.TimeUnit;
import java.util.stream.Collectors;
import java.util.stream.Stream;

import javax.validation.constraints.NotNull;
import javax.xml.parsers.DocumentBuilderFactory;
import javax.xml.parsers.ParserConfigurationException;
import javax.xml.transform.Transformer;
import javax.xml.transform.TransformerException;
import javax.xml.transform.TransformerFactory;
import javax.xml.transform.dom.DOMSource;
import javax.xml.transform.stream.StreamResult;
import javax.xml.xpath.XPath;
import javax.xml.xpath.XPathConstants;
import javax.xml.xpath.XPathException;
import javax.xml.xpath.XPathFactory;

import jplag.ExitException;
import jplag.JPlag;
import jplag.JPlagOptions;
import jplag.JPlagResult;
import jplag.options.LanguageOption;
import jplag.reporting.Report;

import org.apache.commons.io.FileUtils;
import org.eclipse.jgit.api.errors.GitAPIException;
import org.slf4j.Logger;
import org.slf4j.LoggerFactory;
import org.springframework.beans.factory.annotation.Value;
import org.springframework.stereotype.Service;
import org.springframework.util.FileSystemUtils;
import org.w3c.dom.Document;
import org.w3c.dom.Node;
import org.xml.sax.InputSource;
import org.xml.sax.SAXException;

import de.tum.in.www1.artemis.domain.ProgrammingExercise;
import de.tum.in.www1.artemis.domain.Repository;
import de.tum.in.www1.artemis.domain.Submission;
import de.tum.in.www1.artemis.domain.VcsRepositoryUrl;
import de.tum.in.www1.artemis.domain.enumeration.ProgrammingLanguage;
import de.tum.in.www1.artemis.domain.enumeration.RepositoryType;
import de.tum.in.www1.artemis.domain.participation.ProgrammingExerciseParticipation;
import de.tum.in.www1.artemis.domain.participation.ProgrammingExerciseStudentParticipation;
import de.tum.in.www1.artemis.domain.participation.StudentParticipation;
import de.tum.in.www1.artemis.domain.plagiarism.text.TextPlagiarismResult;
import de.tum.in.www1.artemis.exception.GitException;
import de.tum.in.www1.artemis.repository.ProgrammingExerciseRepository;
import de.tum.in.www1.artemis.repository.StudentParticipationRepository;
import de.tum.in.www1.artemis.service.connectors.GitService;
import de.tum.in.www1.artemis.service.util.TimeLogUtil;
import de.tum.in.www1.artemis.web.rest.dto.RepositoryExportOptionsDTO;
import de.tum.in.www1.artemis.web.rest.errors.BadRequestAlertException;

@Service
public class ProgrammingExerciseExportService {

    private final Logger log = LoggerFactory.getLogger(ProgrammingExerciseExportService.class);

    // The downloaded repos should be cloned into another path in order to not interfere with the repo used by the student
    @Value("${artemis.repo-download-clone-path}")
    private String repoDownloadClonePath;

    private final ProgrammingExerciseRepository programmingExerciseRepository;

    private final StudentParticipationRepository studentParticipationRepository;

    private final FileService fileService;

    private final GitService gitService;

    private final ZipFileService zipFileService;

    private final UrlService urlService;

    private final ScheduledExecutorService executor = Executors.newScheduledThreadPool(Runtime.getRuntime().availableProcessors());

    public ProgrammingExerciseExportService(ProgrammingExerciseRepository programmingExerciseRepository, StudentParticipationRepository studentParticipationRepository,
            FileService fileService, GitService gitService, ZipFileService zipFileService, UrlService urlService) {
        this.programmingExerciseRepository = programmingExerciseRepository;
        this.studentParticipationRepository = studentParticipationRepository;
        this.fileService = fileService;
        this.gitService = gitService;
        this.zipFileService = zipFileService;
        this.urlService = urlService;
    }

    /**
     * Export a programming exercise by creating a zip file. The zip file includes all student, template, solution,
     * and tests repositories.
     *
     * @param exercise           the programming exercise
     * @param pathToStoreZipFile The path to a directory that will be used to store the zipped programming exercise.
     * @param exportErrors       List of failures that occurred during the export
     * @return the path to the zip file
     */
<<<<<<< HEAD
    public Path exportProgrammingExercise(ProgrammingExercise exercise, List<ProgrammingExerciseStudentParticipation> studentParticipations, String pathToStoreZipFile) {
        // Will contain the zipped files. Note that there can be null elements
=======
    public Path exportProgrammingExercise(ProgrammingExercise exercise, String pathToStoreZipFile, List<String> exportErrors) {
        // Will contains the zipped files. Note that there can be null elements
>>>>>>> ad372f82
        // because e.g exportStudentRepositories returns null if student repositories don't
        // exist.
        var zipFiles = new ArrayList<File>();

        // Lazy load student participations and set the export options.
        var studentParticipations = studentParticipationRepository.findByExerciseId(exercise.getId()).stream()
                .map(studentParticipation -> (ProgrammingExerciseStudentParticipation) studentParticipation).collect(Collectors.toList());
        var exportOptions = new RepositoryExportOptionsDTO();
        exportOptions.setHideStudentNameInZippedFolder(false);

        // Export student repositories
        var studentZipFilePaths = exportStudentRepositories(exercise, studentParticipations, exportOptions, exportErrors).stream().filter(Objects::nonNull).map(Path::toFile)
                .collect(Collectors.toList());
        zipFiles.addAll(studentZipFilePaths);

        // Export the template, solution, and tests repositories
        zipFiles.add(exportInstructorRepositoryForExercise(exercise.getId(), RepositoryType.TEMPLATE, exportErrors));
        zipFiles.add(exportInstructorRepositoryForExercise(exercise.getId(), RepositoryType.SOLUTION, exportErrors));
        zipFiles.add(exportInstructorRepositoryForExercise(exercise.getId(), RepositoryType.TESTS, exportErrors));

        // Remove null elements and get the file path of each zip file.
        var zipFilePathsNonNull = zipFiles.stream().filter(Objects::nonNull).map(File::toPath).collect(Collectors.toList());

        try {
            // Zip the student and instructor repos together.
            // The filename of the zip is: {Exercise_Short_Name}-{Exercise_Title}.zip
            var filename = exercise.getShortName() + "-" + exercise.getTitle() + ".zip";
            var pathToZippedExercise = Path.of(pathToStoreZipFile, filename);
            zipFileService.createZipFile(pathToZippedExercise, zipFilePathsNonNull, false);
            return pathToZippedExercise;
        }
        catch (IOException e) {
            var error = "Failed to export programming exercise " + exercise.getId() + " because the zip file " + pathToStoreZipFile + " could not be created: " + e.getMessage();
            log.info(error);
            exportErrors.add(error);
            return null;
        }
        finally {
            // Delete the zipped repo files since we don't need those anymore.
            zipFilePathsNonNull.forEach(zipFilePath -> fileService.scheduleForDeletion(zipFilePath, 1));
        }
    }

    /**
     * Exports a repository available for an instructor/tutor for a given programming exercise. This can be a template,
     * solution, or tests repository
     *
     * @param exerciseId     The id of the programming exercise that has the repository
     * @param repositoryType the type of repository to export
     * @param exportErrors   List of failures that occurred during the export
     * @return a zipped file
     */
    public File exportInstructorRepositoryForExercise(long exerciseId, RepositoryType repositoryType, List<String> exportErrors) {
        var exerciseOrEmpty = programmingExerciseRepository.findWithTemplateAndSolutionParticipationById(exerciseId);
        if (exerciseOrEmpty.isEmpty()) {
            var error = "Failed to export instructor repository " + repositoryType + " because the exercise " + exerciseId + " does not exist.";
            log.info(error);
            exportErrors.add(error);
            return null;
        }

        var exercise = exerciseOrEmpty.get();
        log.info("Request to export instructor repository of type " + repositoryType.getName() + " of programming exercise " + exercise + " with title '" + exercise.getTitle()
                + "'");

        // Construct the name of the zip file
        String courseShortName = exercise.getCourseViaExerciseGroupOrCourseMember().getShortName();
        String zippedRepoName = courseShortName + "-" + exercise.getShortName() + "-" + exercise.getTitle() + "-" + repositoryType.getName();

        try {
            // Get the url to the repository and zip it.
            var repositoryUrl = exercise.getRepositoryURL(repositoryType);
            Path zippedRepo = createZipForRepository(repositoryUrl, zippedRepoName);
            if (zippedRepo != null) {
                fileService.scheduleForDeletion(zippedRepo, 5);
                return new File(zippedRepo.toString());
            }
        }
        catch (InterruptedException | GitAPIException | GitException ex) {
            var error = "Failed to export instructor repository " + repositoryType + " for programming exercise '" + exercise.getTitle() + "' (id: " + exercise.getId()
                    + ") because the repository couldn't be downloaded. ";
            log.info(error);
            exportErrors.add(error);
        }
        catch (IOException e) {
            var error = "Failed to export instructor repository " + repositoryType + "because the zip file couldn't be created: " + e.getMessage();
            log.error(error);
            exportErrors.add(error);
        }

        // Delete all files
        var repoProjectPath = fileService.getUniquePathString(repoDownloadClonePath);
        deleteReposDownloadProjectRootDirectory(exercise, repoProjectPath);
        return null;
    }

    /**
     * Get participations of programming exercises of a requested list of students packed together in one zip file.
     *
     * @param programmingExerciseId   the id of the exercise entity
     * @param participations          participations that should be exported
     * @param repositoryExportOptions the options that should be used for the export
     * @return a zip file containing all requested participations
     */
    public File exportStudentRepositoriesToZipFile(long programmingExerciseId, @NotNull List<ProgrammingExerciseStudentParticipation> participations,
            RepositoryExportOptionsDTO repositoryExportOptions) {
        ProgrammingExercise programmingExercise = programmingExerciseRepository.findWithTemplateAndSolutionParticipationTeamAssignmentConfigCategoriesById(programmingExerciseId)
                .get();

        var zippedRepos = exportStudentRepositories(programmingExercise, participations, repositoryExportOptions, new ArrayList<>());

        // delete project root folder
        final var targetPath = fileService.getUniquePathString(repoDownloadClonePath);
        deleteReposDownloadProjectRootDirectory(programmingExercise, targetPath);

        // Create a zip folder containing the zipped repositories.
        return createZipWithAllRepositories(programmingExercise, zippedRepos);
    }

    /**
     * Zip the participations of programming exercises of a requested list of students separately.
     *
     * @param programmingExercise     the programming exercise
     * @param participations          participations that should be exported
     * @param repositoryExportOptions the options that should be used for the export
     * @return List of zip file paths
     */
    public List<Path> exportStudentRepositories(ProgrammingExercise programmingExercise, @NotNull List<ProgrammingExerciseStudentParticipation> participations,
            RepositoryExportOptionsDTO repositoryExportOptions, List<String> exportFailures) {
        var programmingExerciseId = programmingExercise.getId();
        if (repositoryExportOptions.isExportAllParticipants()) {
            log.info("Request to export all student or team repositories of programming exercise {} with title '{}'", programmingExerciseId, programmingExercise.getTitle());
        }
        else {
            log.info("Request to export the repositories of programming exercise {} with title '{}' of the following students or teams: {}", programmingExerciseId,
                    programmingExercise.getTitle(), participations.stream().map(StudentParticipation::getParticipantIdentifier).collect(Collectors.joining(", ")));
        }

        List<Path> zippedRepos = Collections.synchronizedList(new ArrayList<>());
        participations.parallelStream().forEach(participation -> {
            try {
                var zippedRepo = createZipForRepositoryWithParticipation(programmingExercise, participation, repositoryExportOptions);
                if (zippedRepo != null) {
                    zippedRepos.add(zippedRepo);
                }
            }
            catch (IOException | GitAPIException | GitException | InterruptedException e) {
                var error = "Failed to export the student repository with participation: " + participation.getId() + " for programming exercise '" + programmingExercise.getTitle()
                        + "' (id: " + programmingExercise.getId() + ") because the repository couldn't be downloaded. ";
                exportFailures.add(error);
            }
        });
        return zippedRepos;
    }

    private Path createZipForRepository(VcsRepositoryUrl repositoryUrl, String zipFilename) throws GitAPIException, GitException, InterruptedException, IOException {
        var repoProjectPath = fileService.getUniquePathString(repoDownloadClonePath);
        Repository repository = null;

        try {
            // Checkout the repository
            repository = gitService.getOrCheckoutRepository(repositoryUrl, repoProjectPath, true);
            gitService.resetToOriginMaster(repository);

            // Zip it
            Path zippedRepo = gitService.zipRepository(repository.getLocalPath(), zipFilename, repoProjectPath);

            // if repository is not closed, it causes weird IO issues when trying to delete the repository again
            // java.io.IOException: Unable to delete file: ...\.git\objects\pack\...
            repository.close();
            return zippedRepo;
        }
        finally {
            deleteTempLocalRepository(repository);
        }
    }

    /**
     * Creates one single zip archive containing all zipped repositories found under the given paths
     *
     * @param programmingExercise The programming exercise to which all repos belong to
     * @param pathsToZippedRepos  The paths to all zipped repositories
     * @return the zip file
     */
    private File createZipWithAllRepositories(ProgrammingExercise programmingExercise, List<Path> pathsToZippedRepos) {
        if (pathsToZippedRepos.isEmpty()) {
            log.warn("The zip file could not be created. Ignoring the request to export repositories for exercise " + programmingExercise.getTitle());
            return null;
        }

        try {
            log.debug("Create zip file for {} repositorie(s) of programming exercise: {}", pathsToZippedRepos.size(), programmingExercise.getTitle());

            String filename = programmingExercise.getCourseViaExerciseGroupOrCourseMember().getShortName() + "-" + programmingExercise.getShortName() + "-"
                    + System.currentTimeMillis() + ".zip";
            Path zipFilePath = Paths.get(pathsToZippedRepos.get(0).getParent().toString(), filename);
            zipFileService.createZipFile(zipFilePath, pathsToZippedRepos, false);
            fileService.scheduleForDeletion(zipFilePath, 5);
            return new File(zipFilePath.toString());
        }
        catch (IOException ex) {
            log.error("Creating zip file for programming exercise {} did not work correctly: {} ", programmingExercise.getTitle(), ex.getMessage());
            return null;
        }
        finally {
            // we do some cleanup here to prevent future errors with file handling
            deleteTempZipRepoFiles(pathsToZippedRepos);
        }
    }

    /**
     * Checks out the repository for the given participation, zips it and adds the path to the given list of already
     * zipped repos.
     *
     * @param programmingExercise     The programming exercise for the participation
     * @param participation           The participation, for which the repository should get zipped
     * @param repositoryExportOptions The options, that should get applied to the zipeed repo
     * @return The checked out and zipped repository
     */
    private Path createZipForRepositoryWithParticipation(final ProgrammingExercise programmingExercise, final ProgrammingExerciseStudentParticipation participation,
            final RepositoryExportOptionsDTO repositoryExportOptions) throws IOException, GitAPIException, InterruptedException {
        if (participation.getVcsRepositoryUrl() == null) {
            log.warn("Ignore participation " + participation.getId() + " for export, because its repository URL is null");
            return null;
        }
        final var targetPath = fileService.getUniquePathString(repoDownloadClonePath);
        Repository repository = null;
        try {
            // Checkout the repository
            repository = gitService.getOrCheckoutRepository(participation, targetPath);
            gitService.resetToOriginMaster(repository);

            if (repositoryExportOptions.isFilterLateSubmissions() && repositoryExportOptions.getFilterLateSubmissionsDate() != null) {
                filterLateSubmissions(repositoryExportOptions.getFilterLateSubmissionsDate(), participation, repository);
            }

            if (repositoryExportOptions.isAddParticipantName()) {
                log.debug("Adding student or team name to participation {}", participation.toString());
                addParticipantIdentifierToProjectName(repository, programmingExercise, participation);
            }

            if (repositoryExportOptions.isCombineStudentCommits()) {
                log.debug("Combining commits for participation {}", participation.toString());
                gitService.combineAllStudentCommits(repository, programmingExercise);
            }

            if (repositoryExportOptions.isNormalizeCodeStyle()) {
                try {
                    log.debug("Normalizing code style for participation {}", participation.toString());
                    fileService.normalizeLineEndingsDirectory(repository.getLocalPath().toString());
                    fileService.convertToUTF8Directory(repository.getLocalPath().toString());
                }
                catch (Exception ex) {
                    log.warn("Cannot normalize code style in the repository " + repository.getLocalPath() + " due to the following exception: " + ex.getMessage());
                }
            }

            log.debug("Create temporary zip file for repository " + repository.getLocalPath().toString());
            Path zippedRepoFile = gitService.zipRepositoryWithParticipation(repository, targetPath, repositoryExportOptions.isHideStudentNameInZippedFolder());

            // if repository is not closed, it causes weird IO issues when trying to delete the repository again
            // java.io.IOException: Unable to delete file: ...\.git\objects\pack\...
            repository.close();

            return zippedRepoFile;
        }
        finally {
            deleteTempLocalRepository(repository);
        }
    }

    /**
     * Delete all temporary zipped repositories created during export
     *
     * @param pathsToZipeedRepos A list of all paths to the zip files, that should be deleted
     */
    private void deleteTempZipRepoFiles(List<Path> pathsToZipeedRepos) {
        log.debug("Delete all temporary zip repo files");
        // delete the temporary zipped repo files
        for (Path zippedRepoFile : pathsToZipeedRepos) {
            try {
                Files.delete(zippedRepoFile);
            }
            catch (Exception ex) {
                log.warn("Could not delete file " + zippedRepoFile + ". Error message: " + ex.getMessage());
            }
        }
    }

    /**
     * downloads all repos of the exercise and runs JPlag
     *
     * @param programmingExerciseId the id of the programming exercises which should be checked
     * @param similarityThreshold   ignore comparisons whose similarity is below this threshold (%)
     * @param minimumScore          consider only submissions whose score is greater or equal to this value
     * @return a zip file that can be returned to the client
     * @throws ExitException is thrown if JPlag exits unexpectedly
     * @throws IOException   is thrown for file handling errors
     */
    public TextPlagiarismResult checkPlagiarism(long programmingExerciseId, float similarityThreshold, int minimumScore) throws ExitException, IOException {
        long start = System.nanoTime();

        final var programmingExercise = programmingExerciseRepository.findWithAllParticipationsById(programmingExerciseId).get();

        final var numberOfParticipations = programmingExercise.getStudentParticipations().size();
        log.info("Download repositories for JPlag programming comparison with " + numberOfParticipations + " participations");

        final var targetPath = fileService.getUniquePathString(repoDownloadClonePath);
        List<ProgrammingExerciseParticipation> participations = studentParticipationsForComparison(programmingExercise, minimumScore);

        if (participations.size() < 2) {
            log.info("Insufficient amount of submissions for plagiarism detection. Return empty result.");
            return new TextPlagiarismResult();
        }

        List<Repository> repositories = downloadRepositories(programmingExercise, participations, targetPath);
        log.info("Downloading repositories done");

        final var projectKey = programmingExercise.getProjectKey();
        final var repoFolder = Paths.get(targetPath, projectKey).toString();
        final LanguageOption programmingLanguage = getJPlagProgrammingLanguage(programmingExercise);

        final var templateRepoName = urlService.getRepositorySlugFromRepositoryUrl(programmingExercise.getTemplateParticipation().getVcsRepositoryUrl());

        JPlagOptions options = new JPlagOptions(repoFolder, programmingLanguage);
        options.setBaseCodeSubmissionName(templateRepoName);

        // Important: for large courses with more than 1000 students, we might get more than one million results and 10 million files in the file system due to many 0% results,
        // therefore we limit the results to at least 50% or 0.5 similarity, the passed threshold is between 0 and 100%
        options.setSimilarityThreshold(similarityThreshold);

        log.info("Start JPlag programming comparison");

        JPlag jplag = new JPlag(options);
        JPlagResult result = jplag.run();

        log.info("JPlag programming comparison finished with " + result.getComparisons().size() + " comparisons");

        cleanupResourcesAsync(programmingExercise, repositories, targetPath);

        TextPlagiarismResult textPlagiarismResult = new TextPlagiarismResult(result);
        textPlagiarismResult.setExerciseId(programmingExercise.getId());

        log.info("JPlag programming comparison for " + numberOfParticipations + " participations done in " + TimeLogUtil.formatDurationFrom(start));

        return textPlagiarismResult;
    }

    /**
     * downloads all repos of the exercise and runs JPlag
     *
     * @param programmingExerciseId the id of the programming exercises which should be checked
     * @param similarityThreshold   ignore comparisons whose similarity is below this threshold (%)
     * @param minimumScore          consider only submissions whose score is greater or equal to this value
     * @return a zip file that can be returned to the client
     * @throws ExitException is thrown if JPlag exits unexpectedly
     * @throws IOException   is thrown for file handling errors
     */
    public File checkPlagiarismWithJPlagReport(long programmingExerciseId, float similarityThreshold, int minimumScore) throws ExitException, IOException {
        long start = System.nanoTime();

        final var programmingExercise = programmingExerciseRepository.findWithAllParticipationsById(programmingExerciseId).get();
        final var numberOfParticipations = programmingExercise.getStudentParticipations().size();

        log.info("Download repositories for JPlag programming comparison with " + numberOfParticipations + " participations");
        final var targetPath = fileService.getUniquePathString(repoDownloadClonePath);
        List<ProgrammingExerciseParticipation> participations = studentParticipationsForComparison(programmingExercise, minimumScore);

        if (participations.size() < 2) {
            log.info("Insufficient amount of submissions for plagiarism detection. Return empty result.");
            return null;
        }

        List<Repository> repositories = downloadRepositories(programmingExercise, participations, targetPath);
        log.info("Downloading repositories done");

        final var output = "output";
        final var projectKey = programmingExercise.getProjectKey();
        final var outputFolder = Paths.get(targetPath, projectKey + "-" + output).toString();
        final var outputFolderFile = new File(outputFolder);

        outputFolderFile.mkdirs();

        final var repoFolder = Paths.get(targetPath, projectKey).toString();
        final LanguageOption programmingLanguage = getJPlagProgrammingLanguage(programmingExercise);

        final var templateRepoName = urlService.getRepositorySlugFromRepositoryUrl(programmingExercise.getTemplateParticipation().getVcsRepositoryUrl());

        JPlagOptions options = new JPlagOptions(repoFolder, programmingLanguage);
        options.setBaseCodeSubmissionName(templateRepoName);

        // Important: for large courses with more than 1000 students, we might get more than one million results and 10 million files in the file system due to many 0% results,
        // therefore we limit the results to at least 50% or 0.5 similarity, the passed threshold is between 0 and 100%
        options.setSimilarityThreshold(similarityThreshold);

        log.info("Start JPlag programming comparison");
        JPlag jplag = new JPlag(options);
        JPlagResult result = jplag.run();
        log.info("JPlag programming comparison finished with " + result.getComparisons().size() + " comparisons");

        log.info("Write JPlag report to file system");
        Report jplagReport = new Report(outputFolderFile);
        jplagReport.writeResult(result);

        log.info("JPlag report done. Will zip it now");

        final var zipFilePath = Paths.get(targetPath, programmingExercise.getCourseViaExerciseGroupOrCourseMember().getShortName() + "-" + programmingExercise.getShortName() + "-"
                + System.currentTimeMillis() + "-Jplag-Analysis-Output.zip");
        zipFileService.createZipFileWithFolderContent(zipFilePath, Paths.get(outputFolder));

        log.info("JPlag report zipped. Delete report output folder");

        // cleanup
        if (outputFolderFile.exists()) {
            FileSystemUtils.deleteRecursively(outputFolderFile);
        }

        cleanupResourcesAsync(programmingExercise, repositories, targetPath);

        log.info("Schedule deletion of zip file in 1 minute");
        fileService.scheduleForDeletion(zipFilePath, 1);

        log.info("JPlag programming report for " + numberOfParticipations + " participations done in " + TimeLogUtil.formatDurationFrom(start));

        return new File(zipFilePath.toString());
    }

    private void cleanupResourcesAsync(final ProgrammingExercise programmingExercise, final List<Repository> repositories, final String targetPath) {
        executor.schedule(() -> {
            log.info("Will delete local repositories");
            deleteLocalRepositories(repositories);
            // delete project root folder in the repos download folder
            deleteReposDownloadProjectRootDirectory(programmingExercise, targetPath);
            log.info("Delete repositories done");
        }, 10, TimeUnit.SECONDS);
    }

    private LanguageOption getJPlagProgrammingLanguage(ProgrammingExercise programmingExercise) {
        return switch (programmingExercise.getProgrammingLanguage()) {
            case JAVA -> LanguageOption.JAVA_1_9;
            case C -> LanguageOption.C_CPP;
            case PYTHON -> LanguageOption.PYTHON_3;
            default -> throw new BadRequestAlertException("Programming language " + programmingExercise.getProgrammingLanguage() + " not supported for plagiarism check.",
                    "ProgrammingExercise", "notSupported");
        };
    }

    private void deleteLocalRepositories(List<Repository> repositories) {
        repositories.parallelStream().forEach(repository -> {
            var localPath = repository.getLocalPath();
            try {
                deleteTempLocalRepository(repository);
            }
            catch (GitException ex) {
                log.error("delete repository " + localPath + " did not work as expected: " + ex.getMessage());
            }
        });
    }

    private void deleteReposDownloadProjectRootDirectory(ProgrammingExercise programmingExercise, String targetPath) {
        final String projectDirName = programmingExercise.getProjectKey();
        Path projectPath = Paths.get(targetPath, projectDirName);
        try {
            log.info("Delete project root directory " + projectPath.toFile());
            FileUtils.deleteDirectory(projectPath.toFile());
        }
        catch (IOException ex) {
            log.warn("The project root directory '" + projectPath.toString() + "' could not be deleted.", ex);
        }
    }

    private List<Repository> downloadRepositories(ProgrammingExercise programmingExercise, List<ProgrammingExerciseParticipation> participations, String targetPath) {
        List<Repository> downloadedRepositories = new ArrayList<>();

        participations.forEach(participation -> {
            try {
                Repository repo = gitService.getOrCheckoutRepositoryForJPlag(participation, targetPath);
                gitService.resetToOriginMaster(repo); // start with clean state
                downloadedRepositories.add(repo);
            }
            catch (GitException | GitAPIException | InterruptedException ex) {
                log.error("clone student repository " + participation.getVcsRepositoryUrl() + " in exercise '" + programmingExercise.getTitle() + "' did not work as expected: "
                        + ex.getMessage());
            }
        });

        // clone the template repo
        try {
            Repository templateRepo = gitService.getOrCheckoutRepository(programmingExercise.getTemplateParticipation(), targetPath);
            gitService.resetToOriginMaster(templateRepo); // start with clean state
            downloadedRepositories.add(templateRepo);
        }
        catch (GitException | GitAPIException | InterruptedException ex) {
            log.error("clone template repository " + programmingExercise.getTemplateParticipation().getVcsRepositoryUrl() + " in exercise '" + programmingExercise.getTitle()
                    + "' did not work as expected: " + ex.getMessage());
        }

        return downloadedRepositories;
    }

    /**
     * Find all studentParticipations of the given exercise for plagiarism comparison.
     *
     * @param programmingExercise ProgrammingExercise to fetcch the participations for
     * @param minimumScore        consider only submissions whose score is greater or equal to this value
     * @return List containing the latest text submission for every participation
     */
    public List<ProgrammingExerciseParticipation> studentParticipationsForComparison(ProgrammingExercise programmingExercise, int minimumScore) {
        var studentParticipations = studentParticipationRepository.findAllWithEagerSubmissionsAndEagerResultsByExerciseId(programmingExercise.getId());

        return studentParticipations.parallelStream().filter(participation -> participation instanceof ProgrammingExerciseParticipation)
                .map(participation -> (ProgrammingExerciseParticipation) participation).filter(participation -> participation.getVcsRepositoryUrl() != null)
                .filter(participation -> {
                    Submission submission = ((StudentParticipation) participation).findLatestSubmission().orElse(null);
                    return minimumScore == 0 || submission != null && submission.getLatestResult() != null && submission.getLatestResult().getScore() != null
                            && submission.getLatestResult().getScore() >= minimumScore;
                }).collect(Collectors.toList());
    }

    /**
     * Deletes the locally checked out repository.
     *
     * @param repository The repository that should get deleted
     */
    private void deleteTempLocalRepository(Repository repository) {
        // we do some cleanup here to prevent future errors with file handling
        // We can always delete the repository as it won't be used by the student (separate path)
        if (repository != null) {
            try {
                log.info("Delete temporary repository " + repository.getLocalPath().toString());
                gitService.deleteLocalRepository(repository);
            }
            catch (Exception ex) {
                log.warn("Could not delete temporary repository " + repository.getLocalPath().toString() + ": " + ex.getMessage());
            }
        }
        else {
            log.error("Cannot delete temp local repository because the passed repository is null");
        }
    }

    /**
     * Filters out all late commits of submissions from the checked out repository of a participation
     *
     * @param submissionDate The submission date (inclusive), after which all submissions should get filtered out
     * @param participation  The participation related to the repository
     * @param repo           The repository for which to filter all late submissions
     */
    private void filterLateSubmissions(ZonedDateTime submissionDate, ProgrammingExerciseStudentParticipation participation, Repository repo) {
        log.debug("Filter late submissions for participation {}", participation.toString());
        Optional<Submission> lastValidSubmission = participation.getSubmissions().stream()
                .filter(s -> s.getSubmissionDate() != null && s.getSubmissionDate().isBefore(submissionDate)).max(Comparator.comparing(Submission::getSubmissionDate));

        gitService.filterLateSubmissions(repo, lastValidSubmission, submissionDate);
    }

    /**
     * Adds the participant identifier (student login or team short name) of the given student participation to the project name in all .project (Eclipse)
     * and pom.xml (Maven) files found in the given repository.
     *
     * @param repository          The repository for which the student id should get added
     * @param programmingExercise The checked out exercise in the repository
     * @param participation       The student participation for the student/team identifier, which should be added.
     */
    public void addParticipantIdentifierToProjectName(Repository repository, ProgrammingExercise programmingExercise, StudentParticipation participation) {
        String participantIdentifier = participation.getParticipantIdentifier();

        // Get all files in repository expect .git files
        List<String> allRepoFiles = listAllFilesInPath(repository.getLocalPath());

        // is Java or Kotlin programming language
        if (programmingExercise.getProgrammingLanguage() == ProgrammingLanguage.JAVA || programmingExercise.getProgrammingLanguage() == ProgrammingLanguage.KOTLIN) {
            // Filter all Eclipse .project files
            List<String> eclipseProjectFiles = allRepoFiles.stream().filter(file -> file.endsWith(".project")).collect(Collectors.toList());

            for (String eclipseProjectFilePath : eclipseProjectFiles) {
                addParticipantIdentifierToEclipseProjectName(repository, participantIdentifier, eclipseProjectFilePath);
            }

            // Filter all pom.xml files
            List<String> pomFiles = allRepoFiles.stream().filter(file -> file.endsWith("pom.xml")).collect(Collectors.toList());
            for (String pomFilePath : pomFiles) {
                addParticipantIdentifierToMavenProjectName(repository, participantIdentifier, pomFilePath);
            }
        }

        try {
            gitService.stageAllChanges(repository);
            gitService.commit(repository, "Add participant identifier (student login or team short name) to project name");
            // if repo is not closed, it causes weird IO issues when trying to delete the repo again
            // java.io.IOException: Unable to delete file: ...\.git\objects\pack\...
            repository.close();
        }
        catch (GitAPIException ex) {
            log.error("Cannot stage or commit to the repository " + repository.getLocalPath() + " due to the following exception: " + ex);
        }
    }

    private void addParticipantIdentifierToMavenProjectName(Repository repo, String participantIdentifier, String pomFilePath) {
        File pomFile = new File(pomFilePath);
        // check if file exists and full file name is pom.xml and not just the file ending.
        if (!pomFile.exists() || !pomFile.getName().equals("pom.xml")) {
            return;
        }

        try {
            // 1- Build the doc from the XML file
            Document doc = DocumentBuilderFactory.newInstance().newDocumentBuilder().parse(new InputSource(pomFile.getPath()));
            doc.setXmlStandalone(true);

            // 2- Find the relevant nodes with xpath
            XPath xPath = XPathFactory.newInstance().newXPath();
            Node nameNode = (Node) xPath.compile("/project/name").evaluate(doc, XPathConstants.NODE);
            Node artifactIdNode = (Node) xPath.compile("/project/artifactId").evaluate(doc, XPathConstants.NODE);

            // 3- Append Participant Identifier (student login or team short name) to Project Names
            if (nameNode != null) {
                nameNode.setTextContent(nameNode.getTextContent() + " " + participantIdentifier);
            }
            if (artifactIdNode != null) {
                String artifactId = (artifactIdNode.getTextContent() + "-" + participantIdentifier).replaceAll(" ", "-").toLowerCase();
                artifactIdNode.setTextContent(artifactId);
            }

            // 4- Save the result to a new XML doc
            Transformer xformer = TransformerFactory.newInstance().newTransformer();
            xformer.transform(new DOMSource(doc), new StreamResult(new File(pomFile.getPath())));

        }
        catch (SAXException | IOException | ParserConfigurationException | TransformerException | XPathException ex) {
            log.error("Cannot rename pom.xml file in " + repo.getLocalPath() + " due to the following exception: " + ex);
        }
    }

    private void addParticipantIdentifierToEclipseProjectName(Repository repo, String participantIdentifier, String eclipseProjectFilePath) {
        File eclipseProjectFile = new File(eclipseProjectFilePath);
        // Check if file exists and full file name is .project and not just the file ending.
        if (!eclipseProjectFile.exists() || !eclipseProjectFile.getName().equals(".project")) {
            return;
        }

        try {
            // 1- Build the doc from the XML file
            Document doc = DocumentBuilderFactory.newInstance().newDocumentBuilder().parse(new InputSource(eclipseProjectFile.getPath()));
            doc.setXmlStandalone(true);

            // 2- Find the node with xpath
            XPath xPath = XPathFactory.newInstance().newXPath();
            Node nameNode = (Node) xPath.compile("/projectDescription/name").evaluate(doc, XPathConstants.NODE);

            // 3- Append Participant Identifier (student login or team short name) to Project Name
            if (nameNode != null) {
                nameNode.setTextContent(nameNode.getTextContent() + " " + participantIdentifier);
            }

            // 4- Save the result to a new XML doc
            Transformer xformer = TransformerFactory.newInstance().newTransformer();
            xformer.transform(new DOMSource(doc), new StreamResult(new File(eclipseProjectFile.getPath())));

        }
        catch (SAXException | IOException | ParserConfigurationException | TransformerException | XPathException ex) {
            log.error("Cannot rename .project file in " + repo.getLocalPath() + " due to the following exception: " + ex);
        }
    }

    /**
     * Get all files in path except .git files
     *
     * @param path The path for which all file names should be listed
     * @return A list of all file names under the given path
     */
    private List<String> listAllFilesInPath(Path path) {
        List<String> allRepoFiles = null;
        try (Stream<Path> walk = Files.walk(path)) {
            allRepoFiles = walk.filter(Files::isRegularFile).map(Path::toString).filter(s -> !s.contains(".git")).collect(Collectors.toList());
        }
        catch (IOException e) {
            e.printStackTrace();
        }
        return allRepoFiles;
    }
}<|MERGE_RESOLUTION|>--- conflicted
+++ resolved
@@ -105,13 +105,8 @@
      * @param exportErrors       List of failures that occurred during the export
      * @return the path to the zip file
      */
-<<<<<<< HEAD
-    public Path exportProgrammingExercise(ProgrammingExercise exercise, List<ProgrammingExerciseStudentParticipation> studentParticipations, String pathToStoreZipFile) {
+    public Path exportProgrammingExercise(ProgrammingExercise exercise, String pathToStoreZipFile, List<String> exportErrors) {
         // Will contain the zipped files. Note that there can be null elements
-=======
-    public Path exportProgrammingExercise(ProgrammingExercise exercise, String pathToStoreZipFile, List<String> exportErrors) {
-        // Will contains the zipped files. Note that there can be null elements
->>>>>>> ad372f82
         // because e.g exportStudentRepositories returns null if student repositories don't
         // exist.
         var zipFiles = new ArrayList<File>();
