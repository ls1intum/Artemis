package de.tum.in.www1.artemis.service.scheduled;

import java.time.ZonedDateTime;
import java.util.Arrays;
import java.util.Collection;
import java.util.Set;

import javax.annotation.PostConstruct;

import org.slf4j.Logger;
import org.slf4j.LoggerFactory;
import org.springframework.context.annotation.Profile;
import org.springframework.core.env.Environment;
import org.springframework.stereotype.Service;

import de.tum.in.www1.artemis.domain.Exercise;
import de.tum.in.www1.artemis.domain.enumeration.ExerciseLifecycle;
import de.tum.in.www1.artemis.repository.ExerciseRepository;
import de.tum.in.www1.artemis.security.SecurityUtils;
import de.tum.in.www1.artemis.service.notifications.GroupNotificationService;
import de.tum.in.www1.artemis.web.rest.errors.EntityNotFoundException;
import tech.jhipster.config.JHipsterConstants;

@Service
@Profile("scheduling")
public class NotificationScheduleService implements IExerciseScheduleService<Exercise> {

    private final Logger log = LoggerFactory.getLogger(NotificationScheduleService.class);

    private final ScheduleService scheduleService;

    private final ExerciseRepository exerciseRepository;

    private final Environment environment;

    private final GroupNotificationService groupNotificationService;

    public NotificationScheduleService(ScheduleService scheduleService, ExerciseRepository exerciseRepository, GroupNotificationService groupNotificationService,
            Environment environment) {
        this.scheduleService = scheduleService;
        this.exerciseRepository = exerciseRepository;
        this.environment = environment;
        this.groupNotificationService = groupNotificationService;
    }

    @PostConstruct
    @Override
    public void scheduleRunningExercisesOnStartup() {
        try {
            Collection<String> activeProfiles = Arrays.asList(environment.getActiveProfiles());
            if (activeProfiles.contains(JHipsterConstants.SPRING_PROFILE_DEVELOPMENT)) {
                // only execute this on production server, i.e. when the prod profile is active
                // NOTE: if you want to test this locally, please comment it out, but do not commit the changes
                return;
            }
            SecurityUtils.setAuthorizationObject();

            Set<Exercise> exercisesToBeScheduled = exerciseRepository.findAllExercisesWithCurrentOrUpcomingReleaseDate(ZonedDateTime.now());
            exercisesToBeScheduled.forEach(this::scheduleNotificationForExercise);

            log.info("Scheduled {} exercise notifications.", exercisesToBeScheduled.size());
        }
        catch (Exception exception) {
            log.error("Failed to start NotificationScheduleService", exception);
        }
    }

    @Override
    public void updateScheduling(Exercise exercise) {
        if (exercise.getReleaseDate() == null || ZonedDateTime.now().isAfter(exercise.getReleaseDate())) {
            // to avoid canceling more important tasks we simply return here.
            // to make sure no wrong notification is sent out the date is checked again in the concrete notification method
            return;
        }
        if (exercise.isCourseExercise()) {
            scheduleNotificationForExercise(exercise);
        }
    }

    /**
     * The place where the actual tasks/methods are called/scheduled that should be run at the exercise release time
     * @param exercise which will be announced by a notifications at release date
     */
    private void scheduleNotificationForExercise(Exercise exercise) {
        try {
            if (!SecurityUtils.isAuthenticated()) {
                SecurityUtils.setAuthorizationObject();
            }
            scheduleService.scheduleTask(exercise, ExerciseLifecycle.RELEASE, () -> {
                if (!SecurityUtils.isAuthenticated()) {
                    SecurityUtils.setAuthorizationObject();
                }
                Exercise foundCurrentVersionOfScheduledExercise;
<<<<<<< HEAD
                // if the exercise has been updated in the meantime the scheduled immutable exercise is outdated and has to be replaced by the current one in the db
                try {
=======
                // if the exercise has been updated at the meantime the scheduled immutable exercise is outdated and has to be replaced by the current on in the db
                try {
                    // exercise = exerciseRepository.findByIdElseThrow(exercise.getId());
>>>>>>> e0094325
                    foundCurrentVersionOfScheduledExercise = exerciseRepository.findByIdElseThrow(exercise.getId());
                }
                catch (EntityNotFoundException entityNotFoundException) {
                    log.debug("Scheduled notification is no longer in the database " + exercise.getId());
                    return;
                }
                // only send a notification if ReleaseDate is defined and not in the future (i.e. in the range [now-2 minutes, now]) (due to possible delays in scheduling)
                if (foundCurrentVersionOfScheduledExercise.getReleaseDate() != null
                        && !foundCurrentVersionOfScheduledExercise.getReleaseDate().isBefore(ZonedDateTime.now().minusMinutes(2))
                        && !foundCurrentVersionOfScheduledExercise.getReleaseDate().isAfter(ZonedDateTime.now())) {
                    groupNotificationService.notifyAllGroupsAboutReleasedExercise(foundCurrentVersionOfScheduledExercise);
                }
            });
            log.debug("Scheduled notify about started exercise after due date for exercise '{}' (#{}) for {}.", exercise.getTitle(), exercise.getId(), exercise.getReleaseDate());
        }
        catch (Exception exception) {
            log.error("Failed to schedule notification for exercise " + exercise.getId(), exception);
        }
    }
}<|MERGE_RESOLUTION|>--- conflicted
+++ resolved
@@ -91,14 +91,8 @@
                     SecurityUtils.setAuthorizationObject();
                 }
                 Exercise foundCurrentVersionOfScheduledExercise;
-<<<<<<< HEAD
-                // if the exercise has been updated in the meantime the scheduled immutable exercise is outdated and has to be replaced by the current one in the db
+                // if the exercise has been updated in the meantime the scheduled immutable exercise is outdated and has to be replaced by the current one in the DB
                 try {
-=======
-                // if the exercise has been updated at the meantime the scheduled immutable exercise is outdated and has to be replaced by the current on in the db
-                try {
-                    // exercise = exerciseRepository.findByIdElseThrow(exercise.getId());
->>>>>>> e0094325
                     foundCurrentVersionOfScheduledExercise = exerciseRepository.findByIdElseThrow(exercise.getId());
                 }
                 catch (EntityNotFoundException entityNotFoundException) {
