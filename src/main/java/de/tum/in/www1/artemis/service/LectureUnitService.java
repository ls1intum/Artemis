package de.tum.in.www1.artemis.service;

import static de.tum.in.www1.artemis.config.Constants.PROFILE_CORE;

import java.net.MalformedURLException;
import java.net.URI;
import java.net.URISyntaxException;
import java.net.URL;
import java.time.ZonedDateTime;
import java.util.ArrayList;
import java.util.List;
import java.util.Optional;
import java.util.Set;
import java.util.function.Predicate;
import java.util.stream.Collectors;

import jakarta.validation.constraints.NotNull;
import jakarta.ws.rs.BadRequestException;

import org.springframework.context.annotation.Profile;
import org.springframework.dao.DataIntegrityViolationException;
import org.springframework.stereotype.Service;

import de.tum.in.www1.artemis.domain.Exercise;
import de.tum.in.www1.artemis.domain.Lecture;
import de.tum.in.www1.artemis.domain.User;
import de.tum.in.www1.artemis.domain.competency.CourseCompetency;
import de.tum.in.www1.artemis.domain.lecture.AttachmentUnit;
import de.tum.in.www1.artemis.domain.lecture.ExerciseUnit;
import de.tum.in.www1.artemis.domain.lecture.LectureUnit;
import de.tum.in.www1.artemis.domain.lecture.LectureUnitCompletion;
import de.tum.in.www1.artemis.domain.lecture.Slide;
import de.tum.in.www1.artemis.repository.CourseCompetencyRepository;
import de.tum.in.www1.artemis.repository.ExerciseRepository;
import de.tum.in.www1.artemis.repository.LectureRepository;
import de.tum.in.www1.artemis.repository.LectureUnitCompletionRepository;
import de.tum.in.www1.artemis.repository.LectureUnitRepository;
import de.tum.in.www1.artemis.repository.SlideRepository;
import de.tum.in.www1.artemis.service.competency.CompetencyProgressService;
import de.tum.in.www1.artemis.service.connectors.pyris.PyrisWebhookService;

@Profile(PROFILE_CORE)
@Service
public class LectureUnitService {

    private final LectureUnitRepository lectureUnitRepository;

    private final LectureRepository lectureRepository;

    private final LectureUnitCompletionRepository lectureUnitCompletionRepository;

    private final FileService fileService;

    private final SlideRepository slideRepository;

    private final ExerciseRepository exerciseRepository;

    private final Optional<PyrisWebhookService> pyrisWebhookService;

<<<<<<< HEAD
    private final CompetencyProgressService competencyProgressService;

    public LectureUnitService(LectureUnitRepository lectureUnitRepository, LectureRepository lectureRepository, CompetencyRepository competencyRepository,
            LectureUnitCompletionRepository lectureUnitCompletionRepository, FileService fileService, SlideRepository slideRepository, ExerciseRepository exerciseRepository,
            Optional<PyrisWebhookService> pyrisWebhookService, CompetencyProgressService competencyProgressService) {
=======
    private final CourseCompetencyRepository courseCompetencyRepository;

    public LectureUnitService(LectureUnitRepository lectureUnitRepository, LectureRepository lectureRepository, LectureUnitCompletionRepository lectureUnitCompletionRepository,
            FileService fileService, SlideRepository slideRepository, ExerciseRepository exerciseRepository, Optional<PyrisWebhookService> pyrisWebhookService,
            CourseCompetencyRepository courseCompetencyRepository) {
>>>>>>> fb9d59de
        this.lectureUnitRepository = lectureUnitRepository;
        this.lectureRepository = lectureRepository;
        this.lectureUnitCompletionRepository = lectureUnitCompletionRepository;
        this.fileService = fileService;
        this.slideRepository = slideRepository;
        this.exerciseRepository = exerciseRepository;
        this.pyrisWebhookService = pyrisWebhookService;
<<<<<<< HEAD
        this.competencyProgressService = competencyProgressService;
=======
        this.courseCompetencyRepository = courseCompetencyRepository;
>>>>>>> fb9d59de
    }

    /**
     * Set the completion status of the lecture unit for the give user
     * If the user completed the unit and completion status already exists, nothing happens
     *
     * @param lectureUnit The lecture unit for which set the completion flag
     * @param user        The user that completed/uncompleted the lecture unit
     * @param completed   True if the lecture unit was completed, false otherwise
     */
    public void setLectureUnitCompletion(@NotNull LectureUnit lectureUnit, @NotNull User user, boolean completed) {
        Optional<LectureUnitCompletion> existingCompletion = lectureUnitCompletionRepository.findByLectureUnitIdAndUserId(lectureUnit.getId(), user.getId());
        if (completed) {
            if (existingCompletion.isEmpty()) {
                LectureUnitCompletion completion = createLectureUnitCompletion(lectureUnit, user);
                try {
                    // Flush, so that the asynchronous mastery calculation uses the correct completion status
                    lectureUnitCompletionRepository.saveAndFlush(completion);
                }
                catch (DataIntegrityViolationException e) {
                    // In rare instances the completion status might already exist if this method runs in parallel.
                    // This fails the SQL unique constraint and throws an exception. We can safely ignore it.
                }
            }
        }
        else {
            existingCompletion.ifPresent(lectureUnitCompletionRepository::delete);
        }
    }

    /**
     * Set the completion status of all passed lecture units for the give user
     * If the user completed the unit and completion status already exists, nothing happens
     *
     * @param lectureUnits List of all lecture units for which to set the completion flag
     * @param user         The user that completed/uncompleted the lecture unit
     * @param completed    True if the lecture unit was completed, false otherwise
     */
    public void setCompletedForAllLectureUnits(List<? extends LectureUnit> lectureUnits, @NotNull User user, boolean completed) {
        var existingCompletion = lectureUnitCompletionRepository.findByLectureUnitsAndUserId(lectureUnits, user.getId());
        if (!completed) {
            lectureUnitCompletionRepository.deleteAll(existingCompletion);
            return;
        }

        if (!existingCompletion.isEmpty()) {
            var alreadyCompletedUnits = existingCompletion.stream().map(LectureUnitCompletion::getLectureUnit).collect(Collectors.toSet());

            // make lectureUnits modifiable
            lectureUnits = new ArrayList<>(lectureUnits);
            lectureUnits.removeAll(alreadyCompletedUnits);
        }

        var completions = lectureUnits.stream().map(unit -> createLectureUnitCompletion(unit, user)).toList();

        try {
            lectureUnitCompletionRepository.saveAll(completions);
        }
        catch (DataIntegrityViolationException e) {
            // In rare instances the completion status might already exist if this method runs in parallel.
            // This fails the SQL unique constraint and throws an exception. We can safely ignore it.
        }
    }

    private LectureUnitCompletion createLectureUnitCompletion(LectureUnit lectureUnit, User user) {
        // Create a completion status for this lecture unit (only if it does not exist)
        LectureUnitCompletion completion = new LectureUnitCompletion();
        completion.setLectureUnit(lectureUnit);
        completion.setUser(user);
        completion.setCompletedAt(ZonedDateTime.now());
        return completion;
    }

    /**
     * Deletes a lecture unit correctly in the database
     *
     * @param lectureUnit lecture unit to delete
     */
    public void removeLectureUnit(@NotNull LectureUnit lectureUnit) {
        LectureUnit lectureUnitToDelete = lectureUnitRepository.findByIdWithCompetenciesAndSlidesElseThrow(lectureUnit.getId());

        if (!(lectureUnitToDelete instanceof ExerciseUnit)) {
            // update associated competencies
            Set<CourseCompetency> competencies = lectureUnitToDelete.getCompetencies();
            courseCompetencyRepository.saveAll(competencies.stream().map(competency -> {
                competency = courseCompetencyRepository.findByIdWithLectureUnitsElseThrow(competency.getId());
                competency.getLectureUnits().remove(lectureUnitToDelete);
                return competency;
            }).toList());
        }

        if (lectureUnitToDelete instanceof AttachmentUnit attachmentUnit) {
            fileService.schedulePathForDeletion(FilePathService.actualPathForPublicPathOrThrow(URI.create((attachmentUnit.getAttachment().getLink()))), 5);
            if (attachmentUnit.getSlides() != null && !attachmentUnit.getSlides().isEmpty()) {
                List<Slide> slides = attachmentUnit.getSlides();
                for (Slide slide : slides) {
                    fileService.schedulePathForDeletion(FilePathService.actualPathForPublicPathOrThrow(URI.create(slide.getSlideImagePath())), 5);
                }
                pyrisWebhookService.ifPresent(service -> service.deleteLectureFromPyrisDB(List.of(attachmentUnit)));
                slideRepository.deleteAll(slides);
            }
        }

        Lecture lecture = lectureRepository.findByIdWithLectureUnitsAndAttachmentsElseThrow(lectureUnitToDelete.getLecture().getId());
        // Creating a new list of lecture units without the one we want to remove
        lecture.getLectureUnits().removeIf(unit -> unit == null || unit.getId().equals(lectureUnitToDelete.getId()));
        lectureRepository.save(lecture);

        if (!(lectureUnitToDelete instanceof ExerciseUnit)) {
            // update associated competency progress objects
            competencyProgressService.updateProgressForUpdatedLearningObjectAsync(lectureUnitToDelete, Optional.empty());
        }
    }

    /**
     * Link the competency to a set of lecture units (and exercises if it includes exercise units)
     *
     * @param competency           The competency to be linked
     * @param lectureUnitsToAdd    A set of lecture units to link to the specified competency
     * @param lectureUnitsToRemove A set of lecture units to unlink from the specified competency
     */
    public void linkLectureUnitsToCompetency(CourseCompetency competency, Set<LectureUnit> lectureUnitsToAdd, Set<LectureUnit> lectureUnitsToRemove) {
        final Predicate<LectureUnit> isExerciseUnit = lectureUnit -> lectureUnit instanceof ExerciseUnit;

        // Remove the competency from the old lecture units
        var lectureUnitsToRemoveFromDb = lectureUnitRepository.findAllByIdWithCompetenciesBidirectional(lectureUnitsToRemove.stream().map(LectureUnit::getId).toList());
        lectureUnitRepository.saveAll(lectureUnitsToRemoveFromDb.stream().filter(isExerciseUnit.negate()).peek(lectureUnit -> lectureUnit.getCompetencies().remove(competency))
                .collect(Collectors.toSet()));
        exerciseRepository.saveAll(lectureUnitsToRemoveFromDb.stream().filter(isExerciseUnit).map(lectureUnit -> ((ExerciseUnit) lectureUnit).getExercise())
                .peek(exercise -> exercise.getCompetencies().remove(competency)).collect(Collectors.toSet()));

        // Add the competency to the new lecture units
        var lectureUnitsFromDb = lectureUnitRepository.findAllByIdWithCompetenciesBidirectional(lectureUnitsToAdd.stream().map(LectureUnit::getId).toList());
        var lectureUnitsWithoutExercises = lectureUnitsFromDb.stream().filter(isExerciseUnit.negate()).collect(Collectors.toSet());
        var exercises = lectureUnitsFromDb.stream().filter(isExerciseUnit).map(lectureUnit -> ((ExerciseUnit) lectureUnit).getExercise()).collect(Collectors.toSet());
        lectureUnitsWithoutExercises.stream().map(LectureUnit::getCompetencies).forEach(competencies -> competencies.add(competency));
        exercises.stream().map(Exercise::getCompetencies).forEach(competencies -> competencies.add(competency));
        lectureUnitRepository.saveAll(lectureUnitsWithoutExercises);
        exerciseRepository.saveAll(exercises);
        competency.setLectureUnits(lectureUnitsToAdd);
    }

    /**
     * Removes competency from all lecture units.
     *
     * @param lectureUnits set of lecture units
     * @param competency   competency to remove
     */
    public void removeCompetency(Set<LectureUnit> lectureUnits, CourseCompetency competency) {
        lectureUnits.forEach(lectureUnit -> lectureUnit.getCompetencies().remove(competency));
        lectureUnitRepository.saveAll(lectureUnits);
    }

    /**
     * Validates the given URL string and returns the URL object
     *
     * @param urlString The URL string to validate
     * @return The URL object
     * @throws BadRequestException If the URL string is invalid
     */
    public URL validateUrlStringAndReturnUrl(String urlString) {
        try {
            return new URI(urlString).toURL();
        }
        catch (URISyntaxException | MalformedURLException | IllegalArgumentException e) {
            throw new BadRequestException();
        }
    }
}<|MERGE_RESOLUTION|>--- conflicted
+++ resolved
@@ -57,19 +57,13 @@
 
     private final Optional<PyrisWebhookService> pyrisWebhookService;
 
-<<<<<<< HEAD
     private final CompetencyProgressService competencyProgressService;
 
-    public LectureUnitService(LectureUnitRepository lectureUnitRepository, LectureRepository lectureRepository, CompetencyRepository competencyRepository,
-            LectureUnitCompletionRepository lectureUnitCompletionRepository, FileService fileService, SlideRepository slideRepository, ExerciseRepository exerciseRepository,
-            Optional<PyrisWebhookService> pyrisWebhookService, CompetencyProgressService competencyProgressService) {
-=======
     private final CourseCompetencyRepository courseCompetencyRepository;
 
     public LectureUnitService(LectureUnitRepository lectureUnitRepository, LectureRepository lectureRepository, LectureUnitCompletionRepository lectureUnitCompletionRepository,
             FileService fileService, SlideRepository slideRepository, ExerciseRepository exerciseRepository, Optional<PyrisWebhookService> pyrisWebhookService,
             CourseCompetencyRepository courseCompetencyRepository) {
->>>>>>> fb9d59de
         this.lectureUnitRepository = lectureUnitRepository;
         this.lectureRepository = lectureRepository;
         this.lectureUnitCompletionRepository = lectureUnitCompletionRepository;
@@ -77,11 +71,8 @@
         this.slideRepository = slideRepository;
         this.exerciseRepository = exerciseRepository;
         this.pyrisWebhookService = pyrisWebhookService;
-<<<<<<< HEAD
+        this.courseCompetencyRepository = courseCompetencyRepository;
         this.competencyProgressService = competencyProgressService;
-=======
-        this.courseCompetencyRepository = courseCompetencyRepository;
->>>>>>> fb9d59de
     }
 
     /**
