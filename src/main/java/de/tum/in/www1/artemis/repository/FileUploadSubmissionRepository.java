package de.tum.in.www1.artemis.repository;

import static de.tum.in.www1.artemis.config.Constants.PROFILE_CORE;
import static org.springframework.data.jpa.repository.EntityGraph.EntityGraphType.LOAD;

import java.util.Optional;

import jakarta.validation.constraints.NotNull;

import org.springframework.context.annotation.Profile;
import org.springframework.data.jpa.repository.EntityGraph;
import org.springframework.data.jpa.repository.JpaRepository;
import org.springframework.data.jpa.repository.Query;
import org.springframework.data.repository.query.Param;
import org.springframework.stereotype.Repository;

import de.tum.in.www1.artemis.domain.FileUploadSubmission;
import de.tum.in.www1.artemis.web.rest.errors.EntityNotFoundException;

/**
 * Spring Data JPA repository for the FileUploadSubmission entity.
 */
@Profile(PROFILE_CORE)
@Repository
public interface FileUploadSubmissionRepository extends JpaRepository<FileUploadSubmission, Long> {

    /**
     * @param submissionId the submission id we are interested in
     * @return the submission with its feedback and assessor
     */
    @Query("""
            SELECT DISTINCT submission
            FROM FileUploadSubmission submission
                LEFT JOIN FETCH submission.results r
                LEFT JOIN FETCH r.feedbacks
                LEFT JOIN FETCH r.assessor
            WHERE submission.id = :submissionId
            """)
    Optional<FileUploadSubmission> findByIdWithEagerResultAndAssessorAndFeedback(@Param("submissionId") long submissionId);

    /**
     * Load the file upload submission with the given id together with its result, the feedback list of the result, the assessor of the result, the assessment note of the result,
     * its participation and all results of the participation.
     *
     * @param submissionId the id of the file upload submission that should be loaded from the database
     * @return the file upload submission with its result, the feedback list of the result, the assessor of the result, its participation and all results of the participation
     */
<<<<<<< HEAD
    @EntityGraph(type = LOAD, attributePaths = { "results", "results.feedbacks", "results.assessor", "results.assessmentNote", "participation", "participation.results" })
    Optional<FileUploadSubmission> findWithResultsFeedbacksAssessorAssessmentNoteAndParticipationResultsById(Long submissionId);
=======
    @EntityGraph(type = LOAD, attributePaths = { "results", "results.feedbacks", "results.assessor", "participation", "participation.results" })
    Optional<FileUploadSubmission> findWithResultsFeedbacksAssessorAndParticipationResultsById(long submissionId);

    @Query("""
            SELECT submission
            FROM FileUploadSubmission submission
                LEFT JOIN FETCH submission.participation participation
                LEFT JOIN FETCH participation.exercise exercise
                LEFT JOIN FETCH participation.team team
                LEFT JOIN FETCH team.students
            WHERE submission.id = :submissionId
                AND exercise.id = :exerciseId
            """)
    Optional<FileUploadSubmission> findWithTeamStudentsAndParticipationAndExerciseByIdAndExerciseId(@Param("submissionId") long submissionId, @Param("exerciseId") long exerciseId);
>>>>>>> 50a61fdb

    /**
     * Get the file upload submission with the given id from the database. The submission is loaded together with its result, the feedback of the result and the assessor of the
     * result. Throws an EntityNotFoundException if no submission could be found for the given id.
     *
     * @param submissionId the id of the submission that should be loaded from the database
     * @return the file upload submission with the given id
     */
    @NotNull
    default FileUploadSubmission findByIdWithEagerResultAndAssessorAndFeedbackElseThrow(long submissionId) {
        return findByIdWithEagerResultAndAssessorAndFeedback(submissionId).orElseThrow(() -> new EntityNotFoundException("File Upload Submission", submissionId));
    }

    /**
     * Get the file upload submission with the given id from the database. The submission is loaded together with its result, the feedback of the result, the assessor of the
     * result, the assessment note of the result, its participation and all results of the participation. Throws an EntityNotFoundException if no submission could be found for the
     * given id.
     *
     * @param submissionId the id of the submission that should be loaded from the database
     * @return the file upload submission with the given id
     */
    @NotNull
<<<<<<< HEAD
    default FileUploadSubmission findByIdWithEagerResultAndFeedbackAndAssessorAndAssessmentNoteAndParticipationResultsElseThrow(Long submissionId) {
        return findWithResultsFeedbacksAssessorAssessmentNoteAndParticipationResultsById(submissionId)
                .orElseThrow(() -> new EntityNotFoundException("File Upload Submission", submissionId));
=======
    default FileUploadSubmission findByIdWithEagerResultAndFeedbackAndAssessorAndParticipationResultsElseThrow(long submissionId) {
        return findWithResultsFeedbacksAssessorAndParticipationResultsById(submissionId).orElseThrow(() -> new EntityNotFoundException("File Upload Submission", submissionId));
>>>>>>> 50a61fdb
    }

    /**
     * Get the file upload submission with the given id from the database. Throws an EntityNotFoundException if no submission could be found for the given id.
     *
     * @param submissionId the id of the submission that should be loaded from the database
     * @return the file upload submission with the given id
     */
    @NotNull
    default FileUploadSubmission findByIdElseThrow(long submissionId) {
        return findById(submissionId).orElseThrow(() -> new EntityNotFoundException("File Upload Submission", submissionId));
    }

    /**
     * Get the file upload submission with the given id from the database. The submission is loaded together with its participation and the team of the participation. Throws an
     * EntityNotFoundException if no submission could be found for the given id.
     *
     * @param submissionId the id of the submission that should be loaded from the database
     * @param exerciseId   the id of the exercise that should be loaded from the database
     * @return the file upload submission with the given id
     */
    @NotNull
    default FileUploadSubmission findWithTeamStudentsAndParticipationAndExerciseByIdAndExerciseIdElseThrow(long submissionId, long exerciseId) {
        return findWithTeamStudentsAndParticipationAndExerciseByIdAndExerciseId(submissionId, exerciseId)
                .orElseThrow(() -> new EntityNotFoundException("File Upload Submission", submissionId));
    }
}<|MERGE_RESOLUTION|>--- conflicted
+++ resolved
@@ -45,12 +45,8 @@
      * @param submissionId the id of the file upload submission that should be loaded from the database
      * @return the file upload submission with its result, the feedback list of the result, the assessor of the result, its participation and all results of the participation
      */
-<<<<<<< HEAD
     @EntityGraph(type = LOAD, attributePaths = { "results", "results.feedbacks", "results.assessor", "results.assessmentNote", "participation", "participation.results" })
-    Optional<FileUploadSubmission> findWithResultsFeedbacksAssessorAssessmentNoteAndParticipationResultsById(Long submissionId);
-=======
-    @EntityGraph(type = LOAD, attributePaths = { "results", "results.feedbacks", "results.assessor", "participation", "participation.results" })
-    Optional<FileUploadSubmission> findWithResultsFeedbacksAssessorAndParticipationResultsById(long submissionId);
+    Optional<FileUploadSubmission> findWithResultsFeedbacksAssessorAssessmentNoteAndParticipationResultsById(long submissionId);
 
     @Query("""
             SELECT submission
@@ -63,7 +59,6 @@
                 AND exercise.id = :exerciseId
             """)
     Optional<FileUploadSubmission> findWithTeamStudentsAndParticipationAndExerciseByIdAndExerciseId(@Param("submissionId") long submissionId, @Param("exerciseId") long exerciseId);
->>>>>>> 50a61fdb
 
     /**
      * Get the file upload submission with the given id from the database. The submission is loaded together with its result, the feedback of the result and the assessor of the
@@ -86,14 +81,9 @@
      * @return the file upload submission with the given id
      */
     @NotNull
-<<<<<<< HEAD
-    default FileUploadSubmission findByIdWithEagerResultAndFeedbackAndAssessorAndAssessmentNoteAndParticipationResultsElseThrow(Long submissionId) {
+    default FileUploadSubmission findByIdWithEagerResultAndFeedbackAndAssessorAndAssessmentNoteAndParticipationResultsElseThrow(long submissionId) {
         return findWithResultsFeedbacksAssessorAssessmentNoteAndParticipationResultsById(submissionId)
                 .orElseThrow(() -> new EntityNotFoundException("File Upload Submission", submissionId));
-=======
-    default FileUploadSubmission findByIdWithEagerResultAndFeedbackAndAssessorAndParticipationResultsElseThrow(long submissionId) {
-        return findWithResultsFeedbacksAssessorAndParticipationResultsById(submissionId).orElseThrow(() -> new EntityNotFoundException("File Upload Submission", submissionId));
->>>>>>> 50a61fdb
     }
 
     /**
