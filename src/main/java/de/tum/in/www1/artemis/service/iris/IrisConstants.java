--- conflicted
+++ resolved
@@ -115,11 +115,7 @@
             TODO: Will be added in a future PR
             """;
 
-<<<<<<< HEAD
-    public static final String CODE_EDITOR_INITIAL_REQUEST = """
-=======
     public static final IrisTemplate CODE_EDITOR_INITIAL_REQUEST = new IrisTemplate("""
->>>>>>> b72cf1ec
             {{#system~}}
                 I want you to act as an expert assistant to an instructor who is creating a programming exercise for their course.
                 Your job is to understand what the instructor wants, asking questions if needed, and make suggestions to improve the exercise.
@@ -202,9 +198,5 @@
                     {{#assistant~}}{{gen 'tests_plan' temperature=0.5 max_tokens=100}}{{~/assistant}}
                 {{/if}}
             {{/if}}
-<<<<<<< HEAD
-            """;
-=======
             """);
->>>>>>> b72cf1ec
 }