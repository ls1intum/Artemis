package de.tum.in.www1.artemis.service.connectors.localci;

import static de.tum.in.www1.artemis.config.Constants.PROFILE_LOCALCI;
import static de.tum.in.www1.artemis.domain.enumeration.ProgrammingLanguage.ASSEMBLER;
import static de.tum.in.www1.artemis.domain.enumeration.ProgrammingLanguage.C;
import static de.tum.in.www1.artemis.domain.enumeration.ProgrammingLanguage.HASKELL;
import static de.tum.in.www1.artemis.domain.enumeration.ProgrammingLanguage.JAVA;
import static de.tum.in.www1.artemis.domain.enumeration.ProgrammingLanguage.JAVASCRIPT;
import static de.tum.in.www1.artemis.domain.enumeration.ProgrammingLanguage.KOTLIN;
import static de.tum.in.www1.artemis.domain.enumeration.ProgrammingLanguage.OCAML;
import static de.tum.in.www1.artemis.domain.enumeration.ProgrammingLanguage.PYTHON;
import static de.tum.in.www1.artemis.domain.enumeration.ProgrammingLanguage.RUST;
import static de.tum.in.www1.artemis.domain.enumeration.ProgrammingLanguage.SWIFT;
import static de.tum.in.www1.artemis.domain.enumeration.ProgrammingLanguage.VHDL;
import static de.tum.in.www1.artemis.domain.enumeration.ProjectType.FACT;
import static de.tum.in.www1.artemis.domain.enumeration.ProjectType.GCC;
import static de.tum.in.www1.artemis.domain.enumeration.ProjectType.GRADLE_GRADLE;
import static de.tum.in.www1.artemis.domain.enumeration.ProjectType.MAVEN_MAVEN;
import static de.tum.in.www1.artemis.domain.enumeration.ProjectType.PLAIN;
import static de.tum.in.www1.artemis.domain.enumeration.ProjectType.PLAIN_GRADLE;
import static de.tum.in.www1.artemis.domain.enumeration.ProjectType.PLAIN_MAVEN;

import java.util.List;

import org.springframework.context.annotation.Profile;
import org.springframework.stereotype.Service;

import de.tum.in.www1.artemis.service.programming.ProgrammingLanguageFeature;
import de.tum.in.www1.artemis.service.programming.ProgrammingLanguageFeatureService;

/**
 * Sets the features provided for the different programming languages when using the local CI system.
 */
@Service
@Profile(PROFILE_LOCALCI)
public class LocalCIProgrammingLanguageFeatureService extends ProgrammingLanguageFeatureService {

    public LocalCIProgrammingLanguageFeatureService() {
        // Must be extended once a new programming language is added
        // TODO LOCALVC_CI: Local CI is not supporting EMPTY at the moment.
        programmingLanguageFeatures.put(JAVA,
                new ProgrammingLanguageFeature(JAVA, true, true, true, true, false, List.of(PLAIN_GRADLE, GRADLE_GRADLE, PLAIN_MAVEN, MAVEN_MAVEN), false, true));
        programmingLanguageFeatures.put(PYTHON, new ProgrammingLanguageFeature(PYTHON, false, false, true, false, false, List.of(), false, true));
        programmingLanguageFeatures.put(C, new ProgrammingLanguageFeature(C, false, true, true, false, false, List.of(FACT, GCC), false, true));
        programmingLanguageFeatures.put(ASSEMBLER, new ProgrammingLanguageFeature(ASSEMBLER, false, false, false, false, false, List.of(), false, true));
        programmingLanguageFeatures.put(KOTLIN, new ProgrammingLanguageFeature(KOTLIN, false, false, true, true, false, List.of(), false, true));
        programmingLanguageFeatures.put(VHDL, new ProgrammingLanguageFeature(VHDL, false, false, false, false, false, List.of(), false, true));
        programmingLanguageFeatures.put(HASKELL, new ProgrammingLanguageFeature(HASKELL, true, false, false, false, true, List.of(), false, true));
        programmingLanguageFeatures.put(OCAML, new ProgrammingLanguageFeature(OCAML, false, false, false, false, true, List.of(), false, true));
        programmingLanguageFeatures.put(SWIFT, new ProgrammingLanguageFeature(SWIFT, false, false, true, true, false, List.of(PLAIN), false, true));
<<<<<<< HEAD
        programmingLanguageFeatures.put(JAVASCRIPT, new ProgrammingLanguageFeature(JAVASCRIPT, false, false, false, false, false, List.of(), false, true));
=======
        programmingLanguageFeatures.put(RUST, new ProgrammingLanguageFeature(RUST, false, false, false, false, false, List.of(), false, true));
>>>>>>> edbc5bde
    }
}<|MERGE_RESOLUTION|>--- conflicted
+++ resolved
@@ -48,10 +48,7 @@
         programmingLanguageFeatures.put(HASKELL, new ProgrammingLanguageFeature(HASKELL, true, false, false, false, true, List.of(), false, true));
         programmingLanguageFeatures.put(OCAML, new ProgrammingLanguageFeature(OCAML, false, false, false, false, true, List.of(), false, true));
         programmingLanguageFeatures.put(SWIFT, new ProgrammingLanguageFeature(SWIFT, false, false, true, true, false, List.of(PLAIN), false, true));
-<<<<<<< HEAD
+        programmingLanguageFeatures.put(RUST, new ProgrammingLanguageFeature(RUST, false, false, false, false, false, List.of(), false, true));
         programmingLanguageFeatures.put(JAVASCRIPT, new ProgrammingLanguageFeature(JAVASCRIPT, false, false, false, false, false, List.of(), false, true));
-=======
-        programmingLanguageFeatures.put(RUST, new ProgrammingLanguageFeature(RUST, false, false, false, false, false, List.of(), false, true));
->>>>>>> edbc5bde
     }
 }