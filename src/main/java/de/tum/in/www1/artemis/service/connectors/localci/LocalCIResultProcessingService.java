package de.tum.in.www1.artemis.service.connectors.localci;

import java.util.List;
import java.util.Optional;
import java.util.UUID;
import java.util.concurrent.CancellationException;

import jakarta.annotation.PostConstruct;

import org.slf4j.Logger;
import org.slf4j.LoggerFactory;
import org.springframework.context.annotation.Profile;
import org.springframework.stereotype.Service;

import com.hazelcast.collection.IQueue;
import com.hazelcast.collection.ItemEvent;
import com.hazelcast.collection.ItemListener;
import com.hazelcast.core.HazelcastInstance;
import com.hazelcast.cp.lock.FencedLock;
import com.hazelcast.map.IMap;

import de.tum.in.www1.artemis.domain.BuildJob;
import de.tum.in.www1.artemis.domain.Result;
import de.tum.in.www1.artemis.domain.enumeration.BuildStatus;
import de.tum.in.www1.artemis.domain.enumeration.RepositoryType;
import de.tum.in.www1.artemis.domain.enumeration.SubmissionType;
import de.tum.in.www1.artemis.domain.participation.Participation;
import de.tum.in.www1.artemis.domain.participation.ProgrammingExerciseParticipation;
import de.tum.in.www1.artemis.repository.BuildJobRepository;
import de.tum.in.www1.artemis.repository.ParticipationRepository;
import de.tum.in.www1.artemis.repository.ProgrammingExerciseRepository;
import de.tum.in.www1.artemis.security.SecurityUtils;
import de.tum.in.www1.artemis.service.connectors.localci.dto.LocalCIBuildAgentInformation;
import de.tum.in.www1.artemis.service.connectors.localci.dto.LocalCIBuildJobQueueItem;
import de.tum.in.www1.artemis.service.connectors.localci.dto.LocalCIBuildResult;
import de.tum.in.www1.artemis.service.connectors.localci.dto.ResultQueueItem;
import de.tum.in.www1.artemis.service.programming.ProgrammingExerciseGradingService;
import de.tum.in.www1.artemis.service.programming.ProgrammingMessagingService;
import de.tum.in.www1.artemis.service.programming.ProgrammingTriggerService;
import de.tum.in.www1.artemis.web.rest.errors.EntityNotFoundException;
import de.tum.in.www1.artemis.web.websocket.programmingSubmission.BuildTriggerWebsocketError;

@Profile("localci")
@Service
public class LocalCIResultProcessingService {

    private static final Logger log = LoggerFactory.getLogger(LocalCIResultProcessingService.class);

    private final HazelcastInstance hazelcastInstance;

    private final ProgrammingExerciseGradingService programmingExerciseGradingService;

    private final ProgrammingMessagingService programmingMessagingService;

    private final BuildJobRepository buildJobRepository;

    private final ProgrammingExerciseRepository programmingExerciseRepository;

    private final ParticipationRepository participationRepository;

    private final ProgrammingTriggerService programmingTriggerService;

    private IQueue<ResultQueueItem> resultQueue;

    private IMap<String, LocalCIBuildAgentInformation> buildAgentInformation;

    private FencedLock resultQueueLock;

    private UUID listenerId;

    public LocalCIResultProcessingService(HazelcastInstance hazelcastInstance, ProgrammingExerciseGradingService programmingExerciseGradingService,
            ProgrammingMessagingService programmingMessagingService, BuildJobRepository buildJobRepository, ProgrammingExerciseRepository programmingExerciseRepository,
            ParticipationRepository participationRepository, ProgrammingTriggerService programmingTriggerService) {
        this.hazelcastInstance = hazelcastInstance;
        this.programmingExerciseRepository = programmingExerciseRepository;
        this.participationRepository = participationRepository;
        this.programmingExerciseGradingService = programmingExerciseGradingService;
        this.programmingMessagingService = programmingMessagingService;
        this.buildJobRepository = buildJobRepository;
        this.programmingTriggerService = programmingTriggerService;
    }

    /**
     * Initializes the result queue, build agent information map and the locks.
     */
    @PostConstruct
    public void init() {
        this.resultQueue = this.hazelcastInstance.getQueue("buildResultQueue");
        this.buildAgentInformation = this.hazelcastInstance.getMap("buildAgentInformation");
        this.resultQueueLock = this.hazelcastInstance.getCPSubsystem().getLock("resultQueueLock");
        this.listenerId = resultQueue.addItemListener(new ResultQueueListener(), true);
    }

    public void removeListener() {
        this.resultQueue.removeItemListener(this.listenerId);
    }

    /**
     * Processes the build job results published by the build agents, notifies the user about the result and saves the result to the database.
     */
    public void processResult() {

        // set lock to prevent multiple nodes from processing the same build job
        resultQueueLock.lock();
        ResultQueueItem resultQueueItem = resultQueue.poll();
        resultQueueLock.unlock();

        if (resultQueueItem == null) {
            return;
        }
        log.info("Processing build job result");

        LocalCIBuildJobQueueItem buildJob = resultQueueItem.buildJobQueueItem();
        LocalCIBuildResult buildResult = resultQueueItem.buildResult();
        Throwable ex = resultQueueItem.exception();

        SecurityUtils.setAuthorizationObject();
        Optional<Participation> participationOptional = participationRepository.findById(buildJob.participationId());

        if (buildResult != null) {
            if (participationOptional.isPresent()) {
                ProgrammingExerciseParticipation participation = (ProgrammingExerciseParticipation) participationOptional.get();

                // In case the participation does not contain the exercise, we have to load it from the database
                if (participation.getProgrammingExercise() == null) {
                    participation.setProgrammingExercise(programmingExerciseRepository.findByParticipationIdOrElseThrow(participation.getId()));
                }
                Result result = programmingExerciseGradingService.processNewProgrammingExerciseResult(participation, buildResult);

                if (result != null) {
                    programmingMessagingService.notifyUserAboutNewResult(result, participation);
                    addResultToBuildAgentsRecentBuildJobs(buildJob, result);
                }
                else {
                    programmingMessagingService.notifyUserAboutSubmissionError((Participation) participation,
                            new BuildTriggerWebsocketError("Result could not be processed", participation.getId()));
                }
            }
            else {
                log.warn("Participation with id {} has been deleted. Cancelling the processing of the build result.", buildJob.participationId());
            }
            // save build job to database
            saveFinishedBuildJob(buildJob, BuildStatus.SUCCESSFUL);
        }
        else {
            if (ex.getCause() instanceof CancellationException && ex.getMessage().equals("Build job with id " + buildJob.id() + " was cancelled.")) {

                if (participationOptional.isPresent()) {
                    ProgrammingExerciseParticipation participation = (ProgrammingExerciseParticipation) participationOptional.get();
                    programmingMessagingService.notifyUserAboutSubmissionError((Participation) participation,
                            new BuildTriggerWebsocketError("Build job was cancelled", participation.getId()));
                }

                saveFinishedBuildJob(buildJob, BuildStatus.CANCELLED);
            }
            else {
                log.error("Error while processing build job: {}", buildJob, ex);

                if (participationOptional.isPresent()) {
                    ProgrammingExerciseParticipation participation = (ProgrammingExerciseParticipation) participationOptional.get();
                    programmingMessagingService.notifyUserAboutSubmissionError((Participation) participation,
                            new BuildTriggerWebsocketError(ex.getMessage(), participation.getId()));
                }
                else {
                    log.warn("Participation with id {} has been deleted. Cancelling the requeueing of the build job.", buildJob.participationId());
                }

                saveFinishedBuildJob(buildJob, BuildStatus.FAILED);
            }
        }

        // If the build job is a solution build of a test or auxiliary push, we need to trigger the build of the corresponding template repository
        if (isSolutionBuildOfTestOrAuxPush(buildJob)) {
            log.debug("Triggering build of template repository for solution build with id {}", buildJob.id());
            try {
                programmingTriggerService.triggerTemplateBuildAndNotifyUser(buildJob.exerciseId(), buildJob.buildConfig().commitHash(), SubmissionType.TEST,
                        buildJob.repositoryInfo().triggeredByPushTo());
            }
            catch (EntityNotFoundException e) {
                // Something went wrong while retrieving the template participation.
                // At this point, programmingMessagingService.notifyUserAboutSubmissionError() does not work, because the template participation is not available.
                // The instructor will see in the UI that no build of the template repository was conducted and will receive an error message when triggering the build manually.
                log.error("Something went wrong while triggering the template build for exercise {} after the solution build was finished.", buildJob.exerciseId(), e);
            }
        }
    }

    /**
     * Adds the given result to the recent build jobs of the build agent that processed the build job.
     *
     * @param buildJob the build job
     * @param result   the result of the build job
     */
    private void addResultToBuildAgentsRecentBuildJobs(LocalCIBuildJobQueueItem buildJob, Result result) {
        try {
<<<<<<< HEAD
            buildAgentUpdateLock.lock();
            String buildAgentAddress = buildJob.buildAgentAddress();
            LocalCIBuildAgentInformation buildAgent = buildAgentInformation.get(buildAgentAddress);
=======
            buildAgentInformation.lock(buildJob.buildAgentAddress());
            LocalCIBuildAgentInformation buildAgent = buildAgentInformation.get(buildJob.buildAgentAddress());
>>>>>>> 34360155
            if (buildAgent != null) {
                List<LocalCIBuildJobQueueItem> recentBuildJobs = buildAgent.recentBuildJobs();
                for (int i = 0; i < recentBuildJobs.size(); i++) {
                    if (recentBuildJobs.get(i).id().equals(buildJob.id())) {
                        recentBuildJobs.set(i, new LocalCIBuildJobQueueItem(buildJob, result));
                        break;
                    }
                }
                try {
                    buildAgentInformation.lock(buildAgentAddress);
                    buildAgentInformation.put(buildAgentAddress, new LocalCIBuildAgentInformation(buildAgent, recentBuildJobs));
                }
                catch (Exception e) {
                    log.error("Could not update build agent information", e);
                }
                finally {
                    buildAgentInformation.unlock(buildAgentAddress);
                }
            }
        }
        finally {
            buildAgentInformation.unlock(buildJob.buildAgentAddress());
        }

    }

    /**
     * Save a finished build job to the database.
     *
     * @param queueItem the build job object from the queue
     * @param result    the result of the build job (SUCCESSFUL, FAILED, CANCELLED)
     */
    public void saveFinishedBuildJob(LocalCIBuildJobQueueItem queueItem, BuildStatus result) {
        try {
            BuildJob buildJob = new BuildJob(queueItem, result);
            buildJobRepository.save(buildJob);
        }
        catch (Exception e) {
            log.error("Could not save build job to database", e);
        }
    }

    public class ResultQueueListener implements ItemListener<ResultQueueItem> {

        @Override
        public void itemAdded(ItemEvent<ResultQueueItem> event) {
            log.debug("Result of build job with id {} added to queue", event.getItem().buildJobQueueItem().id());
            processResult();
        }

        @Override
        public void itemRemoved(ItemEvent<ResultQueueItem> event) {

        }
    }

    /**
     * Checks if the given build job is a solution build of a test or auxiliary push.
     *
     * @param buildJob the build job to check
     * @return true if the build job is a solution build of a test or auxiliary push, false otherwise
     */
    private boolean isSolutionBuildOfTestOrAuxPush(LocalCIBuildJobQueueItem buildJob) {
        return buildJob.repositoryInfo().repositoryType() == RepositoryType.SOLUTION
                && (buildJob.repositoryInfo().triggeredByPushTo() == RepositoryType.TESTS || buildJob.repositoryInfo().triggeredByPushTo() == RepositoryType.AUXILIARY);
    }
}<|MERGE_RESOLUTION|>--- conflicted
+++ resolved
@@ -193,14 +193,8 @@
      */
     private void addResultToBuildAgentsRecentBuildJobs(LocalCIBuildJobQueueItem buildJob, Result result) {
         try {
-<<<<<<< HEAD
-            buildAgentUpdateLock.lock();
-            String buildAgentAddress = buildJob.buildAgentAddress();
-            LocalCIBuildAgentInformation buildAgent = buildAgentInformation.get(buildAgentAddress);
-=======
             buildAgentInformation.lock(buildJob.buildAgentAddress());
             LocalCIBuildAgentInformation buildAgent = buildAgentInformation.get(buildJob.buildAgentAddress());
->>>>>>> 34360155
             if (buildAgent != null) {
                 List<LocalCIBuildJobQueueItem> recentBuildJobs = buildAgent.recentBuildJobs();
                 for (int i = 0; i < recentBuildJobs.size(); i++) {
@@ -209,16 +203,7 @@
                         break;
                     }
                 }
-                try {
-                    buildAgentInformation.lock(buildAgentAddress);
-                    buildAgentInformation.put(buildAgentAddress, new LocalCIBuildAgentInformation(buildAgent, recentBuildJobs));
-                }
-                catch (Exception e) {
-                    log.error("Could not update build agent information", e);
-                }
-                finally {
-                    buildAgentInformation.unlock(buildAgentAddress);
-                }
+                buildAgentInformation.put(buildJob.buildAgentAddress(), new LocalCIBuildAgentInformation(buildAgent, recentBuildJobs));
             }
         }
         finally {
