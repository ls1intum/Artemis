package de.tum.in.www1.artemis.service.connectors.jenkins;

import java.util.Optional;

import org.w3c.dom.Document;

import de.tum.in.www1.artemis.domain.VcsRepositoryUrl;
import de.tum.in.www1.artemis.domain.enumeration.ProgrammingLanguage;
import de.tum.in.www1.artemis.domain.enumeration.ProjectType;

public interface JenkinsXmlConfigBuilder {

    /**
     * Contains the URLs required to set up the build plan.
     * <p>
     * The URLs should haven been converted to the internal URL format using {@link JenkinsInternalUrlService#toInternalVcsUrl(VcsRepositoryUrl)}.
     *
     * @param assignmentRepositoryUrl The URL to the VCS repository of the student.
     * @param testRepositoryUrl       The URL to the VCS repository of the tests for the exercise.
     * @param solutionRepositoryUrl   The URL to the VCS repository of the solution of the exercise.
     */
    record InternalVcsRepositoryURLs(VcsRepositoryUrl assignmentRepositoryUrl, VcsRepositoryUrl testRepositoryUrl, VcsRepositoryUrl solutionRepositoryUrl) {
    }

    /**
     * Creates a basic build config for Jenkins based on the given repository URLs. I.e. a build that tests the assignment
     * code and exports the build results to Artemis afterwards. If static code analysis is activated, the plan will additionally
     * execute supported static code analysis tools.
     *
     * @param programmingLanguage The programming language for which the config should be generated
     * @param projectType The optional project type of the exercise.
     * @param internalVcsRepositoryURLs The URLs of the source code repositories that are required to set up the build plan.
     * @param isStaticCodeAnalysisEnabled Flag which determines whether a build plan with or without static code analysis is created
     * @param isSequentialRuns Should activate sequential test runs options
     * @param isTestwiseCoverageEnabled Flag which determines whether a build plan with or without testwise coverage analysis is created
     * @return The parsed XML document containing the Jenkins build config
     */
<<<<<<< HEAD
    Document buildBasicConfig(ProgrammingLanguage programmingLanguage, Optional<ProjectType> projectType, VcsRepositoryUrl testRepositoryURL,
            VcsRepositoryUrl assignmentRepositoryURL, boolean isStaticCodeAnalysisEnabled, boolean isSequentialRuns, boolean isTestwiseCoverageEnabled);
=======
    Document buildBasicConfig(ProgrammingLanguage programmingLanguage, Optional<ProjectType> projectType, InternalVcsRepositoryURLs internalVcsRepositoryURLs,
            boolean isStaticCodeAnalysisEnabled, boolean isSequentialRuns);
>>>>>>> 457894f3
}<|MERGE_RESOLUTION|>--- conflicted
+++ resolved
@@ -35,11 +35,6 @@
      * @param isTestwiseCoverageEnabled Flag which determines whether a build plan with or without testwise coverage analysis is created
      * @return The parsed XML document containing the Jenkins build config
      */
-<<<<<<< HEAD
-    Document buildBasicConfig(ProgrammingLanguage programmingLanguage, Optional<ProjectType> projectType, VcsRepositoryUrl testRepositoryURL,
-            VcsRepositoryUrl assignmentRepositoryURL, boolean isStaticCodeAnalysisEnabled, boolean isSequentialRuns, boolean isTestwiseCoverageEnabled);
-=======
     Document buildBasicConfig(ProgrammingLanguage programmingLanguage, Optional<ProjectType> projectType, InternalVcsRepositoryURLs internalVcsRepositoryURLs,
-            boolean isStaticCodeAnalysisEnabled, boolean isSequentialRuns);
->>>>>>> 457894f3
+            boolean isStaticCodeAnalysisEnabled, boolean isSequentialRuns, boolean isTestwiseCoverageEnabled);
 }