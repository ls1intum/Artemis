--- conflicted
+++ resolved
@@ -232,14 +232,8 @@
      * @param user            The user for which the progress should be calculated
      * @return The percentage of completed learning objects by the user
      */
-<<<<<<< HEAD
     private double calculateProgress(@NotNull Set<LearningObject> learningObjects, @NotNull User user) {
-        return learningObjects.stream().map(learningObject -> learningObjectService.isCompletedByUser(learningObject, user)).mapToInt(completed -> completed ? 100 : 0)
-                .summaryStatistics().getAverage();
-=======
-    private double calculateProgress(@NotNull List<LearningObject> learningObjects, @NotNull User user) {
-        return learningObjects.stream().map(learningObject -> hasUserCompleted(user, learningObject)).mapToInt(completed -> completed ? 100 : 0).average().orElse(0.);
->>>>>>> 234dc77f
+        return learningObjects.stream().map(learningObject -> learningObjectService.isCompletedByUser(learningObject, user)).mapToInt(completed -> completed ? 100 : 0).average().orElse(0.);
     }
 
     /**
