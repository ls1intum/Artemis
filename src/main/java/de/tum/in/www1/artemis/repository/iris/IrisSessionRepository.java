--- conflicted
+++ resolved
@@ -29,12 +29,9 @@
             WHERE s.id = :sessionId
             """)
     IrisSession findByIdWithMessagesAndContents(long sessionId);
-<<<<<<< HEAD
-=======
 
     @NotNull
     default IrisSession findByIdElseThrow(long sessionId) throws EntityNotFoundException {
         return findById(sessionId).orElseThrow(() -> new EntityNotFoundException("Iris Session", sessionId));
     }
->>>>>>> ca5092cd
 }