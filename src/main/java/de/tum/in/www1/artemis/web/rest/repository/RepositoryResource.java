--- conflicted
+++ resolved
@@ -32,7 +32,6 @@
 import de.tum.in.www1.artemis.service.connectors.ContinuousIntegrationService;
 import de.tum.in.www1.artemis.service.connectors.GitService;
 import de.tum.in.www1.artemis.service.connectors.VersionControlService;
-import de.tum.in.www1.artemis.web.rest.ParticipationResource;
 import de.tum.in.www1.artemis.web.rest.dto.FileMove;
 import de.tum.in.www1.artemis.web.rest.dto.RepositoryStatusDTO;
 import de.tum.in.www1.artemis.web.rest.dto.RepositoryStatusDTOType;
@@ -47,7 +46,7 @@
  */
 public abstract class RepositoryResource {
 
-    protected final Logger log = LoggerFactory.getLogger(ParticipationResource.class);
+    protected final Logger log = LoggerFactory.getLogger(RepositoryResource.class);
 
     protected final AuthorizationCheckService authCheckService;
 
@@ -82,12 +81,7 @@
      * @return the repository if available.
      * @throws IOException            if the repository folder can't be accessed.
      * @throws IllegalAccessException if the user is not allowed to access the repository.
-<<<<<<< HEAD
-     * @throws GitAPIException if the repository can't be checked out.
-=======
-     * @throws InterruptedException   if the repository can't be checked out.
      * @throws GitAPIException        if the repository can't be checked out.
->>>>>>> a8594a50
      */
     abstract Repository getRepository(Long domainId, RepositoryActionType repositoryAction, boolean pullOnCheckout)
             throws IOException, IllegalAccessException, IllegalArgumentException, GitAPIException;
@@ -269,13 +263,8 @@
      * Get the "clean" status of the repository. Clean = No uncommitted changes.
      *
      * @param domainId that serves as an abstract identifier for retrieving the repository.
-<<<<<<< HEAD
+     * @return ResponseEntity with appropriate status (e.g. ok or forbidden).
      * @throws GitAPIException if the repository can't be checked out to retrieve the status.
-=======
->>>>>>> a8594a50
-     * @return ResponseEntity with appropriate status (e.g. ok or forbidden).
-     * @throws GitAPIException      if the repository can't be checked out to retrieve the status.
-     * @throws InterruptedException if the repository can't be checked out to retrieve the status.
      */
     public ResponseEntity<RepositoryStatusDTO> getStatus(Long domainId) throws GitAPIException {
         log.debug("REST request to get clean status for Repository for domainId : {}", domainId);
@@ -337,7 +326,7 @@
     }
 
     /**
-     * Iterate through the file submissions and try to save each one. Will continue iterating when an error is encountered on updating a file and store it's error in the resulting
+     * Iterate through the file submissions and try to save each one. Will continue iterating when an error is encountered on updating a file and store its error in the resulting
      * Map.
      *
      * @param submissions the file submissions (changes) that should be saved in the repository
@@ -347,7 +336,7 @@
     protected Map<String, String> saveFileSubmissions(List<FileSubmission> submissions, Repository repository) {
         // If updating the file fails due to an IOException, we send an error message for the specific file and try to update the rest
         Map<String, String> fileSaveResult = new HashMap<>();
-        submissions.forEach((submission) -> {
+        submissions.forEach(submission -> {
             try {
                 fetchAndUpdateFile(submission, repository);
                 fileSaveResult.put(submission.getFileName(), null);
