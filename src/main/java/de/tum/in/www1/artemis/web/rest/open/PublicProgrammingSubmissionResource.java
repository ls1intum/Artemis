--- conflicted
+++ resolved
@@ -14,23 +14,15 @@
 
 import de.tum.in.www1.artemis.domain.Commit;
 import de.tum.in.www1.artemis.domain.ProgrammingSubmission;
-<<<<<<< HEAD
-import de.tum.in.www1.artemis.domain.participation.*;
-=======
 import de.tum.in.www1.artemis.domain.participation.Participation;
 import de.tum.in.www1.artemis.domain.participation.ProgrammingExerciseParticipation;
 import de.tum.in.www1.artemis.domain.participation.SolutionProgrammingExerciseParticipation;
 import de.tum.in.www1.artemis.exception.ContinuousIntegrationException;
->>>>>>> 55bb4a92
 import de.tum.in.www1.artemis.exception.VersionControlException;
 import de.tum.in.www1.artemis.repository.ParticipationRepository;
 import de.tum.in.www1.artemis.security.SecurityUtils;
 import de.tum.in.www1.artemis.security.annotations.EnforceNothing;
-<<<<<<< HEAD
-import de.tum.in.www1.artemis.service.connectors.lti.LtiNewResultService;
-=======
 import de.tum.in.www1.artemis.service.connectors.ci.ContinuousIntegrationTriggerService;
->>>>>>> 55bb4a92
 import de.tum.in.www1.artemis.service.connectors.vcs.VersionControlService;
 import de.tum.in.www1.artemis.service.programming.ProgrammingMessagingService;
 import de.tum.in.www1.artemis.service.programming.ProgrammingSubmissionService;
@@ -59,23 +51,15 @@
 
     private final ParticipationRepository participationRepository;
 
-    private final LtiNewResultService ltiNewResultService;
-
     public PublicProgrammingSubmissionResource(ProgrammingSubmissionService programmingSubmissionService, ProgrammingMessagingService programmingMessagingService,
-<<<<<<< HEAD
-            Optional<VersionControlService> versionControlService, ProgrammingTriggerService programmingTriggerService, ParticipationRepository participationRepository,
-            LtiNewResultService ltiNewResultService) {
-=======
             Optional<VersionControlService> versionControlService, Optional<ContinuousIntegrationTriggerService> continuousIntegrationTriggerService,
             ProgrammingTriggerService programmingTriggerService, ParticipationRepository participationRepository) {
->>>>>>> 55bb4a92
         this.programmingSubmissionService = programmingSubmissionService;
         this.programmingMessagingService = programmingMessagingService;
         this.versionControlService = versionControlService;
         this.continuousIntegrationTriggerService = continuousIntegrationTriggerService;
         this.programmingTriggerService = programmingTriggerService;
         this.participationRepository = participationRepository;
-        this.ltiNewResultService = ltiNewResultService;
     }
 
     /**
@@ -99,10 +83,6 @@
             Participation participation = participationRepository.findByIdWithLegalSubmissionsElseThrow(participationId);
             if (!(participation instanceof ProgrammingExerciseParticipation programmingExerciseParticipation)) {
                 throw new EntityNotFoundException("Programming Exercise Participation", participationId);
-            }
-
-            if (participation instanceof ProgrammingExerciseStudentParticipation) {
-                ltiNewResultService.onNewResult((StudentParticipation) participation);
             }
 
             ProgrammingSubmission newProgrammingSubmission = programmingSubmissionService.processNewProgrammingSubmission(programmingExerciseParticipation, requestBody);
