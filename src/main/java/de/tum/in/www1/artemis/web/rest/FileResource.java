--- conflicted
+++ resolved
@@ -264,7 +264,6 @@
      *
      * @param submissionId id of the submission, the file belongs to
      * @param exerciseId   id of the exercise, the file belongs to
-<<<<<<< HEAD
      * @param fileName     the filename of the file
      * @return The requested file, 403 if the logged-in user is not allowed to access it, or 404 if the file doesn't exist
      */
@@ -272,14 +271,6 @@
     @EnforceAtLeastStudent
     public ResponseEntity<byte[]> getFileUploadSubmission(@PathVariable Long exerciseId, @PathVariable Long submissionId, @PathVariable String fileName) {
         log.debug("REST request to get file {} for file upload submission : {}", fileName, exerciseId);
-=======
-     * @return The requested file, 403 if the logged-in user is not allowed to access it, or 404 if the file doesn't exist
-     */
-    @GetMapping("files/file-upload-exercises/{exerciseId}/submissions/{submissionId}/*")
-    @EnforceAtLeastStudent
-    public ResponseEntity<byte[]> getFileUploadSubmission(@PathVariable Long exerciseId, @PathVariable Long submissionId) {
-        log.debug("REST request to get file for file upload submission : {}", exerciseId);
->>>>>>> addaf142
 
         FileUploadSubmission submission = fileUploadSubmissionRepository.findByIdElseThrow(submissionId);
         FileUploadExercise exercise = fileUploadExerciseRepository.findByIdElseThrow(exerciseId);
@@ -300,18 +291,14 @@
             throw new AccessForbiddenException();
         }
 
-<<<<<<< HEAD
         String filePath = submission.getFilePaths().stream().filter(path -> path.endsWith(fileName)).findFirst().orElse(null);
 
         if (filePath == null) {
             return ResponseEntity.badRequest().build();
         }
         else {
-            return buildFileResponse(FileUploadSubmission.buildFilePath(exercise.getId(), submission.getId()), fileName, false);
-        }
-=======
-        return buildFileResponse(filePathService.actualPathForPublicPath(URI.create(submission.getFilePath())), false);
->>>>>>> addaf142
+            return buildFileResponse(filePathService.actualPathForPublicPath(URI.create(filePath)), false);
+        }
     }
 
     /**
