package de.tum.in.www1.artemis.web.rest;

import static de.tum.in.www1.artemis.web.rest.util.ResponseUtil.forbidden;

import java.io.File;
import java.io.IOException;
import java.net.URI;
import java.net.URISyntaxException;
import java.nio.file.Files;
import java.nio.file.StandardCopyOption;
import java.time.ZonedDateTime;
import java.util.Optional;
import java.util.UUID;

import org.apache.commons.io.FilenameUtils;
import org.apache.commons.io.IOUtils;
import org.slf4j.Logger;
import org.slf4j.LoggerFactory;
import org.springframework.core.io.ByteArrayResource;
import org.springframework.core.io.Resource;
import org.springframework.core.io.ResourceLoader;
import org.springframework.core.io.support.ResourcePatternUtils;
import org.springframework.http.*;
import org.springframework.security.access.prepost.PreAuthorize;
import org.springframework.web.bind.annotation.*;
import org.springframework.web.multipart.MultipartFile;

import de.tum.in.www1.artemis.config.Constants;
import de.tum.in.www1.artemis.domain.Course;
import de.tum.in.www1.artemis.domain.Lecture;
import de.tum.in.www1.artemis.domain.User;
import de.tum.in.www1.artemis.repository.LectureRepository;
import de.tum.in.www1.artemis.service.AuthorizationCheckService;
import de.tum.in.www1.artemis.service.FileService;
import de.tum.in.www1.artemis.service.UserService;

/**
 * REST controller for managing Course.
 */
@RestController
@RequestMapping("/api")
public class FileResource {

    private final Logger log = LoggerFactory.getLogger(FileResource.class);

    private final FileService fileService;

    private final ResourceLoader resourceLoader;

    private final UserService userService;

    private final LectureRepository lectureRepository;

    private final AuthorizationCheckService authCheckService;

    public FileResource(FileService fileService, ResourceLoader resourceLoader, UserService userService, AuthorizationCheckService authCheckService,
            LectureRepository lectureRepository) {
        this.fileService = fileService;
        this.resourceLoader = resourceLoader;
        this.userService = userService;
        this.authCheckService = authCheckService;
        this.lectureRepository = lectureRepository;
    }

    /**
     * POST /fileUpload : Upload a new file.
     *
     * @param file The file to save
     * @return The path of the file
     */
    @PostMapping("/fileUpload")
    @PreAuthorize("hasAnyRole('ADMIN', 'INSTRUCTOR', 'TA')")
    public ResponseEntity<String> saveFile(@RequestParam(value = "file") MultipartFile file, @RequestParam("keepFileName") Boolean keepFileName) throws URISyntaxException {
        log.debug("REST request to upload file : {}", file.getOriginalFilename());

        // NOTE: Maximum file size is set in resources/config/application.yml
        // Currently set to 10 MB

        // check for file type
        String fileExtension = FilenameUtils.getExtension(file.getOriginalFilename());
        if (!fileExtension.equalsIgnoreCase("png") && !fileExtension.equalsIgnoreCase("jpg") && !fileExtension.equalsIgnoreCase("jpeg") && !fileExtension.equalsIgnoreCase("svg")
                && !fileExtension.equalsIgnoreCase("pdf")) {
            return ResponseEntity.badRequest().body("Unsupported file type! Allowed file types: .png, .jpg, .svg, .pdf");
        }

        try {
            // create folder if necessary
            File folder = new File(Constants.TEMP_FILEPATH);
            if (!folder.exists()) {
                if (!folder.mkdirs()) {
                    log.error("Could not create directory: {}", Constants.TEMP_FILEPATH);
                    return ResponseEntity.status(500).build();
                }
            }

            // create file (generate new filename, if file already exists)
            boolean fileCreated;
            File newFile;
            String filename;
            do {
                if (keepFileName) {
                    filename = file.getOriginalFilename().replaceAll("\\s", "");
                }
                else {
                    filename = "Temp_" + ZonedDateTime.now().toString().substring(0, 23).replaceAll(":|\\.", "-") + "_" + UUID.randomUUID().toString().substring(0, 8) + "."
                            + fileExtension;
                }
                String path = Constants.TEMP_FILEPATH + filename;

                newFile = new File(path);
                if (keepFileName && newFile.exists()) {
                    newFile.delete();
                }
                fileCreated = newFile.createNewFile();
            }
            while (!fileCreated);
            String responsePath = "/api/files/temp/" + filename;

            // copy contents of uploaded file into newly created file
            Files.copy(file.getInputStream(), newFile.toPath(), StandardCopyOption.REPLACE_EXISTING);

            // return path for getting the file
            String responseBody = "{\"path\":\"" + responsePath + "\"}";
            return ResponseEntity.created(new URI(responsePath)).body(responseBody);
        }
        catch (IOException e) {
            e.printStackTrace();
            return ResponseEntity.status(500).build();
        }
    }

    /**
     * GET /files/temp/:filename : Get the temporary file with the given filename
     *
     * @param filename The filename of the file to get
     * @return The requested file, or 404 if the file doesn't exist
     */
    @GetMapping("/files/temp/{filename:.+}")
    @PreAuthorize("hasAnyRole('ADMIN', 'INSTRUCTOR', 'TA')")
    public ResponseEntity<byte[]> getTempFile(@PathVariable String filename) {
        log.debug("REST request to get file : {}", filename);
        return responseEntityForFilePath(Constants.TEMP_FILEPATH + filename);
    }

    /**
     * GET /files/templates/:filename : Get the template file with the given filename
     *
     * @param filename The filename of the file to get
     * @return The requested file, or 404 if the file doesn't exist
     */
    @GetMapping("/files/templates/{filename:.+}")
    public ResponseEntity<byte[]> getTemplateFile(@PathVariable String filename) {
        log.debug("REST request to get file : {}", filename);
        try {
            Resource fileResource = ResourcePatternUtils.getResourcePatternResolver(resourceLoader).getResource("classpath:templates" + File.separator + filename);
            byte[] fileContent = IOUtils.toByteArray(fileResource.getInputStream());
            HttpHeaders responseHeaders = new HttpHeaders();
            responseHeaders.setContentType(MediaType.TEXT_PLAIN);
            return new ResponseEntity(fileContent, responseHeaders, HttpStatus.OK);
        }
        catch (IOException ex) {
            log.debug("Error when retrieving template file : {}", ex.getMessage());
            HttpHeaders responseHeaders = new HttpHeaders();
            return new ResponseEntity(null, responseHeaders, HttpStatus.NOT_FOUND);
        }
    }

    /**
     * GET /files/drag-and-drop/backgrounds/:questionId/:filename : Get the background file with the given name for the given drag and drop question
     *
     * @param questionId ID of the drag and drop question, the file belongs to
     * @param filename   the filename of the file
     * @return The requested file, 403 if the logged in user is not allowed to access it, or 404 if the file doesn't exist
     */
    @GetMapping("/files/drag-and-drop/backgrounds/{questionId}/{filename:.+}")
    @PreAuthorize("hasAnyRole('USER', 'TA', 'INSTRUCTOR', 'ADMIN')")
    public ResponseEntity<byte[]> getDragAndDropBackgroundFile(@PathVariable Long questionId, @PathVariable String filename) {
        log.debug("REST request to get file : {}", filename);
        return responseEntityForFilePath(Constants.DRAG_AND_DROP_BACKGROUND_FILEPATH + filename);
    }

    /**
     * GET /files/drag-and-drop/drag-items/:dragItemId/:filename : Get the drag item file with the given name for the given drag item
     *
     * @param dragItemId ID of the drag item, the file belongs to
     * @param filename   the filename of the file
     * @return The requested file, 403 if the logged in user is not allowed to access it, or 404 if the file doesn't exist
     */
    @GetMapping("/files/drag-and-drop/drag-items/{dragItemId}/{filename:.+}")
    @PreAuthorize("hasAnyRole('USER', 'TA', 'INSTRUCTOR', 'ADMIN')")
    public ResponseEntity<byte[]> getDragItemFile(@PathVariable Long dragItemId, @PathVariable String filename) {
        log.debug("REST request to get file : {}", filename);
        return responseEntityForFilePath(Constants.DRAG_ITEM_FILEPATH + filename);
    }

    /**
     * GET /files/course/icons/:courseId/:filename : Get the course image
     *
     * @param courseId ID of the course, the image belongs to
     * @param filename the filename of the file
     * @return The requested file, 403 if the logged in user is not allowed to access it, or 404 if the file doesn't exist
     */
    @GetMapping("/files/course/icons/{courseId}/{filename:.+}")
    @PreAuthorize("hasAnyRole('USER', 'TA', 'INSTRUCTOR', 'ADMIN')")
    public ResponseEntity<byte[]> getCoursIcon(@PathVariable Long courseId, @PathVariable String filename) {
        log.debug("REST request to get file : {}", filename);
        return responseEntityForFilePath(Constants.COURSE_ICON_FILEPATH + filename);
    }

    /**
     * GET /files/course/icons/:lectureId/:filename : Get the lecture attachment
     *
     * @param lectureId ID of the lecture, the attachment belongs to
     * @param filename  the filename of the file
     * @return The requested file, 403 if the logged in user is not allowed to access it, or 404 if the file doesn't exist
     */
    @GetMapping("files/attachments/lecture/{lectureId}/{filename:.+}")
<<<<<<< HEAD
    @PreAuthorize("permitAll()") // TODO: make sure this call is only allowed for students of the corresponding course in the future
=======
    @PreAuthorize("hasAnyRole('USER', 'TA', 'INSTRUCTOR', 'ADMIN')")
>>>>>>> e9f0d13c
    public ResponseEntity<Resource> getLectureAttachment(@PathVariable Long lectureId, @PathVariable String filename) {
        log.debug("REST request to get file : {}", filename);
        Optional<Lecture> optionalLecture = lectureRepository.findById(lectureId);
        if (!optionalLecture.isPresent()) {
            return ResponseEntity.badRequest().build();
        }
        Lecture lecture = optionalLecture.get();
        User user = userService.getUserWithGroupsAndAuthorities();
        Course course = lecture.getCourse();
        if (!authCheckService.isStudentInCourse(course, user) && !authCheckService.isTeachingAssistantInCourse(course, user) && !authCheckService.isInstructorInCourse(course, user)
                && !authCheckService.isAdmin()) {
            return forbidden();
        }
        try {
            byte[] file = fileService.getFileForPath(Constants.LECTURE_ATTACHMENT_FILEPATH + lecture.getId() + '/' + filename);
            if (file == null) {
                return ResponseEntity.notFound().build();
            }
            ByteArrayResource resource = new ByteArrayResource(file);

            ContentDisposition contentDisposition = ContentDisposition.builder("inline").filename(filename).build();

            HttpHeaders headers = new HttpHeaders();
            headers.setContentDisposition(contentDisposition);

            return ResponseEntity.ok().headers(headers).contentType(MediaType.parseMediaType("application/pdf")).header("filename", filename).body(resource);
        }
        catch (IOException e) {
            e.printStackTrace();
            return ResponseEntity.status(500).build();
        }

    }

    /**
     * Reads the file and turns it into a ResponseEntity
     *
     * @param path the path for the file to read
     * @return ResponseEntity with status 200 and the file as byte[], status 404 if the file doesn't exist, or status 500 if there is an error while reading the file
     */
    private ResponseEntity<byte[]> responseEntityForFilePath(String path) {
        try {
            byte[] file = fileService.getFileForPath(path);
            if (file == null) {
                return ResponseEntity.notFound().build();
            }
            return ResponseEntity.ok(file);
        }
        catch (IOException e) {
            e.printStackTrace();
            return ResponseEntity.status(500).build();
        }
    }
}<|MERGE_RESOLUTION|>--- conflicted
+++ resolved
@@ -215,11 +215,7 @@
      * @return The requested file, 403 if the logged in user is not allowed to access it, or 404 if the file doesn't exist
      */
     @GetMapping("files/attachments/lecture/{lectureId}/{filename:.+}")
-<<<<<<< HEAD
-    @PreAuthorize("permitAll()") // TODO: make sure this call is only allowed for students of the corresponding course in the future
-=======
-    @PreAuthorize("hasAnyRole('USER', 'TA', 'INSTRUCTOR', 'ADMIN')")
->>>>>>> e9f0d13c
+    @PreAuthorize("hasAnyRole('USER', 'TA', 'INSTRUCTOR', 'ADMIN')")
     public ResponseEntity<Resource> getLectureAttachment(@PathVariable Long lectureId, @PathVariable String filename) {
         log.debug("REST request to get file : {}", filename);
         Optional<Lecture> optionalLecture = lectureRepository.findById(lectureId);
