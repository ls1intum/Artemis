package de.tum.in.www1.artemis.web.rest;

import java.io.File;
import java.io.IOException;
import java.net.FileNameMap;
import java.net.URI;
import java.net.URISyntaxException;
import java.net.URLConnection;
import java.nio.file.Files;
import java.nio.file.Path;
import java.nio.file.StandardCopyOption;
import java.time.ZonedDateTime;
import java.util.*;

import javax.activation.MimetypesFileTypeMap;
import javax.validation.constraints.NotNull;

import org.apache.commons.io.FilenameUtils;
import org.apache.commons.io.IOUtils;
import org.apache.commons.lang.StringUtils;
import org.slf4j.Logger;
import org.slf4j.LoggerFactory;
import org.springframework.core.io.Resource;
import org.springframework.http.*;
import org.springframework.security.access.prepost.PreAuthorize;
import org.springframework.security.core.Authentication;
import org.springframework.security.core.context.SecurityContextHolder;
import org.springframework.web.bind.annotation.*;
import org.springframework.web.multipart.MultipartFile;

import de.tum.in.www1.artemis.domain.*;
import de.tum.in.www1.artemis.domain.enumeration.AttachmentType;
import de.tum.in.www1.artemis.domain.enumeration.ProgrammingLanguage;
import de.tum.in.www1.artemis.domain.enumeration.ProjectType;
import de.tum.in.www1.artemis.domain.lecture.AttachmentUnit;
import de.tum.in.www1.artemis.domain.lecture.LectureUnit;
import de.tum.in.www1.artemis.repository.*;
import de.tum.in.www1.artemis.security.Role;
import de.tum.in.www1.artemis.security.jwt.TokenProvider;
import de.tum.in.www1.artemis.service.AuthorizationCheckService;
import de.tum.in.www1.artemis.service.FilePathService;
import de.tum.in.www1.artemis.service.FileService;
import de.tum.in.www1.artemis.service.ResourceLoaderService;
import de.tum.in.www1.artemis.web.rest.errors.AccessForbiddenException;

/**
 * REST controller for managing Files.
 */
@RestController
@RequestMapping("/api")
public class FileResource {

    private final Logger log = LoggerFactory.getLogger(FileResource.class);

    private final FileService fileService;

    private final ResourceLoaderService resourceLoaderService;

    private final LectureRepository lectureRepository;

    private final AttachmentUnitRepository attachmentUnitRepository;

    private final CourseRepository courseRepository;

    private final FileUploadSubmissionRepository fileUploadSubmissionRepository;

    private final TokenProvider tokenProvider;

    private final FileUploadExerciseRepository fileUploadExerciseRepository;

    private final AuthorizationCheckService authCheckService;

    private final UserRepository userRepository;

    // NOTE: this list has to be the same as in file-uploader.service.ts
    private final List<String> allowedFileExtensions = new ArrayList<>(Arrays.asList("png", "jpg", "jpeg", "svg", "pdf", "zip"));

    public void addAllowedFileExtension(String fileExtension) {
        this.allowedFileExtensions.add(fileExtension);
    }

    public void addRemoveFileExtension(String fileExtension) {
        this.allowedFileExtensions.remove(fileExtension);
    }

    public FileResource(FileService fileService, ResourceLoaderService resourceLoaderService, LectureRepository lectureRepository, TokenProvider tokenProvider,
            FileUploadSubmissionRepository fileUploadSubmissionRepository, FileUploadExerciseRepository fileUploadExerciseRepository,
            AttachmentUnitRepository attachmentUnitRepository, AuthorizationCheckService authCheckService, CourseRepository courseRepository, UserRepository userRepository) {
        this.fileService = fileService;
        this.resourceLoaderService = resourceLoaderService;
        this.lectureRepository = lectureRepository;
        this.tokenProvider = tokenProvider;
        this.fileUploadSubmissionRepository = fileUploadSubmissionRepository;
        this.fileUploadExerciseRepository = fileUploadExerciseRepository;
        this.attachmentUnitRepository = attachmentUnitRepository;
        this.authCheckService = authCheckService;
        this.courseRepository = courseRepository;
        this.userRepository = userRepository;
    }

    /**
     * POST /fileUpload : Upload a new file.
     *
     * @param file The file to save
     * @param keepFileName specifies if original file name should be kept
     * @return The path of the file
     * @throws URISyntaxException if response path can't be converted into URI
     */
    @PostMapping("fileUpload")
    @PreAuthorize("hasRole('TA')")
    public ResponseEntity<String> saveFile(@RequestParam(value = "file") MultipartFile file, @RequestParam(defaultValue = "false") boolean keepFileName) throws URISyntaxException {
        log.debug("REST request to upload file : {}", file.getOriginalFilename());
        return handleSaveFile(file, keepFileName, false);

    }

    /**
     * GET /files/temp/:filename : Get the temporary file with the given filename
     *
     * @param filename The filename of the file to get
     * @return The requested file, or 404 if the file doesn't exist
     */
    @GetMapping("files/temp/{filename:.+}")
    @PreAuthorize("hasRole('TA')")
    public ResponseEntity<byte[]> getTempFile(@PathVariable String filename) {
        log.debug("REST request to get file : {}", filename);
        return responseEntityForFilePath(FilePathService.getTempFilePath(), filename);
    }

    /**
     * POST /markdown-file-upload : Upload a new file for markdown.
     *
     * @param file The file to save
     * @param keepFileName specifies if original file name should be kept
     * @return The path of the file
     * @throws URISyntaxException if response path can't be converted into URI
     */
    @PostMapping("markdown-file-upload")
    @PreAuthorize("hasRole('TA')")
    public ResponseEntity<String> saveMarkdownFile(@RequestParam(value = "file") MultipartFile file, @RequestParam(defaultValue = "false") boolean keepFileName)
            throws URISyntaxException {
        log.debug("REST request to upload file for markdown: {}", file.getOriginalFilename());
        return handleSaveFile(file, keepFileName, true);
    }

    /**
     * GET /files/markdown/:filename : Get the markdown file with the given filename
     *
     * @param filename The filename of the file to get
     * @return The requested file, or 404 if the file doesn't exist
     */
    @GetMapping("files/markdown/{filename:.+}")
    @PreAuthorize("permitAll()")
    public ResponseEntity<byte[]> getMarkdownFile(@PathVariable String filename) {
        log.debug("REST request to get file : {}", filename);
        return buildFileResponse(FilePathService.getMarkdownFilePath(), filename);
    }

    /**
     * GET /files/templates/:filename : Get the template file with the given filename
     *
     * @param filename The filename of the file to get
     * @param language The programming language for which the template file should be returned
     * @param projectType The project type for which the template file should be returned. If omitted, a default depending on the language will be used.
     * @return The requested file, or 404 if the file doesn't exist
     */
    @GetMapping({ "files/templates/{language}/{projectType}/{filename}", "files/templates/{language}/{filename}", "/files/templates/{filename:.+}" })
    @PreAuthorize("hasRole('EDITOR')")
    public ResponseEntity<byte[]> getTemplateFile(@PathVariable Optional<ProgrammingLanguage> language, @PathVariable Optional<ProjectType> projectType,
            @PathVariable String filename) {
        log.debug("REST request to get file '{}' for programming language {} and project type {}", filename, language, projectType);
        try {
            String languagePrefix = language.map(programmingLanguage -> programmingLanguage.name().toLowerCase()).orElse("");
            String projectTypePrefix = projectType.map(type -> type.name().toLowerCase()).orElse("");

            Resource fileResource = resourceLoaderService.getResource("templates", languagePrefix, projectTypePrefix, filename);
            if (!fileResource.exists()) {
                // Load without project type if not found with project type
                fileResource = resourceLoaderService.getResource("templates", languagePrefix, filename);
            }

            var fileContent = IOUtils.toByteArray(fileResource.getInputStream());
            HttpHeaders responseHeaders = new HttpHeaders();
            responseHeaders.setContentType(MediaType.TEXT_PLAIN);
            return new ResponseEntity<>(fileContent, responseHeaders, HttpStatus.OK);
        }
        catch (IOException ex) {
            log.debug("Error when retrieving template file : {}", ex.getMessage());
            HttpHeaders responseHeaders = new HttpHeaders();
            return new ResponseEntity<>(null, responseHeaders, HttpStatus.NOT_FOUND);
        }
    }

    /**
     * GET /files/drag-and-drop/backgrounds/:questionId/:filename : Get the background file with the given name for the given drag and drop question
     *
     * @param questionId ID of the drag and drop question, the file belongs to
     * @param filename   the filename of the file
     * @return The requested file, 403 if the logged in user is not allowed to access it, or 404 if the file doesn't exist
     */
    @GetMapping("files/drag-and-drop/backgrounds/{questionId}/{filename:.+}")
    @PreAuthorize("hasRole('USER')")
    public ResponseEntity<byte[]> getDragAndDropBackgroundFile(@PathVariable Long questionId, @PathVariable String filename) {
        log.debug("REST request to get file : {}", filename);
        return responseEntityForFilePath(FilePathService.getDragAndDropBackgroundFilePath(), filename);
    }

    /**
     * GET /files/drag-and-drop/drag-items/:dragItemId/:filename : Get the drag item file with the given name for the given drag item
     *
     * @param dragItemId ID of the drag item, the file belongs to
     * @param filename   the filename of the file
     * @return The requested file, 403 if the logged in user is not allowed to access it, or 404 if the file doesn't exist
     */
    @GetMapping("files/drag-and-drop/drag-items/{dragItemId}/{filename:.+}")
    @PreAuthorize("hasRole('USER')")
    public ResponseEntity<byte[]> getDragItemFile(@PathVariable Long dragItemId, @PathVariable String filename) {
        log.debug("REST request to get file : {}", filename);
        return responseEntityForFilePath(FilePathService.getDragItemFilePath(), filename);
    }

    /**
     * GET /files/file-upload/submission/:submissionId/:filename : Get the file upload exercise submission file
     *
     * @param submissionId id of the submission, the file belongs to
     * @param exerciseId id of the exercise, the file belongs to
     * @param filename  the filename of the file
     * @param temporaryAccessToken The access token is required to authenticate the user that accesses it
     * @return The requested file, 403 if the logged in user is not allowed to access it, or 404 if the file doesn't exist
     */
    @GetMapping("files/file-upload-exercises/{exerciseId}/submissions/{submissionId}/{filename:.+}")
    @PreAuthorize("permitAll()")
    public ResponseEntity<byte[]> getFileUploadSubmission(@PathVariable Long exerciseId, @PathVariable Long submissionId, @PathVariable String filename,
            @RequestParam("access_token") String temporaryAccessToken) {
        log.debug("REST request to get file : {}", filename);
        if (!validateTemporaryAccessToken(temporaryAccessToken, filename)) {
            // NOTE: this is a special case, because we like to show this error message directly in the browser (without the angular client being active)
            String errorMessage = "You don't have the access rights for this file! Please login to Artemis and download the file in the corresponding exercise";
            return ResponseEntity.status(HttpStatus.FORBIDDEN).body(errorMessage.getBytes());
        }

        Optional<FileUploadSubmission> optionalSubmission = fileUploadSubmissionRepository.findById(submissionId);
        Optional<FileUploadExercise> optionalFileUploadExercise = fileUploadExerciseRepository.findById(exerciseId);
        if (optionalSubmission.isEmpty()) {
            return ResponseEntity.badRequest().build();
        }
        return buildFileResponse(FileUploadSubmission.buildFilePath(optionalFileUploadExercise.get().getId(), optionalSubmission.get().getId()), filename);
    }

    /**
     * GET /files/course/icons/:courseId/:filename : Get the course image
     *
     * @param courseId ID of the course, the image belongs to
     * @param filename the filename of the file
     * @return The requested file, 403 if the logged in user is not allowed to access it, or 404 if the file doesn't exist
     */
    @GetMapping("files/course/icons/{courseId}/{filename:.+}")
    @PreAuthorize("hasRole('USER')")
    public ResponseEntity<byte[]> getCourseIcon(@PathVariable Long courseId, @PathVariable String filename) {
        log.debug("REST request to get file : {}", filename);
        return responseEntityForFilePath(FilePathService.getCourseIconFilePath(), filename);
    }

    /**
     * GET /files/attachments/access-token/{filename:.+} : Generates an access token that is valid for 30 seconds and given filename
     *
     * @param filename name of the file, the access token is for
     * @return The generated access token
     */
    @GetMapping("files/attachments/access-token/{filename:.+}")
    @PreAuthorize("hasRole('USER')")
    public ResponseEntity<String> getTemporaryFileAccessToken(@PathVariable String filename) {
        Authentication authentication = SecurityContextHolder.getContext().getAuthentication();
        // TODO: we should check that the filename actually exists in the context in Artemis, ideally we also verify that the user has access to this file already here
        if (filename == null) {
            return ResponseEntity.badRequest().build();
        }
        try {
            String temporaryAccessToken = tokenProvider.createFileTokenWithCustomDuration(authentication, 30, filename);
            return ResponseEntity.ok(temporaryAccessToken);
        }
        catch (IllegalAccessException e) {
            throw new AccessForbiddenException();
        }
    }

    /**
     * GET /files/attachments/access-token/{courseId} : Generates an access token that is valid for 30 seconds and given course
     *
     * @param courseId the course id the access token is for
     * @return The generated access token, 403 if the user has no access to the course
     */
    @GetMapping("files/attachments/course/{courseId}/access-token")
    @PreAuthorize("hasRole('USER')")
    public ResponseEntity<String> getTemporaryFileAccessTokenForCourse(@PathVariable Long courseId) {
        Authentication authentication = SecurityContextHolder.getContext().getAuthentication();
        authCheckService.checkHasAtLeastRoleInCourseElseThrow(Role.STUDENT, courseRepository.findByIdElseThrow(courseId), null);

        try {
            String temporaryAccessToken = tokenProvider.createFileTokenForCourseWithCustomDuration(authentication, 30, courseId);
            return ResponseEntity.ok(temporaryAccessToken);
        }
        catch (IllegalAccessException e) {
            throw new AccessForbiddenException();
        }
    }

    /**
     * GET /files/course/icons/:lectureId/:filename : Get the lecture attachment
     *
     * @param lectureId ID of the lecture, the attachment belongs to
     * @param filename  the filename of the file
     * @param temporaryAccessToken The access token is required to authenticate the user that accesses it
     * @return The requested file, 403 if the logged in user is not allowed to access it, or 404 if the file doesn't exist
     */
    @GetMapping("files/attachments/lecture/{lectureId}/{filename:.+}")
    @PreAuthorize("permitAll()")
    public ResponseEntity<byte[]> getLectureAttachment(@PathVariable Long lectureId, @PathVariable String filename, @RequestParam("access_token") String temporaryAccessToken) {
        log.debug("REST request to get file : {}", filename);
        Optional<Lecture> optionalLecture = lectureRepository.findById(lectureId);
        if (optionalLecture.isEmpty()) {
            return ResponseEntity.badRequest().build();
        }
        if (!validateTemporaryAccessToken(temporaryAccessToken, filename)) {
            // NOTE: this is a special case, because we like to show this error message directly in the browser (without the angular client being active)
            String errorMessage = "You don't have the access rights for this file! Please login to Artemis and download the attachment in the corresponding lecture";
            return ResponseEntity.status(HttpStatus.FORBIDDEN).body(errorMessage.getBytes());
        }
        return buildFileResponse(Path.of(FilePathService.getLectureAttachmentFilePath(), String.valueOf(optionalLecture.get().getId())).toString(), filename);
    }

    /**
     * GET /files/attachments/lecture/{lectureId}/merge-pdf : Get the lecture units
     * PDF attachments merged
     *
     * @param lectureId            ID of the lecture, the lecture units belongs to
     * @param temporaryAccessToken The access token is required to authenticate the
     *                             user that accesses it
     * @return The merged PDF file, 403 if the logged-in user is not allowed to
     *         access it, or 404 if the files to be merged do not exist
     */
    @GetMapping("files/attachments/lecture/{lectureId}/merge-pdf")
    @PreAuthorize("permitAll()")
    public ResponseEntity<byte[]> getLecturePdfAttachmentsMerged(@PathVariable Long lectureId, @RequestParam("access_token") String temporaryAccessToken) {
        log.debug("REST request to get merged pdf files for a lecture with id : {}", lectureId);

        if (!validateTemporaryAccessTokenForCourse(temporaryAccessToken, lectureRepository.findByIdElseThrow(lectureId).getCourse())) {
            // NOTE: this is a special case, because we like to show this error message directly in the browser (without the angular client being active)
            String errorMessage = "You don't have the access rights for this file! Please login to Artemis and download the attachment in the corresponding attachmentUnit";
            return ResponseEntity.status(HttpStatus.FORBIDDEN).body(errorMessage.getBytes());
        }

        // Parse user information from the access token
        var claims = this.tokenProvider.parseClaims(temporaryAccessToken);
        String username = claims.getSubject();
        User user = userRepository.getUserWithGroupsAndAuthorities(username);

        Set<AttachmentUnit> lectureAttachments = attachmentUnitRepository.findAllByLectureIdAndAttachmentTypeElseThrow(lectureId, AttachmentType.FILE);

        List<String> attachmentLinks = lectureAttachments.stream()
<<<<<<< HEAD
                .filter(unit -> authCheckService.isAllowedToSeeLectureUnit(unit, user) && "pdf".equals(StringUtils.substringAfterLast(unit.getAttachment().getLink(), ".")))
                .sorted(Comparator.comparing(LectureUnit::getOrder))
                .map(unit -> Paths
                        .get(FilePathService.getAttachmentUnitFilePath(), String.valueOf(unit.getId()), StringUtils.substringAfterLast(unit.getAttachment().getLink(), "/"))
=======
                .filter(unit -> unit.isVisibleToStudents() && "pdf".equals(StringUtils.substringAfterLast(unit.getAttachment().getLink(), ".")))
                .map(unit -> Path.of(FilePathService.getAttachmentUnitFilePath(), String.valueOf(unit.getId()), StringUtils.substringAfterLast(unit.getAttachment().getLink(), "/"))
>>>>>>> 94408a31
                        .toString())
                .toList();

        Optional<byte[]> file = fileService.mergePdfFiles(attachmentLinks);
        if (file.isEmpty()) {
            log.error("Failed to merge PDF lecture units for lecture with id : " + lectureId);
            return ResponseEntity.status(HttpStatus.INTERNAL_SERVER_ERROR).build();
        }
        return ResponseEntity.ok().contentType(MediaType.APPLICATION_PDF).body(file.get());

    }

    /**
     * GET files/attachments/attachment-unit/:attachmentUnitId/:filename : Get the lecture unit attachment
     *
     * @param attachmentUnitId     ID of the attachment unit, the attachment belongs to
     * @param filename             the filename of the file
     * @param temporaryAccessToken The access token is required to authenticate the user that accesses it
     * @return The requested file, 403 if the logged in user is not allowed to access it, or 404 if the file doesn't exist
     */
    @GetMapping("files/attachments/attachment-unit/{attachmentUnitId}/{filename:.+}")
    @PreAuthorize("permitAll()")
    public ResponseEntity<byte[]> getAttachmentUnitAttachment(@PathVariable Long attachmentUnitId, @PathVariable String filename,
            @RequestParam("access_token") String temporaryAccessToken) {
        log.debug("REST request to get file : {}", filename);
        Optional<AttachmentUnit> optionalAttachmentUnit = attachmentUnitRepository.findById(attachmentUnitId);
        if (optionalAttachmentUnit.isEmpty()) {
            return ResponseEntity.badRequest().build();
        }
        if (!validateTemporaryAccessToken(temporaryAccessToken, filename)) {
            // NOTE: this is a special case, because we like to show this error message directly in the browser (without the angular client being active)
            String errorMessage = "You don't have the access rights for this file! Please login to Artemis and download the attachment in the corresponding attachmentUnit";
            return ResponseEntity.status(HttpStatus.FORBIDDEN).body(errorMessage.getBytes());
        }
        return buildFileResponse(Path.of(FilePathService.getAttachmentUnitFilePath(), String.valueOf(optionalAttachmentUnit.get().getId())).toString(), filename);
    }

    /**
     * Validates temporary access token
     *
     * @param temporaryAccessToken token to be validated
     * @param filename             the name of the file
     * @return true if temporaryAccessToken is valid for this file, false otherwise
     */
    private boolean validateTemporaryAccessToken(String temporaryAccessToken, String filename) {
        if (temporaryAccessToken == null || !this.tokenProvider.validateTokenForAuthorityAndFile(temporaryAccessToken, TokenProvider.DOWNLOAD_FILE, filename)) {
            log.info("Attachment with invalid token was accessed");
            return false;
        }
        return true;
    }

    /**
     * Validates temporary access token for course files access
     *
     * @param temporaryAccessToken token to be validated
     * @param course               the course
     * @return true if temporaryAccessToken is valid for this course, false otherwise
     */
    private boolean validateTemporaryAccessTokenForCourse(String temporaryAccessToken, Course course) {
        if (temporaryAccessToken == null || !this.tokenProvider.validateTokenForAuthorityAndCourse(temporaryAccessToken, course.getId())) {
            log.info("Attachment with invalid token was accessed");
            return false;
        }
        return true;
    }

    /**
     * Helper method which handles the file creation for both normal file uploads and for markdown
     * @param file The file to be uplaoded
     * @param keepFileName specifies if original file name should be kept
     * @param markdown boolean which is set to true, when we are uploading a file within the markdown editor
     * @return The path of the file
     * @throws URISyntaxException if response path can't be converted into URI
     */
    @NotNull
    private ResponseEntity<String> handleSaveFile(MultipartFile file, boolean keepFileName, boolean markdown) throws URISyntaxException {
        // NOTE: Maximum file size is set in resources/config/application.yml
        // Currently set to 10 MB

        // check for file type
        String filename = file.getOriginalFilename();
        if (filename == null) {
            throw new IllegalArgumentException("Filename cannot be null");
        }
        // sanitize the filename and replace all invalid characters with "_"
        filename = filename.replaceAll("[^a-zA-Z0-9\\.\\-]", "_");
        String fileExtension = FilenameUtils.getExtension(filename);
        if (this.allowedFileExtensions.stream().noneMatch(fileExtension::equalsIgnoreCase)) {
            return ResponseEntity.badRequest().body("Unsupported file type! Allowed file types: " + String.join(", ", this.allowedFileExtensions));
        }

        final String filePath;
        final String fileNameAddition;
        final StringBuilder responsePath = new StringBuilder();

        // set the appropriate values depending on the use case
        if (markdown) {
            filePath = FilePathService.getMarkdownFilePath();
            fileNameAddition = "Markdown_";
            responsePath.append("/api/files/markdown/");
        }
        else {
            filePath = FilePathService.getTempFilePath();
            fileNameAddition = "Temp_";
            responsePath.append("/api/files/temp/");
        }

        try {
            // create folder if necessary
            File folder;
            folder = new File(filePath);
            if (!folder.exists()) {
                if (!folder.mkdirs()) {
                    log.error("Could not create directory: {}", filePath);
                    return ResponseEntity.status(HttpStatus.INTERNAL_SERVER_ERROR).build();
                }
            }

            // create file (generate new filename, if file already exists)
            boolean fileCreated;
            File newFile;

            do {
                if (!keepFileName) {
                    filename = fileNameAddition + ZonedDateTime.now().toString().substring(0, 23).replaceAll(":|\\.", "-") + "_" + UUID.randomUUID().toString().substring(0, 8)
                            + "." + fileExtension;
                }
                String path = Path.of(filePath, filename).toString();

                newFile = new File(path);
                if (keepFileName && newFile.exists()) {
                    newFile.delete();
                }
                fileCreated = newFile.createNewFile();
            }
            while (!fileCreated);
            responsePath.append(filename);

            // copy contents of uploaded file into newly created file
            Files.copy(file.getInputStream(), newFile.toPath(), StandardCopyOption.REPLACE_EXISTING);

            // return path for getting the file
            String responseBody = "{\"path\":\"" + responsePath + "\"}";
            return ResponseEntity.created(new URI(responsePath.toString())).body(responseBody);
        }
        catch (IOException e) {
            e.printStackTrace();
            return ResponseEntity.status(HttpStatus.INTERNAL_SERVER_ERROR).build();
        }
    }

    /**
     * Builds the response with headers, body and content type for specified path and file name
     *
     * @param path to the file
     * @param filename the name of the file
     * @return response entity
     */
    private ResponseEntity<byte[]> buildFileResponse(String path, String filename) {
        try {
            var actualPath = Path.of(path, filename).toString();
            var file = fileService.getFileForPath(actualPath);
            if (file == null) {
                return ResponseEntity.notFound().build();
            }

            HttpHeaders headers = new HttpHeaders();

            // attachment will force the user to download the file
            String contentType = filename.endsWith("htm") || filename.endsWith("html") || filename.endsWith("svg") || filename.endsWith("svgz") ? "attachment" : "inline";
            headers.setContentDisposition(ContentDisposition.builder(contentType).filename(filename).build());

            FileNameMap fileNameMap = URLConnection.getFileNameMap();
            String mimeType = fileNameMap.getContentTypeFor(filename);

            // If we were unable to find mimeType with previous method, try another one, which returns application/octet-stream mime type,
            // if it also can't determine mime type
            if (mimeType == null) {
                MimetypesFileTypeMap fileTypeMap = new MimetypesFileTypeMap();
                mimeType = fileTypeMap.getContentType(filename);
            }
            return ResponseEntity.ok().headers(headers).contentType(MediaType.parseMediaType(mimeType)).header("filename", filename).body(file);
        }
        catch (IOException ex) {
            log.error("Failed to download file: " + filename + "on path: " + path, ex);
            return ResponseEntity.status(HttpStatus.INTERNAL_SERVER_ERROR).build();
        }
    }

    /**
     * Reads the file and turns it into a ResponseEntity
     *
     * @param path the path for the file to read
     * @return ResponseEntity with status 200 and the file as byte stream, status 404 if the file doesn't exist, or status 500 if there is an error while reading the file
     */
    private ResponseEntity<byte[]> responseEntityForFilePath(String path, String filename) {
        try {
            var actualPath = Path.of(path, filename).toString();
            var file = fileService.getFileForPath(actualPath);
            if (file == null) {
                return ResponseEntity.notFound().build();
            }
            return ResponseEntity.ok(file);
        }
        catch (IOException e) {
            e.printStackTrace();
            return ResponseEntity.status(HttpStatus.INTERNAL_SERVER_ERROR).build();
        }
    }

}<|MERGE_RESOLUTION|>--- conflicted
+++ resolved
@@ -358,15 +358,9 @@
         Set<AttachmentUnit> lectureAttachments = attachmentUnitRepository.findAllByLectureIdAndAttachmentTypeElseThrow(lectureId, AttachmentType.FILE);
 
         List<String> attachmentLinks = lectureAttachments.stream()
-<<<<<<< HEAD
                 .filter(unit -> authCheckService.isAllowedToSeeLectureUnit(unit, user) && "pdf".equals(StringUtils.substringAfterLast(unit.getAttachment().getLink(), ".")))
                 .sorted(Comparator.comparing(LectureUnit::getOrder))
-                .map(unit -> Paths
-                        .get(FilePathService.getAttachmentUnitFilePath(), String.valueOf(unit.getId()), StringUtils.substringAfterLast(unit.getAttachment().getLink(), "/"))
-=======
-                .filter(unit -> unit.isVisibleToStudents() && "pdf".equals(StringUtils.substringAfterLast(unit.getAttachment().getLink(), ".")))
                 .map(unit -> Path.of(FilePathService.getAttachmentUnitFilePath(), String.valueOf(unit.getId()), StringUtils.substringAfterLast(unit.getAttachment().getLink(), "/"))
->>>>>>> 94408a31
                         .toString())
                 .toList();
 
