package de.tum.in.www1.artemis.service.scheduled;

import java.text.DecimalFormat;
import java.util.List;

import org.slf4j.Logger;
import org.slf4j.LoggerFactory;
import org.springframework.messaging.simp.SimpMessageSendingOperations;
import org.springframework.scheduling.annotation.Scheduled;
import org.springframework.stereotype.Service;
import org.springframework.transaction.annotation.Transactional;

import de.tum.in.www1.artemis.domain.*;
import de.tum.in.www1.artemis.domain.enumeration.InitializationState;
import de.tum.in.www1.artemis.domain.enumeration.SubmissionType;
import de.tum.in.www1.artemis.domain.modeling.ModelingExercise;
import de.tum.in.www1.artemis.domain.modeling.ModelingSubmission;
import de.tum.in.www1.artemis.repository.SubmissionRepository;
import de.tum.in.www1.artemis.service.ModelingSubmissionService;
import de.tum.in.www1.artemis.service.ParticipationService;

/*
 * This service handles automatic submission after exercises ended. Currently it is only used for modeling exercises. It manages a hash map with submissions, which stores not
 * submitted submissions. It checks periodically, whether the exercise (the submission belongs to) has ended yet and submits it automatically if that's the case.
 */
@Service
public class AutomaticSubmissionService {

    private static final Logger log = LoggerFactory.getLogger(AutomaticSubmissionService.class);

    // TODO Rework this service to manipulate unsubmitted submission objects for text and modeling exercises in the database directly without the use of hash maps
    // 1) using a cron job, we get all text submissions and modeling submissions from the database with submitted = false
    // 2) we check for each submission whether the corresponding exercise has finished (i.e. due date < now)
    // 3a) if yes, we set the submission to submitted = true (without changing the submission date). We also set submissionType to TIMEOUT
    // 3b) if no, we ignore the submission
    // ==> This will prevent problems when the server is restarted during a modeling / text exercise

    private final ParticipationService participationService;

    private final ModelingSubmissionService modelingSubmissionService;

    private final SubmissionRepository submissionRepository;

    private final SimpMessageSendingOperations messagingTemplate;

    public AutomaticSubmissionService(ParticipationService participationService, ModelingSubmissionService modelingSubmissionService, SubmissionRepository submissionRepository,
            SimpMessageSendingOperations messagingTemplate) {
        this.participationService = participationService;
        this.modelingSubmissionService = modelingSubmissionService;
        this.submissionRepository = submissionRepository;
        this.messagingTemplate = messagingTemplate;
    }

    /**
     * Check for every un-submitted modeling and text submission if the corresponding exercise has finished (i.e. due date < now) and the submission was saved before the exercise
     * due date. - If yes, we set the submission to submitted = true (without changing the submission date) and the submissionType to TIMEOUT. We also set the initialization state
     * of the corresponding participation to FINISHED. - If no, we ignore the submission. This is executed every night at 1:00:00 am by the cron job.
     */
    @Scheduled(cron = "0 0 1 * * *")
    @Transactional
    public void run() {
        // global try-catch for error logging
        try {
            // used for calculating the elapsed time
            long start = System.nanoTime();

            List<Submission> unsubmittedSubmissions = submissionRepository.findAllUnsubmittedModelingAndTextSubmissions();
            for (Submission unsubmittedSubmission : unsubmittedSubmissions) {

                Exercise exercise = unsubmittedSubmission.getParticipation().getExercise();

                if (!exercise.isEnded() || unsubmittedSubmission.getSubmissionDate() == null || unsubmittedSubmission.getSubmissionDate().isAfter(exercise.getDueDate())) {
                    continue;
                }

                unsubmittedSubmission.setSubmitted(true);
                unsubmittedSubmission.setType(SubmissionType.TIMEOUT);

                updateParticipation(unsubmittedSubmission);

                submissionRepository.save(unsubmittedSubmission);

<<<<<<< HEAD
                StudentParticipation studentParticipation = (StudentParticipation) unsubmittedSubmission.getParticipation();
                String username = studentParticipation.getStudent().getLogin();
=======
                if (unsubmittedSubmission instanceof ModelingSubmission) {
                    notifyCompassAboutNewModelingSubmission((ModelingSubmission) unsubmittedSubmission, (ModelingExercise) exercise);
                }

                String username = unsubmittedSubmission.getParticipation().getStudent().getLogin();
>>>>>>> f3169bb8
                if (unsubmittedSubmission instanceof ModelingSubmission) {
                    messagingTemplate.convertAndSendToUser(username, "/topic/modelingSubmission/" + unsubmittedSubmission.getId(), unsubmittedSubmission);
                }
                if (unsubmittedSubmission instanceof TextSubmission) {
                    messagingTemplate.convertAndSendToUser(username, "/topic/textSubmission/" + unsubmittedSubmission.getId(), unsubmittedSubmission);
                }
            }

            // used for calculating the elapsed time
            long end = System.nanoTime();
            // calculate elapsed time in seconds and create log message
            double elapsedTimeInSeconds = (double) (end - start) / 1000000000.0;
            DecimalFormat df = new DecimalFormat("#.##");
            log.info("Checked {} submissions in {} seconds for automatic submit.", unsubmittedSubmissions.size(), df.format(elapsedTimeInSeconds));
        }
        catch (Exception ex) {
            log.error("Exception in AutomaticSubmissionService:\n{}", ex.getMessage(), ex);
        }
    }

    /**
     * Updates the participation for a given submission. The participation is set to FINISHED.
     *
     * @param submission the submission for which the participation should be updated for
     * @return submission if updating participation successful, otherwise null
     */
    private Submission updateParticipation(Submission submission) {
        if (submission != null) {
            StudentParticipation studentParticipation = (StudentParticipation) submission.getParticipation();
            if (studentParticipation == null) {
                log.error("The submission {} has no participation.", submission);
                return null;
            }
<<<<<<< HEAD
            Exercise exercise = studentParticipation.getExercise();
            if (submission instanceof ModelingSubmission) {
                ModelingExercise modelingExercise = (ModelingExercise) exercise;
                ModelingSubmission modelingSubmission = (ModelingSubmission) submission;
                // notify compass about new submission
                modelingSubmissionService.notifyCompass(modelingSubmission, modelingExercise);
                // check if compass could assess automatically
                modelingSubmissionService.checkAutomaticResult(modelingSubmission, modelingExercise);
            }
            // set participation state to finished and persist it
            studentParticipation.setInitializationState(InitializationState.FINISHED);
            participationService.save(studentParticipation);
            // return modeling submission with model and optional result
=======

            participation.setInitializationState(InitializationState.FINISHED);

            participationService.save(participation);

>>>>>>> f3169bb8
            return submission;
        }
        return null;
    }

    /**
     * Notify Compass about the new modeling submission. Compass will then try to automatically assess the submission.
     *
     * @param modelingSubmission the new modeling submission Compass should be notified about
     * @param modelingExercise   the modeling exercise to which the submission belongs to
     */
    private void notifyCompassAboutNewModelingSubmission(ModelingSubmission modelingSubmission, ModelingExercise modelingExercise) {
        try {
            modelingSubmissionService.notifyCompass(modelingSubmission, modelingExercise);
        }
        catch (Exception ex) {
            log.error("Exception while notifying Compass about a new (automatic) submission:\n{}", ex.getMessage(), ex);
        }
    }
}<|MERGE_RESOLUTION|>--- conflicted
+++ resolved
@@ -80,16 +80,12 @@
 
                 submissionRepository.save(unsubmittedSubmission);
 
-<<<<<<< HEAD
-                StudentParticipation studentParticipation = (StudentParticipation) unsubmittedSubmission.getParticipation();
-                String username = studentParticipation.getStudent().getLogin();
-=======
                 if (unsubmittedSubmission instanceof ModelingSubmission) {
                     notifyCompassAboutNewModelingSubmission((ModelingSubmission) unsubmittedSubmission, (ModelingExercise) exercise);
                 }
 
-                String username = unsubmittedSubmission.getParticipation().getStudent().getLogin();
->>>>>>> f3169bb8
+                StudentParticipation studentParticipation = (StudentParticipation) unsubmittedSubmission.getParticipation();
+                String username = studentParticipation.getStudent().getLogin();
                 if (unsubmittedSubmission instanceof ModelingSubmission) {
                     messagingTemplate.convertAndSendToUser(username, "/topic/modelingSubmission/" + unsubmittedSubmission.getId(), unsubmittedSubmission);
                 }
@@ -123,27 +119,11 @@
                 log.error("The submission {} has no participation.", submission);
                 return null;
             }
-<<<<<<< HEAD
-            Exercise exercise = studentParticipation.getExercise();
-            if (submission instanceof ModelingSubmission) {
-                ModelingExercise modelingExercise = (ModelingExercise) exercise;
-                ModelingSubmission modelingSubmission = (ModelingSubmission) submission;
-                // notify compass about new submission
-                modelingSubmissionService.notifyCompass(modelingSubmission, modelingExercise);
-                // check if compass could assess automatically
-                modelingSubmissionService.checkAutomaticResult(modelingSubmission, modelingExercise);
-            }
-            // set participation state to finished and persist it
+
             studentParticipation.setInitializationState(InitializationState.FINISHED);
+
             participationService.save(studentParticipation);
-            // return modeling submission with model and optional result
-=======
 
-            participation.setInitializationState(InitializationState.FINISHED);
-
-            participationService.save(participation);
-
->>>>>>> f3169bb8
             return submission;
         }
         return null;
