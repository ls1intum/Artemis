--- conflicted
+++ resolved
@@ -58,11 +58,7 @@
     @Column(name = "token_uri", nullable = false)
     private String tokenUri;
 
-<<<<<<< HEAD
-    @OneToMany(mappedBy = "ltiPlatformConfiguration", fetch = FetchType.LAZY)
-=======
     @OneToMany(mappedBy = "ltiPlatformConfiguration", fetch = FetchType.EAGER)
->>>>>>> 7580d347
     @JsonIgnoreProperties(value = "ltiPlatformConfiguration", allowSetters = true)
     private Set<OnlineCourseConfiguration> onlineCourseConfigurations = new HashSet<>();
 
