--- conflicted
+++ resolved
@@ -273,11 +273,8 @@
         private List<BambooTestJobDTO> successfulTests;
 
         private List<StaticCodeAnalysisReportDTO> staticCodeAnalysisReports;
-<<<<<<< HEAD
-=======
 
         private List<BuildLogDTO> logs;
->>>>>>> ff3694ef
 
         public List<BambooTestJobDTO> getSuccessfulTests() {
             return successfulTests;
@@ -305,16 +302,10 @@
 
         public List<StaticCodeAnalysisReportDTO> getStaticCodeAnalysisReports() {
             return staticCodeAnalysisReports;
-<<<<<<< HEAD
         }
 
         public void setStaticCodeAnalysisReports(List<StaticCodeAnalysisReportDTO> staticCodeAnalysisReports) {
             this.staticCodeAnalysisReports = staticCodeAnalysisReports;
-=======
-        }
-
-        public void setStaticCodeAnalysisReports(List<StaticCodeAnalysisReportDTO> staticCodeAnalysisReports) {
-            this.staticCodeAnalysisReports = staticCodeAnalysisReports;
         }
 
         public List<BuildLogDTO> getLogs() {
@@ -323,7 +314,6 @@
 
         public void setLogs(List<BuildLogDTO> logs) {
             this.logs = logs;
->>>>>>> ff3694ef
         }
     }
 
