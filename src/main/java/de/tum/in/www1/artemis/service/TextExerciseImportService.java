--- conflicted
+++ resolved
@@ -11,7 +11,6 @@
 import org.springframework.stereotype.Service;
 
 import de.tum.in.www1.artemis.domain.*;
-import de.tum.in.www1.artemis.domain.metis.conversation.Channel;
 import de.tum.in.www1.artemis.repository.*;
 import de.tum.in.www1.artemis.service.metis.conversation.ChannelService;
 
@@ -58,15 +57,8 @@
         TextExercise newExercise = copyTextExerciseBasis(importedExercise, gradingInstructionCopyTracker);
 
         TextExercise newTextExercise = textExerciseRepository.save(newExercise);
-<<<<<<< HEAD
-        if (newExercise.isCourseExercise()) {
-            Channel createdChannel = channelService.createExerciseChannel(newTextExercise, importedExercise.getChannelName());
-            channelService.registerUsersToChannelAsynchronously(true, true, true, List.of(), createdChannel.getCourse(), createdChannel);
-        }
-=======
 
         channelService.createExerciseChannel(newTextExercise, importedExercise.getChannelName());
->>>>>>> a17c91dc
         newExercise.setExampleSubmissions(copyExampleSubmission(templateExercise, newExercise, gradingInstructionCopyTracker));
         return newExercise;
     }
