package de.tum.in.www1.artemis.service.connectors;

import java.net.MalformedURLException;
import java.net.URI;
import java.net.URISyntaxException;
import java.net.URL;
import java.time.Instant;
import java.util.*;

import javax.annotation.Nullable;
import javax.validation.constraints.NotNull;

import org.apache.commons.lang3.NotImplementedException;
import org.slf4j.Logger;
import org.slf4j.LoggerFactory;
import org.springframework.beans.factory.annotation.Value;
import org.springframework.context.annotation.Profile;
import org.springframework.http.*;
import org.springframework.stereotype.Service;
import org.springframework.web.client.HttpClientErrorException;
import org.springframework.web.client.HttpServerErrorException;
import org.springframework.web.client.RestTemplate;
import org.springframework.web.util.UriComponentsBuilder;

import com.fasterxml.jackson.databind.JsonNode;
import com.fasterxml.jackson.databind.ObjectMapper;
import com.google.common.base.Joiner;

<<<<<<< HEAD
import de.tum.in.www1.artemis.domain.*;
=======
import de.tum.in.www1.artemis.domain.Commit;
import de.tum.in.www1.artemis.domain.ProgrammingExercise;
import de.tum.in.www1.artemis.domain.User;
import de.tum.in.www1.artemis.domain.VcsRepositoryUrl;
>>>>>>> a4445ab6
import de.tum.in.www1.artemis.exception.BitbucketException;
import de.tum.in.www1.artemis.service.UserService;
import de.tum.in.www1.artemis.web.rest.util.HeaderUtil;

@Service
@Profile("bitbucket")
<<<<<<< HEAD
public class BitbucketService implements VersionControlService, VcsUserManagementService {
=======
public class BitbucketService extends AbstractVersionControlService {
>>>>>>> a4445ab6

    private static final int MAX_FORK_RETRIES = 5;

    private static final int MAX_GIVE_PERMISSIONS_RETRIES = 5;

    private final Logger log = LoggerFactory.getLogger(BitbucketService.class);

    @Value("${artemis.jira.admin-group-name}")
    private String ADMIN_GROUP_NAME;

    @Value("${artemis.version-control.url}")
    private URL BITBUCKET_SERVER_URL;

    @Value("${artemis.version-control.user}")
    private String BITBUCKET_USER;

    @Value("${artemis.version-control.password}")
    private String BITBUCKET_PASSWORD;

    @Value("${artemis.lti.user-prefix-edx}")
    private String USER_PREFIX_EDX = "";

    @Value("${artemis.lti.user-prefix-u4i}")
    private String USER_PREFIX_U4I = "";

    @Value("${artemis.git.name}")
    private String ARTEMIS_GIT_NAME;

    private final UserService userService;

    private final RestTemplate restTemplate;

    public BitbucketService(UserService userService, RestTemplate restTemplate) {
        this.userService = userService;
        this.restTemplate = restTemplate;
    }

    @Override
    public void configureRepository(URL repositoryUrl, String username) {
        if (username.startsWith(USER_PREFIX_EDX) || username.startsWith((USER_PREFIX_U4I))) {
            // It is an automatically created user

            User user = userService.getUserWithGroupsByLogin(username).get();

            if (!userExists(username)) {
                log.debug("Bitbucket user {} does not exist yet", username);
                String displayName = (user.getFirstName() + " " + user.getLastName()).trim();
                createUser(username, String.valueOf(userService.decryptPasswordByLogin(username).get()), user.getEmail(), displayName);

                try {
                    addUserToGroups(username, user.getGroups());
                }
                catch (BitbucketException e) {
                    /*
                     * This might throw exceptions, for example if the group does not exist on Bitbucket. We can safely ignore them.
                     */
                }
            }
            else {
                log.debug("Bitbucket user {} already exists", username);
            }

        }

        giveWritePermission(getProjectKeyFromUrl(repositoryUrl), getRepositorySlugFromUrl(repositoryUrl), username);
        protectBranches(getProjectKeyFromUrl(repositoryUrl), getRepositorySlugFromUrl(repositoryUrl));
    }

    /**
     * This methods protects the repository on the Bitbucket server by using a REST-call to setup branch protection.
     * The branch protection is applied to all branches and prevents rewriting the history (force-pushes) and deletion of branches.
     * @param projectKey The project key of the repository that should be protected
     * @param repositorySlug The slug of the repository that should be protected
     */
    private void protectBranches(String projectKey, String repositorySlug) {
        String baseUrl = BITBUCKET_SERVER_URL + "/rest/branch-permissions/2.0/projects/" + projectKey + "/repos/" + repositorySlug + "/restrictions";
        log.debug("Setting up branch protection for repository " + repositorySlug);

        // Payload according to https://docs.atlassian.com/bitbucket-server/rest/4.2.0/bitbucket-ref-restriction-rest.html
        HashMap<String, Object> matcher = new HashMap<>();

        // A wildcard (*) ist used to protect all branches
        matcher.put("displayId", "*");
        matcher.put("id", "*");
        HashMap<String, Object> type = new HashMap<>();
        type.put("id", "PATTERN");
        type.put("name", "Pattern");
        matcher.put("type", type);
        matcher.put("active", true);

        HashMap<String, Object> fastForwardOnlyType = new HashMap<>();
        fastForwardOnlyType.put("type", "fast-forward-only"); // Prevent force-pushes
        fastForwardOnlyType.put("matcher", matcher);

        HashMap<String, Object> noDeletesType = new HashMap<>();
        noDeletesType.put("type", "no-deletes"); // Prevent deletion of branches
        noDeletesType.put("matcher", matcher);

        List<Object> body = new ArrayList<>();
        body.add(fastForwardOnlyType);
        body.add(noDeletesType);

        HttpHeaders headers = HeaderUtil.createAuthorization(BITBUCKET_USER, BITBUCKET_PASSWORD);
        headers.setContentType(new MediaType("application", "vnd.atl.bitbucket.bulk+json")); // Set content-type manually as required by Bitbucket
        HttpEntity<?> entity = new HttpEntity<>(body, headers);
        try {
            restTemplate.exchange(baseUrl, HttpMethod.POST, entity, Object.class);
        }
        catch (Exception emAll) {
            log.error("Exception occurred while protecting repository " + repositorySlug, emAll);
        }

        log.debug("Branch protection for repository " + repositorySlug + " set up");
    }

    @Override
    protected void addWebHook(URL repositoryUrl, String notificationUrl, String webHookName) {
        if (!webHookExists(getProjectKeyFromUrl(repositoryUrl), getRepositorySlugFromUrl(repositoryUrl))) {
            createWebHook(getProjectKeyFromUrl(repositoryUrl), getRepositorySlugFromUrl(repositoryUrl), notificationUrl, webHookName);
        }
    }

    @Override
<<<<<<< HEAD
    public void addWebHook(URL repositoryUrl, String notificationUrl, String webHookName, String secretToken) {
        // Not needed for Bitbucket
        throw new NotImplementedException("Authenticated webhooks with Bitbucket are not supported!");
=======
    protected void addAuthenticatedWebHook(URL repositoryUrl, String notificationUrl, String webHookName, String secretToken) {
        // Not needed for Bitbucket
        throw new UnsupportedOperationException("Authenticated webhooks with Bitbucket are not supported!");
>>>>>>> a4445ab6
    }

    @Override
    public void deleteProject(String projectKey) {
        String baseUrl = BITBUCKET_SERVER_URL + "/rest/api/1.0/projects/" + projectKey;
        log.info("Delete bitbucket project " + projectKey);
        HttpHeaders headers = HeaderUtil.createAuthorization(BITBUCKET_USER, BITBUCKET_PASSWORD);
        HttpEntity<?> entity = new HttpEntity<>(headers);
        try {
            restTemplate.exchange(baseUrl, HttpMethod.DELETE, entity, Map.class);
        }
        catch (Exception e) {
            log.error("Could not delete project", e);
        }
    }

    @Override
    public void deleteRepository(URL repositoryUrl) {
        deleteRepositoryImpl(getProjectKeyFromUrl(repositoryUrl), getRepositorySlugFromUrl(repositoryUrl));
    }

    @Override
    public VcsRepositoryUrl getCloneRepositoryUrl(String projectKey, String repositorySlug) {
        final var cloneUrl = new BitbucketRepositoryUrl(projectKey, repositorySlug);
        log.debug("getCloneURL: " + cloneUrl.toString());
        return cloneUrl;
    }

    @Override
    public VcsRepositoryUrl copyRepository(String sourceProjectKey, String sourceRepositoryName, String targetProjectKey, String targetRepositoryName) {
        sourceRepositoryName = sourceRepositoryName.toLowerCase();
        targetRepositoryName = targetRepositoryName.toLowerCase();
        final var targetRepoSlug = targetProjectKey.toLowerCase() + "-" + targetRepositoryName;
        final var body = new HashMap<String, Object>();
        body.put("name", targetRepoSlug);
        final var projectMap = new HashMap<>();
        projectMap.put("key", targetProjectKey);
        body.put("project", projectMap);
        final var headers = HeaderUtil.createAuthorization(BITBUCKET_USER, BITBUCKET_PASSWORD);
        HttpEntity<?> entity = new HttpEntity<>(body, headers);

        log.info("Try to copy repository " + sourceProjectKey + "/repos/" + sourceRepositoryName + " into " + targetRepoSlug);
        final String repoUrl = BITBUCKET_SERVER_URL + "/rest/api/1.0/projects/" + sourceProjectKey + "/repos/" + sourceRepositoryName;

        try {
            /*
             * There is an edge case occurring when multiple students fork a repository leading to a race condition on the filelock for the gitconfig of the base repository since
             * Bitbucket always tries to set pruneexpire to never as soon as one forks a repository. We only catch this case and loop over the request until we managed to fork the
             * repository, or the maximum amount of retries has been exceeded. There is no direct other solution as of now since this is a default Bitbucket behavior we cannot
             * control
             */
            for (int i = 0; i < MAX_FORK_RETRIES; i++) {
                try {
                    final var response = restTemplate.postForEntity(new URI(repoUrl), entity, Map.class);
                    if (response.getStatusCode().equals(HttpStatus.CREATED)) {
                        return new BitbucketRepositoryUrl(targetProjectKey, targetRepoSlug);
                    }
                }
                catch (HttpServerErrorException.InternalServerError e) {

                    if (e.getResponseBodyAsString().contains("code 255 saying: error: could not lock config file config: File exists")) {
                        log.warn("Could not acquire lock for gitconfig in Bitbucket while forking the repository. Trying again");
                        if (i == MAX_FORK_RETRIES - 1) {
                            // if the last attempt fails, we throw an exception to make sure to exit this method with an exception
                            throw e;
                        }
                    }
                    else {
                        throw e;
                    }
                }
            }
        }
        catch (URISyntaxException e) {
            throw new BitbucketException("Invalid repository URL built while trying to fork: " + repoUrl);
        }
        catch (HttpClientErrorException e) {
            if (e.getStatusCode().equals(HttpStatus.CONFLICT)) {
                log.info("Repository already exists. Going to recover repository information...");
                return new BitbucketRepositoryUrl(targetProjectKey, targetRepoSlug);
            }
            else {
                var bodyString = Joiner.on(",").withKeyValueSeparator("=").join(body);
                log.error("Could not fork base repository on " + repoUrl + " using " + bodyString, e);
                throw new BitbucketException("Error while forking repository", e);
            }
        }
        catch (HttpServerErrorException e) {
            if (e instanceof HttpServerErrorException.InternalServerError) {
                var internalServerError = (HttpServerErrorException.InternalServerError) e;
                log.error("Internal Server Error on Bitbucket with message: '" + internalServerError.getMessage() + "', body: '" + internalServerError.getResponseBodyAsString()
                        + "', headers: '" + internalServerError.getResponseHeaders() + "', status text: '" + internalServerError.getStatusText() + "'.");
            }
            var bodyString = Joiner.on(",").withKeyValueSeparator("=").join(body);
            log.error("Could not fork base repository on " + repoUrl + " using " + bodyString, e);
            throw new BitbucketException("Error while forking repository", e);
        }
        catch (Exception emAll) {
            var bodyString = Joiner.on(",").withKeyValueSeparator("=").join(body);
            log.error("Could not fork base repository on " + repoUrl + " using " + bodyString, emAll);
            throw new BitbucketException("Error while forking repository", emAll);
        }

        return null;
    }

    /**
     * Gets the project key from the given URL
     *
     * @param repositoryUrl The complete repository-url (including protocol, host and the complete path)
     * @return The project key
     * @throws BitbucketException if the URL is invalid and no project key could be extracted
     */
    private String getProjectKeyFromUrl(URL repositoryUrl) throws BitbucketException {
        // https://ga42xab@repobruegge.in.tum.de/scm/EIST2016RME/RMEXERCISE-ga42xab.git
        String[] urlParts = repositoryUrl.getFile().split("/");
        if (urlParts.length > 2) {
            return urlParts[2];
        }

        log.error("No project key could be found for repository {}", repositoryUrl);
        throw new BitbucketException("No project key could be found");
    }

    /**
     * Gets the repository slug from the given URL
     *
     * @param repositoryUrl The complete repository-url (including protocol, host and the complete path)
     * @return The repository slug
     * @throws BitbucketException if the URL is invalid and no repository slug could be extracted
     */
    public String getRepositorySlugFromUrl(URL repositoryUrl) throws BitbucketException {
        // https://ga42xab@repobruegge.in.tum.de/scm/EIST2016RME/RMEXERCISE-ga42xab.git
        String[] urlParts = repositoryUrl.getFile().split("/");
        if (urlParts.length > 3) {
            String repositorySlug = urlParts[3];
            if (repositorySlug.endsWith(".git")) {
                repositorySlug = repositorySlug.substring(0, repositorySlug.length() - 4);
            }
            return repositorySlug;
        }

        log.error("No repository slug could be found for repository {}", repositoryUrl);
        throw new BitbucketException("No repository slug could be found");
    }

    /**
     * Checks if an username exists on Bitbucket
     *
     * @param username the Bitbucket username to check
     * @return true if it exists
     * @throws BitbucketException any exception occurred on the Bitbucket server
     */
    private Boolean userExists(String username) throws BitbucketException {
        HttpHeaders headers = HeaderUtil.createAuthorization(BITBUCKET_USER, BITBUCKET_PASSWORD);
        HttpEntity<?> entity = new HttpEntity<>(headers);
        try {
            restTemplate.exchange(BITBUCKET_SERVER_URL + "/rest/api/1.0/users/" + username, HttpMethod.GET, entity, Map.class);
        }
        catch (HttpClientErrorException e) {
            if (e.getStatusCode().equals(HttpStatus.NOT_FOUND)) {
                return false;
            }
            log.error("Could not check if user  " + username + " exists.", e);
            throw new BitbucketException("Could not check if user exists");
        }
        return true;
    }

    @Override
    public void createUser(User user) {
        // Not needed for now, since Bitbucket works in conjunction with Jira
        // TODO: If we implement an extensive user management system using Artemis, we might want to also implement this method in this case
    }

    @Override
    public void updateUser(User user, Set<String> removedGroups, Set<String> addedGroups) {
        // Not needed for now, since Bitbucket works in conjunction with Jira
        // TODO: If we implement an extensive user management system using Artemis, we might want to also implement this method in this case
    }

    @Override
    public void updateCoursePermissions(Course updatedCourse, String oldInstructorGroup, String oldTeachingAssistantGroup) {
        // Not needed for now, since Bitbucket works in conjunction with Jira
        // TODO: If we implement an extensive user management system using Artemis, we might want to also implement this method in this case
    }

    @Override
    public void deleteUser(String login) {
        // Not needed for now, since Bitbucket works in conjunction with Jira
        // TODO: If we implement an extensive user management system using Artemis, we might want to also implement this method in this case
    }

    /**
     * Creates an user on Bitbucket
     *
     * @param username     The wanted Bitbucket username
     * @param password     The wanted passowrd in clear text
     * @param emailAddress The eMail address for the user
     * @param displayName  The display name (full name)
     * @throws BitbucketException if the rest request to Bitbucket for creating the user failed.
     */
    public void createUser(String username, String password, String emailAddress, String displayName) throws BitbucketException {
        HttpHeaders headers = HeaderUtil.createAuthorization(BITBUCKET_USER, BITBUCKET_PASSWORD);

        UriComponentsBuilder builder = UriComponentsBuilder.fromHttpUrl(BITBUCKET_SERVER_URL + "/rest/api/1.0/admin/users").queryParam("name", username)
                .queryParam("email", emailAddress).queryParam("emailAddress", emailAddress).queryParam("password", password).queryParam("displayName", displayName)
                .queryParam("addToDefaultGroup", "true").queryParam("notify", "false");

        HttpEntity<?> entity = new HttpEntity<>(headers);

        log.debug("Creating Bitbucket user {} ({})", username, emailAddress);

        try {
            restTemplate.exchange(builder.build().encode().toUri(), HttpMethod.POST, entity, Map.class);
        }
        catch (HttpClientErrorException e) {
            log.error("Could not create Bitbucket user " + username, e);
            throw new BitbucketException("Error while creating user");
        }
    }

    /**
     * Adds an Bitbucket user to (multiple) Bitbucket groups
     *
     * @param username The Bitbucket username
     * @param groups   Names of Bitbucket groups
     * @throws BitbucketException if the rest request to Bitbucket for adding the user to the specified groups failed.
     */
    public void addUserToGroups(String username, Set<String> groups) throws BitbucketException {
        HttpHeaders headers = HeaderUtil.createAuthorization(BITBUCKET_USER, BITBUCKET_PASSWORD);

        Map<String, Object> body = new HashMap<>();
        body.put("user", username);
        body.put("groups", groups);
        HttpEntity<?> entity = new HttpEntity<>(body, headers);

        log.debug("Adding Bitbucket user {} to groups {}", username, groups);

        try {
            restTemplate.exchange(BITBUCKET_SERVER_URL + "/rest/api/1.0/admin/users/add-groups", HttpMethod.POST, entity, Map.class);
        }
        catch (HttpClientErrorException e) {
            log.error("Could not add Bitbucket user " + username + " to groups" + groups, e);
            throw new BitbucketException("Error while adding Bitbucket user to groups");
        }
    }

    /**
     * Gives user write permissions for a repository.
     *
     * @param projectKey     The project key of the repository's project.
     * @param repositorySlug The repository's slug.
     * @param username       The user whom to give write permissions.
     */
    // TODO: Refactor to also use setStudentRepositoryPermission.
    private void giveWritePermission(String projectKey, String repositorySlug, String username) throws BitbucketException {
        String baseUrl = BITBUCKET_SERVER_URL + "/rest/api/1.0/projects/" + projectKey + "/repos/" + repositorySlug + "/permissions/users?name=";// NAME&PERMISSION
        HttpHeaders headers = HeaderUtil.createAuthorization(BITBUCKET_USER, BITBUCKET_PASSWORD);
        HttpEntity<?> entity = new HttpEntity<>(headers);
        String url = baseUrl + username + "&permission=REPO_WRITE";

        try {
            /*
             * This is an edge case. If a new users logs in and clicks on Start Exercise within 1 minute, the user does not yet exist in Bitbucket.
             */
            User user = null;
            for (int i = 0; i < MAX_GIVE_PERMISSIONS_RETRIES; i++) {
                try {
                    restTemplate.exchange(url, HttpMethod.PUT, entity, Map.class);
                }
                catch (HttpClientErrorException e) {

                    if (e.getResponseBodyAsString().contains("No such user")) {
                        if (user == null) {
                            user = userService.getUser();
                        }
                        if (user.getCreatedDate().plusSeconds(90).isAfter(Instant.now())) {
                            log.warn("Could not give write permissions to user " + username + ", because the user does not yet exist in Bitbucket. Trying again in 5s");
                            Thread.sleep(5000);
                            // if the last attempt fails, we throw an exception to make sure to exit this method with an exception
                            if (i == MAX_GIVE_PERMISSIONS_RETRIES - 1) {
                                throw e;
                            }
                        }
                        else {
                            throw e;
                        }
                    }
                    else {
                        throw e;
                    }
                }
            }
        }
        catch (HttpClientErrorException e) {
            log.error("Server Error on Bitbucket with message: '" + e.getMessage() + "', body: '" + e.getResponseBodyAsString() + "', headers: '" + e.getResponseHeaders()
                    + "', status text: '" + e.getStatusText() + "'.");
            log.error("Could not give write permission using " + url, e);
            throw new BitbucketException("Error while giving repository permissions", e);
        }
        catch (Exception emAll) {
            log.error("Could not give write permission using " + url, emAll);
            throw new BitbucketException("Error while giving repository permissions", emAll);
        }

    }

    @Override
    public void setRepositoryPermissionsToReadOnly(URL repositoryUrl, String projectKey, String username) throws BitbucketException {
        setStudentRepositoryPermission(repositoryUrl, projectKey, username, VersionControlRepositoryPermission.READ_ONLY);
    }

    private void setStudentRepositoryPermission(URL repositoryUrl, String projectKey, String username, VersionControlRepositoryPermission repositoryPermission)
            throws BitbucketException {
        String permissionString = repositoryPermission == VersionControlRepositoryPermission.READ_ONLY ? "READ" : "WRITE";
        String repositorySlug = getRepositoryName(repositoryUrl);
        String baseUrl = BITBUCKET_SERVER_URL + "/rest/api/1.0/projects/" + projectKey + "/repos/" + repositorySlug + "/permissions/users?name=";// NAME&PERMISSION
        HttpHeaders headers = HeaderUtil.createAuthorization(BITBUCKET_USER, BITBUCKET_PASSWORD);
        HttpEntity<?> entity = new HttpEntity<>(headers);
        String url = baseUrl + username + "&permission=REPO_" + permissionString;
        try {
            restTemplate.exchange(url, HttpMethod.PUT, entity, Map.class);
        }
        catch (Exception e) {
            log.error("Could not give " + repositoryPermission + " permissions using " + url, e);
            throw new BitbucketException("Error while giving repository permissions", e);
        }
    }

    @Override
    public boolean checkIfProjectExists(String projectKey, String projectName) {
        HttpHeaders headers = HeaderUtil.createAuthorization(BITBUCKET_USER, BITBUCKET_PASSWORD);
        HttpEntity<?> entity = new HttpEntity<>(headers);
        ResponseEntity<Map> response = null;
        try {
            // first check that the project key is unique
            response = restTemplate.exchange(BITBUCKET_SERVER_URL + "/rest/api/1.0/projects/" + projectKey, HttpMethod.GET, entity, Map.class);
            log.warn("Bitbucket project with key " + projectKey + " already exists");
            return true;
        }
        catch (HttpClientErrorException e) {
            log.debug("Bitbucket project " + projectKey + " does not exit");
            if (e.getStatusCode().equals(HttpStatus.NOT_FOUND)) {
                // only if this is the case, we additionally check that the project name is unique

                response = restTemplate.exchange(BITBUCKET_SERVER_URL + "/rest/api/1.0/projects?name=" + projectName, HttpMethod.GET, entity, Map.class);

                if ((Integer) response.getBody().get("size") != 0) {
                    List<Object> vcsProjects = (List<Object>) response.getBody().get("values");
                    for (Object vcsProject : vcsProjects) {
                        String vcsProjectName = (String) ((Map) vcsProject).get("name");
                        if (vcsProjectName.equalsIgnoreCase(projectName)) {
                            log.warn("Bitbucket project with name" + projectName + " already exists");
                            return true;
                        }
                    }
                }
                return false;
            }
        }
        return true;
    }

    /**
     * Create a new project
     *
     * @param programmingExercise
     * @throws BitbucketException if the project could not be created
     */
    @Override
    public void createProjectForExercise(ProgrammingExercise programmingExercise) throws BitbucketException {
        String projectKey = programmingExercise.getProjectKey();
        String projectName = programmingExercise.getProjectName();
        HttpHeaders headers = HeaderUtil.createAuthorization(BITBUCKET_USER, BITBUCKET_PASSWORD);

        Map<String, Object> body = new HashMap<>();
        body.put("key", projectKey);
        body.put("name", projectName);
        // TODO: add a description
        HttpEntity<?> entity = new HttpEntity<>(body, headers);

        log.debug("Creating Bitbucket project {} with key {}", projectName, projectKey);

        try {
            restTemplate.exchange(BITBUCKET_SERVER_URL + "/rest/api/1.0/projects", HttpMethod.POST, entity, Map.class);
            grantGroupPermissionToProject(projectKey, ADMIN_GROUP_NAME, "PROJECT_ADMIN"); // admins get administrative permissions

            if (programmingExercise.getCourse().getInstructorGroupName() != null && !programmingExercise.getCourse().getInstructorGroupName().isEmpty()) {
                grantGroupPermissionToProject(projectKey, programmingExercise.getCourse().getInstructorGroupName(), "PROJECT_ADMIN"); // instructors get administrative permissions
            }

            if (programmingExercise.getCourse().getTeachingAssistantGroupName() != null && !programmingExercise.getCourse().getTeachingAssistantGroupName().isEmpty()) {
                grantGroupPermissionToProject(projectKey, programmingExercise.getCourse().getTeachingAssistantGroupName(), "PROJECT_WRITE"); // teachingAssistants get
                                                                                                                                             // write-permissions
            }
        }
        catch (HttpClientErrorException e) {
            log.error("Could not create Bitbucket project {} with key {}", projectName, projectKey, e);
            throw new BitbucketException("Error while creating Bitbucket project. Try a different name!");
        }
    }

    @Override
    public ConnectorHealth health() {
        ConnectorHealth health;
        try {
            final var status = restTemplate.getForObject(BITBUCKET_SERVER_URL + "/status", JsonNode.class);
            health = status.get("state").asText().equals("RUNNING") ? new ConnectorHealth(true) : new ConnectorHealth(false);
        }
        catch (Exception emAll) {
            health = new ConnectorHealth(emAll);
        }

        health.setAdditionalInfo(Map.of("url", BITBUCKET_SERVER_URL));
        return health;
    }

    /**
     * Create a new repo
     *
     * @param repoName   The project name
     * @param projectKey The project key of the parent project
     * @throws BitbucketException if the repo could not be created
     */
    private void createRepository(String projectKey, String repoName) throws BitbucketException {
        HttpHeaders headers = HeaderUtil.createAuthorization(BITBUCKET_USER, BITBUCKET_PASSWORD);

        Map<String, Object> body = new HashMap<>();
        body.put("name", repoName.toLowerCase());
        HttpEntity<?> entity = new HttpEntity<>(body, headers);

        log.debug("Creating Bitbucket repo {} with parent key {}", repoName, projectKey);

        try {
            restTemplate.exchange(BITBUCKET_SERVER_URL + "/rest/api/1.0/projects/" + projectKey + "/repos", HttpMethod.POST, entity, Map.class);
        }
        catch (HttpClientErrorException e) {
            if (e.getStatusCode() == HttpStatus.CONFLICT) {
                log.info("Repository {} (parent {}) already exists, reusing it...", repoName, projectKey);
                return;
            }
            log.error("Could not create Bitbucket repo {} with projectKey key {}", repoName, projectKey, e);
            throw new BitbucketException("Error while creating Bitbucket repo");
        }
    }

    private void grantGroupPermissionToProject(String projectKey, String groupName, String permission) {
        String baseUrl = BITBUCKET_SERVER_URL + "/rest/api/1.0/projects/" + projectKey + "/permissions/groups/?name="; // GROUPNAME&PERMISSION
        HttpHeaders headers = HeaderUtil.createAuthorization(BITBUCKET_USER, BITBUCKET_PASSWORD);
        HttpEntity<?> entity = new HttpEntity<>(headers);
        try {
            restTemplate.exchange(baseUrl + groupName + "&permission=" + permission, HttpMethod.PUT, entity, Map.class);
        }
        catch (Exception e) {
            log.error("Could not give project permission", e);
            throw new BitbucketException("Error while giving project permissions", e);
        }
    }

    /**
     * Get all existing WebHooks for a specific repository.
     *
     * @param projectKey     The project key of the repository's project.
     * @param repositorySlug The repository's slug.
     * @return A map of all ids of the WebHooks to the URL they notify.
     * @throws BitbucketException if the request to get the WebHooks failed
     */
    private Map<Integer, String> getExistingWebHooks(String projectKey, String repositorySlug) throws BitbucketException {
        HttpHeaders headers = HeaderUtil.createAuthorization(BITBUCKET_USER, BITBUCKET_PASSWORD);
        String baseUrl = BITBUCKET_SERVER_URL + "/rest/api/1.0/projects/" + projectKey + "/repos/" + repositorySlug + "/webhooks";

        HttpEntity<?> entity = new HttpEntity<>(headers);
        ResponseEntity<Map> response;
        try {
            response = restTemplate.exchange(baseUrl, HttpMethod.GET, entity, Map.class);
        }
        catch (Exception e) {
            log.error("Error while getting existing WebHooks", e);
            throw new BitbucketException("Error while getting existing WebHooks", e);
        }

        Map<Integer, String> webHooks = new HashMap<>();

        if (response != null && response.getStatusCode().equals(HttpStatus.OK)) {
            // TODO: BitBucket uses a pagination API to split up the responses, so we might have to check all pages
            List<Map<String, Object>> rawWebHooks = (List<Map<String, Object>>) response.getBody().get("values");
            for (Map<String, Object> rawWebHook : rawWebHooks) {
                webHooks.put((Integer) rawWebHook.get("id"), (String) rawWebHook.get("url"));
            }
            return webHooks;
        }
        log.error("Error while getting existing WebHooks for {}-{}: Invalid response", projectKey, repositorySlug);
        throw new BitbucketException("Error while getting existing WebHooks: Invalid response");
    }

    private boolean webHookExists(String projectKey, String repositorySlug) {
        Map<Integer, String> webHooks = getExistingWebHooks(projectKey, repositorySlug);
        return !webHooks.isEmpty();
    }

    private void createWebHook(String projectKey, String repositorySlug, String notificationUrl, String webHookName) {
        log.debug("Creating WebHook for Repository {}-{} ({})", projectKey, repositorySlug, notificationUrl);
        HttpHeaders headers = HeaderUtil.createAuthorization(BITBUCKET_USER, BITBUCKET_PASSWORD);
        String baseUrl = BITBUCKET_SERVER_URL + "/rest/api/1.0/projects/" + projectKey + "/repos/" + repositorySlug + "/webhooks";

        Map<String, Object> body = new HashMap<>();
        body.put("name", webHookName);
        body.put("url", notificationUrl);
        body.put("events", new ArrayList<>());
        ((List) body.get("events")).add("repo:refs_changed"); // Inform on push
        // TODO: We might want to add a token to ensure the notification is valid

        HttpEntity<?> entity = new HttpEntity<>(body, headers);

        try {
            restTemplate.exchange(baseUrl, HttpMethod.POST, entity, Map.class);
        }
        catch (HttpClientErrorException e) {
            log.error("Could not add create WebHook for {}-{} ({})", projectKey, repositorySlug, notificationUrl, e);
            throw new BitbucketException("Error while creating WebHook");
        }
    }

    private void deleteWebHook(String projectKey, String repositorySlug, Integer webHookId) {
        String baseUrl = BITBUCKET_SERVER_URL + "/rest/api/1.0/projects/" + projectKey + "/repos/" + repositorySlug + "/webhooks/" + webHookId;
        log.info("Delete WebHook {} on project {}-{}", webHookId, projectKey, repositorySlug);
        HttpHeaders headers = HeaderUtil.createAuthorization(BITBUCKET_USER, BITBUCKET_PASSWORD);
        HttpEntity<?> entity = new HttpEntity<>(headers);
        try {
            restTemplate.exchange(baseUrl, HttpMethod.DELETE, entity, Map.class);
        }
        catch (Exception e) {
            log.error("Could not delete WebHook", e);
        }
    }

    private void deleteExistingWebHooks(String projectKey, String repositorySlug) {
        Map<Integer, String> webHooks = getExistingWebHooks(projectKey, repositorySlug);
        for (Integer webHookId : webHooks.keySet()) {
            deleteWebHook(projectKey, repositorySlug, webHookId);
        }
    }

    /**
     * Deletes the given repository from Bitbucket.
     *
     * @param projectKey     The project key of the repository's project.
     * @param repositorySlug The repository's slug.
     */
    private void deleteRepositoryImpl(String projectKey, String repositorySlug) {
        String baseUrl = BITBUCKET_SERVER_URL + "/rest/api/1.0/projects/" + projectKey + "/repos/" + repositorySlug;
        log.info("Delete repository " + baseUrl);
        HttpHeaders headers = HeaderUtil.createAuthorization(BITBUCKET_USER, BITBUCKET_PASSWORD);
        HttpEntity<?> entity = new HttpEntity<>(headers);
        try {
            restTemplate.exchange(baseUrl, HttpMethod.DELETE, entity, Map.class);
        }
        catch (Exception e) {
            log.error("Could not delete repository", e);
        }
    }

    @Override
    public Boolean repositoryUrlIsValid(URL repositoryUrl) {
        String projectKey;
        String repositorySlug;
        try {
            projectKey = getProjectKeyFromUrl(repositoryUrl);
            repositorySlug = getRepositorySlugFromUrl(repositoryUrl);
        }
        catch (BitbucketException e) {
            // Either the project Key or the repository slug could not be extracted, therefor this can't be a valid URL
            return false;
        }

        HttpHeaders headers = HeaderUtil.createAuthorization(BITBUCKET_USER, BITBUCKET_PASSWORD);
        HttpEntity<?> entity = new HttpEntity<>(headers);
        try {
            restTemplate.exchange(BITBUCKET_SERVER_URL + "/rest/api/1.0/projects/" + projectKey + "/repos/" + repositorySlug, HttpMethod.GET, entity, Map.class);
        }
        catch (Exception e) {
            return false;
        }
        return true;
    }

    @Override
    @NotNull
    public Commit getLastCommitDetails(Object requestBody) throws BitbucketException {
        // NOTE the requestBody should look like this:
        // {"eventKey":"...","date":"...","actor":{...},"repository":{...},"changes":[{"ref":{...},"refId":"refs/heads/master","fromHash":"5626436a443eb898a5c5f74b6352f26ea2b7c84e","toHash":"662868d5e16406d1dd4dcfa8ac6c46ee3d677924","type":"UPDATE"}]}
        // we are interested in the toHash
        Commit commit = new Commit();
        try {
            final var commitData = new ObjectMapper().convertValue(requestBody, JsonNode.class);
            var lastChange = commitData.get("changes").get(0);
            var ref = lastChange.get("ref");
            if (ref != null) {
                var branch = ref.get("displayId").asText();
                commit.setBranch(branch);
            }
            var hash = lastChange.get("toHash").asText();
            commit.setCommitHash(hash);
            var actor = commitData.get("actor");
            String name = actor.get("name").asText();
            String email = actor.get("emailAddress").asText();
            if (ARTEMIS_GIT_NAME.equalsIgnoreCase(name)) {
                final var commitInfo = fetchCommitInfo(commitData, hash);
                if (commitInfo != null) {
                    commit.setMessage(commitInfo.get("message").asText());
                    name = commitInfo.get("author").get("name").asText();
                    email = commitInfo.get("author").get("emailAddress").asText();
                }
            }
            commit.setAuthorName(name);
            commit.setAuthorEmail(email);
        }
        catch (Exception e) {
            // silently fail because this step is not absolutely necessary
            log.error("Error when getting hash of last commit. Will continue, but the following error happened: " + e.getMessage(), e);
        }
        return commit;
    }

    @Nullable
    private JsonNode fetchCommitInfo(JsonNode commitData, String hash) {
        try {
            var cloneLinks = commitData.get("repository").get("links").get("clone");
            URL repositoryURL;
            // it might be the case that cloneLinks contains two URLs and the first one is 'ssh'. Then we are interested in http
            // we use contains here, because it could be the case that https is used here as well in the future.
            // It should not be possible that the cloneLinks array is empty.
            if (cloneLinks.size() > 1 && !cloneLinks.get(0).get("name").asText().contains("http")) {
                repositoryURL = new URL(cloneLinks.get(1).get("href").asText());
            }
            else {
                repositoryURL = new URL(cloneLinks.get(0).get("href").asText());
            }
            final var projectKey = getProjectKeyFromUrl(repositoryURL);
            final var slug = getRepositorySlugFromUrl(repositoryURL);
            final var uriBuilder = UriComponentsBuilder.fromUri(BITBUCKET_SERVER_URL.toURI())
                    .pathSegment("rest", "api", "1.0", "projects", projectKey, "repos", slug, "commits", hash).build();
            final var headers = HeaderUtil.createAuthorization(BITBUCKET_USER, BITBUCKET_PASSWORD);
            final var entity = new HttpEntity<>(headers);

            final var commitInfo = restTemplate.exchange(uriBuilder.toUri(), HttpMethod.GET, entity, JsonNode.class).getBody();
            if (commitInfo == null) {
                throw new BitbucketException("Unable to fetch commit info from Bitbucket for hash " + hash);
            }

            return commitInfo;
        }
        catch (Exception e) {
            log.warn("Cannot fetch commit info for hash {} due to error: {}", hash, e.getMessage());
        }
        return null;
    }

    @Override
    public void createRepository(String entityName, String topLevelEntity, String parentEntity) {
        createRepository(entityName, topLevelEntity);
    }

    @Override
    public String getRepositoryName(URL repositoryUrl) {
        return getRepositorySlugFromUrl(repositoryUrl);
    }

    public final class BitbucketRepositoryUrl extends VcsRepositoryUrl {

        public BitbucketRepositoryUrl(String projectKey, String repositorySlug) {
            super();
            final var urlString = BITBUCKET_SERVER_URL.getProtocol() + "://" + BITBUCKET_SERVER_URL.getAuthority() + buildRepositoryPath(projectKey, repositorySlug);
            try {
                this.url = new URL(urlString);
            }
            catch (MalformedURLException e) {
                throw new BitbucketException("Could not build clone URL", e);
            }
        }

        private BitbucketRepositoryUrl(String urlString) {
            try {
                this.url = new URL(urlString);
            }
            catch (MalformedURLException e) {
                throw new BitbucketException("Could not build clone URL", e);
            }
        }

        @Override
        public VcsRepositoryUrl withUser(String username) {
            this.username = username;
            return new BitbucketRepositoryUrl(url.toString().replaceAll("(https?://)(.*)", "$1" + username + "@$2"));
        }

        private String buildRepositoryPath(String projectKey, String repositorySlug) {
            return BITBUCKET_SERVER_URL.getPath() + "/scm/" + projectKey + "/" + repositorySlug + ".git";
        }
    }
}<|MERGE_RESOLUTION|>--- conflicted
+++ resolved
@@ -10,7 +10,6 @@
 import javax.annotation.Nullable;
 import javax.validation.constraints.NotNull;
 
-import org.apache.commons.lang3.NotImplementedException;
 import org.slf4j.Logger;
 import org.slf4j.LoggerFactory;
 import org.springframework.beans.factory.annotation.Value;
@@ -26,25 +25,14 @@
 import com.fasterxml.jackson.databind.ObjectMapper;
 import com.google.common.base.Joiner;
 
-<<<<<<< HEAD
 import de.tum.in.www1.artemis.domain.*;
-=======
-import de.tum.in.www1.artemis.domain.Commit;
-import de.tum.in.www1.artemis.domain.ProgrammingExercise;
-import de.tum.in.www1.artemis.domain.User;
-import de.tum.in.www1.artemis.domain.VcsRepositoryUrl;
->>>>>>> a4445ab6
 import de.tum.in.www1.artemis.exception.BitbucketException;
 import de.tum.in.www1.artemis.service.UserService;
 import de.tum.in.www1.artemis.web.rest.util.HeaderUtil;
 
 @Service
 @Profile("bitbucket")
-<<<<<<< HEAD
-public class BitbucketService implements VersionControlService, VcsUserManagementService {
-=======
-public class BitbucketService extends AbstractVersionControlService {
->>>>>>> a4445ab6
+public class BitbucketService extends AbstractVersionControlService implements VcsUserManagementService {
 
     private static final int MAX_FORK_RETRIES = 5;
 
@@ -168,15 +156,9 @@
     }
 
     @Override
-<<<<<<< HEAD
-    public void addWebHook(URL repositoryUrl, String notificationUrl, String webHookName, String secretToken) {
-        // Not needed for Bitbucket
-        throw new NotImplementedException("Authenticated webhooks with Bitbucket are not supported!");
-=======
     protected void addAuthenticatedWebHook(URL repositoryUrl, String notificationUrl, String webHookName, String secretToken) {
         // Not needed for Bitbucket
         throw new UnsupportedOperationException("Authenticated webhooks with Bitbucket are not supported!");
->>>>>>> a4445ab6
     }
 
     @Override
