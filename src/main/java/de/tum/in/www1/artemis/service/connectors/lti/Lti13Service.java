package de.tum.in.www1.artemis.service.connectors.lti;

import java.net.MalformedURLException;
import java.net.URL;
import java.util.Collection;
import java.util.Map;
import java.util.Optional;
import java.util.stream.Collectors;

import javax.servlet.http.HttpServletResponse;
import javax.validation.constraints.NotNull;

import org.joda.time.DateTime;
import org.slf4j.Logger;
import org.slf4j.LoggerFactory;
import org.springframework.context.annotation.Profile;
import org.springframework.http.HttpEntity;
import org.springframework.http.HttpHeaders;
import org.springframework.http.MediaType;
import org.springframework.security.core.context.SecurityContextHolder;
import org.springframework.security.oauth2.client.registration.ClientRegistration;
import org.springframework.security.oauth2.core.oidc.OidcIdToken;
import org.springframework.stereotype.Service;
import org.springframework.util.AntPathMatcher;
import org.springframework.util.StringUtils;
import org.springframework.web.client.HttpClientErrorException;
import org.springframework.web.client.RestTemplate;
import org.springframework.web.util.UriComponentsBuilder;

import com.google.gson.JsonObject;

import de.tum.in.www1.artemis.domain.*;
import de.tum.in.www1.artemis.domain.lti.*;
import de.tum.in.www1.artemis.domain.participation.StudentParticipation;
import de.tum.in.www1.artemis.repository.*;
import de.tum.in.www1.artemis.security.ArtemisAuthenticationProvider;
import de.tum.in.www1.artemis.security.lti.Lti13TokenRetriever;
import de.tum.in.www1.artemis.service.OnlineCourseConfigurationService;
import de.tum.in.www1.artemis.web.rest.errors.BadRequestAlertException;

@Service
@Profile("lti")
public class Lti13Service {

    private static final String EXERCISE_PATH_PATTERN = "/courses/{courseId}/exercises/{exerciseId}";

<<<<<<< HEAD
    private final Logger log = LoggerFactory.getLogger(Lti13Service.class);
=======
    private static final String COURSE_PATH_PATTERN = "/lti/deep-linking/{courseId}";

    private static final Logger log = LoggerFactory.getLogger(Lti13Service.class);
>>>>>>> 4ef9b389

    private final UserRepository userRepository;

    private final ExerciseRepository exerciseRepository;

    private final CourseRepository courseRepository;

    private final Lti13ResourceLaunchRepository launchRepository;

    private final LtiService ltiService;

    private final ResultRepository resultRepository;

    private final Lti13TokenRetriever tokenRetriever;

    private final OnlineCourseConfigurationService onlineCourseConfigurationService;

    private final LtiPlatformConfigurationRepository ltiPlatformConfigurationRepository;

    private final ArtemisAuthenticationProvider artemisAuthenticationProvider;

    private final RestTemplate restTemplate;

    public Lti13Service(UserRepository userRepository, ExerciseRepository exerciseRepository, CourseRepository courseRepository, Lti13ResourceLaunchRepository launchRepository,
            LtiService ltiService, ResultRepository resultRepository, Lti13TokenRetriever tokenRetriever, OnlineCourseConfigurationService onlineCourseConfigurationService,
            RestTemplate restTemplate, ArtemisAuthenticationProvider artemisAuthenticationProvider, LtiPlatformConfigurationRepository ltiPlatformConfigurationRepository) {
        this.userRepository = userRepository;
        this.exerciseRepository = exerciseRepository;
        this.courseRepository = courseRepository;
        this.ltiService = ltiService;
        this.launchRepository = launchRepository;
        this.resultRepository = resultRepository;
        this.tokenRetriever = tokenRetriever;
        this.onlineCourseConfigurationService = onlineCourseConfigurationService;
        this.restTemplate = restTemplate;
        this.artemisAuthenticationProvider = artemisAuthenticationProvider;
        this.ltiPlatformConfigurationRepository = ltiPlatformConfigurationRepository;
    }

    /**
     * Performs an LTI 1.3 exercise launch with the LTI parameters contained in launchRequest.
     * If the launch was successful the user is added to the target exercise group (e.g. the course).
     *
     * @param ltiIdToken           the id token for the user launching the request
     * @param clientRegistrationId the clientRegistrationId of the source LMS
     */
    public void performLaunch(OidcIdToken ltiIdToken, String clientRegistrationId) {

        String targetLinkUrl = ltiIdToken.getClaim(Claims.TARGET_LINK_URI);
        Optional<Exercise> targetExercise = getExerciseFromTargetLink(targetLinkUrl);
        if (targetExercise.isEmpty()) {
            String message = "No exercise to launch at " + targetLinkUrl;
            log.error(message);
            throw new BadRequestAlertException("Exercise not found", "LTI", "ltiExerciseNotFound");
        }
        Exercise exercise = targetExercise.get();

        Course course = courseRepository.findByIdWithEagerOnlineCourseConfigurationElseThrow(exercise.getCourseViaExerciseGroupOrCourseMember().getId());
        OnlineCourseConfiguration onlineCourseConfiguration = course.getOnlineCourseConfiguration();
        if (onlineCourseConfiguration == null) {
            String message = "Exercise is not related to course for target link url: " + targetLinkUrl;
            log.error(message);
            throw new BadRequestAlertException("LTI is not configured for this course", "LTI", "ltiNotConfigured");
        }

        Optional<String> optionalUsername = artemisAuthenticationProvider.getUsernameForEmail(ltiIdToken.getEmail());

        if (!onlineCourseConfiguration.isRequireExistingUser() && optionalUsername.isEmpty()) {
            SecurityContextHolder.getContext().setAuthentication(ltiService.createNewUserFromLaunchRequest(ltiIdToken.getEmail(),
                    createUsernameFromLaunchRequest(ltiIdToken, onlineCourseConfiguration), ltiIdToken.getGivenName(), ltiIdToken.getFamilyName()));

        }

        String username = optionalUsername.orElseGet(() -> createUsernameFromLaunchRequest(ltiIdToken, onlineCourseConfiguration));
        User user = userRepository.findOneWithGroupsAndAuthoritiesByLogin(username).orElseThrow();
        ltiService.onSuccessfulLtiAuthentication(user, targetExercise.get());
        Lti13LaunchRequest launchRequest = launchRequestFrom(ltiIdToken, clientRegistrationId);

        createOrUpdateResourceLaunch(launchRequest, user, targetExercise.get());

        ltiService.authenticateLtiUser(ltiIdToken.getEmail(), createUsernameFromLaunchRequest(ltiIdToken, onlineCourseConfiguration), ltiIdToken.getGivenName(),
                ltiIdToken.getFamilyName(), onlineCourseConfiguration.isRequireExistingUser());
    }

    /**
     * Gets the username for the LTI user prefixed with the configured user prefix
     *
     * @param ltiIdToken                the token holding the launch information
     * @param onlineCourseConfiguration the configuration for the online course
     * @return the username for the LTI user
     */
    @NotNull
    public String createUsernameFromLaunchRequest(OidcIdToken ltiIdToken, OnlineCourseConfiguration onlineCourseConfiguration) {
        String username;

        if (StringUtils.hasLength(ltiIdToken.getPreferredUsername())) {
            username = ltiIdToken.getPreferredUsername();
        }
        else if (StringUtils.hasLength(ltiIdToken.getGivenName()) && StringUtils.hasLength(ltiIdToken.getFamilyName())) {
            username = ltiIdToken.getGivenName() + ltiIdToken.getFamilyName();
        }
        else {
            String userEmail = ltiIdToken.getEmail();
            username = userEmail.substring(0, userEmail.indexOf('@')); // Get the initial part of the user's email
        }
        username = username.replace(" ", "");

        return onlineCourseConfiguration.getUserPrefix() + "_" + username;
    }

    private Lti13LaunchRequest launchRequestFrom(OidcIdToken ltiIdToken, String clientRegistrationId) {
        try {
            return new Lti13LaunchRequest(ltiIdToken, clientRegistrationId);
        }
        catch (IllegalArgumentException ex) {
            throw new IllegalArgumentException("Could not create LTI 1.3 launch request with provided idToken: " + ex.getMessage());
        }
    }

    /**
     * This method is pinged on new exercise results. It sends a message to the related LTI 1.3 platforms with the new score.
     *
     * @param participation The exercise participation for which a new result is available
     */
    public void onNewResult(StudentParticipation participation) {
        Course course = courseRepository.findByIdWithEagerOnlineCourseConfigurationElseThrow(participation.getExercise().getCourseViaExerciseGroupOrCourseMember().getId());

        LtiPlatformConfiguration ltiPlatformConfiguration = course.getOnlineCourseConfiguration().getLtiPlatformConfiguration();
        ClientRegistration clientRegistration = onlineCourseConfigurationService.getClientRegistration(ltiPlatformConfiguration);
        if (clientRegistration == null) {
            log.error("Could not transmit score to external LMS for course {}: client registration not found", course.getTitle());
            return;
        }

        participation.getStudents().forEach(student -> {
            // there can be multiple launches for one exercise and student if the student has used more than one LTI 1.3 platform
            // to launch the exercise (for example multiple lms)
            Collection<LtiResourceLaunch> launches = launchRepository.findByUserAndExercise(student, participation.getExercise());

            if (launches.isEmpty()) {
                return;
            }

            Optional<Result> result = resultRepository.findFirstWithSubmissionAndFeedbacksTestCasesByParticipationIdOrderByCompletionDateDesc(participation.getId());

            if (result.isEmpty()) {
                log.error("onNewResult triggered for participation {} but no result could be found", participation.getId());
                return;
            }

            String concatenatedFeedbacks = result.get().getFeedbacks().stream().map(Feedback::getDetailText).collect(Collectors.joining(". "));

            launches.forEach(launch -> submitScore(launch, clientRegistration, concatenatedFeedbacks, result.get().getScore()));
        });
    }

    protected void submitScore(LtiResourceLaunch launch, ClientRegistration clientRegistration, String comment, Double score) {
        String scoreLineItemUrl = getScoresUrl(launch.getScoreLineItemUrl());
        if (scoreLineItemUrl == null) {
            return;
        }

        String token = tokenRetriever.getToken(clientRegistration, Scopes.AGS_SCORE);

        if (token == null) {
            log.error("Could not transmit score to {}: missing token", clientRegistration.getClientId());
            return;
        }

        HttpHeaders headers = new HttpHeaders();
        headers.setContentType(MediaType.valueOf("application/vnd.ims.lis.v1.score+json"));
        headers.setBearerAuth(token);
        String body = getScoreBody(launch.getSub(), comment, score);
        HttpEntity<String> httpRequest = new HttpEntity<>(body, headers);
        try {
            restTemplate.postForEntity(scoreLineItemUrl, httpRequest, Object.class);
            log.info("Submitted score for {} to client {}", launch.getUser().getLogin(), clientRegistration.getClientId());
        }
        catch (HttpClientErrorException e) {
            String message = "Could not submit score for " + launch.getUser().getLogin() + " to client " + clientRegistration.getClientId() + ": " + e.getMessage();
            log.error(message);
        }
    }

    private String getScoresUrl(String lineItemUrl) {
        if (!StringUtils.hasLength(lineItemUrl)) {
            return null;
        }
        StringBuilder builder = new StringBuilder(lineItemUrl);
        int index = lineItemUrl.indexOf("?");
        if (index == -1) {
            return builder.append("/scores").toString();
        }
        return builder.insert(index, "/scores").toString(); // Adds "/scores" before the "?" in case there are query parameters
    }

    private String getScoreBody(String userId, String comment, Double score) {
        JsonObject requestBody = new JsonObject();
        requestBody.addProperty("userId", userId);
        requestBody.addProperty("timestamp", (new DateTime()).toString());
        requestBody.addProperty("activityProgress", "Submitted");
        requestBody.addProperty("gradingProgress", "FullyGraded");
        requestBody.addProperty("comment", comment);
        requestBody.addProperty("scoreGiven", score);
        requestBody.addProperty("scoreMaximum", 100D);
        return requestBody.toString();
    }

    /**
     * Returns an Optional of an Exercise that was referenced by targetLinkUrl.
     *
     * @param targetLinkUrl to retrieve an Exercise
     * @return the Exercise or nothing otherwise
     */
    private Optional<Exercise> getExerciseFromTargetLink(String targetLinkUrl) {
        AntPathMatcher matcher = new AntPathMatcher();

        String targetLinkPath;
        try {
            targetLinkPath = (new URL(targetLinkUrl)).getPath();
        }
        catch (MalformedURLException ex) {
            log.info("Malformed target link url: {}", targetLinkUrl);
            return Optional.empty();
        }

        if (!matcher.match(EXERCISE_PATH_PATTERN, targetLinkPath)) {
            log.info("Could not extract exerciseId and courseId from target link: {}", targetLinkUrl);
            return Optional.empty();
        }
        Map<String, String> pathVariables = matcher.extractUriTemplateVariables(EXERCISE_PATH_PATTERN, targetLinkPath);

        String exerciseId = pathVariables.get("exerciseId");

        Optional<Exercise> exerciseOpt = exerciseRepository.findById(Long.valueOf(exerciseId));

        if (exerciseOpt.isEmpty()) {
            log.info("Could not find exercise or course for target link url: {}", targetLinkUrl);
            return Optional.empty();
        }

        return exerciseOpt;
    }

    private void createOrUpdateResourceLaunch(Lti13LaunchRequest launchRequest, User user, Exercise exercise) {
        Optional<LtiResourceLaunch> launchOpt = launchRepository.findByIssAndSubAndDeploymentIdAndResourceLinkId(launchRequest.getIss(), launchRequest.getSub(),
                launchRequest.getDeploymentId(), launchRequest.getResourceLinkId());

        LtiResourceLaunch launch = launchOpt.orElse(LtiResourceLaunch.from(launchRequest));

        Lti13AgsClaim agsClaim = launchRequest.getAgsClaim();
        // we do support LTI 1.3 Assigment and Grading Services SCORE publish service
        if (agsClaim != null) {
            launch.setScoreLineItemUrl(agsClaim.getLineItem());
        }

        launch.setExercise(exercise);
        launch.setUser(user);
        launchRepository.save(launch);
    }

    /**
     * Build the response for the LTI launch.
     *
     * @param uriComponentsBuilder the uri builder to add the query params to
     * @param response             the response to add the JWT cookie to
     */
    public void buildLtiResponse(UriComponentsBuilder uriComponentsBuilder, HttpServletResponse response) {
        ltiService.buildLtiResponse(uriComponentsBuilder, response);
    }

    /**
     * Builds a response indicating the need for successful login with the associated username.
     *
     * @param response   The HttpServletResponse object.
     * @param ltiIdToken The OIDC ID token with the LTI email address.
     */
    public void buildLtiEmailInUseResponse(HttpServletResponse response, OidcIdToken ltiIdToken) {
        Optional<String> optionalUsername = artemisAuthenticationProvider.getUsernameForEmail(ltiIdToken.getEmail());

        if (optionalUsername.isPresent()) {
            String sanitizedUsername = getSanitizedUsername(optionalUsername.get());
            response.addHeader("ltiSuccessLoginRequired", sanitizedUsername);
        }
        ltiService.prepareLogoutCookie(response);
    }

    private String getSanitizedUsername(String username) {
        // Remove \r and LF \n characters to prevent HTTP response splitting
        return username.replaceAll("[\r\n]", "");
    }

    /**
     * Initiates the deep linking process for a course based on the provided LTI ID token and client registration ID.
     *
     * @param ltiIdToken           The ID token containing the deep linking information.
     * @param clientRegistrationId The client registration ID associated with the LTI platform.
     * @throws BadRequestAlertException if LTI is not configured.
     */
    public void startDeepLinking(OidcIdToken ltiIdToken, String clientRegistrationId) {

        Optional<LtiPlatformConfiguration> ltiPlatformConfiguration = ltiPlatformConfigurationRepository.findByRegistrationId(clientRegistrationId);
        if (ltiPlatformConfiguration.isEmpty()) {
            throw new BadRequestAlertException("Configuration not found for this client registration ID:" + clientRegistrationId, "LTI", "ltiNotConfigured");
        }

        ltiService.authenticateLtiUser(ltiIdToken.getEmail(), ltiIdToken.getPreferredUsername(), ltiIdToken.getGivenName(), ltiIdToken.getFamilyName(), true);
    }
}<|MERGE_RESOLUTION|>--- conflicted
+++ resolved
@@ -44,13 +44,7 @@
 
     private static final String EXERCISE_PATH_PATTERN = "/courses/{courseId}/exercises/{exerciseId}";
 
-<<<<<<< HEAD
-    private final Logger log = LoggerFactory.getLogger(Lti13Service.class);
-=======
-    private static final String COURSE_PATH_PATTERN = "/lti/deep-linking/{courseId}";
-
     private static final Logger log = LoggerFactory.getLogger(Lti13Service.class);
->>>>>>> 4ef9b389
 
     private final UserRepository userRepository;
 
