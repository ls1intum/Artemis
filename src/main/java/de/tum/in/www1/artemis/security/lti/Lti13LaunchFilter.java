package de.tum.in.www1.artemis.security.lti;

import java.io.IOException;
import java.io.PrintWriter;

import javax.servlet.FilterChain;
import javax.servlet.ServletException;
import javax.servlet.http.HttpServletRequest;
import javax.servlet.http.HttpServletResponse;

import org.slf4j.Logger;
import org.slf4j.LoggerFactory;
import org.springframework.context.annotation.Profile;
import org.springframework.security.oauth2.core.OAuth2AuthenticationException;
import org.springframework.security.oauth2.core.oidc.OidcIdToken;
import org.springframework.security.oauth2.core.oidc.user.OidcUser;
import org.springframework.security.web.util.matcher.AntPathRequestMatcher;
import org.springframework.web.client.HttpClientErrorException;
import org.springframework.web.filter.OncePerRequestFilter;
import org.springframework.web.util.UriComponentsBuilder;

import de.tum.in.www1.artemis.domain.lti.Claims;
import de.tum.in.www1.artemis.exception.LtiEmailAlreadyInUseException;
import de.tum.in.www1.artemis.service.connectors.lti.Lti13Service;
import net.minidev.json.JSONObject;
import uk.ac.ox.ctl.lti13.security.oauth2.client.lti.authentication.OidcAuthenticationToken;
import uk.ac.ox.ctl.lti13.security.oauth2.client.lti.web.OAuth2LoginAuthenticationFilter;

/**
 * Processes an LTI 1.3 Authorization Request response.
 * Step 3. of OpenID Connect Third Party Initiated Login is handled solely by spring-security-lti13
 * OAuth2LoginAuthenticationFilter.
 */
@Profile("lti")
public class Lti13LaunchFilter extends OncePerRequestFilter {

    private final OAuth2LoginAuthenticationFilter defaultFilter;

    private final Lti13Service lti13Service;

    private final AntPathRequestMatcher requestMatcher;

    private final Logger log = LoggerFactory.getLogger(Lti13LaunchFilter.class);

    public Lti13LaunchFilter(OAuth2LoginAuthenticationFilter defaultFilter, String filterProcessingUrl, Lti13Service lti13Service) {
        this.defaultFilter = defaultFilter;
        this.lti13Service = lti13Service;
        this.requestMatcher = new AntPathRequestMatcher(filterProcessingUrl);
    }

    @Override
    protected void doFilterInternal(HttpServletRequest request, HttpServletResponse response, FilterChain filterChain) throws ServletException, IOException {
        if (!this.requestMatcher.matches(request)) {
            filterChain.doFilter(request, response);
            return;
        }

        // Initialize targetLink as an empty string here to ensure it has a value even if an exception is caught later.
        String targetLink = "";
        try {
            OidcAuthenticationToken authToken = finishOidcFlow(request, response);

            OidcIdToken ltiIdToken = ((OidcUser) authToken.getPrincipal()).getIdToken();
<<<<<<< HEAD
=======

            targetLink = ltiIdToken.getClaim(Claims.TARGET_LINK_URI).toString();

            lti13Service.performLaunch(ltiIdToken, authToken.getAuthorizedClientRegistrationId());
>>>>>>> 295463cd

            // here we need to check if this is a deep-linking request or a launch request
            if (ltiIdToken.getClaim(Claims.MESSAGE_TYPE) != null && ltiIdToken.getClaim(Claims.MESSAGE_TYPE).equals("LtiDeepLinkingRequest")) {
                lti13Service.startDeepLinking(ltiIdToken, authToken.getAuthorizedClientRegistrationId());
            }
            else {
                lti13Service.performLaunch(ltiIdToken, authToken.getAuthorizedClientRegistrationId());
            }

            writeResponse(lti13Service.parseTargetLinkUri(ltiIdToken.getClaim(Claims.TARGET_LINK_URI)), response);
        }
        catch (HttpClientErrorException | OAuth2AuthenticationException | IllegalStateException ex) {
            log.error("Error during LTI 1.3 launch request: {}", ex.getMessage());
            response.sendError(HttpServletResponse.SC_INTERNAL_SERVER_ERROR, "LTI 1.3 Launch failed");
        }
        catch (LtiEmailAlreadyInUseException ex) {
            // LtiEmailAlreadyInUseException is thrown in case of user who has email address in use is not authenticated after targetLink is set
            // We need targetLink to redirect user on the client-side after successful authentication
            response.setHeader("TargetLinkUri", targetLink);
            response.sendError(HttpServletResponse.SC_UNAUTHORIZED, "LTI 1.3 user authentication failed");
        }
    }

    private OidcAuthenticationToken finishOidcFlow(HttpServletRequest request, HttpServletResponse response) throws ServletException, IOException {
        OidcAuthenticationToken ltiAuthToken;
        try {
            // call spring-security-lti13 authentication filter to finish the OpenID Connect Third Party Initiated Login
            ltiAuthToken = (OidcAuthenticationToken) defaultFilter.attemptAuthentication(request, response);
            if (ltiAuthToken == null) {
                throw new IllegalStateException("No authentication was returned");
            }
        }
        catch (OAuth2AuthenticationException | IllegalStateException ex) {
            throw new IllegalStateException("Failed to attempt LTI 1.3 login authentication: " + ex.getMessage());
        }

        return ltiAuthToken;
    }

    private void writeResponse(String targetLinkUri, HttpServletResponse response) throws IOException {
        PrintWriter writer = response.getWriter();

        UriComponentsBuilder uriBuilder = UriComponentsBuilder.fromUriString(targetLinkUri);
        lti13Service.buildLtiResponse(uriBuilder, response);

        JSONObject json = new JSONObject();
        json.put("targetLinkUri", uriBuilder.build().toUriString());

        response.setContentType("application/json");
        response.setCharacterEncoding("UTF-8");
        writer.print(json);
        writer.flush();
    }
}<|MERGE_RESOLUTION|>--- conflicted
+++ resolved
@@ -61,13 +61,8 @@
             OidcAuthenticationToken authToken = finishOidcFlow(request, response);
 
             OidcIdToken ltiIdToken = ((OidcUser) authToken.getPrincipal()).getIdToken();
-<<<<<<< HEAD
-=======
 
-            targetLink = ltiIdToken.getClaim(Claims.TARGET_LINK_URI).toString();
-
-            lti13Service.performLaunch(ltiIdToken, authToken.getAuthorizedClientRegistrationId());
->>>>>>> 295463cd
+            targetLink = lti13Service.parseTargetLinkUri(ltiIdToken.getClaim(Claims.TARGET_LINK_URI));
 
             // here we need to check if this is a deep-linking request or a launch request
             if (ltiIdToken.getClaim(Claims.MESSAGE_TYPE) != null && ltiIdToken.getClaim(Claims.MESSAGE_TYPE).equals("LtiDeepLinkingRequest")) {
@@ -77,7 +72,7 @@
                 lti13Service.performLaunch(ltiIdToken, authToken.getAuthorizedClientRegistrationId());
             }
 
-            writeResponse(lti13Service.parseTargetLinkUri(ltiIdToken.getClaim(Claims.TARGET_LINK_URI)), response);
+            writeResponse(targetLink, response);
         }
         catch (HttpClientErrorException | OAuth2AuthenticationException | IllegalStateException ex) {
             log.error("Error during LTI 1.3 launch request: {}", ex.getMessage());
