package de.tum.in.www1.artemis.web.rest;

import static de.tum.in.www1.artemis.config.Constants.PROFILE_CORE;

import java.net.URI;
import java.net.URISyntaxException;

import org.slf4j.Logger;
import org.slf4j.LoggerFactory;
import org.springframework.beans.factory.annotation.Value;
import org.springframework.context.annotation.Profile;
import org.springframework.http.HttpHeaders;
import org.springframework.http.ResponseEntity;
import org.springframework.web.bind.annotation.DeleteMapping;
import org.springframework.web.bind.annotation.GetMapping;
import org.springframework.web.bind.annotation.PatchMapping;
import org.springframework.web.bind.annotation.PathVariable;
import org.springframework.web.bind.annotation.PostMapping;
import org.springframework.web.bind.annotation.PutMapping;
import org.springframework.web.bind.annotation.RequestBody;
import org.springframework.web.bind.annotation.RequestMapping;
import org.springframework.web.bind.annotation.RequestParam;
import org.springframework.web.bind.annotation.RestController;

import de.tum.in.www1.artemis.domain.ProgrammingExercise;
import de.tum.in.www1.artemis.domain.submissionpolicy.SubmissionPolicy;
import de.tum.in.www1.artemis.repository.ProgrammingExerciseRepository;
import de.tum.in.www1.artemis.repository.ProgrammingExerciseStudentParticipationRepository;
import de.tum.in.www1.artemis.security.Role;
import de.tum.in.www1.artemis.security.annotations.EnforceAtLeastInstructor;
import de.tum.in.www1.artemis.security.annotations.EnforceAtLeastStudent;
import de.tum.in.www1.artemis.service.AuthorizationCheckService;
import de.tum.in.www1.artemis.service.ParticipationAuthorizationCheckService;
import de.tum.in.www1.artemis.service.SubmissionPolicyService;
import de.tum.in.www1.artemis.web.rest.errors.BadRequestAlertException;
import de.tum.in.www1.artemis.web.rest.util.HeaderUtil;

@Profile(PROFILE_CORE)
@RestController
<<<<<<< HEAD
=======
@RequestMapping("api/")
>>>>>>> fa3e5044
public class SubmissionPolicyResource {

    private static final Logger log = LoggerFactory.getLogger(SubmissionPolicyResource.class);

    public static final String ENTITY_NAME = "programmingExercise.submissionPolicy";

    @Value("${jhipster.clientApp.name}")
    private String applicationName;

    private final ProgrammingExerciseRepository programmingExerciseRepository;

    private final AuthorizationCheckService authorizationCheckService;

    private final SubmissionPolicyService submissionPolicyService;

    private final ProgrammingExerciseStudentParticipationRepository programmingExerciseStudentParticipationRepository;

    private final ParticipationAuthorizationCheckService participationAuthCheckService;

    public SubmissionPolicyResource(ProgrammingExerciseRepository programmingExerciseRepository, AuthorizationCheckService authorizationCheckService,
            SubmissionPolicyService submissionPolicyService, ProgrammingExerciseStudentParticipationRepository programmingExerciseStudentParticipationRepository,
            ParticipationAuthorizationCheckService participationAuthCheckService) {
        this.programmingExerciseRepository = programmingExerciseRepository;
        this.authorizationCheckService = authorizationCheckService;
        this.submissionPolicyService = submissionPolicyService;
        this.programmingExerciseStudentParticipationRepository = programmingExerciseStudentParticipationRepository;
        this.participationAuthCheckService = participationAuthCheckService;
    }

    /**
     * GET programming-exercises/:exerciseId/submission-policy : Gets the submission policy of a programming exercise
     *
     * @param exerciseId of the programming exercise for which the submission policy should be fetched
     * @return the ResponseEntity with status 200 (OK) and the submission policy in body. Status 404 when
     *         the programming exercise does not exist and status 403 when the requester is not at least a student
     *         in the course the programming exercise belongs to.
     */
    @GetMapping("programming-exercises/{exerciseId}/submission-policy")
    @EnforceAtLeastStudent
    public ResponseEntity<SubmissionPolicy> getSubmissionPolicyOfExercise(@PathVariable Long exerciseId) {
        log.debug("REST request to get submission policy of programming exercise {}", exerciseId);

        ProgrammingExercise programmingExercise = programmingExerciseRepository.findByIdWithSubmissionPolicyElseThrow(exerciseId);
        authorizationCheckService.checkHasAtLeastRoleForExerciseElseThrow(Role.STUDENT, programmingExercise, null);

        return ResponseEntity.ok().body(programmingExercise.getSubmissionPolicy());
    }

    /**
     * POST programming-exercises/:exerciseId/submission-policy
     * <br>
     * <br>
     * Adds a submission policy to the programming exercise. When a submission policy is added to a programming
     * exercise retroactively, it is disabled by default. More information on adding submission policies
     * can be found at {@link SubmissionPolicyService#addSubmissionPolicyToProgrammingExercise(SubmissionPolicy, ProgrammingExercise)}.
     *
     * @param exerciseId       of the programming exercise for which the submission policy in request body should be added
     * @param submissionPolicy that should be added to the programming exercise
     * @return the ResponseEntity with status 200 (OK) and the added submission policy in body. Status 404 when
     *         the programming exercise does not exist, status 403 when the requester is not at least an instructor
     *         in the course the programming exercise belongs to and 400 when the submission policy has an id or
     *         is invalid. More information on submission policy validation can be found at {@link SubmissionPolicyService#validateSubmissionPolicy(SubmissionPolicy)}.
     */
    @PostMapping("programming-exercises/{exerciseId}/submission-policy")
    @EnforceAtLeastInstructor
    public ResponseEntity<SubmissionPolicy> addSubmissionPolicyToProgrammingExercise(@PathVariable Long exerciseId, @RequestBody SubmissionPolicy submissionPolicy)
            throws URISyntaxException {
        log.debug("REST request to add submission policy to programming exercise {}", exerciseId);

        SubmissionPolicy addedSubmissionPolicy;
        ProgrammingExercise programmingExercise = programmingExerciseRepository.findByIdWithSubmissionPolicyElseThrow(exerciseId);
        authorizationCheckService.checkHasAtLeastRoleForExerciseElseThrow(Role.INSTRUCTOR, programmingExercise, null);

        if (programmingExercise.getSubmissionPolicy() != null) {
            throw new BadRequestAlertException("The submission policy could not be added to the programming exercise, because it already has a submission policy.", ENTITY_NAME,
                    "programmingExercisePolicyPresent");
        }

        if (submissionPolicy.getId() != null) {
            throw new BadRequestAlertException("The submission policy could not be added to the programming exercise, because it already has an id.", ENTITY_NAME,
                    "submissionPolicyHasId");
        }
        submissionPolicyService.validateSubmissionPolicy(submissionPolicy);

        addedSubmissionPolicy = submissionPolicyService.addSubmissionPolicyToProgrammingExercise(submissionPolicy, programmingExercise);
        HttpHeaders responseHeaders = HeaderUtil.createEntityCreationAlert(applicationName, true, ENTITY_NAME, Long.toString(addedSubmissionPolicy.getId()));

        return ResponseEntity.created(new URI("programming-exercises/" + exerciseId + "/submission-policy")).headers(responseHeaders).body(addedSubmissionPolicy);
    }

    /**
     * DELETE programming-exercises/:exerciseId/submission-policy
     * <br>
     * <br>
     * Removes the submission policy of a programming exercise. When a submission policy is removed from a programming
     * exercise, the submission policy effect is removed from every participation. More information on removing submission policies
     * can be found at {@link SubmissionPolicyService#removeSubmissionPolicyFromProgrammingExercise(ProgrammingExercise)}.
     *
     * @param exerciseId of the programming exercise for which the submission policy should be deleted
     * @return the ResponseEntity with status 200 (OK) when the submission policy was removed successfully. Status 404 when
     *         the programming exercise does not exist, status 403 when the requester is not at least an instructor
     *         in the course the programming exercise belongs to and 400 when the programming exercise does not have a submission policy.
     */
    @DeleteMapping("programming-exercises/{exerciseId}/submission-policy")
    @EnforceAtLeastInstructor
    public ResponseEntity<Void> removeSubmissionPolicyFromProgrammingExercise(@PathVariable Long exerciseId) {
        log.debug("REST request to remove submission policy from programming exercise {}", exerciseId);

        ProgrammingExercise programmingExercise = programmingExerciseRepository.findByIdWithSubmissionPolicyElseThrow(exerciseId);
        authorizationCheckService.checkHasAtLeastRoleForExerciseElseThrow(Role.INSTRUCTOR, programmingExercise, null);

        SubmissionPolicy submissionPolicy = programmingExercise.getSubmissionPolicy();
        if (submissionPolicy == null) {
            throw new BadRequestAlertException("The submission policy could not be removed from the programming exercise, because it does not have a submission policy.",
                    ENTITY_NAME, "programmingExercisePolicyNotPresent");
        }

        submissionPolicyService.removeSubmissionPolicyFromProgrammingExercise(programmingExercise);
        HttpHeaders responseHeaders = HeaderUtil.createEntityDeletionAlert(applicationName, true, ENTITY_NAME, Long.toString(submissionPolicy.getId()));
        return ResponseEntity.ok().headers(responseHeaders).build();
    }

    /**
     * PUT programming-exercises/:exerciseId/submission-policy
     * <br>
     * <br>
     * Either activates or deactivates the submission policy of a programming exercise, depending on the activate
     * request parameter. Toggling the activation of a submission policy has an immediate effect on student participations.
     * More information can be found at {@link SubmissionPolicyService#enableSubmissionPolicy(SubmissionPolicy)} and
     * {@link SubmissionPolicyService#disableSubmissionPolicy(SubmissionPolicy)}.
     *
     * @param exerciseId of the programming exercise for which the submission policy should be toggled
     * @param activate   specifies whether the submission policy should be enabled or disabled
     * @return the ResponseEntity with status 200 (OK) when the submission policy was enabled or disabled. Status 404 when
     *         the programming exercise does not exist, status 403 when the requester is not at least an instructor
     *         in the course the programming exercise belongs to and 400 when activate matches the current status of
     *         the submission policy or the programming exercise has no submission policy.
     */
    @PutMapping("programming-exercises/{exerciseId}/submission-policy")
    @EnforceAtLeastInstructor
    public ResponseEntity<Void> toggleSubmissionPolicy(@PathVariable Long exerciseId, @RequestParam Boolean activate) {
        log.debug("REST request to toggle the submission policy for programming exercise {}", exerciseId);
        HttpHeaders responseHeaders;

        ProgrammingExercise exercise = programmingExerciseRepository.findByIdWithSubmissionPolicyElseThrow(exerciseId);
        authorizationCheckService.checkHasAtLeastRoleForExerciseElseThrow(Role.INSTRUCTOR, exercise, null);

        SubmissionPolicy submissionPolicy = exercise.getSubmissionPolicy();
        if (submissionPolicy == null) {
            throw new BadRequestAlertException("The submission policy could not be toggled, because the programming exercise does not have a submission policy.", ENTITY_NAME,
                    "submissionPolicyToggleFailedPolicyNotExist");
        }
        submissionPolicy.setProgrammingExercise(exercise);
        if (activate == submissionPolicy.isActive()) {
            String errorKey = activate ? "submissionPolicyAlreadyEnabled" : "submissionPolicyAlreadyDisabled";
            String defaultMessage = activate ? "The submission policy could not be enabled, because it is already active."
                    : "The submission policy could not be disabled, because it is not active.";

            throw new BadRequestAlertException(defaultMessage, ENTITY_NAME, errorKey);
        }
        if (activate) {
            submissionPolicyService.enableSubmissionPolicy(submissionPolicy);
        }
        else {
            submissionPolicyService.disableSubmissionPolicy(submissionPolicy);
        }
        responseHeaders = HeaderUtil.createEntityUpdateAlert(applicationName, true, ENTITY_NAME, Long.toString(submissionPolicy.getId()));
        return ResponseEntity.ok().headers(responseHeaders).build();
    }

    /**
     * PATCH programming-exercises/:exerciseId/submission-policy
     * <br>
     * <br>
     * Updates the submission policy of a programming exercise. When a submission policy is updated, the system applies
     * the effect of the submission policy immediately. More information on updating submission policies can be found at
     * {@link SubmissionPolicyService#updateSubmissionPolicy(ProgrammingExercise, SubmissionPolicy)}.
     *
     * @param exerciseId              of the programming exercise for which the submission policy in request body should be added
     * @param updatedSubmissionPolicy that should replace the old submission policy
     * @return the ResponseEntity with status 200 (OK) and the updated submission policy in body. Status 404 when
     *         the programming exercise does not exist, status 403 when the requester is not at least an instructor
     *         in the course the programming exercise belongs to and 400 when the submission policy is invalid.
     *         More information on submission policy validation can be found at
     *         {@link SubmissionPolicyService#validateSubmissionPolicy(SubmissionPolicy)}.
     */
<<<<<<< HEAD
    // TODO: I think we should use PUT here
=======
>>>>>>> fa3e5044
    @PatchMapping("programming-exercises/{exerciseId}/submission-policy")
    @EnforceAtLeastInstructor
    public ResponseEntity<SubmissionPolicy> updateSubmissionPolicy(@PathVariable Long exerciseId, @RequestBody SubmissionPolicy updatedSubmissionPolicy) {
        log.debug("REST request to update the submission policy of programming exercise {}", exerciseId);
        HttpHeaders responseHeaders;

        ProgrammingExercise exercise = programmingExerciseRepository.findByIdWithSubmissionPolicyElseThrow(exerciseId);
        authorizationCheckService.checkHasAtLeastRoleForExerciseElseThrow(Role.INSTRUCTOR, exercise, null);

        SubmissionPolicy submissionPolicy = exercise.getSubmissionPolicy();
        if (submissionPolicy == null) {
            throw new BadRequestAlertException("The submission policy could not be updated, because the programming exercise does not have a submission policy.", ENTITY_NAME,
                    "submissionPolicyUpdateFailedPolicyNotExist");
        }

        submissionPolicyService.validateSubmissionPolicy(updatedSubmissionPolicy);
        submissionPolicy.setProgrammingExercise(exercise);
        submissionPolicy = submissionPolicyService.updateSubmissionPolicy(exercise, updatedSubmissionPolicy);

        responseHeaders = HeaderUtil.createEntityUpdateAlert(applicationName, true, ENTITY_NAME, Long.toString(submissionPolicy.getId()));
        return ResponseEntity.ok().headers(responseHeaders).body(submissionPolicy);
    }

    /**
     * GET participations/:participationId/submission-count
     * <br>
     * <br>
     * Retrieves the amount of submissions that are counted for the submission policy. These are all submissions that have at least one result.
     *
     * @param participationId of the participation for which the submission count should be retrieved
     * @return the ResponseEntity with status 200 (OK) containing the number of submissions in its body.
     */
    @GetMapping("participations/{participationId}/submission-count")
    @EnforceAtLeastStudent
    public ResponseEntity<Integer> getParticipationSubmissionCount(@PathVariable Long participationId) {
        var programmingExerciseStudentParticipation = programmingExerciseStudentParticipationRepository.findByIdElseThrow(participationId);
        participationAuthCheckService.checkCanAccessParticipationElseThrow(programmingExerciseStudentParticipation);

        return ResponseEntity.ok().body(submissionPolicyService.getParticipationSubmissionCount(programmingExerciseStudentParticipation, false));
    }
}<|MERGE_RESOLUTION|>--- conflicted
+++ resolved
@@ -18,7 +18,6 @@
 import org.springframework.web.bind.annotation.PostMapping;
 import org.springframework.web.bind.annotation.PutMapping;
 import org.springframework.web.bind.annotation.RequestBody;
-import org.springframework.web.bind.annotation.RequestMapping;
 import org.springframework.web.bind.annotation.RequestParam;
 import org.springframework.web.bind.annotation.RestController;
 
@@ -37,10 +36,6 @@
 
 @Profile(PROFILE_CORE)
 @RestController
-<<<<<<< HEAD
-=======
-@RequestMapping("api/")
->>>>>>> fa3e5044
 public class SubmissionPolicyResource {
 
     private static final Logger log = LoggerFactory.getLogger(SubmissionPolicyResource.class);
@@ -227,10 +222,7 @@
      *         More information on submission policy validation can be found at
      *         {@link SubmissionPolicyService#validateSubmissionPolicy(SubmissionPolicy)}.
      */
-<<<<<<< HEAD
     // TODO: I think we should use PUT here
-=======
->>>>>>> fa3e5044
     @PatchMapping("programming-exercises/{exerciseId}/submission-policy")
     @EnforceAtLeastInstructor
     public ResponseEntity<SubmissionPolicy> updateSubmissionPolicy(@PathVariable Long exerciseId, @RequestBody SubmissionPolicy updatedSubmissionPolicy) {
