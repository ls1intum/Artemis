package de.tum.in.www1.artemis.config.websocket;

import static de.tum.in.www1.artemis.web.websocket.ResultWebsocketService.getExerciseIdFromNonPersonalExerciseResultDestination;
import static de.tum.in.www1.artemis.web.websocket.ResultWebsocketService.isNonPersonalExerciseResultDestination;
import static de.tum.in.www1.artemis.web.websocket.localci.LocalCIBuildQueueWebsocketService.isBuildQueueAdminDestination;
import static de.tum.in.www1.artemis.web.websocket.localci.LocalCIBuildQueueWebsocketService.isBuildQueueCourseDestination;
import static de.tum.in.www1.artemis.web.websocket.team.ParticipationTeamWebsocketService.*;

import java.net.InetSocketAddress;
import java.security.Principal;
import java.util.*;
import java.util.regex.Matcher;
import java.util.regex.Pattern;

import javax.servlet.http.Cookie;
import javax.validation.constraints.NotNull;

import org.slf4j.Logger;
import org.slf4j.LoggerFactory;
import org.springframework.beans.factory.annotation.Value;
import org.springframework.context.annotation.Bean;
import org.springframework.context.annotation.Configuration;
import org.springframework.http.converter.json.MappingJackson2HttpMessageConverter;
import org.springframework.http.server.ServerHttpRequest;
import org.springframework.http.server.ServerHttpResponse;
import org.springframework.http.server.ServletServerHttpRequest;
import org.springframework.messaging.Message;
import org.springframework.messaging.MessageChannel;
import org.springframework.messaging.converter.MappingJackson2MessageConverter;
import org.springframework.messaging.simp.config.ChannelRegistration;
import org.springframework.messaging.simp.config.MessageBrokerRegistry;
import org.springframework.messaging.simp.stomp.StompCommand;
import org.springframework.messaging.simp.stomp.StompHeaderAccessor;
import org.springframework.messaging.simp.stomp.StompReactorNettyCodec;
import org.springframework.messaging.support.ChannelInterceptor;
import org.springframework.messaging.tcp.TcpOperations;
import org.springframework.messaging.tcp.reactor.ReactorNettyTcpClient;
import org.springframework.scheduling.TaskScheduler;
import org.springframework.security.authentication.AnonymousAuthenticationToken;
import org.springframework.security.core.authority.SimpleGrantedAuthority;
import org.springframework.web.socket.WebSocketHandler;
import org.springframework.web.socket.config.annotation.DelegatingWebSocketMessageBrokerConfiguration;
import org.springframework.web.socket.config.annotation.StompEndpointRegistry;
import org.springframework.web.socket.server.HandshakeInterceptor;
import org.springframework.web.socket.server.support.DefaultHandshakeHandler;
import org.springframework.web.socket.sockjs.transport.handler.WebSocketTransportHandler;
import org.springframework.web.util.WebUtils;

import com.fasterxml.jackson.databind.ObjectMapper;
import com.google.common.collect.Iterators;

import de.tum.in.www1.artemis.domain.Course;
import de.tum.in.www1.artemis.domain.Exercise;
import de.tum.in.www1.artemis.domain.User;
import de.tum.in.www1.artemis.domain.participation.StudentParticipation;
import de.tum.in.www1.artemis.repository.*;
import de.tum.in.www1.artemis.security.Role;
import de.tum.in.www1.artemis.security.jwt.JWTFilter;
import de.tum.in.www1.artemis.security.jwt.TokenProvider;
import de.tum.in.www1.artemis.service.AuthorizationCheckService;
import de.tum.in.www1.artemis.validation.InetSocketAddressValidator;
import de.tum.in.www1.artemis.web.rest.errors.EntityNotFoundException;

@Configuration
// See https://stackoverflow.com/a/34337731/3802758
public class WebsocketConfiguration extends DelegatingWebSocketMessageBrokerConfiguration {

    private final Logger log = LoggerFactory.getLogger(WebsocketConfiguration.class);

    private static final Pattern EXAM_TOPIC_PATTERN = Pattern.compile("^/topic/exams/(\\d+)/.+$");

    public static final String IP_ADDRESS = "IP_ADDRESS";

    private final ObjectMapper objectMapper;

    private final TokenProvider tokenProvider;

    private final TaskScheduler messageBrokerTaskScheduler;

    private final StudentParticipationRepository studentParticipationRepository;

    private final AuthorizationCheckService authorizationCheckService;

    private final UserRepository userRepository;

    private final ExerciseRepository exerciseRepository;

    private final ExamRepository examRepository;

    // Split the addresses by comma
    @Value("#{'${spring.websocket.broker.addresses}'.split(',')}")
    private List<String> brokerAddresses;

    @Value("${spring.websocket.broker.username}")
    private String brokerUsername;

    @Value("${spring.websocket.broker.password}")
    private String brokerPassword;

    private final CourseRepository courseRepository;

    public WebsocketConfiguration(MappingJackson2HttpMessageConverter springMvcJacksonConverter, TaskScheduler messageBrokerTaskScheduler, TokenProvider tokenProvider,
            StudentParticipationRepository studentParticipationRepository, AuthorizationCheckService authorizationCheckService, ExerciseRepository exerciseRepository,
            UserRepository userRepository, ExamRepository examRepository, CourseRepository courseRepository) {
        this.objectMapper = springMvcJacksonConverter.getObjectMapper();
        this.messageBrokerTaskScheduler = messageBrokerTaskScheduler;
        this.tokenProvider = tokenProvider;
        this.studentParticipationRepository = studentParticipationRepository;
        this.authorizationCheckService = authorizationCheckService;
        this.exerciseRepository = exerciseRepository;
        this.userRepository = userRepository;
        this.examRepository = examRepository;
        this.courseRepository = courseRepository;
    }

    @Override
    protected void configureMessageBroker(@NotNull MessageBrokerRegistry config) {
        // Try to create a TCP client that will connect to the message broker (or the message brokers if multiple exists).
        // If tcpClient is null, there is no valid address specified in the config. This could be due to a development setup or a mistake in the config.
        TcpOperations<byte[]> tcpClient = createTcpClient();
        if (tcpClient != null) {
            log.info("Enabling StompBrokerRelay for WebSocket messages using {}", String.join(", ", brokerAddresses));
            config
                    // Enable the relay for "/topic"
                    .enableStompBrokerRelay("/topic")
                    // Messages that could not be sent to a user (as he is not connected to this server) will be forwarded to "/topic/unresolved-user"
                    .setUserDestinationBroadcast("/topic/unresolved-user")
                    // Information about connected users will be sent to "/topic/user-registry"
                    .setUserRegistryBroadcast("/topic/user-registry")
                    // Set client username and password to the one loaded from the config
                    .setClientLogin(brokerUsername).setClientPasscode(brokerPassword)
                    // Set system username and password to the one loaded from the config
                    .setSystemLogin(brokerUsername).setSystemPasscode(brokerPassword)
                    // Set the TCP client to the one generated above
                    .setTcpClient(tcpClient);
        }
        else {
            log.info("Did NOT enable StompBrokerRelay for WebSocket messages");
            config.enableSimpleBroker("/topic").setHeartbeatValue(new long[] { 10000, 20000 }).setTaskScheduler(messageBrokerTaskScheduler);
        }
    }

    /**
     * Create a TCP client that will connect to the broker defined in the config.
     * If multiple brokers are configured, the client will connect to the first one and fail over to the next one in case a broker goes down.
     * If the last broker goes down, the first one is retried.
     * Also see https://github.com/spring-projects/spring-framework/issues/17057 and
     * https://docs.spring.io/spring/docs/current/spring-framework-reference/web.html#websocket-stomp-handle-broker-relay-configure
     *
     * @return a TCP client with a round-robin use
     */
    private ReactorNettyTcpClient<byte[]> createTcpClient() {
        final List<InetSocketAddress> brokerAddressList = brokerAddresses.stream().map(InetSocketAddressValidator::getValidAddress).filter(Optional::isPresent).map(Optional::get)
                .toList();

        // Return null if no valid addresses can be found. This is e.g. due to an invalid config or a development setup without a broker.
        if (!brokerAddressList.isEmpty()) {
            // This provides a round-robin use of brokers, we only want to use the fallback broker if the primary broker fails, so we have the same order of brokers in all nodes
            var addressIterator = Iterators.cycle(brokerAddressList);
            return new ReactorNettyTcpClient<>(client -> client.remoteAddress(addressIterator::next), new StompReactorNettyCodec());
        }
        return null;
    }

    @Override
    public void registerStompEndpoints(StompEndpointRegistry registry) {
        DefaultHandshakeHandler handshakeHandler = defaultHandshakeHandler();
        // NOTE: by setting a WebSocketTransportHandler we disable http poll, http stream and other exotic workarounds and only support real websocket connections.
        // nowadays, all modern browsers support websockets and workarounds are not necessary anymore and might only lead to problems
        WebSocketTransportHandler webSocketTransportHandler = new WebSocketTransportHandler(handshakeHandler);
        registry.addEndpoint("/websocket").setAllowedOriginPatterns("*").withSockJS().setTransportHandlers(webSocketTransportHandler)
                .setInterceptors(httpSessionHandshakeInterceptor());
    }

    @Override
    public void configureClientInboundChannel(ChannelRegistration registration) {
        registration.interceptors(new TopicSubscriptionInterceptor());
    }

    @NotNull
    @Override
    protected MappingJackson2MessageConverter createJacksonConverter() {
        // NOTE: We need to adapt the default messageConverter for WebSocket messages
        // with a messageConverter that uses the same ObjectMapper that our REST endpoints use.
        // This gives us consistency in how specific data types are serialized (e.g. timestamps)
        MappingJackson2MessageConverter converter = super.createJacksonConverter();
        converter.setObjectMapper(objectMapper);
        return converter;
    }

    /**
     * @return initialize the handshake interceptor stores the remote IP address before handshake
     */
    @Bean
    public HandshakeInterceptor httpSessionHandshakeInterceptor() {
        return new HandshakeInterceptor() {

            @Override
            public boolean beforeHandshake(@NotNull ServerHttpRequest request, @NotNull ServerHttpResponse response, @NotNull WebSocketHandler wsHandler,
                    @NotNull Map<String, Object> attributes) {
                if (request instanceof ServletServerHttpRequest servletRequest) {
                    attributes.put(IP_ADDRESS, servletRequest.getRemoteAddress());
                    Cookie jwtCookie = WebUtils.getCookie(servletRequest.getServletRequest(), JWTFilter.JWT_COOKIE_NAME);
                    return JWTFilter.isJwtCookieValid(tokenProvider, jwtCookie);
                }
                return false;
            }

            @Override
            public void afterHandshake(@NotNull ServerHttpRequest request, @NotNull ServerHttpResponse response, @NotNull WebSocketHandler wsHandler, Exception exception) {
                if (exception != null) {
                    log.warn("Exception occurred in WS.afterHandshake", exception);
                }
            }
        };
    }

    private DefaultHandshakeHandler defaultHandshakeHandler() {
        return new DefaultHandshakeHandler() {

            @Override
            protected Principal determineUser(@NotNull ServerHttpRequest request, @NotNull WebSocketHandler wsHandler, @NotNull Map<String, Object> attributes) {
                Principal principal = request.getPrincipal();
                if (principal == null) {
                    Collection<SimpleGrantedAuthority> authorities = new ArrayList<>();
                    authorities.add(new SimpleGrantedAuthority(Role.ANONYMOUS.getAuthority()));
                    principal = new AnonymousAuthenticationToken("WebsocketConfiguration", "anonymous", authorities);
                }
                log.debug("determineUser: {}", principal);
                return principal;
            }
        };
    }

    public class TopicSubscriptionInterceptor implements ChannelInterceptor {

        /**
         * Method is called before the user's message is sent to the controller
         *
         * @param message Message that the websocket client is sending (e.g. SUBSCRIBE, MESSAGE, UNSUBSCRIBE)
         * @param channel Current message channel
         * @return message that gets sent along further
         */
        @Override
        public Message<?> preSend(@NotNull Message<?> message, @NotNull MessageChannel channel) {
            StompHeaderAccessor headerAccessor = StompHeaderAccessor.wrap(message);
            Principal principal = headerAccessor.getUser();
            String destination = headerAccessor.getDestination();

            if (StompCommand.SUBSCRIBE.equals(headerAccessor.getCommand())) {
                try {
                    if (!allowSubscription(principal, destination)) {
                        logUnauthorizedDestinationAccess(principal, destination);
                        return null; // erase the forbidden SUBSCRIBE command the user was trying to send
                    }
                }
                catch (EntityNotFoundException e) {
                    // If the user is not found (e.g. because he is not logged in), he should not be able to subscribe to these topics
                    log.warn("An error occurred while subscribing user {} to destination {}: {}", principal != null ? principal.getName() : "null", destination, e.getMessage());
                    return null;
                }
            }

            return message;
        }

        /**
         * Returns whether the subscription of the given principal to the given destination is permitted
         * Database calls should be avoided as much as possible in this method.
         * Only for very specific topics, database calls are allowed.
         *
         * @param principal   User principal of the user who wants to subscribe
         * @param destination Destination topic to which the user wants to subscribe
         * @return flag whether subscription is allowed
         */
        private boolean allowSubscription(Principal principal, String destination) {
<<<<<<< HEAD
            User user = userRepository.getUserWithGroupsAndAuthorities(principal.getName());
            if (destination.equals("/topic/admin/queued-jobs") || destination.equals("/topic/admin/running-jobs")) {
                if (!authorizationCheckService.isAdmin(user)) {
                    log.warn("User {} is not an admin and is not allowed to subscribe to the protected topic: {}", principal.getName(), destination);
                    return false;
                }
            }
            // Define a pattern to match the expected course-related topic format
            Pattern pattern = Pattern.compile("^/topic/courses/(\\d+)/(queued-jobs|running-jobs)$");
            Matcher matcher = pattern.matcher(destination);

            // Check if the destination matches the pattern
            if (matcher.matches()) {
                // Extract the courseId from the matched groups
                String courseIdString = matcher.group(1);
                long courseId = Long.parseLong(courseIdString);

                // Check if the principal is an instructor of the course
                Course course = courseRepository.findByIdElseThrow(courseId);
                if (!authorizationCheckService.isAtLeastInstructorInCourse(course, user)) {
                    log.warn("User {} is not an admin or instructor of course {} and is not allowed to subscribe to the protected topic: {}", principal.getName(), courseId,
                            destination);
                    return false;
                }
=======
            /*
             * IMPORTANT: Avoid database calls in this method as much as possible (e.g. checking if the user
             * is an instructor in a course)
             * This method is called for every subscription request, so it should be as fast as possible.
             * If you need to do a database call, make sure to first check if the destination is valid for your specific
             * use case.
             */

            if (isBuildQueueAdminDestination(destination)) {
                var user = userRepository.getUserWithAuthorities(principal.getName());
                return authorizationCheckService.isAdmin(user);
            }

            Optional<Long> courseId = isBuildQueueCourseDestination(destination);
            if (courseId.isPresent()) {
                Course course = courseRepository.findByIdElseThrow(courseId.get());
                var user = userRepository.getUserWithGroupsAndAuthorities(principal.getName());
                return authorizationCheckService.isAtLeastInstructorInCourse(course, user);
>>>>>>> cd029686
            }

            if (isParticipationTeamDestination(destination)) {
                Long participationId = getParticipationIdFromDestination(destination);
                return isParticipationOwnedByUser(principal, participationId);
            }
            if (isNonPersonalExerciseResultDestination(destination)) {
                Long exerciseId = getExerciseIdFromNonPersonalExerciseResultDestination(destination);

                // TODO: Is it right that TAs are not allowed to subscribe to exam exercises?
                Exercise exercise = exerciseRepository.findByIdElseThrow(exerciseId);
                if (exercise.isExamExercise()) {
                    return isUserInstructorOrHigherForExercise(principal, exercise);
                }
                else {
                    return isUserTAOrHigherForExercise(principal, exercise);
                }
            }

            var examId = getExamIdFromExamRootDestination(destination);
            if (examId.isPresent()) {
                var exam = examRepository.findByIdElseThrow(examId.get());
<<<<<<< HEAD
=======
                var user = userRepository.getUserWithGroupsAndAuthorities(principal.getName());
>>>>>>> cd029686
                return authorizationCheckService.isAtLeastInstructorInCourse(exam.getCourse(), user);
            }
            return true;
        }

        private void logUnauthorizedDestinationAccess(Principal principal, String destination) {
            if (principal == null) {
                log.warn("Anonymous user tried to access the protected topic: {}", destination);
            }
            else {
                log.warn("User with login '{}' tried to access the protected topic: {}", principal.getName(), destination);
            }
        }
    }

    private boolean isParticipationOwnedByUser(Principal principal, Long participationId) {
        StudentParticipation participation = studentParticipationRepository.findByIdElseThrow(participationId);
        return participation.isOwnedBy(principal.getName());
    }

    private boolean isUserInstructorOrHigherForExercise(Principal principal, Exercise exercise) {
        User user = userRepository.getUserWithGroupsAndAuthorities(principal.getName());
        return authorizationCheckService.isAtLeastInstructorInCourse(exercise.getCourseViaExerciseGroupOrCourseMember(), user);
    }

    private boolean isUserTAOrHigherForExercise(Principal principal, Exercise exercise) {
        User user = userRepository.getUserWithGroupsAndAuthorities(principal.getName());
        return authorizationCheckService.isAtLeastTeachingAssistantForExercise(exercise, user);
    }

    /**
     * Returns the exam id if the given destination belongs to a topic for a whole exam.
     * Only instructors and admins should be allowed to subscribe to this topic.
     *
     * @param destination Websocket destination topic which to check
     * @return an optional that contains the exam id if this is a topic for a whole exam; an empty optional otherwise
     */
    public static Optional<Long> getExamIdFromExamRootDestination(String destination) {
        var matcher = EXAM_TOPIC_PATTERN.matcher(destination);
        if (matcher.matches()) {
            return Optional.of(Long.valueOf(matcher.group(1)));
        }
        return Optional.empty();
    }
}<|MERGE_RESOLUTION|>--- conflicted
+++ resolved
@@ -9,7 +9,6 @@
 import java.net.InetSocketAddress;
 import java.security.Principal;
 import java.util.*;
-import java.util.regex.Matcher;
 import java.util.regex.Pattern;
 
 import javax.servlet.http.Cookie;
@@ -274,32 +273,6 @@
          * @return flag whether subscription is allowed
          */
         private boolean allowSubscription(Principal principal, String destination) {
-<<<<<<< HEAD
-            User user = userRepository.getUserWithGroupsAndAuthorities(principal.getName());
-            if (destination.equals("/topic/admin/queued-jobs") || destination.equals("/topic/admin/running-jobs")) {
-                if (!authorizationCheckService.isAdmin(user)) {
-                    log.warn("User {} is not an admin and is not allowed to subscribe to the protected topic: {}", principal.getName(), destination);
-                    return false;
-                }
-            }
-            // Define a pattern to match the expected course-related topic format
-            Pattern pattern = Pattern.compile("^/topic/courses/(\\d+)/(queued-jobs|running-jobs)$");
-            Matcher matcher = pattern.matcher(destination);
-
-            // Check if the destination matches the pattern
-            if (matcher.matches()) {
-                // Extract the courseId from the matched groups
-                String courseIdString = matcher.group(1);
-                long courseId = Long.parseLong(courseIdString);
-
-                // Check if the principal is an instructor of the course
-                Course course = courseRepository.findByIdElseThrow(courseId);
-                if (!authorizationCheckService.isAtLeastInstructorInCourse(course, user)) {
-                    log.warn("User {} is not an admin or instructor of course {} and is not allowed to subscribe to the protected topic: {}", principal.getName(), courseId,
-                            destination);
-                    return false;
-                }
-=======
             /*
              * IMPORTANT: Avoid database calls in this method as much as possible (e.g. checking if the user
              * is an instructor in a course)
@@ -318,7 +291,6 @@
                 Course course = courseRepository.findByIdElseThrow(courseId.get());
                 var user = userRepository.getUserWithGroupsAndAuthorities(principal.getName());
                 return authorizationCheckService.isAtLeastInstructorInCourse(course, user);
->>>>>>> cd029686
             }
 
             if (isParticipationTeamDestination(destination)) {
@@ -341,10 +313,7 @@
             var examId = getExamIdFromExamRootDestination(destination);
             if (examId.isPresent()) {
                 var exam = examRepository.findByIdElseThrow(examId.get());
-<<<<<<< HEAD
-=======
                 var user = userRepository.getUserWithGroupsAndAuthorities(principal.getName());
->>>>>>> cd029686
                 return authorizationCheckService.isAtLeastInstructorInCourse(exam.getCourse(), user);
             }
             return true;
