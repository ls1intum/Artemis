--- conflicted
+++ resolved
@@ -46,14 +46,9 @@
 
         // Features that are neither enabled nor disabled should be enabled by default
         // This ensures that all features (except the Science API) are enabled once the system starts up
-<<<<<<< HEAD
-        // Standardized Competencies and the Student Course Analytics Dashboard are also disabled by default until the feature is ready
+        // Student Course Analytics Dashboard is also disabled by default until the feature is ready
         for (Feature feature : Feature.values()) {
-            if (!features.containsKey(feature) && feature != Feature.Science && feature != Feature.StandardizedCompetencies && feature != Feature.StudentCourseAnalyticsDashboard) {
-=======
-        for (Feature feature : Feature.values()) {
-            if (!features.containsKey(feature) && feature != Feature.Science) {
->>>>>>> 5fda11f9
+            if (!features.containsKey(feature) && feature != Feature.Science && feature != Feature.StudentCourseAnalyticsDashboard) {
                 features.put(feature, true);
             }
         }
@@ -61,15 +56,9 @@
         if (!features.containsKey(Feature.Science)) {
             features.put(Feature.Science, scienceEnabledOnStart);
         }
-<<<<<<< HEAD
-        if (!features.containsKey(Feature.StandardizedCompetencies)) {
-            features.put(Feature.StandardizedCompetencies, false);
-        }
         if (!features.containsKey(Feature.StudentCourseAnalyticsDashboard)) {
             features.put(Feature.StudentCourseAnalyticsDashboard, false);
         }
-=======
->>>>>>> 5fda11f9
     }
 
     /**
