package de.tum.in.www1.artemis.service.connectors.iris;

import java.util.Arrays;
import java.util.List;
import java.util.Map;
import java.util.concurrent.CompletableFuture;

import org.springframework.beans.factory.annotation.Qualifier;
import org.springframework.beans.factory.annotation.Value;
import org.springframework.context.annotation.Profile;
import org.springframework.http.converter.json.MappingJackson2HttpMessageConverter;
import org.springframework.scheduling.annotation.Async;
import org.springframework.stereotype.Service;
import org.springframework.web.client.*;

import com.fasterxml.jackson.core.JsonProcessingException;
import com.fasterxml.jackson.databind.JsonNode;
import com.fasterxml.jackson.databind.ObjectMapper;

import de.tum.in.www1.artemis.domain.iris.IrisTemplate;
<<<<<<< HEAD
import de.tum.in.www1.artemis.domain.iris.message.IrisMessage;
import de.tum.in.www1.artemis.service.connectors.iris.dto.IrisErrorResponseDTO;
import de.tum.in.www1.artemis.service.connectors.iris.dto.IrisMessageResponseDTO;
import de.tum.in.www1.artemis.service.connectors.iris.dto.IrisModelDTO;
import de.tum.in.www1.artemis.service.connectors.iris.dto.IrisRequestDTO;
=======
import de.tum.in.www1.artemis.service.connectors.iris.dto.*;
>>>>>>> c694734c
import de.tum.in.www1.artemis.service.iris.exception.*;

/**
 * This service connects to the Python implementation of Iris (called Pyris) responsible for connecting to different
 * LLMs and handle messages with Microsoft Guidance
 */
@Service
@Profile("iris")
public class IrisConnectorService {

    private final RestTemplate restTemplate;

    private final ObjectMapper objectMapper;

    @Value("${artemis.iris.url}")
    private String irisUrl;

    public IrisConnectorService(@Qualifier("irisRestTemplate") RestTemplate restTemplate, MappingJackson2HttpMessageConverter springMvcJacksonConverter) {
        this.restTemplate = restTemplate;
        this.objectMapper = springMvcJacksonConverter.getObjectMapper();
    }

    /**
     * Requests a response from an LLM
     *
     * @param template       The template that should be used with the respective parameters (e.g., for initial system message)
     * @param preferredModel The LLM model to be used (e.g., GPT3.5-turbo). Note: The used model might not be the preferred model (e.g., if an error occurs or the preferredModel is
     *                           not reachable)
     * @param parameters     A map of parameters to be included in the template through handlebars (if they are specified
     *                           in the template)
     * @return The message response to the request which includes the {@link IrisMessage} and the used IrisModel
     */
    @Async
    public CompletableFuture<IrisMessageResponseDTO> sendRequest(IrisTemplate template, String preferredModel, Map<String, Object> parameters) {
        var request = new IrisRequestDTO(template, preferredModel, parameters);
        return sendRequest(request, "v1", IrisMessageResponseDTO.class);
    }

    /**
     * Requests a response from an LLM using the V2 API
     *
     * @param template       The template that should be used with the respective parameters (e.g., for initial system message)
     * @param preferredModel The LLM model to be used (e.g., GPT3.5-turbo). Note: The used model might not be the preferred model (e.g., if an error occurs or the preferredModel is
     *                           not reachable)
     * @param parameters     A map of parameters to be included in the template through handlebars (if they are specified
     *                           in the template)
     * @return The message response to the request which includes the {@link de.tum.in.www1.artemis.domain.iris.IrisMessage} and the used IrisModel
     */
    @Async
    public CompletableFuture<IrisMessageResponseV2DTO> sendRequestV2(IrisTemplate template, String preferredModel, Map<String, Object> parameters) {
        var request = new IrisRequestDTO(template, preferredModel, parameters);
        return sendRequest(request, "v2", IrisMessageResponseV2DTO.class);
    }

    /**
     * Requests all available models from Pyris
     *
     * @return A list of available Models as IrisModelDTO
     */
    public List<IrisModelDTO> getOfferedModels() throws IrisConnectorException {
        try {
            var response = restTemplate.getForEntity(irisUrl + "/api/v1/models", JsonNode.class);
            if (!response.getStatusCode().is2xxSuccessful() || !response.hasBody()) {
                throw new IrisConnectorException("Could not fetch offered models");
            }
            return Arrays.asList((IrisModelDTO[]) parseResponse(response.getBody(), IrisModelDTO.class.arrayType()));
        }
        catch (HttpStatusCodeException e) {
            throw new IrisConnectorException("Could not fetch offered models");
        }
    }

    private <Response> CompletableFuture<Response> sendRequest(IrisRequestDTO request, String version, Class<Response> responseType) {
        try {
            try {
                var response = restTemplate.postForEntity(irisUrl + "/api/" + version + "/messages", objectMapper.valueToTree(request), JsonNode.class);
                if (!response.hasBody()) {
                    return CompletableFuture.failedFuture(new IrisNoResponseException());
                }
                return CompletableFuture.completedFuture(parseResponse(response.getBody(), responseType));
            }
            catch (HttpStatusCodeException e) {
                switch (e.getStatusCode()) {
                    case BAD_REQUEST -> {
                        var badRequestDTO = parseResponse(objectMapper.readTree(e.getResponseBodyAsString()).get("detail"), IrisErrorResponseDTO.class);
                        return CompletableFuture.failedFuture(new IrisInvalidTemplateException(badRequestDTO.errorMessage()));
                    }
                    case UNAUTHORIZED, FORBIDDEN -> {
                        return CompletableFuture.failedFuture(new IrisForbiddenException());
                    }
                    case NOT_FOUND -> {
                        var notFoundDTO = parseResponse(objectMapper.readTree(e.getResponseBodyAsString()).get("detail"), IrisErrorResponseDTO.class);
                        return CompletableFuture.failedFuture(new IrisModelNotAvailableException(request.preferredModel(), notFoundDTO.errorMessage()));
                    }
                    case INTERNAL_SERVER_ERROR -> {
                        var internalErrorDTO = parseResponse(objectMapper.readTree(e.getResponseBodyAsString()).get("detail"), IrisErrorResponseDTO.class);
                        return CompletableFuture.failedFuture(new IrisInternalPyrisErrorException(internalErrorDTO.errorMessage()));
                    }
                    default -> {
                        return CompletableFuture.failedFuture(new IrisInternalPyrisErrorException(e.getMessage()));
                    }
                }
            }
        }
        catch (Exception e) {
            return CompletableFuture.failedFuture(e);
        }
    }

    private <T> T parseResponse(JsonNode response, Class<T> clazz) throws IrisParseResponseException {
        try {
            return objectMapper.treeToValue(response, clazz);
        }
        catch (JsonProcessingException e) {
            throw new IrisParseResponseException(e);
        }
    }
}<|MERGE_RESOLUTION|>--- conflicted
+++ resolved
@@ -18,15 +18,7 @@
 import com.fasterxml.jackson.databind.ObjectMapper;
 
 import de.tum.in.www1.artemis.domain.iris.IrisTemplate;
-<<<<<<< HEAD
-import de.tum.in.www1.artemis.domain.iris.message.IrisMessage;
-import de.tum.in.www1.artemis.service.connectors.iris.dto.IrisErrorResponseDTO;
-import de.tum.in.www1.artemis.service.connectors.iris.dto.IrisMessageResponseDTO;
-import de.tum.in.www1.artemis.service.connectors.iris.dto.IrisModelDTO;
-import de.tum.in.www1.artemis.service.connectors.iris.dto.IrisRequestDTO;
-=======
 import de.tum.in.www1.artemis.service.connectors.iris.dto.*;
->>>>>>> c694734c
 import de.tum.in.www1.artemis.service.iris.exception.*;
 
 /**
@@ -57,7 +49,7 @@
      *                           not reachable)
      * @param parameters     A map of parameters to be included in the template through handlebars (if they are specified
      *                           in the template)
-     * @return The message response to the request which includes the {@link IrisMessage} and the used IrisModel
+     * @return The message response to the request which includes the {@link de.tum.in.www1.artemis.domain.iris.IrisMessage} and the used IrisModel
      */
     @Async
     public CompletableFuture<IrisMessageResponseDTO> sendRequest(IrisTemplate template, String preferredModel, Map<String, Object> parameters) {
@@ -119,7 +111,7 @@
                     }
                     case NOT_FOUND -> {
                         var notFoundDTO = parseResponse(objectMapper.readTree(e.getResponseBodyAsString()).get("detail"), IrisErrorResponseDTO.class);
-                        return CompletableFuture.failedFuture(new IrisModelNotAvailableException(request.preferredModel(), notFoundDTO.errorMessage()));
+                        return CompletableFuture.failedFuture(new IrisModelNotAvailableException(request.preferredModel().toString(), notFoundDTO.errorMessage()));
                     }
                     case INTERNAL_SERVER_ERROR -> {
                         var internalErrorDTO = parseResponse(objectMapper.readTree(e.getResponseBodyAsString()).get("detail"), IrisErrorResponseDTO.class);
