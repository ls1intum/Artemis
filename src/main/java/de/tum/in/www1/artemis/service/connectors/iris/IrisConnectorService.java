--- conflicted
+++ resolved
@@ -106,39 +106,7 @@
 
     private <T> CompletableFuture<T> tryGetResponse(String endpoint, Object request, String preferredModel, Class<T> responseType) {
         try {
-<<<<<<< HEAD
-            try {
-                var response = restTemplate.postForEntity(irisUrl + "/api/v1/messages", objectMapper.valueToTree(request), JsonNode.class);
-                if (!response.hasBody()) {
-                    return CompletableFuture.failedFuture(new IrisNoResponseException());
-                }
-                return CompletableFuture.completedFuture(parseResponse(response.getBody(), IrisMessageResponseDTO.class));
-            }
-            catch (HttpStatusCodeException e) {
-                switch (e.getStatusCode().value()) {
-                    case 400 -> {
-                        var badRequestDTO = parseResponse(objectMapper.readTree(e.getResponseBodyAsString()).get("detail"), IrisErrorResponseDTO.class);
-                        return CompletableFuture.failedFuture(new IrisInvalidTemplateException(badRequestDTO.errorMessage()));
-                    }
-                    case 401, 403 -> {
-                        return CompletableFuture.failedFuture(new IrisForbiddenException());
-                    }
-                    case 404 -> {
-                        var notFoundDTO = parseResponse(objectMapper.readTree(e.getResponseBodyAsString()).get("detail"), IrisErrorResponseDTO.class);
-                        return CompletableFuture.failedFuture(new IrisModelNotAvailableException(request.preferredModel(), notFoundDTO.errorMessage()));
-                    }
-                    case 500 -> {
-                        var internalErrorDTO = parseResponse(objectMapper.readTree(e.getResponseBodyAsString()).get("detail"), IrisErrorResponseDTO.class);
-                        return CompletableFuture.failedFuture(new IrisInternalPyrisErrorException(internalErrorDTO.errorMessage()));
-                    }
-                    default -> {
-                        return CompletableFuture.failedFuture(new IrisInternalPyrisErrorException(e.getMessage()));
-                    }
-                }
-            }
-=======
             return sendRequestAndParseResponse(endpoint, request, responseType);
->>>>>>> a675e63a
         }
         catch (JsonProcessingException e) {
             log.error("Failed to parse response from Pyris", e);
@@ -164,11 +132,11 @@
     }
 
     private IrisException toIrisException(HttpStatusCodeException e, String preferredModel) {
-        return switch (e.getStatusCode()) {
-            case UNAUTHORIZED, FORBIDDEN -> new IrisForbiddenException();
-            case BAD_REQUEST -> new IrisInvalidTemplateException(tryExtractErrorMessage(e));
-            case NOT_FOUND -> new IrisModelNotAvailableException(preferredModel, tryExtractErrorMessage(e));
-            case INTERNAL_SERVER_ERROR -> new IrisInternalPyrisErrorException(tryExtractErrorMessage(e));
+        return switch (e.getStatusCode().value()) {
+            case 401, 403 -> new IrisForbiddenException();
+            case 400 -> new IrisInvalidTemplateException(tryExtractErrorMessage(e));
+            case 404 -> new IrisModelNotAvailableException(preferredModel, tryExtractErrorMessage(e));
+            case 500 -> new IrisInternalPyrisErrorException(tryExtractErrorMessage(e));
             default -> new IrisInternalPyrisErrorException(e.getMessage());
         };
     }
