package de.tum.in.www1.artemis.service;

import java.time.ZonedDateTime;
import java.util.HashSet;
import java.util.Set;
import java.util.concurrent.ScheduledFuture;

import org.slf4j.Logger;
import org.slf4j.LoggerFactory;
import org.springframework.beans.factory.annotation.Qualifier;
import org.springframework.scheduling.TaskScheduler;
import org.springframework.stereotype.Service;

import de.tum.in.www1.artemis.domain.Exercise;
import de.tum.in.www1.artemis.domain.enumeration.ExerciseLifecycle;
import de.tum.in.www1.artemis.service.util.Tuple;

@Service
public class ExerciseLifecycleService {

    private final Logger log = LoggerFactory.getLogger(ExerciseLifecycleService.class);

    private final TaskScheduler scheduler;

    public ExerciseLifecycleService(@Qualifier("taskScheduler") TaskScheduler scheduler) {
        this.scheduler = scheduler;
    }

    /**
     * Allow to schedule a {@code Runnable} task in the lifecycle of an exercise. ({@code ExerciseLifecycle}) Tasks are performed in a background thread managed by a
     * {@code TaskScheduler}. See {@code TaskSchedulingConfiguration}. <b>Important:</b> Scheduled tasks are not persisted across application restarts. Therefore, schedule your
<<<<<<< HEAD
     * events from both your application logic (e.g. exercise modification) and on application startup. You can use the {@code PostConstruct} annotation to call one service method
=======
     * events from both your application logic (e.g. exercise modification) and on application startup. You can use the {@code PostConstruct} Annotation to call one service method
>>>>>>> 2ade7c2f
     * on startup.
     *
     * @param exercise  Exercise
     * @param lifecycle ExerciseLifecycle
     * @param task      Runnable
     * @return The {@code ScheduledFuture<?>} allows to later cancel the task or check whether it has been executed.
     */
    public ScheduledFuture<?> scheduleTask(Exercise exercise, ExerciseLifecycle lifecycle, Runnable task) {
        final ZonedDateTime lifecycleDate = lifecycle.getDateFromExercise(exercise);
        final ScheduledFuture<?> future = scheduler.schedule(task, lifecycleDate.toInstant());
        log.debug("Scheduled Task for Exercise \"{}\" (#{}) to trigger on {}.", exercise.getTitle(), exercise.getId(), lifecycle);
        return future;
    }

    /**
     * Allow scheduling multiple {@code Runnable} tasks in the lifecycle of an exercise at distinct points in time. ({@code ExerciseLifecycle}) Tasks are performed in a
     * background thread managed by a {@code TaskScheduler}. See {@code TaskSchedulingConfiguration}. <b>Important:</b> Scheduled tasks are not persisted across application
     * restarts. Therefore, schedule your events from both your application logic (e.g. exercise modification) and on application startup. You can use the {@code PostConstruct}
     * Annotation to call one service method on startup.
     *
     * @param exercise  Exercise
     * @param lifecycle ExerciseLifecycle
     * @param tasks     Runnable with ZonedDateTime
     * @return The {@code ScheduledFuture<?>}s allow to later cancel the tasks or check whether they have been executed.
     */
    public Set<ScheduledFuture<?>> scheduleMultipleTasks(Exercise exercise, ExerciseLifecycle lifecycle, Set<Tuple<ZonedDateTime, Runnable>> tasks) {
        final Set<ScheduledFuture<?>> futures = new HashSet<>();
        for (var task : tasks) {
            var future = scheduler.schedule(task.y, task.x.toInstant());
            futures.add(future);
        }
        log.debug("Scheduled {} Tasks for Exercise \"{}\" (#{}) to trigger on {}.", tasks.size(), exercise.getTitle(), exercise.getId(), lifecycle.toString());
        return futures;
    }
}<|MERGE_RESOLUTION|>--- conflicted
+++ resolved
@@ -29,11 +29,7 @@
     /**
      * Allow to schedule a {@code Runnable} task in the lifecycle of an exercise. ({@code ExerciseLifecycle}) Tasks are performed in a background thread managed by a
      * {@code TaskScheduler}. See {@code TaskSchedulingConfiguration}. <b>Important:</b> Scheduled tasks are not persisted across application restarts. Therefore, schedule your
-<<<<<<< HEAD
-     * events from both your application logic (e.g. exercise modification) and on application startup. You can use the {@code PostConstruct} annotation to call one service method
-=======
      * events from both your application logic (e.g. exercise modification) and on application startup. You can use the {@code PostConstruct} Annotation to call one service method
->>>>>>> 2ade7c2f
      * on startup.
      *
      * @param exercise  Exercise
