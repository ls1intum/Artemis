--- conflicted
+++ resolved
@@ -61,15 +61,16 @@
     @Bean
     public SpringLiquibase liquibase(@LiquibaseDataSource ObjectProvider<DataSource> liquibaseDataSource, LiquibaseProperties liquibaseProperties,
             ObjectProvider<DataSource> dataSourceObjectProvider, DataSourceProperties dataSourceProperties) {
+        SpringLiquibase liquibase = SpringLiquibaseUtil.createSpringLiquibase(liquibaseDataSource.getIfAvailable(), liquibaseProperties, dataSourceObjectProvider.getIfUnique(),
+                dataSourceProperties);
 
-        this.dataSource = dataSourceObjectProvider.getIfUnique();
-        this.currentVersionString = buildProperties.getVersion();
-
-        if (!env.acceptsProfiles(Profiles.of(SPRING_PROFILE_TEST))) {
-            checkMigrationPath();
+        if (!isTestEnvironment(env)) {
+            dataSource = dataSourceObjectProvider.getIfUnique();
+            currentVersionString = buildProperties.getVersion();
+            previousVersionString = getPreviousVersionElseThrow();
+            log.info("The previous version was {}", previousVersionString);
         }
 
-        SpringLiquibase liquibase = SpringLiquibaseUtil.createSpringLiquibase(liquibaseDataSource.getIfAvailable(), liquibaseProperties, dataSource, dataSourceProperties);
         Scope.setScopeManager(new ThreadLocalScopeManager());
         liquibase.setChangeLog("classpath:config/liquibase/master.xml");
         liquibase.setContexts(liquibaseProperties.getContexts());
@@ -79,11 +80,7 @@
         liquibase.setDatabaseChangeLogLockTable(liquibaseProperties.getDatabaseChangeLogLockTable());
         liquibase.setDatabaseChangeLogTable(liquibaseProperties.getDatabaseChangeLogTable());
         liquibase.setDropFirst(liquibaseProperties.isDropFirst());
-<<<<<<< HEAD
         liquibase.setLabelFilter(liquibaseProperties.getLabelFilter());
-=======
-        liquibase.setLabels(liquibaseProperties.getLabels());
->>>>>>> f785b859
         liquibase.setChangeLogParameters(liquibaseProperties.getParameters());
         liquibase.setRollbackFile(liquibaseProperties.getRollbackFile());
         liquibase.setTestRollbackOnUpdate(liquibaseProperties.isTestRollbackOnUpdate());
@@ -176,16 +173,16 @@
      */
     @EventListener()
     public void storeCurrentVersionToDatabase(ApplicationReadyEvent event) {
-        if (event.getApplicationContext().getEnvironment().acceptsProfiles(Profiles.of(SPRING_PROFILE_TEST))) {
+        if (isTestEnvironment(event.getApplicationContext().getEnvironment())) {
             return;
         }
         try (var statement = createStatement()) {
             if (previousVersionString == null) {
-                log.info("Insert latest version " + currentVersionString + " into database");
+                log.info("Insert latest version {} into database", currentVersionString);
                 statement.executeUpdate("INSERT INTO artemis_version (latest_version) VALUES('" + currentVersionString + "');");
             }
             else {
-                log.info("Update latest version to " + currentVersionString + " in database");
+                log.info("Update latest version to {} in database", currentVersionString);
                 statement.executeUpdate("UPDATE artemis_version SET latest_version = '" + currentVersionString + "';");
             }
             statement.getConnection().commit();
@@ -195,4 +192,8 @@
             throw new RuntimeException(e);
         }
     }
+
+    private boolean isTestEnvironment(Environment env) {
+        return env.acceptsProfiles(Profiles.of(SPRING_PROFILE_TEST));
+    }
 }