--- conflicted
+++ resolved
@@ -2,14 +2,11 @@
 
 import de.tum.in.www1.artemis.domain.*;
 import de.tum.in.www1.artemis.service.AuthorizationCheckService;
-import de.tum.in.www1.artemis.service.ExerciseService;
 import de.tum.in.www1.artemis.service.ParticipationService;
 import de.tum.in.www1.artemis.service.UserService;
 import de.tum.in.www1.artemis.service.connectors.ContinuousIntegrationService;
 import de.tum.in.www1.artemis.service.connectors.GitService;
-import de.tum.in.www1.artemis.service.connectors.VersionControlService;
 import de.tum.in.www1.artemis.web.rest.dto.RepositoryStatusDTO;
-import de.tum.in.www1.artemis.web.rest.errors.EntityNotFoundException;
 import de.tum.in.www1.artemis.web.rest.util.HeaderUtil;
 import org.apache.commons.io.FileUtils;
 import org.eclipse.jgit.api.errors.GitAPIException;
@@ -27,7 +24,6 @@
 import java.io.FileInputStream;
 import java.io.IOException;
 import java.io.InputStream;
-import java.net.URL;
 import java.nio.file.Files;
 import java.nio.file.Path;
 import java.nio.file.Paths;
@@ -49,71 +45,25 @@
 
     private final ParticipationService participationService;
     private final AuthorizationCheckService authCheckService;
-    private final ExerciseService exerciseService;
 
     private final Optional<ContinuousIntegrationService> continuousIntegrationService;
     private final Optional<GitService> gitService;
-    private final Optional<VersionControlService> versionControlService;
     private final UserService userService;
 
-    public RepositoryResource(UserService userService,
-                              ParticipationService participationService,
-                              AuthorizationCheckService authCheckService,
-                              ExerciseService exerciseService,
-                              Optional<GitService> gitService,
-                              Optional<ContinuousIntegrationService> continuousIntegrationService,
-                              Optional<VersionControlService> versionControlService) {
+    public RepositoryResource(UserService userService, ParticipationService participationService, AuthorizationCheckService authCheckService,
+                              Optional<GitService> gitService, Optional<ContinuousIntegrationService> continuousIntegrationService) {
         this.userService = userService;
         this.participationService = participationService;
         this.authCheckService = authCheckService;
-        this.exerciseService = exerciseService;
         this.gitService = gitService;
         this.continuousIntegrationService = continuousIntegrationService;
-        this.versionControlService = versionControlService;
-    }
-
-    /**
-<<<<<<< HEAD
-     * GET /repository/{exerciseId}/files: List all file names of the repository
-=======
+    }
+
+    /**
      * GET /repository/{participationId}/files: Map of all file and folders of the repository.
      * Each entry states if it is a file or a folder.
->>>>>>> 0b79563d
-     *
-     * @param exerciseId Exercise ID
-     * @return
-     * @throws IOException
-     */
-    @GetMapping(value = "/repository/{exerciseId}/test-files", produces = MediaType.APPLICATION_JSON_VALUE)
-    public ResponseEntity<Collection<String>> getTestFiles(@PathVariable Long exerciseId) throws IOException, InterruptedException {
-        log.debug("REST request to test files for Exercise : {exerciseId}", exerciseId);
-
-        try {
-            ProgrammingExercise exercise = (ProgrammingExercise) exerciseService.findOne(exerciseId);
-            String projectKey = exercise.getProjectKey();
-
-            String testRepoName = projectKey.toLowerCase() + "-tests";
-            URL exerciseRepoUrl = versionControlService.get().getCloneURL(projectKey, testRepoName);
-
-            Repository repository = gitService.get().getOrCheckoutRepository(exerciseRepoUrl);
-            Iterator<File> itr = gitService.get().listFiles(repository).iterator();
-
-            Collection<String> fileList = new LinkedList<>();
-
-            while (itr.hasNext()) {
-                fileList.add(itr.next().toString());
-            }
-
-            return new ResponseEntity<>(fileList, HttpStatus.OK);
-        } catch(EntityNotFoundException ex) {
-            return notFound();
-        }
-    }
-
-    /**
-     * GET /repository/{exerciseId}/files: List all file names of the repository
-     *
-     * @param exerciseId Participation ID
+     *
+     * @param participationId Participation ID
      * @return
      * @throws IOException
      */
@@ -137,6 +87,7 @@
 
         return new ResponseEntity<>(fileList, HttpStatus.OK);
     }
+
 
     /**
      * GET /repository/{participationId}/file: Get the content of a file
