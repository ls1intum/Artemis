--- conflicted
+++ resolved
@@ -26,7 +26,6 @@
 import org.springframework.security.access.prepost.PreAuthorize;
 import org.springframework.web.bind.annotation.*;
 
-<<<<<<< HEAD
 import javax.annotation.Nullable;
 import javax.servlet.http.HttpServletRequest;
 import java.io.FileInputStream;
@@ -40,16 +39,6 @@
 
 import static de.tum.in.www1.artemis.web.rest.util.ResponseUtil.forbidden;
 import static de.tum.in.www1.artemis.web.rest.util.ResponseUtil.notFound;
-=======
-import de.tum.in.www1.artemis.domain.*;
-import de.tum.in.www1.artemis.service.AuthorizationCheckService;
-import de.tum.in.www1.artemis.service.ParticipationService;
-import de.tum.in.www1.artemis.service.UserService;
-import de.tum.in.www1.artemis.service.connectors.ContinuousIntegrationService;
-import de.tum.in.www1.artemis.service.connectors.GitService;
-import de.tum.in.www1.artemis.web.rest.dto.RepositoryStatusDTO;
-import de.tum.in.www1.artemis.web.rest.util.HeaderUtil;
->>>>>>> ce8441a7
 
 /**
  * Created by Josias Montag on 14.10.16.
@@ -260,13 +249,8 @@
             return notFound();
         }
 
-<<<<<<< HEAD
-        repository.setFiles(null); // invalidate cache
+        repository.setContent(null); // invalidate cache
         return ResponseEntity.ok().headers(HeaderUtil.createEntityUpdateAlert(applicationName, true, "file", fileMove.getNewFilename())).build();
-=======
-        repository.setContent(null); // invalidate cache
-        return ResponseEntity.ok().headers(HeaderUtil.createEntityUpdateAlert("file", fileMove.getNewFilename())).build();
->>>>>>> ce8441a7
     }
 
     /**
@@ -298,13 +282,8 @@
         else {
             FileUtils.deleteDirectory(file.get());
         }
-<<<<<<< HEAD
-        repository.setFiles(null); // invalidate cache
+        repository.setContent(null); // invalidate cache
         return ResponseEntity.ok().headers(HeaderUtil.createEntityDeletionAlert(applicationName, true, "file", filename)).build();
-=======
-        repository.setContent(null); // invalidate cache
-        return ResponseEntity.ok().headers(HeaderUtil.createEntityDeletionAlert("file", filename)).build();
->>>>>>> ce8441a7
     }
 
     /**
