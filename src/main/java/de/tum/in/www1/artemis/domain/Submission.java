package de.tum.in.www1.artemis.domain;

import java.time.Duration;
import java.time.ZonedDateTime;
import java.util.ArrayList;
import java.util.HashSet;
import java.util.List;
import java.util.Set;
import java.util.stream.Collectors;

import javax.annotation.Nullable;
import javax.persistence.*;

import org.hibernate.annotations.Cache;
import org.hibernate.annotations.CacheConcurrencyStrategy;
import org.hibernate.annotations.DiscriminatorOptions;
import org.jetbrains.annotations.NotNull;

import com.fasterxml.jackson.annotation.*;

import de.tum.in.www1.artemis.domain.enumeration.SubmissionType;
import de.tum.in.www1.artemis.domain.modeling.ModelingSubmission;
import de.tum.in.www1.artemis.domain.participation.Participation;
import de.tum.in.www1.artemis.domain.quiz.QuizSubmission;
import de.tum.in.www1.artemis.domain.view.QuizView;

/**
 * A Submission.
 */
@Entity
@Table(name = "submission")
@Inheritance(strategy = InheritanceType.SINGLE_TABLE)
@DiscriminatorColumn(name = "discriminator", discriminatorType = DiscriminatorType.STRING)
@DiscriminatorValue(value = "S")
@DiscriminatorOptions(force = true)
@Cache(usage = CacheConcurrencyStrategy.NONSTRICT_READ_WRITE)

@JsonTypeInfo(use = JsonTypeInfo.Id.NAME, property = "submissionExerciseType")
// Annotation necessary to distinguish between concrete implementations of Submission when deserializing from JSON
@JsonSubTypes({ @JsonSubTypes.Type(value = ProgrammingSubmission.class, name = "programming"), @JsonSubTypes.Type(value = ModelingSubmission.class, name = "modeling"),
        @JsonSubTypes.Type(value = QuizSubmission.class, name = "quiz"), @JsonSubTypes.Type(value = TextSubmission.class, name = "text"),
        @JsonSubTypes.Type(value = FileUploadSubmission.class, name = "file-upload"), })
@JsonInclude(JsonInclude.Include.NON_EMPTY)
public abstract class Submission extends DomainObject {

    @Column(name = "submitted")
    @JsonView(QuizView.Before.class)
    private Boolean submitted;

    @Enumerated(EnumType.STRING)
    @Column(name = "jhi_type")
    @JsonView(QuizView.Before.class)
    private SubmissionType type;

    @Column(name = "example_submission")
    private Boolean exampleSubmission;

    @ManyToOne
    private Participation participation;

    @JsonIgnore
    @OneToMany(mappedBy = "submission", cascade = CascadeType.REMOVE)
    @Cache(usage = CacheConcurrencyStrategy.NONSTRICT_READ_WRITE)
    private Set<SubmissionVersion> versions = new HashSet<>();

    /**
     * A submission can have multiple results, therefore, results are persisted and removed with a submission.
     * CacheStrategy.NONSTRICT_READ_WRITE leads to problems with the deletion of a submission, because first the results
     * are deleted in a @Transactional method.
     */
    @OneToMany(mappedBy = "submission", fetch = FetchType.LAZY, cascade = CascadeType.ALL, orphanRemoval = true)
    @OrderColumn
    @JsonIgnoreProperties({ "submission", "participation" })
    private List<Result> results = new ArrayList<>();

    @Column(name = "submission_date")
    private ZonedDateTime submissionDate;

    @JsonView(QuizView.Before.class)
    public ZonedDateTime getSubmissionDate() {
        return submissionDate;
    }

    /**
     * Calculates the duration of a submission in minutes and adds it into the json response
     *
     * @return duration in minutes or null if it can not be determined
     */
    @JsonProperty(access = JsonProperty.Access.READ_ONLY)
    public Long getDurationInMinutes() {
        if (this.participation == null || this.participation.getInitializationDate() == null || this.submissionDate == null) {
            return null;
        }

        ZonedDateTime initializationDate = this.participation.getInitializationDate();
        ZonedDateTime submissionDate = this.getSubmissionDate();

        return Duration.between(initializationDate, submissionDate).toMinutes();
    }

    /**
     * Get the latest result of the submission
     *
     * @return a {@link Result} or null
     */
    @Nullable
    @JsonIgnore
    public Result getLatestResult() {
        if (results != null && !results.isEmpty()) {
            return results.get(results.size() - 1);
        }
        return null;
    }

    /**
     * Used to get result by correction round (which ignores automatic results).
     * Works for all exercise types
     *
     * @param correctionRound to get result by
     * @return the result based on the given correction round
     */
    @Nullable
    @JsonIgnore
    public Result getResultForCorrectionRound(int correctionRound) {
        List<Result> filteredResults = filterNonAutomaticResults();
        if (filteredResults.size() > correctionRound) {
            return filteredResults.get(correctionRound);
        }
        return null;
    }

    @NotNull
    private List<Result> filterNonAutomaticResults() {
        return results.stream().filter(result -> result == null || !result.isAutomatic()).collect(Collectors.toList());
    }

    /**
     * Used to get result by correction round when ignoring all automatic results.
     * The result list can contain null values when it is called here.
     * So accessing the result list by correctionRound either yields null or a result.
     *
     * @param correctionRound for which it is checked if the tutor has a result
     * @return true if the tutor has a result in the correctionRound, false otherwise
     */
    @JsonIgnore
    public boolean hasResultForCorrectionRound(int correctionRound) {
        List<Result> withoutAutomaticResults = filterNonAutomaticResults();
        if (withoutAutomaticResults.size() > correctionRound) {
            return withoutAutomaticResults.get(correctionRound) != null;
        }
        return false;
    }

    /**
     * removes all automatic results from a submissions result list
     * (do not save it like this in the database, as it could remove the automatic results!)
     */
    @JsonIgnore
    public void removeAutomaticResults() {
        this.results = this.results.stream().filter(result -> result == null || !result.isAutomatic()).collect(Collectors.toList());
    }

<<<<<<< HEAD
=======
    /**
     * removes all elements from the results list, which are null.
     *
     * This can be used to prepare a submission before sending it to the client. In some cases the submission is loaded from the database
     * with a results list which contains undesired null values. To get rid of them this function can be used.
     *
     * When a submission with results is fetched for a specific assessor, hibernate wants to keep the order of the results list,
     * as it is in the ordered column in the database.
     * To maintain the index of the result with the assessor within the results list, null elements are used as padding.
     */
>>>>>>> bdae9728
    @JsonIgnore
    public void removeNullResults() {
        this.results = this.results.stream().filter(result -> result != null).collect(Collectors.toList());
    }

    @Nullable
    @JsonProperty(value = "results", access = JsonProperty.Access.READ_ONLY)
    public List<Result> getResults() {
        return results;
    }

    @Nullable
    @JsonIgnore
    public List<Result> getManualResults() {
        return results.stream().filter(result -> result != null && !result.isAutomatic()).collect(Collectors.toList());
    }

    /**
     * Get the first result of the submission
     *
     * @return a {@link Result} or null if no result is present
     */
    @Nullable
    @JsonIgnore
    public Result getFirstResult() {
        if (results != null && !results.isEmpty()) {
            return results.get(0);
        }
        return null;
    }

    /**
     * Add a result to the list.
     * NOTE: You must make sure to correctly persist the result in the database!
     *
     * @param result the {@link Result} which should be added
     */
    public void addResult(Result result) {
        this.results.add(result);
    }

    /**
     * Set the results list to the specified list.
     * NOTE: You must correctly persist this change in the database manually!
     *
     * @param results The list of {@link Result} which should replace the existing results of the submission
     */
    @JsonProperty(value = "results", access = JsonProperty.Access.WRITE_ONLY)
    public void setResults(List<Result> results) {
        this.results = results;
    }

    public Participation getParticipation() {
        return participation;
    }

    public void setParticipation(Participation participation) {
        this.participation = participation;
    }

    public Submission submissionDate(ZonedDateTime submissionDate) {
        this.submissionDate = submissionDate;
        return this;
    }

    public void setSubmissionDate(ZonedDateTime submissionDate) {
        this.submissionDate = submissionDate;
    }

    public Boolean isSubmitted() {
        return submitted != null ? submitted : false;
    }

    public Submission submitted(Boolean submitted) {
        this.submitted = submitted;
        return this;
    }

    public void setSubmitted(Boolean submitted) {
        this.submitted = submitted;
    }

    public SubmissionType getType() {
        return type;
    }

    public Submission type(SubmissionType type) {
        this.type = type;
        return this;
    }

    public void setType(SubmissionType type) {
        this.type = type;
    }

    public Boolean isExampleSubmission() {
        return exampleSubmission;
    }

    public void setExampleSubmission(Boolean exampleSubmission) {
        this.exampleSubmission = exampleSubmission;
    }

    /**
     * determine whether a submission is empty, i.e. the student did not work properly on the corresponding exercise
     * @return whether the submission is empty (true) or not (false)
     */
    public abstract boolean isEmpty();
}<|MERGE_RESOLUTION|>--- conflicted
+++ resolved
@@ -160,8 +160,6 @@
         this.results = this.results.stream().filter(result -> result == null || !result.isAutomatic()).collect(Collectors.toList());
     }
 
-<<<<<<< HEAD
-=======
     /**
      * removes all elements from the results list, which are null.
      *
@@ -172,7 +170,6 @@
      * as it is in the ordered column in the database.
      * To maintain the index of the result with the assessor within the results list, null elements are used as padding.
      */
->>>>>>> bdae9728
     @JsonIgnore
     public void removeNullResults() {
         this.results = this.results.stream().filter(result -> result != null).collect(Collectors.toList());
