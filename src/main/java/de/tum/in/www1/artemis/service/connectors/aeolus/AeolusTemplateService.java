package de.tum.in.www1.artemis.service.connectors.aeolus;

import java.io.IOException;
import java.util.*;
import java.util.concurrent.ConcurrentHashMap;

import org.slf4j.Logger;
import org.slf4j.LoggerFactory;
import org.springframework.context.annotation.Profile;
import org.springframework.stereotype.Service;

import com.fasterxml.jackson.core.JsonProcessingException;
import com.fasterxml.jackson.databind.ObjectMapper;
import com.fasterxml.jackson.dataformat.yaml.YAMLFactory;
import com.google.gson.Gson;
import com.google.gson.GsonBuilder;

import de.tum.in.www1.artemis.config.ProgrammingLanguageConfiguration;
import de.tum.in.www1.artemis.domain.ProgrammingExercise;
import de.tum.in.www1.artemis.domain.enumeration.ProgrammingLanguage;
import de.tum.in.www1.artemis.domain.enumeration.ProjectType;
import de.tum.in.www1.artemis.service.connectors.BuildScriptProvider;

/**
 * Handles the request to {@link de.tum.in.www1.artemis.web.rest.AeolusTemplateResource} and Artemis internal
 * requests to fetch aeolus templates for programming exercises.
 */
@Service
@Profile("aeolus | localci")
public class AeolusTemplateService {

    private final Logger logger = LoggerFactory.getLogger(AeolusTemplateService.class);

    private final ProgrammingLanguageConfiguration programmingLanguageConfiguration;

    private final Map<String, Windfile> templateCache = new ConcurrentHashMap<>();

    private final BuildScriptProvider buildScriptProvider;

    public AeolusTemplateService(ProgrammingLanguageConfiguration programmingLanguageConfiguration, BuildScriptProvider buildScriptProvider) {
        this.programmingLanguageConfiguration = programmingLanguageConfiguration;
<<<<<<< HEAD
        this.buildScriptProvider = buildScriptProvider;
=======
        this.resourceLoaderService = resourceLoaderService;
        // load all scripts into the cache
        cacheOnBoot();
    }

    private void cacheOnBoot() {
        var resources = this.resourceLoaderService.getResources(Path.of("templates", "aeolus"));
        for (var resource : resources) {
            try {
                String filename = resource.getFilename();
                if (filename == null) {
                    continue;
                }
                String directory = resource.getURL().getPath().split("templates/aeolus/")[1].split("/")[0];
                String projectType = filename.split("_")[0].replace(".yaml", "");
                Optional<ProjectType> optionalProjectType = Optional.empty();
                if (!projectType.equals("default")) {
                    optionalProjectType = Optional.of(ProjectType.valueOf(projectType.toUpperCase()));
                }
                String uniqueKey = directory + "_" + filename;
                byte[] fileContent = IOUtils.toByteArray(resource.getInputStream());
                String script = new String(fileContent, StandardCharsets.UTF_8);
                Windfile windfile = readWindfile(script);
                this.addInstanceVariablesToWindfile(windfile, ProgrammingLanguage.valueOf(directory.toUpperCase()), optionalProjectType);
                templateCache.put(uniqueKey, windfile);
            }
            catch (IOException | IllegalArgumentException e) {
                logger.error("Failed to load windfile {}", resource.getFilename(), e);
            }
        }
>>>>>>> 25e6735a
    }

    /**
     * Converts a YAML string to a JSON string for easier communication with the client and usage with Gson
     *
     * @param yaml YAML string
     * @return JSON string
     */
    private static String convertYamlToJson(String yaml) throws JsonProcessingException {
        ObjectMapper yamlReader = new ObjectMapper(new YAMLFactory());
        Object obj = yamlReader.readValue(yaml, Object.class);

        ObjectMapper jsonWriter = new ObjectMapper();
        return jsonWriter.writeValueAsString(obj);
    }

    /**
     * Reads the yaml file and returns a Windfile object
     *
     * @param yaml the yaml file
     * @return the Windfile object
     * @throws IOException if the yaml file is not valid
     */
    private static Windfile readWindfile(String yaml) throws IOException {
        GsonBuilder builder = new GsonBuilder();
        builder.registerTypeAdapter(Action.class, new ActionDeserializer());
        Gson gson = builder.create();
        return gson.fromJson(convertYamlToJson(yaml), Windfile.class);
    }

    /**
     * Returns the file content of the template file for the given language and project type with the different options
     *
     * @param programmingLanguage the programming language for which the template file should be returned
     * @param projectType         the project type for which the template file should be returned. If omitted, a default depending on the language will be used.
     * @param staticAnalysis      whether the static analysis template should be used
     * @param sequentialRuns      whether the sequential runs template should be used
     * @param testCoverage        whether the test coverage template should be used
     * @return the requested template as a {@link Windfile} object
     * @throws IOException if the file does not exist
     */
    public Windfile getWindfileFor(ProgrammingLanguage programmingLanguage, Optional<ProjectType> projectType, Boolean staticAnalysis, Boolean sequentialRuns, Boolean testCoverage)
            throws IOException {
        String templateFileName = buildScriptProvider.buildTemplateName(projectType, staticAnalysis, sequentialRuns, testCoverage, "yaml");
        String uniqueKey = programmingLanguage.name().toLowerCase() + "_" + templateFileName;
        if (templateCache.containsKey(uniqueKey)) {
            return templateCache.get(uniqueKey);
        }
        String scriptCache = buildScriptProvider.getCachedScript(uniqueKey);
        if (scriptCache == null) {
            LOGGER.error("No windfile found for key {}", uniqueKey);
            return null;
        }
        Windfile windfile = readWindfile(scriptCache);
        this.addInstanceVariablesToWindfile(windfile, programmingLanguage, projectType);
        templateCache.put(uniqueKey, windfile);
        return windfile;
    }

    /**
     * Returns the file content of the template file for the given exercise
     *
     * @param exercise the exercise for which the template file should be returned
     * @return the requested template as a {@link Windfile} object
     */
    public Windfile getDefaultWindfileFor(ProgrammingExercise exercise) {
        try {
            return getWindfileFor(exercise.getProgrammingLanguage(), Optional.ofNullable(exercise.getProjectType()), exercise.isStaticCodeAnalysisEnabled(),
                    exercise.hasSequentialTestRuns(), exercise.isTestwiseCoverageEnabled());
        }
        catch (IOException e) {
            logger.info("No windfile for the settings of exercise {}", exercise.getId(), e);
        }
        return null;
    }

    /**
     * We take the template and add the default docker image and flags for the programming language and project type
     * of the artemis instance. This way, an Artemis admin can change the docker image and flags for the particular
     * instance without having to change the template file.
     *
     * @param windfile    the template file
     * @param language    the programming language
     * @param projectType the project type
     */
    private void addInstanceVariablesToWindfile(Windfile windfile, ProgrammingLanguage language, Optional<ProjectType> projectType) {

        if (windfile.getMetadata() == null) {
            windfile.setMetadata(new WindfileMetadata());
        }
        if (projectType.isPresent() && ProjectType.XCODE.equals(projectType.get())) {
            // xcode does not support docker
            windfile.getMetadata().setDocker(null);
            return;
        }
        if (windfile.getMetadata().getDocker() == null) {
            windfile.getMetadata().setDocker(new DockerConfig());
        }
        WindfileMetadata metadata = windfile.getMetadata();
        DockerConfig dockerConfig = windfile.getMetadata().getDocker();
        dockerConfig.setImage(programmingLanguageConfiguration.getImage(language, projectType));
        dockerConfig.setParameters(programmingLanguageConfiguration.getDefaultDockerFlags());
        metadata.setDocker(dockerConfig);
        windfile.setMetadata(metadata);
    }
}<|MERGE_RESOLUTION|>--- conflicted
+++ resolved
@@ -1,9 +1,12 @@
 package de.tum.in.www1.artemis.service.connectors.aeolus;
 
 import java.io.IOException;
+import java.nio.charset.StandardCharsets;
+import java.nio.file.Path;
 import java.util.*;
 import java.util.concurrent.ConcurrentHashMap;
 
+import org.apache.commons.io.IOUtils;
 import org.slf4j.Logger;
 import org.slf4j.LoggerFactory;
 import org.springframework.context.annotation.Profile;
@@ -19,6 +22,7 @@
 import de.tum.in.www1.artemis.domain.ProgrammingExercise;
 import de.tum.in.www1.artemis.domain.enumeration.ProgrammingLanguage;
 import de.tum.in.www1.artemis.domain.enumeration.ProjectType;
+import de.tum.in.www1.artemis.service.ResourceLoaderService;
 import de.tum.in.www1.artemis.service.connectors.BuildScriptProvider;
 
 /**
@@ -33,16 +37,17 @@
 
     private final ProgrammingLanguageConfiguration programmingLanguageConfiguration;
 
+    private final ResourceLoaderService resourceLoaderService;
+
     private final Map<String, Windfile> templateCache = new ConcurrentHashMap<>();
 
     private final BuildScriptProvider buildScriptProvider;
 
-    public AeolusTemplateService(ProgrammingLanguageConfiguration programmingLanguageConfiguration, BuildScriptProvider buildScriptProvider) {
+    public AeolusTemplateService(ProgrammingLanguageConfiguration programmingLanguageConfiguration, ResourceLoaderService resourceLoaderService,
+            BuildScriptProvider buildScriptProvider) {
         this.programmingLanguageConfiguration = programmingLanguageConfiguration;
-<<<<<<< HEAD
+        this.resourceLoaderService = resourceLoaderService;
         this.buildScriptProvider = buildScriptProvider;
-=======
-        this.resourceLoaderService = resourceLoaderService;
         // load all scripts into the cache
         cacheOnBoot();
     }
@@ -72,7 +77,6 @@
                 logger.error("Failed to load windfile {}", resource.getFilename(), e);
             }
         }
->>>>>>> 25e6735a
     }
 
     /**
@@ -123,7 +127,7 @@
         }
         String scriptCache = buildScriptProvider.getCachedScript(uniqueKey);
         if (scriptCache == null) {
-            LOGGER.error("No windfile found for key {}", uniqueKey);
+            logger.error("No windfile found for key {}", uniqueKey);
             return null;
         }
         Windfile windfile = readWindfile(scriptCache);
