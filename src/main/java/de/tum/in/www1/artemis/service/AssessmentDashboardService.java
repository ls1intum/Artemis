--- conflicted
+++ resolved
@@ -82,11 +82,6 @@
             DueDateStat totalNumberOfAssessments;
 
             if (exercise instanceof ProgrammingExercise) {
-<<<<<<< HEAD
-                numberOfSubmissions = new DueDateStat(programmingExerciseRepository.countLegalSubmissionsByExerciseIdSubmitted(exercise.getId(), examMode), 0L);
-                log.debug("StatsTimeLog: number of submitted submissions done in " + TimeLogUtil.formatDurationFrom(start) + " for programming exercise " + exercise.getId());
-=======
->>>>>>> 65f29f02
                 totalNumberOfAssessments = new DueDateStat(programmingExerciseRepository.countAssessmentsByExerciseIdSubmitted(exercise.getId(), examMode), 0L);
                 log.info("Finished >> programmingExerciseRepository.countAssessmentsByExerciseIdSubmitted << call for exercise " + exercise.getId() + " in "
                         + TimeLogUtil.formatDurationFrom(start));
