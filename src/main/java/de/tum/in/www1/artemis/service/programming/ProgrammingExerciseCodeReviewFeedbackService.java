--- conflicted
+++ resolved
@@ -233,18 +233,7 @@
 
         List<Result> athenaResults = participation.getResults().stream().filter(result -> result.getAssessmentType() == AssessmentType.AUTOMATIC_ATHENA).toList();
 
-<<<<<<< HEAD
-        if (athenaResults.size() >= 3) {
-=======
-        long countOfAthenaResultsInProcessOrSuccessful = athenaResults.stream().filter(result -> result.isSuccessful() == null || result.isSuccessful() == Boolean.TRUE).count();
-
-        long countOfSuccessfulRequests = athenaResults.stream().filter(result -> result.isSuccessful() == Boolean.TRUE).count();
-
-        if (countOfAthenaResultsInProcessOrSuccessful >= 3) {
-            throw new BadRequestAlertException("Cannot send additional AI feedback requests now. Try again later!", "participation", "preconditions not met");
-        }
-        if (countOfSuccessfulRequests >= 20) {
->>>>>>> df6b7899
+        if (athenaResults.size() >= 20) {
             throw new BadRequestAlertException("Maximum number of AI feedback requests reached.", "participation", "preconditions not met");
         }
     }
