package de.tum.in.www1.artemis.security;

import java.util.List;
import java.util.Locale;
<<<<<<< HEAD
=======
import java.util.Optional;
>>>>>>> ce8441a7
import java.util.stream.Collectors;

import org.slf4j.Logger;
import org.slf4j.LoggerFactory;
import org.springframework.security.core.GrantedAuthority;
import org.springframework.security.core.authority.SimpleGrantedAuthority;
import org.springframework.security.core.userdetails.UserDetails;
import org.springframework.security.core.userdetails.UserDetailsService;
import org.springframework.security.core.userdetails.UsernameNotFoundException;
import org.springframework.stereotype.Component;
import org.springframework.transaction.annotation.Transactional;

import de.tum.in.www1.artemis.domain.User;
import de.tum.in.www1.artemis.repository.UserRepository;

/**
 * Authenticate a user from the database.
 */
@Component("userDetailsService")
public class DomainUserDetailsService implements UserDetailsService {

    private final Logger log = LoggerFactory.getLogger(DomainUserDetailsService.class);

    private final UserRepository userRepository;

    public DomainUserDetailsService(UserRepository userRepository) {
        this.userRepository = userRepository;
    }

    @Override
    @Transactional
    public UserDetails loadUserByUsername(final String login) {
        log.debug("Authenticating {}", login);
        String lowercaseLogin = login.toLowerCase(Locale.ENGLISH);
<<<<<<< HEAD
        return userRepository.findOneWithAuthoritiesByLogin(lowercaseLogin).map(user -> createSpringSecurityUser(lowercaseLogin, user))
                .orElseThrow(() -> new UsernameNotFoundException("User " + lowercaseLogin + " was not found in the database"));
=======
        Optional<User> userFromDatabase = userRepository.findOneWithAuthoritiesByLogin(lowercaseLogin);
        return userFromDatabase.map(user -> {
            if (!user.getActivated()) {
                throw new UserNotActivatedException("User " + lowercaseLogin + " was not activated");
            }
            List<GrantedAuthority> grantedAuthorities = user.getAuthorities().stream().map(authority -> new SimpleGrantedAuthority(authority.getName()))
                    .collect(Collectors.toList());
            return new org.springframework.security.core.userdetails.User(lowercaseLogin, user.getPassword(), grantedAuthorities);
        }).orElseThrow(() -> new UsernameNotFoundException("User " + lowercaseLogin + " was not found in the " + "database"));
>>>>>>> ce8441a7
    }

    private org.springframework.security.core.userdetails.User createSpringSecurityUser(String lowercaseLogin, User user) {
        if (!user.getActivated()) {
            throw new UserNotActivatedException("User " + lowercaseLogin + " was not activated");
        }
        List<GrantedAuthority> grantedAuthorities = user.getAuthorities().stream().map(authority -> new SimpleGrantedAuthority(authority.getName())).collect(Collectors.toList());
        return new org.springframework.security.core.userdetails.User(user.getLogin(), user.getPassword(), grantedAuthorities);
    }
}<|MERGE_RESOLUTION|>--- conflicted
+++ resolved
@@ -2,10 +2,7 @@
 
 import java.util.List;
 import java.util.Locale;
-<<<<<<< HEAD
-=======
 import java.util.Optional;
->>>>>>> ce8441a7
 import java.util.stream.Collectors;
 
 import org.slf4j.Logger;
@@ -40,20 +37,8 @@
     public UserDetails loadUserByUsername(final String login) {
         log.debug("Authenticating {}", login);
         String lowercaseLogin = login.toLowerCase(Locale.ENGLISH);
-<<<<<<< HEAD
         return userRepository.findOneWithAuthoritiesByLogin(lowercaseLogin).map(user -> createSpringSecurityUser(lowercaseLogin, user))
                 .orElseThrow(() -> new UsernameNotFoundException("User " + lowercaseLogin + " was not found in the database"));
-=======
-        Optional<User> userFromDatabase = userRepository.findOneWithAuthoritiesByLogin(lowercaseLogin);
-        return userFromDatabase.map(user -> {
-            if (!user.getActivated()) {
-                throw new UserNotActivatedException("User " + lowercaseLogin + " was not activated");
-            }
-            List<GrantedAuthority> grantedAuthorities = user.getAuthorities().stream().map(authority -> new SimpleGrantedAuthority(authority.getName()))
-                    .collect(Collectors.toList());
-            return new org.springframework.security.core.userdetails.User(lowercaseLogin, user.getPassword(), grantedAuthorities);
-        }).orElseThrow(() -> new UsernameNotFoundException("User " + lowercaseLogin + " was not found in the " + "database"));
->>>>>>> ce8441a7
     }
 
     private org.springframework.security.core.userdetails.User createSpringSecurityUser(String lowercaseLogin, User user) {
