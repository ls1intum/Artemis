--- conflicted
+++ resolved
@@ -86,14 +86,11 @@
         jol.setUser(userRepository.findById(userId).orElseThrow());
         jol.setValue(jolValue);
         jol.setJudgementTime(judgementTime);
-<<<<<<< HEAD
-=======
         final var progress = competencyProgressRepository.findByCompetencyIdAndUserId(competencyId, userId);
         if (progress.isPresent()) {
             jol.setCompetencyProgress(progress.get().getProgress());
             jol.setCompetencyConfidence(progress.get().getConfidence());
         }
->>>>>>> f0a1e16b
         return jol;
     }
 
