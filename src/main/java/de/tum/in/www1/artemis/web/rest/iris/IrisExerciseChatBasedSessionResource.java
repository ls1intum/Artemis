--- conflicted
+++ resolved
@@ -16,13 +16,6 @@
 import de.tum.in.www1.artemis.repository.UserRepository;
 import de.tum.in.www1.artemis.security.Role;
 import de.tum.in.www1.artemis.service.AuthorizationCheckService;
-<<<<<<< HEAD
-import de.tum.in.www1.artemis.service.connectors.pyris.PyrisHealthIndicator;
-import de.tum.in.www1.artemis.service.connectors.pyris.dto.PyrisHealthStatusDTO;
-=======
-import de.tum.in.www1.artemis.service.dto.iris.IrisCombinedSettingsDTO;
-import de.tum.in.www1.artemis.service.dto.iris.IrisCombinedSubSettingsInterface;
->>>>>>> 6e44346c
 import de.tum.in.www1.artemis.service.iris.IrisRateLimitService;
 import de.tum.in.www1.artemis.service.iris.IrisSessionService;
 import de.tum.in.www1.artemis.service.iris.dto.IrisCombinedSettingsDTO;
@@ -43,29 +36,16 @@
 
     protected final IrisSettingsService irisSettingsService;
 
-<<<<<<< HEAD
-    protected final PyrisHealthIndicator pyrisHealthIndicator;
-
-=======
->>>>>>> 6e44346c
     protected final IrisRateLimitService irisRateLimitService;
 
     protected final Function<Long, E> exerciseByIdFunction;
 
     protected IrisExerciseChatBasedSessionResource(AuthorizationCheckService authCheckService, UserRepository userRepository, IrisSessionService irisSessionService,
-<<<<<<< HEAD
-            IrisSettingsService irisSettingsService, PyrisHealthIndicator pyrisHealthIndicator, IrisRateLimitService irisRateLimitService, Function<Long, E> exerciseByIdFunction) {
-=======
             IrisSettingsService irisSettingsService, IrisRateLimitService irisRateLimitService, Function<Long, E> exerciseByIdFunction) {
->>>>>>> 6e44346c
         this.authCheckService = authCheckService;
         this.userRepository = userRepository;
         this.irisSessionService = irisSessionService;
         this.irisSettingsService = irisSettingsService;
-<<<<<<< HEAD
-        this.pyrisHealthIndicator = pyrisHealthIndicator;
-=======
->>>>>>> 6e44346c
         this.irisRateLimitService = irisRateLimitService;
         this.exerciseByIdFunction = exerciseByIdFunction;
     }
@@ -112,17 +92,6 @@
         var user = userRepository.getUser();
         irisSessionService.checkHasAccessToIrisSession(session, user);
         irisSessionService.checkIsIrisActivated(session);
-<<<<<<< HEAD
-        var settings = irisSettingsService.getCombinedIrisSettingsFor(exercise, false);
-        var health = pyrisHealthIndicator.health();
-        PyrisHealthStatusDTO[] modelStatuses = (PyrisHealthStatusDTO[]) health.getDetails().get("modelStatuses");
-        var specificModelStatus = false;
-        if (modelStatuses != null) {
-            specificModelStatus = Arrays.stream(modelStatuses).filter(x -> x.model().equals(subSettingsFunction.apply(settings).getPreferredModel()))
-                    .anyMatch(x -> x.status() == PyrisHealthStatusDTO.ModelStatus.UP);
-        }
-=======
->>>>>>> 6e44346c
 
         IrisRateLimitService.IrisRateLimitInformation rateLimitInfo = null;
 
