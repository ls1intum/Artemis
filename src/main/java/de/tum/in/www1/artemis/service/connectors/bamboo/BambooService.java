package de.tum.in.www1.artemis.service.connectors.bamboo;

import static de.tum.in.www1.artemis.config.Constants.*;

import java.io.IOException;
import java.net.MalformedURLException;
import java.nio.charset.StandardCharsets;
import java.util.*;
import java.util.regex.Matcher;
import java.util.regex.Pattern;
import java.util.stream.Collectors;

import javax.annotation.Nullable;

import org.apache.commons.lang.StringEscapeUtils;
import org.eclipse.jgit.api.errors.GitAPIException;
import org.slf4j.Logger;
import org.slf4j.LoggerFactory;
import org.springframework.beans.factory.annotation.Qualifier;
import org.springframework.beans.factory.annotation.Value;
import org.springframework.context.annotation.Profile;
import org.springframework.http.*;
import org.springframework.stereotype.Service;
import org.springframework.util.LinkedMultiValueMap;
import org.springframework.util.MultiValueMap;
import org.springframework.web.client.HttpClientErrorException;
import org.springframework.web.client.RestClientException;
import org.springframework.web.client.RestTemplate;
import org.springframework.web.util.UriComponentsBuilder;

import com.fasterxml.jackson.databind.JsonNode;
import com.fasterxml.jackson.databind.ObjectMapper;

import de.tum.in.www1.artemis.domain.*;
import de.tum.in.www1.artemis.domain.enumeration.BuildPlanType;
import de.tum.in.www1.artemis.domain.enumeration.ProgrammingLanguage;
import de.tum.in.www1.artemis.domain.enumeration.StaticCodeAnalysisTool;
import de.tum.in.www1.artemis.domain.participation.ProgrammingExerciseParticipation;
import de.tum.in.www1.artemis.exception.BambooException;
import de.tum.in.www1.artemis.repository.FeedbackRepository;
import de.tum.in.www1.artemis.repository.ProgrammingSubmissionRepository;
import de.tum.in.www1.artemis.service.BuildLogEntryService;
import de.tum.in.www1.artemis.service.ExerciseDateService;
import de.tum.in.www1.artemis.service.UrlService;
import de.tum.in.www1.artemis.service.connectors.*;
import de.tum.in.www1.artemis.service.connectors.bamboo.dto.*;
import de.tum.in.www1.artemis.service.dto.AbstractBuildResultNotificationDTO;

@Service
@Profile("bamboo")
public class BambooService extends AbstractContinuousIntegrationService {

    private final Logger log = LoggerFactory.getLogger(BambooService.class);

    @Value("${artemis.continuous-integration.empty-commit-necessary}")
    private Boolean isEmptyCommitNecessary;

    private final GitService gitService;

    private final Optional<VersionControlService> versionControlService;

    private final Optional<ContinuousIntegrationUpdateService> continuousIntegrationUpdateService;

    private final BambooBuildPlanService bambooBuildPlanService;

    private final ObjectMapper mapper;

    private final UrlService urlService;

    private final ExerciseDateService exerciseDateService;

    public BambooService(GitService gitService, ProgrammingSubmissionRepository programmingSubmissionRepository, Optional<VersionControlService> versionControlService,
            Optional<ContinuousIntegrationUpdateService> continuousIntegrationUpdateService, BambooBuildPlanService bambooBuildPlanService, FeedbackRepository feedbackRepository,
            @Qualifier("bambooRestTemplate") RestTemplate restTemplate, @Qualifier("shortTimeoutBambooRestTemplate") RestTemplate shortTimeoutRestTemplate, ObjectMapper mapper,
<<<<<<< HEAD
            BuildLogEntryService buildLogService, UrlService urlService) {
=======
            UrlService urlService, BuildLogEntryService buildLogService, ExerciseDateService exerciseDateService) {
>>>>>>> 230672b6
        super(programmingSubmissionRepository, feedbackRepository, buildLogService, restTemplate, shortTimeoutRestTemplate);
        this.gitService = gitService;
        this.versionControlService = versionControlService;
        this.continuousIntegrationUpdateService = continuousIntegrationUpdateService;
        this.bambooBuildPlanService = bambooBuildPlanService;
        this.mapper = mapper;
        this.urlService = urlService;
        this.exerciseDateService = exerciseDateService;
    }

    @Override
    public void createBuildPlanForExercise(ProgrammingExercise programmingExercise, String planKey, VcsRepositoryUrl sourceCodeRepositoryURL, VcsRepositoryUrl testRepositoryURL,
            VcsRepositoryUrl solutionRepositoryURL) {
        var additionalRepositories = programmingExercise.getAuxiliaryRepositoriesForBuildPlan().stream()
                .map(repo -> new AuxiliaryRepository.AuxRepoNameWithSlug(repo.getName(), urlService.getRepositorySlugFromRepositoryUrl(repo.getVcsRepositoryUrl())))
                .collect(Collectors.toList());
        bambooBuildPlanService.createBuildPlanForExercise(programmingExercise, planKey, urlService.getRepositorySlugFromRepositoryUrl(sourceCodeRepositoryURL),
                urlService.getRepositorySlugFromRepositoryUrl(testRepositoryURL), urlService.getRepositorySlugFromRepositoryUrl(solutionRepositoryURL), additionalRepositories);
    }

    @Override
    public void recreateBuildPlansForExercise(ProgrammingExercise exercise) {
        deleteBuildPlan(exercise.getProjectKey(), exercise.getTemplateBuildPlanId());
        deleteBuildPlan(exercise.getProjectKey(), exercise.getSolutionBuildPlanId());
        createBuildPlanForExercise(exercise, BuildPlanType.TEMPLATE.getName(), exercise.getVcsTemplateRepositoryUrl(), exercise.getVcsTestRepositoryUrl(),
                exercise.getVcsSolutionRepositoryUrl());
        createBuildPlanForExercise(exercise, BuildPlanType.SOLUTION.getName(), exercise.getVcsSolutionRepositoryUrl(), exercise.getVcsTestRepositoryUrl(),
                exercise.getVcsSolutionRepositoryUrl());
    }

    @Override
    public void configureBuildPlan(ProgrammingExerciseParticipation participation) {
        final var buildPlanId = participation.getBuildPlanId();
        final var repositoryUrl = participation.getVcsRepositoryUrl();
        final var projectKey = getProjectKeyFromBuildPlanId(buildPlanId);
        final var planKey = participation.getBuildPlanId();
        final var repoProjectName = urlService.getProjectKeyFromRepositoryUrl(repositoryUrl);
        updatePlanRepository(projectKey, planKey, ASSIGNMENT_REPO_NAME, repoProjectName, participation.getRepositoryUrl(), null /* not needed */, Optional.empty());
        enablePlan(projectKey, planKey);
    }

    @Override
    public void performEmptySetupCommit(ProgrammingExerciseParticipation participation) {
        // Empty commit - Bamboo bug workaround

        if (isEmptyCommitNecessary) {
            try {
                ProgrammingExercise exercise = participation.getProgrammingExercise();
                var repositoryUrl = participation.getVcsRepositoryUrl();
                Repository repo = gitService.getOrCheckoutRepository(repositoryUrl, true);
                // we set user to null to make sure the Artemis user is used to create the setup commit, this is important to filter this commit later in
                // notifyPush in ProgrammingSubmissionService
                gitService.commitAndPush(repo, SETUP_COMMIT_MESSAGE, null);

                if (exercise == null) {
                    log.warn("Cannot access exercise in 'configureBuildPlan' to determine if deleting the repo after cloning make sense. Will decide to delete the repo");
                    gitService.deleteLocalRepository(repo);
                }
                else {
                    // only delete the git repository, if the online editor is NOT allowed
                    // this saves some performance on the server, when the student opens the online editor, because the repo does not need to be cloned again
                    // Note: the null check is necessary, because otherwise we might get a null pointer exception
                    if (exercise.isAllowOnlineEditor() == null || Boolean.FALSE.equals(exercise.isAllowOnlineEditor())) {
                        gitService.deleteLocalRepository(repo);
                    }
                }
            }
            catch (GitAPIException | IOException | InterruptedException | NullPointerException ex) {
                log.error("Exception while doing empty commit", ex);
            }
        }
    }

    @Override
    public void createProjectForExercise(ProgrammingExercise programmingExercise) {
        // Do nothing since Bamboo automatically creates projects
    }

    /**
     * Triggers a build for the build plan in the given participation.
     *
     * @param participation the participation with the id of the build plan that should be triggered.
     */
    @Override
    public void triggerBuild(ProgrammingExerciseParticipation participation) throws BambooException {
        var buildPlan = participation.getBuildPlanId();
        try {
            restTemplate.exchange(serverUrl + "/rest/api/latest/queue/" + buildPlan, HttpMethod.POST, null, Void.class);
        }
        catch (RestClientException e) {
            log.error("HttpError while triggering build plan {} with error: {}", buildPlan, e.getMessage());
            throw new BambooException("Communication failed when trying to trigger the Bamboo build plan " + buildPlan + " with the error: " + e.getMessage());
        }
    }

    @Override
    public void deleteBuildPlan(String projectKey, String buildPlanId) {

        var buildPlan = getBuildPlan(buildPlanId, false, false);
        if (buildPlan == null) {
            log.error("Cannot delete {}, because it does not exist!", buildPlanId);
            return;
        }

        // NOTE: we cannot use official the REST API, e.g. restTemplate.delete(serverUrl + "/rest/api/latest/plan/" + buildPlanId) here,
        // because then the build plan is not deleted directly and subsequent calls to create build plans with the same id might fail

        executeDelete("selectedBuilds", buildPlanId);
        log.info("Delete bamboo build plan {} was successful.", buildPlanId);
    }

    /**
     * NOTE: the REST call in this method fails silently with a 404 in case all build plans have already been deleted before
     *
     * @param projectKey the project which build plans should be retrieved
     * @return a list of build plans
     */
    private List<BambooBuildPlanDTO> getBuildPlans(String projectKey) {

        String requestUrl = serverUrl + "/rest/api/latest/project/" + projectKey;
        // we use 5000 just in case of exercises with really really many students ;-)
        try {
            UriComponentsBuilder builder = UriComponentsBuilder.fromUriString(requestUrl).queryParam("expand", "plans").queryParam("max-results", 5000);
            var response = restTemplate.exchange(builder.build().toUri(), HttpMethod.GET, null, BambooProjectDTO.class);

            if (response.getBody() != null && response.getBody().getPlans() != null) {
                return response.getBody().getPlans().getPlan();
            }
        }
        catch (HttpClientErrorException ex) {
            if (HttpStatus.NOT_FOUND.equals(ex.getStatusCode())) {
                // return an empty list silently (without log), because this is the typical case when deleting projects
                return List.of();
            }
            log.warn(ex.getMessage());
        }
        catch (Exception ex) {
            log.warn(ex.getMessage());
        }
        return List.of();
    }

    /**
     * Delete project with given identifier from CI system.
     *
     * @param projectKey unique identifier for the project on CI system
     */
    @Override
    public void deleteProject(String projectKey) {
        log.info("Try to delete bamboo project {}", projectKey);

        // TODO: check if the project actually exists, if not, we can immediately return

        // NOTE: we cannot use official the REST API, e.g. restTemplate.delete(serverUrl + "/rest/api/latest/project/" + projectKey) here,
        // because then the build plans are not deleted directly and subsequent calls to create build plans with the same id might fail

        // in normal cases this list should be empty, because all build plans have been deleted before
        final var buildPlans = getBuildPlans(projectKey);
        for (var buildPlan : buildPlans) {
            try {
                deleteBuildPlan(projectKey, buildPlan.getKey());
            }
            catch (Exception ex) {
                log.error(ex.getMessage());
            }
        }

        executeDelete("selectedProjects", projectKey);
        log.info("Delete bamboo project {} was successful.", projectKey);
    }

    private void executeDelete(String elementKey, String elementValue) {
        MultiValueMap<String, String> parameters = new LinkedMultiValueMap<>();
        parameters.add(elementKey, elementValue);
        parameters.add("confirm", "true");
        parameters.add("bamboo.successReturnMode", "json");

        String requestUrl = serverUrl + "/admin/deleteBuilds.action";
        UriComponentsBuilder builder = UriComponentsBuilder.fromUriString(requestUrl).queryParams(parameters);
        // TODO: in order to do error handling, we have to read the return value of this REST call
        var response = restTemplate.exchange(builder.build().toUri(), HttpMethod.POST, null, String.class);
    }

    /**
     * Get the current status of the build for the given participation, i.e. INACTIVE, QUEUED, or BUILDING.
     *
     * @param participation participation for which to get status
     * @return build status
     */
    @Override
    public BuildStatus getBuildStatus(ProgrammingExerciseParticipation participation) {
        if (participation.getBuildPlanId() == null) {
            log.warn("Cannot get the build status, because the build plan for the participation {} was cleaned up already!", participation);
            // The build plan does not exist, the build status cannot be retrieved
            return null;
        }
        final var buildPlan = getBuildPlan(participation.getBuildPlanId(), false, true);

        if (buildPlan == null) {
            return BuildStatus.INACTIVE;
        }
        if (buildPlan.getIsActive() && !buildPlan.getIsBuilding()) {
            return BuildStatus.QUEUED;
        }
        else if (buildPlan.getIsActive() && buildPlan.getIsBuilding()) {
            return BuildStatus.BUILDING;
        }
        else {
            return BuildStatus.INACTIVE;
        }
    }

    @Override
    public List<BuildLogEntry> getLatestBuildLogs(ProgrammingSubmission programmingSubmission) {
        // Return the logs from Bamboo (and filter them now)
        ProgrammingExerciseParticipation programmingExerciseParticipation = (ProgrammingExerciseParticipation) programmingSubmission.getParticipation();
        ProgrammingLanguage programmingLanguage = programmingExerciseParticipation.getProgrammingExercise().getProgrammingLanguage();

        var buildLogEntries = removeUnnecessaryLogsForProgrammingLanguage(retrieveLatestBuildLogsFromBamboo(programmingExerciseParticipation.getBuildPlanId()),
                programmingLanguage);
        var savedBuildLogs = buildLogService.saveBuildLogs(buildLogEntries, programmingSubmission);

        // Set the received logs in order to avoid duplicate entries (this removes existing logs) & save them into the database
        programmingSubmission.setBuildLogEntries(savedBuildLogs);
        programmingSubmissionRepository.save(programmingSubmission);

        return buildLogEntries;
    }

    /**
     * get the build plan for the given planKey
     *
     * @param planKey the unique Bamboo build plan identifier
     * @param expand  whether the expanded version of the build plan is needed
     * @return the build plan
     */
    private BambooBuildPlanDTO getBuildPlan(String planKey, boolean expand, boolean logNotFound) {
        if (planKey == null) {
            return null;
        }
        try {
            String requestUrl = serverUrl + "/rest/api/latest/plan/" + planKey;
            UriComponentsBuilder builder = UriComponentsBuilder.fromUriString(requestUrl);
            if (expand) {
                builder.queryParam("expand", "");
            }
            return restTemplate.exchange(builder.build().toUri(), HttpMethod.GET, null, BambooBuildPlanDTO.class).getBody();
        }
        catch (HttpClientErrorException ex) {
            if (HttpStatus.NOT_FOUND.equals(ex.getStatusCode())) {
                // in certain cases, not found is the desired behavior
                if (logNotFound) {
                    log.error("The build plan {} could not be found", planKey);
                }
                return null;
            }
            log.info(ex.getMessage());
            return null;
        }
        catch (Exception ex) {
            log.info(ex.getMessage());
            return null;
        }
    }

    @Override
    public String copyBuildPlan(String sourceProjectKey, String sourcePlanName, String targetProjectKey, String targetProjectName, String targetPlanName,
            boolean targetProjectExists) {
        final var cleanPlanName = getCleanPlanName(targetPlanName);
        final var sourcePlanKey = sourceProjectKey + "-" + sourcePlanName;
        final var targetPlanKey = targetProjectKey + "-" + cleanPlanName;
        try {
            // execute get Plan so that Bamboo refreshes its internal list whether the build plan already exists. If this is the case, we could then also exit early
            var targetBuildPlan = getBuildPlan(targetPlanKey, false, false);
            if (targetBuildPlan != null) {
                log.info("Build Plan {} already exists. Going to recover build plan information...", targetPlanKey);
                return targetPlanKey;
            }
            log.info("Try to clone build plan {} to {}", sourcePlanKey, targetPlanKey);
            cloneBuildPlan(sourceProjectKey, sourcePlanName, targetProjectKey, cleanPlanName, targetProjectExists);
            log.info("Clone build plan {} to {} was successful", sourcePlanKey, targetPlanKey);
        }
        catch (RestClientException clientException) {
            if (clientException.getMessage() != null && clientException.getMessage().contains("already exists")) {
                // NOTE: this case cannot happen any more, because we get the build plan above. It might still be reported by Bamboo, then we still throw an exception,
                // because the build plan cannot exist (this might be a caching issue shortly after the participation / build plan was deleted).
                // It is important that we do not allow this here, because otherwise the subsequent actions won't succeed and the user might be in a wrong state that cannot be
                // solved any more
                log.warn("Edge case: Bamboo reports that the build Plan {} already exists. However the build plan was not found. The user should try again in a few minutes",
                        targetPlanKey);
            }
            throw new BambooException("Something went wrong while cloning build plan " + sourcePlanKey + " to " + targetPlanKey + ":" + clientException.getMessage(),
                    clientException);
        }
        catch (Exception serverException) {
            throw new BambooException("Something went wrong while cloning build plan: " + serverException.getMessage(), serverException);
        }

        return targetPlanKey;
    }

    private void cloneBuildPlan(String sourceProjectKey, String sourcePlanName, String targetProjectKey, String targetPlanName, boolean targetProjectExists) {
        final var sourcePlanKey = sourceProjectKey + "-" + sourcePlanName;
        MultiValueMap<String, String> parameters = new LinkedMultiValueMap<>();

        if (targetProjectExists) {
            parameters.add("existingProjectKey", targetProjectKey);
        }
        else {
            parameters.add("existingProjectKey", "newProject");
            parameters.add("projectKey", targetProjectKey);
            parameters.add("projectName", targetProjectKey);
        }

        parameters.add("planKeyToClone", sourcePlanKey);
        parameters.add("chainName", targetPlanName);
        parameters.add("chainKey", targetPlanName);
        parameters.add("chainDescription", "Build plan for exercise " + sourceProjectKey);
        parameters.add("clonePlan", "true");
        parameters.add("tmp.createAsEnabled", "false");
        parameters.add("chainEnabled", "false");
        parameters.add("save", "Create");
        parameters.add("bamboo.successReturnMode", "json");

        String requestUrl = serverUrl + "/build/admin/create/performClonePlan.action";
        UriComponentsBuilder builder = UriComponentsBuilder.fromUriString(requestUrl).queryParams(parameters);
        // TODO: in order to do error handling, we have to read the return value of this REST call
        var response = restTemplate.exchange(builder.build().toUri(), HttpMethod.POST, null, String.class);
    }

    @Override
    public void givePlanPermissions(ProgrammingExercise programmingExercise, String planName) {
        bambooBuildPlanService.setBuildPlanPermissionsForExercise(programmingExercise, planName);
    }

    @Override
    public void removeAllDefaultProjectPermissions(String projectKey) {
        // Bamboo always gives read rights
        final var permissionData = List.of(permissionToBambooPermission(CIPermission.READ));
        final var entity = new HttpEntity<>(permissionData, null);
        final var roles = List.of("ANONYMOUS", "LOGGED_IN");

        roles.forEach(role -> {
            final var url = serverUrl + "/rest/api/latest/permissions/project/" + projectKey + "/roles/" + role;
            final var response = restTemplate.exchange(url, HttpMethod.DELETE, entity, String.class);
            if (response.getStatusCode() != HttpStatus.NO_CONTENT && response.getStatusCode() != HttpStatus.NOT_MODIFIED) {
                throw new BambooException("Unable to remove default project permissions from exercise " + projectKey + "\n" + response.getBody());
            }
        });
    }

    @Override
    public void giveProjectPermissions(String projectKey, List<String> groupNames, List<CIPermission> permissions) {
        final var permissionData = permissions.stream().map(this::permissionToBambooPermission).collect(Collectors.toList());
        final var entity = new HttpEntity<>(permissionData, null);

        groupNames.forEach(group -> {
            final var url = serverUrl + "/rest/api/latest/permissions/project/" + projectKey + "/groups/" + group;
            final var response = restTemplate.exchange(url, HttpMethod.PUT, entity, String.class);
            if (response.getStatusCode() != HttpStatus.NO_CONTENT && response.getStatusCode() != HttpStatus.NOT_MODIFIED) {
                final var errorMessage = "Unable to give permissions to project " + projectKey + "; error body: " + response.getBody() + "; headers: " + response.getHeaders()
                        + "; status code: " + response.getStatusCode();
                log.error(errorMessage);
                throw new BambooException(errorMessage);
            }
        });
    }

    private String permissionToBambooPermission(CIPermission permission) {
        return switch (permission) {
            case EDIT -> "WRITE";
            case CREATE -> "CREATE";
            case READ -> "READ";
            case ADMIN -> "ADMINISTRATION";
        };
    }

    @Override
    public void enablePlan(String projectKey, String planKey) throws BambooException {
        try {
            log.debug("Enable build plan {}", planKey);
            restTemplate.postForObject(serverUrl + "/rest/api/latest/plan/" + planKey + "/enable", null, Void.class);
            log.info("Enable build plan {} was successful.", planKey);
        }
        catch (Exception e) {
            log.error(e.getMessage(), e);
            throw new BambooException("Something went wrong while enabling the build plan", e);
        }
    }

    @Override
    public void updatePlanRepository(String buildProjectKey, String buildPlanKey, String ciRepoName, String repoProjectKey, String newRepoUrl, String existingRepoUrl,
            Optional<List<String>> optionalTriggeredByRepositories) throws BambooException {
        try {
            final var vcsRepoName = versionControlService.get().getRepositoryName(new VcsRepositoryUrl(newRepoUrl));
            String defaultBranchName = versionControlService.get().getDefaultBranchOfRepository(new VcsRepositoryUrl(newRepoUrl));
            continuousIntegrationUpdateService.get().updatePlanRepository(buildProjectKey, buildPlanKey, ciRepoName, repoProjectKey, vcsRepoName, defaultBranchName,
                    optionalTriggeredByRepositories);
        }
        catch (MalformedURLException e) {
            throw new BambooException(e.getMessage(), e);
        }
    }

    /**
     * Extract the plan key from the Bamboo requestBody.
     *
     * @param requestBody The request Body received from the CI-Server.
     * @return the plan key or null if it can't be found.
     * @throws BambooException is thrown on casting errors.
     */
    @Override
    public String getPlanKey(Object requestBody) throws BambooException {
        try {
            final var buildResult = mapper.convertValue(requestBody, BambooBuildResultNotificationDTO.class);
            return buildResult.getPlan().getKey();
        }
        catch (Exception e) {
            // TODO: Not sure when this is triggered, the method would return null if the planMap does not have a 'key'.
            log.error("Error when getting plan key");
            throw new BambooException("Could not get plan key", e);
        }
    }

    /**
     * React to a new build result from Bamboo, create the result and feedbacks and link the result to the submission and participation.
     *
     * @param participation The participation for which the build finished.
     * @param requestBody   The result notification received from the CI-Server.
     * @return the created result.
     */
    @Override
    public Result onBuildCompleted(ProgrammingExerciseParticipation participation, Object requestBody) {
        log.debug("Retrieving build result (NEW) ...");
        try {
            final var buildResult = mapper.convertValue(requestBody, BambooBuildResultNotificationDTO.class);
            // Filter the first build plan in case it was automatically executed when the build plan was created.
            if (isFirstBuildForThisPlan(buildResult)) {
                return null;
            }

            var newResult = createResultFromBuildResult(buildResult, participation);

            // Fetch submission or create a fallback
            var latestSubmission = super.getSubmissionForBuildResult(participation.getId(), buildResult)
                    .orElseGet(() -> createAndSaveFallbackSubmission(participation, buildResult));
            latestSubmission.setBuildFailed(newResult.getResultString().equals("No tests found"));

            // Add artifacts to submission
            final var hasArtifact = buildResult.getBuild().isArtifact();
            latestSubmission.setBuildArtifact(hasArtifact);

            var programmingLanguage = participation.getProgrammingExercise().getProgrammingLanguage();
            var buildLogs = extractAndFilterBuildLogs(buildResult, programmingLanguage);
            var savedBuildLogs = buildLogService.saveBuildLogs(buildLogs, latestSubmission);

            // Set the received logs in order to avoid duplicate entries (this removes existing logs)
            latestSubmission.setBuildLogEntries(savedBuildLogs);

            // Note: we only set one side of the relationship because we don't know yet whether the result will actually be saved
            newResult.setSubmission(latestSubmission);

            newResult.setRatedIfNotExceeded(exerciseDateService.getDueDate(participation).orElse(null), latestSubmission);
            return newResult;
        }
        catch (Exception e) {
            log.error("Error when creating build result from Bamboo notification", e);
            throw new BambooException("Could not create build result from Bamboo notification", e);
        }
    }

    private List<BuildLogEntry> extractAndFilterBuildLogs(BambooBuildResultNotificationDTO buildResult, ProgrammingLanguage programmingLanguage) {
        List<BuildLogEntry> buildLogEntries = new ArrayList<>();

        // Store logs into database. Append logs of multiple jobs.
        for (var job : buildResult.getBuild().getJobs()) {
            for (var bambooLog : job.getLogs()) {
                // We have to unescape the HTML as otherwise symbols like '<' are not displayed correctly
                buildLogEntries.add(new BuildLogEntry(bambooLog.getDate(), StringEscapeUtils.unescapeHtml(bambooLog.getLog())));
            }
        }

        if (buildLogEntries.isEmpty()) {
            return buildLogEntries;
        }

        // Filter unwanted logs
        return removeUnnecessaryLogsForProgrammingLanguage(buildLogEntries, programmingLanguage);
    }

    @Override
    public ConnectorHealth health() {
        ConnectorHealth health;
        try {
            final var status = shortTimeoutRestTemplate.exchange(serverUrl + "/rest/api/latest/server", HttpMethod.GET, null, JsonNode.class);
            health = status.getBody().get("state").asText().equals("RUNNING") ? new ConnectorHealth(true) : new ConnectorHealth(false);
        }
        catch (Exception emAll) {
            health = new ConnectorHealth(emAll);
        }

        health.setAdditionalInfo(Map.of("url", serverUrl));
        return health;
    }

    @Override
    public Optional<String> getWebHookUrl(String projectKey, String buildPlanId) {
        // No webhooks needed between Bamboo and Bitbucket, so we return an empty Optional
        // See https://confluence.atlassian.com/bamboo/integrating-bamboo-with-bitbucket-server-779302772.html
        return Optional.empty();
    }

    /**
     * Check if the build result received is the initial build of the plan.
     * Note: this is an edge case and means it was not created with a commit+push by the user
     *
     * @param buildResult Build result data provided by build notification.
     * @return true if build is the first build.
     */
    private boolean isFirstBuildForThisPlan(BambooBuildResultNotificationDTO buildResult) {
        final var reason = buildResult.getBuild().getReason();
        return reason != null && reason.contains("First build for this plan");
    }

    @Override
    protected void addFeedbackToResult(Result result, AbstractBuildResultNotificationDTO buildResult) {
        final var jobs = ((BambooBuildResultNotificationDTO) buildResult).getBuild().getJobs();
        if (jobs == null) {
            return;
        }

        final ProgrammingExercise programmingExercise = (ProgrammingExercise) result.getParticipation().getExercise();
        final ProgrammingLanguage programmingLanguage = programmingExercise.getProgrammingLanguage();

        for (final var job : jobs) {
            // 1) add feedback for failed test cases
            for (final var failedTest : job.getFailedTests()) {
                result.addFeedback(feedbackRepository.createFeedbackFromTestCase(failedTest.getName(), failedTest.getErrors(), false, programmingLanguage));
            }

            // 2) add feedback for passed test cases
            for (final var successfulTest : job.getSuccessfulTests()) {
                result.addFeedback(feedbackRepository.createFeedbackFromTestCase(successfulTest.getName(), successfulTest.getErrors(), true, programmingLanguage));
            }

            // 3) process static code analysis feedback
            if (Boolean.TRUE.equals(programmingExercise.isStaticCodeAnalysisEnabled())) {
                var reports = job.getStaticCodeAnalysisReports();
                if (reports != null) {
                    var feedbackList = feedbackRepository.createFeedbackFromStaticCodeAnalysisReports(reports);
                    result.addFeedbacks(feedbackList);
                }
            }

            // Relevant feedback is negative
            result.setHasFeedback(result.getFeedbacks().stream().anyMatch(fb -> !fb.isPositive()));
        }
    }

    /**
     * Performs a request to the Bamboo REST API to retrieve the latest result for the given plan.
     *
     * @param planKey the key of the plan for which to retrieve the latest result
     * @return a map containing the following data:
     * - successful:            if the build was successful
     * - buildTestSummary:      a string generated by Bamboo summarizing the build result
     * - buildCompletedDate:    the completion date of the build
     */
    @Nullable
    public QueriedBambooBuildResultDTO queryLatestBuildResultFromBambooServer(String planKey) {
        ResponseEntity<QueriedBambooBuildResultDTO> response = null;
        try {
            response = restTemplate.exchange(
                    serverUrl + "/rest/api/latest/result/" + planKey.toUpperCase()
                            + "-JOB1/latest.json?expand=testResults.failedTests.testResult.errors,artifacts,changes,vcsRevisions",
                    HttpMethod.GET, null, QueriedBambooBuildResultDTO.class);
        }
        catch (Exception e) {
            log.warn("HttpError while retrieving latest build results from Bamboo for planKey {}: {}", planKey, e.getMessage());
        }
        if (response != null) {
            final var buildResult = response.getBody();

            // Filter out build log and static code analysis artifacts
            if (buildResult != null && buildResult.getArtifacts() != null) {
                List<String> artifactLabelFilter = StaticCodeAnalysisTool.getAllArtifactLabels();
                artifactLabelFilter.add("Build log");
                buildResult.getArtifacts().setArtifacts(
                        buildResult.getArtifacts().getArtifacts().stream().filter(artifact -> !artifactLabelFilter.contains(artifact.getName())).collect(Collectors.toList()));
            }
            return buildResult;
        }
        return null;
    }

    /**
     * Load the build log from the database.
     * Performs a request to the Bamboo REST API to retrieve the build log of the latest build, if the log is not available in the database.
     *
     * @param planKey to identify the build logs with.
     * @return the list of retrieved build logs.
     */
    private List<BuildLogEntry> retrieveLatestBuildLogsFromBamboo(String planKey) {
        var logs = new ArrayList<BuildLogEntry>();
        try {
            String requestUrl = serverUrl + "/rest/api/latest/result/" + planKey.toUpperCase() + "-JOB1/latest.json";
            UriComponentsBuilder builder = UriComponentsBuilder.fromUriString(requestUrl).queryParam("expand", "logEntries").queryParam("max-results", "2000");
            var response = restTemplate.exchange(builder.build().toUri(), HttpMethod.GET, null, BambooBuildResultDTO.class);

            if (response.getBody() != null && response.getBody().getLogEntries() != null) {

                for (var logEntry : response.getBody().getLogEntries().getLogEntry()) {
                    String logString = logEntry.getUnstyledLog();
                    // The log is provided in two attributes: with unescaped characters in unstyledLog and with escaped characters in log
                    // We want to have unescaped characters but fail back to the escaped characters in case no unescaped characters are present
                    if (logString == null) {
                        logString = logEntry.getLog();
                    }

                    BuildLogEntry log = new BuildLogEntry(logEntry.getDate(), logString);
                    logs.add(log);
                }
            }
        }
        catch (Exception e) {
            log.error("HttpError while retrieving build result logs from Bamboo", e);
        }
        return logs;
    }

    /**
     * Gets the latest available artifact for the given participation.
     *
     * @param participation to use its buildPlanId to find the artifact.
     * @return the html representation of the artifact page.
     */
    public ResponseEntity<byte[]> retrieveLatestArtifact(ProgrammingExerciseParticipation participation) {
        String planKey = participation.getBuildPlanId();
        final var latestResult = queryLatestBuildResultFromBambooServer(planKey);
        // If the build has an artifact, the response contains an artifact key.
        // It seems this key is only available if the "Share" checkbox in Bamboo was used.
        if (latestResult != null && latestResult.getArtifacts() != null && !latestResult.getArtifacts().getArtifacts().isEmpty()) {
            // The URL points to the directory. Bamboo returns an "Index of" page.
            // Recursively walk through the responses until we get the actual artifact.
            return retrieveArtifactPage(latestResult.getArtifacts().getArtifacts().get(0).getLink().getLinkToArtifact().toString());
        }
        else {
            throw new BambooException("No build artifact available for this plan");
        }
    }

    @Override
    public String checkIfProjectExists(String projectKey, String projectName) {
        try {
            restTemplate.exchange(serverUrl + "/rest/api/latest/project/" + projectKey, HttpMethod.GET, null, Void.class);
            log.warn("Bamboo project {} already exists", projectKey);
            return "The project " + projectKey + " already exists in the CI Server. Please choose a different short name!";
        }
        catch (HttpClientErrorException e) {
            log.debug("Bamboo project {} does not exit", projectKey);
            if (e.getStatusCode().equals(HttpStatus.NOT_FOUND)) {
                // only if this is the case, we additionally check that the project name is unique
                final var response = restTemplate.exchange(serverUrl + "/rest/api/latest/search/projects?searchTerm=" + projectName, HttpMethod.GET, null,
                        BambooProjectsSearchDTO.class);
                if (response.getBody() != null && response.getBody().getSize() > 0) {
                    final var exists = response.getBody().getSearchResults().stream().map(BambooProjectsSearchDTO.SearchResultDTO::getSearchEntity)
                            .anyMatch(project -> project.getProjectName().equalsIgnoreCase(projectName));
                    if (exists) {
                        log.warn("Bamboo project with name {} already exists", projectName);
                        return "The project " + projectName + " already exists in the CI Server. Please choose a different title!";
                    }
                }

                return null;
            }
        }
        return "The project already exists on the Continuous Integration Server. Please choose a different title and short name!";
    }

    /**
     * Gets the content from a Bamboo artifact link
     * Follows links on HTML directory pages, if necessary
     *
     * @param url of the artifact page.
     * @return the build artifact as html.
     */
    private ResponseEntity<byte[]> retrieveArtifactPage(String url) throws BambooException {
        ResponseEntity<byte[]> response;

        try {
            response = restTemplate.exchange(url, HttpMethod.GET, null, byte[].class);
        }
        catch (Exception e) {
            log.error("HttpError while retrieving build artifact", e);
            throw new BambooException("HttpError while retrieving build artifact");
        }

        // Note: Content-Type might contain additional elements such as the UTF-8 encoding, therefore we now use contains instead of equals
        if (response.getHeaders().containsKey("Content-Type") && response.getHeaders().get("Content-Type").get(0).contains("text/html")) {
            // This is an "Index of" HTML page.
            String html = new String(response.getBody(), StandardCharsets.UTF_8);
            Pattern pattern = Pattern.compile("href=\"(.*?)\"", Pattern.CASE_INSENSITIVE);
            Matcher matcher = pattern.matcher(html);
            if (matcher.find()) {
                url = matcher.group(1);
                // Recursively walk through the responses until we get the actual artifact.
                return retrieveArtifactPage(serverUrl + url);
            }
            else {
                throw new BambooException("No artifact link found on artifact page");
            }
        }
        else {
            // Actual artifact file
            return response;
        }
    }

    /**
     * Check if the given build plan is valid and accessible on Bamboo.
     *
     * @param buildPlanId unique identifier for build plan on CI system
     * @return true if the build plan exists.
     */
    @Override
    public boolean checkIfBuildPlanExists(String projectKey, String buildPlanId) {
        return getBuildPlan(buildPlanId.toUpperCase(), false, false) != null;
    }

    private String getProjectKeyFromBuildPlanId(String buildPlanId) {
        return buildPlanId.split("-")[0];
    }

    private String getCleanPlanName(String name) {
        return name.toUpperCase().replaceAll("[^A-Z0-9]", "");
    }
}<|MERGE_RESOLUTION|>--- conflicted
+++ resolved
@@ -72,11 +72,7 @@
     public BambooService(GitService gitService, ProgrammingSubmissionRepository programmingSubmissionRepository, Optional<VersionControlService> versionControlService,
             Optional<ContinuousIntegrationUpdateService> continuousIntegrationUpdateService, BambooBuildPlanService bambooBuildPlanService, FeedbackRepository feedbackRepository,
             @Qualifier("bambooRestTemplate") RestTemplate restTemplate, @Qualifier("shortTimeoutBambooRestTemplate") RestTemplate shortTimeoutRestTemplate, ObjectMapper mapper,
-<<<<<<< HEAD
-            BuildLogEntryService buildLogService, UrlService urlService) {
-=======
             UrlService urlService, BuildLogEntryService buildLogService, ExerciseDateService exerciseDateService) {
->>>>>>> 230672b6
         super(programmingSubmissionRepository, feedbackRepository, buildLogService, restTemplate, shortTimeoutRestTemplate);
         this.gitService = gitService;
         this.versionControlService = versionControlService;
