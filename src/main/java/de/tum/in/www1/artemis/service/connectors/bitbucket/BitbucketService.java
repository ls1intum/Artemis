package de.tum.in.www1.artemis.service.connectors.bitbucket;

import java.net.URI;
import java.net.URISyntaxException;
import java.net.URL;
import java.time.Instant;
import java.time.ZoneOffset;
import java.time.ZonedDateTime;
import java.time.format.DateTimeFormatter;
import java.time.format.DateTimeParseException;
import java.util.HashMap;
import java.util.List;
import java.util.Map;
import java.util.Set;

import javax.annotation.Nullable;
import javax.validation.constraints.NotNull;

import org.slf4j.Logger;
import org.slf4j.LoggerFactory;
import org.springframework.beans.factory.annotation.Qualifier;
import org.springframework.beans.factory.annotation.Value;
import org.springframework.context.ApplicationContext;
import org.springframework.context.annotation.Profile;
import org.springframework.core.ParameterizedTypeReference;
import org.springframework.http.*;
import org.springframework.stereotype.Service;
import org.springframework.util.StringUtils;
import org.springframework.web.client.HttpClientErrorException;
import org.springframework.web.client.RestTemplate;
import org.springframework.web.util.UriComponents;
import org.springframework.web.util.UriComponentsBuilder;

import com.fasterxml.jackson.databind.JsonNode;
import com.fasterxml.jackson.databind.ObjectMapper;

import de.tum.in.www1.artemis.domain.*;
import de.tum.in.www1.artemis.domain.participation.ProgrammingExerciseParticipation;
import de.tum.in.www1.artemis.domain.participation.ProgrammingExerciseStudentParticipation;
import de.tum.in.www1.artemis.exception.BitbucketException;
import de.tum.in.www1.artemis.exception.VersionControlException;
import de.tum.in.www1.artemis.repository.*;
import de.tum.in.www1.artemis.service.UrlService;
import de.tum.in.www1.artemis.service.connectors.AbstractVersionControlService;
import de.tum.in.www1.artemis.service.connectors.ConnectorHealth;
import de.tum.in.www1.artemis.service.connectors.GitService;
import de.tum.in.www1.artemis.service.connectors.VersionControlRepositoryPermission;
import de.tum.in.www1.artemis.service.connectors.bitbucket.dto.*;

@Service
@Profile("bitbucket")
public class BitbucketService extends AbstractVersionControlService {

    private static final int MAX_GIVE_PERMISSIONS_RETRIES = 5;

    private final Logger log = LoggerFactory.getLogger(BitbucketService.class);

    @Value("${artemis.user-management.external.admin-group-name}")
    private String adminGroupName;

    @Value("${artemis.version-control.url}")
    private URL bitbucketServerUrl;

    @Value("${artemis.git.name}")
    private String artemisGitName;

    private final UserRepository userRepository;

    private final RestTemplate restTemplate;

    private final RestTemplate shortTimeoutRestTemplate;

    public BitbucketService(@Qualifier("bitbucketRestTemplate") RestTemplate restTemplate, UserRepository userRepository, UrlService urlService,
            @Qualifier("shortTimeoutBitbucketRestTemplate") RestTemplate shortTimeoutRestTemplate, GitService gitService, ApplicationContext applicationContext,
            ProgrammingExerciseStudentParticipationRepository studentParticipationRepository, ProgrammingExerciseRepository programmingExerciseRepository) {
        super(applicationContext, gitService, urlService, studentParticipationRepository, programmingExerciseRepository);
        this.userRepository = userRepository;
        this.restTemplate = restTemplate;
        this.shortTimeoutRestTemplate = shortTimeoutRestTemplate;
    }

    @Override
    public void configureRepository(ProgrammingExercise exercise, ProgrammingExerciseStudentParticipation participation, boolean allowAccess) {
        for (User user : participation.getStudents()) {
            String username = user.getLogin();

            // This is a failsafe in case a user was not created in VCS on registration
            if (!userExists(username)) {
                throw new BitbucketException("The user was not created in Bitbucket and has to be manually added.");
            }

            if (allowAccess && !Boolean.FALSE.equals(exercise.isAllowOfflineIde())) {
                // only add access to the repository if the offline IDE usage is NOT disallowed
                // NOTE: null values are interpreted as offline IDE is allowed
                addMemberToRepository(participation.getVcsRepositoryUrl(), user);
            }
        }

        protectBranches(urlService.getProjectKeyFromRepositoryUrl(participation.getVcsRepositoryUrl()),
                urlService.getRepositorySlugFromRepositoryUrl(participation.getVcsRepositoryUrl()));
    }

    @Override
    public void addMemberToRepository(VcsRepositoryUrl repositoryUrl, User user) {
        giveWritePermission(urlService.getProjectKeyFromRepositoryUrl(repositoryUrl), urlService.getRepositorySlugFromRepositoryUrl(repositoryUrl), user.getLogin());
    }

    @Override
    public void removeMemberFromRepository(VcsRepositoryUrl repositoryUrl, User user) {
        removeStudentRepositoryAccess(repositoryUrl, urlService.getProjectKeyFromRepositoryUrl(repositoryUrl), user.getLogin());
    }

    /**
     * This method protects the repository on the Bitbucket server by using a REST-call to setup branch protection.
     * The branch protection is applied to all branches and prevents rewriting the history (force-pushes) and deletion of branches.
     *
     * @param projectKey     The project key of the repository that should be protected
     * @param repositorySlug The slug of the repository that should be protected
     */
    private void protectBranches(String projectKey, String repositorySlug) {
        String baseUrl = bitbucketServerUrl + "/rest/branch-permissions/2.0/projects/" + projectKey + "/repos/" + repositorySlug + "/restrictions";
        log.debug("Setting up branch protection for repository {}", repositorySlug);

        // Payload according to https://docs.atlassian.com/bitbucket-server/rest/4.2.0/bitbucket-ref-restriction-rest.html
        final var type = new BitbucketBranchProtectionDTO.TypeDTO("PATTERN", "Pattern");
        // A wildcard (*) ist used to protect all branches
        final var matcher = new BitbucketBranchProtectionDTO.MatcherDTO("*", "*", type, true);
        // Prevent force-pushes
        final var fastForwardOnlyProtection = new BitbucketBranchProtectionDTO("fast-forward-only", matcher);
        // Prevent deletion of branches
        final var noDeletesProtection = new BitbucketBranchProtectionDTO("no-deletes", matcher);
        final var body = List.of(fastForwardOnlyProtection, noDeletesProtection);

        HttpHeaders headers = new HttpHeaders();
        headers.setContentType(new MediaType("application", "vnd.atl.bitbucket.bulk+json")); // Set content-type manually as required by Bitbucket
        HttpEntity<?> entity = new HttpEntity<>(body, headers);
        try {
            restTemplate.exchange(baseUrl, HttpMethod.POST, entity, Object.class);
        }
        catch (Exception emAll) {
            log.error("Exception occurred while protecting repository {}", repositorySlug, emAll);
        }

        log.debug("Branch protection for repository {} set up", repositorySlug);
    }

    @Override
    protected void addWebHook(VcsRepositoryUrl repositoryUrl, String notificationUrl, String webHookName) {
        if (!webHookExists(urlService.getProjectKeyFromRepositoryUrl(repositoryUrl), urlService.getRepositorySlugFromRepositoryUrl(repositoryUrl))) {
            createWebHook(urlService.getProjectKeyFromRepositoryUrl(repositoryUrl), urlService.getRepositorySlugFromRepositoryUrl(repositoryUrl), notificationUrl, webHookName);
        }
    }

    @Override
    protected void addAuthenticatedWebHook(VcsRepositoryUrl repositoryUrl, String notificationUrl, String webHookName, String secretToken) {
        // Not needed for Bitbucket
        throw new UnsupportedOperationException("Authenticated webhooks with Bitbucket are not supported!");
    }

    @Override
    public void deleteProject(String projectKey) {
        String baseUrl = bitbucketServerUrl + "/rest/api/latest/projects/" + projectKey;
        log.info("Try to delete bitbucket project {}", projectKey);
        try {
            restTemplate.exchange(baseUrl, HttpMethod.DELETE, null, Void.class);
            log.info("Delete bitbucket project {} was successful", projectKey);
        }
        catch (Exception e) {
            log.error("Could not delete project", e);
        }
    }

    @Override
    public void deleteRepository(VcsRepositoryUrl repositoryUrl) {
        final String projectKey = urlService.getProjectKeyFromRepositoryUrl(repositoryUrl);
        final String repositorySlug = urlService.getRepositorySlugFromRepositoryUrl(repositoryUrl);
        final String baseUrl = bitbucketServerUrl + "/rest/api/latest/projects/" + projectKey + "/repos/" + repositorySlug.toLowerCase();
        log.info("Delete repository {}", baseUrl);
        try {
            restTemplate.exchange(baseUrl, HttpMethod.DELETE, null, Void.class);
        }
        catch (Exception e) {
            log.error("Could not delete repository", e);
        }
    }

    @Override
    public VcsRepositoryUrl getCloneRepositoryUrl(String projectKey, String repositorySlug) {
        return new BitbucketRepositoryUrl(projectKey, repositorySlug);
    }

    private BitbucketProjectDTO getBitbucketProject(String projectKey) {
        return restTemplate.exchange(bitbucketServerUrl + "/rest/api/latest/projects/" + projectKey, HttpMethod.GET, null, BitbucketProjectDTO.class).getBody();
    }

    /**
     * Checks if an username exists on Bitbucket
     *
     * @param username the Bitbucket username to check
     * @return true if it exists
     * @throws BitbucketException any exception occurred on the Bitbucket server
     */
    public Boolean userExists(String username) throws BitbucketException {
        try {
            restTemplate.exchange(bitbucketServerUrl + "/rest/api/latest/users/" + username, HttpMethod.GET, null, Void.class);
        }
        catch (HttpClientErrorException e) {
            if (e.getStatusCode().equals(HttpStatus.NOT_FOUND)) {
                return false;
            }
            log.error("Could not check if user {} exists.", username, e);
            throw new BitbucketException("Could not check if user exists");
        }
        return true;
    }

    /**
     * Creates a user on Bitbucket
     *
     * @param username     The wanted Bitbucket username
     * @param password     The wanted password in clear text
     * @param emailAddress The eMail address for the user
     * @param displayName  The display name (full name)
     * @throws BitbucketException if the rest request to Bitbucket for creating the user failed.
     */
    public void createUser(String username, String password, String emailAddress, String displayName) throws BitbucketException {
        UriComponentsBuilder builder = UriComponentsBuilder.fromHttpUrl(bitbucketServerUrl + "/rest/api/latest/admin/users").queryParam("name", username)
                .queryParam("email", emailAddress).queryParam("emailAddress", emailAddress).queryParam("password", password).queryParam("displayName", displayName)
                .queryParam("addToDefaultGroup", "true").queryParam("notify", "false");

        log.debug("Creating Bitbucket user {} ({})", username, emailAddress);

        try {
            restTemplate.exchange(builder.build().encode().toUri(), HttpMethod.POST, null, Void.class);
        }
        catch (HttpClientErrorException e) {
            log.error("Could not create Bitbucket user {}", username, e);
            throw new BitbucketException("Error while creating user", e);
        }
    }

    /**
     * Updates a user on Bitbucket
     *
     * @param username     The username of the user
     * @param emailAddress The new email address
     * @param displayName  The new display name
<<<<<<< HEAD
     * @throws BitbucketException and exception in case updating the user details does not work correctly
=======
     * @throws BitbucketException the exception of the bitbucket system when updating the user does not work
>>>>>>> 5d4c9add
     */
    public void updateUserDetails(String username, String emailAddress, String displayName) throws BitbucketException {
        UriComponentsBuilder userDetailsBuilder = UriComponentsBuilder.fromHttpUrl(bitbucketServerUrl + "/rest/api/latest/admin/users");
        Map<String, Object> userDetailsBody = new HashMap<>();
        userDetailsBody.put("name", username);
        userDetailsBody.put("email", emailAddress);
        userDetailsBody.put("displayName", displayName);
        HttpEntity<Map<String, Object>> userDetailsEntity = new HttpEntity<>(userDetailsBody, null);

        log.debug("Updating Bitbucket user {} ({})", username, emailAddress);

        try {
            restTemplate.exchange(userDetailsBuilder.build().encode().toUri(), HttpMethod.PUT, userDetailsEntity, Void.class);
        }
        catch (HttpClientErrorException e) {
            if (isUserNotFoundException(e)) {
                log.warn("Bitbucket user {} does not exist.", username);
                return;
            }
            log.error("Could not update Bitbucket user {}", username, e);
            throw new BitbucketException("Error while updating user", e);
        }
    }

    /**
     * Updates the password of a user on Bitbucket
     *
     * @param username The username of the user to update
     * @param password The new password
     * @throws BitbucketException the exception of the bitbucket system when updating the password does not work
     */
    public void updateUserPassword(String username, String password) throws BitbucketException {
        UriComponentsBuilder passwordBuilder = UriComponentsBuilder.fromHttpUrl(bitbucketServerUrl + "/rest/api/latest/admin/users/credentials");
        Map<String, Object> passwordBody = new HashMap<>();
        passwordBody.put("name", username);
        passwordBody.put("password", password);
        passwordBody.put("passwordConfirm", password);
        HttpEntity<Map<String, Object>> passwordEntity = new HttpEntity<>(passwordBody, null);

        log.debug("Updating Bitbucket user password for user {}", username);

        try {
            restTemplate.exchange(passwordBuilder.build().encode().toUri(), HttpMethod.PUT, passwordEntity, Void.class);
        }
        catch (HttpClientErrorException e) {
            if (isUserNotFoundException(e)) {
                log.warn("Bitbucket user {} does not exist.", username);
                return;
            }
            log.error("Could not update Bitbucket user password for user {}", username, e);
            throw new BitbucketException("Error while updating user", e);
        }
    }

    /**
     * Deletes a user from Bitbucket. It also updates all previous occurrences of the username to a non-identifying username.
     *
     * @param username The user to delete
     */
    public void deleteAndEraseUser(String username) {
        UriComponentsBuilder deleteBuilder = UriComponentsBuilder.fromHttpUrl(bitbucketServerUrl + "/rest/api/latest/admin/users").queryParam("name", username);
        UriComponentsBuilder eraseBuilder = UriComponentsBuilder.fromHttpUrl(bitbucketServerUrl + "/rest/api/latest/admin/users/erasure").queryParam("name", username);

        log.debug("Deleting Bitbucket user {}", username);
        try {
            restTemplate.exchange(deleteBuilder.build().encode().toUri(), HttpMethod.DELETE, null, Void.class);
            restTemplate.exchange(eraseBuilder.build().encode().toUri(), HttpMethod.POST, null, Void.class);
        }
        catch (HttpClientErrorException e) {
            if (isUserNotFoundException(e)) {
                log.warn("Bitbucket user {} has already been deleted.", username);
                return;
            }
            log.error("Could not delete Bitbucket user {}", username, e);
            throw new BitbucketException("Error while updating user", e);
        }
    }

    /**
     * Adds a Bitbucket user to (multiple) Bitbucket groups
     *
     * @param username The Bitbucket username
     * @param groups   Names of Bitbucket groups
     * @throws BitbucketException if the rest request to Bitbucket for adding the user to the specified groups failed.
     */
    public void addUserToGroups(String username, Set<String> groups) throws BitbucketException {
        final var body = new BitbucketUserDTO(username, groups);
        HttpEntity<?> entity = new HttpEntity<>(body, null);

        log.debug("Adding Bitbucket user {} to groups {}", username, groups);

        try {
            restTemplate.exchange(bitbucketServerUrl + "/rest/api/latest/admin/users/add-groups", HttpMethod.POST, entity, Void.class);
        }
        catch (HttpClientErrorException e) {
            log.error("Could not add Bitbucket user {} to groups {}", username, groups, e);
            throw new BitbucketException("Error while adding Bitbucket user to groups");
        }
    }

    /**
     * Removes a Bitbucket user from (multiple) Bitbucket groups
     *
     * @param username The Bitbucket username
     * @param groups   Names of Bitbucket groups
     * @throws BitbucketException if the request to Bitbucket fails
     */
    public void removeUserFromGroups(String username, Set<String> groups) throws BitbucketException {
        log.debug("Removing Bitbucket user {} from groups {}", username, groups);

        try {
            for (String group : groups) {
                Map<String, Object> jsonObject = new HashMap<>();
                jsonObject.put("context", username);
                jsonObject.put("itemName", group);

                HttpEntity<Map<String, Object>> entity = new HttpEntity<>(jsonObject, null);
                UriComponentsBuilder userDetailsBuilder = UriComponentsBuilder.fromHttpUrl(bitbucketServerUrl + "/rest/api/latest/admin/users/remove-group")
                        .queryParam("context", username).queryParam("itemName", group);
                restTemplate.exchange(userDetailsBuilder.build().toUri(), HttpMethod.POST, entity, Void.class);
            }
        }
        catch (HttpClientErrorException e) {
            if (HttpStatus.NOT_FOUND.equals(e.getStatusCode())) {
                log.warn("Could not remove Bitbucket user {} from groups {}. Either the user or the groups were not found or the user is not assigned to a group.", username,
                        groups);
                return;
            }
            log.error("Could not remove Bitbucket user {} from groups {}", username, groups, e);
            throw new BitbucketException("Error while removing Bitbucket user from groups");
        }
    }

    /**
     * Checks if a HTTP exception meets the requirements of a Bitbucket UserNotFoundException
     *
     * @param exception The exception thrown by the HTTP Client
     * @return true if the exception meets the requirements
     */
    private boolean isUserNotFoundException(HttpClientErrorException exception) {
        return HttpStatus.NOT_FOUND.equals(exception.getStatusCode()) && exception.getMessage() != null
                && exception.getMessage().contains("com.atlassian.bitbucket.user.NoSuchUserException");
    }

    /**
     * Gives user write permissions for a repository.
     *
     * @param projectKey     The project key of the repository's project.
     * @param repositorySlug The repository's slug.
     * @param username       The user whom to give write permissions.
     */
    // TODO: Refactor to also use setStudentRepositoryPermission.
    private void giveWritePermission(String projectKey, String repositorySlug, String username) throws BitbucketException {
        String url = bitbucketServerUrl + "/rest/api/latest/projects/" + projectKey + "/repos/" + repositorySlug + "/permissions/users?name=" + username + "&permission=REPO_WRITE";

        try {
            /*
             * This is an edge case. If a new users logs in and clicks on Start Exercise within 1 minute, the user does not yet exist in Bitbucket.
             */
            User user = null;
            for (int i = 0; i < MAX_GIVE_PERMISSIONS_RETRIES; i++) {
                try {
                    restTemplate.exchange(url, HttpMethod.PUT, null, Void.class);
                }
                catch (HttpClientErrorException e) {

                    if (e.getResponseBodyAsString().contains("No such user")) {
                        if (user == null) {
                            user = userRepository.getUser();
                        }
                        if (user.getCreatedDate().plusSeconds(90).isAfter(Instant.now())) {
                            log.warn("Could not give write permissions to user {} because the user does not yet exist in Bitbucket. Trying again in 5s", username);
                            Thread.sleep(5000);
                            // if the last attempt fails, we throw an exception to make sure to exit this method with an exception
                            if (i == MAX_GIVE_PERMISSIONS_RETRIES - 1) {
                                throw e;
                            }
                        }
                        else {
                            throw e;
                        }
                    }
                    else {
                        throw e;
                    }

                    // Try again if there was an exception
                    continue;
                }
                // Don't try again if everything went fine
                break;
            }
        }
        catch (HttpClientErrorException e) {
            log.error("Server Error on Bitbucket with message: '{}', body: '{}', headers: '{}', status text: '{}'.", e.getMessage(), e.getResponseBodyAsString(),
                    e.getResponseHeaders(), e.getStatusText());
            log.error("Could not give write permission using {}", url, e);
            throw new BitbucketException("Error while giving repository permissions", e);
        }
        catch (Exception emAll) {
            log.error("Could not give write permission using {}", url, emAll);
            throw new BitbucketException("Error while giving repository permissions", emAll);
        }

    }

    @Override
    public void setRepositoryPermissionsToReadOnly(VcsRepositoryUrl repositoryUrl, String projectKey, Set<User> users) throws BitbucketException {
        users.forEach(user -> setStudentRepositoryPermission(repositoryUrl, projectKey, user.getLogin(), VersionControlRepositoryPermission.REPO_READ));
    }

    /**
     * Get the default branch of the repository
     *
     * @param repositoryUrl The repository url to get the default branch for.
     * @return the name of the default branch, e.g. 'main'
     */
    @Override
    public String getDefaultBranchOfRepository(VcsRepositoryUrl repositoryUrl) throws BitbucketException {
        String projectKey = urlService.getProjectKeyFromRepositoryUrl(repositoryUrl);
        String repositorySlug = urlService.getRepositorySlugFromRepositoryUrl(repositoryUrl);
        var getDefaultBranchUrl = bitbucketServerUrl + "/rest/api/latest/projects/" + projectKey + "/repos/" + repositorySlug.toLowerCase() + "/default-branch";

        try {
            var response = restTemplate.exchange(getDefaultBranchUrl, HttpMethod.GET, null, BitbucketDefaultBranchDTO.class);
            var defaultBranchDTO = response.getBody();

            if (defaultBranchDTO == null) {
                log.error("Unable to get default branch for repository {}", repositorySlug);
                throw new BitbucketException("Unable to get default branch for repository " + repositorySlug);
            }

            return defaultBranchDTO.displayId();
        }
        catch (HttpClientErrorException e) {
            log.error("Unable to get default branch for repository {}", repositorySlug, e);
            throw new BitbucketException("Unable to get default branch for repository " + repositorySlug, e);
        }
    }

    @Override
    public void unprotectBranch(VcsRepositoryUrl repositoryUrl, String branch) throws VersionControlException {
        // Not implemented because it's not needed in Bitbucket for the current use case, because the main branch is not protected by default
    }

    /**
     * Set the permission of a student for a repository
     *
     * @param repositoryUrl        The complete repository-url (including protocol, host and the complete path)
     * @param projectKey           The project key of the repository's project.
     * @param username             The username of the user whom to assign a permission level
     * @param repositoryPermission Repository permission to set for the user (e.g. READ_ONLY, WRITE)
     */
    private void setStudentRepositoryPermission(VcsRepositoryUrl repositoryUrl, String projectKey, String username, VersionControlRepositoryPermission repositoryPermission)
            throws BitbucketException {
        String repositorySlug = urlService.getRepositorySlugFromRepositoryUrl(repositoryUrl);
        String baseUrl = bitbucketServerUrl + "/rest/api/latest/projects/" + projectKey + "/repos/" + repositorySlug + "/permissions/users?name="; // NAME&PERMISSION
        String url = baseUrl + username + "&permission=" + repositoryPermission;
        try {
            restTemplate.exchange(url, HttpMethod.PUT, null, Void.class);
        }
        catch (Exception e) {
            log.error("Could not give {} permissions using {}", repositoryPermission, url, e);
            throw new BitbucketException("Error while giving repository permissions", e);
        }
    }

    /**
     * Remove all permissions of a student for a repository
     *
     * @param repositoryUrl The complete repository-url (including protocol, host and the complete path)
     * @param projectKey    The project key of the repository's project.
     * @param username      The username of the user whom to remove access
     */
    private void removeStudentRepositoryAccess(VcsRepositoryUrl repositoryUrl, String projectKey, String username) throws BitbucketException {
        String repositorySlug = urlService.getRepositorySlugFromRepositoryUrl(repositoryUrl);
        String baseUrl = bitbucketServerUrl + "/rest/api/latest/projects/" + projectKey + "/repos/" + repositorySlug + "/permissions/users?name="; // NAME
        String url = baseUrl + username;
        try {
            restTemplate.exchange(url, HttpMethod.DELETE, null, Void.class);
        }
        catch (Exception e) {
            log.error("Could not remove repository access using {}", url, e);
            throw new BitbucketException("Error while removing repository access", e);
        }
    }

    @Override
    public boolean checkIfProjectExists(String projectKey, String projectName) {
        try {
            // first check that the project key is unique, if the project does not exist, we expect a 404 Not Found status
            var project = getBitbucketProject(projectKey);
            log.warn("Bitbucket project with key {} already exists: {}", projectKey, project.name());
            return true;
        }
        catch (HttpClientErrorException e) {
            log.debug("Bitbucket project {} does not exist", projectKey);
            if (e.getStatusCode().equals(HttpStatus.NOT_FOUND)) {
                // only if this is the case, we additionally check that the project name is unique

                final var response = restTemplate.exchange(bitbucketServerUrl + "/rest/api/latest/projects?name=" + projectName, HttpMethod.GET, null,
                        new ParameterizedTypeReference<BitbucketSearchDTO<BitbucketProjectDTO>>() {
                        });

                if (response.getBody() != null && response.getBody().size() > 0) {
                    final var exists = response.getBody().searchResults().stream().anyMatch(project -> project.name().equalsIgnoreCase(projectName));
                    if (exists) {
                        log.warn("Bitbucket project with name {} already exists", projectName);
                        return true;
                    }
                }

                return false;
            }
            else {
                // rethrow so that other errors are not hidden
                log.error(e.getMessage(), e);
                throw e;
            }
        }
    }

    /**
     * Create a new project
     *
     * @param programmingExercise the programming exercise for which the Bitbucket Project should be created
     * @throws BitbucketException if the project could not be created
     */
    @Override
    public void createProjectForExercise(ProgrammingExercise programmingExercise) throws BitbucketException {
        String projectKey = programmingExercise.getProjectKey();
        String projectName = programmingExercise.getProjectName();
        final var body = new BitbucketProjectDTO(projectKey, projectName);
        HttpEntity<?> entity = new HttpEntity<>(body, null);

        log.debug("Creating Bitbucket project {} with key {}", projectName, projectKey);

        try {
            // Get course over exerciseGroup in exam mode
            Course course = programmingExercise.getCourseViaExerciseGroupOrCourseMember();

            restTemplate.exchange(bitbucketServerUrl + "/rest/api/latest/projects", HttpMethod.POST, entity, Void.class);
            grantGroupPermissionToProject(projectKey, adminGroupName, BitbucketPermission.PROJECT_ADMIN); // admins get administrative permissions

            if (StringUtils.hasText(course.getInstructorGroupName())) {
                grantGroupPermissionToProject(projectKey, course.getInstructorGroupName(), BitbucketPermission.PROJECT_ADMIN); // instructors get administrative permissions
            }

            // editors get write permissions
            if (StringUtils.hasText(course.getEditorGroupName())) {
                grantGroupPermissionToProject(projectKey, course.getEditorGroupName(), BitbucketPermission.PROJECT_WRITE);
            }
            // tutors get read permissions
            if (StringUtils.hasText(course.getTeachingAssistantGroupName())) {
                grantGroupPermissionToProject(projectKey, course.getTeachingAssistantGroupName(), BitbucketPermission.PROJECT_READ);
            }
        }
        catch (HttpClientErrorException e) {
            log.error("Could not create Bitbucket project {} with key {}", projectName, projectKey, e);
            throw new BitbucketException("Error while creating Bitbucket project. Try a different name!");
        }
    }

    @Override
    public ConnectorHealth health() {
        ConnectorHealth health;
        try {
            final var status = shortTimeoutRestTemplate.getForObject(bitbucketServerUrl + "/status", JsonNode.class);
            health = status.get("state").asText().equals("RUNNING") ? new ConnectorHealth(true) : new ConnectorHealth(false);
        }
        catch (Exception emAll) {
            health = new ConnectorHealth(emAll);
        }

        health.setAdditionalInfo(Map.of("url", bitbucketServerUrl));
        return health;
    }

    /**
     * Create a new repo
     *
     * @param repoName   The project name
     * @param projectKey The project key of the parent project
     * @throws BitbucketException if the repo could not be created
     */
    private void createRepository(String projectKey, String repoName) throws BitbucketException {
        final var body = new BitbucketRepositoryDTO(repoName.toLowerCase(), defaultBranch);
        HttpEntity<?> entity = new HttpEntity<>(body, null);

        log.debug("Creating Bitbucket repo {} with parent key {}", repoName, projectKey);

        try {
            restTemplate.exchange(bitbucketServerUrl + "/rest/api/latest/projects/" + projectKey + "/repos", HttpMethod.POST, entity, Void.class);
        }
        catch (HttpClientErrorException e) {
            if (e.getStatusCode() == HttpStatus.CONFLICT) {
                log.info("Repository {} (parent {}) already exists, reusing it...", repoName, projectKey);
                return;
            }
            log.error("Could not create Bitbucket repo {} with projectKey key {}", repoName, projectKey, e);
            throw new BitbucketException("Error while creating Bitbucket repo");
        }
    }

    /**
     * Grants a permission to a group for a given project
     *
     * @param projectKey The project requested
     * @param groupName  The group
     * @param permission Set to null if permissions are revoked
     */
    public void grantGroupPermissionToProject(String projectKey, String groupName, BitbucketPermission permission) {
        UriComponentsBuilder builder = UriComponentsBuilder.fromHttpUrl(bitbucketServerUrl + "/rest/api/latest/projects/" + projectKey + "/permissions/groups").queryParam("name",
                groupName);

        if (permission != null) {
            builder.queryParam("permission", permission);
        }
        try {
            restTemplate.exchange(builder.build().toUri(), permission != null ? HttpMethod.PUT : HttpMethod.DELETE, null, Void.class);
        }
        catch (Exception e) {
            log.error("Could not give project permission", e);
            throw new BitbucketException("Error while giving project permissions", e);
        }
    }

    /**
     * Get all existing WebHooks for a specific repository.
     *
     * @param projectKey     The project key of the repository's project.
     * @param repositorySlug The repository's slug.
     * @return A map of all ids of the WebHooks to the URL they notify.
     * @throws BitbucketException if the request to get the WebHooks failed
     */
    @Nullable
    private List<BitbucketWebHookDTO> getExistingWebHooks(String projectKey, String repositorySlug) throws BitbucketException {
        String baseUrl = bitbucketServerUrl + "/rest/api/latest/projects/" + projectKey + "/repos/" + repositorySlug + "/webhooks";
        ResponseEntity<BitbucketSearchDTO<BitbucketWebHookDTO>> response;
        try {
            response = restTemplate.exchange(baseUrl, HttpMethod.GET, null, new ParameterizedTypeReference<>() {
            });
        }
        catch (Exception e) {
            log.error("Error while getting existing WebHooks", e);
            throw new BitbucketException("Error while getting existing WebHooks", e);
        }

        if (response.getStatusCode().equals(HttpStatus.OK) && response.getBody() != null) {
            // TODO: BitBucket uses a pagination API to split up the responses, so we might have to check all pages
            return response.getBody().searchResults();
        }
        log.error("Error while getting existing WebHooks for {}-{}: Invalid response", projectKey, repositorySlug);
        throw new BitbucketException("Error while getting existing WebHooks: Invalid response");
    }

    private boolean webHookExists(String projectKey, String repositorySlug) {
        List<BitbucketWebHookDTO> webHooks = getExistingWebHooks(projectKey, repositorySlug);
        return webHooks != null && !webHooks.isEmpty();
    }

    private void createWebHook(String projectKey, String repositorySlug, String notificationUrl, String webHookName) {
        log.debug("Creating WebHook for Repository {}-{} ({})", projectKey, repositorySlug, notificationUrl);
        String baseUrl = bitbucketServerUrl + "/rest/api/latest/projects/" + projectKey + "/repos/" + repositorySlug + "/webhooks";
        final var body = new BitbucketWebHookDTO(null, webHookName, notificationUrl, List.of("repo:refs_changed"));
        // TODO: We might want to add a token to ensure the notification is valid

        HttpEntity<?> entity = new HttpEntity<>(body, null);

        try {
            restTemplate.exchange(baseUrl, HttpMethod.POST, entity, Void.class);
        }
        catch (HttpClientErrorException e) {
            log.error("Could not add create WebHook for {}-{} ({})", projectKey, repositorySlug, notificationUrl, e);
            throw new BitbucketException("Error while creating WebHook");
        }
    }

    @Override
    public Boolean repositoryUrlIsValid(@Nullable VcsRepositoryUrl repositoryUrl) {
        if (repositoryUrl == null || repositoryUrl.getURI() == null) {
            return false;
        }
        String projectKey;
        String repositorySlug;
        try {
            projectKey = urlService.getProjectKeyFromRepositoryUrl(repositoryUrl);
            repositorySlug = urlService.getRepositorySlugFromRepositoryUrl(repositoryUrl);
        }
        catch (BitbucketException e) {
            // Either the project Key or the repository slug could not be extracted, therefore this can't be a valid URL
            return false;
        }

        try {
            restTemplate.exchange(bitbucketServerUrl + "/rest/api/latest/projects/" + projectKey + "/repos/" + repositorySlug, HttpMethod.GET, null, Void.class);
        }
        catch (Exception e) {
            return false;
        }
        return true;
    }

    @Override
    @NotNull
    public Commit getLastCommitDetails(Object requestBody) throws BitbucketException {
        // NOTE the requestBody should look like this:
        // {"eventKey":"...","date":"...","actor":{...},"repository":{...},"changes":[{"ref":{...},"refId":"refs/heads/main",
        // "fromHash":"5626436a443eb898a5c5f74b6352f26ea2b7c84e","toHash":"662868d5e16406d1dd4dcfa8ac6c46ee3d677924","type":"UPDATE"}]}
        // we are interested in the toHash
        Commit commit = new Commit();
        try {
            // TODO: use a DTO (e.g. something similar to CommitDTO)
            final var commitData = new ObjectMapper().convertValue(requestBody, JsonNode.class);
            var lastChange = commitData.get("changes").get(0);
            var ref = lastChange.get("ref");
            if (ref != null) {
                var branch = ref.get("displayId").asText();
                commit.setBranch(branch);
            }
            var hash = lastChange.get("toHash").asText();
            commit.setCommitHash(hash);
            var actor = commitData.get("actor");
            String name = actor.get("name").asText();
            String email = actor.get("emailAddress").asText();
            if (artemisGitName.equalsIgnoreCase(name)) {
                final var commitInfo = fetchCommitInfo(commitData, hash);
                if (commitInfo != null) {
                    commit.setMessage(commitInfo.get("message").asText());
                    name = commitInfo.get("author").get("name").asText();
                    email = commitInfo.get("author").get("emailAddress").asText();
                }
            }
            commit.setAuthorName(name);
            commit.setAuthorEmail(email);
        }
        catch (Exception e) {
            // silently fail because this step is not absolutely necessary
            log.error("Error when getting hash of last commit. Able to continue.", e);
        }
        return commit;
    }

    @Override
    public ZonedDateTime getPushDate(ProgrammingExerciseParticipation participation, String commitHash, Object eventObject) {
        // If the event object is supplied we try to retrieve the push date from there to save one call
        if (eventObject != null) {
            JsonNode node = new ObjectMapper().convertValue(eventObject, JsonNode.class);
            String dateString = node.get("date").asText(null);
            if (dateString != null) {
                try {
                    return ZonedDateTime.parse(dateString, DateTimeFormatter.ofPattern("yyyy-MM-dd'T'HH:mm:ssZ"));
                }
                catch (DateTimeParseException e) {
                    // If parsing fails for some reason we ignore the exception and try to get it via the direct request.
                }
            }
        }

        boolean isLastPage = false;
        final int perPage = 40;
        int start = 0;
        while (!isLastPage) {
            try {
                UriComponents builder = UriComponentsBuilder.fromUri(bitbucketServerUrl.toURI())
                        .pathSegment("rest", "api", "latest", "projects", participation.getProgrammingExercise().getProjectKey(), "repos",
                                urlService.getRepositorySlugFromRepositoryUrl(participation.getVcsRepositoryUrl()), "ref-change-activities")
                        .queryParam("start", start).queryParam("limit", perPage).queryParam("ref", "refs/heads/" + defaultBranch).build();
                final var response = restTemplate.exchange(builder.toUri(), HttpMethod.GET, null, BitbucketChangeActivitiesDTO.class);
                if (response.getStatusCode() != HttpStatus.OK || response.getBody() == null) {
                    throw new BitbucketException("Unable to get push date for participation " + participation.getId() + "\n" + response.getBody());
                }
                final var changeActivities = response.getBody().values();

                final var activityOfPush = changeActivities.stream().filter(activity -> commitHash.equals(activity.refChange().toHash())).findFirst();
                if (activityOfPush.isPresent()) {
                    return Instant.ofEpochMilli(activityOfPush.get().createdDate()).atZone(ZoneOffset.UTC);
                }
                isLastPage = response.getBody().isLastPage();
                start += perPage;
            }
            catch (URISyntaxException e) {
                throw new BitbucketException("Unable to get push date for participation " + participation.getId(), e);
            }
        }
        throw new BitbucketException("Unable to find push date result for participation " + participation.getId() + " and hash " + commitHash);
    }

    @Nullable
    private JsonNode fetchCommitInfo(JsonNode commitData, String hash) {
        try {
            var cloneLinks = commitData.get("repository").get("links").get("clone");
            VcsRepositoryUrl repositoryURL;
            // it might be the case that cloneLinks contains two URLs and the first one is 'ssh'. Then we are interested in http
            // we use contains here, because it could be the case that https is used here as well in the future.
            // It should not be possible that the cloneLinks array is empty.
            if (cloneLinks.size() > 1 && !cloneLinks.get(0).get("name").asText().contains("http")) {
                repositoryURL = new VcsRepositoryUrl(cloneLinks.get(1).get("href").asText());
            }
            else {
                repositoryURL = new VcsRepositoryUrl(cloneLinks.get(0).get("href").asText());
            }
            final var projectKey = urlService.getProjectKeyFromRepositoryUrl(repositoryURL);
            final var slug = urlService.getRepositorySlugFromRepositoryUrl(repositoryURL);
            final var uriBuilder = UriComponentsBuilder.fromUri(bitbucketServerUrl.toURI())
                    .pathSegment("rest", "api", "1.0", "projects", projectKey, "repos", slug, "commits", hash).build();
            final var commitInfo = restTemplate.exchange(uriBuilder.toUri(), HttpMethod.GET, null, JsonNode.class).getBody();
            if (commitInfo == null) {
                throw new BitbucketException("Unable to fetch commit info from Bitbucket for hash " + hash);
            }

            return commitInfo;
        }
        catch (Exception e) {
            log.warn("Cannot fetch commit info for hash {} due to error: {}", hash, e.getMessage());
        }
        return null;
    }

    @Override
    public void createRepository(String entityName, String topLevelEntity, String parentEntity) {
        createRepository(entityName, topLevelEntity);
    }

    public final class BitbucketRepositoryUrl extends VcsRepositoryUrl {

        public BitbucketRepositoryUrl(String projectKey, String repositorySlug) {
            final var urlString = bitbucketServerUrl.getProtocol() + "://" + bitbucketServerUrl.getAuthority() + buildRepositoryPath(projectKey, repositorySlug);
            try {
                this.uri = new URI(urlString);
            }
            catch (URISyntaxException e) {
                throw new BitbucketException("Could not Bitbucket Repository URL", e);
            }
        }

        private BitbucketRepositoryUrl(String urlString) {
            try {
                this.uri = new URI(urlString);
            }
            catch (URISyntaxException e) {
                throw new BitbucketException("Could not Bitbucket Repository URL", e);
            }
        }

        @Override
        public VcsRepositoryUrl withUser(String username) {
            this.username = username;
            return new BitbucketRepositoryUrl(uri.toString().replaceAll("(https?://)(.*)", "$1" + username + "@$2"));
        }

        private String buildRepositoryPath(String projectKey, String repositorySlug) {
            return bitbucketServerUrl.getPath() + "/scm/" + projectKey + "/" + repositorySlug + ".git";
        }
    }
}<|MERGE_RESOLUTION|>--- conflicted
+++ resolved
@@ -245,11 +245,7 @@
      * @param username     The username of the user
      * @param emailAddress The new email address
      * @param displayName  The new display name
-<<<<<<< HEAD
-     * @throws BitbucketException and exception in case updating the user details does not work correctly
-=======
      * @throws BitbucketException the exception of the bitbucket system when updating the user does not work
->>>>>>> 5d4c9add
      */
     public void updateUserDetails(String username, String emailAddress, String displayName) throws BitbucketException {
         UriComponentsBuilder userDetailsBuilder = UriComponentsBuilder.fromHttpUrl(bitbucketServerUrl + "/rest/api/latest/admin/users");
