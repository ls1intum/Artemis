--- conflicted
+++ resolved
@@ -45,10 +45,7 @@
 import de.tum.in.www1.artemis.service.connectors.GitService;
 import de.tum.in.www1.artemis.service.connectors.bitbucket.dto.*;
 import de.tum.in.www1.artemis.service.connectors.vcs.AbstractVersionControlService;
-<<<<<<< HEAD
-=======
 import de.tum.in.www1.artemis.service.connectors.vcs.VersionControlRepositoryPermission;
->>>>>>> 74320eb9
 
 @Service
 @Profile("bitbucket")
@@ -194,7 +191,7 @@
             restTemplate.exchange(baseUrl, HttpMethod.DELETE, null, Void.class);
         }
         catch (Exception e) {
-            throw new BitbucketException("Could not delete repository " + projectKey, e);
+            log.error("Could not delete repository", e);
         }
     }
 
@@ -894,7 +891,7 @@
                 this.uri = new URI(urlString);
             }
             catch (URISyntaxException e) {
-                throw new BitbucketException("Could not create Bitbucket Repository URL", e);
+                throw new BitbucketException("Could not Bitbucket Repository URL", e);
             }
         }
 
