--- conflicted
+++ resolved
@@ -169,11 +169,7 @@
     }
 
     @Override
-<<<<<<< HEAD
-    public void deleteProject(String courseShortName, String projectKey) {
-=======
     public void deleteProject(String projectKey) {
->>>>>>> 587e97bf
         // courseShortName is only needed for local VC.
         String baseUrl = bitbucketServerUrl + "/rest/api/latest/projects/" + projectKey;
         log.info("Try to delete bitbucket project {}", projectKey);
@@ -201,7 +197,7 @@
     }
 
     @Override
-    public VcsRepositoryUrl getCloneRepositoryUrl(String projectKey, String courseShortName, String repositorySlug) {
+    public VcsRepositoryUrl getCloneRepositoryUrl(String projectKey, String repositorySlug) {
         return new BitbucketRepositoryUrl(projectKey, repositorySlug);
     }
 
@@ -552,7 +548,7 @@
     }
 
     @Override
-    public boolean checkIfProjectExists(String projectKey, String courseShortName, String projectName) {
+    public boolean checkIfProjectExists(String projectKey, String projectName) {
         try {
             // first check that the project key is unique, if the project does not exist, we expect a 404 Not Found status
             var project = getBitbucketProject(projectKey);
@@ -884,11 +880,7 @@
     }
 
     @Override
-<<<<<<< HEAD
-    public void createRepository(String projectKey, String courseShortName, String repositorySlug, String parentProjectKey) {
-=======
     public void createRepository(String projectKey, String repositorySlug, String parentProjectKey) {
->>>>>>> 587e97bf
         createRepository(projectKey, repositorySlug);
     }
 
