--- conflicted
+++ resolved
@@ -74,16 +74,15 @@
 
     Optional<ProgrammingExerciseStudentParticipation> findByExerciseIdAndStudentLogin(long exerciseId, String username);
 
-<<<<<<< HEAD
     Optional<ProgrammingExerciseStudentParticipation> findFirstByExerciseIdAndStudentLoginOrderByIdDesc(long exerciseId, String username);
-=======
+
     List<ProgrammingExerciseStudentParticipation> findAllByExerciseIdAndStudentLogin(long exerciseId, String username);
->>>>>>> f4deff34
 
     default ProgrammingExerciseStudentParticipation findByExerciseIdAndStudentLoginOrThrow(long exerciseId, String username) {
         return getValueElseThrow(findByExerciseIdAndStudentLogin(exerciseId, username));
     }
 
+    // TODO Michal Kawka
     default ProgrammingExerciseStudentParticipation findFirstByExerciseIdAndStudentLoginOrThrow(long exerciseId, String username) {
         return findFirstByExerciseIdAndStudentLoginOrderByIdDesc(exerciseId, username)
                 .orElseThrow(() -> new EntityNotFoundException("Programming Exercise Student Participation", exerciseId));
@@ -99,6 +98,7 @@
         return getValueElseThrow(findWithSubmissionsByExerciseIdAndStudentLogin(exerciseId, username));
     }
 
+    // TODO Michal Kawka
     default ProgrammingExerciseStudentParticipation findFirstWithSubmissionsByExerciseIdAndStudentLoginOrThrow(long exerciseId, String username) {
         return findFirstWithSubmissionsByExerciseIdAndStudentLoginOrderByIdDesc(exerciseId, username)
                 .orElseThrow(() -> new EntityNotFoundException("Programming Exercise Student Participation", exerciseId));
