--- conflicted
+++ resolved
@@ -88,15 +88,9 @@
 
             return ResponseEntity.ok().build();
         }
-<<<<<<< HEAD
         catch (BadCredentialsException ex) {
             log.warn("Wrong credentials during login for user {}", loginVM.getUsername());
             return ResponseEntity.status(HttpStatus.FORBIDDEN).build();
-=======
-        catch (CaptchaRequiredException ex) {
-            log.warn("CAPTCHA required during login for user {}", loginVM.getUsername());
-            return ResponseEntity.status(HttpStatus.FORBIDDEN).header("X-artemisApp-error", ex.getMessage()).build();
->>>>>>> 76d51a68
         }
     }
 
