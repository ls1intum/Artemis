package de.tum.in.www1.artemis.domain.iris;

import java.util.ArrayList;
import java.util.List;

import javax.persistence.*;

import org.hibernate.annotations.Cache;
import org.hibernate.annotations.CacheConcurrencyStrategy;

import com.fasterxml.jackson.annotation.JsonIgnore;
import com.fasterxml.jackson.annotation.JsonInclude;

import de.tum.in.www1.artemis.domain.DomainObject;
import de.tum.in.www1.artemis.domain.ProgrammingExercise;
import de.tum.in.www1.artemis.domain.User;

/**
 * An IrisSession represents a conversation between a user and an Artemis bot.
 * Currently, IrisSessions are only used to help students with programming exercises.
 */
@Entity
@Table(name = "iris_session")
@Cache(usage = CacheConcurrencyStrategy.NONSTRICT_READ_WRITE)
@JsonInclude(JsonInclude.Include.NON_EMPTY)
public class IrisSession extends DomainObject {

    private Long id;

    @ManyToOne
    @JsonIgnore
    private ProgrammingExercise exercise;

    @ManyToOne
    @JsonIgnore
    private User user;

    @OrderColumn(name = "iris_message_order")
    @Cache(usage = CacheConcurrencyStrategy.NONSTRICT_READ_WRITE)
    @OneToMany(mappedBy = "session", fetch = FetchType.LAZY, cascade = CascadeType.ALL, orphanRemoval = true)
    private List<IrisMessage> messages = new ArrayList<>();

    public ProgrammingExercise getExercise() {
        return exercise;
    }

    public void setExercise(ProgrammingExercise exercise) {
        this.exercise = exercise;
    }

    public User getUser() {
        return user;
    }

    public void setUser(User user) {
        this.user = user;
    }

    public List<IrisMessage> getMessages() {
        return messages;
    }

<<<<<<< HEAD
    public Long getId() {
        return id;
    }

    public void setId(Long id) {
        this.id = id;
=======
    @Override
    public String toString() {
        return "IrisSession{" + "exercise=" + (exercise == null ? "null" : exercise.getId()) + ", user=" + (user == null ? "null" : user.getName()) + '}';
>>>>>>> 53722809
    }
}<|MERGE_RESOLUTION|>--- conflicted
+++ resolved
@@ -24,8 +24,6 @@
 @Cache(usage = CacheConcurrencyStrategy.NONSTRICT_READ_WRITE)
 @JsonInclude(JsonInclude.Include.NON_EMPTY)
 public class IrisSession extends DomainObject {
-
-    private Long id;
 
     @ManyToOne
     @JsonIgnore
@@ -60,17 +58,8 @@
         return messages;
     }
 
-<<<<<<< HEAD
-    public Long getId() {
-        return id;
-    }
-
-    public void setId(Long id) {
-        this.id = id;
-=======
     @Override
     public String toString() {
         return "IrisSession{" + "exercise=" + (exercise == null ? "null" : exercise.getId()) + ", user=" + (user == null ? "null" : user.getName()) + '}';
->>>>>>> 53722809
     }
 }