--- conflicted
+++ resolved
@@ -26,24 +26,14 @@
      * @return A list of chat sessions sorted by creation date in descending order.
      */
     @Query("""
-<<<<<<< HEAD
-                SELECT s
-                FROM IrisChatSession s
-                WHERE s.exercise.id = :exerciseId
+            SELECT s
+            FROM IrisCodeEditorSession s
+            WHERE s.exercise.id = :exerciseId
                 AND s.user.id = :userId
-                ORDER BY s.creationDate DESC
+            ORDER BY s.creationDate DESC
             """)
-    List<IrisCodeEditorSession> findByExerciseIdAndUserId(Long exerciseId, Long userId);
+    List<IrisCodeEditorSession> findByExerciseIdAndUserId(@Param("exerciseId") Long exerciseId, @Param("userId") Long userId);
 
-=======
-           SELECT s
-           FROM IrisCodeEditorSession s
-           WHERE s.exercise.id = :exerciseId
-               AND s.user.id = :userId
-           ORDER BY s.creationDate DESC
-           """)
-    List<IrisCodeEditorSession> findByExerciseIdAndUserId(@Param("exerciseId") Long exerciseId, @Param("userId") Long userId);
-    
     /**
      * Finds a list of chat sessions or throws an exception if none are found.
      *
@@ -53,16 +43,14 @@
      * @throws EntityNotFoundException if no sessions are found.
      */
     @NotNull
-    default List<IrisCodeEditorSession> findByExerciseIdAndUserIdElseThrow(long exerciseId, long userId)
-            throws EntityNotFoundException {
+    default List<IrisCodeEditorSession> findByExerciseIdAndUserIdElseThrow(long exerciseId, long userId) throws EntityNotFoundException {
         var result = findByExerciseIdAndUserId(exerciseId, userId);
         if (result.isEmpty()) {
             throw new EntityNotFoundException("Iris Code Editor Session");
         }
         return result;
     }
-    
->>>>>>> a5f35a64
+
     /**
      * Finds a session by ID or throws an exception if not found.
      *
@@ -72,25 +60,7 @@
      */
     @NotNull
     default IrisCodeEditorSession findByIdElseThrow(long sessionId) throws EntityNotFoundException {
-        return findById(sessionId).orElseThrow(
-                () -> new EntityNotFoundException("Iris Code Editor Session", sessionId));
-    }
-
-    /**
-     * Finds a list of code editor sessions or throws an exception if none are found.
-     *
-     * @param exerciseId The ID of the exercise.
-     * @param userId     The ID of the user.
-     * @return A list of code editor sessions.
-     * @throws EntityNotFoundException if no sessions are found.
-     */
-    @NotNull
-    default List<IrisCodeEditorSession> findByExerciseIdAndUserIdElseThrow(long exerciseId, long userId) throws EntityNotFoundException {
-        var result = findByExerciseIdAndUserId(exerciseId, userId);
-        if (result.isEmpty()) {
-            throw new EntityNotFoundException("Iris Code Editor Session");
-        }
-        return result;
+        return findById(sessionId).orElseThrow(() -> new EntityNotFoundException("Iris Code Editor Session", sessionId));
     }
 
     /**
@@ -107,16 +77,9 @@
                 AND s.user.id = :userId
             ORDER BY s.creationDate DESC
             LIMIT 1
-<<<<<<< HEAD
             """)
-    Optional<IrisCodeEditorSession> findNewestByExerciseIdAndUserId(long exerciseId, long userId);
+    Optional<IrisCodeEditorSession> findNewestByExerciseIdAndUserId(@Param("exerciseId") long exerciseId, @Param("userId") long userId);
 
-=======
-            """
-    )
-    Optional<IrisCodeEditorSession> findNewestByExerciseIdAndUserId(@Param("exerciseId") long exerciseId, @Param("userId") long userId);
-    
->>>>>>> a5f35a64
     /**
      * Finds the newest code editor session for a given exercise and user ID or throws an exception if none is found.
      *
