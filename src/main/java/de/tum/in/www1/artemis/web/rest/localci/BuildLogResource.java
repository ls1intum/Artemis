package de.tum.in.www1.artemis.web.rest.localci;

import org.slf4j.Logger;
import org.slf4j.LoggerFactory;
import org.springframework.context.annotation.Profile;
import org.springframework.core.io.FileSystemResource;
import org.springframework.core.io.Resource;
import org.springframework.http.HttpHeaders;
import org.springframework.http.HttpStatus;
import org.springframework.http.MediaType;
import org.springframework.http.ResponseEntity;
import org.springframework.web.bind.annotation.GetMapping;
import org.springframework.web.bind.annotation.PathVariable;
import org.springframework.web.bind.annotation.RestController;

import de.tum.in.www1.artemis.security.annotations.EnforceAtLeastEditor;
import de.tum.in.www1.artemis.service.BuildLogEntryService;

@Profile("localci")
@RestController
<<<<<<< HEAD
=======
@RequestMapping("api/")
>>>>>>> fa3e5044
public class BuildLogResource {

    private static final Logger log = LoggerFactory.getLogger(BuildLogResource.class);

    private final BuildLogEntryService buildLogEntryService;

    public BuildLogResource(BuildLogEntryService buildLogEntryService) {
        this.buildLogEntryService = buildLogEntryService;
    }

    /**
     * GET /build-log/{buildJobId} : get the build log for a given result
     *
     * @param buildJobId the id of the build job for which to retrieve the build log
     * @return the ResponseEntity with status 200 (OK) and the build log in the body, or with status 404 (Not Found) if the build log could not be found
     */
    @GetMapping("build-log/{buildJobId}")
    @EnforceAtLeastEditor
    public ResponseEntity<Resource> getBuildLogForBuildJob(@PathVariable String buildJobId) {
        log.debug("REST request to get the build log for build job {}", buildJobId);
        HttpHeaders responseHeaders = new HttpHeaders();
        FileSystemResource buildLog = buildLogEntryService.retrieveBuildLogsFromFileForBuildJob(buildJobId);
        if (buildLog == null) {
            return new ResponseEntity<>(HttpStatus.NOT_FOUND);
        }
        responseHeaders.setContentType(MediaType.TEXT_PLAIN);
        responseHeaders.setContentDispositionFormData("attachment", "build-" + buildJobId + ".log");
        return new ResponseEntity<>(buildLog, responseHeaders, HttpStatus.OK);
    }
}<|MERGE_RESOLUTION|>--- conflicted
+++ resolved
@@ -18,10 +18,6 @@
 
 @Profile("localci")
 @RestController
-<<<<<<< HEAD
-=======
-@RequestMapping("api/")
->>>>>>> fa3e5044
 public class BuildLogResource {
 
     private static final Logger log = LoggerFactory.getLogger(BuildLogResource.class);
