--- conflicted
+++ resolved
@@ -107,12 +107,8 @@
             WHERE e.id IN :exerciseIds
                 AND s.submitted = TRUE
                 AND (p.student.id = :userId OR u.id = :userId)
-<<<<<<< HEAD
+                AND p.testRun = FALSE
             GROUP BY e.id
-=======
-                AND p.testRun = FALSE
-            GROUP BY e.id, p.id
->>>>>>> f97cdbf7
             """)
     Set<ResourceTimestampDTO> findLatestSubmissionDatesForUser(@Param("exerciseIds") Set<Long> exerciseIds, @Param("userId") long userId);
 
