--- conflicted
+++ resolved
@@ -29,13 +29,9 @@
 @Service
 public class QuizExerciseService extends QuizService<QuizExercise> {
 
-<<<<<<< HEAD
-    private final Logger log = LoggerFactory.getLogger(QuizExerciseService.class);
-=======
     public static final String ENTITY_NAME = "QuizExercise";
 
     private static final Logger log = LoggerFactory.getLogger(QuizExerciseService.class);
->>>>>>> c0cff7ee
 
     private final QuizExerciseRepository quizExerciseRepository;
 
