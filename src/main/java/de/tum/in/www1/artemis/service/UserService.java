package de.tum.in.www1.artemis.service;

import static de.tum.in.www1.artemis.config.Constants.TUM_USERNAME_PATTERN;

import java.security.Principal;
import java.time.Instant;
import java.util.HashSet;
import java.util.List;
import java.util.Optional;
import java.util.Set;
import java.util.stream.Collectors;

import javax.validation.constraints.NotNull;

import org.jasypt.encryption.pbe.StandardPBEStringEncryptor;
import org.slf4j.Logger;
import org.slf4j.LoggerFactory;
import org.springframework.beans.factory.annotation.Value;
import org.springframework.boot.context.event.ApplicationReadyEvent;
import org.springframework.cache.CacheManager;
import org.springframework.context.event.EventListener;
import org.springframework.data.domain.Page;
import org.springframework.data.domain.Pageable;
import org.springframework.stereotype.Service;
import org.springframework.transaction.annotation.Transactional;

import de.tum.in.www1.artemis.config.Constants;
import de.tum.in.www1.artemis.domain.Authority;
import de.tum.in.www1.artemis.domain.Course;
import de.tum.in.www1.artemis.domain.GuidedTourSetting;
import de.tum.in.www1.artemis.domain.User;
import de.tum.in.www1.artemis.exception.UsernameAlreadyUsedException;
import de.tum.in.www1.artemis.repository.AuthorityRepository;
import de.tum.in.www1.artemis.repository.GuidedTourSettingsRepository;
import de.tum.in.www1.artemis.repository.UserRepository;
import de.tum.in.www1.artemis.security.AuthoritiesConstants;
import de.tum.in.www1.artemis.security.PBEPasswordEncoder;
import de.tum.in.www1.artemis.security.SecurityUtils;
import de.tum.in.www1.artemis.service.dto.UserDTO;
import de.tum.in.www1.artemis.service.ldap.LdapUserDto;
import de.tum.in.www1.artemis.service.ldap.LdapUserService;
import de.tum.in.www1.artemis.web.rest.errors.EmailAlreadyUsedException;
import de.tum.in.www1.artemis.web.rest.errors.InvalidPasswordException;
import de.tum.in.www1.artemis.web.rest.vm.ManagedUserVM;
import io.github.jhipster.security.RandomUtil;

/**
 * Service class for managing users.
 */
@Service
@Transactional
public class UserService {

    private final Logger log = LoggerFactory.getLogger(UserService.class);

    @Value("${artemis.encryption-password}")
    private String ENCRYPTION_PASSWORD;

    private final UserRepository userRepository;

    private final AuthorityRepository authorityRepository;

    private final GuidedTourSettingsRepository guidedTourSettingsRepository;

    private final CacheManager cacheManager;

    private final Optional<LdapUserService> ldapUserService;

    public UserService(UserRepository userRepository, AuthorityRepository authorityRepository, CacheManager cacheManager, Optional<LdapUserService> ldapUserService,
            GuidedTourSettingsRepository guidedTourSettingsRepository) {
        this.userRepository = userRepository;
        this.authorityRepository = authorityRepository;
        this.cacheManager = cacheManager;
        this.ldapUserService = ldapUserService;
        this.guidedTourSettingsRepository = guidedTourSettingsRepository;
    }

    /**
     * find all users who do not have registration numbers: in case they are TUM users, try to retrieve their registration number and set a proper first name and last name
     */
    @EventListener(ApplicationReadyEvent.class)
    public void retrieveAllRegistrationNumbersForTUMUsers() {
        if (ldapUserService.isPresent()) {
            long start = System.currentTimeMillis();
            List<User> users = userRepository.findAllByRegistrationNumberIsNull();
            for (User user : users) {
                if (TUM_USERNAME_PATTERN.matcher(user.getLogin()).matches()) {
                    loadUserDetailsFromLdap(user);
                }
            }
            long end = System.currentTimeMillis();
            log.info("LDAP search took " + (end - start) + "ms");
        }
    }

    /**
     * load additional user details from the ldap if it is available: correct firstname, correct lastname and registration number (= matriculation number)
     * @param user the existing user for which the details should be retrieved
     */
    public void loadUserDetailsFromLdap(@NotNull User user) {
        if (user == null || user.getLogin() == null) {
            return;
        }
        try {
            Optional<LdapUserDto> ldapUserOptional = ldapUserService.get().findOne(user.getLogin());
            if (ldapUserOptional.isPresent()) {
                LdapUserDto ldapUser = ldapUserOptional.get();
                log.info("Ldap User " + ldapUser.getUsername() + " has registration number: " + ldapUser.getRegistrationNumber());
                user.setFirstName(ldapUser.getFirstName());
                user.setLastName(ldapUser.getLastName());
                user.setRegistrationNumber(ldapUser.getRegistrationNumber());
                userRepository.save(user);
            }
            else {
                log.warn("Ldap User " + user.getLogin() + " not found");
            }
        }
        catch (Exception ex) {
            log.error("Error in LDAP Search " + ex.getMessage());
        }
    }

    private PBEPasswordEncoder passwordEncoder;

    private StandardPBEStringEncryptor encryptor;

    /**
     * Get the encoder for password encryption
     * @return existing password encoder or newly created password encryptor
     */
    public PBEPasswordEncoder passwordEncoder() {
        if (passwordEncoder != null) {
            return passwordEncoder;
        }
        passwordEncoder = new PBEPasswordEncoder(encryptor());
        return passwordEncoder;
    }

    /**
     * Get the the password encryptor with MD5 and DES encryption algorithm
     * @return existing encryptor or newly created encryptor
     */
    public StandardPBEStringEncryptor encryptor() {
        if (encryptor != null) {
            return encryptor;
        }
        encryptor = new StandardPBEStringEncryptor();
        encryptor.setAlgorithm("PBEWithMD5AndDES");
        encryptor.setPassword(ENCRYPTION_PASSWORD);
        return encryptor;
    }

    /**
     * Activate user registration
     * @param key activation key for user registration
     * @return user if user exists otherwise null
     */
    public Optional<User> activateRegistration(String key) {
        log.debug("Activating user for activation key {}", key);
        return userRepository.findOneByActivationKey(key).map(user -> {
            // activate given user for the registration key.
            user.setActivated(true);
            user.setActivationKey(null);
            this.clearUserCaches(user);
            log.debug("Activated user: {}", user);
            return user;
        });
    }

    /**
     * Reset user password for given reset key
     * @param newPassword new password string
     * @param key reset key
     * @return user for whom the password was performed
     */
    public Optional<User> completePasswordReset(String newPassword, String key) {
        log.debug("Reset user password for reset key {}", key);
        return userRepository.findOneByResetKey(key).filter(user -> user.getResetDate().isAfter(Instant.now().minusSeconds(86400))).map(user -> {
            user.setPassword(passwordEncoder().encode(newPassword));
            user.setResetKey(null);
            user.setResetDate(null);
            this.clearUserCaches(user);
            return user;
        });
    }

    /**
     * Request password reset for user email
     * @param mail to find user
     * @return user if user exists otherwise null
     */
    public Optional<User> requestPasswordReset(String mail) {
        return userRepository.findOneByEmailIgnoreCase(mail).filter(User::getActivated).map(user -> {
            user.setResetKey(RandomUtil.generateResetKey());
            user.setResetDate(Instant.now());
            this.clearUserCaches(user);
            return user;
        });
    }

    /**
     * Register user
     * @param userDTO user data transfer object
     * @param password string
     * @return newly registered user or throw registration exception
     */
    public User registerUser(UserDTO userDTO, String password) {
        userRepository.findOneByLogin(userDTO.getLogin().toLowerCase()).ifPresent(existingUser -> {
            boolean removed = removeNonActivatedUser(existingUser);
            if (!removed) {
                throw new UsernameAlreadyUsedException();
            }
        });
        userRepository.findOneByEmailIgnoreCase(userDTO.getEmail()).ifPresent(existingUser -> {
            boolean removed = removeNonActivatedUser(existingUser);
            if (!removed) {
                throw new EmailAlreadyUsedException();
            }
        });
        User newUser = new User();
        String encryptedPassword = passwordEncoder().encode(password);
        newUser.setLogin(userDTO.getLogin().toLowerCase());
        // new user gets initially a generated password
        newUser.setPassword(encryptedPassword);
        newUser.setFirstName(userDTO.getFirstName());
        newUser.setLastName(userDTO.getLastName());
        newUser.setEmail(userDTO.getEmail().toLowerCase());
        newUser.setImageUrl(userDTO.getImageUrl());
        newUser.setLangKey(userDTO.getLangKey());
        // new user is not active
        newUser.setActivated(false);
        // new user gets registration key
        newUser.setActivationKey(RandomUtil.generateActivationKey());
        Set<Authority> authorities = new HashSet<>();
        authorityRepository.findById(AuthoritiesConstants.USER).ifPresent(authorities::add);
        newUser.setAuthorities(authorities);
        userRepository.save(newUser);
        this.clearUserCaches(newUser);
        log.debug("Created Information for User: {}", newUser);
        return newUser;
    }

    /**
     * Remove non activated user
     * @param existingUser user object of an existing user
     * @return true if removal has been executed successfully otherwise false
     */
    private boolean removeNonActivatedUser(User existingUser) {
        if (existingUser.getActivated()) {
            return false;
        }
        userRepository.delete(existingUser);
        userRepository.flush();
        this.clearUserCaches(existingUser);
        return true;
    }

    /**
     * Create user
     * @param login     user login string
     * @param password  user password
     * @param firstName first name of user
     * @param lastName  last name of the user
     * @param email     email of the user
     * @param imageUrl  user image url
     * @param langKey   user language
     * @return newly created user
     */
    public User createUser(String login, String password, String firstName, String lastName, String email, String imageUrl, String langKey) {

        User newUser = new User();
        Authority authority = authorityRepository.findById(AuthoritiesConstants.USER).get();
        Set<Authority> authorities = new HashSet<>();
        String encryptedPassword = passwordEncoder().encode(password);
        newUser.setLogin(login);
        // new user gets initially a generated password
        newUser.setPassword(encryptedPassword);
        newUser.setFirstName(firstName);
        newUser.setLastName(lastName);
        newUser.setEmail(email);
        newUser.setImageUrl(imageUrl);
        newUser.setLangKey(langKey);
        // new user is not active
        newUser.setActivated(false);
        // new user gets registration key
        newUser.setActivationKey(RandomUtil.generateActivationKey());
        authorities.add(authority);
        newUser.setAuthorities(authorities);
        userRepository.save(newUser);
        log.debug("Created Information for User: {}", newUser);
        return newUser;
    }

    /**
     * Create user based on UserDTO
     * @param userDTO user data transfer object
     * @return newly created user
     */
    public User createUser(ManagedUserVM userDTO) {
        User user = new User();
        user.setLogin(userDTO.getLogin());
        user.setFirstName(userDTO.getFirstName());
        user.setLastName(userDTO.getLastName());
        user.setEmail(userDTO.getEmail());
        user.setImageUrl(userDTO.getImageUrl());
        if (userDTO.getLangKey() == null) {
            user.setLangKey(Constants.DEFAULT_LANGUAGE); // default language
        }
        else {
            user.setLangKey(userDTO.getLangKey());
        }
        if (userDTO.getAuthorities() != null) {
            Set<Authority> authorities = userDTO.getAuthorities().stream().map(authorityRepository::findById).filter(Optional::isPresent).map(Optional::get)
                    .collect(Collectors.toSet());
            user.setAuthorities(authorities);
        }
        String encryptedPassword = passwordEncoder().encode(userDTO.getPassword() == null ? RandomUtil.generatePassword() : userDTO.getPassword());
        user.setPassword(encryptedPassword);
        user.setResetKey(RandomUtil.generateResetKey());
        user.setResetDate(Instant.now());
        user.setGroups(userDTO.getGroups());
        user.setActivated(true);
        userRepository.save(user);
        log.debug("Created Information for User: {}", user);
        return user;
    }

    /**
     * Update basic information (first name, last name, email, language) for the current user.
     *
     * @param firstName first name of user
     * @param lastName  last name of user
     * @param email     email id of user
     * @param langKey   language key
     * @param imageUrl  image URL of user
     */
    public void updateUser(String firstName, String lastName, String email, String langKey, String imageUrl) {
        SecurityUtils.getCurrentUserLogin().flatMap(userRepository::findOneByLogin).ifPresent(user -> {
            user.setFirstName(firstName);
            user.setLastName(lastName);
            user.setEmail(email.toLowerCase());
            user.setLangKey(langKey);
            user.setImageUrl(imageUrl);
            this.clearUserCaches(user);
            log.debug("Changed Information for User: {}", user);
        });
    }

    /**
     * Update all information for a specific user, and return the modified user.
     *
     * @param updatedUserDTO user to update
     * @return updated user
     */
    public User updateUser(User user, ManagedUserVM updatedUserDTO) {
        this.clearUserCaches(user);
        user.setLogin(updatedUserDTO.getLogin().toLowerCase());
        user.setFirstName(updatedUserDTO.getFirstName());
        user.setLastName(updatedUserDTO.getLastName());
        user.setEmail(updatedUserDTO.getEmail().toLowerCase());
        user.setImageUrl(updatedUserDTO.getImageUrl());
        user.setActivated(updatedUserDTO.isActivated());
        user.setLangKey(updatedUserDTO.getLangKey());
        user.setGroups(updatedUserDTO.getGroups());
        if (updatedUserDTO.getPassword() != null) {
            user.setPassword(passwordEncoder().encode(updatedUserDTO.getPassword()));
        }
        Set<Authority> managedAuthorities = user.getAuthorities();
        managedAuthorities.clear();
        updatedUserDTO.getAuthorities().stream().map(authorityRepository::findById).filter(Optional::isPresent).map(Optional::get).forEach(managedAuthorities::add);
        user = userRepository.save(user);
        this.clearUserCaches(user);
        log.debug("Changed Information for User: {}", user);
        return user;
    }

    /**
     * Delete user based on login string
     * @param login user login string
     */
    public void deleteUser(String login) {
        userRepository.findOneByLogin(login).ifPresent(user -> {
            userRepository.delete(user);
            this.clearUserCaches(user);
            log.debug("Deleted User: {}", user);
        });
    }

    /**
     * Change password of current user
     * @param currentClearTextPassword cleartext password
     * @param newPassword new password string
     */
    public void changePassword(String currentClearTextPassword, String newPassword) {
        SecurityUtils.getCurrentUserLogin().flatMap(userRepository::findOneByLogin).ifPresent(user -> {
            String currentEncryptedPassword = user.getPassword();
            if (!passwordEncoder().matches(currentClearTextPassword, currentEncryptedPassword)) {
                throw new InvalidPasswordException();
            }
            String encryptedPassword = passwordEncoder().encode(newPassword);
            user.setPassword(encryptedPassword);
            this.clearUserCaches(user);
            log.debug("Changed password for User: {}", user);
        });
    }

    /**
     * Get decrypted password for the current user
     * @return decrypted password or empty string
     */
    public String decryptPassword() {
        User user = userRepository.findOneByLogin(SecurityUtils.getCurrentUserLogin().get()).get();
        try {
            return encryptor().decrypt(user.getPassword());
        }
        catch (Exception e) {
            return "";
        }
    }

    /**
     * Get decrypted password for given user login
     * @param login of a user
     * @return decrypted password or empty string
     */
<<<<<<< HEAD
    public Optional<char[]> decryptPasswordByLogin(String login) {
        return userRepository.findOneByLogin(login).map(this::decryptPasswordOfUser);
    }

    /**
     * Returns the password of the user as a char array (as is the Java convention for handling sensitive Strings)
     *
     * @param user The user for whom to fetch the password
     * @return The password of the specified user
     */
    public char[] decryptPasswordOfUser(User user) {
        return encryptor().decrypt(user.getPassword()).toCharArray();
=======
    public Optional<String> decryptPasswordByLogin(String login) {
        return userRepository.findOneByLogin(login).map(user -> encryptor().decrypt(user.getPassword()));
>>>>>>> a4445ab6
    }

    /**
     * Get all managed users
     * @param pageable used to find users
     * @return all users
     */
    public Page<UserDTO> getAllManagedUsers(Pageable pageable) {
        return userRepository.findAllWithGroups(pageable).map(UserDTO::new);
    }

    /**
     * Get user with groups by given login string
     * @param login user login string
     * @return existing user with given login string or null
     */
    public Optional<User> getUserWithGroupsByLogin(String login) {
        return userRepository.findOneWithGroupsByLogin(login);
    }

    /**
     * Get user with authorities by given login string
     * @param login user login string
     * @return existing user with given login string or null
     */
    public Optional<User> getUserWithAuthoritiesByLogin(String login) {
        return userRepository.findOneWithAuthoritiesAndGroupsByLogin(login);
    }

    /**
     * @return existing user object by current user login
     */
    public User getUser() {
        String currentUserLogin = SecurityUtils.getCurrentUserLogin().get();
        return userRepository.findOneByLogin(currentUserLogin).get();
    }

    /**
     * Get current user for login string
     * @param login user login string
     * @return existing user for the given login string or null
     */
    public Optional<User> getUserByLogin(String login) {
        return userRepository.findOneByLogin(login);
    }

    /**
     * Get user with user groups and authorities of currently logged in user
     * @return currently logged in user
     */
    public User getUserWithGroupsAndAuthorities() {
        String currentUserLogin = SecurityUtils.getCurrentUserLogin().get();
        User user = userRepository.findOneWithGroupsAndAuthoritiesByLogin(currentUserLogin).get();
        return user;
    }

    /**
     * Get user with user groups, authorities and guided tour settings of currently logged in user
     * Note: this method should only be invoked if the guided tour settings are really needed
     * @return currently logged in user
     */
    public User getUserWithGroupsAuthoritiesAndGuidedTourSettings() {
        String currentUserLogin = SecurityUtils.getCurrentUserLogin().get();
        User user = userRepository.findOneWithGroupsAuthoritiesAndGuidedTourSettingsByLogin(currentUserLogin).get();
        return user;
    }

    /**
     * Get user with user groups and authorities by principal object
     * @param principal abstract presentation for user
     * @return the user that belongs to the given principal with eagerly loaded groups and authorities
     */
    public User getUserWithGroupsAndAuthorities(@NotNull Principal principal) {
        return userRepository.findOneWithGroupsAndAuthoritiesByLogin(principal.getName()).get();
    }

    /**
     * @return a list of all the authorities
     */
    public List<String> getAuthorities() {
        return authorityRepository.findAll().stream().map(Authority::getName).collect(Collectors.toList());
    }

    private void clearUserCaches(User user) {
        cacheManager.getCache(UserRepository.USERS_CACHE).evict(user.getLogin());
    }

    /**
     * Update user notification read date for current user
     * @return currently logged in user
     */
    public User updateUserNotificationReadDate() {
        User loggedInUser = getUserWithGroupsAndAuthorities();
        userRepository.updateUserNotificationReadDate(loggedInUser.getId());
        return loggedInUser;
    }

    /**
     * Get tutors by given course
     * @param course object
     * @return list of tutors for given course
     */
    public List<User> getTutors(Course course) {
        return userRepository.findAllByGroups(course.getTeachingAssistantGroupName());
    }

    /**
     * Get all instructors for a given course
     *
     * @param course The course for which to fetch all instructors
     * @return A list of all users that have the role of instructor in the course
     */
    public List<User> getInstructors(Course course) {
        return userRepository.findAllByGroups(course.getInstructorGroupName());
    }

    /**
     * Update the guided tour settings of the currently logged in user
     * @param guidedTourSettings the updated set of guided tour settings
     * @return the updated user object with the changed guided tour settings
     */
    @Transactional
    public User updateGuidedTourSettings(Set<GuidedTourSetting> guidedTourSettings) {
        User loggedInUser = getUserWithGroupsAuthoritiesAndGuidedTourSettings();
        loggedInUser.getGuidedTourSettings().clear();
        for (GuidedTourSetting setting : guidedTourSettings) {
            loggedInUser.addGuidedTourSetting(setting);
            guidedTourSettingsRepository.save(setting);
        }
        return userRepository.save(loggedInUser);
    }
}<|MERGE_RESOLUTION|>--- conflicted
+++ resolved
@@ -423,23 +423,8 @@
      * @param login of a user
      * @return decrypted password or empty string
      */
-<<<<<<< HEAD
-    public Optional<char[]> decryptPasswordByLogin(String login) {
-        return userRepository.findOneByLogin(login).map(this::decryptPasswordOfUser);
-    }
-
-    /**
-     * Returns the password of the user as a char array (as is the Java convention for handling sensitive Strings)
-     *
-     * @param user The user for whom to fetch the password
-     * @return The password of the specified user
-     */
-    public char[] decryptPasswordOfUser(User user) {
-        return encryptor().decrypt(user.getPassword()).toCharArray();
-=======
     public Optional<String> decryptPasswordByLogin(String login) {
         return userRepository.findOneByLogin(login).map(user -> encryptor().decrypt(user.getPassword()));
->>>>>>> a4445ab6
     }
 
     /**
