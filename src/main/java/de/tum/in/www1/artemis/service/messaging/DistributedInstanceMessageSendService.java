--- conflicted
+++ resolved
@@ -117,16 +117,10 @@
     }
 
     @Override
-<<<<<<< HEAD
+    @FeatureToggle(Feature.ExamLiveStatistics)
     public void sendExamLiveStatisticsSchedule(Long examId) {
         log.info("Sending schedule for exam live statistics {} to broker.", examId);
         sendMessageDelayed("exam-live-statistics-schedule", examId);
-=======
-    @FeatureToggle(Feature.ExamLiveStatistics)
-    public void sendExamMonitoringSchedule(Long examId) {
-        log.info("Sending schedule for exam monitoring {} to broker.", examId);
-        sendMessageDelayed("exam-monitoring-schedule", examId);
->>>>>>> 98b540c1
     }
 
     @Override
