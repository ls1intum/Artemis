package de.tum.in.www1.artemis.domain.competency;

import javax.persistence.*;

import de.tum.in.www1.artemis.domain.DomainObject;
import de.tum.in.www1.artemis.domain.enumeration.RelationType;

/**
 * This class models the relation between two competencies. Imagine a graph: (tail) --- type --> (head)
 * Because we want to keep this very generic (using the type attribute), this can not be modeled as a simple JPA relationship.
 */
@Entity
@Table(name = "competency_relation")
public class CompetencyRelation extends DomainObject {

    @ManyToOne
    @JoinColumn(name = "tail_competency_id", nullable = false)
    private Competency tailCompetency;

    @ManyToOne
    @JoinColumn(name = "head_competency_id", nullable = false)
    private Competency headCompetency;

    @Column(name = "type", nullable = false)
    @Enumerated(EnumType.ORDINAL)
    private RelationType type;

    public Competency getTailCompetency() {
        return tailCompetency;
    }

    public void setTailCompetency(Competency tailCompetency) {
        this.tailCompetency = tailCompetency;
    }

    public Competency getHeadCompetency() {
        return headCompetency;
    }

    public void setHeadCompetency(Competency headCompetency) {
        this.headCompetency = headCompetency;
    }

    public RelationType getType() {
        return type;
    }

    public void setType(RelationType type) {
        this.type = type;
    }

<<<<<<< HEAD
    @Converter
    public static class RelationTypeConverter implements AttributeConverter<RelationType, String> {

        @Override
        public String convertToDatabaseColumn(RelationType type) {
            if (type == null) {
                return null;
            }

            return switch (type) {
                case RELATES -> "R";
                case ASSUMES -> "A";
                case EXTENDS -> "E";
                case MATCHES -> "M";
            };
        }

        @Override
        public RelationType convertToEntityAttribute(String value) {
            if (value == null) {
                return null;
            }

            return switch (value) {
                case "R" -> RelationType.RELATES;
                case "A" -> RelationType.ASSUMES;
                case "E" -> RelationType.EXTENDS;
                case "M" -> RelationType.MATCHES;
                default -> throw new IllegalArgumentException("Unknown RelationType: " + value);
            };
        }
    }
=======
>>>>>>> 3afd5b02
}<|MERGE_RESOLUTION|>--- conflicted
+++ resolved
@@ -3,7 +3,6 @@
 import javax.persistence.*;
 
 import de.tum.in.www1.artemis.domain.DomainObject;
-import de.tum.in.www1.artemis.domain.enumeration.RelationType;
 
 /**
  * This class models the relation between two competencies. Imagine a graph: (tail) --- type --> (head)
@@ -49,39 +48,4 @@
         this.type = type;
     }
 
-<<<<<<< HEAD
-    @Converter
-    public static class RelationTypeConverter implements AttributeConverter<RelationType, String> {
-
-        @Override
-        public String convertToDatabaseColumn(RelationType type) {
-            if (type == null) {
-                return null;
-            }
-
-            return switch (type) {
-                case RELATES -> "R";
-                case ASSUMES -> "A";
-                case EXTENDS -> "E";
-                case MATCHES -> "M";
-            };
-        }
-
-        @Override
-        public RelationType convertToEntityAttribute(String value) {
-            if (value == null) {
-                return null;
-            }
-
-            return switch (value) {
-                case "R" -> RelationType.RELATES;
-                case "A" -> RelationType.ASSUMES;
-                case "E" -> RelationType.EXTENDS;
-                case "M" -> RelationType.MATCHES;
-                default -> throw new IllegalArgumentException("Unknown RelationType: " + value);
-            };
-        }
-    }
-=======
->>>>>>> 3afd5b02
 }