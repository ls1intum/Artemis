--- conflicted
+++ resolved
@@ -663,20 +663,17 @@
         this.accuracyOfScores = accuracyOfScores;
     }
 
-<<<<<<< HEAD
+    public Set<TutorialGroup> getTutorialGroups() {
+        return tutorialGroups;
+    }
+
+    public void setTutorialGroups(Set<TutorialGroup> tutorialGroups) {
+        this.tutorialGroups = tutorialGroups;
+    }
+
     /**
      * Validates that only one of onlineCourse and registrationEnabled is selected
      */
-=======
-    public Set<TutorialGroup> getTutorialGroups() {
-        return tutorialGroups;
-    }
-
-    public void setTutorialGroups(Set<TutorialGroup> tutorialGroups) {
-        this.tutorialGroups = tutorialGroups;
-    }
-
->>>>>>> be91820c
     public void validateOnlineCourseAndRegistrationEnabled() {
         if (isOnlineCourse() && isRegistrationEnabled()) {
             throw new BadRequestAlertException("Online course and registration enabled cannot be active at the same time", ENTITY_NAME, "onlineCourseRegistrationEnabledInvalid",
