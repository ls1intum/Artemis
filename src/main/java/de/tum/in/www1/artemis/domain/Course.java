--- conflicted
+++ resolved
@@ -1020,8 +1020,6 @@
     public void setCourseInformationSharingMessagingCodeOfConduct(String courseInformationSharingMessagingCodeOfConduct) {
         this.courseInformationSharingMessagingCodeOfConduct = courseInformationSharingMessagingCodeOfConduct;
     }
-<<<<<<< HEAD
-=======
 
     public IrisSettings getIrisSettings() {
         return irisSettings;
@@ -1030,5 +1028,4 @@
     public void setIrisSettings(IrisSettings irisSettings) {
         this.irisSettings = irisSettings;
     }
->>>>>>> 4edcb24f
 }