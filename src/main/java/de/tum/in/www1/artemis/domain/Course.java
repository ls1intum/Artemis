package de.tum.in.www1.artemis.domain;

import static de.tum.in.www1.artemis.config.Constants.ARTEMIS_GROUP_DEFAULT_PREFIX;

import java.time.ZonedDateTime;
import java.util.HashSet;
import java.util.Set;

import javax.annotation.Nullable;
import javax.persistence.*;

import org.hibernate.annotations.Cache;
import org.hibernate.annotations.CacheConcurrencyStrategy;

import com.fasterxml.jackson.annotation.JsonIgnore;
import com.fasterxml.jackson.annotation.JsonIgnoreProperties;
import com.fasterxml.jackson.annotation.JsonInclude;
import com.fasterxml.jackson.annotation.JsonView;

import de.tum.in.www1.artemis.config.Constants;
import de.tum.in.www1.artemis.domain.exam.Exam;
import de.tum.in.www1.artemis.domain.view.QuizView;
import de.tum.in.www1.artemis.service.FilePathService;
import de.tum.in.www1.artemis.service.FileService;

/**
 * A Course.
 */
@Entity
@Table(name = "course")
@Cache(usage = CacheConcurrencyStrategy.NONSTRICT_READ_WRITE)
@JsonInclude(JsonInclude.Include.NON_EMPTY)
public class Course extends DomainObject {

    @Transient
    private transient FileService fileService = new FileService();

    @Transient
    private String prevCourseIcon;

    @Column(name = "title")
    @JsonView(QuizView.Before.class)
    private String title;

    @Column(name = "description")
    @JsonView(QuizView.Before.class)
    @Lob
    private String description;

    @Column(name = "short_name", unique = true)
    @JsonView(QuizView.Before.class)
    private String shortName;

    @Column(name = "student_group_name")
    @JsonView(QuizView.Before.class)
    private String studentGroupName;

    @Column(name = "teaching_assistant_group_name")
    @JsonView(QuizView.Before.class)
    private String teachingAssistantGroupName;

    @Column(name = "instructor_group_name")
    @JsonView(QuizView.Before.class)
    private String instructorGroupName;

    @Column(name = "start_date")
    @JsonView(QuizView.Before.class)
    private ZonedDateTime startDate;

    @Column(name = "end_date")
    @JsonView(QuizView.Before.class)
    private ZonedDateTime endDate;

    @Column(name = "online_course")
    @JsonView(QuizView.Before.class)
    private Boolean onlineCourse = false;

    @Column(name = "max_complaints")
    @JsonView(QuizView.Before.class)
    private Integer maxComplaints;

    @Column(name = "max_team_complaints")
    @JsonView(QuizView.Before.class)
    private Integer maxTeamComplaints;

    @Column(name = "max_complaint_time_days")
    @JsonView(QuizView.Before.class)
    private int maxComplaintTimeDays;

    @Column(name = "student_questions_enabled")
    @JsonView(QuizView.Before.class)
    private boolean studentQuestionsEnabled;

    @Column(name = "color")
    private String color;

    @Column(name = "course_icon")
    private String courseIcon;

    @Column(name = "registration_enabled")
    private Boolean registrationEnabled;

    @Column(name = "presentation_score")
    private Integer presentationScore;

    @Nullable
    @Column(name = "has_achievements", columnDefinition = "Boolean default false")
    private Boolean hasAchievements = false; // default value

    @OneToMany(mappedBy = "course", fetch = FetchType.LAZY)
    @Cache(usage = CacheConcurrencyStrategy.NONSTRICT_READ_WRITE)
    @JsonIgnoreProperties("course")
    private Set<Exercise> exercises = new HashSet<>();

    @OneToMany(mappedBy = "course", fetch = FetchType.LAZY)
    @JsonIgnoreProperties(value = "course", allowSetters = true)
    private Set<Lecture> lectures = new HashSet<>();

    @OneToMany(mappedBy = "course", cascade = CascadeType.REMOVE, orphanRemoval = true, fetch = FetchType.LAZY)
    @Cache(usage = CacheConcurrencyStrategy.NONSTRICT_READ_WRITE)
    @JsonIgnoreProperties("course")
    private Set<TutorGroup> tutorGroups = new HashSet<>();

    @OneToMany(mappedBy = "course", fetch = FetchType.LAZY)
    @Cache(usage = CacheConcurrencyStrategy.NONSTRICT_READ_WRITE)
    @JsonIgnoreProperties("course")
    private Set<Exam> exams = new HashSet<>();

    // NOTE: Helpers variable names must be different from Getter name, so that Jackson ignores the @Transient annotation, but Hibernate still respects it
    @Transient
    private Long numberOfInstructorsTransient;

    @Transient
    private Long numberOfTeachingAssistantsTransient;

    @Transient
    private Long numberOfStudentsTransient;

    public String getTitle() {
        return title;
    }

    public void setDescription(String description) {
        this.description = description;
    }

    public String getDescription() {
        return description;
    }

    public void setTitle(String title) {
        this.title = title;
    }

    public String getShortName() {
        return shortName;
    }

    public void setShortName(String shortName) {
        this.shortName = shortName;
    }

    public String getStudentGroupName() {
        return studentGroupName;
    }

    public void setStudentGroupName(String studentGroupName) {
        this.studentGroupName = studentGroupName;
    }

    public String getTeachingAssistantGroupName() {
        return teachingAssistantGroupName;
    }

    public void setTeachingAssistantGroupName(String teachingAssistantGroupName) {
        this.teachingAssistantGroupName = teachingAssistantGroupName;
    }

    public String getInstructorGroupName() {
        return instructorGroupName;
    }

    public void setInstructorGroupName(String instructorGroupName) {
        this.instructorGroupName = instructorGroupName;
    }

    @JsonIgnore
    public String getDefaultStudentGroupName() {
        return ARTEMIS_GROUP_DEFAULT_PREFIX + getShortName() + "-students";
    }

    @JsonIgnore
    public String getDefaultTeachingAssistantGroupName() {
        return ARTEMIS_GROUP_DEFAULT_PREFIX + getShortName() + "-tutors";
    }

    @JsonIgnore
    public String getDefaultInstructorGroupName() {
        return ARTEMIS_GROUP_DEFAULT_PREFIX + getShortName() + "-instructors";
    }

    public ZonedDateTime getStartDate() {
        return startDate;
    }

    public void setStartDate(ZonedDateTime startDate) {
        this.startDate = startDate;
    }

    public ZonedDateTime getEndDate() {
        return endDate;
    }

    public void setEndDate(ZonedDateTime endDate) {
        this.endDate = endDate;
    }

    public Boolean isOnlineCourse() {
        return onlineCourse == null ? false : onlineCourse;
    }

    public void setOnlineCourse(Boolean onlineCourse) {
        this.onlineCourse = onlineCourse;
    }

    public Integer getMaxComplaints() {
        return maxComplaints;
    }

    public void setMaxComplaints(Integer maxComplaints) {
        this.maxComplaints = maxComplaints;
    }

    public Integer getMaxTeamComplaints() {
        return maxTeamComplaints;
    }

    public void setMaxTeamComplaints(Integer maxTeamComplaints) {
        this.maxTeamComplaints = maxTeamComplaints;
    }

    public Integer getMaxComplaintTimeDays() {
        return maxComplaintTimeDays;
    }

    public void setMaxComplaintTimeDays(Integer maxComplaintTimeDays) {
        this.maxComplaintTimeDays = maxComplaintTimeDays;
    }

    public boolean getComplaintsEnabled() {
        return this.maxComplaints > 0 && this.maxComplaintTimeDays > 0;
    }

    public boolean getStudentQuestionsEnabled() {
        return studentQuestionsEnabled;
    }

    public void setStudentQuestionsEnabled(boolean studentQuestionsEnabled) {
        this.studentQuestionsEnabled = studentQuestionsEnabled;
    }

    public String getColor() {
        return color;
    }

    public void setColor(String color) {
        this.color = color;
    }

    public String getCourseIcon() {
        return courseIcon;
    }

    public void setCourseIcon(String courseIcon) {
        this.courseIcon = courseIcon;
    }

    public Boolean isRegistrationEnabled() {
        return registrationEnabled;
    }

    public void setRegistrationEnabled(Boolean registrationEnabled) {
        this.registrationEnabled = registrationEnabled;
    }

    public Integer getPresentationScore() {
        return presentationScore;
    }

    public void setPresentationScore(Integer presentationScore) {
        this.presentationScore = presentationScore;
    }

    public Set<Exercise> getExercises() {
        return exercises;
    }

    public Course addExercises(Exercise exercise) {
        this.exercises.add(exercise);
        exercise.setCourse(this);
        return this;
    }

    public void setExercises(Set<Exercise> exercises) {
        this.exercises = exercises;
    }

    public Set<Lecture> getLectures() {
        return lectures;
    }

    public Course addLectures(Lecture lecture) {
        this.lectures.add(lecture);
        lecture.setCourse(this);
        return this;
    }

    public void setLectures(Set<Lecture> lectures) {
        this.lectures = lectures;
    }

    public Set<TutorGroup> getTutorGroups() {
        return tutorGroups;
    }

    public void setTutorGroups(Set<TutorGroup> tutorGroups) {
        this.tutorGroups = tutorGroups;
    }

    public Set<Exam> getExams() {
        return exams;
    }

    public void setExams(Set<Exam> exams) {
        this.exams = exams;
    }

    public void addExam(Exam exam) {
        this.exams.add(exam);
        if (exam.getCourse() != this) {
            exam.setCourse(this);
        }
    }

<<<<<<< HEAD
    public void removeExam(Exam exam) {
        this.exams.remove(exam);
        if (exam.getCourse() == this) {
            exam.setCourse(null);
        }
    }

    public Boolean getHasAchievements() {
        return hasAchievements;
    }

    public void setHasAchievements(Boolean hasAchievements) {
        this.hasAchievements = hasAchievements;
    }

    // jhipster-needle-entity-add-getters-setters - JHipster will add getters and setters here, do not remove

=======
>>>>>>> 052ff97b
    /*
     * NOTE: The file management is necessary to differentiate between temporary and used files and to delete used files when the corresponding course is deleted or it is replaced
     * by another file. The workflow is as follows 1. user uploads a file -> this is a temporary file, because at this point the corresponding course might not exist yet. 2. user
     * saves the course -> now we move the temporary file which is addressed in courseIcon to a permanent location and update the value in courseIcon accordingly. => This happens
     * in @PrePersist and @PostPersist 3. user might upload another file to replace the existing file -> this new file is a temporary file at first 4. user saves changes (with the
     * new courseIcon pointing to the new temporary file) -> now we delete the old file in the permanent location and move the new file to a permanent location and update the value
     * in courseIcon accordingly. => This happens in @PreUpdate and uses @PostLoad to know the old path 5. When course is deleted, the file in the permanent location is deleted =>
     * This happens in @PostRemove
     */

    /**
     *Initialisation of the Course on Server start
     */
    @PostLoad
    public void onLoad() {
        // replace placeholder with actual id if necessary (this is needed because changes made in afterCreate() are not persisted)
        if (courseIcon != null && courseIcon.contains(Constants.FILEPATH_ID_PLACHEOLDER)) {
            courseIcon = courseIcon.replace(Constants.FILEPATH_ID_PLACHEOLDER, getId().toString());
        }
        prevCourseIcon = courseIcon; // save current path as old path (needed to know old path in onUpdate() and onDelete())
    }

    @PrePersist
    public void beforeCreate() {
        // move file if necessary (id at this point will be null, so placeholder will be inserted)
        courseIcon = fileService.manageFilesForUpdatedFilePath(prevCourseIcon, courseIcon, FilePathService.getCourseIconFilepath(), getId());
    }

    @PostPersist
    public void afterCreate() {
        // replace placeholder with actual id if necessary (id is no longer null at this point)
        if (courseIcon != null && courseIcon.contains(Constants.FILEPATH_ID_PLACHEOLDER)) {
            courseIcon = courseIcon.replace(Constants.FILEPATH_ID_PLACHEOLDER, getId().toString());
        }
    }

    @PreUpdate
    public void onUpdate() {
        // move file and delete old file if necessary
        courseIcon = fileService.manageFilesForUpdatedFilePath(prevCourseIcon, courseIcon, FilePathService.getCourseIconFilepath(), getId());
    }

    @PostRemove
    public void onDelete() {
        // delete old file if necessary
        fileService.manageFilesForUpdatedFilePath(prevCourseIcon, null, FilePathService.getCourseIconFilepath(), getId());
    }

    @Override
    public String toString() {
        return "Course{" + "id=" + getId() + ", title='" + getTitle() + "'" + ", description='" + getDescription() + "'" + ", shortName='" + getShortName() + "'"
                + ", studentGroupName='" + getStudentGroupName() + "'" + ", teachingAssistantGroupName='" + getTeachingAssistantGroupName() + "'" + ", instructorGroupName='"
                + getInstructorGroupName() + "'" + ", startDate='" + getStartDate() + "'" + ", endDate='" + getEndDate() + "'" + ", onlineCourse='" + isOnlineCourse() + "'"
                + ", color='" + getColor() + "'" + ", courseIcon='" + getCourseIcon() + "'" + ", registrationEnabled='" + isRegistrationEnabled() + "'" + "'"
                + ", presentationScore='" + getPresentationScore() + "}";
    }

    public void setNumberOfInstructors(Long numberOfInstructors) {
        this.numberOfInstructorsTransient = numberOfInstructors;
    }

    public void setNumberOfTeachingAssistants(Long numberOfTeachingAssistants) {
        this.numberOfTeachingAssistantsTransient = numberOfTeachingAssistants;
    }

    public void setNumberOfStudents(Long numberOfStudents) {
        this.numberOfStudentsTransient = numberOfStudents;
    }

    public Long getNumberOfInstructors() {
        return this.numberOfInstructorsTransient;
    }

    public Long getNumberOfTeachingAssistants() {
        return this.numberOfTeachingAssistantsTransient;
    }

    public Long getNumberOfStudents() {
        return this.numberOfStudentsTransient;
    }
}<|MERGE_RESOLUTION|>--- conflicted
+++ resolved
@@ -342,14 +342,6 @@
         }
     }
 
-<<<<<<< HEAD
-    public void removeExam(Exam exam) {
-        this.exams.remove(exam);
-        if (exam.getCourse() == this) {
-            exam.setCourse(null);
-        }
-    }
-
     public Boolean getHasAchievements() {
         return hasAchievements;
     }
@@ -358,10 +350,6 @@
         this.hasAchievements = hasAchievements;
     }
 
-    // jhipster-needle-entity-add-getters-setters - JHipster will add getters and setters here, do not remove
-
-=======
->>>>>>> 052ff97b
     /*
      * NOTE: The file management is necessary to differentiate between temporary and used files and to delete used files when the corresponding course is deleted or it is replaced
      * by another file. The workflow is as follows 1. user uploads a file -> this is a temporary file, because at this point the corresponding course might not exist yet. 2. user
