--- conflicted
+++ resolved
@@ -14,16 +14,9 @@
 import org.springframework.context.annotation.Profile;
 import org.springframework.stereotype.Service;
 
-<<<<<<< HEAD
 import com.hazelcast.core.HazelcastInstance;
 import com.hazelcast.topic.ITopic;
 
-import de.tum.in.www1.artemis.config.ProgrammingLanguageConfiguration;
-import de.tum.in.www1.artemis.domain.ProgrammingExercise;
-import de.tum.in.www1.artemis.domain.enumeration.ProgrammingLanguage;
-import de.tum.in.www1.artemis.domain.enumeration.ProjectType;
-=======
->>>>>>> 81cb39e6
 import de.tum.in.www1.artemis.domain.participation.*;
 import de.tum.in.www1.artemis.exception.LocalCIException;
 import de.tum.in.www1.artemis.service.connectors.ci.ContinuousIntegrationService;
@@ -77,23 +70,15 @@
 
     private final ITopic<String> canceledBuildJobsTopic;
 
-<<<<<<< HEAD
     public LocalCIBuildJobManagementService(HazelcastInstance hazelcastInstance, LocalCIBuildJobExecutionService localCIBuildJobExecutionService,
             ExecutorService localCIBuildExecutorService, ProgrammingMessagingService programmingMessagingService, LocalCIBuildPlanService localCIBuildPlanService,
-            LocalCIContainerService localCIContainerService, LocalCIDockerService localCIDockerService, ProgrammingLanguageConfiguration programmingLanguageConfiguration) {
-=======
-    public LocalCIBuildJobManagementService(LocalCIBuildJobExecutionService localCIBuildJobExecutionService, ExecutorService localCIBuildExecutorService,
-            ProgrammingMessagingService programmingMessagingService, LocalCIBuildPlanService localCIBuildPlanService, LocalCIContainerService localCIContainerService,
-            LocalCIDockerService localCIDockerService) {
->>>>>>> 81cb39e6
+            LocalCIContainerService localCIContainerService, LocalCIDockerService localCIDockerService) {
         this.localCIBuildJobExecutionService = localCIBuildJobExecutionService;
         this.localCIBuildExecutorService = localCIBuildExecutorService;
         this.programmingMessagingService = programmingMessagingService;
         this.localCIBuildPlanService = localCIBuildPlanService;
         this.localCIContainerService = localCIContainerService;
         this.localCIDockerService = localCIDockerService;
-<<<<<<< HEAD
-        this.programmingLanguageConfiguration = programmingLanguageConfiguration;
         this.canceledBuildJobsTopic = hazelcastInstance.getTopic("canceledBuildJobsTopic");
     }
 
@@ -109,30 +94,11 @@
                 cancelBuildJob(buildJobId);
             }
         });
-=======
->>>>>>> 81cb39e6
     }
 
     /**
      * Submit a build job for a given participation to the executor service.
      *
-<<<<<<< HEAD
-     * @param participation          The participation of the repository for which the build job should be executed.
-     * @param commitHash             The commit hash of the submission that led to this build. If it is "null", the latest commit of the repository will be used.
-     * @param isRetry                Whether this build job is a retry of a previous build job.
-     * @param isPushToTestRepository Defines if the build job is triggered by a push to a test repository.
-     * @param buildJobId             The id of the build job that should be executed.
-     * @return A future that will be completed with the build result.
-     * @throws LocalCIException If the build job could not be submitted to the executor service.
-     */
-    public CompletableFuture<LocalCIBuildResult> executeBuildJob(ProgrammingExerciseParticipation participation, String commitHash, boolean isRetry, boolean isPushToTestRepository,
-            String buildJobId) throws LocalCIException {
-
-        ProgrammingExercise programmingExercise = participation.getProgrammingExercise();
-        ProgrammingLanguage programmingLanguage = programmingExercise.getProgrammingLanguage();
-        ProjectType projectType = programmingExercise.getProjectType();
-        String dockerImage = programmingLanguageConfiguration.getImage(programmingLanguage, Optional.ofNullable(projectType));
-=======
      * @param participation               The participation of the repository for which the build job should be executed.
      * @param commitHash                  The commit hash of the submission that led to this build. If it is "null", the latest commit of the repository will be used.
      * @param isRetry                     Whether this build job is a retry of a previous build job.
@@ -143,8 +109,7 @@
      * @throws LocalCIException If the build job could not be submitted to the executor service.
      */
     public CompletableFuture<LocalCIBuildResult> executeBuildJob(ProgrammingExerciseParticipation participation, String commitHash, boolean isRetry,
-            boolean isPushToTestOrAuxRepository, long buildJobId, String dockerImage) throws LocalCIException {
->>>>>>> 81cb39e6
+            boolean isPushToTestOrAuxRepository, String buildJobId, String dockerImage) throws LocalCIException {
 
         // Check if the Docker image is available. If not, pull it.
         localCIDockerService.pullDockerImage(dockerImage);
@@ -181,7 +146,6 @@
                     finishBuildJobExceptionally(participation, commitHash, containerName, isRetry, e);
                     throw new CompletionException(e);
                 }
-
             }
         });
         // Update the build plan status to "QUEUED".
