--- conflicted
+++ resolved
@@ -3,7 +3,6 @@
 import java.time.ZonedDateTime;
 import java.time.format.DateTimeFormatter;
 import java.util.List;
-import java.util.Optional;
 import java.util.concurrent.*;
 import java.util.function.Supplier;
 
@@ -13,9 +12,7 @@
 import org.springframework.context.annotation.Profile;
 import org.springframework.stereotype.Service;
 
-import de.tum.in.www1.artemis.config.ProgrammingLanguageConfiguration;
 import de.tum.in.www1.artemis.domain.ProgrammingExercise;
-import de.tum.in.www1.artemis.domain.enumeration.ProgrammingLanguage;
 import de.tum.in.www1.artemis.domain.enumeration.ProjectType;
 import de.tum.in.www1.artemis.domain.participation.Participation;
 import de.tum.in.www1.artemis.domain.participation.ProgrammingExerciseParticipation;
@@ -49,26 +46,21 @@
 
     private final LocalCIProgrammingLanguageFeatureService localCIProgrammingLanguageFeatureService;
 
-<<<<<<< HEAD
-    private final ProgrammingLanguageConfiguration programmingLanguageConfiguration;
-=======
     private final LocalCISharedBuildJobQueue localCISharedBuildJobQueue;
->>>>>>> 9cf17947
 
     @Value("${artemis.continuous-integration.timeout-seconds:120}")
     private int timeoutSeconds;
 
     @Value("${artemis.continuous-integration.asynchronous:true}")
     private boolean runBuildJobsAsynchronously;
+
+    @Value("${artemis.continuous-integration.build.images.java.default}")
+    private String dockerImage;
 
     public LocalCIBuildJobManagementService(LocalCIBuildJobExecutionService localCIBuildJobExecutionService, ExecutorService localCIBuildExecutorService,
             ProgrammingMessagingService programmingMessagingService, LocalCIBuildPlanService localCIBuildPlanService, LocalCIContainerService localCIContainerService,
             LocalCIDockerService localCIDockerService, LocalCIProgrammingLanguageFeatureService localCIProgrammingLanguageFeatureService,
-<<<<<<< HEAD
-            ProgrammingLanguageConfiguration programmingLanguageConfiguration) {
-=======
             LocalCISharedBuildJobQueue localCISharedBuildJobQueue) {
->>>>>>> 9cf17947
         this.localCIBuildJobExecutionService = localCIBuildJobExecutionService;
         this.localCIBuildExecutorService = localCIBuildExecutorService;
         this.programmingMessagingService = programmingMessagingService;
@@ -76,11 +68,7 @@
         this.localCIContainerService = localCIContainerService;
         this.localCIDockerService = localCIDockerService;
         this.localCIProgrammingLanguageFeatureService = localCIProgrammingLanguageFeatureService;
-<<<<<<< HEAD
-        this.programmingLanguageConfiguration = programmingLanguageConfiguration;
-=======
         this.localCISharedBuildJobQueue = localCISharedBuildJobQueue;
->>>>>>> 9cf17947
     }
 
     /**
@@ -95,15 +83,12 @@
 
         ProgrammingExercise programmingExercise = participation.getProgrammingExercise();
 
-        ProgrammingLanguage programmingLanguage = programmingExercise.getProgrammingLanguage();
-
-        ProjectType projectType = programmingExercise.getProjectType();
-
-        String dockerImage = programmingLanguageConfiguration.getImage(programmingLanguage, Optional.ofNullable(projectType));
-
-        List<ProjectType> supportedProjectTypes = localCIProgrammingLanguageFeatureService.getProgrammingLanguageFeatures(programmingLanguage).projectTypes();
-
-        if (projectType != null && !supportedProjectTypes.contains(programmingExercise.getProjectType())) {
+        List<ProjectType> supportedProjectTypes = localCIProgrammingLanguageFeatureService.getProgrammingLanguageFeatures(programmingExercise.getProgrammingLanguage())
+                .projectTypes();
+
+        var projectType = programmingExercise.getProjectType();
+
+        if (projectType == null || !supportedProjectTypes.contains(programmingExercise.getProjectType())) {
             throw new LocalCIException("The project type " + programmingExercise.getProjectType() + " is not supported by the local CI.");
         }
 
@@ -114,7 +99,7 @@
         String containerName = "artemis-local-ci-" + participation.getId() + "-" + ZonedDateTime.now().format(DateTimeFormatter.ofPattern("yyyyMMddHHmmssSSS"));
 
         // Prepare a Callable that will later be called. It contains the actual steps needed to execute the build job.
-        Callable<LocalCIBuildResult> buildJob = () -> localCIBuildJobExecutionService.runBuildJob(participation, commitHash, containerName, dockerImage);
+        Callable<LocalCIBuildResult> buildJob = () -> localCIBuildJobExecutionService.runBuildJob(participation, commitHash, containerName);
 
         // Wrap the buildJob Callable in a BuildJobTimeoutCallable, so that the build job is cancelled if it takes too long.
         BuildJobTimeoutCallable<LocalCIBuildResult> timedBuildJob = new BuildJobTimeoutCallable<>(buildJob, timeoutSeconds);
