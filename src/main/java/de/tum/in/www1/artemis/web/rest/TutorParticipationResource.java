package de.tum.in.www1.artemis.web.rest;

import static de.tum.in.www1.artemis.web.rest.util.ResponseUtil.forbidden;

import java.net.URI;
import java.net.URISyntaxException;

import org.slf4j.Logger;
import org.slf4j.LoggerFactory;
import org.springframework.http.ResponseEntity;
import org.springframework.security.access.prepost.PreAuthorize;
import org.springframework.web.bind.annotation.*;

import de.tum.in.www1.artemis.domain.*;
import de.tum.in.www1.artemis.service.CourseService;
import de.tum.in.www1.artemis.service.ExerciseService;
import de.tum.in.www1.artemis.service.TutorParticipationService;
import de.tum.in.www1.artemis.service.UserService;
import de.tum.in.www1.artemis.web.rest.util.HeaderUtil;

/**
 * REST controller for managing TutorParticipation.
 */
@RestController
@RequestMapping({ "/api", "/api_basic" })
@PreAuthorize("hasRole('ADMIN')")
public class TutorParticipationResource {

    private final Logger log = LoggerFactory.getLogger(TutorParticipationResource.class);

    private final TutorParticipationService tutorParticipationService;

    private final ExerciseService exerciseService;

    private final CourseService courseService;

    private final UserService userService;

    public TutorParticipationResource(TutorParticipationService tutorParticipationService, CourseService courseService, ExerciseService exerciseService, UserService userService) {
        this.tutorParticipationService = tutorParticipationService;
        this.exerciseService = exerciseService;
        this.courseService = courseService;
        this.userService = userService;
    }

    /**
     * POST /exercises/:exerciseId/tutorParticipations : start the "id" exercise for the current tutor. A tutor participation will be created and returned for the exercise given by
     * the exercise id. The tutor participation status will be assigned based on which features are available for the exercise (e.g. grading instructions) The method is valid only
     * for tutors, since it inits the tutor participation to the exercise, which is different from a standard participation
     *
     * @param exerciseId the id of the exercise for which to init a tutorParticipations
     * @return the ResponseEntity with status 200 (OK) and with body the exercise, or with status 404 (Not Found)
     */
    @PostMapping(value = "/exercises/{exerciseId}/tutorParticipations")
    @PreAuthorize("hasAnyRole('TA', 'INSTRUCTOR', 'ADMIN')")
    public ResponseEntity<TutorParticipation> initTutorParticipation(@PathVariable Long exerciseId) throws URISyntaxException {
        log.debug("REST request to start tutor participation : {}", exerciseId);
        Exercise exercise = exerciseService.findOne(exerciseId);
        Course course = exercise.getCourse();
        User user = userService.getUserWithGroupsAndAuthorities();

        if (!courseService.userHasAtLeastTAPermissions(course)) {
            return forbidden();
        }

        TutorParticipation existingTutorParticipation = tutorParticipationService.findByExerciseAndTutor(exercise, user);
        if (existingTutorParticipation != null && existingTutorParticipation.getId() != null) {
            // tutorParticipation already exists
            return ResponseEntity.badRequest().headers(HeaderUtil.createFailureAlert("tutorParticipations", "tutorParticipationAlreadyExists",
                    "There is already a tutorParticipations for the given exercise and user.")).body(null);
        }

        TutorParticipation tutorParticipation = tutorParticipationService.createNewParticipation(exercise, user);
        return ResponseEntity.created(new URI("/api/exercises/" + exerciseId + "tutorParticipations/" + tutorParticipation.getId())).body(tutorParticipation);
    }

    /**
<<<<<<< HEAD
     * POST /exercises/:exerciseId/exampleSubmission: add an example submission to the tutor participation The tutor has read (if it is a tutorial) or assessed an example
     * submission. If it is a tutorial, the method just records that the tutor has read it. If it is not, the method checks if the assessment given by the tutor is close enough to
     * the instructor one. If yes, then it returns the participation, if not, it returns an error
=======
     * POST /exercises/:exerciseId/exampleSubmission: Add an example submission to the tutor participation of the given exercise. If it is just for review (not used for tutorial),
     * the method just records that the tutor has read it. If it is a tutorial, the method checks if the assessment given by the tutor is close enough to the instructor one. If
     * yes, then it returns the participation, if not, it returns an error
>>>>>>> 8d776eeb
     *
     * @param exerciseId the id of the exercise of the tutorParticipation
     * @return the ResponseEntity with status 200 (OK) and with body the exercise, or with status 404 (Not Found)
     */
    @PostMapping(value = "/exercises/{exerciseId}/exampleSubmission")
    @PreAuthorize("hasAnyRole('TA', 'INSTRUCTOR', 'ADMIN')")
    public ResponseEntity<TutorParticipation> addExampleSubmission(@PathVariable Long exerciseId, @RequestBody ExampleSubmission exampleSubmission) {
        log.debug("REST request to add example submission to exercise id : {}", exerciseId);
        Exercise exercise = this.exerciseService.findOne(exerciseId);
        Course course = exercise.getCourse();

        if (!courseService.userHasAtLeastTAPermissions(course)) {
            return forbidden();
        }

        TutorParticipation resultTutorParticipation = tutorParticipationService.addExampleSubmission(exercise, exampleSubmission);

        // Avoid infinite recursion for JSON
        resultTutorParticipation.getTrainedExampleSubmissions().forEach(t -> {
            t.setTutorParticipation(null);
            t.setExercise(null);
        });

        return ResponseEntity.ok().body(resultTutorParticipation);
    }
}<|MERGE_RESOLUTION|>--- conflicted
+++ resolved
@@ -75,15 +75,9 @@
     }
 
     /**
-<<<<<<< HEAD
-     * POST /exercises/:exerciseId/exampleSubmission: add an example submission to the tutor participation The tutor has read (if it is a tutorial) or assessed an example
-     * submission. If it is a tutorial, the method just records that the tutor has read it. If it is not, the method checks if the assessment given by the tutor is close enough to
-     * the instructor one. If yes, then it returns the participation, if not, it returns an error
-=======
      * POST /exercises/:exerciseId/exampleSubmission: Add an example submission to the tutor participation of the given exercise. If it is just for review (not used for tutorial),
      * the method just records that the tutor has read it. If it is a tutorial, the method checks if the assessment given by the tutor is close enough to the instructor one. If
      * yes, then it returns the participation, if not, it returns an error
->>>>>>> 8d776eeb
      *
      * @param exerciseId the id of the exercise of the tutorParticipation
      * @return the ResponseEntity with status 200 (OK) and with body the exercise, or with status 404 (Not Found)
