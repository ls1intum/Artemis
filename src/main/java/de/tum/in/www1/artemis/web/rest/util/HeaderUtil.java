package de.tum.in.www1.artemis.web.rest.util;

import java.nio.charset.StandardCharsets;
import java.util.Base64;

import org.springframework.http.HttpHeaders;
import org.springframework.http.MediaType;

/**
 * Utility class for HTTP headers creation.
 */
public final class HeaderUtil {

    private HeaderUtil() {
    }

    public static HttpHeaders createAlert(String applicationName, String message, String param) {
        return tech.jhipster.web.util.HeaderUtil.createAlert(applicationName, message, param);
    }

    public static HttpHeaders createEntityCreationAlert(String applicationName, boolean enableTranslation, String entityName, String param) {
        return tech.jhipster.web.util.HeaderUtil.createEntityCreationAlert(applicationName, enableTranslation, entityName, param);
    }

    public static HttpHeaders createEntityUpdateAlert(String applicationName, boolean enableTranslation, String entityName, String param) {
        return tech.jhipster.web.util.HeaderUtil.createEntityUpdateAlert(applicationName, enableTranslation, entityName, param);
    }

    public static HttpHeaders createEntityDeletionAlert(String applicationName, boolean enableTranslation, String entityName, String param) {
        return tech.jhipster.web.util.HeaderUtil.createEntityDeletionAlert(applicationName, enableTranslation, entityName, param);
    }

    public static HttpHeaders createFailureAlert(String applicationName, boolean enableTranslation, String entityName, String errorKey, String defaultMessage) {
        HttpHeaders headers = tech.jhipster.web.util.HeaderUtil.createFailureAlert(applicationName, enableTranslation, entityName, errorKey, defaultMessage);
        headers.add("X-" + applicationName + "-message", defaultMessage);
        return headers;
    }

    /**
     * Creates authorization headers for a given username and password
     * @param username the username for the authentication
     * @param password the password for the authentication
     * @return the authorization header
     */
    public static HttpHeaders createAuthorization(String username, String password) {
        HttpHeaders authorizationHeaders = new HttpHeaders() {

            {
                set(com.google.common.net.HttpHeaders.CONTENT_TYPE, MediaType.APPLICATION_JSON.toString());
                set(com.google.common.net.HttpHeaders.ACCEPT, MediaType.APPLICATION_JSON.toString());
            }
        };
        String authorization = username + ":" + password;
        String basic = new String(Base64.getEncoder().encode(authorization.getBytes(StandardCharsets.UTF_8)));
        authorizationHeaders.set("Authorization", "Basic " + basic);
        return authorizationHeaders;
    }
<<<<<<< HEAD

    /**
     * Creates authorization headers for a given token
     * @param token the token for the authorization
     * @return the acceptHeader
     */
    public static HttpHeaders createAuthorization(String token) {
        HttpHeaders authorizationHeaders = new HttpHeaders() {

            {
                set(com.google.common.net.HttpHeaders.CONTENT_TYPE, MediaType.APPLICATION_JSON.toString());
                set(com.google.common.net.HttpHeaders.ACCEPT, MediaType.APPLICATION_JSON.toString());
            }
        };
        authorizationHeaders.set("Authorization", "Bearer " + token);
        return authorizationHeaders;
    }
=======
>>>>>>> bdc61f17
}<|MERGE_RESOLUTION|>--- conflicted
+++ resolved
@@ -55,24 +55,4 @@
         authorizationHeaders.set("Authorization", "Basic " + basic);
         return authorizationHeaders;
     }
-<<<<<<< HEAD
-
-    /**
-     * Creates authorization headers for a given token
-     * @param token the token for the authorization
-     * @return the acceptHeader
-     */
-    public static HttpHeaders createAuthorization(String token) {
-        HttpHeaders authorizationHeaders = new HttpHeaders() {
-
-            {
-                set(com.google.common.net.HttpHeaders.CONTENT_TYPE, MediaType.APPLICATION_JSON.toString());
-                set(com.google.common.net.HttpHeaders.ACCEPT, MediaType.APPLICATION_JSON.toString());
-            }
-        };
-        authorizationHeaders.set("Authorization", "Bearer " + token);
-        return authorizationHeaders;
-    }
-=======
->>>>>>> bdc61f17
 }