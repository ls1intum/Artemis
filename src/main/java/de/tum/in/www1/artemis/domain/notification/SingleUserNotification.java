--- conflicted
+++ resolved
@@ -5,8 +5,10 @@
 import javax.persistence.*;
 
 import com.fasterxml.jackson.annotation.JsonInclude;
+import com.google.gson.JsonObject;
 
 import de.tum.in.www1.artemis.domain.User;
+import de.tum.in.www1.artemis.domain.metis.AnswerPost;
 
 /**
  * A SingleUserNotification.
@@ -41,7 +43,6 @@
         this.setText(text);
     }
 
-<<<<<<< HEAD
     /**
      * Set the target JSON string for an exercise notification
      *
@@ -91,8 +92,6 @@
         return target.toString();
     }
 
-=======
->>>>>>> 93f5d03d
     @Override
     public String toString() {
         return "SingleUserNotification{" + "id=" + getId() + "}";
