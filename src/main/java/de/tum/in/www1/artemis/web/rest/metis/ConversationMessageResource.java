package de.tum.in.www1.artemis.web.rest.metis;

import static de.tum.in.www1.artemis.config.Constants.PROFILE_CORE;

import java.net.URI;
import java.net.URISyntaxException;
import java.security.Principal;
import java.util.Collections;
import java.util.List;

import jakarta.validation.Valid;

import org.slf4j.Logger;
import org.slf4j.LoggerFactory;
import org.springframework.context.annotation.Profile;
import org.springframework.data.domain.Page;
import org.springframework.data.domain.Pageable;
import org.springframework.http.HttpHeaders;
import org.springframework.http.HttpStatus;
import org.springframework.http.ResponseEntity;
import org.springframework.web.bind.annotation.DeleteMapping;
import org.springframework.web.bind.annotation.GetMapping;
import org.springframework.web.bind.annotation.PathVariable;
import org.springframework.web.bind.annotation.PostMapping;
import org.springframework.web.bind.annotation.PutMapping;
import org.springframework.web.bind.annotation.RequestBody;
import org.springframework.web.bind.annotation.RequestParam;
import org.springframework.web.bind.annotation.RestController;
import org.springframework.web.servlet.support.ServletUriComponentsBuilder;

import de.tum.in.www1.artemis.domain.enumeration.DisplayPriority;
import de.tum.in.www1.artemis.domain.metis.CreatedConversationMessage;
import de.tum.in.www1.artemis.domain.metis.Post;
import de.tum.in.www1.artemis.repository.CourseRepository;
import de.tum.in.www1.artemis.repository.UserRepository;
import de.tum.in.www1.artemis.security.Role;
import de.tum.in.www1.artemis.security.annotations.EnforceAtLeastStudent;
import de.tum.in.www1.artemis.service.AuthorizationCheckService;
import de.tum.in.www1.artemis.service.metis.ConversationMessagingService;
import de.tum.in.www1.artemis.service.util.TimeLogUtil;
import de.tum.in.www1.artemis.web.rest.dto.PostContextFilterDTO;
import de.tum.in.www1.artemis.web.rest.errors.BadRequestAlertException;
import io.swagger.v3.oas.annotations.Parameter;
import tech.jhipster.web.util.PaginationUtil;

/**
 * REST controller for managing Message Posts.
 */
@Profile(PROFILE_CORE)
@RestController
public class ConversationMessageResource {

    private static final Logger log = LoggerFactory.getLogger(ConversationMessageResource.class);

    private final ConversationMessagingService conversationMessagingService;

    private final UserRepository userRepository;

    private final AuthorizationCheckService authorizationCheckService;

    private final CourseRepository courseRepository;

    public ConversationMessageResource(ConversationMessagingService conversationMessagingService, UserRepository userRepository,
            AuthorizationCheckService authorizationCheckService, CourseRepository courseRepository) {
        this.conversationMessagingService = conversationMessagingService;
        this.userRepository = userRepository;
        this.authorizationCheckService = authorizationCheckService;
        this.courseRepository = courseRepository;
    }

    /**
     * POST /courses/{courseId}/messages : Create a new message post
     *
     * @param courseId id of the course the message post belongs to
     * @param post     message post to create
     * @return ResponseEntity with status 201 (Created) containing the created message post in the response body,
     *         or with status 400 (Bad Request) if the checks on user, course or post validity fail
     */
    @PostMapping("courses/{courseId}/messages")
    @EnforceAtLeastStudent
    public ResponseEntity<Post> createMessage(@PathVariable Long courseId, @Valid @RequestBody Post post) throws URISyntaxException {
        log.debug("POST createMessage invoked for course {} with post {}", courseId, post.getContent());
        long start = System.nanoTime();
        if (post.getId() != null) {
            throw new BadRequestAlertException("A new message post cannot already have an ID", conversationMessagingService.getEntityName(), "idexists");
        }
        if (post.getConversation() == null || post.getConversation().getId() == null) {
            throw new BadRequestAlertException("A new message post must have a conversation", conversationMessagingService.getEntityName(), "conversationnotset");
        }
        CreatedConversationMessage createdMessageData = conversationMessagingService.createMessage(courseId, post);
        conversationMessagingService.notifyAboutMessageCreation(createdMessageData);

        Post sendToUserPost = createdMessageData.messageWithHiddenDetails();
        sendToUserPost.setConversation(sendToUserPost.getConversation().copy());
        sendToUserPost.getConversation().setConversationParticipants(Collections.emptySet());

        log.info("createMessage took {}", TimeLogUtil.formatDurationFrom(start));
        return ResponseEntity.created(new URI("/api/courses/" + courseId + "/messages/" + sendToUserPost.getId())).body(sendToUserPost);
    }

    /**
     * GET /courses/{courseId}/posts : Get all messages for a conversation by its id or in a list of course-wide channels
     *
     * @param pageable          pagination settings to fetch messages in smaller batches
     * @param postContextFilter request param for filtering messages
     * @param principal         contains the login of the user for the purpose of logging
     * @return ResponseEntity with status 200 (OK) and with body all posts for course, that match the specified context
     *         or 400 (Bad Request) if the checks on user, course or post validity fail
     */
    @GetMapping("courses/{courseId}/messages")
    @EnforceAtLeastStudent
<<<<<<< HEAD
    public ResponseEntity<List<Post>> getMessages(@Parameter Pageable pageable, PostContextFilter postContextFilter, Principal principal) {
=======
    public ResponseEntity<List<Post>> getMessages(@ApiParam Pageable pageable, PostContextFilterDTO postContextFilter, Principal principal) {
>>>>>>> 1348a86d
        long timeNanoStart = System.nanoTime();
        Page<Post> coursePosts;

        var requestingUser = userRepository.getUser();
        var course = courseRepository.findByIdElseThrow(postContextFilter.courseId());
        authorizationCheckService.checkHasAtLeastRoleInCourseElseThrow(Role.STUDENT, course, requestingUser);

        if (postContextFilter.conversationId() != null) {
            coursePosts = conversationMessagingService.getMessages(pageable, postContextFilter, requestingUser);
        }
        else if (postContextFilter.courseWideChannelIds() != null) {
            coursePosts = conversationMessagingService.getCourseWideMessages(pageable, postContextFilter, requestingUser);
        }
        else {
            throw new BadRequestAlertException("Messages must be associated with a conversion", conversationMessagingService.getEntityName(), "conversationMissing");
        }
        // keep the data as small as possible and avoid unnecessary information sent to the client
        // TODO: in the future we should set conversation to null
        coursePosts.getContent().forEach(post -> {
            if (post.getConversation() != null) {
                post.getConversation().hideDetails();
            }
        });
        HttpHeaders headers = PaginationUtil.generatePaginationHttpHeaders(ServletUriComponentsBuilder.fromCurrentRequest(), coursePosts);
        logDuration(coursePosts.getContent(), principal, timeNanoStart);
        return new ResponseEntity<>(coursePosts.getContent(), headers, HttpStatus.OK);
    }

    private void logDuration(List<Post> posts, Principal principal, long timeNanoStart) {
        if (log.isInfoEnabled()) {
            long answerPosts = posts.stream().mapToLong(post -> post.getAnswers().size()).sum();
            long reactions = posts.stream().mapToLong(post -> post.getReactions().size()).sum();
            long answerReactions = posts.stream().flatMap(post -> post.getAnswers().stream()).mapToLong(answerPost -> answerPost.getReactions().size()).sum();
            log.info("/courses/{courseId}/messages finished in {} for {} posts with {} answer posts, {} reactions, and {} answer post reactions for user {}",
                    TimeLogUtil.formatDurationFrom(timeNanoStart), posts.size(), answerPosts, reactions, answerReactions, principal.getName());
        }
    }

    /**
     * PUT /courses/{courseId}/messages/{messageId} : Update an existing message post with given id
     *
     * @param courseId    id of the course the message post belongs to
     * @param messageId   id of the message post to update
     * @param messagePost message post to update
     * @return ResponseEntity with status 200 (OK) containing the updated message post in the response body,
     *         or with status 400 (Bad Request) if the checks on user, course or post validity fail
     */
    @PutMapping("courses/{courseId}/messages/{messageId}")
    @EnforceAtLeastStudent
    public ResponseEntity<Post> updateMessage(@PathVariable Long courseId, @PathVariable Long messageId, @RequestBody Post messagePost) {
        log.debug("PUT updateMessage invoked for course {} with post {}", courseId, messagePost.getContent());
        long start = System.nanoTime();
        Post updatedMessagePost = conversationMessagingService.updateMessage(courseId, messageId, messagePost);
        log.info("updateMessage took {}", TimeLogUtil.formatDurationFrom(start));
        return new ResponseEntity<>(updatedMessagePost, null, HttpStatus.OK);
    }

    /**
     * DELETE /courses/{courseId}/messages/{id} : Delete a message post by its id
     *
     * @param courseId  id of the course the message post belongs to
     * @param messageId id of the message post to delete
     * @return ResponseEntity with status 200 (OK),
     *         or 400 (Bad Request) if the checks on user, course or post validity fail
     */
    @DeleteMapping("courses/{courseId}/messages/{messageId}")
    @EnforceAtLeastStudent
    public ResponseEntity<Void> deleteMessage(@PathVariable Long courseId, @PathVariable Long messageId) {
        log.debug("DELETE deleteMessage invoked for course {} on message {}", courseId, messageId);
        long start = System.nanoTime();
        conversationMessagingService.deleteMessageById(courseId, messageId);
        // deletion of message posts should not trigger entity deletion alert
        log.info("deleteMessage took {}", TimeLogUtil.formatDurationFrom(start));
        return ResponseEntity.ok().build();
    }

    /**
     * PUT /courses/{courseId}/posts/{postId}/display-priority : Update the display priority of an existing post
     *
     * @param courseId        id of the course the post belongs to
     * @param postId          id of the post change the displayPriority for
     * @param displayPriority new enum value for displayPriority, i.e. either PINNED, ARCHIVED, NONE
     * @return ResponseEntity with status 200 (OK) containing the updated post in the response body,
     *         or with status 400 (Bad Request) if the checks on user, course or post validity fail
     */
    @PutMapping("courses/{courseId}/messages/{postId}/display-priority")
    @EnforceAtLeastStudent
    public ResponseEntity<Post> updateDisplayPriority(@PathVariable Long courseId, @PathVariable Long postId, @RequestParam DisplayPriority displayPriority) {
        Post postWithUpdatedDisplayPriority = conversationMessagingService.changeDisplayPriority(courseId, postId, displayPriority);
        return ResponseEntity.ok().body(postWithUpdatedDisplayPriority);
    }

    /**
     * POST /courses/{courseId}/messages/similarity-check : trigger a similarity check for post to be created
     *
     * @param courseId id of the course the post should be published in
     * @param post     post to create
     * @return ResponseEntity with status 200 (OK)
     */
    @PostMapping("courses/{courseId}/messages/similarity-check")
    @EnforceAtLeastStudent
    public ResponseEntity<List<Post>> computeSimilarityScoresWitCoursePosts(@PathVariable Long courseId, @RequestBody Post post) {
        List<Post> similarPosts = conversationMessagingService.getSimilarPosts(courseId, post);
        return ResponseEntity.ok().body(similarPosts);
    }

    /**
     * GET /courses/{courseId}/posts/tags : Get all tags for posts in a certain course
     *
     * @param courseId id of the course the post belongs to
     * @return the ResponseEntity with status 200 (OK) and with body all tags for posts in that course,
     *         or 400 (Bad Request) if the checks on user or course validity fail
     */
    @GetMapping("courses/{courseId}/messages/tags")
    @EnforceAtLeastStudent
    public ResponseEntity<List<String>> getAllPostTagsForCourse(@PathVariable Long courseId) {
        List<String> tags = conversationMessagingService.getAllCourseTags(courseId);
        return new ResponseEntity<>(tags, null, HttpStatus.OK);
    }
}<|MERGE_RESOLUTION|>--- conflicted
+++ resolved
@@ -109,11 +109,7 @@
      */
     @GetMapping("courses/{courseId}/messages")
     @EnforceAtLeastStudent
-<<<<<<< HEAD
-    public ResponseEntity<List<Post>> getMessages(@Parameter Pageable pageable, PostContextFilter postContextFilter, Principal principal) {
-=======
-    public ResponseEntity<List<Post>> getMessages(@ApiParam Pageable pageable, PostContextFilterDTO postContextFilter, Principal principal) {
->>>>>>> 1348a86d
+    public ResponseEntity<List<Post>> getMessages(@Parameter Pageable pageable, PostContextFilterDTO postContextFilter, Principal principal) {
         long timeNanoStart = System.nanoTime();
         Page<Post> coursePosts;
 
