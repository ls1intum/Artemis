--- conflicted
+++ resolved
@@ -1,6 +1,4 @@
 package de.tum.in.www1.artemis.web.rest.metis;
-
-import static de.tum.in.www1.artemis.service.metis.PostingService.METIS_POST_ENTITY_NAME;
 
 import java.net.URI;
 import java.net.URISyntaxException;
@@ -19,11 +17,8 @@
 import org.springframework.web.bind.annotation.*;
 import org.springframework.web.servlet.support.ServletUriComponentsBuilder;
 
-<<<<<<< HEAD
+import de.tum.in.www1.artemis.domain.enumeration.DisplayPriority;
 import de.tum.in.www1.artemis.domain.metis.CreatedConversationMessage;
-=======
-import de.tum.in.www1.artemis.domain.enumeration.DisplayPriority;
->>>>>>> a4bd920c
 import de.tum.in.www1.artemis.domain.metis.Post;
 import de.tum.in.www1.artemis.repository.CourseRepository;
 import de.tum.in.www1.artemis.repository.UserRepository;
@@ -77,10 +72,10 @@
         log.debug("POST createMessage invoked for course {} with post {}", courseId, post.getContent());
         long start = System.nanoTime();
         if (post.getId() != null) {
-            throw new BadRequestAlertException("A new message post cannot already have an ID", METIS_POST_ENTITY_NAME, "idexists");
+            throw new BadRequestAlertException("A new message post cannot already have an ID", conversationMessagingService.getEntityName(), "idexists");
         }
         if (post.getConversation() == null || post.getConversation().getId() == null) {
-            throw new BadRequestAlertException("A new message post must have a conversation", METIS_POST_ENTITY_NAME, "conversationnotset");
+            throw new BadRequestAlertException("A new message post must have a conversation", conversationMessagingService.getEntityName(), "conversationnotset");
         }
         CreatedConversationMessage createdMessageData = conversationMessagingService.createMessage(courseId, post);
         conversationMessagingService.notifyAboutMessageCreation(createdMessageData);
