package de.tum.in.www1.artemis.repository;

import static org.springframework.data.jpa.repository.EntityGraph.EntityGraphType.LOAD;

import java.util.Optional;
import java.util.Set;

import org.springframework.data.jpa.repository.EntityGraph;
import org.springframework.data.jpa.repository.JpaRepository;
import org.springframework.data.jpa.repository.Query;
import org.springframework.data.repository.query.Param;
import org.springframework.stereotype.Repository;

import de.tum.in.www1.artemis.domain.quiz.QuizBatch;
import de.tum.in.www1.artemis.domain.quiz.QuizSubmission;

/**
 * Spring Data JPA repository for the QuizSubmission entity.
 */
@SuppressWarnings("unused")
@Repository
public interface QuizSubmissionRepository extends JpaRepository<QuizSubmission, Long> {

    @Query("""
            SELECT DISTINCT submission FROM QuizSubmission submission
            LEFT JOIN FETCH submission.submittedAnswers
            LEFT JOIN FETCH submission.results r
            LEFT JOIN FETCH r.feedbacks
            LEFT JOIN FETCH r.assessor
            WHERE submission.id = :#{#submissionId}
            """)
    Optional<QuizSubmission> findWithEagerResultAndFeedbackById(@Param("submissionId") long submissionId);

    @EntityGraph(type = LOAD, attributePaths = { "submittedAnswers" })
    QuizSubmission findWithEagerSubmittedAnswersById(@Param("submissionId") long submissionId);

<<<<<<< HEAD
    Set<QuizSubmission> findByParticipation_Exercise_Id(long exerciseId);

    @Query("""
            SELECT submission FROM QuizSubmission submission
            JOIN submission.participation participation
            JOIN participation.exercise exercise
            WHERE exercise.id = :#{#quizExerciseId}
            """)
    Optional<QuizSubmission> findByQuizExerciseId(@Param("quizExerciseId") long quizExerciseId);

=======
>>>>>>> f089f06a
    /**
     * Retrieve QuizSubmission for given quiz batch and studentLogin
     * @param quizBatch the quiz batch for which QuizSubmission is to be retrieved
     * @param studentLogin the login of the student for which QuizSubmission is to be retrieved
     * @return QuizSubmission for given quiz batch and studentLogin
     */
    @Query("""
            SELECT submission
            FROM QuizSubmission submission
                JOIN QuizBatch quizBatch ON submission.quizBatch = quizBatch.id
                JOIN TREAT(submission.participation AS StudentParticipation) participation
            WHERE quizBatch.id = :#{#quizBatch.id}
                AND participation.student.login = :#{#studentLogin}
            """)
    Set<QuizSubmission> findAllByQuizBatchAndStudentLogin(@Param("quizBatch") QuizBatch quizBatch, @Param("studentLogin") String studentLogin);
}<|MERGE_RESOLUTION|>--- conflicted
+++ resolved
@@ -34,19 +34,6 @@
     @EntityGraph(type = LOAD, attributePaths = { "submittedAnswers" })
     QuizSubmission findWithEagerSubmittedAnswersById(@Param("submissionId") long submissionId);
 
-<<<<<<< HEAD
-    Set<QuizSubmission> findByParticipation_Exercise_Id(long exerciseId);
-
-    @Query("""
-            SELECT submission FROM QuizSubmission submission
-            JOIN submission.participation participation
-            JOIN participation.exercise exercise
-            WHERE exercise.id = :#{#quizExerciseId}
-            """)
-    Optional<QuizSubmission> findByQuizExerciseId(@Param("quizExerciseId") long quizExerciseId);
-
-=======
->>>>>>> f089f06a
     /**
      * Retrieve QuizSubmission for given quiz batch and studentLogin
      * @param quizBatch the quiz batch for which QuizSubmission is to be retrieved
