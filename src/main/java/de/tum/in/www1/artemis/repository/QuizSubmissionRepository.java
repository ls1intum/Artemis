package de.tum.in.www1.artemis.repository;

import static org.springframework.data.jpa.repository.EntityGraph.EntityGraphType.LOAD;

import java.util.Optional;
import java.util.Set;

import org.springframework.data.jpa.repository.EntityGraph;
import org.springframework.data.jpa.repository.JpaRepository;
import org.springframework.data.jpa.repository.Query;
import org.springframework.data.repository.query.Param;
import org.springframework.stereotype.Repository;

import de.tum.in.www1.artemis.domain.quiz.QuizBatch;
import de.tum.in.www1.artemis.domain.quiz.QuizSubmission;

/**
 * Spring Data JPA repository for the QuizSubmission entity.
 */
@SuppressWarnings("unused")
@Repository
public interface QuizSubmissionRepository extends JpaRepository<QuizSubmission, Long> {

    @Query("""
            SELECT DISTINCT submission FROM QuizSubmission submission
            LEFT JOIN FETCH submission.submittedAnswers
            LEFT JOIN FETCH submission.results r
            LEFT JOIN FETCH r.feedbacks
            LEFT JOIN FETCH r.assessor
            WHERE submission.id = :#{#submissionId}
            """)
    Optional<QuizSubmission> findWithEagerResultAndFeedbackById(@Param("submissionId") long submissionId);

    @EntityGraph(type = LOAD, attributePaths = { "submittedAnswers" })
    QuizSubmission findWithEagerSubmittedAnswersById(@Param("submissionId") long submissionId);

<<<<<<< HEAD
    Set<QuizSubmission> findByParticipation_Exercise_Id(long exerciseId);

    @Query("""
            SELECT submission FROM QuizSubmission submission
            JOIN submission.participation participation
            JOIN participation.exercise exercise
            WHERE exercise.id = :#{#quizExerciseId}
            """)
    Optional<QuizSubmission> findByQuizExerciseId(@Param("quizExerciseId") long quizExerciseId);
=======
    /**
     * Retrieve QuizSubmission for given quiz batch and studentLogin
     * @param quizBatch the quiz batch for which QuizSubmission is to be retrieved
     * @param studentLogin the login of the student for which QuizSubmission is to be retrieved
     * @return QuizSubmission for given quiz batch and studentLogin
     */
    @Query("""
            SELECT submission
            FROM QuizSubmission submission
                JOIN QuizBatch quizBatch ON submission.quizBatch = quizBatch.id
                JOIN TREAT(submission.participation AS StudentParticipation) participation
            WHERE quizBatch.id = :#{#quizBatch.id}
                AND participation.student.login = :#{#studentLogin}
            """)
    Set<QuizSubmission> findAllByQuizBatchAndStudentLogin(@Param("quizBatch") QuizBatch quizBatch, @Param("studentLogin") String studentLogin);
>>>>>>> 6d9be979
}<|MERGE_RESOLUTION|>--- conflicted
+++ resolved
@@ -34,7 +34,6 @@
     @EntityGraph(type = LOAD, attributePaths = { "submittedAnswers" })
     QuizSubmission findWithEagerSubmittedAnswersById(@Param("submissionId") long submissionId);
 
-<<<<<<< HEAD
     Set<QuizSubmission> findByParticipation_Exercise_Id(long exerciseId);
 
     @Query("""
@@ -44,7 +43,7 @@
             WHERE exercise.id = :#{#quizExerciseId}
             """)
     Optional<QuizSubmission> findByQuizExerciseId(@Param("quizExerciseId") long quizExerciseId);
-=======
+
     /**
      * Retrieve QuizSubmission for given quiz batch and studentLogin
      * @param quizBatch the quiz batch for which QuizSubmission is to be retrieved
@@ -60,5 +59,4 @@
                 AND participation.student.login = :#{#studentLogin}
             """)
     Set<QuizSubmission> findAllByQuizBatchAndStudentLogin(@Param("quizBatch") QuizBatch quizBatch, @Param("studentLogin") String studentLogin);
->>>>>>> 6d9be979
 }