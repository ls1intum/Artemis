--- conflicted
+++ resolved
@@ -135,11 +135,7 @@
         // Note: pathComponents[0] = "" because the path always starts with "/"
         var projectKey = pathComponents[1];
         if ("scm".equals(pathComponents[1]) || "git".equals(pathComponents[1])) {
-<<<<<<< HEAD
-            // special case for Bitbucket and local Git
-=======
             // special case for Bitbucket and local VC
->>>>>>> 587e97bf
             projectKey = pathComponents[2];
         }
         return projectKey;
