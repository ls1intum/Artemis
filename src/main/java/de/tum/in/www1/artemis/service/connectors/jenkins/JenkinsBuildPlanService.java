--- conflicted
+++ resolved
@@ -98,25 +98,15 @@
     void createBuildPlanForExercise(ProgrammingExercise exercise, String planKey, VcsRepositoryUrl repositoryURL) {
         final JenkinsXmlConfigBuilder.InternalVcsRepositoryURLs internalRepositoryUrls = getInternalRepositoryUrls(exercise, repositoryURL);
 
-<<<<<<< HEAD
-        var programmingLanguage = exercise.getProgrammingLanguage();
-        var staticCodeAnalysisEnabled = exercise.isStaticCodeAnalysisEnabled();
-        var isSequentialTestRuns = exercise.hasSequentialTestRuns();
-        var isSolutionPlan = planKey.equals(BuildPlanType.SOLUTION.getName());
-        var testwiseCoverageAnalysisEnabled = exercise.isTestwiseCoverageEnabled() && isSolutionPlan;
-
-        final var configBuilder = builderFor(programmingLanguage, exercise.getProjectType());
-        Document jobConfig = configBuilder.buildBasicConfig(programmingLanguage, Optional.ofNullable(exercise.getProjectType()), testRepositoryURL, repositoryURL,
-                staticCodeAnalysisEnabled, isSequentialTestRuns, testwiseCoverageAnalysisEnabled);
-=======
         ProgrammingLanguage programmingLanguage = exercise.getProgrammingLanguage();
         boolean staticCodeAnalysisEnabled = exercise.isStaticCodeAnalysisEnabled();
         boolean isSequentialTestRuns = exercise.hasSequentialTestRuns();
+        var isSolutionPlan = planKey.equals(BuildPlanType.SOLUTION.getName());
+        var testwiseCoverageAnalysisEnabled = exercise.isTestwiseCoverageEnabled() && isSolutionPlan;
 
         final var configBuilder = builderFor(programmingLanguage, exercise.getProjectType());
         Document jobConfig = configBuilder.buildBasicConfig(programmingLanguage, Optional.ofNullable(exercise.getProjectType()), internalRepositoryUrls, staticCodeAnalysisEnabled,
-                isSequentialTestRuns);
->>>>>>> 457894f3
+                isSequentialTestRuns, testwiseCoverageAnalysisEnabled);
 
         String jobFolder = exercise.getProjectKey();
         String job = jobFolder + "-" + planKey;
