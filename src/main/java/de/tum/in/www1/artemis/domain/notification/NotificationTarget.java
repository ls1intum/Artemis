package de.tum.in.www1.artemis.domain.notification;

<<<<<<< HEAD
import com.google.gson.*;
import com.google.gson.annotations.SerializedName;
=======
import static com.fasterxml.jackson.annotation.JsonInclude.Include.NON_NULL;
>>>>>>> b2481321

import org.slf4j.Logger;
import org.slf4j.LoggerFactory;

import com.fasterxml.jackson.annotation.JsonInclude;
import com.fasterxml.jackson.annotation.JsonProperty;
import com.fasterxml.jackson.core.JsonProcessingException;
import com.fasterxml.jackson.databind.ObjectMapper;

/**
 * This helper class is used to store transient information related to the notification,
 * especially regarding the creation of valid URLs/Links on the server side for emails
 * NotificationTargets are intended to have different attributes, i.e. many will be null
 */
@JsonInclude(NON_NULL) // needed for ObjectMapper to ignore null values
public class NotificationTarget {

    private final Logger log = LoggerFactory.getLogger(NotificationTarget.class);

    private String message;

    private Long identifier; // based on the notification subject e.g. programmingExercise.getId()

    private String entity; // infix of the URL e.g. programming-exercises

    private Long courseId; // will be "course" in toJsonString()

<<<<<<< HEAD
    @SerializedName("id")
    private final int notificationSubjectId;
=======
    private String mainPage; // infix of the URL e.g. course-management
>>>>>>> b2481321

    private String problemStatement;

<<<<<<< HEAD
    private final String mainPage;

    private final int course;

    public NotificationTarget(int notificationId, String entity, int course, String mainPage) {
        this.notificationSubjectId = notificationId;
        this.entity = entity;
        this.course = course;
=======
    private Long exerciseId; // will be "exercise" in toJsonString()

    private Long examId; // will be "exam" in toJsonString()

    private Long lectureId; // will stay "lectureId" in toJsonString()

    public NotificationTarget(Long identifier, Long courseId) {
        this.identifier = identifier;
        this.courseId = courseId;
    };

    public NotificationTarget(String entity, Long courseId, String mainPage) {
        this.entity = entity;
        this.courseId = courseId;
        this.mainPage = mainPage;
    };

    public NotificationTarget(String message, Long identifier, String entity, Long courseId, String mainPage) {
        this.message = message;
        this.identifier = identifier;
        this.entity = entity;
        this.courseId = courseId;
>>>>>>> b2481321
        this.mainPage = mainPage;
    }

    public String getMessage() {
        return message;
    }

    public void setMessage(String message) {
        this.message = message;
    }

    @JsonProperty("id")
    public Long getIdentifier() {
        return identifier;
    }

    public void setIdentifier(Long identifier) {
        this.identifier = identifier;
    }

    public String getEntity() {
        return entity;
    }

    public void setEntity(String entity) {
        this.entity = entity;
    }

    @JsonProperty("course")
    public Long getCourseId() {
        return courseId;
    }

    public void setCourseId(Long courseId) {
        this.courseId = courseId;
    }

    public String getMainPage() {
        return mainPage;
    }

    public void setMainPage(String mainPage) {
        this.mainPage = mainPage;
    }

    public String getProblemStatement() {
        return problemStatement;
    }

    public void setProblemStatement(String problemStatement) {
        this.problemStatement = problemStatement;
    }

    @JsonProperty("exercise")
    public Long getExerciseId() {
        return exerciseId;
    }

    public void setExerciseId(Long exerciseId) {
        this.exerciseId = exerciseId;
    }

    @JsonProperty("exam")
    public Long getExamId() {
        return examId;
    }

    public void setExamId(Long examId) {
        this.examId = examId;
    }

    @JsonProperty("lecture")
    public Long getLectureId() {
        return lectureId;
    }

    public void setLectureId(Long lectureId) {
        this.lectureId = lectureId;
    }

    /**
     * @return the NotificationTarget as a JSON String
     * This is needed to stay consistent with the legacy implementation & data in the DB
     */
<<<<<<< HEAD
    private String turnToUrl(String baseUrl) {
        return baseUrl + "/" + mainPage + "/" + course + "/" + entity + "/" + notificationSubjectId;
=======
    public String toJsonString() {
        String result = null;
        try {
            result = new ObjectMapper().writeValueAsString(this);
        }
        catch (JsonProcessingException exception) {
            log.error(exception.getMessage(), exception);
        }
        return result;
>>>>>>> b2481321
    }
}<|MERGE_RESOLUTION|>--- conflicted
+++ resolved
@@ -1,11 +1,6 @@
 package de.tum.in.www1.artemis.domain.notification;
 
-<<<<<<< HEAD
-import com.google.gson.*;
-import com.google.gson.annotations.SerializedName;
-=======
 import static com.fasterxml.jackson.annotation.JsonInclude.Include.NON_NULL;
->>>>>>> b2481321
 
 import org.slf4j.Logger;
 import org.slf4j.LoggerFactory;
@@ -33,25 +28,10 @@
 
     private Long courseId; // will be "course" in toJsonString()
 
-<<<<<<< HEAD
-    @SerializedName("id")
-    private final int notificationSubjectId;
-=======
     private String mainPage; // infix of the URL e.g. course-management
->>>>>>> b2481321
 
     private String problemStatement;
 
-<<<<<<< HEAD
-    private final String mainPage;
-
-    private final int course;
-
-    public NotificationTarget(int notificationId, String entity, int course, String mainPage) {
-        this.notificationSubjectId = notificationId;
-        this.entity = entity;
-        this.course = course;
-=======
     private Long exerciseId; // will be "exercise" in toJsonString()
 
     private Long examId; // will be "exam" in toJsonString()
@@ -74,7 +54,6 @@
         this.identifier = identifier;
         this.entity = entity;
         this.courseId = courseId;
->>>>>>> b2481321
         this.mainPage = mainPage;
     }
 
@@ -159,10 +138,6 @@
      * @return the NotificationTarget as a JSON String
      * This is needed to stay consistent with the legacy implementation & data in the DB
      */
-<<<<<<< HEAD
-    private String turnToUrl(String baseUrl) {
-        return baseUrl + "/" + mainPage + "/" + course + "/" + entity + "/" + notificationSubjectId;
-=======
     public String toJsonString() {
         String result = null;
         try {
@@ -172,6 +147,5 @@
             log.error(exception.getMessage(), exception);
         }
         return result;
->>>>>>> b2481321
     }
 }