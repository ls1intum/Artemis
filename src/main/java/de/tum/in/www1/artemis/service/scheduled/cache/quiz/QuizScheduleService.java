--- conflicted
+++ resolved
@@ -74,15 +74,13 @@
 
     private final Optional<LtiNewResultService> ltiNewResultService;
 
-<<<<<<< HEAD
+    private QuizCache quizCache;
+
+    private IScheduledExecutorService threadPoolTaskScheduler;
+
+    private IAtomicReference<ScheduledTaskHandler> scheduledProcessQuizSubmissions;
+
     private final TeamRepository teamRepository;
-=======
-    private QuizCache quizCache;
-
-    private IScheduledExecutorService threadPoolTaskScheduler;
-
-    private IAtomicReference<ScheduledTaskHandler> scheduledProcessQuizSubmissions;
->>>>>>> 6edf31d3
 
     public QuizScheduleService(WebsocketMessagingService websocketMessagingService, StudentParticipationRepository studentParticipationRepository, UserRepository userRepository,
             QuizSubmissionRepository quizSubmissionRepository, HazelcastInstance hazelcastInstance, QuizExerciseRepository quizExerciseRepository,
@@ -97,6 +95,7 @@
         this.quizStatisticService = quizStatisticService;
         this.ltiNewResultService = ltiNewResultService;
         this.hazelcastInstance = hazelcastInstance;
+        this.teamRepository = teamRepository;
     }
 
     @PostConstruct
@@ -104,11 +103,6 @@
         this.scheduledProcessQuizSubmissions = hazelcastInstance.getCPSubsystem().getAtomicReference(HAZELCAST_PROCESS_CACHE_HANDLER);
         this.threadPoolTaskScheduler = hazelcastInstance.getScheduledExecutorService(Constants.HAZELCAST_QUIZ_SCHEDULER);
         this.quizCache = new QuizCache(hazelcastInstance);
-<<<<<<< HEAD
-        this.ltiNewResultService = ltiNewResultService;
-        this.teamRepository = teamRepository;
-=======
->>>>>>> 6edf31d3
     }
 
     /**
