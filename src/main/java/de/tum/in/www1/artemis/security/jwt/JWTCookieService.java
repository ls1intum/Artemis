--- conflicted
+++ resolved
@@ -5,8 +5,6 @@
 
 import java.time.Duration;
 import java.time.temporal.ChronoUnit;
-import java.util.Arrays;
-import java.util.Collection;
 
 import org.springframework.context.annotation.Profile;
 import org.springframework.core.env.Environment;
@@ -58,17 +56,10 @@
      * @return the response cookie that should be set containing the jwt
      */
     private ResponseCookie buildJWTCookie(String jwt, Duration duration) {
-
-        Collection<String> activeProfiles = Arrays.asList(environment.getActiveProfiles());
-<<<<<<< HEAD
-        boolean isSecure = !activeProfiles.contains(CYPRESS_PROFILE);
-=======
-        boolean isSecure = !activeProfiles.contains(DEVELOPMENT_PROFILE);
->>>>>>> fa2e539a
-
+        // although secure specifies cookies only for https, it still works with localhost
         return ResponseCookie.from(JWT_COOKIE_NAME, jwt).httpOnly(true) // Must be httpOnly
                 .sameSite("None") // Must be None to allow cross-site requests to Artemis from the VS Code plugin
-                .secure(isSecure) // Must be secure
+                .secure(true) // Must be secure
                 .path("/") // Must be "/" to be sent in ALL request
                 .maxAge(duration) // Duration should match the duration of the jwt
                 .build(); // Build cookie
