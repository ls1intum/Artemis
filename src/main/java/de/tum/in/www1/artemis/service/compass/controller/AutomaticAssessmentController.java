package de.tum.in.www1.artemis.service.compass.controller;

import de.tum.in.www1.artemis.domain.Feedback;
import de.tum.in.www1.artemis.service.compass.assessment.Assessment;
import de.tum.in.www1.artemis.service.compass.assessment.CompassResult;
import de.tum.in.www1.artemis.service.compass.assessment.Context;
import de.tum.in.www1.artemis.service.compass.assessment.Score;
import de.tum.in.www1.artemis.service.compass.umlmodel.UMLElement;
import de.tum.in.www1.artemis.service.compass.umlmodel.classdiagram.UMLAttribute;
import de.tum.in.www1.artemis.service.compass.umlmodel.classdiagram.UMLClass;
import de.tum.in.www1.artemis.service.compass.umlmodel.classdiagram.UMLClassModel;
import de.tum.in.www1.artemis.service.compass.umlmodel.classdiagram.UMLClassRelationship;
import de.tum.in.www1.artemis.service.compass.umlmodel.classdiagram.UMLMethod;
import org.slf4j.Logger;
import org.slf4j.LoggerFactory;

import java.io.IOException;
import java.util.*;

public class AutomaticAssessmentController {

    private final Logger log = LoggerFactory.getLogger(AutomaticAssessmentController.class);

    private double totalCoverage;
    private double totalConfidence;


    /**
     * Add a score to an assessment, creates a new assessment if it does not exists
     *
     * @param index                manages all assessments
     * @param elementIdFeedbackMap maps elementIds to feedbacks
     * @param model                the UML model - contains all elements with its corresponding jsonIds
     * @throws IOException if the score for the element is null
     */
<<<<<<< HEAD
    public void addFeedbacksToAssessment(AssessmentIndex index, Map<String, Feedback> elementIdFeedbackMap, UMLModel model) throws IOException {
=======
    public void addScoresToAssessment(AssessmentIndex index, Map<String, Score> scoreHashMap, UMLClassModel model) throws IOException {
>>>>>>> 5e8f470a

        for (String jsonElementID : elementIdFeedbackMap.keySet()) {
            UMLElement element = model.getElementByJSONID(jsonElementID);

            if (element == null) {
                throw new IOException("Score for element was not fount");
            }

            Context context = element.getContext();
            Optional<Assessment> assessmentOptional = index.getAssessment(element.getElementID());

            if (assessmentOptional.isPresent()) {
                assessmentOptional.get().addFeedback(elementIdFeedbackMap.get(jsonElementID), context);
            } else {
                Assessment newAssessment = new Assessment(context, elementIdFeedbackMap.get(jsonElementID));
                index.addAssessment(element.getElementID(), newAssessment);
            }
        }
    }


    /**
     * Loops over all models and triggers their automatic assessments
     *
     * @param modelIndex      manages all models
     * @param assessmentIndex manages all assessments
     */
    public void assessModelsAutomatically(ModelIndex modelIndex, AssessmentIndex assessmentIndex) {

        totalCoverage = 0;
        totalConfidence = 0;

        for (UMLClassModel model : modelIndex.getModelCollection()) {

            CompassResult compassResult = assessModelAutomatically(model, assessmentIndex);

            totalCoverage += compassResult.getCoverage();
            totalConfidence += compassResult.getConfidence();

        }

        totalConfidence /= modelIndex.getModelCollectionSize();
        totalCoverage /= modelIndex.getModelCollectionSize();
    }


    /**
     * Loop over all elements of a model, get their assessments and build a result with them
     *
     * @param model           the UML model which contains all the model elements
     * @param assessmentIndex manages all assessments
     * @return a result
     */
    public CompassResult assessModelAutomatically(UMLClassModel model, AssessmentIndex assessmentIndex) {
        List<CompassResult> compassResultList = new ArrayList<>();

        double totalCount = 0;
        double missingCount = 0;

        for (UMLClass element : model.getClassList()) {
            CompassResult compassResult = assessConnectable(element, assessmentIndex);
            compassResultList.add(compassResult);

            int classCount = element.getElementCount();
            totalCount += classCount;
            missingCount += classCount - compassResult.entitiesCovered();
        }

        Map<UMLElement, Score> scoreHashMap = new HashMap<>();

        for (UMLClassRelationship relation : model.getAssociationList()) {
            Optional<Assessment> assessmentOptional = assessmentIndex.getAssessment(relation.getElementID());
            totalCount++;

            if (!assessmentOptional.isPresent()) {
                missingCount++;
            } else {
                Score score = assessmentOptional.get().getScore(relation.getContext());
                if (score == null) {
                    log.debug("Unable to find score for relation " + relation.getJSONElementID() + " in model " + model.getModelID()
                        + " with the specific context");
                } else {
                    scoreHashMap.put(relation, score);
                }
            }
        }

        double coverage = 1;
        if (totalCount != 0) {
            coverage = (totalCount - missingCount) / totalCount;
        } else {
            log.warn("'totalCount' was 0. Set coverage to 1 for a CompassResult");
        }

        compassResultList.add(new CompassResult(scoreHashMap, coverage));

        CompassResult compassResult = CompassResult.buildResultFromResultList(compassResultList, coverage);

        model.setLastAssessmentCompassResult(compassResult);

        return compassResult;
    }


    private CompassResult assessConnectable(UMLClass umlClass, AssessmentIndex index) {
        Map<UMLElement, Score> scoreHashMap = new HashMap<>();

        int missing = 0;

        Context childContext = new Context(umlClass.getElementID());

        for (UMLAttribute attribute : umlClass.getAttributes()) {
            Optional<Assessment> assessmentOptional = index.getAssessment(attribute.getElementID());

            if (!assessmentOptional.isPresent()) {
                missing++;
            } else if (assessmentOptional.get().hasContext(childContext)) {
                Score score = assessmentOptional.get().getScore(childContext);
                if (score == null) {
                    log.warn("Unable to find score for attribute " + attribute.getJSONElementID());
                } else {
                    scoreHashMap.put(attribute, score);
                }
            }
        }

        for (UMLMethod method : umlClass.getMethods()) {
            Optional<Assessment> assessmentOptional = index.getAssessment(method.getElementID());

            if (!assessmentOptional.isPresent()) {
                missing++;
            } else if (assessmentOptional.get().hasContext(childContext)) {
                Score score = assessmentOptional.get().getScore(childContext);

                if (score == null) {
                    log.warn("Unable to find score for method " + method.getJSONElementID());
                } else {
                    scoreHashMap.put(method, score);
                }
            }
        }

        Optional<Assessment> assessmentOptional = index.getAssessment(umlClass.getElementID());

        if (!assessmentOptional.isPresent()) {
            missing++;
        } else {
            Score score = assessmentOptional.get().getScore(umlClass.getContext());

            if (score == null) {
                log.debug("Unable to find score for class " + umlClass.getJSONElementID() + " with the specific context");
            } else {
                scoreHashMap.put(umlClass, score);
            }
        }

        double totalCount = umlClass.getElementCount();
        double coverage = 1;
        if (totalCount != 0) {
            coverage = (totalCount - missing) / totalCount;
        } else {
            log.warn("'totalCount' was 0. Set coverage to 1 for a CompassResult");
        }

        return new CompassResult(scoreHashMap, coverage);
    }


    public double getTotalCoverage() {
        return totalCoverage;
    }


    public double getTotalConfidence() {
        return totalConfidence;
    }

}<|MERGE_RESOLUTION|>--- conflicted
+++ resolved
@@ -11,12 +11,11 @@
 import de.tum.in.www1.artemis.service.compass.umlmodel.classdiagram.UMLClassModel;
 import de.tum.in.www1.artemis.service.compass.umlmodel.classdiagram.UMLClassRelationship;
 import de.tum.in.www1.artemis.service.compass.umlmodel.classdiagram.UMLMethod;
+import java.io.IOException;
+import java.util.*;
 import org.slf4j.Logger;
 import org.slf4j.LoggerFactory;
 
-import java.io.IOException;
-import java.util.*;
-
 public class AutomaticAssessmentController {
 
     private final Logger log = LoggerFactory.getLogger(AutomaticAssessmentController.class);
@@ -24,20 +23,17 @@
     private double totalCoverage;
     private double totalConfidence;
 
-
     /**
-     * Add a score to an assessment, creates a new assessment if it does not exists
-     *
-     * @param index                manages all assessments
-     * @param elementIdFeedbackMap maps elementIds to feedbacks
-     * @param model                the UML model - contains all elements with its corresponding jsonIds
-     * @throws IOException if the score for the element is null
-     */
-<<<<<<< HEAD
-    public void addFeedbacksToAssessment(AssessmentIndex index, Map<String, Feedback> elementIdFeedbackMap, UMLModel model) throws IOException {
-=======
-    public void addScoresToAssessment(AssessmentIndex index, Map<String, Score> scoreHashMap, UMLClassModel model) throws IOException {
->>>>>>> 5e8f470a
+    * Add a score to an assessment, creates a new assessment if it does not exists
+    *
+    * @param index manages all assessments
+    * @param elementIdFeedbackMap maps elementIds to feedbacks
+    * @param model the UML model - contains all elements with its corresponding jsonIds
+    * @throws IOException if the score for the element is null
+    */
+    public void addFeedbacksToAssessment(
+            AssessmentIndex index, Map<String, Feedback> elementIdFeedbackMap, UMLClassModel model)
+            throws IOException {
 
         for (String jsonElementID : elementIdFeedbackMap.keySet()) {
             UMLElement element = model.getElementByJSONID(jsonElementID);
@@ -58,13 +54,12 @@
         }
     }
 
-
     /**
-     * Loops over all models and triggers their automatic assessments
-     *
-     * @param modelIndex      manages all models
-     * @param assessmentIndex manages all assessments
-     */
+    * Loops over all models and triggers their automatic assessments
+    *
+    * @param modelIndex manages all models
+    * @param assessmentIndex manages all assessments
+    */
     public void assessModelsAutomatically(ModelIndex modelIndex, AssessmentIndex assessmentIndex) {
 
         totalCoverage = 0;
@@ -76,22 +71,21 @@
 
             totalCoverage += compassResult.getCoverage();
             totalConfidence += compassResult.getConfidence();
-
         }
 
         totalConfidence /= modelIndex.getModelCollectionSize();
         totalCoverage /= modelIndex.getModelCollectionSize();
     }
 
-
     /**
-     * Loop over all elements of a model, get their assessments and build a result with them
-     *
-     * @param model           the UML model which contains all the model elements
-     * @param assessmentIndex manages all assessments
-     * @return a result
-     */
-    public CompassResult assessModelAutomatically(UMLClassModel model, AssessmentIndex assessmentIndex) {
+    * Loop over all elements of a model, get their assessments and build a result with them
+    *
+    * @param model the UML model which contains all the model elements
+    * @param assessmentIndex manages all assessments
+    * @return a result
+    */
+    public CompassResult assessModelAutomatically(
+            UMLClassModel model, AssessmentIndex assessmentIndex) {
         List<CompassResult> compassResultList = new ArrayList<>();
 
         double totalCount = 0;
@@ -109,7 +103,8 @@
         Map<UMLElement, Score> scoreHashMap = new HashMap<>();
 
         for (UMLClassRelationship relation : model.getAssociationList()) {
-            Optional<Assessment> assessmentOptional = assessmentIndex.getAssessment(relation.getElementID());
+            Optional<Assessment> assessmentOptional =
+                    assessmentIndex.getAssessment(relation.getElementID());
             totalCount++;
 
             if (!assessmentOptional.isPresent()) {
@@ -117,8 +112,12 @@
             } else {
                 Score score = assessmentOptional.get().getScore(relation.getContext());
                 if (score == null) {
-                    log.debug("Unable to find score for relation " + relation.getJSONElementID() + " in model " + model.getModelID()
-                        + " with the specific context");
+                    log.debug(
+                            "Unable to find score for relation "
+                                    + relation.getJSONElementID()
+                                    + " in model "
+                                    + model.getModelID()
+                                    + " with the specific context");
                 } else {
                     scoreHashMap.put(relation, score);
                 }
@@ -134,13 +133,13 @@
 
         compassResultList.add(new CompassResult(scoreHashMap, coverage));
 
-        CompassResult compassResult = CompassResult.buildResultFromResultList(compassResultList, coverage);
+        CompassResult compassResult =
+                CompassResult.buildResultFromResultList(compassResultList, coverage);
 
         model.setLastAssessmentCompassResult(compassResult);
 
         return compassResult;
     }
-
 
     private CompassResult assessConnectable(UMLClass umlClass, AssessmentIndex index) {
         Map<UMLElement, Score> scoreHashMap = new HashMap<>();
@@ -188,7 +187,10 @@
             Score score = assessmentOptional.get().getScore(umlClass.getContext());
 
             if (score == null) {
-                log.debug("Unable to find score for class " + umlClass.getJSONElementID() + " with the specific context");
+                log.debug(
+                        "Unable to find score for class "
+                                + umlClass.getJSONElementID()
+                                + " with the specific context");
             } else {
                 scoreHashMap.put(umlClass, score);
             }
@@ -205,14 +207,11 @@
         return new CompassResult(scoreHashMap, coverage);
     }
 
-
     public double getTotalCoverage() {
         return totalCoverage;
     }
 
-
     public double getTotalConfidence() {
         return totalConfidence;
     }
-
 }