--- conflicted
+++ resolved
@@ -73,23 +73,13 @@
 
     public UserDTO(User user) {
         this(user.getId(), user.getLogin(), user.getName(), user.getFirstName(), user.getLastName(), user.getEmail(), user.getVisibleRegistrationNumber(), user.getActivated(),
-<<<<<<< HEAD
-                user.getImageUrl(), user.getLangKey(), user.getCreatedBy(), user.getCreatedDate(), user.getLastModifiedBy(), user.getLastModifiedDate(),
+                user.getImageUrl(), user.getLangKey(), user.isInternal(), user.getCreatedBy(), user.getCreatedDate(), user.getLastModifiedBy(), user.getLastModifiedDate(),
                 user.getLastNotificationRead(), user.getAuthorities(), user.getGroups(), user.getGuidedTourSettings(), user.getOrganizations(), user.getVcsAccessToken());
-    }
-
-    public UserDTO(Long id, String login, String name, String firstName, String lastName, String email, String visibleRegistrationNumber, boolean activated, String imageUrl,
-            String langKey, String createdBy, Instant createdDate, String lastModifiedBy, Instant lastModifiedDate, ZonedDateTime lastNotificationRead, Set<Authority> authorities,
-            Set<String> groups, Set<GuidedTourSetting> guidedTourSettings, Set<Organization> organizations, String accessToken) {
-=======
-                user.getImageUrl(), user.getLangKey(), user.isInternal(), user.getCreatedBy(), user.getCreatedDate(), user.getLastModifiedBy(), user.getLastModifiedDate(),
-                user.getLastNotificationRead(), user.getAuthorities(), user.getGroups(), user.getGuidedTourSettings(), user.getOrganizations());
     }
 
     public UserDTO(Long id, String login, String name, String firstName, String lastName, String email, String visibleRegistrationNumber, boolean activated, String imageUrl,
             String langKey, boolean isInternal, String createdBy, Instant createdDate, String lastModifiedBy, Instant lastModifiedDate, ZonedDateTime lastNotificationRead,
-            Set<Authority> authorities, Set<String> groups, Set<GuidedTourSetting> guidedTourSettings, Set<Organization> organizations) {
->>>>>>> 638e0ccf
+            Set<String> groups, Set<GuidedTourSetting> guidedTourSettings, Set<Organization> organizations, String accessToken) {
 
         this.id = id;
         this.login = login;
