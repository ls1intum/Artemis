--- conflicted
+++ resolved
@@ -44,12 +44,7 @@
     /**
      * Daily triggers plagiarism checks as a part of continuous plagiarism control.
      */
-<<<<<<< HEAD
-    @Scheduled(fixedDelay = 60_000)
-    // @Scheduled(cron = "0 0 4 * * *") // execute this every night at 4:00:00 am
-=======
     @Scheduled(cron = "${artemis.scheduling.continuous-plagiarism-control-trigger-time:0 0 4 * * *}")
->>>>>>> c40959f4
     public void executeChecks() {
         log.info("Starting continuous plagiarism control...");
 
