--- conflicted
+++ resolved
@@ -1,7 +1,7 @@
 package de.tum.in.www1.artemis.service.plagiarism;
 
 import java.time.ZonedDateTime;
-import java.util.*;
+import java.util.Set;
 import java.util.function.Predicate;
 
 import org.jvnet.hk2.annotations.Service;
@@ -18,7 +18,11 @@
 import de.tum.in.www1.artemis.domain.enumeration.DisplayPriority;
 import de.tum.in.www1.artemis.domain.metis.Post;
 import de.tum.in.www1.artemis.domain.modeling.ModelingExercise;
-import de.tum.in.www1.artemis.domain.plagiarism.*;
+import de.tum.in.www1.artemis.domain.plagiarism.PlagiarismCase;
+import de.tum.in.www1.artemis.domain.plagiarism.PlagiarismComparison;
+import de.tum.in.www1.artemis.domain.plagiarism.PlagiarismResult;
+import de.tum.in.www1.artemis.domain.plagiarism.PlagiarismStatus;
+import de.tum.in.www1.artemis.domain.plagiarism.PlagiarismSubmissionElement;
 import de.tum.in.www1.artemis.exception.ArtemisMailException;
 import de.tum.in.www1.artemis.repository.ExerciseRepository;
 import de.tum.in.www1.artemis.repository.plagiarism.PlagiarismCaseRepository;
@@ -122,12 +126,7 @@
             case TEXT -> plagiarismDetectionService.checkTextExercise((TextExercise) exercise);
             case PROGRAMMING -> plagiarismDetectionService.checkProgrammingExercise((ProgrammingExercise) exercise);
             case MODELING -> plagiarismDetectionService.checkModelingExercise((ModelingExercise) exercise);
-<<<<<<< HEAD
-            case FILE_UPLOAD, MATH, QUIZ -> throw new IllegalStateException(
-                    format("Cannot check plagiarism for exercise: type=%s, id=%s.", exercise.getExerciseType(), exercise.getId()));
-=======
-            case FILE_UPLOAD, QUIZ -> null;
->>>>>>> c737f96c
+            case FILE_UPLOAD, MATH, QUIZ -> null;
         };
     }
 
