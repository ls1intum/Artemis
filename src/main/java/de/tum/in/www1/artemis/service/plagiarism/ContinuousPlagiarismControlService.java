package de.tum.in.www1.artemis.service.plagiarism;

import static java.lang.String.format;

import java.time.ZonedDateTime;
import java.util.Set;
import java.util.function.Predicate;

import org.jvnet.hk2.annotations.Service;
import org.slf4j.Logger;
import org.slf4j.LoggerFactory;
import org.springframework.context.annotation.Profile;
import org.springframework.scheduling.annotation.Scheduled;
import org.springframework.stereotype.Component;

import de.jplag.exceptions.ExitException;
import de.tum.in.www1.artemis.domain.Exercise;
import de.tum.in.www1.artemis.domain.ProgrammingExercise;
import de.tum.in.www1.artemis.domain.TextExercise;
import de.tum.in.www1.artemis.domain.enumeration.DisplayPriority;
import de.tum.in.www1.artemis.domain.metis.Post;
import de.tum.in.www1.artemis.domain.modeling.ModelingExercise;
import de.tum.in.www1.artemis.domain.plagiarism.PlagiarismCase;
import de.tum.in.www1.artemis.domain.plagiarism.PlagiarismComparison;
import de.tum.in.www1.artemis.domain.plagiarism.PlagiarismResult;
import de.tum.in.www1.artemis.domain.plagiarism.PlagiarismStatus;
import de.tum.in.www1.artemis.domain.plagiarism.PlagiarismSubmissionElement;
import de.tum.in.www1.artemis.exception.ArtemisMailException;
import de.tum.in.www1.artemis.repository.ExerciseRepository;
import de.tum.in.www1.artemis.repository.plagiarism.PlagiarismCaseRepository;
import de.tum.in.www1.artemis.repository.plagiarism.PlagiarismComparisonRepository;
import de.tum.in.www1.artemis.service.metis.PostService;
import de.tum.in.www1.artemis.service.util.TimeLogUtil;

/**
 * Manages continuous plagiarism control.
 */
@Service
@Component
@Profile("scheduling")
public class ContinuousPlagiarismControlService {

    private static final Logger log = LoggerFactory.getLogger(ContinuousPlagiarismControlService.class);

    private static final Predicate<Exercise> isBeforeDueDateOrAfterWithPostDueDateChecksEnabled = exercise -> exercise.getDueDate() == null
            || exercise.getDueDate().isAfter(ZonedDateTime.now()) || exercise.getPlagiarismDetectionConfig().isContinuousPlagiarismControlPostDueDateChecksEnabled();

    private final ExerciseRepository exerciseRepository;

    private final PlagiarismDetectionService plagiarismDetectionService;

    private final PlagiarismComparisonRepository plagiarismComparisonRepository;

    private final PlagiarismCaseService plagiarismCaseService;

    private final PlagiarismCaseRepository plagiarismCaseRepository;

    private final PostService postService;

    public ContinuousPlagiarismControlService(ExerciseRepository exerciseRepository, PlagiarismDetectionService plagiarismDetectionService,
            PlagiarismComparisonRepository plagiarismComparisonRepository, PlagiarismCaseService plagiarismCaseService, PlagiarismCaseRepository plagiarismCaseRepository,
            PostService postService) {
        this.exerciseRepository = exerciseRepository;
        this.plagiarismDetectionService = plagiarismDetectionService;
        this.plagiarismComparisonRepository = plagiarismComparisonRepository;
        this.plagiarismCaseService = plagiarismCaseService;
        this.plagiarismCaseRepository = plagiarismCaseRepository;
        this.postService = postService;
    }

    /**
     * Daily triggers plagiarism checks as a part of continuous plagiarism control.
     */
    @Scheduled(initialDelay = 30_000, fixedDelay = 90_000)
    public void executeChecks() {
        log.info("Starting continuous plagiarism control...");

        var exercises = exerciseRepository.findAllExercisesWithDueDateOnOrAfterYesterdayAndContinuousPlagiarismControlEnabledIsTrue();
        exercises.stream().filter(isBeforeDueDateOrAfterWithPostDueDateChecksEnabled).forEach(exercise -> {
            log.info("Started continuous plagiarism control for exercise: exerciseId={}, type={}.", exercise.getId(), exercise.getExerciseType());
            final long startTime = System.nanoTime();

            PlagiarismDetectionConfigHelper.createAndSaveDefaultIfNull(exercise, exerciseRepository);

            try {
                var result = executeChecksForExercise(exercise);
                updatePlagiarismCases(result, exercise);
            }
            catch (ExitException e) {
                log.error("Cannot check plagiarism due to Jplag error: exerciseId={}, type={}, error={}.", exercise.getId(), exercise.getExerciseType(), e.getMessage(), e);
            }
            catch (Exception e) {
                // Catch all exception to keep cpc going
                log.error("Cannot check plagiarism due to unknown error: exerciseId={}, type={}, error={}.", exercise.getId(), exercise.getExerciseType(), e.getMessage(), e);
            }

            log.info("Finished continuous plagiarism control for exercise: exerciseId={}, elapsed={}.", exercise.getId(), TimeLogUtil.formatDurationFrom(startTime));
        });

        log.debug("Continuous plagiarism control done.");
    }

    private PlagiarismResult<?> executeChecksForExercise(Exercise exercise) throws Exception {
        return switch (exercise.getExerciseType()) {
            case TEXT -> plagiarismDetectionService.checkTextExercise((TextExercise) exercise);
            case PROGRAMMING -> plagiarismDetectionService.checkProgrammingExercise((ProgrammingExercise) exercise);
            case MODELING -> plagiarismDetectionService.checkModelingExercise((ModelingExercise) exercise);
            case FILE_UPLOAD, QUIZ -> throw new IllegalStateException(
                    format("Cannot check plagiarism for exercise: type=%s, id=%s.", exercise.getExerciseType(), exercise.getId()));
        };
    }

    private void updatePlagiarismCases(PlagiarismResult<?> result, Exercise exercise) {
        addCurrentComparisonsToPlagiarismCases(result);
        removeStalePlagiarismCases(exercise.getId());
    }

    private <E extends PlagiarismSubmissionElement> void addCurrentComparisonsToPlagiarismCases(PlagiarismResult<E> result) {
        result.getComparisons().forEach(comparison -> {
            comparison.setPlagiarismResult(result);
            plagiarismComparisonRepository.updatePlagiarismComparisonStatus(comparison.getId(), PlagiarismStatus.CONFIRMED);
            createOrUpdatePlagiarismCases(comparison);
        });
    }

    private void createOrUpdatePlagiarismCases(PlagiarismComparison<?> comparison) {
        var plagiarismCases = Set.of(plagiarismCaseService.createOrAddToPlagiarismCaseForStudent(comparison, comparison.getSubmissionA(), true),
                plagiarismCaseService.createOrAddToPlagiarismCaseForStudent(comparison, comparison.getSubmissionB(), true));

<<<<<<< HEAD
        log.info("CPC - 07 - {}", plagiarismCases.size());
=======
>>>>>>> 4eee5995
        plagiarismCases.stream().filter(plagiarismCase -> plagiarismCase.getPost() == null).map(ContinuousPlagiarismControlService::buildCpcPost).forEach(post -> {
            try {
                postService.createContinuousPlagiarismControlPlagiarismCasePost(post);
            }
            catch (ArtemisMailException e) {
<<<<<<< HEAD
                // silent mail exception
=======
                // Catch mail exceptions to so that notification for the second student will be delivered
>>>>>>> 4eee5995
                log.error("Cannot send a cpc email: postId={}, plagiarismCaseId={}.", post.getId(), post.getPlagiarismCase().getId());
            }
        });
    }

    private static Post buildCpcPost(PlagiarismCase plagiarismCase) {
        var post = new Post();
        post.setVisibleForStudents(true);
        post.setDisplayPriority(DisplayPriority.NONE);
        post.setPlagiarismCase(plagiarismCase);
        post.setContent(ContinuousPlagiarismControlPostContentProvider.getPostContent(plagiarismCase));
        post.setCreationDate(ZonedDateTime.now());
        return post;
    }

    private void removeStalePlagiarismCases(long exerciseId) {
        var currentPlagiarismCases = plagiarismCaseRepository.findAllCreatedByContinuousPlagiarismControlByExerciseIdWithPlagiarismSubmissions(exerciseId);
        currentPlagiarismCases.stream().filter(plagiarismCase -> plagiarismCase.getPlagiarismSubmissions().isEmpty()).forEach(plagiarismCaseRepository::delete);
    }
}<|MERGE_RESOLUTION|>--- conflicted
+++ resolved
@@ -127,20 +127,12 @@
         var plagiarismCases = Set.of(plagiarismCaseService.createOrAddToPlagiarismCaseForStudent(comparison, comparison.getSubmissionA(), true),
                 plagiarismCaseService.createOrAddToPlagiarismCaseForStudent(comparison, comparison.getSubmissionB(), true));
 
-<<<<<<< HEAD
-        log.info("CPC - 07 - {}", plagiarismCases.size());
-=======
->>>>>>> 4eee5995
         plagiarismCases.stream().filter(plagiarismCase -> plagiarismCase.getPost() == null).map(ContinuousPlagiarismControlService::buildCpcPost).forEach(post -> {
             try {
                 postService.createContinuousPlagiarismControlPlagiarismCasePost(post);
             }
             catch (ArtemisMailException e) {
-<<<<<<< HEAD
-                // silent mail exception
-=======
                 // Catch mail exceptions to so that notification for the second student will be delivered
->>>>>>> 4eee5995
                 log.error("Cannot send a cpc email: postId={}, plagiarismCaseId={}.", post.getId(), post.getPlagiarismCase().getId());
             }
         });
