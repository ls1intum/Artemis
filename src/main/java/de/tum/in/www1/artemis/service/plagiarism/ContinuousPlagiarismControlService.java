package de.tum.in.www1.artemis.service.plagiarism;

import org.jvnet.hk2.annotations.Service;
import org.slf4j.Logger;
import org.slf4j.LoggerFactory;
import org.springframework.context.annotation.Profile;
import org.springframework.scheduling.annotation.Scheduled;
import org.springframework.stereotype.Component;

import de.jplag.exceptions.ExitException;
import de.tum.in.www1.artemis.domain.Exercise;
import de.tum.in.www1.artemis.domain.ProgrammingExercise;
import de.tum.in.www1.artemis.domain.TextExercise;
import de.tum.in.www1.artemis.domain.modeling.ModelingExercise;
import de.tum.in.www1.artemis.repository.ExerciseRepository;
import de.tum.in.www1.artemis.service.util.TimeLogUtil;

/**
 * Manages continuous plagiarism control.
 */
@Service
@Component
@Profile("scheduling")
public class ContinuousPlagiarismControlService {

    private static final Logger log = LoggerFactory.getLogger(ContinuousPlagiarismControlService.class);

    private final ExerciseRepository exerciseRepository;

    private final PlagiarismChecksService plagiarismChecksService;

    public ContinuousPlagiarismControlService(ExerciseRepository exerciseRepository, PlagiarismChecksService plagiarismChecksService) {
        this.exerciseRepository = exerciseRepository;
        this.plagiarismChecksService = plagiarismChecksService;
    }

    /**
     * Daily triggers plagiarism checks as a part of continuous plagiarism control.
     */
<<<<<<< HEAD
    @Scheduled(fixedDelay = 300_000) // execute this every night at 4:00:00 am
=======
    @Scheduled(cron = "0 0 4 * * *") // execute this every night at 4:00:00 am
>>>>>>> 9b5490c0
    public void executeChecks() {
        log.info("Starting continuous plagiarism control...");

        var exercises = exerciseRepository.findAllExercisesWithCurrentOrUpcomingDueDateAndContinuousPlagiarismControlEnabledIsTrue();
        exercises.forEach(exercise -> {
            log.info("Started continuous plagiarism control for exercise: exerciseId={}, type={}.", exercise.getId(), exercise.getExerciseType());
            final long startTime = System.nanoTime();

            PlagiarismChecksConfigHelper.createAndSaveDefaultIfNull(exercise, exerciseRepository);

            try {
                executeChecksForExercise(exercise);
            }
            catch (ExitException e) {
                log.error("Cannot check plagiarism due to Jplag error: exerciseId={}, type={}, error={}.", exercise.getId(), exercise.getExerciseType(), e.getMessage(), e);
            }
            catch (Exception e) {
                log.error("Cannot check plagiarism due to unknown error: exerciseId={}, type={}, error={}.", exercise.getId(), exercise.getExerciseType(), e.getMessage(), e);
            }

            log.info("Finished continuous plagiarism control for exercise: exerciseId={}, elapsed={}.", exercise.getId(), TimeLogUtil.formatDurationFrom(startTime));
        });

        log.debug("Continuous plagiarism control done.");
    }

    private void executeChecksForExercise(Exercise exercise) throws Exception {
        switch (exercise.getExerciseType()) {
            case TEXT -> plagiarismChecksService.checkTextExercise((TextExercise) exercise);
            case PROGRAMMING -> plagiarismChecksService.checkProgrammingExercise((ProgrammingExercise) exercise);
            case MODELING -> plagiarismChecksService.checkModelingExercise((ModelingExercise) exercise);
            case FILE_UPLOAD, QUIZ -> log.error("Cannot check plagiarism for exercise: type={}, id={}.", exercise.getExerciseType(), exercise.getId());
        }
    }
}<|MERGE_RESOLUTION|>--- conflicted
+++ resolved
@@ -37,11 +37,8 @@
     /**
      * Daily triggers plagiarism checks as a part of continuous plagiarism control.
      */
-<<<<<<< HEAD
-    @Scheduled(fixedDelay = 300_000) // execute this every night at 4:00:00 am
-=======
-    @Scheduled(cron = "0 0 4 * * *") // execute this every night at 4:00:00 am
->>>>>>> 9b5490c0
+    @Scheduled(fixedDelay = 300_000)
+    // @Scheduled(cron = "0 0 4 * * *") // execute this every night at 4:00:00 am
     public void executeChecks() {
         log.info("Starting continuous plagiarism control...");
 
