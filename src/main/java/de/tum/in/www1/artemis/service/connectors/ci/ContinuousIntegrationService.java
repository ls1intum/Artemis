--- conflicted
+++ resolved
@@ -219,13 +219,9 @@
             @Override
             public String forProgrammingLanguage(ProgrammingLanguage language) {
                 return switch (language) {
-<<<<<<< HEAD
                     case JAVA, PYTHON, C, HASKELL, KOTLIN, VHDL, ASSEMBLER, SWIFT, OCAML, EMPTY, JAVASCRIPT -> "assignment";
-=======
-                    case JAVA, PYTHON, C, HASKELL, KOTLIN, VHDL, ASSEMBLER, SWIFT, OCAML, EMPTY -> "assignment";
-                    case JAVASCRIPT, C_SHARP, C_PLUS_PLUS, SQL, R, TYPESCRIPT, RUST, GO, MATLAB, BASH, RUBY, POWERSHELL, ADA, DART, PHP ->
+                    case C_SHARP, C_PLUS_PLUS, SQL, R, TYPESCRIPT, RUST, GO, MATLAB, BASH, RUBY, POWERSHELL, ADA, DART, PHP ->
                         throw new UnsupportedOperationException("Unsupported programming language: " + language);
->>>>>>> f9d6c18e
                 };
             }
         },
@@ -236,7 +232,7 @@
                 return switch (language) {
                     case JAVA, PYTHON, HASKELL, KOTLIN, SWIFT, EMPTY, JAVASCRIPT -> "";
                     case C, VHDL, ASSEMBLER, OCAML -> "tests";
-                    case JAVASCRIPT, C_SHARP, C_PLUS_PLUS, SQL, R, TYPESCRIPT, RUST, GO, MATLAB, BASH, RUBY, POWERSHELL, ADA, DART, PHP ->
+                    case C_SHARP, C_PLUS_PLUS, SQL, R, TYPESCRIPT, RUST, GO, MATLAB, BASH, RUBY, POWERSHELL, ADA, DART, PHP ->
                         throw new UnsupportedOperationException("Unsupported programming language: " + language);
                 };
             }
