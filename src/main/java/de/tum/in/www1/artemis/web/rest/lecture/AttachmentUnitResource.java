--- conflicted
+++ resolved
@@ -58,23 +58,15 @@
 
     public AttachmentUnitResource(AttachmentUnitRepository attachmentUnitRepository, LectureRepository lectureRepository, LectureUnitProcessingService lectureUnitProcessingService,
             AuthorizationCheckService authorizationCheckService, GroupNotificationService groupNotificationService, AttachmentUnitService attachmentUnitService,
-<<<<<<< HEAD
-            CompetencyProgressService competencyProgressService) {
-=======
-            LearningGoalProgressService learningGoalProgressService, SlideSplitterService slideSplitterService) {
->>>>>>> cf74c01b
+            CompetencyProgressService competencyProgressService, SlideSplitterService slideSplitterService) {
         this.attachmentUnitRepository = attachmentUnitRepository;
         this.lectureUnitProcessingService = lectureUnitProcessingService;
         this.lectureRepository = lectureRepository;
         this.authorizationCheckService = authorizationCheckService;
         this.groupNotificationService = groupNotificationService;
         this.attachmentUnitService = attachmentUnitService;
-<<<<<<< HEAD
         this.competencyProgressService = competencyProgressService;
-=======
-        this.learningGoalProgressService = learningGoalProgressService;
         this.slideSplitterService = slideSplitterService;
->>>>>>> cf74c01b
     }
 
     /**
@@ -158,17 +150,12 @@
         authorizationCheckService.checkHasAtLeastRoleInCourseElseThrow(Role.EDITOR, lecture.getCourse(), null);
 
         AttachmentUnit savedAttachmentUnit = attachmentUnitService.createAttachmentUnit(attachmentUnit, attachment, lecture, file, keepFilename);
-<<<<<<< HEAD
-
-        competencyProgressService.updateProgressByLearningObjectAsync(savedAttachmentUnit);
-=======
         lectureRepository.save(lecture);
         if (Objects.equals(FilenameUtils.getExtension(file.getOriginalFilename()), "pdf")) {
             slideSplitterService.splitAttachmentUnitIntoSingleSlides(savedAttachmentUnit);
         }
         attachmentUnitService.prepareAttachmentUnitForClient(savedAttachmentUnit);
-        learningGoalProgressService.updateProgressByLearningObjectAsync(savedAttachmentUnit);
->>>>>>> cf74c01b
+        competencyProgressService.updateProgressByLearningObjectAsync(savedAttachmentUnit);
 
         return ResponseEntity.created(new URI("/api/attachment-units/" + savedAttachmentUnit.getId())).body(savedAttachmentUnit);
     }
