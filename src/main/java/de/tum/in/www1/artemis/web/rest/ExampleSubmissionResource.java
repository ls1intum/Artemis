package de.tum.in.www1.artemis.web.rest;

<<<<<<< HEAD
=======
import static de.tum.in.www1.artemis.web.rest.util.ResponseUtil.forbidden;

>>>>>>> 7def98a4
import java.util.Optional;

import org.jetbrains.annotations.NotNull;
import org.slf4j.Logger;
import org.slf4j.LoggerFactory;
import org.springframework.beans.factory.annotation.Value;
import org.springframework.http.ResponseEntity;
import org.springframework.security.access.prepost.PreAuthorize;
import org.springframework.transaction.annotation.Propagation;
import org.springframework.transaction.annotation.Transactional;
import org.springframework.web.bind.annotation.*;

import de.tum.in.www1.artemis.domain.ExampleSubmission;
<<<<<<< HEAD
=======
import de.tum.in.www1.artemis.service.AuthorizationCheckService;
>>>>>>> 7def98a4
import de.tum.in.www1.artemis.service.ExampleSubmissionService;
import de.tum.in.www1.artemis.web.rest.errors.BadRequestAlertException;
import io.github.jhipster.web.util.ResponseUtil;

/**
 * REST controller for managing ExampleSubmission.
 */
@RestController
@RequestMapping("/api")
public class ExampleSubmissionResource {

<<<<<<< HEAD
    private final Logger log = LoggerFactory.getLogger(ExampleSubmissionResource.class);

    private static final String ENTITY_NAME = "exampleSubmission";

    @Value("${jhipster.clientApp.name}")
    private String applicationName;

=======
    private static final String ENTITY_NAME = "exampleSubmission";

    private final Logger log = LoggerFactory.getLogger(ExampleSubmissionResource.class);

>>>>>>> 7def98a4
    private final ExampleSubmissionService exampleSubmissionService;

    private final AuthorizationCheckService authCheckService;

    public ExampleSubmissionResource(ExampleSubmissionService exampleSubmissionService, AuthorizationCheckService authCheckService) {
        this.exampleSubmissionService = exampleSubmissionService;
        this.authCheckService = authCheckService;
    }

    /**
     * POST /exercises/{exerciseId}/example-submissions : Create a new exampleSubmission.
     *
<<<<<<< HEAD
     * @param exerciseId        the id of the exercise for which to init a participation
=======
     * @param exerciseId        the id of the corresponding exercise
>>>>>>> 7def98a4
     * @param exampleSubmission the exampleSubmission to create
     * @return the ResponseEntity with status 200 (OK) and the Result as its body, or with status 4xx if the request is invalid
     */
    @PostMapping("/exercises/{exerciseId}/example-submissions")
    @PreAuthorize("hasAnyRole('INSTRUCTOR', 'ADMIN')")
    @Transactional(rollbackFor = Exception.class, propagation = Propagation.REQUIRED)
    public ResponseEntity<ExampleSubmission> createExampleSubmission(@PathVariable Long exerciseId, @RequestBody ExampleSubmission exampleSubmission) {
        log.debug("REST request to save ExampleSubmission : {}", exampleSubmission);
        if (exampleSubmission.getId() != null) {
            throw new BadRequestAlertException("A new exampleSubmission cannot already have an ID", ENTITY_NAME, "idexists");
        }

        return handleExampleSubmission(exerciseId, exampleSubmission);
    }

    /**
<<<<<<< HEAD
     * PUT /exercises/{exerciseId}/example-submissions : Updates an existing exampleSubmission. This function is called by the text editor for saving and submitting text
     * submissions. The submit specific handling occurs in the ExampleSubmissionService.save() function.
     *
     * @param exerciseId        the id of the exercise for which to init a participation
=======
     * PUT /exercises/{exerciseId}/example-submissions : Updates an existing exampleSubmission.
     *
     * @param exerciseId        the id of the corresponding exercise
>>>>>>> 7def98a4
     * @param exampleSubmission the exampleSubmission to update
     * @return the ResponseEntity with status 200 (OK) and with body the updated exampleSubmission, or with status 400 (Bad Request) if the exampleSubmission is not valid, or with
     *         status 500 (Internal Server Error) if the exampleSubmission couldn't be updated
     */
    @PutMapping("/exercises/{exerciseId}/example-submissions")
    @PreAuthorize("hasAnyRole('INSTRUCTOR', 'ADMIN')")
    @Transactional
    public ResponseEntity<ExampleSubmission> updateExampleSubmission(@PathVariable Long exerciseId, @RequestBody ExampleSubmission exampleSubmission) {
        log.debug("REST request to update ExampleSubmission : {}", exampleSubmission);
        if (exampleSubmission.getId() == null) {
            return createExampleSubmission(exerciseId, exampleSubmission);
        }

        return handleExampleSubmission(exerciseId, exampleSubmission);
    }

    @NotNull
    private ResponseEntity<ExampleSubmission> handleExampleSubmission(Long exerciseId, ExampleSubmission exampleSubmission) {
        if (!authCheckService.isAtLeastInstructorForExercise(exampleSubmission.getExercise())) {
            return forbidden();
        }
        if (!exampleSubmission.getExercise().getId().equals(exerciseId)) {
            throw new BadRequestAlertException("The exercise id in the path does not match the exercise id of the submission", ENTITY_NAME, "idsNotMatching");
        }
        exampleSubmission = exampleSubmissionService.save(exampleSubmission);
        return ResponseEntity.ok(exampleSubmission);
    }

    /**
     * GET /example-submissions/:id : get the "id" exampleSubmission.
     *
     * @param id the id of the exampleSubmission to retrieve
     * @return the ResponseEntity with status 200 (OK) and with body the exampleSubmission, or with status 404 (Not Found)
     */
    @GetMapping("/example-submissions/{id}")
    @PreAuthorize("hasAnyRole('TA', 'INSTRUCTOR', 'ADMIN')")
    public ResponseEntity<ExampleSubmission> getExampleSubmission(@PathVariable Long id) {
        log.debug("REST request to get ExampleSubmission : {}", id);
        Optional<ExampleSubmission> exampleSubmission = exampleSubmissionService.get(id);
        return ResponseUtil.wrapOrNotFound(exampleSubmission);
    }
}<|MERGE_RESOLUTION|>--- conflicted
+++ resolved
@@ -1,10 +1,7 @@
 package de.tum.in.www1.artemis.web.rest;
 
-<<<<<<< HEAD
-=======
 import static de.tum.in.www1.artemis.web.rest.util.ResponseUtil.forbidden;
 
->>>>>>> 7def98a4
 import java.util.Optional;
 
 import org.jetbrains.annotations.NotNull;
@@ -18,10 +15,7 @@
 import org.springframework.web.bind.annotation.*;
 
 import de.tum.in.www1.artemis.domain.ExampleSubmission;
-<<<<<<< HEAD
-=======
 import de.tum.in.www1.artemis.service.AuthorizationCheckService;
->>>>>>> 7def98a4
 import de.tum.in.www1.artemis.service.ExampleSubmissionService;
 import de.tum.in.www1.artemis.web.rest.errors.BadRequestAlertException;
 import io.github.jhipster.web.util.ResponseUtil;
@@ -33,7 +27,6 @@
 @RequestMapping("/api")
 public class ExampleSubmissionResource {
 
-<<<<<<< HEAD
     private final Logger log = LoggerFactory.getLogger(ExampleSubmissionResource.class);
 
     private static final String ENTITY_NAME = "exampleSubmission";
@@ -41,12 +34,6 @@
     @Value("${jhipster.clientApp.name}")
     private String applicationName;
 
-=======
-    private static final String ENTITY_NAME = "exampleSubmission";
-
-    private final Logger log = LoggerFactory.getLogger(ExampleSubmissionResource.class);
-
->>>>>>> 7def98a4
     private final ExampleSubmissionService exampleSubmissionService;
 
     private final AuthorizationCheckService authCheckService;
@@ -59,11 +46,7 @@
     /**
      * POST /exercises/{exerciseId}/example-submissions : Create a new exampleSubmission.
      *
-<<<<<<< HEAD
-     * @param exerciseId        the id of the exercise for which to init a participation
-=======
-     * @param exerciseId        the id of the corresponding exercise
->>>>>>> 7def98a4
+     * @param exerciseId        the id of the corresponding exercise for which to init a participation
      * @param exampleSubmission the exampleSubmission to create
      * @return the ResponseEntity with status 200 (OK) and the Result as its body, or with status 4xx if the request is invalid
      */
@@ -80,16 +63,10 @@
     }
 
     /**
-<<<<<<< HEAD
      * PUT /exercises/{exerciseId}/example-submissions : Updates an existing exampleSubmission. This function is called by the text editor for saving and submitting text
      * submissions. The submit specific handling occurs in the ExampleSubmissionService.save() function.
      *
-     * @param exerciseId        the id of the exercise for which to init a participation
-=======
-     * PUT /exercises/{exerciseId}/example-submissions : Updates an existing exampleSubmission.
-     *
      * @param exerciseId        the id of the corresponding exercise
->>>>>>> 7def98a4
      * @param exampleSubmission the exampleSubmission to update
      * @return the ResponseEntity with status 200 (OK) and with body the updated exampleSubmission, or with status 400 (Bad Request) if the exampleSubmission is not valid, or with
      *         status 500 (Internal Server Error) if the exampleSubmission couldn't be updated
