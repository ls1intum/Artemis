package de.tum.in.www1.artemis.repository.iris;

import java.util.Optional;
import java.util.Set;

import org.springframework.data.jpa.repository.JpaRepository;
import org.springframework.data.jpa.repository.Query;
import org.springframework.data.repository.query.Param;

import de.tum.in.www1.artemis.domain.iris.settings.*;
import de.tum.in.www1.artemis.web.rest.errors.EntityNotFoundException;

/**
 * Spring Data repository for the IrisSettings entity.
 */
public interface IrisSettingsRepository extends JpaRepository<IrisSettings, Long> {

    @Query("""
            SELECT irisSettings
            FROM IrisSettings irisSettings
<<<<<<< HEAD
            LEFT JOIN FETCH irisSettings.irisChatSettings ics
            LEFT JOIN FETCH irisSettings.irisHestiaSettings ihs
            WHERE type(irisSettings) = IrisGlobalSettings
            """)
    Set<IrisGlobalSettings> findAllGlobalSettings();
=======
                LEFT JOIN FETCH irisSettings.irisChatSettings ics
            WHERE irisSettings.isGlobal = true
            """)
    Set<IrisSettings> findAllGlobalSettings();
>>>>>>> 8425924f

    @Query("""
            SELECT irisSettings
            FROM IrisSettings irisSettings
                LEFT JOIN FETCH irisSettings.irisChatSettings ics
                LEFT JOIN FETCH irisSettings.irisHestiaSettings ihs
<<<<<<< HEAD
            WHERE type(irisSettings) = IrisGlobalSettings
            ORDER BY irisSettings.id DESC
            LIMIT 1
            """)
    Optional<IrisGlobalSettings> findGlobalSettings();

    default IrisGlobalSettings findGlobalSettingsElseThrow() {
        return findGlobalSettings().orElseThrow(() -> new EntityNotFoundException("Iris Global Settings"));
    }

    @Query("""
            SELECT irisSettings
            FROM IrisSettings irisSettings
                LEFT JOIN FETCH irisSettings.irisChatSettings ics
                LEFT JOIN FETCH irisSettings.irisHestiaSettings ihs
            WHERE type(irisSettings) = IrisCourseSettings
                AND irisSettings.course.id = :courseId
            """)
    Optional<IrisCourseSettings> findCourseSettings(Long courseId);

    @Query("""
            SELECT irisSettings
            FROM IrisSettings irisSettings
                LEFT JOIN FETCH irisSettings.irisChatSettings ics
                LEFT JOIN FETCH irisSettings.irisHestiaSettings ihs
            WHERE type(irisSettings) = IrisExerciseSettings
                AND irisSettings.exercise.id = :exerciseId
            """)
    Optional<IrisExerciseSettings> findExerciseSettings(Long exerciseId);

    default IrisSettings findByIdElseThrow(long existingSettingsId) {
        return findById(existingSettingsId).orElseThrow(() -> new EntityNotFoundException("Iris Settings", existingSettingsId));
    }
=======
                LEFT JOIN ProgrammingExercise pe ON pe.irisSettings.id = irisSettings.id
            WHERE pe.id = :programmingExerciseId
            """)
    Optional<IrisSettings> findByProgrammingExerciseId(@Param("programmingExerciseId") Long programmingExerciseId);
>>>>>>> 8425924f
}<|MERGE_RESOLUTION|>--- conflicted
+++ resolved
@@ -5,7 +5,6 @@
 
 import org.springframework.data.jpa.repository.JpaRepository;
 import org.springframework.data.jpa.repository.Query;
-import org.springframework.data.repository.query.Param;
 
 import de.tum.in.www1.artemis.domain.iris.settings.*;
 import de.tum.in.www1.artemis.web.rest.errors.EntityNotFoundException;
@@ -18,25 +17,17 @@
     @Query("""
             SELECT irisSettings
             FROM IrisSettings irisSettings
-<<<<<<< HEAD
-            LEFT JOIN FETCH irisSettings.irisChatSettings ics
-            LEFT JOIN FETCH irisSettings.irisHestiaSettings ihs
+                LEFT JOIN FETCH irisSettings.irisChatSettings ics
+                LEFT JOIN FETCH irisSettings.irisHestiaSettings ihs
             WHERE type(irisSettings) = IrisGlobalSettings
             """)
     Set<IrisGlobalSettings> findAllGlobalSettings();
-=======
-                LEFT JOIN FETCH irisSettings.irisChatSettings ics
-            WHERE irisSettings.isGlobal = true
-            """)
-    Set<IrisSettings> findAllGlobalSettings();
->>>>>>> 8425924f
 
     @Query("""
             SELECT irisSettings
             FROM IrisSettings irisSettings
                 LEFT JOIN FETCH irisSettings.irisChatSettings ics
                 LEFT JOIN FETCH irisSettings.irisHestiaSettings ihs
-<<<<<<< HEAD
             WHERE type(irisSettings) = IrisGlobalSettings
             ORDER BY irisSettings.id DESC
             LIMIT 1
@@ -70,10 +61,4 @@
     default IrisSettings findByIdElseThrow(long existingSettingsId) {
         return findById(existingSettingsId).orElseThrow(() -> new EntityNotFoundException("Iris Settings", existingSettingsId));
     }
-=======
-                LEFT JOIN ProgrammingExercise pe ON pe.irisSettings.id = irisSettings.id
-            WHERE pe.id = :programmingExerciseId
-            """)
-    Optional<IrisSettings> findByProgrammingExerciseId(@Param("programmingExerciseId") Long programmingExerciseId);
->>>>>>> 8425924f
 }