--- conflicted
+++ resolved
@@ -23,15 +23,10 @@
 
     public ProgrammingAssessmentService(ComplaintResponseService complaintResponseService, ComplaintRepository complaintRepository, FeedbackRepository feedbackRepository,
             ResultRepository resultRepository, StudentParticipationRepository studentParticipationRepository, ResultService resultService,
-<<<<<<< HEAD
-            SubmissionRepository submissionRepository, ExamService examService, UserService userService, TutorScoreService tutorScoreService) {
-        super(complaintResponseService, complaintRepository, feedbackRepository, resultRepository, studentParticipationRepository, resultService, submissionRepository,
-                examService);
-=======
-            SubmissionRepository submissionRepository, ExamService examService, UserService userService, GradingCriterionService gradingCriterionService) {
+            SubmissionRepository submissionRepository, ExamService examService, UserService userService, GradingCriterionService gradingCriterionService,
+            TutorScoreService tutorScoreService) {
         super(complaintResponseService, complaintRepository, feedbackRepository, resultRepository, studentParticipationRepository, resultService, submissionRepository, examService,
                 gradingCriterionService);
->>>>>>> 8afe10c5
         this.userService = userService;
         this.tutorScoreService = tutorScoreService;
     }
