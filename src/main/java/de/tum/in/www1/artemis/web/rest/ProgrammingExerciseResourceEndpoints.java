--- conflicted
+++ resolved
@@ -56,11 +56,9 @@
 
     public static final String TASKS = PROGRAMMING_EXERCISE + "/tasks";
 
-<<<<<<< HEAD
+    public static final String EXPORT_SOLUTION_REPOSITORY = PROGRAMMING_EXERCISE + "/export-solution-repository";
+
     public static final String SOLUTION_REPOSITORY_FILES_WITH_CONTENT = PROGRAMMING_EXERCISE + "/solution-files-content";
-=======
-    public static final String EXPORT_SOLUTION_REPOSITORY = PROGRAMMING_EXERCISE + "/export-solution-repository";
->>>>>>> ef4fef05
 
     private ProgrammingExerciseResourceEndpoints() {
     }
