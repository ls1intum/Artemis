--- conflicted
+++ resolved
@@ -60,11 +60,9 @@
 
     public static final String SOLUTION_REPOSITORY_FILES_WITH_CONTENT = PROGRAMMING_EXERCISE + "/solution-files-content";
 
-<<<<<<< HEAD
+    public static final String SOLUTION_REPOSITORY_FILE_NAMES = PROGRAMMING_EXERCISE + "/file-names";
+    
     public static final String BUILD_LOG_STATISTICS = PROGRAMMING_EXERCISE + "/build-log-statistics";
-=======
-    public static final String SOLUTION_REPOSITORY_FILE_NAMES = PROGRAMMING_EXERCISE + "/file-names";
->>>>>>> 346147f9
 
     private ProgrammingExerciseResourceEndpoints() {
     }
