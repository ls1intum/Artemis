--- conflicted
+++ resolved
@@ -42,13 +42,11 @@
 
     public static final URI EXAM_PROGRAMMING_EXERCISE_SHORT_NAME_INVALID = URI.create(PROBLEM_BASE_URL + "/exam-programming-exercise-short-name-invalid");
 
-<<<<<<< HEAD
-    public static final URI CHANNEL_NAME_DUPLICATE = URI.create(PROBLEM_BASE_URL + "/channel-name-duplicate");
-=======
     public static final URI SCHEDULE_OVERLAPS_WITH_SESSION = URI.create(PROBLEM_BASE_URL + "/schedule-overlaps-with-session");
 
     public static final URI SESSION_OVERLAPS_WITH_SESSION = URI.create(PROBLEM_BASE_URL + "/session-overlaps-with-session");
->>>>>>> 49a32754
+
+    public static final URI CHANNEL_NAME_DUPLICATE = URI.create(PROBLEM_BASE_URL + "/channel-name-duplicate");
 
     private ErrorConstants() {
     }
