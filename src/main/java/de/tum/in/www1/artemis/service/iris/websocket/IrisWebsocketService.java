package de.tum.in.www1.artemis.service.iris.websocket;

import java.util.Collections;
import java.util.Map;
import java.util.Objects;

import de.tum.in.www1.artemis.domain.User;

import com.fasterxml.jackson.annotation.JsonInclude;

import de.tum.in.www1.artemis.domain.iris.message.IrisMessage;
import de.tum.in.www1.artemis.domain.iris.session.IrisSession;
import de.tum.in.www1.artemis.service.WebsocketMessagingService;
import de.tum.in.www1.artemis.service.iris.IrisRateLimitService;
import de.tum.in.www1.artemis.service.iris.exception.IrisException;

/**
 * A service to send a message over the websocket to a specific user
 */
public abstract class IrisWebsocketService {

    private static final String IRIS_WEBSOCKET_TOPIC_PREFIX = "/topic/iris";

    private final WebsocketMessagingService websocketMessagingService;
<<<<<<< HEAD

=======
    
    private final IrisRateLimitService rateLimitService;
    
>>>>>>> 60389132
    private final String topic;

    public IrisWebsocketService(WebsocketMessagingService websocketMessagingService,
                                IrisRateLimitService rateLimitService,
                                String topic) {
        this.websocketMessagingService = websocketMessagingService;
        this.rateLimitService = rateLimitService;
        this.topic = topic;
    }

    /**
     * Checks if the session is of the correct type
     *
     * @param irisSession to check
     */
    protected abstract void checkSessionType(IrisSession irisSession);

    /**
     * Gets the user login of the user to which the message should be sent
     *
     * @param irisSession with the user to which the message should be sent
     * @return the user login of the user to which the message should be sent
     */
<<<<<<< HEAD
    protected abstract String getUserLogin(IrisSession irisSession);

=======
    protected abstract User getUser(IrisSession irisSession);
    
>>>>>>> 60389132
    /**
     * Sends a message over the websocket to a specific user
     *
     * @param irisMessage that should be sent over the websocket
     */
    public void sendMessage(IrisMessage irisMessage) {
        var session = irisMessage.getSession();
        checkSessionType(session);
        var user = getUser(session);
        String userLogin = user.getLogin();
        String irisWebsocketTopic = String.format("%s/%s/%d", IRIS_WEBSOCKET_TOPIC_PREFIX, topic, session.getId());
        var rateLimitInfo = rateLimitService.getRateLimitInformation(user);
        websocketMessagingService.sendMessageToUser(userLogin, irisWebsocketTopic, new IrisWebsocketDTO(irisMessage, rateLimitInfo));
    }

    /**
     * Sends an exception over the websocket to a specific user
     *
     * @param irisSession to which the exception belongs
     * @param throwable   that should be sent over the websocket
     */
    public void sendException(IrisSession irisSession, Throwable throwable) {
        checkSessionType(irisSession);
        var user = getUser(irisSession);
        String userLogin = user.getLogin();
        String irisWebsocketTopic = String.format("%s/%s/%d", IRIS_WEBSOCKET_TOPIC_PREFIX, topic, irisSession.getId());
        var rateLimitInfo = rateLimitService.getRateLimitInformation(user);
        websocketMessagingService.sendMessageToUser(userLogin, irisWebsocketTopic, new IrisWebsocketDTO(throwable, rateLimitInfo));
    }

    @JsonInclude(JsonInclude.Include.NON_EMPTY)
    public static class IrisWebsocketDTO {

        private final IrisWebsocketMessageType type;

        private final IrisMessage message;

        private final String errorMessage;

        private final String errorTranslationKey;

        private final Map<String, Object> translationParams;

        private final IrisRateLimitService.IrisRateLimitInformation rateLimitInfo;

        public IrisWebsocketDTO(IrisMessage message, IrisRateLimitService.IrisRateLimitInformation rateLimitInfo) {
            this.rateLimitInfo = rateLimitInfo;
            this.type = IrisWebsocketMessageType.MESSAGE;
            this.message = message;
            this.errorMessage = null;
            this.errorTranslationKey = null;
            this.translationParams = null;
        }

        public IrisWebsocketDTO(Throwable throwable, IrisRateLimitService.IrisRateLimitInformation rateLimitInfo) {
            this.rateLimitInfo = rateLimitInfo;
            this.type = IrisWebsocketMessageType.ERROR;
            this.message = null;
            this.errorMessage = throwable.getMessage();
            this.errorTranslationKey = throwable instanceof IrisException irisException ? irisException.getTranslationKey() : null;
            this.translationParams = throwable instanceof IrisException irisException ? irisException.getTranslationParams() : null;
        }

        public IrisWebsocketMessageType getType() {
            return type;
        }

        public IrisMessage getMessage() {
            return message;
        }

        public String getErrorMessage() {
            return errorMessage;
        }

        public String getErrorTranslationKey() {
            return errorTranslationKey;
        }

        public Map<String, Object> getTranslationParams() {
            return translationParams != null ? Collections.unmodifiableMap(translationParams) : null;
        }

        public IrisRateLimitService.IrisRateLimitInformation getRateLimitInfo() {
            return rateLimitInfo;
        }

        public enum IrisWebsocketMessageType {
            MESSAGE, ERROR
        }

        @Override
        public boolean equals(Object other) {
            if (this == other) {
                return true;
            }
            if (other == null || getClass() != other.getClass()) {
                return false;
            }
            IrisWebsocketDTO that = (IrisWebsocketDTO) other;
            return type == that.type && Objects.equals(message, that.message) && Objects.equals(errorMessage, that.errorMessage)
                    && Objects.equals(errorTranslationKey, that.errorTranslationKey) && Objects.equals(translationParams, that.translationParams);
        }

        @Override
        public int hashCode() {
            return Objects.hash(type, message, errorMessage, errorTranslationKey, translationParams);
        }

        @Override
        public String toString() {
            return "IrisWebsocketDTO{" + "type=" + type + ", message=" + message + ", errorMessage='" + errorMessage + '\'' + ", errorTranslationKey='" + errorTranslationKey + '\''
                    + ", translationParams=" + translationParams + '}';
        }
    }
}<|MERGE_RESOLUTION|>--- conflicted
+++ resolved
@@ -4,10 +4,9 @@
 import java.util.Map;
 import java.util.Objects;
 
-import de.tum.in.www1.artemis.domain.User;
-
 import com.fasterxml.jackson.annotation.JsonInclude;
 
+import de.tum.in.www1.artemis.domain.User;
 import de.tum.in.www1.artemis.domain.iris.message.IrisMessage;
 import de.tum.in.www1.artemis.domain.iris.session.IrisSession;
 import de.tum.in.www1.artemis.service.WebsocketMessagingService;
@@ -22,18 +21,12 @@
     private static final String IRIS_WEBSOCKET_TOPIC_PREFIX = "/topic/iris";
 
     private final WebsocketMessagingService websocketMessagingService;
-<<<<<<< HEAD
 
-=======
-    
     private final IrisRateLimitService rateLimitService;
-    
->>>>>>> 60389132
+
     private final String topic;
 
-    public IrisWebsocketService(WebsocketMessagingService websocketMessagingService,
-                                IrisRateLimitService rateLimitService,
-                                String topic) {
+    public IrisWebsocketService(WebsocketMessagingService websocketMessagingService, IrisRateLimitService rateLimitService, String topic) {
         this.websocketMessagingService = websocketMessagingService;
         this.rateLimitService = rateLimitService;
         this.topic = topic;
@@ -52,13 +45,8 @@
      * @param irisSession with the user to which the message should be sent
      * @return the user login of the user to which the message should be sent
      */
-<<<<<<< HEAD
-    protected abstract String getUserLogin(IrisSession irisSession);
+    protected abstract User getUser(IrisSession irisSession);
 
-=======
-    protected abstract User getUser(IrisSession irisSession);
-    
->>>>>>> 60389132
     /**
      * Sends a message over the websocket to a specific user
      *
