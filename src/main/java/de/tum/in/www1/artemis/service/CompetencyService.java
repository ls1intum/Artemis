package de.tum.in.www1.artemis.service;

import java.util.*;

import javax.validation.constraints.NotNull;

import org.springframework.data.domain.Page;
import org.springframework.stereotype.Service;

import de.tum.in.www1.artemis.domain.*;
import de.tum.in.www1.artemis.domain.competency.Competency;
import de.tum.in.www1.artemis.domain.competency.CompetencyRelation;
import de.tum.in.www1.artemis.domain.competency.RelationType;
import de.tum.in.www1.artemis.repository.*;
import de.tum.in.www1.artemis.service.learningpath.LearningPathService;
import de.tum.in.www1.artemis.web.rest.dto.*;
import de.tum.in.www1.artemis.web.rest.dto.competency.CompetencyRelationDTO;
import de.tum.in.www1.artemis.web.rest.dto.competency.CompetencyWithTailRelationDTO;
import de.tum.in.www1.artemis.web.rest.util.PageUtil;

@Service
public class CompetencyService {

    private final CompetencyRepository competencyRepository;

    private final CompetencyRelationRepository competencyRelationRepository;

    private final AuthorizationCheckService authCheckService;

<<<<<<< HEAD
    public CompetencyService(CompetencyRepository competencyRepository, AuthorizationCheckService authCheckService, CompetencyRelationRepository competencyRelationRepository) {
        this.competencyRepository = competencyRepository;
        this.authCheckService = authCheckService;
        this.competencyRelationRepository = competencyRelationRepository;
=======
    private final LearningPathService learningPathService;

    public CompetencyService(CompetencyRepository competencyRepository, AuthorizationCheckService authCheckService, CompetencyRelationRepository competencyRelationRepository,
            LearningPathService learningPathService) {
        this.competencyRepository = competencyRepository;
        this.authCheckService = authCheckService;
        this.competencyRelationRepository = competencyRelationRepository;
        this.learningPathService = learningPathService;
>>>>>>> 3afd5b02
    }

    /**
     * Get all prerequisites for a course. Lecture units are removed if the student is not part of the course.
     *
     * @param course The course for which the prerequisites should be retrieved.
     * @param user   The user that is requesting the prerequisites.
     * @return A list of prerequisites (without lecture units if student is not part of course).
     */
    public Set<Competency> findAllPrerequisitesForCourse(@NotNull Course course, @NotNull User user) {
        Set<Competency> prerequisites = competencyRepository.findPrerequisitesByCourseId(course.getId());
        // Remove all lecture units
        for (Competency prerequisite : prerequisites) {
            prerequisite.setLectureUnits(Collections.emptySet());
        }
        return prerequisites;
    }

    /**
     * Search for all competencies fitting a {@link PageableSearchDTO search query}. The result is paged.
     *
     * @param search The search query defining the search term and the size of the returned page
     * @param user   The user for whom to fetch all available lectures
     * @return A wrapper object containing a list of all found competencies and the total number of pages
     */
    public SearchResultPageDTO<Competency> getAllOnPageWithSize(final PageableSearchDTO<String> search, final User user) {
        final var pageable = PageUtil.createDefaultPageRequest(search, PageUtil.ColumnMapping.COMPETENCY);
        final var searchTerm = search.getSearchTerm();
        final Page<Competency> competencyPage;
        if (authCheckService.isAdmin(user)) {
            competencyPage = competencyRepository.findByTitleIgnoreCaseContainingOrCourse_TitleIgnoreCaseContaining(searchTerm, searchTerm, pageable);
        }
        else {
            competencyPage = competencyRepository.findByTitleInLectureOrCourseAndUserHasAccessToCourse(searchTerm, searchTerm, user.getGroups(), pageable);
        }
        return new SearchResultPageDTO<>(competencyPage.getContent(), competencyPage.getTotalPages());
    }

    /**
     * Imports all competencies from a course (and optionally their relations) into another.
     *
     * @param targetCourse    the course to import into
     * @param sourceCourse    the course to import from
     * @param importRelations if competency relations should get imported aswell
     * @return A list of competencies, each also containing the relations it is the tail competency for.
     */
    public List<CompetencyWithTailRelationDTO> importAllCompetenciesFromCourse(Course targetCourse, Course sourceCourse, boolean importRelations) {
        var competencies = competencyRepository.findAllForCourse(sourceCourse.getId());
        if (competencies.isEmpty()) {
<<<<<<< HEAD
            return List.of();
        }
        // map the id of the old competency to the new one
        // used for importing relations and assigning relations to the CompetencyDTO.
        var idToImportedCompetency = new HashMap<Long, CompetencyWithTailRelationDTO>();

        for (var competency : competencies) {
            Competency competencyToImport = getCompetencyToCreate(competency);
            competencyToImport.setCourse(targetCourse);

            competencyToImport = competencyRepository.save(competencyToImport);
            idToImportedCompetency.put(competency.getId(), new CompetencyWithTailRelationDTO(competencyToImport, new ArrayList<>()));
=======
            return Collections.emptyList();
        }
        // map the id of the old competency to the new competency
        // used for assigning imported relations to the new competency
        var idToImportedCompetency = new HashMap<Long, CompetencyWithTailRelationDTO>();

        for (var competency : competencies) {
            Competency importedCompetency = getCompetencyToCreate(competency);
            importedCompetency.setCourse(targetCourse);

            importedCompetency = competencyRepository.save(importedCompetency);
            idToImportedCompetency.put(competency.getId(), new CompetencyWithTailRelationDTO(importedCompetency, new ArrayList<>()));
        }

        if (targetCourse.getLearningPathsEnabled()) {
            var importedCompetencies = idToImportedCompetency.values().stream().map(CompetencyWithTailRelationDTO::competency).toList();
            learningPathService.linkCompetenciesToLearningPathsOfCourse(importedCompetencies, targetCourse.getId());
>>>>>>> 3afd5b02
        }

        if (importRelations) {
            var relations = competencyRelationRepository.findAllWithHeadAndTailByCourseId(sourceCourse.getId());
            for (var relation : relations) {
                var tailCompetencyDTO = idToImportedCompetency.get(relation.getTailCompetency().getId());
                var headCompetencyDTO = idToImportedCompetency.get(relation.getHeadCompetency().getId());

                CompetencyRelation relationToImport = new CompetencyRelation();
                relationToImport.setType(relation.getType());
                relationToImport.setTailCompetency(tailCompetencyDTO.competency());
                relationToImport.setHeadCompetency(headCompetencyDTO.competency());

                relationToImport = competencyRelationRepository.save(relationToImport);
                tailCompetencyDTO.tailRelations().add(new CompetencyRelationDTO(relationToImport));
            }
        }
        return idToImportedCompetency.values().stream().toList();
    }

    /**
     * Creates a new Competency from an existing one (without relations)
     *
     * @param competency the existing competency
     * @return the new Competency
     */
    public Competency getCompetencyToCreate(Competency competency) {
        return new Competency(competency.getTitle().trim(), competency.getDescription(), competency.getSoftDueDate(), competency.getMasteryThreshold(), competency.getTaxonomy(),
                competency.isOptional());
    }

    /**
     * Checks if the provided competencies and relations between them contain a cycle
     *
     * @param competencies The set of competencies that get checked for cycles
     * @param relations    The set of relations that get checked for cycles
     * @return A boolean that states whether the provided competencies and relations contain a cycle
     */
    public boolean doesCreateCircularRelation(Set<Competency> competencies, Set<CompetencyRelation> relations) {
        // Inner class Vertex is only used in this method for cycle detection
        class Vertex {

            private final String label;

            private boolean beingVisited;

            private boolean visited;

            private final Set<Vertex> adjacencyList;

            public Vertex(String label) {
                this.label = label;
                this.adjacencyList = new HashSet<>();
            }

            public Set<Vertex> getAdjacencyList() {
                return adjacencyList;
            }

            public void addNeighbor(Vertex adjacent) {
                this.adjacencyList.add(adjacent);
            }

            public boolean isBeingVisited() {
                return beingVisited;
            }

            public void setBeingVisited(boolean beingVisited) {
                this.beingVisited = beingVisited;
            }

            public boolean isVisited() {
                return visited;
            }

            public void setVisited(boolean visited) {
                this.visited = visited;
            }
        }

        // Inner class Graph is only used in this method for cycle detection
        class Graph {

            private final List<Vertex> vertices;

            public Graph() {
                this.vertices = new ArrayList<>();
            }

            public void addVertex(Vertex vertex) {
                this.vertices.add(vertex);
            }

            public void addEdge(Vertex from, Vertex to) {
                from.addNeighbor(to);
            }

            // Checks all vertices of the graph if they are part of a cycle.
            // This is necessary because otherwise we would not traverse the complete graph if it is not connected
            public boolean hasCycle() {
                for (Vertex vertex : vertices) {
                    if (!vertex.isVisited() && vertexIsPartOfCycle(vertex)) {
                        return true;
                    }
                }
                return false;
            }

            public boolean vertexIsPartOfCycle(Vertex sourceVertex) {
                sourceVertex.setBeingVisited(true);
                for (Vertex neighbor : sourceVertex.getAdjacencyList()) {
                    if (neighbor.isBeingVisited() || (!neighbor.isVisited() && vertexIsPartOfCycle(neighbor))) {
                        // backward edge exists -> cycle
                        return true;
                    }
                }
                sourceVertex.setBeingVisited(false);
                sourceVertex.setVisited(true);
                return false;
            }
        }

        var graph = new Graph();
        for (Competency competency : competencies) {
            graph.addVertex(new Vertex(competency.getTitle()));
        }
        for (CompetencyRelation relation : relations) {
            var headVertex = graph.vertices.stream().filter(vertex -> vertex.label.equals(relation.getHeadCompetency().getTitle())).findFirst().orElseThrow();
            var tailVertex = graph.vertices.stream().filter(vertex -> vertex.label.equals(relation.getTailCompetency().getTitle())).findFirst().orElseThrow();
            // Only EXTENDS and ASSUMES are included in the generated graph as other relations are no problem if they are circular
            // MATCHES relations are considered in the next step by merging the edges and combining the adjacencyLists
            switch (relation.getType()) {
                case EXTENDS, ASSUMES -> graph.addEdge(tailVertex, headVertex);
            }
        }
        // combine vertices that are connected through MATCHES
        for (CompetencyRelation relation : relations) {
            if (relation.getType() == RelationType.MATCHES) {
                var headVertex = graph.vertices.stream().filter(vertex -> vertex.label.equals(relation.getHeadCompetency().getTitle())).findFirst().orElseThrow();
                var tailVertex = graph.vertices.stream().filter(vertex -> vertex.label.equals(relation.getTailCompetency().getTitle())).findFirst().orElseThrow();
                if (headVertex.adjacencyList.contains(tailVertex) || tailVertex.adjacencyList.contains(headVertex)) {
                    return true;
                }
                // create a merged vertex
                var mergedVertex = new Vertex(tailVertex.label + ", " + headVertex.label);
                // add all neighbours to merged vertex
                mergedVertex.getAdjacencyList().addAll(headVertex.getAdjacencyList());
                mergedVertex.getAdjacencyList().addAll(tailVertex.getAdjacencyList());
                // update every vertex that initially had one of the two merged vertices as neighbours to now reference the merged vertex
                for (Vertex vertex : graph.vertices) {
                    for (Vertex adjacentVertex : vertex.getAdjacencyList()) {
                        if (adjacentVertex.label.equals(headVertex.label) || adjacentVertex.label.equals(tailVertex.label)) {
                            vertex.getAdjacencyList().remove(adjacentVertex);
                            vertex.getAdjacencyList().add(mergedVertex);
                        }
                    }
                }
            }
        }
        return graph.hasCycle();
    }
}<|MERGE_RESOLUTION|>--- conflicted
+++ resolved
@@ -27,12 +27,6 @@
 
     private final AuthorizationCheckService authCheckService;
 
-<<<<<<< HEAD
-    public CompetencyService(CompetencyRepository competencyRepository, AuthorizationCheckService authCheckService, CompetencyRelationRepository competencyRelationRepository) {
-        this.competencyRepository = competencyRepository;
-        this.authCheckService = authCheckService;
-        this.competencyRelationRepository = competencyRelationRepository;
-=======
     private final LearningPathService learningPathService;
 
     public CompetencyService(CompetencyRepository competencyRepository, AuthorizationCheckService authCheckService, CompetencyRelationRepository competencyRelationRepository,
@@ -41,7 +35,6 @@
         this.authCheckService = authCheckService;
         this.competencyRelationRepository = competencyRelationRepository;
         this.learningPathService = learningPathService;
->>>>>>> 3afd5b02
     }
 
     /**
@@ -91,20 +84,6 @@
     public List<CompetencyWithTailRelationDTO> importAllCompetenciesFromCourse(Course targetCourse, Course sourceCourse, boolean importRelations) {
         var competencies = competencyRepository.findAllForCourse(sourceCourse.getId());
         if (competencies.isEmpty()) {
-<<<<<<< HEAD
-            return List.of();
-        }
-        // map the id of the old competency to the new one
-        // used for importing relations and assigning relations to the CompetencyDTO.
-        var idToImportedCompetency = new HashMap<Long, CompetencyWithTailRelationDTO>();
-
-        for (var competency : competencies) {
-            Competency competencyToImport = getCompetencyToCreate(competency);
-            competencyToImport.setCourse(targetCourse);
-
-            competencyToImport = competencyRepository.save(competencyToImport);
-            idToImportedCompetency.put(competency.getId(), new CompetencyWithTailRelationDTO(competencyToImport, new ArrayList<>()));
-=======
             return Collections.emptyList();
         }
         // map the id of the old competency to the new competency
@@ -122,7 +101,6 @@
         if (targetCourse.getLearningPathsEnabled()) {
             var importedCompetencies = idToImportedCompetency.values().stream().map(CompetencyWithTailRelationDTO::competency).toList();
             learningPathService.linkCompetenciesToLearningPathsOfCourse(importedCompetencies, targetCourse.getId());
->>>>>>> 3afd5b02
         }
 
         if (importRelations) {
