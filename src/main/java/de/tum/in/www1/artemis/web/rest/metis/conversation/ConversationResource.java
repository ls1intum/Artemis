package de.tum.in.www1.artemis.web.rest.metis.conversation;

import java.util.*;

import org.slf4j.Logger;
import org.slf4j.LoggerFactory;
import org.springframework.data.domain.PageImpl;
import org.springframework.data.domain.Pageable;
import org.springframework.http.HttpHeaders;
import org.springframework.http.HttpStatus;
import org.springframework.http.ResponseEntity;
import org.springframework.web.bind.annotation.*;
import org.springframework.web.server.ResponseStatusException;
import org.springframework.web.servlet.support.ServletUriComponentsBuilder;

import de.tum.in.www1.artemis.domain.metis.conversation.Channel;
import de.tum.in.www1.artemis.domain.metis.conversation.Conversation;
import de.tum.in.www1.artemis.repository.CourseRepository;
import de.tum.in.www1.artemis.repository.UserRepository;
import de.tum.in.www1.artemis.security.Role;
import de.tum.in.www1.artemis.security.annotations.EnforceAtLeastStudent;
import de.tum.in.www1.artemis.service.AuthorizationCheckService;
import de.tum.in.www1.artemis.service.dto.UserPublicInfoDTO;
import de.tum.in.www1.artemis.service.metis.conversation.ConversationService;
import de.tum.in.www1.artemis.service.metis.conversation.ConversationService.ConversationMemberSearchFilters;
import de.tum.in.www1.artemis.service.metis.conversation.auth.ChannelAuthorizationService;
import de.tum.in.www1.artemis.web.rest.errors.AccessForbiddenException;
import de.tum.in.www1.artemis.web.rest.errors.BadRequestAlertException;
import de.tum.in.www1.artemis.web.rest.metis.conversation.dtos.ConversationDTO;
import de.tum.in.www1.artemis.web.rest.metis.conversation.dtos.ConversationUserDTO;
import tech.jhipster.web.util.PaginationUtil;

@RestController
@RequestMapping("/api/courses")
public class ConversationResource extends ConversationManagementResource {

    private final Logger log = LoggerFactory.getLogger(ConversationResource.class);

    private final ConversationService conversationService;

    private final ChannelAuthorizationService channelAuthorizationService;

    private final AuthorizationCheckService authorizationCheckService;

    private final UserRepository userRepository;

    public ConversationResource(ConversationService conversationService, ChannelAuthorizationService channelAuthorizationService,
            AuthorizationCheckService authorizationCheckService, UserRepository userRepository, CourseRepository courseRepository) {
        super(courseRepository);
        this.conversationService = conversationService;
        this.channelAuthorizationService = channelAuthorizationService;
        this.authorizationCheckService = authorizationCheckService;
        this.userRepository = userRepository;
    }

    /**
     * GET /api/courses/:courseId/conversations: Returns all conversations of a course where the requesting user is a member
     *
     * @param courseId the id of the course
     * @return ResponseEntity with status 200 (OK) and with body containing the list of conversations where the requesting user is a member
     */
    @GetMapping("/{courseId}/conversations")
    @EnforceAtLeastStudent
    public ResponseEntity<List<ConversationDTO>> getConversationsOfUser(@PathVariable Long courseId) {
        checkMessagingEnabledElseThrow(courseId);

        var requestingUser = userRepository.getUserWithGroupsAndAuthorities();
        authorizationCheckService.checkHasAtLeastRoleInCourseElseThrow(Role.STUDENT, courseRepository.findByIdElseThrow(courseId), requestingUser);
        var conversations = conversationService.getConversationsOfUser(courseId, requestingUser);
        return ResponseEntity.ok(new ArrayList<>(conversations));
    }

    /**
     * POST /api/courses/:courseId/conversations/:conversationId/favorite : Updates the favorite status of a conversation for the requesting user
     *
     * @param courseId       the id of the course
     * @param conversationId the id of the conversation
     * @param isFavorite     the new favorite status
     * @return ResponseEntity with status 200 (Ok)
     */
    @PostMapping("/{courseId}/conversations/{conversationId}/favorite")
    @EnforceAtLeastStudent
    public ResponseEntity<Void> changeFavoriteStatus(@PathVariable Long courseId, @PathVariable Long conversationId, @RequestParam Boolean isFavorite) {
        checkMessagingEnabledElseThrow(courseId);
        var requestingUser = this.userRepository.getUserWithGroupsAndAuthorities();
        authorizationCheckService.checkHasAtLeastRoleInCourseElseThrow(Role.STUDENT, courseRepository.findByIdElseThrow(courseId), requestingUser);
        conversationService.switchFavoriteStatus(conversationId, requestingUser, isFavorite);
        return ResponseEntity.ok().build();
    }

    /**
     * POST /api/courses/:courseId/conversations/:conversationId/hidden : Updates the hidden status of a conversation for the requesting user
     *
     * @param courseId       the id of the course
     * @param conversationId the id of the conversation
     * @param isHidden       the new hidden status
     * @return ResponseEntity with status 200 (Ok)
     */
    @PostMapping("/{courseId}/conversations/{conversationId}/hidden")
    @EnforceAtLeastStudent
    public ResponseEntity<Void> switchHiddenStatus(@PathVariable Long courseId, @PathVariable Long conversationId, @RequestParam Boolean isHidden) {
        checkMessagingEnabledElseThrow(courseId);
        var requestingUser = this.userRepository.getUserWithGroupsAndAuthorities();
        authorizationCheckService.checkHasAtLeastRoleInCourseElseThrow(Role.STUDENT, courseRepository.findByIdElseThrow(courseId), requestingUser);
        conversationService.switchHiddenStatus(conversationId, requestingUser, isHidden);
        return ResponseEntity.ok().build();
    }

    /**
     * GET /api/courses/:courseId/unread-messages : Checks for unread messages of the current user
     *
     * @param courseId the id of the course
     * @return ResponseEntity with status 200 (Ok) and the information if the user has unread messages
     */
    @GetMapping("/{courseId}/unread-messages")
    @EnforceAtLeastStudent
    public ResponseEntity<Boolean> hasUnreadMessages(@PathVariable Long courseId) {
        checkMessagingEnabledElseThrow(courseId);

        var requestingUser = userRepository.getUserWithGroupsAndAuthorities();
        authorizationCheckService.checkHasAtLeastRoleInCourseElseThrow(Role.STUDENT, courseRepository.findByIdElseThrow(courseId), requestingUser);
        return ResponseEntity.ok(conversationService.userHasUnreadMessages(courseId, requestingUser));
    }

    /**
     * GET /api/courses/:courseId/conversations/:conversationId/members/search: Searches for members of a conversation
     *
     * @param courseId       the id of the course
     * @param conversationId the id of the conversation
     * @param loginOrName    the search term to search login and names by
     * @param filter         an additional role filter to only search for users of a specific role
     * @param pageable       containing the pageable information
     * @return ResponseEntity with status 200 (OK) and with body containing the list of found members matching the criteria
     */
    @GetMapping("/{courseId}/conversations/{conversationId}/members/search")
    @EnforceAtLeastStudent
    public ResponseEntity<List<ConversationUserDTO>> searchMembersOfConversation(@PathVariable Long courseId, @PathVariable Long conversationId,
            @RequestParam("loginOrName") String loginOrName, @RequestParam(value = "filter", required = false) ConversationMemberSearchFilters filter, Pageable pageable) {
        log.debug("REST request to get members of conversation : {} with login or name : {} in course: {}", conversationId, loginOrName, courseId);
        if (pageable.getPageSize() > 20) {
            throw new ResponseStatusException(HttpStatus.BAD_REQUEST, "The page size must not be greater than 20");
        }
        var course = courseRepository.findByIdElseThrow(courseId);
        checkMessagingEnabledElseThrow(course);
        authorizationCheckService.checkHasAtLeastRoleInCourseElseThrow(Role.STUDENT, course, null);
        var conversationFromDatabase = this.conversationService.getConversationById(conversationId);
        checkEntityIdMatchesPathIds(conversationFromDatabase, Optional.of(courseId), Optional.of(conversationId));
        var requestingUser = userRepository.getUserWithGroupsAndAuthorities();
        var isMember = conversationService.isMember(conversationId, requestingUser.getId());
        if (!isMember) {
            var atLeastInstructorInCourse = authorizationCheckService.isAtLeastInstructorInCourse(course, requestingUser);
            if (!atLeastInstructorInCourse) {
                throw new AccessForbiddenException("Only members of a conversation or instructors can search the members of a conversation.");
            }
        }
        var searchTerm = loginOrName != null ? loginOrName.toLowerCase().trim() : "";
        var originalPage = conversationService.searchMembersOfConversation(course, conversationFromDatabase, pageable, searchTerm, Optional.ofNullable(filter));

        var resultDTO = new ArrayList<ConversationUserDTO>();
        for (var user : originalPage) {
            var dto = new ConversationUserDTO(user);
            UserPublicInfoDTO.assignRoleProperties(course, user, dto);
            if (conversationFromDatabase instanceof Channel channel) {
                dto.setIsChannelModerator(channelAuthorizationService.isChannelModerator(channel.getId(), user.getId()));
            }
            resultDTO.add(dto);
        }
        var dtoPage = new PageImpl<>(resultDTO, originalPage.getPageable(), originalPage.getTotalElements());
        HttpHeaders headers = PaginationUtil.generatePaginationHttpHeaders(ServletUriComponentsBuilder.fromCurrentRequest(), dtoPage);
        return new ResponseEntity<>(dtoPage.getContent(), headers, HttpStatus.OK);
    }

    private void checkEntityIdMatchesPathIds(Conversation conversation, Optional<Long> courseId, Optional<Long> conversationId) {
        courseId.ifPresent(courseIdValue -> {
            if (!conversation.getCourse().getId().equals(courseIdValue)) {
                throw new BadRequestAlertException("The courseId in the path does not match the courseId in the conversation", "conversation", "courseIdMismatch");
            }
        });
        conversationId.ifPresent(conversationIdValue -> {
            if (!conversation.getId().equals(conversationIdValue)) {
                throw new BadRequestAlertException("The conversationId in the path does not match the conversationId in the conversation", "conversation",
                        "conversationIdMismatch");
            }
        });
    }
<<<<<<< HEAD
=======

    /**
     * GET api/courses/conversations-for-notifications : Get all conversations for which the current user should receive notifications
     *
     * @return the list of Conversations for which the current user should receive notifications about
     */
    @GetMapping("/conversations-for-notifications")
    @EnforceAtLeastStudent
    public List<Conversation> getAllConversationsForNotifications() {
        log.debug("REST request to get all tutorial groups for which the current user should receive notifications");
        User user = userRepository.getUserWithGroupsAndAuthorities();
        return conversationService.findAllConversationsForNotifications(user, false);
    }
>>>>>>> bfe94cc9
}<|MERGE_RESOLUTION|>--- conflicted
+++ resolved
@@ -183,20 +183,4 @@
             }
         });
     }
-<<<<<<< HEAD
-=======
-
-    /**
-     * GET api/courses/conversations-for-notifications : Get all conversations for which the current user should receive notifications
-     *
-     * @return the list of Conversations for which the current user should receive notifications about
-     */
-    @GetMapping("/conversations-for-notifications")
-    @EnforceAtLeastStudent
-    public List<Conversation> getAllConversationsForNotifications() {
-        log.debug("REST request to get all tutorial groups for which the current user should receive notifications");
-        User user = userRepository.getUserWithGroupsAndAuthorities();
-        return conversationService.findAllConversationsForNotifications(user, false);
-    }
->>>>>>> bfe94cc9
 }