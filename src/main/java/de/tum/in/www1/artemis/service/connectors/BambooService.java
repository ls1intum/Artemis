--- conflicted
+++ resolved
@@ -165,15 +165,9 @@
         String planProject = getProjectKeyFromBuildPlanId(buildPlanId);
         String planKey = participation.getBuildPlanId();
         updatePlanRepository(
-<<<<<<< HEAD
             planProject,
             planKey,
-            assignmentRepoName,
-=======
-            getProjectKeyFromBuildPlanId(buildPlanId),
-            getPlanKeyFromBuildPlanId(buildPlanId),
             ASSIGNMENT_REPO_NAME,
->>>>>>> 81ef9886
             getProjectKeyFromUrl(repositoryUrl),
             versionControlService.get().getRepositoryName(repositoryUrl)
         );
@@ -341,16 +335,10 @@
     @Override
     public String clonePlan(String templatePlan, String planKey, String planName) throws BambooException {
         try {
-<<<<<<< HEAD
             log.debug("Clone build plan " + templatePlan + " to " + planKey);
+            //TODO use REST API PUT "/rest/api/latest/clone/{projectKey}-{buildKey}:{toProjectKey}-{toBuildKey}"
             String message = getBambooClient().getPlanHelper().clonePlan(templatePlan, planKey, planName, "", "", true);
             log.info("Clone build plan " + templatePlan + " was successful." + message);
-=======
-            log.debug("Clone build plan " + templateProject + "-" + templatePlan + " to " + toPlan);
-            //TODO use REST API PUT "/rest/api/latest/clone/{projectKey}-{buildKey}:{toProjectKey}-{toBuildKey}"
-            String message = getBambooClient().getPlanHelper().clonePlan(templateProject + "-" + templatePlan, toPlan, toPlan, "", "", true);
-            log.info("Clone build plan " + toPlan + " was successful." + message);
->>>>>>> 81ef9886
         } catch (CliClient.ClientException clientException) {
             if (clientException.getMessage().contains("already exists")) {
                 throw new BambooException(clientException.getMessage());
@@ -388,16 +376,10 @@
      */
     public String enablePlan(String planKey) throws BambooException {
         try {
-<<<<<<< HEAD
             log.debug("Enable build plan " + planKey);
+            //TODO use REST API PUT "/rest/api/latest/clone/{projectKey}-{buildKey}:{toProjectKey}-{toBuildKey}"
             String message = getBambooClient().getPlanHelper().enablePlan(planKey, true);
             log.info("Enable build plan " + planKey + " was successful. " + message);
-=======
-            log.debug("Enable build plan " + projectKey + "-" + planKey);
-            //TODO: use REST API POST "/rest/api/latest/plan/{projectKey}-{buildKey}/enable"
-            String message = getBambooClient().getPlanHelper().enablePlan(projectKey + "-" + planKey, true);
-            log.info("Enable build plan " + projectKey + "-" + planKey + " was successful. " + message);
->>>>>>> 81ef9886
             return message;
         } catch (CliClient.ClientException | CliClient.RemoteRestException e) {
             log.error(e.getMessage(), e);
@@ -427,14 +409,9 @@
      */
     private void deletePlan(String planKey) {
         try {
-<<<<<<< HEAD
             log.info("Delete build plan " + planKey);
+            //TODO use REST API PUT "/rest/api/latest/clone/{projectKey}-{buildKey}:{toProjectKey}-{toBuildKey}"
             String message = getBambooClient().getPlanHelper().deletePlan(planKey);
-=======
-            log.info("Delete build plan " + projectKey + "-" + planKey);
-            //TODO use REST API DELETE "/rest/api/latest/plan/{projectKey}-{buildKey}"
-            String message = getBambooClient().getPlanHelper().deletePlan(projectKey + "-" + planKey);
->>>>>>> 81ef9886
             log.info("Delete build plan was successful. " + message);
         } catch (CliClient.ClientException | CliClient.RemoteRestException e) {
             log.error(e.getMessage());
