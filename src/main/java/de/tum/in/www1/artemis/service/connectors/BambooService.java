--- conflicted
+++ resolved
@@ -30,10 +30,7 @@
 import com.appfire.common.cli.CliClient;
 
 import javax.annotation.Nullable;
-<<<<<<< HEAD
-=======
 import java.io.ByteArrayOutputStream;
->>>>>>> 719cc6fd
 import java.io.IOException;
 import java.io.PrintStream;
 import java.net.MalformedURLException;
@@ -362,13 +359,8 @@
     }
 
     @Override
-<<<<<<< HEAD
-    public String updatePlanRepository(String bambooProject, String bambooPlan, String bambooRepositoryName, String repoProjectName, String repoName, Optional<List<String>> triggeredBy) throws BambooException {
-        return continuousIntegrationUpdateService.get().updatePlanRepository(bambooProject, bambooPlan, bambooRepositoryName, repoProjectName, repoName, triggeredBy);
-=======
-    public void updatePlanRepository(String bambooProject, String bambooPlan, String bambooRepositoryName, String repoProjectName, String repoName) throws BambooException {
-        continuousIntegrationUpdateService.get().updatePlanRepository(bambooProject, bambooPlan, bambooRepositoryName, repoProjectName, repoName);
->>>>>>> 719cc6fd
+    public void updatePlanRepository(String bambooProject, String bambooPlan, String bambooRepositoryName, String repoProjectName, String repoName, Optional<List<String>> triggeredBy) throws BambooException {
+        continuousIntegrationUpdateService.get().updatePlanRepository(bambooProject, bambooPlan, bambooRepositoryName, repoProjectName, repoName, triggeredBy);
     }
 
     /**
