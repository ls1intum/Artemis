--- conflicted
+++ resolved
@@ -495,11 +495,7 @@
     }
 
     @Override
-<<<<<<< HEAD
-    public Optional<String> getWebhookUrl(String projectKey, String buildPlanId) {
-=======
     public Optional<String> getWebHookUrl(String projectKey, String buildPlanId) {
->>>>>>> a4445ab6
         // No webhooks needed between Bamboo and Bitbucket, so we return an empty Optional
         // See https://confluence.atlassian.com/bamboo/integrating-bamboo-with-bitbucket-server-779302772.html
         return Optional.empty();
