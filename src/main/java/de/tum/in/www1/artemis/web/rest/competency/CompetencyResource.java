--- conflicted
+++ resolved
@@ -41,15 +41,6 @@
 import de.tum.in.www1.artemis.service.LectureUnitService;
 import de.tum.in.www1.artemis.service.competency.CompetencyService;
 import de.tum.in.www1.artemis.service.competency.CourseCompetencyService;
-<<<<<<< HEAD
-import de.tum.in.www1.artemis.service.feature.Feature;
-import de.tum.in.www1.artemis.service.feature.FeatureToggle;
-import de.tum.in.www1.artemis.service.iris.IrisCompetencyGenerationService;
-import de.tum.in.www1.artemis.service.util.TimeLogUtil;
-import de.tum.in.www1.artemis.web.rest.dto.CourseCompetencyProgressDTO;
-import de.tum.in.www1.artemis.web.rest.dto.SearchResultPageDTO;
-=======
->>>>>>> 24f225df
 import de.tum.in.www1.artemis.web.rest.dto.competency.CompetencyImportResponseDTO;
 import de.tum.in.www1.artemis.web.rest.dto.competency.CompetencyWithTailRelationDTO;
 import de.tum.in.www1.artemis.web.rest.errors.BadRequestAlertException;
@@ -77,17 +68,6 @@
 
     private final CompetencyService competencyService;
 
-<<<<<<< HEAD
-    private final CompetencyProgressRepository competencyProgressRepository;
-
-    private final CompetencyProgressService competencyProgressService;
-
-    private final ExerciseService exerciseService;
-
-    private final Optional<IrisCompetencyGenerationService> irisCompetencyGenerationService;
-
-=======
->>>>>>> 24f225df
     private final LectureUnitService lectureUnitService;
 
     private final CourseCompetencyRepository courseCompetencyRepository;
@@ -95,26 +75,14 @@
     private final CourseCompetencyService courseCompetencyService;
 
     public CompetencyResource(CourseRepository courseRepository, AuthorizationCheckService authorizationCheckService, UserRepository userRepository,
-<<<<<<< HEAD
-            CompetencyRepository competencyRepository, CompetencyRelationRepository competencyRelationRepository, CompetencyService competencyService,
-            CompetencyProgressRepository competencyProgressRepository, CompetencyProgressService competencyProgressService, ExerciseService exerciseService,
-            LectureUnitService lectureUnitService, CompetencyRelationService competencyRelationService, Optional<IrisCompetencyGenerationService> irisCompetencyGenerationService,
-            CourseCompetencyRepository courseCompetencyRepository, CompetencyJolService competencyJolService, CourseCompetencyService courseCompetencyService) {
-=======
             CompetencyRepository competencyRepository, CompetencyService competencyService, LectureUnitService lectureUnitService,
             CourseCompetencyRepository courseCompetencyRepository, CourseCompetencyService courseCompetencyService) {
->>>>>>> 24f225df
         this.courseRepository = courseRepository;
         this.authorizationCheckService = authorizationCheckService;
         this.userRepository = userRepository;
         this.competencyRepository = competencyRepository;
         this.competencyService = competencyService;
         this.lectureUnitService = lectureUnitService;
-<<<<<<< HEAD
-        this.competencyRelationService = competencyRelationService;
-        this.irisCompetencyGenerationService = irisCompetencyGenerationService;
-=======
->>>>>>> 24f225df
         this.courseCompetencyRepository = courseCompetencyRepository;
         this.courseCompetencyService = courseCompetencyService;
     }
@@ -357,36 +325,11 @@
     public ResponseEntity<Void> deleteCompetency(@PathVariable long competencyId, @PathVariable long courseId) {
         log.info("REST request to delete a Competency : {}", competencyId);
 
-<<<<<<< HEAD
-    /**
-     * POST courses/:courseId/competencies/:competencyId/competencies/generate-from-description
-     * Generates a list of competencies from a given course description by using IRIS.
-     *
-     * @param courseId          the id of the current course
-     * @param courseDescription the text description of the course
-     * @return the ResponseEntity with status 202 (Accepted)
-     */
-    @PostMapping("courses/{courseId}/competencies/generate-from-description")
-    @EnforceAtLeastEditorInCourse
-    public ResponseEntity<Void> generateCompetenciesFromCourseDescription(@PathVariable Long courseId, @RequestBody String courseDescription) {
-        var competencyGenerationService = irisCompetencyGenerationService.orElseThrow();
-        var user = userRepository.getUserWithGroupsAndAuthorities();
-=======
->>>>>>> 24f225df
         var course = courseRepository.findByIdElseThrow(courseId);
         var competency = courseCompetencyRepository.findByIdWithExercisesAndLectureUnitsBidirectionalElseThrow(competencyId);
         checkCourseForCompetency(course, competency);
 
-<<<<<<< HEAD
-        // Start the Iris competency generation pipeline for the given course.
-        // The generated competencies will be sent async over the websocket on the topic /topic/iris/competencies/{courseId}
-        competencyGenerationService.executeCompetencyExtractionPipeline(user, course, courseDescription);
-
-        return ResponseEntity.accepted().build();
-    }
-=======
         courseCompetencyService.deleteCourseCompetency(competency, course);
->>>>>>> 24f225df
 
         return ResponseEntity.ok().headers(HeaderUtil.createEntityDeletionAlert(applicationName, true, ENTITY_NAME, competency.getTitle())).build();
     }
