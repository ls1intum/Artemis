package de.tum.in.www1.artemis.domain;

import java.time.ZonedDateTime;

import javax.persistence.*;

import de.tum.in.www1.artemis.domain.enumeration.FeedbackConflictType;

/**
 * Represents the conflicts between two feedback of a text exercise.
 */
@Entity
@Table(name = "feedback_conflict")
public class FeedbackConflict extends DomainObject {

    @Column(name = "conflict", nullable = false)
    private Boolean conflict;

    @Column(name = "created_at")
    private ZonedDateTime createdAt;

    @Column(name = "solved_at")
    private ZonedDateTime solvedAt;

    @Enumerated(EnumType.STRING)
    @Column(name = "type", nullable = false)
    private FeedbackConflictType type;

    @ManyToOne(optional = false)
    @JoinColumn(name = "first_feedback_id", referencedColumnName = "id")
    private Feedback firstFeedback;

    @ManyToOne(optional = false)
    @JoinColumn(name = "second_feedback_id", referencedColumnName = "id")
    private Feedback secondFeedback;

<<<<<<< HEAD
    @Column(name = "markedAsNotConflict")
    private Boolean markedAsNotConflict;

    public Long getId() {
        return id;
    }

    public void setId(Long id) {
        this.id = id;
    }

=======
>>>>>>> c305fd4e
    public Boolean getConflict() {
        return conflict;
    }

    public void setConflict(Boolean conflict) {
        this.conflict = conflict;
    }

    public ZonedDateTime getCreatedAt() {
        return createdAt;
    }

    public void setCreatedAt(ZonedDateTime createdAt) {
        this.createdAt = createdAt;
    }

    public ZonedDateTime getSolvedAt() {
        return solvedAt;
    }

    public void setSolvedAt(ZonedDateTime solvedAt) {
        this.solvedAt = solvedAt;
    }

    public FeedbackConflictType getType() {
        return type;
    }

    public void setType(FeedbackConflictType type) {
        this.type = type;
    }

    public Feedback getFirstFeedback() {
        return firstFeedback;
    }

    public void setFirstFeedback(Feedback firstFeedback) {
        this.firstFeedback = firstFeedback;
    }

    public Feedback getSecondFeedback() {
        return secondFeedback;
    }

    public void setSecondFeedback(Feedback secondFeedback) {
        this.secondFeedback = secondFeedback;
    }

    public boolean getMarkedAsNotConflict() {
        return markedAsNotConflict;
    }

    public void setMarkedAsNotConflict(Boolean markedAsNotConflict) {
        this.markedAsNotConflict = markedAsNotConflict;
    }
}<|MERGE_RESOLUTION|>--- conflicted
+++ resolved
@@ -34,20 +34,9 @@
     @JoinColumn(name = "second_feedback_id", referencedColumnName = "id")
     private Feedback secondFeedback;
 
-<<<<<<< HEAD
     @Column(name = "markedAsNotConflict")
     private Boolean markedAsNotConflict;
 
-    public Long getId() {
-        return id;
-    }
-
-    public void setId(Long id) {
-        this.id = id;
-    }
-
-=======
->>>>>>> c305fd4e
     public Boolean getConflict() {
         return conflict;
     }
