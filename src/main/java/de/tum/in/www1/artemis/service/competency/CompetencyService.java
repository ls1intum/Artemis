--- conflicted
+++ resolved
@@ -288,7 +288,6 @@
     }
 
     /**
-<<<<<<< HEAD
      * Finds a competency by its id and fetches its lecture units, exercises and progress for the provided user. It also fetches the lecture unit progress for the same user.
      * <p>
      * As Spring Boot 3 doesn't support conditional JOIN FETCH statements, we have to retrieve the data manually.
@@ -339,7 +338,9 @@
         });
 
         return competencies;
-=======
+    }
+
+    /**
      * Gets a new competency from an existing one (without relations).
      * <p>
      * The competency is not persisted.
@@ -360,7 +361,6 @@
      */
     public List<CompetencyWithTailRelationDTO> competenciesToCompetencyWithTailRelationDTOs(List<Competency> competencies) {
         return competencies.stream().map(competency -> new CompetencyWithTailRelationDTO(competency, Collections.emptyList())).toList();
->>>>>>> 57c79016
     }
 
     /**
