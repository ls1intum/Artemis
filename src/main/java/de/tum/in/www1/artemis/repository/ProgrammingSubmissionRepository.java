--- conflicted
+++ resolved
@@ -18,9 +18,6 @@
 @Repository
 public interface ProgrammingSubmissionRepository extends JpaRepository<ProgrammingSubmission, Long> {
 
-<<<<<<< HEAD
-    ProgrammingSubmission findByCommitHash(String commitHash);
-=======
     @EntityGraph(attributePaths = { "result.feedbacks" })
     ProgrammingSubmission findFirstByParticipationIdAndCommitHash(Long participationId, String commitHash);
 
@@ -35,5 +32,4 @@
     ProgrammingSubmission findByIdWithEagerResult(@Param("submissionId") Long submissionId);
 
     Optional<ProgrammingSubmission> findByResultId(long resultId);
->>>>>>> 1d3e6486
 }