--- conflicted
+++ resolved
@@ -98,12 +98,6 @@
         return findByIdWithConsecutiveCourses(learningGoalId).orElseThrow(() -> new EntityNotFoundException("LearningGoal", learningGoalId));
     }
 
-<<<<<<< HEAD
-    default LearningGoal findByIdElseThrow(long learningGoalId) {
-        return findById(learningGoalId).orElseThrow(() -> new EntityNotFoundException("LearningGoal", learningGoalId));
-    }
-
-=======
     default LearningGoal findByIdElseThrow(Long learningGoalId) {
         return findById(learningGoalId).orElseThrow(() -> new EntityNotFoundException("LearningGoal", learningGoalId));
     }
@@ -115,5 +109,4 @@
     default LearningGoal findByIdWithExercisesElseThrow(Long learningGoalId) {
         return findByIdWithExercises(learningGoalId).orElseThrow(() -> new EntityNotFoundException("LearningGoal", learningGoalId));
     }
->>>>>>> 5d4c9add
 }