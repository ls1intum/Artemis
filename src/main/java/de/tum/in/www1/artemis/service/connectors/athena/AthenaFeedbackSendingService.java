package de.tum.in.www1.artemis.service.connectors.athena;

import java.util.List;

import org.slf4j.Logger;
import org.slf4j.LoggerFactory;
import org.springframework.beans.factory.annotation.Qualifier;
import org.springframework.context.annotation.Profile;
import org.springframework.scheduling.annotation.Async;
import org.springframework.stereotype.Service;
import org.springframework.web.client.RestTemplate;

import de.tum.in.www1.artemis.domain.*;
import de.tum.in.www1.artemis.exception.NetworkingException;

/**
 * Service for publishing feedback to the Athena service for further processing
 * so that Athena can later give feedback suggestions on new submissions.
 */
@Service
@Profile("athena")
public class AthenaFeedbackSendingService {

    private final Logger log = LoggerFactory.getLogger(AthenaFeedbackSendingService.class);

    private final AthenaConnector<RequestDTO, ResponseDTO> connector;

    private final AthenaModuleUrlHelper athenaModuleUrlHelper;

    private final AthenaDTOConverter athenaDTOConverter;

    /**
     * Creates a new service to send feedback to the Athena service
     */
    public AthenaFeedbackSendingService(@Qualifier("athenaRestTemplate") RestTemplate athenaRestTemplate, AthenaModuleUrlHelper athenaModuleUrlHelper,
            AthenaDTOConverter athenaDTOConverter) {
        connector = new AthenaConnector<>(athenaRestTemplate, ResponseDTO.class);
        this.athenaModuleUrlHelper = athenaModuleUrlHelper;
        this.athenaDTOConverter = athenaDTOConverter;
    }

    private record RequestDTO(Object exercise, Object submission, List<Object> feedbacks) {
    }

    private record ResponseDTO(String data) {
    }

    /**
     * Calls the remote Athena service to submit feedback given by a tutor
     * We send the feedback asynchronously because it's not important for the user => quicker response
     *
     * @param exercise   the exercise the feedback is given for
     * @param submission the submission the feedback is given for
     * @param feedbacks  the feedback given by the tutor
     */
    @Async
    public void sendFeedback(Exercise exercise, Submission submission, List<Feedback> feedbacks) {
        sendFeedback(exercise, submission, feedbacks, 1);
    }

    /**
     * Calls the remote Athena service to submit feedback given by a tutor
     * We send the feedback asynchronously because it's not important for the user => quicker response
     *
     * @param exercise   the exercise the feedback is given for
     * @param submission the submission the feedback is given for
     * @param feedbacks  the feedback given by the tutor
     * @param maxRetries number of retries before the request will be canceled
     */
    @Async
    public void sendFeedback(Exercise exercise, Submission submission, List<Feedback> feedbacks, int maxRetries) {
        if (!exercise.getFeedbackSuggestionsEnabled()) {
            throw new IllegalArgumentException("The exercise does not have feedback suggestions enabled.");
        }

        log.debug("Start Athena Feedback Sending Service for Exercise '{}' (#{}).", exercise.getTitle(), exercise.getId());

        if (feedbacks.isEmpty()) {
            log.debug("No feedback given for submission #{}.", submission.getId());
            return;
        }

        log.info("Calling Athena with given feedback.");

        try {
            final RequestDTO request = new RequestDTO(athenaDTOConverter.ofExercise(exercise), athenaDTOConverter.ofSubmission(exercise.getId(), submission),
<<<<<<< HEAD
                    feedbacks.stream().map((feedback) -> athenaDTOConverter.ofFeedback(exercise.getId(), submission.getId(), feedback)).toList());
=======
                    feedbacks.stream().filter((feedback) -> !feedback.isTestFeedback() && !feedback.isStaticCodeAnalysisFeedback() && !feedback.isSubmissionPolicyFeedback()) // Only
                                                                                                                                                                              // send
                                                                                                                                                                              // manual
                                                                                                                                                                              // feedback
                                                                                                                                                                              // from
                                                                                                                                                                              // tutors
                            .map((feedback) -> athenaDTOConverter.ofFeedback(exercise, submission.getId(), feedback)).toList());
>>>>>>> ca9f1278
            ResponseDTO response = connector.invokeWithRetry(athenaModuleUrlHelper.getAthenaModuleUrl(exercise.getExerciseType()) + "/feedbacks", request, maxRetries);
            log.info("Athena responded to feedback: {}", response.data);
        }
        catch (NetworkingException networkingException) {
            log.error("Error while calling Athena", networkingException);
        }
    }

}<|MERGE_RESOLUTION|>--- conflicted
+++ resolved
@@ -84,9 +84,6 @@
 
         try {
             final RequestDTO request = new RequestDTO(athenaDTOConverter.ofExercise(exercise), athenaDTOConverter.ofSubmission(exercise.getId(), submission),
-<<<<<<< HEAD
-                    feedbacks.stream().map((feedback) -> athenaDTOConverter.ofFeedback(exercise.getId(), submission.getId(), feedback)).toList());
-=======
                     feedbacks.stream().filter((feedback) -> !feedback.isTestFeedback() && !feedback.isStaticCodeAnalysisFeedback() && !feedback.isSubmissionPolicyFeedback()) // Only
                                                                                                                                                                               // send
                                                                                                                                                                               // manual
@@ -94,7 +91,6 @@
                                                                                                                                                                               // from
                                                                                                                                                                               // tutors
                             .map((feedback) -> athenaDTOConverter.ofFeedback(exercise, submission.getId(), feedback)).toList());
->>>>>>> ca9f1278
             ResponseDTO response = connector.invokeWithRetry(athenaModuleUrlHelper.getAthenaModuleUrl(exercise.getExerciseType()) + "/feedbacks", request, maxRetries);
             log.info("Athena responded to feedback: {}", response.data);
         }
