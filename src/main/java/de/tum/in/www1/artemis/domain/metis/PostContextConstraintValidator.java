--- conflicted
+++ resolved
@@ -6,11 +6,7 @@
 /**
  * A specific ConstraintValidator that validates if the Post context is mutually exclusive,
  * i.e. that either a Lecture, an Exercise, or a CourseWideContext is associated with the Post.
-<<<<<<< HEAD
- * In case the Post is associated with a CourseWideContext, the accoring course has to be set as well.
-=======
  * In case the Post is associated with a CourseWideContext, the according course has to be set as well.
->>>>>>> 213b3de8
  */
 public class PostContextConstraintValidator implements ConstraintValidator<PostConstraints, Post> {
 
