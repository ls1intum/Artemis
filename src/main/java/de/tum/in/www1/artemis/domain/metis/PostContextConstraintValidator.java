package de.tum.in.www1.artemis.domain.metis;

import javax.validation.ConstraintValidator;
import javax.validation.ConstraintValidatorContext;

/**
 * A specific ConstraintValidator that validates if the Post context is mutually exclusive,
 * i.e. that either a Lecture, an Exercise, a CourseWideContext or a Conversation is associated with the Post.
 * In case the Post is associated with a CourseWideContext or Conversation, the according course has to be set as well.
 */
public class PostContextConstraintValidator implements ConstraintValidator<PostConstraints, Post> {

    @Override
    public boolean isValid(Post post, ConstraintValidatorContext ctx) {
<<<<<<< HEAD
        return exercisePost(post) || lecturePost(post) || courseWidePost(post) || messagePost(post);
    }

    private static boolean courseWidePost(Post post) {
        return post.getExercise() == null && post.getLecture() == null && post.getCourseWideContext() != null && post.getCourse() != null && post.getConversation() == null;
    }

    private static boolean lecturePost(Post post) {
        return post.getExercise() == null && post.getLecture() != null && post.getCourseWideContext() == null && post.getConversation() == null;
    }

    private static boolean exercisePost(Post post) {
        return post.getExercise() != null && post.getLecture() == null && post.getCourseWideContext() == null && post.getConversation() == null;
    }

    private static boolean messagePost(Post post) {
        return post.getConversation() != null && post.getCourse() != null && post.getExercise() == null && post.getLecture() == null && post.getCourseWideContext() == null;
=======
        return (post.getExercise() != null && post.getLecture() == null && post.getPlagiarismCase() == null && post.getCourseWideContext() == null)
                || (post.getExercise() == null && post.getLecture() != null && post.getPlagiarismCase() == null && post.getCourseWideContext() == null)
                || (post.getExercise() == null && post.getLecture() == null && post.getPlagiarismCase() != null && post.getCourseWideContext() == null)
                || (post.getExercise() == null && post.getLecture() == null && post.getPlagiarismCase() == null && post.getCourseWideContext() != null && post.getCourse() != null);
>>>>>>> a0347b69
    }
}<|MERGE_RESOLUTION|>--- conflicted
+++ resolved
@@ -12,29 +12,28 @@
 
     @Override
     public boolean isValid(Post post, ConstraintValidatorContext ctx) {
-<<<<<<< HEAD
-        return exercisePost(post) || lecturePost(post) || courseWidePost(post) || messagePost(post);
+        return exercisePost(post) || lecturePost(post) || courseWidePost(post) || plagiarismCasePost(post) || messagePost(post);
     }
 
     private static boolean courseWidePost(Post post) {
-        return post.getExercise() == null && post.getLecture() == null && post.getCourseWideContext() != null && post.getCourse() != null && post.getConversation() == null;
+        return post.getExercise() == null && post.getLecture() == null && post.getCourseWideContext() != null && post.getCourse() != null && post.getPlagiarismCase() == null
+                && post.getConversation() == null;
     }
 
     private static boolean lecturePost(Post post) {
-        return post.getExercise() == null && post.getLecture() != null && post.getCourseWideContext() == null && post.getConversation() == null;
+        return post.getExercise() == null && post.getLecture() != null && post.getCourseWideContext() == null && post.getPlagiarismCase() == null && post.getConversation() == null;
     }
 
     private static boolean exercisePost(Post post) {
-        return post.getExercise() != null && post.getLecture() == null && post.getCourseWideContext() == null && post.getConversation() == null;
+        return post.getExercise() != null && post.getLecture() == null && post.getCourseWideContext() == null && post.getPlagiarismCase() == null && post.getConversation() == null;
+    }
+
+    private boolean plagiarismCasePost(Post post) {
+        return post.getExercise() == null && post.getLecture() == null && post.getPlagiarismCase() != null && post.getCourseWideContext() == null && post.getConversation() == null;
     }
 
     private static boolean messagePost(Post post) {
-        return post.getConversation() != null && post.getCourse() != null && post.getExercise() == null && post.getLecture() == null && post.getCourseWideContext() == null;
-=======
-        return (post.getExercise() != null && post.getLecture() == null && post.getPlagiarismCase() == null && post.getCourseWideContext() == null)
-                || (post.getExercise() == null && post.getLecture() != null && post.getPlagiarismCase() == null && post.getCourseWideContext() == null)
-                || (post.getExercise() == null && post.getLecture() == null && post.getPlagiarismCase() != null && post.getCourseWideContext() == null)
-                || (post.getExercise() == null && post.getLecture() == null && post.getPlagiarismCase() == null && post.getCourseWideContext() != null && post.getCourse() != null);
->>>>>>> a0347b69
+        return post.getConversation() != null && post.getCourse() != null && post.getExercise() == null && post.getLecture() == null && post.getCourseWideContext() == null
+                && post.getPlagiarismCase() == null;
     }
 }