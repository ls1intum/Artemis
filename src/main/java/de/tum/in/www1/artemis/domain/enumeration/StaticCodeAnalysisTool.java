package de.tum.in.www1.artemis.domain.enumeration;

import java.util.ArrayList;
import java.util.List;
import java.util.StringJoiner;

/**
 * Enumeration for supported static code analysis tools
 */
public enum StaticCodeAnalysisTool {

<<<<<<< HEAD
    SPOTBUGS(ProgrammingLanguage.JAVA, "spotbugs:spotbugs", "spotbugs.xml"),
    // TODO: Only enabled for parsing of config. Other PR has the right configuration
    CHECKSTYLE(ProgrammingLanguage.JAVA, "spotbugs:spotbugs", "spotbugs.xml"), PMD(ProgrammingLanguage.JAVA, "spotbugs:spotbugs", "spotbugs.xml");
=======
    SPOTBUGS(ProgrammingLanguage.JAVA, "spotbugs:spotbugs", "spotbugsXml.xml"), CHECKSTYLE(ProgrammingLanguage.JAVA, "checkstyle:checkstyle", "checkstyle-result.xml"),
    PMD(ProgrammingLanguage.JAVA, "pmd:pmd", "pmd.xml");
>>>>>>> ee68d5a6

    private final ProgrammingLanguage language;

    private final String command;

    private final String filePattern;

    StaticCodeAnalysisTool(ProgrammingLanguage language, String command, String filePattern) {
        this.language = language;
        this.command = command;
        this.filePattern = filePattern;
    }

    public String getTask() {
        return this.command;
    }

    public String getFilePattern() {
        return this.filePattern;
    }

    public String getArtifactLabel() {
        return this.name().toLowerCase();
    }

    /**
     * Returns the artifact labels of all static code analysis tools.
     *
     * @return List of static code analysis tool artifact labels
     */
    public static List<String> getAllArtifactLabels() {
        List<String> artifactLabels = new ArrayList<>();
        for (var tool : StaticCodeAnalysisTool.values()) {
            artifactLabels.add(tool.getArtifactLabel());
        }
        return artifactLabels;
    }

    /**
     * Returns all static code analysis tools supporting the given programming language.
     *
     * @param language Programming language for which the static code analysis tools should be returned
     * @return List of static code analysis
     */
    public static List<StaticCodeAnalysisTool> getToolsForProgrammingLanguage(ProgrammingLanguage language) {
        List<StaticCodeAnalysisTool> tools = new ArrayList<>();
        for (var tool : StaticCodeAnalysisTool.values()) {
            if (tool.language == language) {
                tools.add(tool);
            }
        }
        return tools;
    }

    /**
     * Creates the build plan task command for static code analysis tools of a specific language.
     *
     * @param language Programming language for which the static code analysis command should be created
     * @return the command used to run static code analysis for a specific language
     */
    public static String createBuildPlanCommandForProgrammingLanguage(ProgrammingLanguage language) {
        StringJoiner commandBuilder = new StringJoiner(" ");
        for (var tool : StaticCodeAnalysisTool.values()) {
            if (tool.language == language) {
                commandBuilder.add(tool.command);
            }
        }
        return commandBuilder.toString();
    }
}<|MERGE_RESOLUTION|>--- conflicted
+++ resolved
@@ -9,14 +9,8 @@
  */
 public enum StaticCodeAnalysisTool {
 
-<<<<<<< HEAD
-    SPOTBUGS(ProgrammingLanguage.JAVA, "spotbugs:spotbugs", "spotbugs.xml"),
-    // TODO: Only enabled for parsing of config. Other PR has the right configuration
-    CHECKSTYLE(ProgrammingLanguage.JAVA, "spotbugs:spotbugs", "spotbugs.xml"), PMD(ProgrammingLanguage.JAVA, "spotbugs:spotbugs", "spotbugs.xml");
-=======
     SPOTBUGS(ProgrammingLanguage.JAVA, "spotbugs:spotbugs", "spotbugsXml.xml"), CHECKSTYLE(ProgrammingLanguage.JAVA, "checkstyle:checkstyle", "checkstyle-result.xml"),
     PMD(ProgrammingLanguage.JAVA, "pmd:pmd", "pmd.xml");
->>>>>>> ee68d5a6
 
     private final ProgrammingLanguage language;
 
