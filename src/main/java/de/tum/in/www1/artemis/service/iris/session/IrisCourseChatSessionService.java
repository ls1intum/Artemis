--- conflicted
+++ resolved
@@ -57,13 +57,8 @@
 
     public IrisCourseChatSessionService(IrisMessageService irisMessageService, IrisSettingsService irisSettingsService, IrisChatWebsocketService irisChatWebsocketService,
             AuthorizationCheckService authCheckService, IrisSessionRepository irisSessionRepository, IrisRateLimitService rateLimitService,
-<<<<<<< HEAD
-            IrisCourseChatSessionRepository irisCourseChatSessionRepository, PyrisPipelineService pyrisPipelineService) {
-        super(irisSessionRepository);
-=======
             IrisCourseChatSessionRepository irisCourseChatSessionRepository, PyrisPipelineService pyrisPipelineService, ObjectMapper objectMapper) {
         super(irisSessionRepository, objectMapper);
->>>>>>> a8d23ed4
         this.irisMessageService = irisMessageService;
         this.irisSettingsService = irisSettingsService;
         this.irisChatWebsocketService = irisChatWebsocketService;
@@ -140,7 +135,7 @@
             var message = new IrisMessage();
             message.addContent(new IrisTextMessageContent(statusUpdate.result()));
             var savedMessage = irisMessageService.saveMessage(message, session, IrisMessageSender.LLM);
-            irisChatWebsocketService.sendMessage(savedMessage, statusUpdate.stages(), statusUpdate.suggestions());
+            irisChatWebsocketService.sendMessage(savedMessage, statusUpdate.stages());
         }
         else {
             irisChatWebsocketService.sendStatusUpdate(session, statusUpdate.stages(), statusUpdate.suggestions());
