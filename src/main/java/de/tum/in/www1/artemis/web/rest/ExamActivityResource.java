package de.tum.in.www1.artemis.web.rest;

import java.util.List;

import org.springframework.http.ResponseEntity;
import org.springframework.messaging.handler.annotation.DestinationVariable;
import org.springframework.messaging.handler.annotation.MessageMapping;
import org.springframework.messaging.handler.annotation.Payload;
import org.springframework.security.access.prepost.PreAuthorize;
import org.springframework.stereotype.Controller;
import org.springframework.web.bind.annotation.*;

import de.tum.in.www1.artemis.domain.exam.Exam;
import de.tum.in.www1.artemis.domain.exam.statistics.ExamAction;
import de.tum.in.www1.artemis.repository.ExamRepository;
import de.tum.in.www1.artemis.service.exam.ExamAccessService;
import de.tum.in.www1.artemis.service.feature.Feature;
import de.tum.in.www1.artemis.service.feature.FeatureToggle;
import de.tum.in.www1.artemis.service.messaging.InstanceMessageSendService;
import de.tum.in.www1.artemis.service.scheduled.cache.statistics.ExamLiveStatisticsScheduleService;

/**
 * (Websocket) controller for managing ExamActivityResource.
 */
@RestController
@Controller
public class ExamActivityResource {

    private final ExamLiveStatisticsScheduleService examLiveStatisticsScheduleService;

    private final InstanceMessageSendService instanceMessageSendService;

    private final ExamAccessService examAccessService;

    private final ExamRepository examRepository;

    public ExamActivityResource(ExamLiveStatisticsScheduleService examLiveStatisticsScheduleService, InstanceMessageSendService instanceMessageSendService,
            ExamAccessService examAccessService, ExamRepository examRepository) {
        this.examLiveStatisticsScheduleService = examLiveStatisticsScheduleService;
        this.instanceMessageSendService = instanceMessageSendService;
        this.examAccessService = examAccessService;
        this.examRepository = examRepository;
    }

    /**
     * Adds the performed actions by the user into the cache. This method does not perform any authorization and validation checks.
     *
     * @param examId    the exam to which the student exams belong to
     * @param action    action performed by the user
     */
<<<<<<< HEAD
    @MessageMapping("/topic/exams/{examId}/live-statistics-actions")
=======
    @MessageMapping("/topic/exam-monitoring/{examId}/actions")
    @FeatureToggle(Feature.ExamLiveStatistics)
>>>>>>> 98b540c1
    public void updatePerformedExamActions(@DestinationVariable Long examId, @Payload ExamAction action) {
        examLiveStatisticsScheduleService.addExamActions(examId, action);
    }

    /**
     * GET api/exams/{examId}/load-actions: returns all actions of the exam.
     *
     * @param examId the exam to which the student exams belong to
     * @return all exam actions of the exam
     */
    @GetMapping("api/exams/{examId}/load-actions")
    @PreAuthorize("hasRole('INSTRUCTOR')")
    public ResponseEntity<List<ExamAction>> loadAllActions(@PathVariable Long examId) {
        return ResponseEntity.ok().body(examLiveStatisticsScheduleService.getAllExamActions(examId));
    }

    /**
     * PUT api/courses/{courseId}/exams/{examId}/statistics: disable or enable the exam live statistics
     *
     * @param courseId the course to which the exam belongs to
     * @param examId the exam to which the student exams belong to
     * @param liveStatistics new status of the liveStatistics
     * @return all exam actions of the exam
     */
    @PutMapping("api/courses/{courseId}/exams/{examId}/statistics")
    @PreAuthorize("hasRole('INSTRUCTOR')")
<<<<<<< HEAD
    public ResponseEntity<Boolean> updateLiveStatistics(@PathVariable Long courseId, @PathVariable Long examId, @RequestBody boolean liveStatistics) {
=======
    @FeatureToggle(Feature.ExamLiveStatistics)
    public ResponseEntity<Boolean> updateMonitoring(@PathVariable Long courseId, @PathVariable Long examId, @RequestBody boolean monitoring) {
>>>>>>> 98b540c1
        examAccessService.checkCourseAndExamAccessForInstructorElseThrow(courseId, examId);

        Exam exam = examRepository.findByIdElseThrow(examId);
        exam.setLiveStatistics(liveStatistics);
        Exam result = examRepository.save(exam);

        if (result.isLiveStatistics()) {
            instanceMessageSendService.sendExamLiveStatisticsSchedule(result.getId());
        }
        else {
            instanceMessageSendService.sendExamLiveStatisticsScheduleCancel(result.getId());
        }
        examLiveStatisticsScheduleService.notifyExamLiveStatisticsUpdate(result.getId(), result.isLiveStatistics());

        return ResponseEntity.ok().body(result.isLiveStatistics());
    }
}<|MERGE_RESOLUTION|>--- conflicted
+++ resolved
@@ -48,12 +48,8 @@
      * @param examId    the exam to which the student exams belong to
      * @param action    action performed by the user
      */
-<<<<<<< HEAD
     @MessageMapping("/topic/exams/{examId}/live-statistics-actions")
-=======
-    @MessageMapping("/topic/exam-monitoring/{examId}/actions")
     @FeatureToggle(Feature.ExamLiveStatistics)
->>>>>>> 98b540c1
     public void updatePerformedExamActions(@DestinationVariable Long examId, @Payload ExamAction action) {
         examLiveStatisticsScheduleService.addExamActions(examId, action);
     }
@@ -80,12 +76,8 @@
      */
     @PutMapping("api/courses/{courseId}/exams/{examId}/statistics")
     @PreAuthorize("hasRole('INSTRUCTOR')")
-<<<<<<< HEAD
+    @FeatureToggle(Feature.ExamLiveStatistics)
     public ResponseEntity<Boolean> updateLiveStatistics(@PathVariable Long courseId, @PathVariable Long examId, @RequestBody boolean liveStatistics) {
-=======
-    @FeatureToggle(Feature.ExamLiveStatistics)
-    public ResponseEntity<Boolean> updateMonitoring(@PathVariable Long courseId, @PathVariable Long examId, @RequestBody boolean monitoring) {
->>>>>>> 98b540c1
         examAccessService.checkCourseAndExamAccessForInstructorElseThrow(courseId, examId);
 
         Exam exam = examRepository.findByIdElseThrow(examId);
