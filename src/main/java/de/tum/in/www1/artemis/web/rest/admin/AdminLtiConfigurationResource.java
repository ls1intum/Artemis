package de.tum.in.www1.artemis.web.rest.admin;

import org.slf4j.Logger;
import org.slf4j.LoggerFactory;
import org.springframework.beans.factory.annotation.Value;
import org.springframework.context.annotation.Profile;
import org.springframework.http.HttpStatus;
import org.springframework.http.ResponseEntity;
import org.springframework.web.bind.annotation.*;

import de.tum.in.www1.artemis.domain.LtiPlatformConfiguration;
import de.tum.in.www1.artemis.repository.LtiPlatformConfigurationRepository;
import de.tum.in.www1.artemis.security.annotations.EnforceAdmin;
import de.tum.in.www1.artemis.service.AuthorizationCheckService;
import de.tum.in.www1.artemis.service.connectors.lti.LtiDynamicRegistrationService;
import de.tum.in.www1.artemis.web.rest.util.HeaderUtil;

/**
 * REST controller for managing LTI platform configurations.
 * Handles administrative actions for LTI platforms, including configuration, deletion, and dynamic registration.
 */
@RestController
@RequestMapping("api/admin/")
@Profile("lti")
public class AdminLtiConfigurationResource {

    private static final String ENTITY_NAME = "lti-platform";

    @Value("${jhipster.clientApp.name}")
    private String applicationName;

    private final Logger log = LoggerFactory.getLogger(AdminLtiConfigurationResource.class);

    private final LtiPlatformConfigurationRepository ltiPlatformConfigurationRepository;

    private final LtiDynamicRegistrationService ltiDynamicRegistrationService;

    private final AuthorizationCheckService authCheckService;

    /**
     * Constructor to initialize the controller with necessary services.
     *
     * @param ltiPlatformConfigurationRepository Repository for LTI platform configurations.
     * @param ltiDynamicRegistrationService      Service for LTI dynamic registration.
     * @param authCheckService                   Service for authorization checks.
     */
    public AdminLtiConfigurationResource(LtiPlatformConfigurationRepository ltiPlatformConfigurationRepository, LtiDynamicRegistrationService ltiDynamicRegistrationService,
            AuthorizationCheckService authCheckService) {
        this.ltiPlatformConfigurationRepository = ltiPlatformConfigurationRepository;
        this.ltiDynamicRegistrationService = ltiDynamicRegistrationService;
        this.authCheckService = authCheckService;
    }

    /**
<<<<<<< HEAD
=======
     * GET lti platforms : Get all configured lti platforms
     *
     * @return ResponseEntity containing a list of all lti platforms with status 200 (OK)
     */
    @GetMapping("lti-platforms")
    @EnforceAdmin
    public ResponseEntity<List<LtiPlatformConfiguration>> getAllConfiguredLtiPlatforms() {
        log.debug("REST request to get all configured lti platforms");
        List<LtiPlatformConfiguration> platforms = ltiPlatformConfigurationRepository.findAll();
        return ResponseEntity.ok(platforms);
    }

    /**
>>>>>>> c37eaef2
     * Fetches LTI platform configuration based on the given platform ID.
     * Returns {@code ResponseEntity} with status OK if found, or NOT_FOUND if no configuration exists.
     *
     * @param platformId The ID of the LTI platform to retrieve configuration for.
     * @return a {@code ResponseEntity} with an {@code Optional<LtiPlatformConfiguration>} and HTTP status.
     */
    @GetMapping("lti-platform/{platformId}")
    @EnforceAdmin
    public ResponseEntity<LtiPlatformConfiguration> getLtiPlatformConfiguration(@PathVariable("platformId") String platformId) {
        log.debug("REST request to configured lti platform");
        LtiPlatformConfiguration platform = ltiPlatformConfigurationRepository.findByIdElseThrow(Long.parseLong(platformId));
        return new ResponseEntity<>(platform, HttpStatus.OK);
    }

    /**
     * Deletes the LTI platform configuration for the given platform ID.
     *
     * @param platformId the ID of the platform configuration to delete.
     * @return a {@code ResponseEntity<Void>} with status {@code 200 (OK)} and a header indicating the deletion.
     */
    @DeleteMapping("lti-platform/{platformId}")
    @EnforceAdmin
    public ResponseEntity<Void> deleteLtiPlatformConfiguration(@PathVariable("platformId") String platformId) {
        log.debug("REST request to configured lti platform");
        LtiPlatformConfiguration platform = ltiPlatformConfigurationRepository.findByIdElseThrow(Long.parseLong(platformId));
        ltiPlatformConfigurationRepository.delete(platform);
        return ResponseEntity.ok().headers(HeaderUtil.createEntityDeletionAlert(applicationName, true, ENTITY_NAME, platformId)).build();
    }

    /**
     * Updates an existing LTI platform configuration.
     *
     * @param platform the updated LTI platform configuration to be saved.
     * @return a {@link ResponseEntity} with status 200 (OK) if the update was successful,
     *         or with status 400 (Bad Request) if the provided platform configuration is invalid (e.g., missing ID)
     */
    @PutMapping("lti-platform")
    @EnforceAdmin
    public ResponseEntity<Void> updateLtiPlatformConfiguration(@RequestBody LtiPlatformConfiguration platform) {
        log.debug("REST request to update configured lti platform");

        if (platform.getId() == null) {
            return ResponseEntity.badRequest().build();
        }

        ltiPlatformConfigurationRepository.save(platform);
        return ResponseEntity.ok().build();
    }

    /**
     * Handles the dynamic registration process for LTI 1.3 platforms. It uses the provided OpenID
     * configuration and an optional registration token.
     *
     * @param openIdConfiguration The OpenID Connect discovery configuration URL.
     * @param registrationToken   Optional token for the registration process.
     * @return a {@link ResponseEntity} with status 200 (OK) if the dynamic registration process was successful.
     */
    @PostMapping("/lti13/dynamic-registration")
    @EnforceAdmin
    public ResponseEntity<Void> lti13DynamicRegistration(@RequestParam(name = "openid_configuration") String openIdConfiguration,
            @RequestParam(name = "registration_token", required = false) String registrationToken) {

        authCheckService.checkIsAdminElseThrow(null);
        ltiDynamicRegistrationService.performDynamicRegistration(openIdConfiguration, registrationToken);
        return ResponseEntity.ok().build();
    }

}<|MERGE_RESOLUTION|>--- conflicted
+++ resolved
@@ -52,22 +52,6 @@
     }
 
     /**
-<<<<<<< HEAD
-=======
-     * GET lti platforms : Get all configured lti platforms
-     *
-     * @return ResponseEntity containing a list of all lti platforms with status 200 (OK)
-     */
-    @GetMapping("lti-platforms")
-    @EnforceAdmin
-    public ResponseEntity<List<LtiPlatformConfiguration>> getAllConfiguredLtiPlatforms() {
-        log.debug("REST request to get all configured lti platforms");
-        List<LtiPlatformConfiguration> platforms = ltiPlatformConfigurationRepository.findAll();
-        return ResponseEntity.ok(platforms);
-    }
-
-    /**
->>>>>>> c37eaef2
      * Fetches LTI platform configuration based on the given platform ID.
      * Returns {@code ResponseEntity} with status OK if found, or NOT_FOUND if no configuration exists.
      *
