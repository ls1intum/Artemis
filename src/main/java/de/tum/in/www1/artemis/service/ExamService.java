--- conflicted
+++ resolved
@@ -310,20 +310,13 @@
      * @return list of generated participations
      */
     @Transactional
-<<<<<<< HEAD
-=======
     // TODO IMPORTANT: do not use transactional here, but instead load the exam with all exercises, participations and submissions, in case they exist
->>>>>>> 04554f33
     public List<Participation> startExercises(Long examId) {
         List<StudentExam> studentExams = studentExamRepository.findByExamId(examId);
         List<Participation> generatedParticipations = new ArrayList<>();
 
         for (StudentExam studentExam : studentExams) {
             User student = studentExam.getUser();
-<<<<<<< HEAD
-            studentExam.getExercises().stream().filter(exercise -> exercise.getStudentParticipations().isEmpty())
-                    .forEach(exercise -> generatedParticipations.add(participationService.startExercise(exercise, student)));
-=======
             for (Exercise exercise : studentExam.getExercises()) {
                 if (exercise.getStudentParticipations().stream().noneMatch(studentParticipation -> studentParticipation.getParticipant().equals(student))) {
                     try {
@@ -335,7 +328,6 @@
                     }
                 }
             }
->>>>>>> 04554f33
         }
 
         return generatedParticipations;
