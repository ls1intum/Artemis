--- conflicted
+++ resolved
@@ -52,7 +52,6 @@
     }
 
     /**
-<<<<<<< HEAD
      * Get one exam by id with registered users.
      *
      * @param examId the id of the entity
@@ -62,7 +61,9 @@
     public Exam findOneWithRegisteredUsers(Long examId) {
         log.debug("Request to get exam : {}", examId);
         return examRepository.findWithRegisteredUsersById(examId).orElseThrow(() -> new EntityNotFoundException("Exam with id: \"" + examId + "\" does not exist"));
-=======
+    }
+
+    /**
      * Get all exams for the given course.
      *
      * @param courseId the id of the course
@@ -71,7 +72,6 @@
     public List<Exam> findAllByCourseId(Long courseId) {
         log.debug("REST request to get all exams for Course : {}", courseId);
         return examRepository.findByCourseId(courseId);
->>>>>>> 58ae4626
     }
 
     /**
