package de.tum.in.www1.artemis.repository;

import static org.springframework.data.jpa.repository.EntityGraph.EntityGraphType.LOAD;

import java.util.List;
import java.util.Optional;
import java.util.Set;

import org.springframework.data.domain.Page;
import org.springframework.data.domain.Pageable;
import org.springframework.data.jpa.repository.EntityGraph;
import org.springframework.data.jpa.repository.JpaRepository;
import org.springframework.data.jpa.repository.Query;
import org.springframework.data.repository.query.Param;
import org.springframework.stereotype.Repository;

import de.tum.in.www1.artemis.domain.*;
import de.tum.in.www1.artemis.domain.assessment.dashboard.ExerciseMapEntry;
import de.tum.in.www1.artemis.domain.enumeration.SubmissionType;
import de.tum.in.www1.artemis.domain.modeling.ModelingExercise;
import de.tum.in.www1.artemis.domain.modeling.ModelingSubmission;
import de.tum.in.www1.artemis.domain.participation.Participation;
import de.tum.in.www1.artemis.domain.quiz.QuizExercise;
import de.tum.in.www1.artemis.domain.quiz.QuizSubmission;
import de.tum.in.www1.artemis.web.rest.dto.DueDateStat;
import de.tum.in.www1.artemis.web.rest.errors.EntityNotFoundException;

/**
 * Spring Data repository for the Submission entity.
 */
@Repository
public interface SubmissionRepository extends JpaRepository<Submission, Long> {

    /**
     * Load submission with eager Results
     *
     * @param submissionId the submissionId
     * @return optional submission
     */
    @EntityGraph(type = LOAD, attributePaths = { "results", "results.assessor" })
    Optional<Submission> findWithEagerResultsAndAssessorById(long submissionId);

    @Query("""
            SELECT DISTINCT submission
            FROM Submission submission
                LEFT JOIN FETCH submission.results r
                LEFT JOIN FETCH r.feedbacks
            WHERE submission.exampleSubmission IS TRUE
                AND submission.id = :submissionId
            """)
    Optional<Submission> findExampleSubmissionByIdWithEagerResult(@Param("submissionId") long submissionId);

    /**
     * Get all submissions of a participation
     *
     * @param participationId the id of the participation
     * @return a list of the participation's submissions
     */
    List<Submission> findAllByParticipationId(long participationId);

    List<Submission> findByParticipation_Exercise_ExerciseGroup_Exam_Id(long examId);

    /**
     * Get all submissions of a participation and eagerly load results
     *
     * @param participationId the id of the participation
     * @return a list of the participation's submissions
     */
    @EntityGraph(type = LOAD, attributePaths = { "results", "results.assessor" })
    List<Submission> findAllWithResultsAndAssessorByParticipationId(Long participationId);

    /**
     * Get all submissions with their results by the submission ids
     *
     * @param submissionIds the ids of the submissions which should be retrieved
     * @return a list of submissions with their results eagerly loaded
     */
    @EntityGraph(type = LOAD, attributePaths = { "results", "results.assessor" })
    @Query("""
            SELECT DISTINCT s
            FROM Submission s
            WHERE s.id IN :submissionIds
            """)
    List<Submission> findBySubmissionIdsWithEagerResults(@Param("submissionIds") List<Long> submissionIds);

    /**
     * Get the number of currently locked submissions for a specific user in the given course. These are all submissions for which the user started, but has not yet finished the
     * assessment.
     *
     * @param userId   the id of the user
     * @param courseId the id of the course
     * @return the number of currently locked submissions for a specific user in the given course
     */
    @Query("""
            SELECT COUNT(DISTINCT s)
            FROM Submission s
                LEFT JOIN s.results r
            WHERE r.assessor.id = :userId
                AND r.completionDate IS NULL
                AND s.participation.exercise.course.id = :courseId
            """)
    long countLockedSubmissionsByUserIdAndCourseId(@Param("userId") Long userId, @Param("courseId") Long courseId);

    /**
     * Get the number of currently locked submissions for the given course.
     *
     * @param courseId the id of the course
     * @return the number of currently locked submissions for the given course
     */
    @Query("""
            SELECT COUNT(DISTINCT s)
            FROM Submission s
                LEFT JOIN s.results r
            WHERE r.completionDate IS NULL
                AND s.participation.exercise.course.id = :courseId
            """)
    long countLockedSubmissionsByCourseId(@Param("courseId") Long courseId);

    /**
     * Get the number of currently locked submissions for a specific user in the given exam. These are all submissions for which the user started, but has not yet finished the
     * assessment.
     *
     * @param userId the id of the user
     * @param examId the id of the exam
     * @return the number of currently locked submissions for a specific user in the given course
     */
    @Query("""
            SELECT COUNT(DISTINCT s)
            FROM Submission s
                LEFT JOIN s.results r
            WHERE r.assessor.id = :userId
                AND r.completionDate IS NULL
                AND s.participation.exercise.exerciseGroup.exam.id = :examId
            """)
    long countLockedSubmissionsByUserIdAndExamId(@Param("userId") Long userId, @Param("examId") Long examId);

    /**
     * Get the number of currently locked submissions for a given exam. These are all submissions for which users started, but have not yet finished the
     * assessments.
     *
     * @param examId the id of the exam
     * @return the number of currently locked submissions for a specific user in the given course
     */
    @Query("""
            SELECT COUNT(DISTINCT s)
            FROM Submission s
                LEFT JOIN s.results r
            WHERE r.assessor.id IS NOT NULL
                AND r.completionDate IS NULL
                AND s.participation.exercise.exerciseGroup.exam.id = :examId
            """)
    long countLockedSubmissionsByExamId(@Param("examId") Long examId);

    /**
     * Get the number of currently locked submissions for a given exam. These are all submissions for which users started, but have not yet finished the
     * assessments.
     *
     * @param exerciseId the id of the exam
     * @return the number of currently locked submissions for a specific user in the given course
     */
    @Query("""
            SELECT COUNT(DISTINCT s)
            FROM Submission s
                LEFT JOIN s.results r
            WHERE r.assessor.id IS NOT NULL
                AND r.completionDate IS NULL
                AND s.participation.exercise.id = :exerciseId
            """)
    long countLockedSubmissionsByExerciseId(@Param("exerciseId") Long exerciseId);

    /**
     * Get currently locked submissions for a specific user in the given course.
     * These are all submissions for which the user started, but has not yet finished the assessment.
     *
     * @param userId   the id of the user
     * @param courseId the id of the course
     * @return currently locked submissions for a specific user in the given course
     */
    @Query("""
            SELECT DISTINCT submission
            FROM Submission submission
                LEFT JOIN FETCH submission.results r
            WHERE r.assessor.id = :userId
                AND r.completionDate IS NULL
                AND submission.participation.exercise.course.id = :courseId
                """)
    List<Submission> getLockedSubmissionsAndResultsByUserIdAndCourseId(@Param("userId") Long userId, @Param("courseId") Long courseId);

    /**
     * Get all currently locked submissions for all users in the given exam.
     * These are all submissions for which users started, but did not yet finish the assessment.
     *
     * @param examId the id of the course
     * @return currently locked submissions for the given exam
     */
    @Query("""
            SELECT DISTINCT s
            FROM Submission s
                LEFT JOIN FETCH s.results r
            WHERE r.assessor.id IS NOT NULL
                AND r.assessmentType <> de.tum.in.www1.artemis.domain.enumeration.AssessmentType.AUTOMATIC
                AND r.completionDate IS NULL
                AND s.participation.exercise.exerciseGroup.exam.id = :examId
            """)
    List<Submission> getLockedSubmissionsAndResultsByExamId(@Param("examId") Long examId);

    /**
     * Checks if a submission for the given participation exists.
     *
     * @param participationId the id of the participation to check
     * @return true if a submission for the given participation exists, false otherwise
     */
    boolean existsByParticipationId(long participationId);

    /**
     * Count number of in-time submissions for course. Only submissions for Text, Modeling and File Upload exercises are included.
     *
     * @param exerciseIds the exercise ids of the course we are interested in
     * @return the number of submissions belonging to the exercise ids, which have the submitted flag set to true and the submission date before the exercise due date, or no
     *         exercise
     *         due date at all
     */
    @Query("""
            SELECT COUNT(DISTINCT s)
            FROM Submission s
                JOIN s.participation p
                JOIN p.exercise e
            WHERE TYPE(s) IN (ModelingSubmission, TextSubmission, FileUploadSubmission)
                AND e.id IN :exerciseIds
                AND s.submitted IS TRUE
                AND (s.submissionDate <= e.dueDate OR e.dueDate IS NULL)
            """)
    long countAllByExerciseIdsSubmittedBeforeDueDate(@Param("exerciseIds") Set<Long> exerciseIds);

    /**
     * Count the number of in-time submissions for an exam. Only submissions for Text, Modeling and File Upload exercises are included.
     *
     * @param examId - the exam id we are interested in
     * @return the number of submissions belonging to the exam id, which have the submitted flag set to true and the submission date before the exercise due date, or no exercise
     *         due date at all
     */
    @Query("""
            SELECT COUNT(DISTINCT submission)
            FROM Submission submission
            WHERE TYPE(submission) IN (ModelingSubmission, TextSubmission, FileUploadSubmission)
                AND submission.participation.exercise.exerciseGroup.exam.id = :examId
                AND submission.submitted IS TRUE
                AND submission.participation.testRun IS FALSE
            """)
    long countByExamIdSubmittedSubmissionsIgnoreTestRuns(@Param("examId") long examId);

    /**
     * Count number of late submissions for course. Only submissions for Text, Modeling and File Upload exercises are included.
     *
     * @param exerciseIds the ids of the exercises belonging to the course we are interested in
     * @return the number of submissions belonging to the course, which have the submitted flag set to true and the submission date after the exercise due date
     */
    @Query("""
            SELECT COUNT(DISTINCT s)
            FROM Submission s
                JOIN s.participation p
                JOIN p.exercise e
            WHERE TYPE(s) IN (ModelingSubmission, TextSubmission, FileUploadSubmission)
                AND e.id IN :exerciseIds
                AND s.submitted IS TRUE
                AND e.dueDate IS NOT NULL
                AND s.submissionDate > e.dueDate
            """)
    long countAllByExerciseIdsSubmittedAfterDueDate(@Param("exerciseIds") Set<Long> exerciseIds);

    /**
     * @param exerciseId the exercise id we are interested in
     * @return the number of submissions belonging to the exercise id, which have the submitted flag set to true and the submission date before the exercise due date, or no
     *         exercise due date at all
     */
    @Query("""
            SELECT COUNT(DISTINCT p)
            FROM StudentParticipation p
                JOIN p.exercise e
                JOIN p.submissions s
            WHERE e.id = :exerciseId
                AND s.submitted IS TRUE
                AND (s.type <> de.tum.in.www1.artemis.domain.enumeration.SubmissionType.ILLEGAL OR s.type IS NULL)
                AND (e.dueDate IS NULL OR s.submissionDate <= e.dueDate)
            """)
    long countByExerciseIdSubmittedBeforeDueDate(@Param("exerciseId") long exerciseId);

    /**
     * Should be used for exam dashboard to ignore test run submissions
     *
     * @param exerciseId the exercise id we are interested in
     * @return the number of submissions belonging to the exercise id, which have the submitted flag set to true and the submission date before the exercise due date, or no
     *         exercise due date at all
     */
    @Query("""
            SELECT COUNT(DISTINCT p)
            FROM StudentParticipation p
                JOIN p.submissions s
                JOIN p.exercise e
            WHERE e.id = :exerciseId
                AND p.testRun IS FALSE
                AND s.submitted IS TRUE
                AND (s.type <> de.tum.in.www1.artemis.domain.enumeration.SubmissionType.ILLEGAL OR s.type IS NULL)
                AND (e.dueDate IS NULL OR s.submissionDate <= e.dueDate)
            """)
    long countByExerciseIdSubmittedBeforeDueDateIgnoreTestRuns(@Param("exerciseId") long exerciseId);

    /**
     * Should be used for exam dashboard to ignore test run submissions
     *
     * @param exerciseIds the exercise id we are interested in
     * @return the number of submissions belonging to the exercise id, which have the submitted flag set to true and the submission date before the exercise due date, or no
     *         exercise due date at all
     */
    @Query("""
            SELECT new de.tum.in.www1.artemis.domain.assessment.dashboard.ExerciseMapEntry(
                p.exercise.id,
                COUNT(DISTINCT p)
            )
            FROM StudentParticipation p
                JOIN p.submissions s
                JOIN p.exercise e
            WHERE e.id IN :exerciseIds
                AND p.testRun IS FALSE
                AND s.submitted IS TRUE
                AND (e.dueDate IS NULL OR s.submissionDate <= e.dueDate)
            GROUP BY p.exercise.id
            """)
    List<ExerciseMapEntry> countByExerciseIdsSubmittedBeforeDueDateIgnoreTestRuns(@Param("exerciseIds") Set<Long> exerciseIds);

    /**
     * Calculate the number of submitted submissions for the given exercise. This query uses the participations to make sure that each student is only counted once
     *
     * @param exerciseId the exercise id we are interested in
     * @return the number of submissions belonging to the exercise id, which have the submitted flag set to true
     */
    @Query("""
            SELECT COUNT(DISTINCT p)
            FROM StudentParticipation p
                JOIN p.submissions s
            WHERE p.exercise.id = :exerciseId
                AND s.submitted IS TRUE
            """)
    long countByExerciseIdSubmitted(@Param("exerciseId") long exerciseId);

    /**
     * Calculate the number of submissions for the given exercise by the given student.
     *
     * @param exerciseId   the exercise id we are interested in
     * @param studentLogin the login of the student we are interested in
     * @return the number of submissions belonging to the exercise and student id
     */
    @Query("""
            SELECT COUNT(DISTINCT s)
            FROM StudentParticipation p
                JOIN p.submissions s
            WHERE p.exercise.id = :exerciseId
                AND p.student.login = :studentLogin
            """)
    int countByExerciseIdAndStudentLogin(@Param("exerciseId") long exerciseId, @Param("studentLogin") String studentLogin);

    /**
     * @param exerciseIds the exercise ids we are interested in
     * @return the numbers of submissions belonging to each exercise id, which have the submitted flag set to true and the submission date after the exercise due date
     */
    @Query("""
            SELECT new de.tum.in.www1.artemis.domain.assessment.dashboard.ExerciseMapEntry(
                e.id,
                COUNT(DISTINCT p)
            )
            FROM StudentParticipation p
                JOIN p.submissions s
                JOIN p.exercise e
            WHERE e.id IN :exerciseIds
                AND s.submitted IS TRUE
                AND s.submissionDate > e.dueDate
            GROUP BY e.id
            """)
    List<ExerciseMapEntry> countByExerciseIdsSubmittedAfterDueDate(@Param("exerciseIds") Set<Long> exerciseIds);

    /**
     * Returns submissions for an exercise. Returns only a submission that has a result with a matching assessor. Since the results list may also contain
     * automatic results but those results do not have an assessor, hibernate simply sets null values for them. Make sure to use a different query if you need
     * your submission to have all its results set.
     *
     * @param exerciseId the exercise id we are interested in
     * @param assessor   the assessor we are interested in
     * @param <T>        the type of the submission
     * @return the submissions belonging to the exercise id, which have been assessed by the given assessor
     */
    @Query("""
            SELECT DISTINCT submission
            FROM Submission submission
                LEFT JOIN FETCH submission.results r
                LEFT JOIN FETCH r.assessor a
            WHERE submission.participation.exercise.id = :exerciseId
                AND :assessor = a
                AND submission.participation.testRun IS FALSE
            """)
    <T extends Submission> List<T> findAllByParticipationExerciseIdAndResultAssessorIgnoreTestRuns(@Param("exerciseId") Long exerciseId, @Param("assessor") User assessor);

    /**
     * @param submissionId the submission id we are interested in
     * @return the submission with its feedback, assessor and assessment note
     */
    @Query("""
<<<<<<< HEAD
            SELECT DISTINCT submission FROM Submission submission
            LEFT JOIN FETCH submission.results r
            LEFT JOIN FETCH r.feedbacks f
            LEFT JOIN FETCH f.testCase
            LEFT JOIN FETCH r.assessor
            LEFT JOIN FETCH r.assessmentNote
            WHERE submission.id = :#{#submissionId}
=======
            SELECT DISTINCT submission
            FROM Submission submission
                LEFT JOIN FETCH submission.results r
                LEFT JOIN FETCH r.feedbacks f
                LEFT JOIN FETCH f.testCase
                LEFT JOIN FETCH r.assessor
            WHERE submission.id = :submissionId
>>>>>>> 70d6264a
            """)
    Optional<Submission> findWithEagerResultAndFeedbackAndAssessmentNoteById(@Param("submissionId") long submissionId);

    /**
     * Initializes a new text, modeling or file upload submission (depending on the type of the given exercise), connects it with the given participation and stores it in the
     * database.
     *
     * @param participation  the participation for which the submission should be initialized
     * @param exercise       the corresponding exercise, should be either a text, modeling or file upload exercise, otherwise it will instantly return and not do anything
     * @param submissionType type for the submission to be initialized
     * @return a new submission for the given type connected to the given participation
     */
    default Submission initializeSubmission(Participation participation, Exercise exercise, SubmissionType submissionType) {

        Submission submission;
        if (exercise instanceof ProgrammingExercise) {
            submission = new ProgrammingSubmission();
        }
        else if (exercise instanceof ModelingExercise) {
            submission = new ModelingSubmission();
        }
        else if (exercise instanceof TextExercise) {
            submission = new TextSubmission();
        }
        else if (exercise instanceof FileUploadExercise) {
            submission = new FileUploadSubmission();
        }
        else if (exercise instanceof QuizExercise) {
            submission = new QuizSubmission();
        }
        else {
            throw new RuntimeException("Unsupported exercise type: " + exercise);
        }

        submission.setType(submissionType);
        submission.setParticipation(participation);
        save(submission);
        participation.addSubmission(submission);
        return submission;
    }

    /**
     * Count number of submissions for exercise.
     *
     * @param exerciseId the exercise id we are interested in
     * @return the number of submissions belonging to the exercise id, which have the submitted flag set to true, separated into before and after the due date
     */
    default DueDateStat countSubmissionsForExercise(long exerciseId) {
        return new DueDateStat(countByExerciseIdSubmittedBeforeDueDateIgnoreTestRuns(exerciseId), 0L);
    }

    /**
     * Get the submission with the given id from the database. The submission is loaded together with its result, the feedback of the result and the assessor of the
     * result. Throws an EntityNotFoundException if no submission could be found for the given id.
     *
     * @param submissionId the id of the submission that should be loaded from the database
     * @return the submission with the given id
     */
    default Submission findOneWithEagerResultAndFeedback(long submissionId) {
        return this.findWithEagerResultAndFeedbackAndAssessmentNoteById(submissionId)
                .orElseThrow(() -> new EntityNotFoundException("Submission with id \"" + submissionId + "\" does not exist"));
    }

    /**
     * Get the submission with the given id from the database. The submission is loaded together with its results and the assessors. Throws an EntityNotFoundException if no
     * submission could be found for the given id.
     *
     * @param submissionId the id of the submission that should be loaded from the database
     * @return the submission with the given id
     */
    default Submission findByIdWithResultsElseThrow(long submissionId) {
        return findWithEagerResultsAndAssessorById(submissionId).orElseThrow(() -> new EntityNotFoundException("Submission", +submissionId));
    }

    /**
     * Gets all latest submitted Submissions, only one per participation
     *
     * @param exerciseId the ID of the exercise
     * @param pageable   the pagination information for the query
     * @return Page of Submissions
     */
    @Query("""
            SELECT s
            FROM Submission s
            WHERE s.participation.exercise.id = :exerciseId
                AND s.submitted IS TRUE
                AND s.submissionDate = (
                    SELECT MAX(s2.submissionDate)
                    FROM Submission s2
                    WHERE s2.participation.id = s.participation.id
                        AND s2.submitted IS TRUE
                )
            """)
    Page<Submission> findLatestSubmittedSubmissionsByExerciseId(@Param("exerciseId") long exerciseId, Pageable pageable);

    /**
     * Gets all submitted Submissions for the given exercise. Note that you usually only want the latest submissions.
     *
     * @param exerciseId the ID of the exercise
     * @return Set of Submissions
     */
    Set<Submission> findByParticipation_ExerciseIdAndSubmittedIsTrue(long exerciseId);

    default Submission findByIdElseThrow(long submissionId) {
        return findById(submissionId).orElseThrow(() -> new EntityNotFoundException("Submission", submissionId));
    }
}<|MERGE_RESOLUTION|>--- conflicted
+++ resolved
@@ -404,23 +404,14 @@
      * @return the submission with its feedback, assessor and assessment note
      */
     @Query("""
-<<<<<<< HEAD
-            SELECT DISTINCT submission FROM Submission submission
-            LEFT JOIN FETCH submission.results r
-            LEFT JOIN FETCH r.feedbacks f
-            LEFT JOIN FETCH f.testCase
-            LEFT JOIN FETCH r.assessor
-            LEFT JOIN FETCH r.assessmentNote
-            WHERE submission.id = :#{#submissionId}
-=======
             SELECT DISTINCT submission
             FROM Submission submission
                 LEFT JOIN FETCH submission.results r
                 LEFT JOIN FETCH r.feedbacks f
                 LEFT JOIN FETCH f.testCase
                 LEFT JOIN FETCH r.assessor
+                LEFT JOIN FETCH r.assessmentNote
             WHERE submission.id = :submissionId
->>>>>>> 70d6264a
             """)
     Optional<Submission> findWithEagerResultAndFeedbackAndAssessmentNoteById(@Param("submissionId") long submissionId);
 
