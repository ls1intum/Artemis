package de.tum.in.www1.artemis.repository;

import static org.springframework.data.jpa.repository.EntityGraph.EntityGraphType.LOAD;

import java.util.List;
import java.util.Optional;
import java.util.Set;

import org.springframework.data.jpa.repository.EntityGraph;
import org.springframework.data.jpa.repository.JpaRepository;
import org.springframework.data.jpa.repository.Query;
import org.springframework.data.repository.query.Param;
import org.springframework.stereotype.Repository;

import de.tum.in.www1.artemis.domain.*;
import de.tum.in.www1.artemis.domain.Submission;
import de.tum.in.www1.artemis.domain.User;
import de.tum.in.www1.artemis.domain.assessment.dashboard.ExerciseMapEntry;
import de.tum.in.www1.artemis.domain.enumeration.SubmissionType;
import de.tum.in.www1.artemis.domain.modeling.ModelingExercise;
import de.tum.in.www1.artemis.domain.modeling.ModelingSubmission;
import de.tum.in.www1.artemis.domain.participation.Participation;
import de.tum.in.www1.artemis.domain.quiz.QuizExercise;
import de.tum.in.www1.artemis.domain.quiz.QuizSubmission;
import de.tum.in.www1.artemis.web.rest.dto.DueDateStat;
import de.tum.in.www1.artemis.web.rest.errors.EntityNotFoundException;

/**
 * Spring Data repository for the Submission entity.
 */
@Repository
public interface SubmissionRepository extends JpaRepository<Submission, Long> {

    /**
     * Load submission with eager Results
     * @param submissionId the submissionId
     * @return optional submission
     */
    @EntityGraph(type = LOAD, attributePaths = { "results", "results.assessor" })
    Optional<Submission> findWithEagerResultsAndAssessorById(Long submissionId);

    @Query("select distinct submission from Submission submission left join fetch submission.results r left join fetch r.feedbacks where submission.exampleSubmission = true and submission.id = :#{#submissionId}")
    Optional<Submission> findExampleSubmissionByIdWithEagerResult(@Param("submissionId") long submissionId);

    /**
     * Get all submissions of a participation
     * @param participationId the id of the participation
     * @return a list of the participation's submissions
     */
    List<Submission> findAllByParticipationId(long participationId);

    /**
     * Get all submissions of a participation and eagerly load results
     *
     * @param participationId the id of the participation
     * @return a list of the participation's submissions
     */
    @EntityGraph(type = LOAD, attributePaths = { "results", "results.assessor" })
    List<Submission> findAllWithResultsAndAssessorByParticipationId(Long participationId);

    /**
     * Get the number of currently locked submissions for a specific user in the given course. These are all submissions for which the user started, but has not yet finished the
     * assessment.
     *
     * @param userId   the id of the user
     * @param courseId the id of the course
     * @return the number of currently locked submissions for a specific user in the given course
     */
    @Query("""
            SELECT COUNT (DISTINCT s) FROM Submission s left join s.results r
                WHERE r.assessor.id = :userId
                AND r.completionDate IS NULL
                AND s.participation.exercise.course.id = :courseId
            """)
    long countLockedSubmissionsByUserIdAndCourseId(@Param("userId") Long userId, @Param("courseId") Long courseId);

    /**
     * Get the number of currently locked submissions for a specific user in the given exam. These are all submissions for which the user started, but has not yet finished the
     * assessment.
     *
     * @param userId   the id of the user
     * @param examId the id of the exam
     * @return the number of currently locked submissions for a specific user in the given course
     */
    @Query("""
            SELECT COUNT (DISTINCT s) FROM Submission s left join s.results r
                WHERE r.assessor.id = :userId
                AND r.completionDate IS NULL
                AND s.participation.exercise.exerciseGroup.exam.id= :examId
            """)
    long countLockedSubmissionsByUserIdAndExamId(@Param("userId") Long userId, @Param("examId") Long examId);

    /**
     * Get the number of currently locked submissions for a given exam. These are all submissions for which users started, but have not yet finished the
     * assessments.
     *
     * @param examId the id of the exam
     * @return the number of currently locked submissions for a specific user in the given course
     */
    @Query("""
            SELECT COUNT (DISTINCT s) FROM Submission s left join s.results r
                WHERE r.assessor.id IS NOT NULL
                AND r.completionDate IS NULL
                AND s.participation.exercise.exerciseGroup.exam.id = :examId
            """)
    long countLockedSubmissionsByExamId(@Param("examId") Long examId);

    /**
     * Get the number of currently locked submissions for a given exam. These are all submissions for which users started, but have not yet finished the
     * assessments.
     *
     * @param exerciseId the id of the exam
     * @return the number of currently locked submissions for a specific user in the given course
     */
    @Query("""
            SELECT COUNT (DISTINCT s) FROM Submission s LEFT JOIN s.results r
                WHERE r.assessor.id IS NOT NULL
                AND r.completionDate IS NULL
                AND s.participation.exercise.id = :exerciseId
            """)
    long countLockedSubmissionsByExerciseId(@Param("exerciseId") Long exerciseId);

    /**
     * Get currently locked submissions for a specific user in the given course.
     * These are all submissions for which the user started, but has not yet finished the assessment.
     *
     * @param userId   the id of the user
     * @param courseId the id of the course
     * @return currently locked submissions for a specific user in the given course
     */
    @Query("""
            SELECT DISTINCT submission FROM Submission submission LEFT JOIN FETCH submission.results r
                WHERE r.assessor.id = :#{#userId}
                AND r.completionDate IS NULL
                AND submission.participation.exercise.course.id = :#{#courseId}
                """)
    List<Submission> getLockedSubmissionsAndResultsByUserIdAndCourseId(@Param("userId") Long userId, @Param("courseId") Long courseId);

    /**
     * Get all currently locked submissions for all users in the given exam.
     * These are all submissions for which users started, but did not yet finish the assessment.
     *
     * @param examId the id of the course
     * @return currently locked submissions for the given exam
     */
    @Query("""
            SELECT DISTINCT s FROM Submission s LEFT JOIN FETCH s.results r
                WHERE r.assessor.id IS NOT NULL
                AND r.assessmentType <> 'AUTOMATIC'
                AND r.completionDate IS NULL
                AND s.participation.exercise.exerciseGroup.exam.id = :examId
            """)
    List<Submission> getLockedSubmissionsAndResultsByExamId(@Param("examId") Long examId);

    /**
     * Checks if a submission for the given participation exists.
     *
     * @param participationId the id of the participation to check
     * @return true if a submission for the given participation exists, false otherwise
     */
    boolean existsByParticipationId(long participationId);

    /**
     * Count number of in-time submissions for course. Only submissions for Text, Modeling and File Upload exercises are included.
     *
     * @param courseId the course id we are interested in
     * @return the number of submissions belonging to the course id, which have the submitted flag set to true and the submission date before the exercise due date, or no exercise
     *         due date at all
     */
    @Query("""
            SELECT COUNT (DISTINCT s) FROM Submission s join s.participation p join p.exercise e join e.course c
            WHERE TYPE(s) IN (ModelingSubmission, TextSubmission, FileUploadSubmission)
                AND c.id = :#{#courseId}
                AND s.submitted = TRUE
                AND (s.submissionDate <= e.dueDate
                    OR e.dueDate IS NULL)
            """)
    long countByCourseIdSubmittedBeforeDueDate(@Param("courseId") long courseId);

    /**
     * Count number of in-time submissions for course. Only submissions for Text, Modeling and File Upload exercises are included.
     *
     * @param exerciseIds the exercise ids of the course we are interested in
     * @return the number of submissions belonging to the exercise ids, which have the submitted flag set to true and the submission date before the exercise due date, or no exercise
     *         due date at all
     */
    @Query("""
            SELECT COUNT (DISTINCT s) FROM Submission s join s.participation p join p.exercise e
                WHERE TYPE(s) IN (ModelingSubmission, TextSubmission, FileUploadSubmission)
                AND e.id IN :exerciseIds
                AND s.submitted = TRUE
                AND (s.submissionDate <= e.dueDate
                    OR e.dueDate IS NULL)
            """)
    long countAllByExerciseIdsSubmittedBeforeDueDate(@Param("exerciseIds") Set<Long> exerciseIds);

    /**
     * Count the number of in-time submissions for an exam. Only submissions for Text, Modeling and File Upload exercises are included.
     *
     * @param examId -  the exam id we are interested in
     * @return the number of submissions belonging to the exam id, which have the submitted flag set to true and the submission date before the exercise due date, or no exercise
     *         due date at all
     */
    @Query("""
            SELECT COUNT (DISTINCT submission) FROM Submission submission
            WHERE TYPE(submission) IN (ModelingSubmission, TextSubmission, FileUploadSubmission)
                AND submission.participation.exercise.exerciseGroup.exam.id = :#{#examId}
                AND submission.submitted = TRUE
                AND submission.participation.testRun = FALSE
            """)
    long countByExamIdSubmittedSubmissionsIgnoreTestRuns(@Param("examId") long examId);

    /**
     * Count number of late submissions for course. Only submissions for Text, Modeling and File Upload exercises are included.
     *
     * @param courseId the course id we are interested in
     * @return the number of submissions belonging to the course id, which have the submitted flag set to true and the submission date after the exercise due date
     */
    @Query("""
            SELECT COUNT (DISTINCT s) FROM Submission s join s.participation p join p.exercise e join e.course c
            WHERE TYPE(s) IN (ModelingSubmission, TextSubmission, FileUploadSubmission)
                AND c.id = :#{#courseId}
                AND s.submitted = TRUE
                AND e.dueDate IS NOT NULL
                AND s.submissionDate > e.dueDate
            """)
    long countByCourseIdSubmittedAfterDueDate(@Param("courseId") long courseId);

    /**
     * Count number of late submissions for course. Only submissions for Text, Modeling and File Upload exercises are included.
     *
     * @param exerciseIds the ids of the exercises bolonging to the course we are interested in
     * @return the number of submissions belonging to the course, which have the submitted flag set to true and the submission date after the exercise due date
     */
    @Query("""
            SELECT COUNT (DISTINCT s) FROM Submission s join s.participation p join p.exercise e
                WHERE TYPE(s) IN (ModelingSubmission, TextSubmission, FileUploadSubmission)
                AND e.id IN :exerciseIds
                AND s.submitted = TRUE
                AND e.dueDate IS NOT NULL
                AND s.submissionDate > e.dueDate
            """)
    long countAllByExerciseIdsSubmittedAfterDueDate(@Param("exerciseIds") Set<Long> exerciseIds);

    /**
     * @param exerciseId the exercise id we are interested in
     * @return the number of submissions belonging to the exercise id, which have the submitted flag set to true and the submission date before the exercise due date, or no
     *         exercise due date at all
     */
    @Query("""
<<<<<<< HEAD
            SELECT COUNT (DISTINCT p) FROM StudentParticipation p
            WHERE p.exercise.id = :#{#exerciseId}
                AND EXISTS (SELECT s FROM Submission s
                    WHERE s.participation.id = p.id
                    AND s.submitted = TRUE
                    AND (s.type <> 'ILLEGAL' or s.type is null)
                    AND (p.exercise.dueDate IS NULL
                        OR s.submissionDate <= p.exercise.dueDate))
=======
            SELECT COUNT (DISTINCT p) FROM StudentParticipation p JOIN p.submissions s
                WHERE p.exercise.id = :#{#exerciseId}
                AND s.submitted = TRUE
                AND (p.exercise.dueDate IS NULL OR s.submissionDate <= p.exercise.dueDate)
>>>>>>> 65f29f02
            """)
    long countByExerciseIdSubmittedBeforeDueDate(@Param("exerciseId") long exerciseId);

    /**
     * @param exerciseIds the exercise ids we are interested in
     * @return the numbers of submissions belonging to each exercise id, which have the submitted flag set to true and the submission date before the exercise due date, or no
     *         exercise due date at all
     */
    @Query("""
             SELECT
                 new de.tum.in.www1.artemis.domain.assessment.dashboard.ExerciseMapEntry(
                     p.exercise.id,
                     count(DISTINCT p)
                 )
            FROM StudentParticipation p JOIN p.submissions s
             WHERE p.exercise.id IN :exerciseIds
                 AND s.submitted = TRUE
                 AND (p.exercise.dueDate IS NULL OR s.submissionDate <= p.exercise.dueDate)
             GROUP BY  p.exercise.id
             """)
    List<ExerciseMapEntry> countByExerciseIdsSubmittedBeforeDueDate(@Param("exerciseIds") Set<Long> exerciseIds);

    /**
     * Gets the number of unique submissions made for the given exercise
     *
     * @param exerciseId the exercise id to get the number for
     * @return the number of participations (= unique submissions) of the exercise
     */
    @Query("""
            SELECT COUNT (DISTINCT p.id) FROM StudentParticipation p
            WHERE p.exercise.id = :exerciseId
                """)
    long countUniqueSubmissionsByExerciseId(@Param("exerciseId") long exerciseId);

    /**
     * Should be used for exam dashboard to ignore test run submissions
     * @param exerciseId the exercise id we are interested in
     * @return the number of submissions belonging to the exercise id, which have the submitted flag set to true and the submission date before the exercise due date, or no
     *         exercise due date at all
     */
    @Query("""
            SELECT COUNT (DISTINCT p) FROM StudentParticipation p join  p.submissions s
            WHERE p.exercise.id = :#{#exerciseId}
            AND p.testRun = FALSE
            AND s.submitted = TRUE
            AND (s.type <> 'ILLEGAL' or s.type is null)
            AND (p.exercise.dueDate IS NULL OR s.submissionDate <= p.exercise.dueDate)
            """)
    long countByExerciseIdSubmittedBeforeDueDateIgnoreTestRuns(@Param("exerciseId") long exerciseId);

    /**
     * Should be used for exam dashboard to ignore test run submissions
     * @param exerciseIds the exercise id we are interested in
     * @return the number of submissions belonging to the exercise id, which have the submitted flag set to true and the submission date before the exercise due date, or no
     *         exercise due date at all
     */
    @Query("""
            SELECT
                new de.tum.in.www1.artemis.domain.assessment.dashboard.ExerciseMapEntry(
                    p.exercise.id,
                    count(DISTINCT p)
                )
            FROM StudentParticipation p JOIN  p.submissions s
            WHERE p.exercise.id IN :exerciseIds
                AND p.testRun = FALSE
                AND s.submitted = TRUE
                AND (p.exercise.dueDate IS NULL OR s.submissionDate <= p.exercise.dueDate)
            GROUP BY p.exercise.id
                """)
    List<ExerciseMapEntry> countByExerciseIdsSubmittedBeforeDueDateIgnoreTestRuns(@Param("exerciseIds") Set<Long> exerciseIds);

    /**
     * Calculate the number of submitted submissions for the given exercise after the exercise due date. This query uses the participations to make sure that each student is only counted once
     * @param exerciseId the exercise id we are interested in
     * @return the number of submissions belonging to the exercise id, which have the submitted flag set to true and the submission date after the exercise due date
     */
    @Query("""
<<<<<<< HEAD
            SELECT COUNT (DISTINCT p) FROM StudentParticipation p
            WHERE p.exercise.id = :#{#exerciseId}
                AND EXISTS (SELECT s FROM Submission s
                    WHERE s.participation.id = p.id
                    AND s.submitted = TRUE
                    AND (s.type <> 'ILLEGAL' or s.type is null)
                    AND (p.exercise.dueDate IS NOT NULL
                    AND s.submissionDate > p.exercise.dueDate))
=======
            SELECT COUNT (DISTINCT p) FROM StudentParticipation p join p.submissions s
                WHERE p.exercise.id = :#{#exerciseId}
                AND s.submitted = TRUE
                AND s.submissionDate > p.exercise.dueDate
>>>>>>> 65f29f02
            """)
    long countByExerciseIdSubmittedAfterDueDate(@Param("exerciseId") long exerciseId);

    /**
     * Calculate the number of submitted submissions for the given exercise. This query uses the participations to make sure that each student is only counted once
     * @param exerciseId the exercise id we are interested in
     * @return the number of submissions belonging to the exercise id, which have the submitted flag set to true
     */
    @Query("""
            SELECT COUNT (DISTINCT p) FROM StudentParticipation p join p.submissions s
                WHERE p.exercise.id = :#{#exerciseId}
                AND s.submitted = TRUE
            """)
    long countByExerciseIdSubmitted(@Param("exerciseId") long exerciseId);

    /**
     * @param exerciseIds the exercise ids we are interested in
     * @return the numbers of submissions belonging to each exercise id, which have the submitted flag set to true and the submission date after the exercise due date
     */
    @Query("""
             SELECT
                 new de.tum.in.www1.artemis.domain.assessment.dashboard.ExerciseMapEntry(
                     p.exercise.id,
                     count(DISTINCT p)
                 )
            FROM StudentParticipation p JOIN p.submissions s
             WHERE p.exercise.id IN :exerciseIds
                 AND s.submitted = TRUE
                 AND s.submissionDate > p.exercise.dueDate
             GROUP BY  p.exercise.id
             """)
    List<ExerciseMapEntry> countByExerciseIdsSubmittedAfterDueDate(@Param("exerciseIds") Set<Long> exerciseIds);

    /**
     * Returns submissions for a exercise. Returns only a submission that has a result with a matching assessor. Since the results list may also contain
     * automatic results but those results do not have an assessor, hibernate simply sets null values for them. Make sure to use a different query if you need
     * your submission to have all its results set.
     *
     * @param exerciseId the exercise id we are interested in
     * @param assessor the assessor we are interested in
     * @param <T> the type of the submission
     * @return the submissions belonging to the exercise id, which have been assessed by the given assessor
     */
    @Query("""
            SELECT DISTINCT submission FROM Submission submission LEFT JOIN FETCH submission.results r LEFT JOIN FETCH r.assessor a
            WHERE submission.participation.exercise.id = :#{#exerciseId} AND :#{#assessor} = a
            """)
    <T extends Submission> List<T> findAllByParticipationExerciseIdAndResultAssessor(@Param("exerciseId") Long exerciseId, @Param("assessor") User assessor);

    /**
     * @param submissionId the submission id we are interested in
     * @return the submission with its feedback and assessor
     */
    @Query("""
            SELECT DISTINCT submission FROM Submission submission
            LEFT JOIN FETCH submission.results r
            LEFT JOIN FETCH r.feedbacks
            LEFT JOIN FETCH r.assessor
            WHERE submission.id = :#{#submissionId}
            """)
    Optional<Submission> findWithEagerResultAndFeedbackById(@Param("submissionId") long submissionId);

    /**
     * Initializes a new text, modeling or file upload submission (depending on the type of the given exercise), connects it with the given participation and stores it in the
     * database.
     *
     * @param participation   the participation for which the submission should be initialized
     * @param exercise        the corresponding exercise, should be either a text, modeling or file upload exercise, otherwise it will instantly return and not do anything
     * @param submissionType  type for the submission to be initialized
     * @return a new submission for the given type connected to the given participation
     */
    default Submission initializeSubmission(Participation participation, Exercise exercise, SubmissionType submissionType) {

        Submission submission;
        if (exercise instanceof ProgrammingExercise) {
            submission = new ProgrammingSubmission();
        }
        else if (exercise instanceof ModelingExercise) {
            submission = new ModelingSubmission();
        }
        else if (exercise instanceof TextExercise) {
            submission = new TextSubmission();
        }
        else if (exercise instanceof FileUploadExercise) {
            submission = new FileUploadSubmission();
        }
        else if (exercise instanceof QuizExercise) {
            submission = new QuizSubmission();
        }
        else {
            throw new RuntimeException("Unsupported exercise type: " + exercise);
        }

        submission.setType(submissionType);
        submission.setParticipation(participation);
        save(submission);
        participation.addSubmission(submission);
        return submission;
    }

    /**
     * Count number of submissions for exercise.
     * @param exerciseId the exercise id we are interested in
     * @param examMode should be set to ignore the test run submissions
     * @return the number of submissions belonging to the exercise id, which have the submitted flag set to true, separated into before and after the due date
     */
    default DueDateStat countSubmissionsForExercise(long exerciseId, boolean examMode) {
        if (examMode) {
            return new DueDateStat(countByExerciseIdSubmittedBeforeDueDateIgnoreTestRuns(exerciseId), 0L);
        }
        return new DueDateStat(countByExerciseIdSubmittedBeforeDueDate(exerciseId), countByExerciseIdSubmittedAfterDueDate(exerciseId));
    }

    /**
     * Get the submission with the given id from the database. The submission is loaded together with its result, the feedback of the result and the assessor of the
     * result. Throws an EntityNotFoundException if no submission could be found for the given id.
     *
     * @param submissionId the id of the submission that should be loaded from the database
     * @return the submission with the given id
     */
    default Submission findOneWithEagerResultAndFeedback(long submissionId) {
        return this.findWithEagerResultAndFeedbackById(submissionId).orElseThrow(() -> new EntityNotFoundException("Submission with id \"" + submissionId + "\" does not exist"));
    }

    /**
     * Get the submission with the given id from the database. The submission is loaded together with its results and the assessors. Throws an EntityNotFoundException if no
     * submission could be found for the given id.
     *
     * @param submissionId the id of the submission that should be loaded from the database
     * @return the submission with the given id
     */
    default Submission findByIdWithResultsElseThrow(long submissionId) {
        return findWithEagerResultsAndAssessorById(submissionId).orElseThrow(() -> new EntityNotFoundException("Submission", +submissionId));
    }
}<|MERGE_RESOLUTION|>--- conflicted
+++ resolved
@@ -248,21 +248,12 @@
      *         exercise due date at all
      */
     @Query("""
-<<<<<<< HEAD
             SELECT COUNT (DISTINCT p) FROM StudentParticipation p
-            WHERE p.exercise.id = :#{#exerciseId}
-                AND EXISTS (SELECT s FROM Submission s
-                    WHERE s.participation.id = p.id
-                    AND s.submitted = TRUE
-                    AND (s.type <> 'ILLEGAL' or s.type is null)
-                    AND (p.exercise.dueDate IS NULL
-                        OR s.submissionDate <= p.exercise.dueDate))
-=======
-            SELECT COUNT (DISTINCT p) FROM StudentParticipation p JOIN p.submissions s
+            JOIN p.submissions s
                 WHERE p.exercise.id = :#{#exerciseId}
                 AND s.submitted = TRUE
+                AND (s.type <> 'ILLEGAL' OR s.type IS NULL)
                 AND (p.exercise.dueDate IS NULL OR s.submissionDate <= p.exercise.dueDate)
->>>>>>> 65f29f02
             """)
     long countByExerciseIdSubmittedBeforeDueDate(@Param("exerciseId") long exerciseId);
 
@@ -340,21 +331,12 @@
      * @return the number of submissions belonging to the exercise id, which have the submitted flag set to true and the submission date after the exercise due date
      */
     @Query("""
-<<<<<<< HEAD
             SELECT COUNT (DISTINCT p) FROM StudentParticipation p
-            WHERE p.exercise.id = :#{#exerciseId}
-                AND EXISTS (SELECT s FROM Submission s
-                    WHERE s.participation.id = p.id
-                    AND s.submitted = TRUE
-                    AND (s.type <> 'ILLEGAL' or s.type is null)
-                    AND (p.exercise.dueDate IS NOT NULL
-                    AND s.submissionDate > p.exercise.dueDate))
-=======
-            SELECT COUNT (DISTINCT p) FROM StudentParticipation p join p.submissions s
+            JOIN p.submissions s
                 WHERE p.exercise.id = :#{#exerciseId}
                 AND s.submitted = TRUE
+                AND (s.type <> 'ILLEGAL' OR s.type IS NULL)
                 AND s.submissionDate > p.exercise.dueDate
->>>>>>> 65f29f02
             """)
     long countByExerciseIdSubmittedAfterDueDate(@Param("exerciseId") long exerciseId);
 
