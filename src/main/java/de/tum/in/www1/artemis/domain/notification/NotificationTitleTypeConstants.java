package de.tum.in.www1.artemis.domain.notification;

import com.google.common.collect.BiMap;
import com.google.common.collect.ImmutableBiMap;

import de.tum.in.www1.artemis.domain.enumeration.NotificationType;

public class NotificationTitleTypeConstants {

    public static final String LIVE_EXAM_EXERCISE_UPDATE_NOTIFICATION_TITLE = "Live Exam Exercise Update";

    public static final String ATTACHMENT_CHANGE_TITLE = "Attachment updated";

    public static final String EXERCISE_RELEASED_TITLE = "Exercise released";

    public static final String EXERCISE_PRACTICE_TITLE = "Exercise open for practice";

    public static final String QUIZ_EXERCISE_STARTED_TITLE = "Quiz started";

    public static final String EXERCISE_UPDATED_TITLE = "Exercise updated";

    public static final String DUPLICATE_TEST_CASE_TITLE = "Duplicate test case was found.";

    public static final String ILLEGAL_SUBMISSION_TITLE = "Illegal submission of a student.";

    public static final String NEW_EXERCISE_POST_TITLE = "New exercise post";

    public static final String NEW_LECTURE_POST_TITLE = "New lecture post";

    public static final String NEW_COURSE_POST_TITLE = "New course-wide post";

    public static final String NEW_ANNOUNCEMENT_POST_TITLE = "New announcement";

    public static final String NEW_REPLY_FOR_EXERCISE_POST_TITLE = "New reply for exercise post";

    public static final String NEW_REPLY_FOR_LECTURE_POST_TITLE = "New reply for lecture post";

    public static final String NEW_REPLY_FOR_COURSE_POST_TITLE = "New reply for course-wide post";

    public static final String FILE_SUBMISSION_SUCCESSFUL_TITLE = "File submission successful";

    public static final String COURSE_ARCHIVE_STARTED_TITLE = "Course archival started";

    public static final String COURSE_ARCHIVE_FINISHED_TITLE = "Course archival finished";

    public static final String COURSE_ARCHIVE_FAILED_TITLE = "Course archival failed";

    public static final String EXAM_ARCHIVE_STARTED_TITLE = "Exam archival started";

    public static final String EXAM_ARCHIVE_FINISHED_TITLE = "Exam archival finished";

    public static final String EXAM_ARCHIVE_FAILED_TITLE = "Exam archival failed";

    public static final String PROGRAMMING_TEST_CASES_CHANGED_TITLE = "Test cases for programming exercise changed";

    // bidirectional map
    private static final BiMap<NotificationType, String> NOTIFICATION_TYPE_AND_TITLE_MAP = new ImmutableBiMap.Builder<NotificationType, String>()
            .put(NotificationType.ATTACHMENT_CHANGE, ATTACHMENT_CHANGE_TITLE).put(NotificationType.EXERCISE_RELEASED, EXERCISE_RELEASED_TITLE)
            .put(NotificationType.EXERCISE_PRACTICE, EXERCISE_PRACTICE_TITLE).put(NotificationType.QUIZ_EXERCISE_STARTED, QUIZ_EXERCISE_STARTED_TITLE)
            .put(NotificationType.EXERCISE_UPDATED, EXERCISE_UPDATED_TITLE).put(NotificationType.DUPLICATE_TEST_CASE, DUPLICATE_TEST_CASE_TITLE)
            .put(NotificationType.ILLEGAL_SUBMISSION, ILLEGAL_SUBMISSION_TITLE).put(NotificationType.NEW_EXERCISE_POST, NEW_EXERCISE_POST_TITLE)
            .put(NotificationType.NEW_LECTURE_POST, NEW_LECTURE_POST_TITLE).put(NotificationType.NEW_REPLY_FOR_EXERCISE_POST, NEW_REPLY_FOR_EXERCISE_POST_TITLE)
            .put(NotificationType.NEW_REPLY_FOR_LECTURE_POST, NEW_REPLY_FOR_LECTURE_POST_TITLE).put(NotificationType.NEW_COURSE_POST, NEW_COURSE_POST_TITLE)
<<<<<<< HEAD
            .put(NotificationType.NEW_REPLY_FOR_COURSE_POST, NEW_REPLY_FOR_COURSE_POST_TITLE).put(NotificationType.FILE_SUBMISSION_SUCCESSFUL, FILE_SUBMISSION_SUCCESSFUL_TITLE)
            .put(NotificationType.COURSE_ARCHIVE_STARTED, COURSE_ARCHIVE_STARTED_TITLE).put(NotificationType.NEW_ANNOUNCEMENT_POST, NEW_ANNOUNCEMENT_POST_TITLE)
            .put(NotificationType.COURSE_ARCHIVE_FINISHED, COURSE_ARCHIVE_FINISHED_TITLE).put(NotificationType.COURSE_ARCHIVE_FAILED, COURSE_ARCHIVE_FAILED_TITLE)
            .put(NotificationType.EXAM_ARCHIVE_STARTED, EXAM_ARCHIVE_STARTED_TITLE).put(NotificationType.EXAM_ARCHIVE_FAILED, EXAM_ARCHIVE_FAILED_TITLE).build();
=======
            .put(NotificationType.NEW_REPLY_FOR_COURSE_POST, NEW_REPLY_FOR_COURSE_POST_TITLE).put(NotificationType.COURSE_ARCHIVE_STARTED, COURSE_ARCHIVE_STARTED_TITLE)
            .put(NotificationType.NEW_ANNOUNCEMENT_POST, NEW_ANNOUNCEMENT_POST_TITLE).put(NotificationType.COURSE_ARCHIVE_FINISHED, COURSE_ARCHIVE_FINISHED_TITLE)
            .put(NotificationType.COURSE_ARCHIVE_FAILED, COURSE_ARCHIVE_FAILED_TITLE).put(NotificationType.EXAM_ARCHIVE_STARTED, EXAM_ARCHIVE_STARTED_TITLE)
            .put(NotificationType.EXAM_ARCHIVE_FAILED, EXAM_ARCHIVE_FAILED_TITLE).put(NotificationType.PROGRAMMING_TEST_CASES_CHANGED, PROGRAMMING_TEST_CASES_CHANGED_TITLE)
            .build();
>>>>>>> bbf2646a

    /**
     * Finds the corresponding NotificationType for the provided notification title
     * @param title based on NotificationTitleTypeConstants
     * @return corresponding NotificationType
     */
    public static NotificationType findCorrespondingNotificationType(String title) {
        return NOTIFICATION_TYPE_AND_TITLE_MAP.inverse().get(title);
    }

    /**
     * Finds the corresponding notification title for the provided NotificationType
     * @param type from NotificationType
     * @return corresponding notification title
     */
    public static String findCorrespondingNotificationTitle(NotificationType type) {
        return NOTIFICATION_TYPE_AND_TITLE_MAP.get(type);
    }
}<|MERGE_RESOLUTION|>--- conflicted
+++ resolved
@@ -61,19 +61,11 @@
             .put(NotificationType.ILLEGAL_SUBMISSION, ILLEGAL_SUBMISSION_TITLE).put(NotificationType.NEW_EXERCISE_POST, NEW_EXERCISE_POST_TITLE)
             .put(NotificationType.NEW_LECTURE_POST, NEW_LECTURE_POST_TITLE).put(NotificationType.NEW_REPLY_FOR_EXERCISE_POST, NEW_REPLY_FOR_EXERCISE_POST_TITLE)
             .put(NotificationType.NEW_REPLY_FOR_LECTURE_POST, NEW_REPLY_FOR_LECTURE_POST_TITLE).put(NotificationType.NEW_COURSE_POST, NEW_COURSE_POST_TITLE)
-<<<<<<< HEAD
             .put(NotificationType.NEW_REPLY_FOR_COURSE_POST, NEW_REPLY_FOR_COURSE_POST_TITLE).put(NotificationType.FILE_SUBMISSION_SUCCESSFUL, FILE_SUBMISSION_SUCCESSFUL_TITLE)
             .put(NotificationType.COURSE_ARCHIVE_STARTED, COURSE_ARCHIVE_STARTED_TITLE).put(NotificationType.NEW_ANNOUNCEMENT_POST, NEW_ANNOUNCEMENT_POST_TITLE)
             .put(NotificationType.COURSE_ARCHIVE_FINISHED, COURSE_ARCHIVE_FINISHED_TITLE).put(NotificationType.COURSE_ARCHIVE_FAILED, COURSE_ARCHIVE_FAILED_TITLE)
-            .put(NotificationType.EXAM_ARCHIVE_STARTED, EXAM_ARCHIVE_STARTED_TITLE).put(NotificationType.EXAM_ARCHIVE_FAILED, EXAM_ARCHIVE_FAILED_TITLE).build();
-=======
-            .put(NotificationType.NEW_REPLY_FOR_COURSE_POST, NEW_REPLY_FOR_COURSE_POST_TITLE).put(NotificationType.COURSE_ARCHIVE_STARTED, COURSE_ARCHIVE_STARTED_TITLE)
-            .put(NotificationType.NEW_ANNOUNCEMENT_POST, NEW_ANNOUNCEMENT_POST_TITLE).put(NotificationType.COURSE_ARCHIVE_FINISHED, COURSE_ARCHIVE_FINISHED_TITLE)
-            .put(NotificationType.COURSE_ARCHIVE_FAILED, COURSE_ARCHIVE_FAILED_TITLE).put(NotificationType.EXAM_ARCHIVE_STARTED, EXAM_ARCHIVE_STARTED_TITLE)
-            .put(NotificationType.EXAM_ARCHIVE_FAILED, EXAM_ARCHIVE_FAILED_TITLE).put(NotificationType.PROGRAMMING_TEST_CASES_CHANGED, PROGRAMMING_TEST_CASES_CHANGED_TITLE)
-            .build();
->>>>>>> bbf2646a
-
+            .put(NotificationType.EXAM_ARCHIVE_STARTED, EXAM_ARCHIVE_STARTED_TITLE).put(NotificationType.EXAM_ARCHIVE_FAILED, EXAM_ARCHIVE_FAILED_TITLE)
+            .put(NotificationType.PROGRAMMING_TEST_CASES_CHANGED, PROGRAMMING_TEST_CASES_CHANGED_TITLE).build();
     /**
      * Finds the corresponding NotificationType for the provided notification title
      * @param title based on NotificationTitleTypeConstants
