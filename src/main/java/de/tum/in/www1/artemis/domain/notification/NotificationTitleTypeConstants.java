--- conflicted
+++ resolved
@@ -92,20 +92,17 @@
             .put(COURSE_ARCHIVE_STARTED, COURSE_ARCHIVE_STARTED_TITLE).put(NEW_ANNOUNCEMENT_POST, NEW_ANNOUNCEMENT_POST_TITLE)
             .put(COURSE_ARCHIVE_FINISHED, COURSE_ARCHIVE_FINISHED_TITLE).put(COURSE_ARCHIVE_FAILED, COURSE_ARCHIVE_FAILED_TITLE)
             .put(EXAM_ARCHIVE_STARTED, EXAM_ARCHIVE_STARTED_TITLE).put(EXAM_ARCHIVE_FAILED, EXAM_ARCHIVE_FAILED_TITLE).put(EXAM_ARCHIVE_FINISHED, EXAM_ARCHIVE_FINISHED_TITLE)
-<<<<<<< HEAD
-            .put(PROGRAMMING_TEST_CASES_CHANGED, PROGRAMMING_TEST_CASES_CHANGED_TITLE).put(NEW_PLAGIARISM_CASE_STUDENT, NEW_PLAGIARISM_CASE_STUDENT_TITLE)
-            .put(PLAGIARISM_CASE_VERDICT_STUDENT, PLAGIARISM_CASE_VERDICT_STUDENT_TITLE).put(TUTORIAL_GROUP_REGISTRATION_STUDENT, TUTORIAL_GROUP_REGISTRATION_STUDENT_TITLE)
+            .put(PROGRAMMING_TEST_CASES_CHANGED, PROGRAMMING_TEST_CASES_CHANGED_TITLE).put(NEW_MANUAL_FEEDBACK_REQUEST, NEW_MANUAL_FEEDBACK_REQUEST_TITLE)
+            .put(NEW_PLAGIARISM_CASE_STUDENT, NEW_PLAGIARISM_CASE_STUDENT_TITLE).put(PLAGIARISM_CASE_VERDICT_STUDENT, PLAGIARISM_CASE_VERDICT_STUDENT_TITLE)
+            .put(TUTORIAL_GROUP_REGISTRATION_STUDENT, TUTORIAL_GROUP_REGISTRATION_STUDENT_TITLE)
             .put(TUTORIAL_GROUP_DEREGISTRATION_STUDENT, TUTORIAL_GROUP_DEREGISTRATION_STUDENT_TITLE).put(TUTORIAL_GROUP_REGISTRATION_TUTOR, TUTORIAL_GROUP_REGISTRATION_TUTOR_TITLE)
             .put(TUTORIAL_GROUP_DEREGISTRATION_TUTOR, TUTORIAL_GROUP_DEREGISTRATION_TUTOR_TITLE).put(TUTORIAL_GROUP_DELETED, TUTORIAL_GROUP_DELETED_TITLE)
             .put(TUTORIAL_GROUP_UPDATED, TUTORIAL_GROUP_UPDATED_TITLE).put(TUTORIAL_GROUP_MULTIPLE_REGISTRATION_TUTOR, TUTORIAL_GROUP_REGISTRATION_MULTIPLE_TUTOR_TITLE)
             .put(TUTORIAL_GROUP_ASSIGNED, TUTORIAL_GROUP_ASSIGNED_TITLE).put(TUTORIAL_GROUP_UNASSIGNED, TUTORIAL_GROUP_UNASSIGNED_TITLE).build();
-=======
-            .put(PROGRAMMING_TEST_CASES_CHANGED, PROGRAMMING_TEST_CASES_CHANGED_TITLE).put(NEW_MANUAL_FEEDBACK_REQUEST, NEW_MANUAL_FEEDBACK_REQUEST_TITLE)
-            .put(NEW_PLAGIARISM_CASE_STUDENT, NEW_PLAGIARISM_CASE_STUDENT_TITLE).put(PLAGIARISM_CASE_VERDICT_STUDENT, PLAGIARISM_CASE_VERDICT_STUDENT_TITLE).build();
->>>>>>> d5cd1f7c
 
     /**
      * Finds the corresponding NotificationType for the provided notification title
+     *
      * @param title based on NotificationTitleTypeConstants
      * @return corresponding NotificationType
      */
