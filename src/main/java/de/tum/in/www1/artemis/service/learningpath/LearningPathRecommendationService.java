package de.tum.in.www1.artemis.service.learningpath;

import static de.tum.in.www1.artemis.config.Constants.PROFILE_CORE;

import java.time.ZonedDateTime;
import java.time.temporal.ChronoUnit;
import java.util.ArrayList;
import java.util.Comparator;
import java.util.HashMap;
import java.util.HashSet;
import java.util.List;
import java.util.Map;
import java.util.Objects;
import java.util.Optional;
import java.util.Set;
import java.util.function.Function;
import java.util.stream.Collectors;
import java.util.stream.Stream;

import org.springframework.context.annotation.Profile;
import org.springframework.stereotype.Service;

import com.google.common.util.concurrent.AtomicDouble;

import de.tum.in.www1.artemis.domain.Exercise;
import de.tum.in.www1.artemis.domain.LearningObject;
import de.tum.in.www1.artemis.domain.Lecture;
import de.tum.in.www1.artemis.domain.competency.Competency;
import de.tum.in.www1.artemis.domain.competency.CompetencyProgress;
import de.tum.in.www1.artemis.domain.competency.LearningPath;
import de.tum.in.www1.artemis.domain.competency.RelationType;
import de.tum.in.www1.artemis.domain.enumeration.DifficultyLevel;
import de.tum.in.www1.artemis.domain.lecture.LectureUnit;
import de.tum.in.www1.artemis.repository.CompetencyProgressRepository;
import de.tum.in.www1.artemis.repository.CompetencyRelationRepository;
import de.tum.in.www1.artemis.repository.CompetencyRepository;
import de.tum.in.www1.artemis.service.LearningObjectService;
import de.tum.in.www1.artemis.service.ParticipantScoreService;
import de.tum.in.www1.artemis.service.competency.CompetencyProgressService;

/**
 * Service Implementation for the recommendation of competencies and learning objects in learning paths.
 */
@Profile(PROFILE_CORE)
@Service
public class LearningPathRecommendationService {

    private final CompetencyRelationRepository competencyRelationRepository;

    private final LearningObjectService learningObjectService;

    private final ParticipantScoreService participantScoreService;

    private final CompetencyProgressRepository competencyProgressRepository;

    /**
     * Base utility that is used to calculate a competencies' utility with respect to the earliest due date of the competency.
     */
    private static final double DUE_DATE_UTILITY = 10;

    /**
     * Base utility that is used to calculate a competencies' utility with respect to the number of mastered prior competencies.
     */
    private static final double PRIOR_UTILITY = 150;

    /**
     * Base utility and ratios that are used to calculate a competencies' utility with respect to the number of competencies that this competency extends or assumes.
     * <p>
     * Ratios donate the importance of the relation compared to the other.
     * Important: EXTENDS_UTILITY_RATIO should be smaller than ASSUMES_UTILITY_RATIO to prefer extends-relation to assumes-relations.
     */
    private static final double EXTENDS_UTILITY_RATIO = 1;

    private static final double ASSUMES_UTILITY_RATIO = 2;

    private static final double EXTENDS_OR_ASSUMES_UTILITY = 100;

    /**
     * Base utility that is used to calculate a competencies' utility with respect to the mastery level.
     */
    private static final double MASTERY_PROGRESS_UTILITY = 1;

    /**
     * Lookup table containing the distribution of exercises by difficulty level that should be recommended.
     * <p>
     * Values can be reproduced by computing the cumulative normal distribution function (cdf) for the general normal distribution f(x|mean=[0.00...1.00], std_dev=0.35): {easy:
     * cdf(0.40), medium: cdf(0.85) - cdf(0.40), hard: 1 - cdf(0.85)}.
     * Each array corresponds to the mean=idx/#distributions.
     */
    private static final double[][] EXERCISE_DIFFICULTY_DISTRIBUTION_LUT = new double[][] { { 0.87, 0.12, 0.01 }, { 0.80, 0.18, 0.02 }, { 0.72, 0.25, 0.03 }, { 0.61, 0.33, 0.06 },
            { 0.50, 0.40, 0.10 }, { 0.39, 0.45, 0.16 }, { 0.28, 0.48, 0.24 }, { 0.20, 0.47, 0.33 }, { 0.13, 0.43, 0.44 }, { 0.08, 0.37, 0.55 }, { 0.04, 0.29, 0.67 }, };

    private final CompetencyRepository competencyRepository;

    protected LearningPathRecommendationService(CompetencyRelationRepository competencyRelationRepository, LearningObjectService learningObjectService,
            ParticipantScoreService participantScoreService, CompetencyProgressRepository competencyProgressRepository, CompetencyRepository competencyRepository) {
        this.competencyRelationRepository = competencyRelationRepository;
        this.learningObjectService = learningObjectService;
        this.participantScoreService = participantScoreService;
        this.competencyProgressRepository = competencyProgressRepository;
        this.competencyRepository = competencyRepository;
    }

    /**
     * Analyzes the current progress within the learning path and generates a recommended ordering of competencies.
     *
     * @param learningPath the learning path that should be analyzed
     * @return the state of the simulation including the recommended ordering of competencies
     */
    public RecommendationState getRecommendedOrderOfNotMasteredCompetencies(LearningPath learningPath) {
        RecommendationState state = generateInitialRecommendationState(learningPath);
        var pendingCompetencies = getPendingCompetencies(learningPath.getCompetencies(), state);
        simulateProgression(pendingCompetencies, state);
        return state;
    }

    public List<Competency> getRecommendedOrderOfAllCompetencies(LearningPath learningPath) {
        RecommendationState state = generateInitialRecommendationState(learningPath);
        simulateProgression(learningPath.getCompetencies(), state);
        return state.recommendedOrderOfCompetencies().stream().map(state.competencyIdMap::get).toList();
    }

    /**
     * Gets the next due learning object of a learning path
     *
     * @param user                the user that should be analyzed
     * @param recommendationState the current state of the learning path recommendation
     * @return the next due learning object of learning path
     */
    public LearningObject getCurrentUncompletedLearningObject(User user, RecommendationState recommendationState) {
        var recommendedOrderOfCompetencies = recommendationState.recommendedOrderOfCompetencies;
        if (recommendedOrderOfCompetencies.isEmpty()) {
            return null;
        }
        var currentCompetency = recommendationState.competencyIdMap.get(recommendedOrderOfCompetencies.getFirst());
        var recommendedOrderOfLearningObjects = getRecommendedOrderOfLearningObjects(user, currentCompetency, recommendationState);
        if (recommendedOrderOfLearningObjects.isEmpty()) {
            return null;
        }
        return recommendedOrderOfLearningObjects.getFirst();
    }

    /**
     * Gets the successor learning object relative to the given learning object
     *
     * @param currentLearningObject the learning object for which to get the successor
     * @param user                  the user that should be analyzed
     * @param recommendationState   the current state of the learning path recommendation
     * @return the successor learning object of the given learning object
     */
    public Optional<LearningObject> getUncompletedPredecessorOfLearningObject(LearningObject currentLearningObject, User user, RecommendationState recommendationState) {
        var orderOfCompetencies = recommendationState.recommendedOrderOfCompetencies;
        var currentCompetency = getCompetencyOfUncompletedLearningObjectOnLearningPath(user, currentLearningObject, recommendationState);
        if (currentCompetency == null) {
            return Optional.empty();
        }
        var orderOfLearningObjects = getRecommendedOrderOfLearningObjects(user, currentCompetency, recommendationState);
        var currentLearningObjectIndex = orderOfLearningObjects.indexOf(currentLearningObject);
        if (currentLearningObjectIndex > 0) {
            return Optional.of(orderOfLearningObjects.get(currentLearningObjectIndex - 1));
        }
        var currentCompetencyIndex = orderOfCompetencies.indexOf(currentCompetency.getId());
        if (currentLearningObjectIndex == 0 && currentCompetencyIndex > 0) {
            var predecessorCompetency = recommendationState.competencyIdMap.get(orderOfCompetencies.get(currentCompetencyIndex - 1));
            var predecessorOrderOfLearningObjects = getRecommendedOrderOfLearningObjects(user, predecessorCompetency, recommendationState);
            return Optional.ofNullable(predecessorOrderOfLearningObjects.isEmpty() ? null : predecessorOrderOfLearningObjects.getLast());
        }
        return Optional.empty();
    }

    /**
     * Gets the predecessor learning object relative to the given learning object
     *
     * @param user                  the user that should be analyzed
     * @param recommendationState   the current state of the learning path recommendation
     * @param currentLearningObject the learning object for which to get the predecessor
     * @return the predecessor learning object of the given learning object
     */
    public LearningObject getUncompletedSuccessorOfLearningObject(User user, RecommendationState recommendationState, LearningObject currentLearningObject) {
        var orderOfCompetencies = recommendationState.recommendedOrderOfCompetencies;
        var currentCompetency = getCompetencyOfUncompletedLearningObjectOnLearningPath(user, currentLearningObject, recommendationState);

        if (currentCompetency == null) {
            return null;
        }

        var orderOfLearningObjects = getRecommendedOrderOfLearningObjects(user, currentCompetency, recommendationState);
        var currentLearningObjectIndex = orderOfLearningObjects.indexOf(currentLearningObject);
        if (currentLearningObjectIndex < orderOfLearningObjects.size() - 1) {
            return orderOfLearningObjects.get(currentLearningObjectIndex + 1);
        }
        var currentCompetencyIndex = orderOfCompetencies.indexOf(currentCompetency.getId());
        if (currentLearningObjectIndex == orderOfLearningObjects.size() - 1 && currentCompetencyIndex < orderOfCompetencies.size() - 1) {
            var successorCompetency = recommendationState.competencyIdMap.get(orderOfCompetencies.get(currentCompetencyIndex + 1));
            var successorOrderOfLearningObjects = getRecommendedOrderOfLearningObjects(user, successorCompetency, recommendationState);
            return successorOrderOfLearningObjects.isEmpty() ? null : successorOrderOfLearningObjects.getFirst();
        }
        return null;
    }

    /**
     * Gets the uncompleted learning objects of a learning path
     *
     * @param learningPath the learning path that should be analyzed
     * @return the uncompleted learning objects of the learning path
     */
    public Stream<LearningObject> getUncompletedLearningObjects(LearningPath learningPath) {
        var recommendationState = getRecommendedOrderOfNotMasteredCompetencies(learningPath);
        return recommendationState.recommendedOrderOfCompetencies.stream().map(recommendationState.competencyIdMap::get)
                .flatMap(competency -> getRecommendedOrderOfLearningObjects(learningPath.getUser(), competency, recommendationState).stream());
    }

    /**
     * Gets the competency of an uncompleted learning object on a learning path
     *
     * @param user                the user that should be analyzed
     * @param learningObject      the learning object for which to get the competency
     * @param recommendationState the current state of the learning path recommendation
     * @return the competency of the given learning object
     */
    private Competency getCompetencyOfUncompletedLearningObjectOnLearningPath(User user, LearningObject learningObject, RecommendationState recommendationState) {
        return recommendationState.recommendedOrderOfCompetencies.stream().map(recommendationState.competencyIdMap::get)
                .filter(competency -> getRecommendedOrderOfLearningObjects(user, competency, recommendationState).contains(learningObject)).findFirst().orElse(null);
    }

    /**
     * Generates the initial state of the recommendation containing all necessary information for the prediction.
     *
     * @param learningPath the learning path that should be analyzed
     * @return the initial RecommendationState
     * @see RecommendationState
     */
    private RecommendationState generateInitialRecommendationState(LearningPath learningPath) {
        Map<Long, Competency> competencyIdMap = learningPath.getCompetencies().stream().collect(Collectors.toMap(Competency::getId, Function.identity()));
        Map<Long, Set<Long>> matchingClusters = getMatchingCompetencyClusters(learningPath.getCompetencies());
        Map<Long, Set<Long>> priorsCompetencies = getPriorCompetencyMapping(learningPath.getCompetencies(), matchingClusters);
        Map<Long, Long> extendsCompetencies = getExtendsCompetencyMapping(learningPath.getCompetencies(), matchingClusters, priorsCompetencies);
        Map<Long, Long> assumesCompetencies = getAssumesCompetencyMapping(learningPath.getCompetencies(), matchingClusters, priorsCompetencies);
        Set<Long> masteredCompetencies = new HashSet<>();
        // map of non-mastered competencies to their normalized mastery score with respect to the associated threshold
        Map<Long, Double> competencyMastery = new HashMap<>();
        learningPath.getCompetencies().forEach(competency -> {
            // fetched learning path only contains data of the associated user
            final var progress = competency.getUserProgress().stream().findFirst();
            if (progress.isEmpty()) {
                competencyMastery.put(competency.getId(), 0d);
            }
            else if (CompetencyProgressService.isMastered(progress.get())) {
                // add competency to mastered set if mastered
                masteredCompetencies.add(competency.getId());
            }
            else {
                // calculate mastery progress if not completed yet
                competencyMastery.put(competency.getId(), CompetencyProgressService.getMasteryProgress(progress.get()));
            }
        });
        return new RecommendationState(competencyIdMap, new ArrayList<>(), masteredCompetencies, competencyMastery, matchingClusters, priorsCompetencies, extendsCompetencies,
                assumesCompetencies);
    }

    /**
     * Gets a map from competency ids to a set of all other competency ids that are connected via matching relations (transitive closure, including the competency itself).
     *
     * @param competencies the competencies for which the mapping should be generated
     * @return map representing the matching clusters
     */
    private Map<Long, Set<Long>> getMatchingCompetencyClusters(Set<Competency> competencies) {
        final Map<Long, Set<Long>> matchingClusters = new HashMap<>();
        for (var competency : competencies) {
            if (!matchingClusters.containsKey(competency.getId())) {
                final var matchingCompetencies = competencyRelationRepository.getMatchingCompetenciesByCompetencyId(competency.getId());
                // add for each in cluster to reduce database calls (once per cluster)
                matchingCompetencies.forEach(id -> matchingClusters.put(id, matchingCompetencies));
            }
        }
        return matchingClusters;
    }

    /**
     * Gets a map from competency ids to a set of all other competency ids that are connected via a non-matching relation.
     *
     * @param competencies     the competencies for which the mapping should be generated
     * @param matchingClusters the map representing the corresponding matching clusters
     * @return map to retrieve prior competencies
     */
    private Map<Long, Set<Long>> getPriorCompetencyMapping(Set<Competency> competencies, Map<Long, Set<Long>> matchingClusters) {
        Map<Long, Set<Long>> priorsMap = new HashMap<>();
        for (var competency : competencies) {
            if (!priorsMap.containsKey(competency.getId())) {
                final var priors = competencyRelationRepository.getPriorCompetenciesByCompetencyIds(matchingClusters.get(competency.getId()));
                // add for each in cluster to reduce database calls (once per cluster)
                matchingClusters.get(competency.getId()).forEach(id -> priorsMap.put(id, priors));
            }
        }
        return priorsMap;
    }

    /**
     * Gets a map from competency ids to number of competencies that the corresponding competency extends.
     *
     * @param competencies      the competencies for which the mapping should be generated
     * @param matchingClusters  the map representing the corresponding matching clusters
     * @param priorCompetencies the map to retrieve corresponding prior competencies
     * @return map to retrieve the number of competencies a competency extends
     */
    private Map<Long, Long> getExtendsCompetencyMapping(Set<Competency> competencies, Map<Long, Set<Long>> matchingClusters, Map<Long, Set<Long>> priorCompetencies) {
        return getRelationsOfTypeCompetencyMapping(competencies, matchingClusters, priorCompetencies, RelationType.EXTENDS);
    }

    /**
     * Gets a map from competency ids to number of competencies that the corresponding competency assumes.
     *
     * @param competencies      the competencies for which the mapping should be generated
     * @param matchingClusters  the map representing the corresponding matching clusters
     * @param priorCompetencies the map to retrieve corresponding prior competencies
     * @return map to retrieve the number of competencies a competency assumes
     */
    private Map<Long, Long> getAssumesCompetencyMapping(Set<Competency> competencies, Map<Long, Set<Long>> matchingClusters, Map<Long, Set<Long>> priorCompetencies) {
        return getRelationsOfTypeCompetencyMapping(competencies, matchingClusters, priorCompetencies, RelationType.ASSUMES);
    }

    /**
     * Gets a map from competency ids to number of competencies that the corresponding competency relates to with the specified type.
     *
     * @param competencies      the competencies for which the mapping should be generated
     * @param matchingClusters  the map representing the corresponding matching clusters
     * @param priorCompetencies the map to retrieve corresponding prior competencies
     * @param type              the relation type that should be counted
     * @return map to retrieve the number of competencies a competency extends
     */
    private Map<Long, Long> getRelationsOfTypeCompetencyMapping(Set<Competency> competencies, Map<Long, Set<Long>> matchingClusters, Map<Long, Set<Long>> priorCompetencies,
            RelationType type) {
        Map<Long, Long> map = new HashMap<>();
        for (var competency : competencies) {
            if (!map.containsKey(competency.getId())) {
                long numberOfRelations = competencyRelationRepository.countRelationsOfTypeBetweenCompetencyGroups(matchingClusters.get(competency.getId()), type,
                        priorCompetencies.get(competency.getId()));
                // add for each in cluster to reduce database calls (once per cluster)
                matchingClusters.get(competency.getId()).forEach(id -> map.put(id, numberOfRelations));
            }
        }
        return map;
    }

    /**
     * Gets the set of competencies that are themselves not mastered and no matching competency is mastered.
     *
     * @param competencies the set of competencies that should be filtered
     * @param state        the current state of the recommendation system
     * @return set of pending competencies
     */
    private Set<Competency> getPendingCompetencies(Set<Competency> competencies, RecommendationState state) {
        return competencies.stream().filter(competency -> !state.masteredCompetencies.contains(competency.getId())
                || state.matchingClusters.get(competency.getId()).stream().noneMatch(state.masteredCompetencies::contains)).collect(Collectors.toSet());
    }

    /**
     * Generates a recommended ordering of competencies.
     *
     * @param pendingCompetencies the set of pending competencies
     * @param state               the current state of the recommendation system
     */
    private void simulateProgression(Set<Competency> pendingCompetencies, RecommendationState state) {
        while (!pendingCompetencies.isEmpty()) {
            Map<Long, Double> utilities = computeUtilities(pendingCompetencies, state);
            var maxEntry = utilities.entrySet().stream().max(Comparator.comparingDouble(Map.Entry::getValue));
            // is present since outstandingCompetencies is not empty
            Long competencyId = maxEntry.get().getKey();

            // add competency to recommended order
            state.recommendedOrderOfCompetencies.add(competencyId);

            // simulate completion of competency
            state.masteredCompetencies.add(competencyId);
            pendingCompetencies
                    .removeIf(competency -> competency.getId().equals(competencyId) || state.matchingClusters.get(competency.getId()).stream().anyMatch(competencyId::equals));
        }
    }

    /**
     * Generates a mapping from competency ids to their corresponding utility in the current state.
     *
     * @param competencies the set of competencies for which the mapping should be generated
     * @param state        the current state of the recommendation system
     * @return map to retrieve the utility of a competency
     */
    private Map<Long, Double> computeUtilities(Set<Competency> competencies, RecommendationState state) {
        Map<Long, Double> utilities = new HashMap<>();
        for (var competency : competencies) {
            utilities.put(competency.getId(), computeUtilityOfCompetency(competency, state));
        }
        return utilities;
    }

    /**
     * Gets the utility of a competency in the current state.
     *
     * @param competency the competency for which the utility should be computed
     * @param state      the current state of the recommendation system
     * @return the utility of the given competency
     */
    private double computeUtilityOfCompetency(Competency competency, RecommendationState state) {
        // if competency is already mastered there competency has no utility
        if (state.masteredCompetencies.contains(competency.getId())) {
            return 0;
        }
        double utility = 0;
        utility += computeDueDateUtility(competency);
        utility += computePriorUtility(competency, state);
        utility += computeExtendsOrAssumesUtility(competency, state);
        utility += computeMasteryUtility(competency, state);
        return utility;
    }

    /**
     * Gets the utility of the competency with respect to the earliest due date of the competency.
     *
     * @param competency the competency for which the utility should be computed
     * @return due date utility of the competency
     */
    private static double computeDueDateUtility(Competency competency) {
        final var earliestDueDate = getEarliestDueDate(competency);
        if (earliestDueDate.isEmpty()) {
            return 0;
        }
        double timeDelta = ChronoUnit.DAYS.between(ZonedDateTime.now(), earliestDueDate.get());

        if (timeDelta < 0) {
            // deadline has passed
            return (-timeDelta) * DUE_DATE_UTILITY;
        }
        else if (timeDelta > 0) {
            // deadline not passed yet
            return (1 / timeDelta) * DUE_DATE_UTILITY;
        }
        else {
            return DUE_DATE_UTILITY;
        }
    }

    /**
     * Gets the earliest due date of any learning object attached to the competency or the competency itself.
     *
     * @param competency the competency for which the earliest due date should be retrieved
     * @return earliest due date of the competency
     */
    private static Optional<ZonedDateTime> getEarliestDueDate(Competency competency) {
        final var lectureDueDates = competency.getLectureUnits().stream().map(LectureUnit::getLecture).map(Lecture::getEndDate);
        final var exerciseDueDates = competency.getExercises().stream().map(Exercise::getDueDate);
        return Stream.concat(Stream.concat(Stream.of(competency.getSoftDueDate()), lectureDueDates), exerciseDueDates).filter(Objects::nonNull).min(Comparator.naturalOrder());
    }

    /**
     * Gets the utility of the competency with respect to prior competencies.
     *
     * @param competency the competency for which the utility should be computed
     * @param state      the current state of the recommendation system
     * @return prior utility of the competency
     */
    private static double computePriorUtility(Competency competency, RecommendationState state) {
        // return max utility if no prior competencies are present
        if (state.priorCompetencies.get(competency.getId()).isEmpty()) {
            return PRIOR_UTILITY;
        }
        final double masteredPriorCompetencies = state.priorCompetencies.get(competency.getId()).stream()
                .filter(id -> state.masteredCompetencies.contains(id) || state.matchingClusters.get(id).stream().anyMatch(state.masteredCompetencies::contains)).count();
        final double weight = masteredPriorCompetencies / state.priorCompetencies.get(competency.getId()).size();
        return weight * PRIOR_UTILITY;
    }

    /**
     * Gets the utility of the competency with respect to prior competencies that are extended or assumed by this competency.
     *
     * @param competency the competency for which the utility should be computed
     * @param state      the current state of the recommendation system
     * @return extends or assumes utility of the competency
     */
    private static double computeExtendsOrAssumesUtility(Competency competency, RecommendationState state) {
        final double weight = state.extendsCompetencies.get(competency.getId()) * EXTENDS_UTILITY_RATIO + state.assumesCompetencies.get(competency.getId()) * ASSUMES_UTILITY_RATIO;
        // return max utility if competency does not extend or assume other competencies
        if (weight == 0) {
            return EXTENDS_OR_ASSUMES_UTILITY;
        }
        return (1 / weight) * EXTENDS_OR_ASSUMES_UTILITY;

    }

    /**
     * Gets the utility of the competency with respect to users mastery progress within the competency.
     *
     * @param competency the competency for which the utility should be computed
     * @param state      the current state of the recommendation system
     * @return mastery utility of the competency
     */
    private static double computeMasteryUtility(Competency competency, RecommendationState state) {
        return state.competencyMastery.get(competency.getId()) * MASTERY_PROGRESS_UTILITY;
    }

    /**
     * Analyzes the current progress within the learning path and generates a recommended ordering of learning objects in a competency.
     *
     * @param user       the user that should be analyzed
     * @param competency the competency
     * @param state      the current state of the recommendation
     * @return the recommended ordering of learning objects
     */
    public List<LearningObject> getRecommendedOrderOfLearningObjects(User user, Competency competency, RecommendationState state) {
        final var combinedPriorConfidence = computeCombinedPriorConfidence(competency, state);
        return getRecommendedOrderOfLearningObjects(user, competency, combinedPriorConfidence);
    }

    /**
     * Analyzes the current progress within the learning path and generates a recommended ordering of learning objects in a competency.
     *
     * @param user                    the user that should be analyzed
     * @param competency              the competency
     * @param combinedPriorConfidence the combined confidence of the user for the prior competencies
     * @return the recommended ordering of learning objects
     */
    public List<LearningObject> getRecommendedOrderOfLearningObjects(User user, Competency competency, double combinedPriorConfidence) {
        var pendingLectureUnits = competency.getLectureUnits().stream().filter(lectureUnit -> !lectureUnit.isCompletedFor(user)).toList();
        List<LearningObject> recommendedOrder = new ArrayList<>(pendingLectureUnits);

        // early return if competency can be trivially mastered
        if (CompetencyProgressService.canBeMasteredWithoutExercises(competency)) {
            return recommendedOrder;
        }

<<<<<<< HEAD
        final var pendingExercises = competency.getExercises().stream().filter(exercise -> !learningObjectService.isCompletedByUser(exercise, user)).collect(Collectors.toSet());
        final var numberOfExercisesRequiredToMaster = predictNumberOfExercisesRequiredToMaster(user, competency, combinedPriorConfidence, pendingExercises.size());
        Map<DifficultyLevel, Set<Exercise>> difficultyLevelMap = generateDifficultyLevelMap(competency.getExercises());
        if (numberOfExercisesRequiredToMaster >= competency.getExercises().size()) {
            scheduleAllExercises(recommendedOrder, difficultyLevelMap);
            return recommendedOrder;
        }
        final var recommendedExerciseDistribution = getRecommendedExerciseDistribution(numberOfExercisesRequiredToMaster, combinedPriorConfidence);
        if (Arrays.stream(recommendedExerciseDistribution).sum() >= competency.getExercises().size()) {
            // The calculation of the distribution uses the ceiling of the recommendation to schedule sufficiently many exercises required for mastery.
            // For competencies with only few exercises, this might cause the number of recommended exercises to surpass the number of linked exercises.
=======
        final var combinedPriorConfidence = computeCombinedPriorConfidence(competency, state);
        final var optionalCompetencyProgress = competency.getUserProgress().stream().findAny();
        final double weightedConfidence;
        if (optionalCompetencyProgress.isPresent()) {
            final var competencyProgress = optionalCompetencyProgress.get();
            weightedConfidence = (competencyProgress.getProgress() * competencyProgress.getConfidence()) + (1 - competencyProgress.getProgress()) * combinedPriorConfidence;
        }
        else {
            weightedConfidence = combinedPriorConfidence;
        }

        final var numberOfRequiredExercisePointsToMaster = calculateNumberOfExercisePointsRequiredToMaster(learningPath, competency, weightedConfidence);

        final var pendingExercises = competency.getExercises().stream().filter(exercise -> !learningObjectService.isCompletedByUser(exercise, learningPath.getUser()))
                .collect(Collectors.toSet());
        final var pendingExercisePoints = pendingExercises.stream().mapToDouble(Exercise::getMaxPoints).sum();

        Map<DifficultyLevel, Set<Exercise>> difficultyLevelMap = generateDifficultyLevelMap(pendingExercises);
        if (numberOfRequiredExercisePointsToMaster >= pendingExercisePoints) {
>>>>>>> e2474321
            scheduleAllExercises(recommendedOrder, difficultyLevelMap);
            return recommendedOrder;
        }
        final var recommendedExerciseDistribution = getRecommendedExercisePointDistribution(numberOfRequiredExercisePointsToMaster, weightedConfidence);

<<<<<<< HEAD
        scheduleExercisesByDistribution(recommendedOrder, recommendedExerciseDistribution, user, competency);
=======
        scheduleExercisesByDistribution(recommendedOrder, recommendedExerciseDistribution, difficultyLevelMap);
>>>>>>> e2474321
        return recommendedOrder;
    }

    /**
     * Adds all exercises of the given difficulty map to the recommended order of learning objects.
     *
     * @param recommendedOrder   the list storing the recommended order of learning objects
     * @param difficultyLevelMap a map from difficulty level to a set of corresponding exercises
     */
    private void scheduleAllExercises(List<LearningObject> recommendedOrder, Map<DifficultyLevel, Set<Exercise>> difficultyLevelMap) {
        for (var difficulty : DifficultyLevel.values()) {
            recommendedOrder.addAll(difficultyLevelMap.get(difficulty));
        }
    }

    /**
     * Adds exercises to the recommended order of learning objects according to the given distribution.
     *
<<<<<<< HEAD
     * @param recommendedOrder                 the list storing the recommended order of learning objects
     * @param recommendedExercisesDistribution an array containing the number of exercises that should be scheduled per difficulty (easy to hard)
     * @param user                             the user for which the recommendation should be performed
     * @param competency                       the competency from which the exercises should be chosen
     */
    private void scheduleExercisesByDistribution(List<LearningObject> recommendedOrder, int[] recommendedExercisesDistribution, User user, Competency competency) {
        var exerciseCandidates = competency.getExercises().stream().filter(exercise -> !hasScoredAtLeast(exercise, user, SCORE_THRESHOLD)).collect(Collectors.toSet());
        final var difficultyMap = generateDifficultyLevelMap(exerciseCandidates);
=======
     * @param recommendedOrder                     the list storing the recommended order of learning objects
     * @param recommendedExercisePointDistribution an array containing the number of exercise points that should be scheduled per difficulty (easy to hard)
     * @param difficultyMap                        a map from difficulty level to a set of corresponding exercises
     */
    private void scheduleExercisesByDistribution(List<LearningObject> recommendedOrder, double[] recommendedExercisePointDistribution,
            Map<DifficultyLevel, Set<Exercise>> difficultyMap) {
>>>>>>> e2474321
        final var easyExercises = new HashSet<Exercise>();
        final var mediumExercises = new HashSet<Exercise>();
        final var hardExercises = new HashSet<Exercise>();

        // choose as many exercises from the correct difficulty level as possible
        final var missingEasy = selectExercisesWithDifficulty(difficultyMap, DifficultyLevel.EASY, recommendedExercisePointDistribution[0], easyExercises);
        final var missingHard = selectExercisesWithDifficulty(difficultyMap, DifficultyLevel.HARD, recommendedExercisePointDistribution[2], hardExercises);

        // if there are not sufficiently many exercises per difficulty level, prefer medium difficulty
        // case 1: no medium exercises available/medium exercises missing: continue to fill with easy/hard exercises
        // case 2: medium exercises available: no medium exercises missing -> missing exercises must be easy/hard -> in both scenarios medium is the closest difficulty level
        double mediumExercisePoints = recommendedExercisePointDistribution[1] + missingEasy + missingHard;
        double numberOfMissingExercisePoints = selectExercisesWithDifficulty(difficultyMap, DifficultyLevel.MEDIUM, mediumExercisePoints, mediumExercises);

        // if there are still not sufficiently many medium exercises, choose easy difficulty
        // prefer easy to hard exercises to avoid student overload
        if (numberOfMissingExercisePoints > 0 && !difficultyMap.get(DifficultyLevel.EASY).isEmpty()) {
            numberOfMissingExercisePoints = selectExercisesWithDifficulty(difficultyMap, DifficultyLevel.EASY, numberOfMissingExercisePoints, easyExercises);
        }

        // fill remaining slots with hard difficulty
        if (numberOfMissingExercisePoints > 0 && !difficultyMap.get(DifficultyLevel.HARD).isEmpty()) {
            selectExercisesWithDifficulty(difficultyMap, DifficultyLevel.HARD, numberOfMissingExercisePoints, hardExercises);
        }

        recommendedOrder.addAll(easyExercises);
        recommendedOrder.addAll(mediumExercises);
        recommendedOrder.addAll(hardExercises);
    }

    /**
     * Selects a given number of exercises of specified difficulty.
     * <p>
     * If there are not sufficiently exercises available, the method returns the number of exercises that could not be selected with the particular difficulty.
     *
     * @param difficultyMap  a map from difficulty level to a set of corresponding exercises
     * @param difficulty     the difficulty level that should be chosen
     * @param exercisePoints the amount of exercise points that should be selected
     * @param exercises      the set to store the selected exercises
     * @return amount of points that are missing, if negative the amount of points that are selected too much
     */
    private static double selectExercisesWithDifficulty(Map<DifficultyLevel, Set<Exercise>> difficultyMap, DifficultyLevel difficulty, double exercisePoints,
            Set<Exercise> exercises) {
        var remainingExercisePoints = new AtomicDouble(exercisePoints);
        var selectedExercises = difficultyMap.get(difficulty).stream().takeWhile(exercise -> remainingExercisePoints.getAndAdd(-exercise.getMaxPoints()) >= 0)
                .collect(Collectors.toSet());
        exercises.addAll(selectedExercises);
        difficultyMap.get(difficulty).removeAll(selectedExercises);
        return remainingExercisePoints.get();
    }

    /**
     * Computes the average confidence of all prior competencies.
     *
     * @param competency the competency for which the average prior confidence should be computed
     * @param state      the current state of the recommendation (containing the mapping for prior competencies)
     * @return the average confidence of all prior competencies
     */
    private static double computeCombinedPriorConfidence(Competency competency, RecommendationState state) {
        return state.priorCompetencies.get(competency.getId()).stream().map(state.competencyIdMap::get).flatMap(c -> c.getUserProgress().stream())
                .mapToDouble(CompetencyProgress::getConfidence).sorted().average().orElse(1);
    }

    /**
     * Predicts the additionally needed exercise points required to master the given competency based on prior performance and current progress.
     * <p>
     * The following formulas are used predict the number of exercises required to master the competency:
     * <ul>
     * <li>Mastery >= MasteryThreshold</li>
     * <li>Mastery = Progress * Confidence {@link CompetencyProgressService#getMastery}</li>
     * <li>Progress = (#Exercises / # LearningObjects) * (AchievedPoints / TotalPoints) + #LectureUnits / #LearningObjects {@link CompetencyProgressService#calculateProgress}</li>
     * <li>Confidence ≈ 0.9 * weightedConfidence</li>
     * <li>RequiredPoints = AchievedPoints - CurrentScore</li>
     * </ul>
     * The formulas are substituted and solved for RequiredScore.
     *
<<<<<<< HEAD
     * @param user                     the user for which the prediction should be computed
     * @param competency               the competency for which the prediction should be computed
     * @param priorConfidence          the average confidence of all prior competencies
     * @param numberOfPendingExercises the number of exercises that have not been completed by the user
     * @return the predicted number of exercises required to master the given competency
     */
    private int predictNumberOfExercisesRequiredToMaster(User user, Competency competency, double priorConfidence, int numberOfPendingExercises) {
        // we assume that the student may perform slightly worse that previously and dampen the prior confidence for the prediction process
        priorConfidence *= 0.75;
        final var scores = participantScoreService.getStudentAndTeamParticipationScoresAsDoubleStream(user, competency.getExercises()).summaryStatistics();
=======
     * @param learningPath       the learning path for which the prediction should be computed
     * @param competency         the competency for which the prediction should be computed
     * @param weightedConfidence the weighted confidence of the current and prior competencies
     * @return the predicted number of exercise points required to master the given competency
     */
    private double calculateNumberOfExercisePointsRequiredToMaster(LearningPath learningPath, Competency competency, double weightedConfidence) {
        // we assume that the student may perform slightly worse than previously and dampen the confidence for the prediction process
        weightedConfidence *= 0.9;
        double currentPoints = participantScoreService.getStudentAndTeamParticipationPointsAsDoubleStream(learningPath.getUser(), competency.getExercises()).sum();
        double maxPoints = competency.getExercises().stream().mapToDouble(Exercise::getMaxPoints).sum();
>>>>>>> e2474321
        double lectureUnits = competency.getLectureUnits().size();
        double exercises = competency.getExercises().size();
        double learningObjects = lectureUnits + exercises;
        double masteryThreshold = competency.getMasteryThreshold();

        double neededProgress = masteryThreshold / weightedConfidence;
        double maxLectureUnitProgress = lectureUnits / learningObjects * 100;
        double exerciseWeight = exercises / learningObjects;
        double neededTotalExercisePoints = (neededProgress - maxLectureUnitProgress) / exerciseWeight * (maxPoints / 100);

        double neededExercisePoints = neededTotalExercisePoints - currentPoints;
        // numerical edge case, can't happen for valid competencies
        return Math.max(neededExercisePoints, 0);
    }

    /**
     * Generates a map from difficulty level to a set of corresponding exercises.
     *
     * @param exercises the exercises that should be contained in the map
     * @return a map from difficulty level to a set of corresponding exercises
     */
    private static Map<DifficultyLevel, Set<Exercise>> generateDifficultyLevelMap(Set<Exercise> exercises) {
        Map<DifficultyLevel, Set<Exercise>> difficultyLevelMap = new HashMap<>();
        for (var difficulty : DifficultyLevel.values()) {
            difficultyLevelMap.put(difficulty, new HashSet<>());
        }

        exercises.forEach(exercise -> {
            var difficulty = exercise.getDifficulty();
            // if no difficulty is set, assume medium difficulty level
            if (difficulty == null) {
                difficulty = DifficultyLevel.MEDIUM;
            }
            difficultyLevelMap.get(difficulty).add(exercise);
        });

        return difficultyLevelMap;
    }

    /**
     * Computes the recommended amount of exercises per difficulty level.
     *
     * @param numberOfExercisePointsRequiredToMaster the minimum amount of exercise points that should be recommended
     * @param weightedConfidence                     the weighted confidence of the current and prior competencies
     * @return array containing the recommended number of exercises per difficulty level (easy to hard)
     */
    private static double[] getRecommendedExercisePointDistribution(double numberOfExercisePointsRequiredToMaster, double weightedConfidence) {
        final var distribution = getExerciseDifficultyDistribution(weightedConfidence);
        final var numberOfExercisePoints = new double[DifficultyLevel.values().length];
        for (int i = 0; i < numberOfExercisePoints.length; i++) {
            numberOfExercisePoints[i] = distribution[i] * numberOfExercisePointsRequiredToMaster;
        }
        return numberOfExercisePoints;
    }

    /**
     * Retrieves the corresponding distribution from the lookup table.
     *
     * @param weightedConfidence the weighted confidence of the current and prior competencies
     * @return array containing the distribution in percent per difficulty level (easy to hard)
     */
    private static double[] getExerciseDifficultyDistribution(double weightedConfidence) {
        int distributionIndex = (int) Math.round(weightedConfidence * (EXERCISE_DIFFICULTY_DISTRIBUTION_LUT.length - 1));
        return EXERCISE_DIFFICULTY_DISTRIBUTION_LUT[Math.clamp(distributionIndex, 0, EXERCISE_DIFFICULTY_DISTRIBUTION_LUT.length - 1)];
    }

    public record RecommendationState(Map<Long, Competency> competencyIdMap, List<Long> recommendedOrderOfCompetencies, Set<Long> masteredCompetencies,
            Map<Long, Double> competencyMastery, Map<Long, Set<Long>> matchingClusters, Map<Long, Set<Long>> priorCompetencies, Map<Long, Long> extendsCompetencies,
            Map<Long, Long> assumesCompetencies) {
    }
<<<<<<< HEAD

    /**
     * Checks if the user has achieved the minimum score.
     *
     * @param exercise the exercise that should be checked
     * @param user     the user for which to check the score
     * @param minScore the minimum score that should be achieved
     * @return true if the user achieved the minimum score, false otherwise
     */
    private boolean hasScoredAtLeast(@NotNull Exercise exercise, @NotNull User user, double minScore) {
        final var score = participantScoreService.getStudentAndTeamParticipationScoresAsDoubleStream(user, Set.of(exercise)).max();
        if (score.isEmpty()) {
            return false;
        }
        return score.getAsDouble() >= minScore;
    }

    public List<LearningObject> getOrderOfLearningObjectsForCompetency(long competencyId, User user) {
        Competency competency = competencyRepository.findByIdWithExercisesAndLectureUnitsAndCompletionsElseThrow(competencyId);

        Set<CompetencyProgress> priorCompetencyProgresses = competencyProgressRepository.findAllPriorByCompetencyId(competency, user);
        Optional<CompetencyProgress> currentCompetencyProgress = competencyProgressRepository.findByCompetencyIdAndUserId(competency.getId(), user.getId());
        double combinedPriorConfidence = priorCompetencyProgresses.stream().mapToDouble(CompetencyProgress::getConfidence).average().orElse(0);
        double weightedConfidence = computeWeightedConfidence(combinedPriorConfidence, currentCompetencyProgress);
        Stream<LectureUnit> completedLectureUnits = competency.getLectureUnits().stream().filter(lectureUnit -> lectureUnit.isCompletedFor(user));
        Stream<Exercise> completedExercises = competency.getExercises().stream().filter(exercise -> learningObjectService.isCompletedByUser(exercise, user));
        Stream<LearningObject> pendingLearningObjects = getRecommendedOrderOfLearningObjects(user, competency, weightedConfidence).stream();

        return Stream.concat(completedLectureUnits, Stream.concat(completedExercises, pendingLearningObjects)).toList();
    }

    /**
     * Computes the weighted confidence of a competency based on the progress of the user and the confidence of the prior competencies.
     *
     * @param combinedPriorConfidence    the average confidence of all prior competencies
     * @param optionalCompetencyProgress the progress of the user within the competency
     * @return the weighted confidence of the competency
     */
    private double computeWeightedConfidence(double combinedPriorConfidence, Optional<CompetencyProgress> optionalCompetencyProgress) {
        if (optionalCompetencyProgress.isPresent()) {
            final var competencyProgress = optionalCompetencyProgress.get();
            return (competencyProgress.getProgress() * competencyProgress.getConfidence()) + (1 - competencyProgress.getProgress()) * combinedPriorConfidence;
        }
        else {
            return combinedPriorConfidence;
        }
    }
=======
>>>>>>> e2474321
}<|MERGE_RESOLUTION|>--- conflicted
+++ resolved
@@ -526,19 +526,6 @@
             return recommendedOrder;
         }
 
-<<<<<<< HEAD
-        final var pendingExercises = competency.getExercises().stream().filter(exercise -> !learningObjectService.isCompletedByUser(exercise, user)).collect(Collectors.toSet());
-        final var numberOfExercisesRequiredToMaster = predictNumberOfExercisesRequiredToMaster(user, competency, combinedPriorConfidence, pendingExercises.size());
-        Map<DifficultyLevel, Set<Exercise>> difficultyLevelMap = generateDifficultyLevelMap(competency.getExercises());
-        if (numberOfExercisesRequiredToMaster >= competency.getExercises().size()) {
-            scheduleAllExercises(recommendedOrder, difficultyLevelMap);
-            return recommendedOrder;
-        }
-        final var recommendedExerciseDistribution = getRecommendedExerciseDistribution(numberOfExercisesRequiredToMaster, combinedPriorConfidence);
-        if (Arrays.stream(recommendedExerciseDistribution).sum() >= competency.getExercises().size()) {
-            // The calculation of the distribution uses the ceiling of the recommendation to schedule sufficiently many exercises required for mastery.
-            // For competencies with only few exercises, this might cause the number of recommended exercises to surpass the number of linked exercises.
-=======
         final var combinedPriorConfidence = computeCombinedPriorConfidence(competency, state);
         final var optionalCompetencyProgress = competency.getUserProgress().stream().findAny();
         final double weightedConfidence;
@@ -558,17 +545,12 @@
 
         Map<DifficultyLevel, Set<Exercise>> difficultyLevelMap = generateDifficultyLevelMap(pendingExercises);
         if (numberOfRequiredExercisePointsToMaster >= pendingExercisePoints) {
->>>>>>> e2474321
             scheduleAllExercises(recommendedOrder, difficultyLevelMap);
             return recommendedOrder;
         }
         final var recommendedExerciseDistribution = getRecommendedExercisePointDistribution(numberOfRequiredExercisePointsToMaster, weightedConfidence);
 
-<<<<<<< HEAD
-        scheduleExercisesByDistribution(recommendedOrder, recommendedExerciseDistribution, user, competency);
-=======
         scheduleExercisesByDistribution(recommendedOrder, recommendedExerciseDistribution, difficultyLevelMap);
->>>>>>> e2474321
         return recommendedOrder;
     }
 
@@ -587,23 +569,12 @@
     /**
      * Adds exercises to the recommended order of learning objects according to the given distribution.
      *
-<<<<<<< HEAD
-     * @param recommendedOrder                 the list storing the recommended order of learning objects
-     * @param recommendedExercisesDistribution an array containing the number of exercises that should be scheduled per difficulty (easy to hard)
-     * @param user                             the user for which the recommendation should be performed
-     * @param competency                       the competency from which the exercises should be chosen
-     */
-    private void scheduleExercisesByDistribution(List<LearningObject> recommendedOrder, int[] recommendedExercisesDistribution, User user, Competency competency) {
-        var exerciseCandidates = competency.getExercises().stream().filter(exercise -> !hasScoredAtLeast(exercise, user, SCORE_THRESHOLD)).collect(Collectors.toSet());
-        final var difficultyMap = generateDifficultyLevelMap(exerciseCandidates);
-=======
      * @param recommendedOrder                     the list storing the recommended order of learning objects
      * @param recommendedExercisePointDistribution an array containing the number of exercise points that should be scheduled per difficulty (easy to hard)
      * @param difficultyMap                        a map from difficulty level to a set of corresponding exercises
      */
     private void scheduleExercisesByDistribution(List<LearningObject> recommendedOrder, double[] recommendedExercisePointDistribution,
             Map<DifficultyLevel, Set<Exercise>> difficultyMap) {
->>>>>>> e2474321
         final var easyExercises = new HashSet<Exercise>();
         final var mediumExercises = new HashSet<Exercise>();
         final var hardExercises = new HashSet<Exercise>();
@@ -680,29 +651,16 @@
      * </ul>
      * The formulas are substituted and solved for RequiredScore.
      *
-<<<<<<< HEAD
-     * @param user                     the user for which the prediction should be computed
-     * @param competency               the competency for which the prediction should be computed
-     * @param priorConfidence          the average confidence of all prior competencies
-     * @param numberOfPendingExercises the number of exercises that have not been completed by the user
-     * @return the predicted number of exercises required to master the given competency
-     */
-    private int predictNumberOfExercisesRequiredToMaster(User user, Competency competency, double priorConfidence, int numberOfPendingExercises) {
-        // we assume that the student may perform slightly worse that previously and dampen the prior confidence for the prediction process
-        priorConfidence *= 0.75;
-        final var scores = participantScoreService.getStudentAndTeamParticipationScoresAsDoubleStream(user, competency.getExercises()).summaryStatistics();
-=======
-     * @param learningPath       the learning path for which the prediction should be computed
+     * @param user               the user for which the prediction should be computed
      * @param competency         the competency for which the prediction should be computed
      * @param weightedConfidence the weighted confidence of the current and prior competencies
      * @return the predicted number of exercise points required to master the given competency
      */
-    private double calculateNumberOfExercisePointsRequiredToMaster(LearningPath learningPath, Competency competency, double weightedConfidence) {
+    private double calculateNumberOfExercisePointsRequiredToMaster(User user, Competency competency, double weightedConfidence) {
         // we assume that the student may perform slightly worse than previously and dampen the confidence for the prediction process
         weightedConfidence *= 0.9;
-        double currentPoints = participantScoreService.getStudentAndTeamParticipationPointsAsDoubleStream(learningPath.getUser(), competency.getExercises()).sum();
+        double currentPoints = participantScoreService.getStudentAndTeamParticipationPointsAsDoubleStream(user, competency.getExercises()).sum();
         double maxPoints = competency.getExercises().stream().mapToDouble(Exercise::getMaxPoints).sum();
->>>>>>> e2474321
         double lectureUnits = competency.getLectureUnits().size();
         double exercises = competency.getExercises().size();
         double learningObjects = lectureUnits + exercises;
@@ -773,23 +731,6 @@
             Map<Long, Double> competencyMastery, Map<Long, Set<Long>> matchingClusters, Map<Long, Set<Long>> priorCompetencies, Map<Long, Long> extendsCompetencies,
             Map<Long, Long> assumesCompetencies) {
     }
-<<<<<<< HEAD
-
-    /**
-     * Checks if the user has achieved the minimum score.
-     *
-     * @param exercise the exercise that should be checked
-     * @param user     the user for which to check the score
-     * @param minScore the minimum score that should be achieved
-     * @return true if the user achieved the minimum score, false otherwise
-     */
-    private boolean hasScoredAtLeast(@NotNull Exercise exercise, @NotNull User user, double minScore) {
-        final var score = participantScoreService.getStudentAndTeamParticipationScoresAsDoubleStream(user, Set.of(exercise)).max();
-        if (score.isEmpty()) {
-            return false;
-        }
-        return score.getAsDouble() >= minScore;
-    }
 
     public List<LearningObject> getOrderOfLearningObjectsForCompetency(long competencyId, User user) {
         Competency competency = competencyRepository.findByIdWithExercisesAndLectureUnitsAndCompletionsElseThrow(competencyId);
@@ -821,6 +762,4 @@
             return combinedPriorConfidence;
         }
     }
-=======
->>>>>>> e2474321
 }