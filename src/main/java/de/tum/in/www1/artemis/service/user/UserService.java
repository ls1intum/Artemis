--- conflicted
+++ resolved
@@ -86,13 +86,8 @@
 
     public UserService(UserCreationService userCreationService, UserRepository userRepository, AuthorityService authorityService, AuthorityRepository authorityRepository,
             CacheManager cacheManager, Optional<LdapUserService> ldapUserService, GuidedTourSettingsRepository guidedTourSettingsRepository, PasswordService passwordService,
-<<<<<<< HEAD
             Optional<VcsUserManagementService> optionalVcsUserManagementService, Optional<CIUserManagementService> optionalCIUserManagementService,
-            ArtemisAuthenticationProvider artemisAuthenticationProvider) {
-=======
-            Optional<VcsUserManagementService> optionalVcsUserManagementService, ArtemisAuthenticationProvider artemisAuthenticationProvider,
-            StudentScoreRepository studentScoreRepository) {
->>>>>>> d8369b19
+            ArtemisAuthenticationProvider artemisAuthenticationProvider, StudentScoreRepository studentScoreRepository) {
         this.userCreationService = userCreationService;
         this.userRepository = userRepository;
         this.authorityService = authorityService;
