package de.tum.in.www1.artemis.service.user;

import static de.tum.in.www1.artemis.domain.Authority.ADMIN_AUTHORITY;
import static de.tum.in.www1.artemis.security.AuthoritiesConstants.ADMIN;
import static de.tum.in.www1.artemis.security.AuthoritiesConstants.USER;

import java.time.Instant;
import java.util.HashSet;
import java.util.List;
import java.util.Optional;
import java.util.Set;
import java.util.stream.Collectors;

import org.slf4j.Logger;
import org.slf4j.LoggerFactory;
import org.springframework.beans.factory.annotation.Value;
import org.springframework.boot.context.event.ApplicationReadyEvent;
import org.springframework.cache.CacheManager;
import org.springframework.context.event.EventListener;
import org.springframework.stereotype.Service;
import org.springframework.transaction.annotation.Transactional;
import org.springframework.util.StringUtils;

import de.tum.in.www1.artemis.domain.Authority;
import de.tum.in.www1.artemis.domain.GuidedTourSetting;
import de.tum.in.www1.artemis.domain.User;
import de.tum.in.www1.artemis.exception.ArtemisAuthenticationException;
import de.tum.in.www1.artemis.exception.UsernameAlreadyUsedException;
import de.tum.in.www1.artemis.repository.AuthorityRepository;
import de.tum.in.www1.artemis.repository.GuidedTourSettingsRepository;
import de.tum.in.www1.artemis.repository.StudentScoreRepository;
import de.tum.in.www1.artemis.repository.UserRepository;
import de.tum.in.www1.artemis.security.ArtemisAuthenticationProvider;
import de.tum.in.www1.artemis.security.SecurityUtils;
import de.tum.in.www1.artemis.service.connectors.CIUserManagementService;
import de.tum.in.www1.artemis.service.connectors.VcsUserManagementService;
import de.tum.in.www1.artemis.service.connectors.jira.JiraAuthenticationProvider;
import de.tum.in.www1.artemis.service.dto.UserDTO;
import de.tum.in.www1.artemis.service.ldap.LdapUserDto;
import de.tum.in.www1.artemis.service.ldap.LdapUserService;
import de.tum.in.www1.artemis.web.rest.errors.EmailAlreadyUsedException;
import de.tum.in.www1.artemis.web.rest.errors.InvalidPasswordException;
import de.tum.in.www1.artemis.web.rest.vm.ManagedUserVM;
import io.github.jhipster.security.RandomUtil;

/**
 * Service class for managing users.
 */
@Service
public class UserService {

    private final Logger log = LoggerFactory.getLogger(UserService.class);

    @Value("${artemis.user-management.use-external}")
    private Boolean useExternalUserManagement;

    @Value("${artemis.user-management.internal-admin.username:#{null}}")
    private Optional<String> artemisInternalAdminUsername;

    @Value("${artemis.user-management.internal-admin.password:#{null}}")
    private Optional<String> artemisInternalAdminPassword;

    private final UserCreationService userCreationService;

    private final UserRepository userRepository;

    private final PasswordService passwordService;

    private final AuthorityService authorityService;

    private final Optional<LdapUserService> ldapUserService;

    private final Optional<VcsUserManagementService> optionalVcsUserManagementService;

    private final Optional<CIUserManagementService> optionalCIUserManagementService;

    private final ArtemisAuthenticationProvider artemisAuthenticationProvider;

    private final StudentScoreRepository studentScoreRepository;

    private final CacheManager cacheManager;

    private final AuthorityRepository authorityRepository;

    private final GuidedTourSettingsRepository guidedTourSettingsRepository;

    public UserService(UserCreationService userCreationService, UserRepository userRepository, AuthorityService authorityService, AuthorityRepository authorityRepository,
            CacheManager cacheManager, Optional<LdapUserService> ldapUserService, GuidedTourSettingsRepository guidedTourSettingsRepository, PasswordService passwordService,
            Optional<VcsUserManagementService> optionalVcsUserManagementService, Optional<CIUserManagementService> optionalCIUserManagementService,
<<<<<<< HEAD
            ArtemisAuthenticationProvider artemisAuthenticationProvider) {
=======
            ArtemisAuthenticationProvider artemisAuthenticationProvider, StudentScoreRepository studentScoreRepository) {
>>>>>>> cdd51e3b
        this.userCreationService = userCreationService;
        this.userRepository = userRepository;
        this.authorityService = authorityService;
        this.authorityRepository = authorityRepository;
        this.cacheManager = cacheManager;
        this.ldapUserService = ldapUserService;
        this.guidedTourSettingsRepository = guidedTourSettingsRepository;
        this.passwordService = passwordService;
        this.optionalVcsUserManagementService = optionalVcsUserManagementService;
        this.optionalCIUserManagementService = optionalCIUserManagementService;
        this.artemisAuthenticationProvider = artemisAuthenticationProvider;
        this.studentScoreRepository = studentScoreRepository;
    }

    /**
     * Make sure that the internal artemis admin (in case it is defined in the yml configuration) is available in the database
     */
    @EventListener(ApplicationReadyEvent.class)
    public void applicationReady() {

        try {
            if (artemisInternalAdminUsername.isPresent() && artemisInternalAdminPassword.isPresent()) {
                // authenticate so that db queries are possible
                SecurityUtils.setAuthorizationObject();
                Optional<User> existingInternalAdmin = userRepository.findOneWithGroupsAndAuthoritiesByLogin(artemisInternalAdminUsername.get());
                if (existingInternalAdmin.isPresent()) {
                    log.info("Update internal admin user " + artemisInternalAdminUsername.get());
                    existingInternalAdmin.get().setPassword(passwordService.encodePassword(artemisInternalAdminPassword.get()));
                    // needs to be mutable --> new HashSet<>(Set.of(...))
                    existingInternalAdmin.get().setAuthorities(new HashSet<>(Set.of(ADMIN_AUTHORITY, new Authority(USER))));
                    saveUser(existingInternalAdmin.get());
                    updateUserInConnectorsAndAuthProvider(existingInternalAdmin.get(), existingInternalAdmin.get().getLogin(), existingInternalAdmin.get().getGroups());
                }
                else {
                    log.info("Create internal admin user " + artemisInternalAdminUsername.get());
                    ManagedUserVM userDto = new ManagedUserVM();
                    userDto.setLogin(artemisInternalAdminUsername.get());
                    userDto.setPassword(artemisInternalAdminPassword.get());
                    userDto.setActivated(true);
                    userDto.setFirstName("Administrator");
                    userDto.setLastName("Administrator");
                    userDto.setEmail("admin@localhost");
                    userDto.setLangKey("en");
                    userDto.setCreatedBy("system");
                    userDto.setLastModifiedBy("system");
                    // needs to be mutable --> new HashSet<>(Set.of(...))
                    userDto.setAuthorities(new HashSet<>(Set.of(ADMIN, USER)));
                    userDto.setGroups(new HashSet<>());
                    userCreationService.createUser(userDto);
                }
            }
        }
        catch (Exception ex) {
            log.error("An error occurred after application startup when creating or updating the admin user or in the LDAP search: " + ex.getMessage(), ex);
        }
    }

    /**
     * Activate user registration
     *
     * @param key activation key for user registration
     * @return user if user exists otherwise null
     */
    public Optional<User> activateRegistration(String key) {
        log.debug("Activating user for activation key {}", key);
        return userRepository.findOneByActivationKey(key).map(user -> {
            // activate given user for the registration key.
            userCreationService.activateUser(user);
            return user;
        });
    }

    /**
     * Reset user password for given reset key
     *
     * @param newPassword new password string
     * @param key         reset key
     * @return user for whom the password was performed
     */
    public Optional<User> completePasswordReset(String newPassword, String key) {
        log.debug("Reset user password for reset key {}", key);
        return userRepository.findOneByResetKey(key).filter(user -> user.getResetDate().isAfter(Instant.now().minusSeconds(86400))).map(user -> {
            user.setPassword(passwordService.encodePassword(newPassword));
            user.setResetKey(null);
            user.setResetDate(null);
            saveUser(user);
            optionalVcsUserManagementService.ifPresent(vcsUserManagementService -> vcsUserManagementService.updateVcsUser(user.getLogin(), user, null, null, true));
            optionalCIUserManagementService.ifPresent(ciUserManagementService -> ciUserManagementService.updateUser(user));
            return user;
        });
    }

    /**
     * saves the user and clears the cache
     *
     * @param user the user object that will be saved into the database
     * @return the saved and potentially updated user object
     */
    public User saveUser(User user) {
        clearUserCaches(user);
        log.debug("Save user " + user);
        return userRepository.save(user);
    }

    /**
     * Request password reset for user email
     *
     * @param mail to find user
     * @return user if user exists otherwise null
     */
    public Optional<User> requestPasswordReset(String mail) {
        return userRepository.findOneByEmailIgnoreCase(mail).filter(User::getActivated).map(user -> {
            user.setResetKey(RandomUtil.generateResetKey());
            user.setResetDate(Instant.now());
            return saveUser(user);
        });
    }

    /**
     * Register user and create it only in the internal Artemis database. This is a pure service method without any logic with respect to external systems.
     *
     * @param userDTO  user data transfer object
     * @param password string
     * @return newly registered user or throw registration exception
     */
    public User registerUser(UserDTO userDTO, String password) {
        userRepository.findOneWithGroupsByLogin(userDTO.getLogin().toLowerCase()).ifPresent(existingUser -> {
            boolean removed = removeNonActivatedUser(existingUser);
            if (!removed) {
                throw new UsernameAlreadyUsedException();
            }
        });
        userRepository.findOneWithGroupsByEmailIgnoreCase(userDTO.getEmail()).ifPresent(existingUser -> {
            boolean removed = removeNonActivatedUser(existingUser);
            if (!removed) {
                throw new EmailAlreadyUsedException();
            }
        });
        final var newUser = new User();
        String encryptedPassword = passwordService.encodePassword(password);
        newUser.setLogin(userDTO.getLogin().toLowerCase());
        // new user gets initially a generated password
        newUser.setPassword(encryptedPassword);
        newUser.setFirstName(userDTO.getFirstName());
        newUser.setLastName(userDTO.getLastName());
        newUser.setEmail(userDTO.getEmail().toLowerCase());
        newUser.setImageUrl(userDTO.getImageUrl());
        newUser.setLangKey(userDTO.getLangKey());
        // new user is not active
        newUser.setActivated(false);
        // new user gets registration key
        newUser.setActivationKey(RandomUtil.generateActivationKey());
        Set<Authority> authorities = new HashSet<>();
        authorityRepository.findById(USER).ifPresent(authorities::add);
        newUser.setAuthorities(authorities);
        saveUser(newUser);
        // we need to save first so that the user can be found in the database in the subsequent method
        optionalVcsUserManagementService.ifPresent(vcsUserManagementService -> vcsUserManagementService.createVcsUser(newUser));
        log.debug("Created Information for User: {}", newUser);
        return newUser;
    }

    /**
     * Remove non activated user
     *
     * @param existingUser user object of an existing user
     * @return true if removal has been executed successfully otherwise false
     */
    private boolean removeNonActivatedUser(User existingUser) {
        if (existingUser.getActivated()) {
            return false;
        }
        optionalVcsUserManagementService.ifPresent(vcsUserManagementService -> vcsUserManagementService.deleteVcsUser(existingUser.getLogin()));
        optionalCIUserManagementService.ifPresent(ciUserManagementService -> ciUserManagementService.deleteUser(existingUser));

        deleteUser(existingUser);
        return true;
    }

    /**
     * Searches the (optional) LDAP service for a user with the give registration number (= Matrikelnummer) and returns a new Artemis user-
     * Also creates the user in the external user management (e.g. JIRA), in case this is activated
     * Note: this method should only be used if the user does not yet exist in the database
     *
     * @param registrationNumber the matriculation number of the student
     * @return a new user or null if the LDAP user was not found
     */
    public Optional<User> createUserFromLdap(String registrationNumber) {
        if (!StringUtils.hasText(registrationNumber)) {
            return Optional.empty();
        }
        if (ldapUserService.isPresent()) {
            Optional<LdapUserDto> ldapUserOptional = ldapUserService.get().findByRegistrationNumber(registrationNumber);
            if (ldapUserOptional.isPresent()) {
                LdapUserDto ldapUser = ldapUserOptional.get();
                log.info("Ldap User " + ldapUser.getUsername() + " has registration number: " + ldapUser.getRegistrationNumber());

                // handle edge case, the user already exists in Artemis, but for some reason does not have a registration number or it is wrong
                if (StringUtils.hasText(ldapUser.getUsername())) {
                    var existingUser = userRepository.findOneByLogin(ldapUser.getUsername());
                    if (existingUser.isPresent()) {
                        existingUser.get().setRegistrationNumber(ldapUser.getRegistrationNumber());
                        saveUser(existingUser.get());
                        return existingUser;
                    }
                }

                // Use empty password, so that we don't store the credentials of Jira users in the Artemis DB
                User user = userCreationService.createInternalUser(ldapUser.getUsername(), "", null, ldapUser.getFirstName(), ldapUser.getLastName(), ldapUser.getEmail(),
                        registrationNumber, null, "en");
                if (useExternalUserManagement) {
                    artemisAuthenticationProvider.createUserInExternalUserManagement(user);
                }
                return Optional.of(user);
            }
            else {
                log.warn("Ldap User with registration number " + registrationNumber + " not found");
            }
        }
        return Optional.empty();
    }

    /**
     * Updates the user (and synchronizes its password) and its groups in the connected version control system (e.g. GitLab if available).
     * Also updates the user groups in the used authentication provider (like {@link JiraAuthenticationProvider}.
     *
     * @param oldUserLogin The username of the user. If the username is updated in the user object, it must be the one before the update in order to find the user in the VCS
     * @param user         The updated user in Artemis (this method assumes that the user including its groups was already saved to the Artemis database)
     * @param oldGroups    The old groups of the user before the update
     */
    public void updateUserInConnectorsAndAuthProvider(User user, String oldUserLogin, Set<String> oldGroups) {
        final var updatedGroups = user.getGroups();
        final var removedGroups = oldGroups.stream().filter(group -> !updatedGroups.contains(group)).collect(Collectors.toSet());
        final var addedGroups = updatedGroups.stream().filter(group -> !oldGroups.contains(group)).collect(Collectors.toSet());
        optionalVcsUserManagementService.ifPresent(vcsUserManagementService -> vcsUserManagementService.updateVcsUser(oldUserLogin, user, removedGroups, addedGroups, true));
        optionalCIUserManagementService.ifPresent(ciUserManagementService -> ciUserManagementService.updateUserAndGroups(oldUserLogin, user, addedGroups, removedGroups));

        removedGroups.forEach(group -> artemisAuthenticationProvider.removeUserFromGroup(user, group)); // e.g. Jira
        try {
            addedGroups.forEach(group -> artemisAuthenticationProvider.addUserToGroup(user, group)); // e.g. JIRA
        }
        catch (ArtemisAuthenticationException e) {
            // This might throw exceptions, for example if the group does not exist on the authentication service. We can safely ignore it
        }
    }

    /**
     * Delete user based on login string
     *
     * @param login user login string
     */
    @Transactional // ok because entities are deleted
    public void deleteUser(String login) {
        // Delete the user in the connected VCS if necessary (e.g. for GitLab)
        optionalVcsUserManagementService.ifPresent(userManagementService -> userManagementService.deleteVcsUser(login));
        // Delete the user in the local Artemis database
        userRepository.findOneByLogin(login).ifPresent(user -> {
            optionalCIUserManagementService.ifPresent(ciUserManagementService -> ciUserManagementService.deleteUser(user));
            deleteUser(user);
            log.warn("Deleted User: {}", user);
        });
    }

    @Transactional // ok because entities are deleted
    protected void deleteUser(User user) {
        // TODO: before we can delete the user, we need to make sure that all associated objects are deleted as well (or the connection to user is set to null)
        // 1) All participation connected to the user (as student)
        // 2) All notifications connected to the user
        // 3) All results connected to the user (as assessor)
        // 4) All complaints and complaints responses associated to the user
        // 5) All student exams associated to the user
        // 6) All LTIid and LTIOutcomeUrls associated to the user
        // 7) All StudentQuestion and StudentQuestionAnswer
        // 8) Remove the user from its teams
        // 9) Delete the submissionVersion / remove the user from the submissionVersion
        // 10) Delete the tutor participation

        studentScoreRepository.deleteAllByUser(user);

        userRepository.delete(user);
        clearUserCaches(user);
        userRepository.flush();
    }

    /**
     * Change password of current user
     *
     * @param currentClearTextPassword cleartext password
     * @param newPassword              new password string
     */
    public void changePassword(String currentClearTextPassword, String newPassword) {
        SecurityUtils.getCurrentUserLogin().flatMap(userRepository::findOneByLogin).ifPresent(user -> {
            String currentEncryptedPassword = user.getPassword();
            if (!passwordService.checkPasswordMatch(currentClearTextPassword, currentEncryptedPassword)) {
                throw new InvalidPasswordException();
            }
            String encryptedPassword = passwordService.encodePassword(newPassword);
            user.setPassword(encryptedPassword);
            saveUser(user);
            optionalVcsUserManagementService.ifPresent(vcsUserManagementService -> vcsUserManagementService.updateVcsUser(user.getLogin(), user, null, null, true));
            optionalCIUserManagementService.ifPresent(ciUserManagementService -> ciUserManagementService.updateUser(user));

            log.debug("Changed password for User: {}", user);
        });
    }

    private void clearUserCaches(User user) {
        var userCache = cacheManager.getCache(User.class.getName());
        if (userCache != null) {
            userCache.evict(user.getLogin());
        }
    }

    /**
     * Update the guided tour settings of the currently logged in user
     *
     * @param guidedTourSettings the updated set of guided tour settings
     * @return the updated user object with the changed guided tour settings
     */
    public User updateGuidedTourSettings(Set<GuidedTourSetting> guidedTourSettings) {
        User loggedInUser = userRepository.getUserWithGroupsAuthoritiesAndGuidedTourSettings();
        loggedInUser.getGuidedTourSettings().clear();
        for (GuidedTourSetting setting : guidedTourSettings) {
            loggedInUser.addGuidedTourSetting(setting);
            guidedTourSettingsRepository.save(setting);
        }
        // TODO: do we really need to save the user here, or is it enough if we save in the guidedTourSettingsRepository?
        return saveUser(loggedInUser);
    }

    /**
     * Delete a given guided tour setting of the currently logged in user (e.g. when the user restarts a guided tutorial)
     *
     * @param guidedTourSettingsKey the key of the guided tour setting that should be deleted
     * @return the updated user object without the deleted guided tour setting
     */
    public User deleteGuidedTourSetting(String guidedTourSettingsKey) {
        User loggedInUser = userRepository.getUserWithGroupsAuthoritiesAndGuidedTourSettings();
        Set<GuidedTourSetting> guidedTourSettings = loggedInUser.getGuidedTourSettings();
        for (GuidedTourSetting setting : guidedTourSettings) {
            if (setting.getGuidedTourKey().equals(guidedTourSettingsKey)) {
                loggedInUser.removeGuidedTourSetting(setting);
                break;
            }
        }
        return saveUser(loggedInUser);
    }

    /**
     * delete the group with the given name
     *
     * @param groupName the name of the group which should be deleted
     */
    public void deleteGroup(String groupName) {
        artemisAuthenticationProvider.deleteGroup(groupName);
        removeGroupFromUsers(groupName);
    }

    /**
     * removes the passed group from all users in the Artemis database, e.g. when the group was deleted
     *
     * @param groupName the group that should be removed from all existing users
     */
    public void removeGroupFromUsers(String groupName) {
        log.info("Remove group " + groupName + " from users");
        List<User> users = userRepository.findAllInGroupWithAuthorities(groupName);
        log.info("Found " + users.size() + " users with group " + groupName);
        for (User user : users) {
            user.getGroups().remove(groupName);
            saveUser(user);
        }
    }

    /**
     * add the user to the specified group and update in VCS (like GitLab) if used
     *
     * @param user  the user
     * @param group the group
     */
    public void addUserToGroup(User user, String group) {
        addUserToGroupInternal(user, group); // internal Artemis database
        try {
            artemisAuthenticationProvider.addUserToGroup(user, group);  // e.g. JIRA
        }
        catch (ArtemisAuthenticationException e) {
            // This might throw exceptions, for example if the group does not exist on the authentication service. We can safely ignore it
        }
        // e.g. Gitlab
        optionalVcsUserManagementService.ifPresent(vcsUserManagementService -> vcsUserManagementService.updateVcsUser(user.getLogin(), user, Set.of(), Set.of(group), false));
        optionalCIUserManagementService.ifPresent(ciUserManagementService -> ciUserManagementService.addUserToGroups(user.getLogin(), Set.of(group)));
    }

    /**
     * adds the user to the group only in the Artemis database
     *
     * @param user  the user
     * @param group the group
     */
    private void addUserToGroupInternal(User user, String group) {
        log.debug("Add user " + user.getLogin() + " to group " + group);
        if (!user.getGroups().contains(group)) {
            user.getGroups().add(group);
            user.setAuthorities(authorityService.buildAuthorities(user));
            saveUser(user);
        }
    }

    /**
     * remove the user from the specified group only in the Artemis database
     *
     * @param user  the user
     * @param group the group
     */
    public void removeUserFromGroup(User user, String group) {
        removeUserFromGroupInternal(user, group); // internal Artemis database
        artemisAuthenticationProvider.removeUserFromGroup(user, group); // e.g. JIRA
        // e.g. Gitlab
        optionalVcsUserManagementService.ifPresent(vcsUserManagementService -> vcsUserManagementService.updateVcsUser(user.getLogin(), user, Set.of(group), Set.of(), false));
        optionalCIUserManagementService.ifPresent(ciUserManagementService -> {
            ciUserManagementService.removeUserFromGroups(user.getLogin(), Set.of(group));
            ciUserManagementService.addUserToGroups(user.getLogin(), user.getGroups());
        });
    }

    /**
     * remove the user from the specified group and update in VCS (like GitLab) if used
     *
     * @param user  the user
     * @param group the group
     */
    private void removeUserFromGroupInternal(User user, String group) {
        log.info("Remove user " + user.getLogin() + " from group " + group);
        if (user.getGroups().contains(group)) {
            user.getGroups().remove(group);
            user.setAuthorities(authorityService.buildAuthorities(user));
            saveUser(user);
        }
    }
}<|MERGE_RESOLUTION|>--- conflicted
+++ resolved
@@ -87,11 +87,7 @@
     public UserService(UserCreationService userCreationService, UserRepository userRepository, AuthorityService authorityService, AuthorityRepository authorityRepository,
             CacheManager cacheManager, Optional<LdapUserService> ldapUserService, GuidedTourSettingsRepository guidedTourSettingsRepository, PasswordService passwordService,
             Optional<VcsUserManagementService> optionalVcsUserManagementService, Optional<CIUserManagementService> optionalCIUserManagementService,
-<<<<<<< HEAD
-            ArtemisAuthenticationProvider artemisAuthenticationProvider) {
-=======
             ArtemisAuthenticationProvider artemisAuthenticationProvider, StudentScoreRepository studentScoreRepository) {
->>>>>>> cdd51e3b
         this.userCreationService = userCreationService;
         this.userRepository = userRepository;
         this.authorityService = authorityService;
