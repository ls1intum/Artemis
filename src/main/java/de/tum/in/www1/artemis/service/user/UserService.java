package de.tum.in.www1.artemis.service.user;

import static de.tum.in.www1.artemis.domain.Authority.ADMIN_AUTHORITY;
import static de.tum.in.www1.artemis.security.Role.*;

import java.time.Instant;
import java.time.ZonedDateTime;
import java.util.*;
import java.util.stream.Collectors;

import org.slf4j.Logger;
import org.slf4j.LoggerFactory;
import org.springframework.beans.factory.annotation.Value;
import org.springframework.boot.context.event.ApplicationReadyEvent;
import org.springframework.cache.CacheManager;
import org.springframework.context.event.EventListener;
import org.springframework.stereotype.Service;
import org.springframework.transaction.annotation.Transactional;
import org.springframework.util.StringUtils;

import de.tum.in.www1.artemis.domain.Authority;
import de.tum.in.www1.artemis.domain.GuidedTourSetting;
import de.tum.in.www1.artemis.domain.User;
import de.tum.in.www1.artemis.exception.*;
import de.tum.in.www1.artemis.repository.*;
import de.tum.in.www1.artemis.security.ArtemisAuthenticationProvider;
import de.tum.in.www1.artemis.security.Role;
import de.tum.in.www1.artemis.security.SecurityUtils;
import de.tum.in.www1.artemis.service.connectors.CIUserManagementService;
import de.tum.in.www1.artemis.service.connectors.VcsUserManagementService;
import de.tum.in.www1.artemis.service.connectors.jira.JiraAuthenticationProvider;
import de.tum.in.www1.artemis.service.dto.UserDTO;
import de.tum.in.www1.artemis.service.ldap.LdapUserDto;
import de.tum.in.www1.artemis.service.ldap.LdapUserService;
import de.tum.in.www1.artemis.service.messaging.InstanceMessageSendService;
import de.tum.in.www1.artemis.web.rest.errors.EmailAlreadyUsedException;
import de.tum.in.www1.artemis.web.rest.errors.PasswordViolatesRequirementsException;
import de.tum.in.www1.artemis.web.rest.vm.ManagedUserVM;
import tech.jhipster.security.RandomUtil;

/**
 * Service class for managing users.
 */
@Service
public class UserService {

    private final Logger log = LoggerFactory.getLogger(UserService.class);

    @Value("${artemis.user-management.use-external}")
    private Boolean useExternalUserManagement;

    @Value("${artemis.user-management.internal-admin.username:#{null}}")
    private Optional<String> artemisInternalAdminUsername;

    @Value("${artemis.user-management.internal-admin.password:#{null}}")
    private Optional<String> artemisInternalAdminPassword;

    private final UserCreationService userCreationService;

    private final UserRepository userRepository;

    private final PasswordService passwordService;

    private final AuthorityService authorityService;

    private final Optional<LdapUserService> ldapUserService;

    private final Optional<VcsUserManagementService> optionalVcsUserManagementService;

    private final Optional<CIUserManagementService> optionalCIUserManagementService;

    private final ArtemisAuthenticationProvider artemisAuthenticationProvider;

    private final StudentScoreRepository studentScoreRepository;

    private final CacheManager cacheManager;

    private final AuthorityRepository authorityRepository;

    private final GuidedTourSettingsRepository guidedTourSettingsRepository;

    private final InstanceMessageSendService instanceMessageSendService;

    public UserService(UserCreationService userCreationService, UserRepository userRepository, AuthorityService authorityService, AuthorityRepository authorityRepository,
            CacheManager cacheManager, Optional<LdapUserService> ldapUserService, GuidedTourSettingsRepository guidedTourSettingsRepository, PasswordService passwordService,
            Optional<VcsUserManagementService> optionalVcsUserManagementService, Optional<CIUserManagementService> optionalCIUserManagementService,
            ArtemisAuthenticationProvider artemisAuthenticationProvider, StudentScoreRepository studentScoreRepository, InstanceMessageSendService instanceMessageSendService) {
        this.userCreationService = userCreationService;
        this.userRepository = userRepository;
        this.authorityService = authorityService;
        this.authorityRepository = authorityRepository;
        this.cacheManager = cacheManager;
        this.ldapUserService = ldapUserService;
        this.guidedTourSettingsRepository = guidedTourSettingsRepository;
        this.passwordService = passwordService;
        this.optionalVcsUserManagementService = optionalVcsUserManagementService;
        this.optionalCIUserManagementService = optionalCIUserManagementService;
        this.artemisAuthenticationProvider = artemisAuthenticationProvider;
        this.studentScoreRepository = studentScoreRepository;
        this.instanceMessageSendService = instanceMessageSendService;
    }

    /**
     * Make sure that the internal artemis admin (in case it is defined in the yml configuration) is available in the database
     */
    @EventListener(ApplicationReadyEvent.class)
    public void applicationReady() {

        try {
            if (artemisInternalAdminUsername.isPresent() && artemisInternalAdminPassword.isPresent()) {
                // authenticate so that db queries are possible
                SecurityUtils.setAuthorizationObject();
                Optional<User> existingInternalAdmin = userRepository.findOneWithGroupsAndAuthoritiesByLogin(artemisInternalAdminUsername.get());
                if (existingInternalAdmin.isPresent()) {
                    log.info("Update internal admin user {}", artemisInternalAdminUsername.get());
                    existingInternalAdmin.get().setPassword(passwordService.hashPassword(artemisInternalAdminPassword.get()));
                    // needs to be mutable --> new HashSet<>(Set.of(...))
                    existingInternalAdmin.get().setAuthorities(new HashSet<>(Set.of(ADMIN_AUTHORITY, new Authority(STUDENT.getAuthority()))));
                    saveUser(existingInternalAdmin.get());
                    updateUserInConnectorsAndAuthProvider(existingInternalAdmin.get(), existingInternalAdmin.get().getLogin(), existingInternalAdmin.get().getGroups(),
                            artemisInternalAdminPassword.get());
                }
                else {
                    log.info("Create internal admin user {}", artemisInternalAdminUsername.get());
                    ManagedUserVM userDto = new ManagedUserVM();
                    userDto.setLogin(artemisInternalAdminUsername.get());
                    userDto.setPassword(artemisInternalAdminPassword.get());
                    userDto.setActivated(true);
                    userDto.setFirstName("Administrator");
                    userDto.setLastName("Administrator");
                    userDto.setEmail("admin@localhost");
                    userDto.setLangKey("en");
                    userDto.setCreatedBy("system");
                    userDto.setLastModifiedBy("system");
                    // needs to be mutable --> new HashSet<>(Set.of(...))
                    userDto.setAuthorities(new HashSet<>(Set.of(ADMIN.getAuthority(), STUDENT.getAuthority())));
                    userDto.setGroups(new HashSet<>());
                    userCreationService.createUser(userDto);
                }
            }
        }
        catch (Exception ex) {
            log.error("An error occurred after application startup when creating or updating the admin user or in the LDAP search", ex);
        }
    }

    /**
     * Activate user registration
     *
     * @param key activation key for user registration
     * @return user if user exists otherwise null
     */
    public Optional<User> activateRegistration(String key) {
        log.debug("Activating user for activation key {}", key);
        return userRepository.findOneWithGroupsByActivationKey(key).map(user -> {
            activateUser(user);
            return user;
        });
    }

    /**
     * Activates the user and cancels the automatic cleanup of the account.
     *
     * @param user the non-activated user
     */
    public void activateUser(User user) {
        // Cancel automatic removal of the user since it's activated.
        instanceMessageSendService.sendCancelRemoveNonActivatedUserSchedule(user.getId());
        optionalVcsUserManagementService.ifPresent(vcsUserManagementService -> vcsUserManagementService.activateUser(user.getLogin()));
        // activate given user for the registration key.
        userCreationService.activateUser(user);
    }

    /**
     * Reset user password for given reset key
     *
     * @param newPassword new password string
     * @param key         reset key
     * @return user for whom the password was performed
     */
    public Optional<User> completePasswordReset(String newPassword, String key) {
        log.debug("Reset user password for reset key {}", key);
        return userRepository.findOneByResetKey(key).filter(user -> user.getResetDate().isAfter(Instant.now().minusSeconds(86400))).map(user -> {
            user.setPassword(passwordService.hashPassword(newPassword));
            user.setResetKey(null);
            user.setResetDate(null);
            saveUser(user);
            optionalVcsUserManagementService.ifPresent(vcsUserManagementService -> vcsUserManagementService.updateVcsUser(user.getLogin(), user, null, null, newPassword));
            optionalCIUserManagementService.ifPresent(ciUserManagementService -> ciUserManagementService.updateUser(user, newPassword));
            return user;
        });
    }

    /**
     * saves the user and clears the cache
     *
     * @param user the user object that will be saved into the database
     * @return the saved and potentially updated user object
     */
    public User saveUser(User user) {
        clearUserCaches(user);
        log.debug("Save user {}", user);
        return userRepository.save(user);
    }

    /**
     * Set password reset data for a user if eligible
     *
     * @param user user requesting reset
     * @return true if the user is eligible
     */
    public boolean prepareUserForPasswordReset(User user) {
        if (user.getActivated() && user.isInternal()) {
            user.setResetKey(RandomUtil.generateResetKey());
            user.setResetDate(Instant.now());
            saveUser(user);
            return true;
        }
        return false;
    }

    /**
     * Register user and create it only in the internal Artemis database. This is a pure service method without any logic with respect to external systems.
     *
     * @param userDTO  user data transfer object
     * @param password string
     * @return newly registered user or throw registration exception
     */
    public User registerUser(UserDTO userDTO, String password) {
        // Prepare the new user object.
        final var newUser = new User();
        String passwordHash = passwordService.hashPassword(password);
        newUser.setLogin(userDTO.getLogin().toLowerCase());
        // new user gets initially a generated password
        newUser.setPassword(passwordHash);
        newUser.setFirstName(userDTO.getFirstName());
        newUser.setLastName(userDTO.getLastName());
        newUser.setEmail(userDTO.getEmail().toLowerCase());
        newUser.setImageUrl(userDTO.getImageUrl());
        newUser.setLangKey(userDTO.getLangKey());
        // new user is not active
        newUser.setActivated(false);
        // registered users are always internal
        newUser.setInternal(true);
        // new user gets registration key
        newUser.setActivationKey(RandomUtil.generateActivationKey());
        Set<Authority> authorities = new HashSet<>();
        authorityRepository.findById(STUDENT.getAuthority()).ifPresent(authorities::add);
        newUser.setAuthorities(authorities);

        // Find user that has the same login
        Optional<User> optionalExistingUser = userRepository.findOneWithGroupsByLogin(userDTO.getLogin().toLowerCase());
        if (optionalExistingUser.isPresent()) {
            User existingUser = optionalExistingUser.get();
            return handleRegisterUserWithSameLoginAsExistingUser(newUser, existingUser, password);
        }

        // Find user that has the same email
        optionalExistingUser = userRepository.findOneWithGroupsByEmailIgnoreCase(userDTO.getEmail());
        if (optionalExistingUser.isPresent()) {
            User existingUser = optionalExistingUser.get();

            // An account with the same login is already activated.
            if (existingUser.getActivated()) {
                throw new EmailAlreadyUsedException();
            }

            // The email is different which means that the user wants to re-register the same
            // account with a different email. Block this.
            throw new AccountRegistrationBlockedException(newUser.getEmail());
        }

        // we need to save first so that the user can be found in the database in the subsequent method
        User savedNonActivatedUser = saveUser(newUser);

        // Create an account on the VCS. If it fails, abort registration.
        optionalVcsUserManagementService.ifPresent(vcsUserManagementService -> {
            try {
                vcsUserManagementService.createVcsUser(savedNonActivatedUser, password);
                vcsUserManagementService.deactivateUser(savedNonActivatedUser.getLogin());
            }
            catch (VersionControlException e) {
                log.error("An error occurred while registering GitLab user " + savedNonActivatedUser.getLogin() + ":", e);
                deleteUser(savedNonActivatedUser);
                throw e;
            }
        });

        // Automatically remove the user if it wasn't activated after a certain amount of time.
        instanceMessageSendService.sendRemoveNonActivatedUserSchedule(savedNonActivatedUser.getId());

        log.debug("Created Information for User: {}", newUser);
        return newUser;
    }

    /**
     * Handles the case where a user registers a new account but a user with the same login already
     * exists in Artemis.
     *
     * @param newUser the new user
     * @param existingUser the existing user
     * @param password the entered raw password
     * @return the existing non-activated user in Artemis.
     */
    private User handleRegisterUserWithSameLoginAsExistingUser(User newUser, User existingUser, String password) {
        // An account with the same login is already activated.
        if (existingUser.getActivated()) {
            throw new UsernameAlreadyUsedException();
        }

        // The user has the same login and email, but the account is not activated.
        // Return the existing non-activated user so that Artemis can re-send the
        // activation link.
        if (existingUser.getEmail().equals(newUser.getEmail())) {
            // Update the existing user and VCS
            newUser.setId(existingUser.getId());
            User updatedExistingUser = userRepository.save(newUser);
            optionalVcsUserManagementService
                    .ifPresent(vcsUserManagementService -> vcsUserManagementService.updateVcsUser(existingUser.getLogin(), updatedExistingUser, Set.of(), Set.of(), password));

            // Post-pone the cleaning up of the account
            instanceMessageSendService.sendRemoveNonActivatedUserSchedule(updatedExistingUser.getId());
            return updatedExistingUser;
        }

        // The email is different which means that the user wants to re-register the same
        // account with a different email. Block this.
        throw new AccountRegistrationBlockedException(existingUser.getEmail());
    }

    /**
     * Searches the (optional) LDAP service for a user with the give registration number (= Matrikelnummer) and returns a new Artemis user-
     * Also creates the user in the external user management (e.g. JIRA), in case this is activated
     * Note: this method should only be used if the user does not yet exist in the database
     *
     * @param registrationNumber the matriculation number of the student
     * @return a new user or null if the LDAP user was not found
     */
    public Optional<User> createUserFromLdap(String registrationNumber) {
        if (!StringUtils.hasText(registrationNumber)) {
            return Optional.empty();
        }
        if (ldapUserService.isPresent()) {
            Optional<LdapUserDto> ldapUserOptional = ldapUserService.get().findByRegistrationNumber(registrationNumber);
            if (ldapUserOptional.isPresent()) {
                LdapUserDto ldapUser = ldapUserOptional.get();
                log.info("Ldap User {} has registration number: {}", ldapUser.getUsername(), ldapUser.getRegistrationNumber());

                // handle edge case, the user already exists in Artemis, but for some reason does not have a registration number or it is wrong
                if (StringUtils.hasText(ldapUser.getUsername())) {
                    var existingUser = userRepository.findOneByLogin(ldapUser.getUsername());
                    if (existingUser.isPresent()) {
                        existingUser.get().setRegistrationNumber(ldapUser.getRegistrationNumber());
                        saveUser(existingUser.get());
                        return existingUser;
                    }
                }

                // Use empty password, so that we don't store the credentials of Jira users in the Artemis DB
                User user = userCreationService.createUser(ldapUser.getUsername(), "", null, ldapUser.getFirstName(), ldapUser.getLastName(), ldapUser.getEmail(),
                        registrationNumber, null, "en", false);
                if (useExternalUserManagement) {
                    artemisAuthenticationProvider.createUserInExternalUserManagement(user);
                }
                return Optional.of(user);
            }
            else {
                log.warn("Ldap User with registration number {} not found", registrationNumber);
            }
        }
        return Optional.empty();
    }

    /**
     * Updates the user (and synchronizes its password) and its groups in the connected version control system (e.g. GitLab if available).
     * Also updates the user groups in the used authentication provider (like {@link JiraAuthenticationProvider}.
     *
     * @param oldUserLogin The username of the user. If the username is updated in the user object, it must be the one before the update in order to find the user in the VCS
     * @param user         The updated user in Artemis (this method assumes that the user including its groups was already saved to the Artemis database)
     * @param oldGroups    The old groups of the user before the update
     * @param newPassword  If provided, the password gets updated
     */
    // TODO: The password can be null but Jenkins requires it to be non null => How do we get the password on update?
    // Or how do we get Jenkins to update the user without recreating it
    public void updateUserInConnectorsAndAuthProvider(User user, String oldUserLogin, Set<String> oldGroups, String newPassword) {
        final var updatedGroups = user.getGroups();
        final var removedGroups = oldGroups.stream().filter(group -> !updatedGroups.contains(group)).collect(Collectors.toSet());
        final var addedGroups = updatedGroups.stream().filter(group -> !oldGroups.contains(group)).collect(Collectors.toSet());
        optionalVcsUserManagementService.ifPresent(vcsUserManagementService -> vcsUserManagementService.updateVcsUser(oldUserLogin, user, removedGroups, addedGroups, newPassword));
        optionalCIUserManagementService
                .ifPresent(ciUserManagementService -> ciUserManagementService.updateUserAndGroups(oldUserLogin, user, newPassword, addedGroups, removedGroups));

        removedGroups.forEach(group -> artemisAuthenticationProvider.removeUserFromGroup(user, group)); // e.g. Jira
        try {
            addedGroups.forEach(group -> artemisAuthenticationProvider.addUserToGroup(user, group)); // e.g. JIRA
        }
        catch (ArtemisAuthenticationException e) {
            // This might throw exceptions, for example if the group does not exist on the authentication service. We can safely ignore it
        }
    }

    /**
     * Delete user based on login string
     *
     * @param login user login string
     */
    @Transactional // ok because entities are deleted
    public void deleteUser(String login) {
        // Delete the user in the connected VCS if necessary (e.g. for GitLab)
        optionalVcsUserManagementService.ifPresent(userManagementService -> userManagementService.deleteVcsUser(login));
        // Delete the user in the local Artemis database
        userRepository.findOneByLogin(login).ifPresent(user -> {
            optionalCIUserManagementService.ifPresent(ciUserManagementService -> ciUserManagementService.deleteUser(user));
            deleteUser(user);
            log.warn("Deleted User: {}", user);
        });
    }

    @Transactional // ok because entities are deleted
    protected void deleteUser(User user) {
        // TODO: before we can delete the user, we need to make sure that all associated objects are deleted as well (or the connection to user is set to null)
        // 1) All participation connected to the user (as student)
        // 2) All notifications connected to the user
        // 3) All results connected to the user (as assessor)
        // 4) All complaints and complaints responses associated to the user
        // 5) All student exams associated to the user
        // 6) All LTIid and LTIOutcomeUrls associated to the user
        // 7) All Post and AnswerPost
        // 8) Remove the user from its teams
        // 9) Delete the submissionVersion / remove the user from the submissionVersion
        // 10) Delete the tutor participation

        studentScoreRepository.deleteAllByUser(user);

        userRepository.delete(user);
        clearUserCaches(user);
        userRepository.flush();
    }

    /**
     * Change password of current user
     *
     * @param currentClearTextPassword cleartext password
     * @param newPassword              new password string
     */
    public void changePassword(String currentClearTextPassword, String newPassword) {
        SecurityUtils.getCurrentUserLogin().flatMap(userRepository::findOneByLogin).ifPresent(user -> {
<<<<<<< HEAD
            String currentEncryptedPassword = user.getPassword();
            if (!passwordService.checkPasswordMatch(currentClearTextPassword, currentEncryptedPassword)) {
                throw new PasswordViolatesRequirementsException();
=======
            String currentPasswordHash = user.getPassword();
            if (!passwordService.checkPasswordMatch(currentClearTextPassword, currentPasswordHash)) {
                throw new InvalidPasswordException();
>>>>>>> 11b0d052
            }
            String newPasswordHash = passwordService.hashPassword(newPassword);
            user.setPassword(newPasswordHash);
            saveUser(user);
            optionalVcsUserManagementService.ifPresent(vcsUserManagementService -> vcsUserManagementService.updateVcsUser(user.getLogin(), user, null, null, newPassword));
            optionalCIUserManagementService.ifPresent(ciUserManagementService -> ciUserManagementService.updateUser(user, newPassword));

            log.debug("Changed password for User: {}", user);
        });
    }

    private void clearUserCaches(User user) {
        var userCache = cacheManager.getCache(User.class.getName());
        if (userCache != null) {
            userCache.evict(user.getLogin());
        }
    }

    /**
     * Update the guided tour settings of the currently logged in user
     *
     * @param guidedTourSettings the updated set of guided tour settings
     * @return the updated user object with the changed guided tour settings
     */
    public User updateGuidedTourSettings(Set<GuidedTourSetting> guidedTourSettings) {
        User loggedInUser = userRepository.getUserWithGroupsAuthoritiesAndGuidedTourSettings();
        loggedInUser.getGuidedTourSettings().clear();
        for (GuidedTourSetting setting : guidedTourSettings) {
            loggedInUser.addGuidedTourSetting(setting);
            guidedTourSettingsRepository.save(setting);
        }
        // TODO: do we really need to save the user here, or is it enough if we save in the guidedTourSettingsRepository?
        return saveUser(loggedInUser);
    }

    /**
     * Delete a given guided tour setting of the currently logged in user (e.g. when the user restarts a guided tutorial)
     *
     * @param guidedTourSettingsKey the key of the guided tour setting that should be deleted
     * @return the updated user object without the deleted guided tour setting
     */
    public User deleteGuidedTourSetting(String guidedTourSettingsKey) {
        User loggedInUser = userRepository.getUserWithGroupsAuthoritiesAndGuidedTourSettings();
        Set<GuidedTourSetting> guidedTourSettings = loggedInUser.getGuidedTourSettings();
        for (GuidedTourSetting setting : guidedTourSettings) {
            if (setting.getGuidedTourKey().equals(guidedTourSettingsKey)) {
                loggedInUser.removeGuidedTourSetting(setting);
                break;
            }
        }
        return saveUser(loggedInUser);
    }

    /**
     * delete the group with the given name
     *
     * @param groupName the name of the group which should be deleted
     */
    public void deleteGroup(String groupName) {
        artemisAuthenticationProvider.deleteGroup(groupName);
        removeGroupFromUsers(groupName);
    }

    /**
     * removes the passed group from all users in the Artemis database, e.g. when the group was deleted
     *
     * @param groupName the group that should be removed from all existing users
     */
    public void removeGroupFromUsers(String groupName) {
        log.info("Remove group {} from users", groupName);
        List<User> users = userRepository.findAllInGroupWithAuthorities(groupName);
        log.info("Found {} users with group {}", users.size(), groupName);
        for (User user : users) {
            user.getGroups().remove(groupName);
            saveUser(user);
        }
    }

    /**
     * add the user to the specified group and update in VCS (like GitLab) if used
     *
     * @param user  the user
     * @param group the group
     * @param role the role
     */
    public void addUserToGroup(User user, String group, Role role) {
        addUserToGroupInternal(user, group); // internal Artemis database
        try {
            artemisAuthenticationProvider.addUserToGroup(user, group);  // e.g. JIRA
        }
        catch (ArtemisAuthenticationException e) {
            // This might throw exceptions, for example if the group does not exist on the authentication service. We can safely ignore it
        }
        // e.g. Gitlab: TODO: include the role to distinguish more cases
        optionalVcsUserManagementService.ifPresent(vcsUserManagementService -> vcsUserManagementService.updateVcsUser(user.getLogin(), user, Set.of(), Set.of(group)));
        optionalCIUserManagementService.ifPresent(ciUserManagementService -> ciUserManagementService.addUserToGroups(user.getLogin(), Set.of(group)));
    }

    /**
     * adds the user to the group only in the Artemis database
     *
     * @param user  the user
     * @param group the group
     */
    private void addUserToGroupInternal(User user, String group) {
        log.debug("Add user {} to group {}", user.getLogin(), group);
        if (!user.getGroups().contains(group)) {
            user.getGroups().add(group);
            user.setAuthorities(authorityService.buildAuthorities(user));
            saveUser(user);
        }
    }

    /**
     * remove the user from the specified group only in the Artemis database
     *
     * @param user  the user
     * @param group the group
     * @param role the role
     */
    public void removeUserFromGroup(User user, String group, Role role) {
        removeUserFromGroupInternal(user, group); // internal Artemis database
        artemisAuthenticationProvider.removeUserFromGroup(user, group); // e.g. JIRA
        // e.g. Gitlab
        optionalVcsUserManagementService.ifPresent(vcsUserManagementService -> vcsUserManagementService.updateVcsUser(user.getLogin(), user, Set.of(group), Set.of()));
        optionalCIUserManagementService.ifPresent(ciUserManagementService -> {
            ciUserManagementService.removeUserFromGroups(user.getLogin(), Set.of(group));
            ciUserManagementService.addUserToGroups(user.getLogin(), user.getGroups());
        });
    }

    /**
     * remove the user from the specified group and update in VCS (like GitLab) if used
     *
     * @param user  the user
     * @param group the group
     */
    private void removeUserFromGroupInternal(User user, String group) {
        log.info("Remove user {} from group {}", user.getLogin(), group);
        if (user.getGroups().contains(group)) {
            user.getGroups().remove(group);
            user.setAuthorities(authorityService.buildAuthorities(user));
            saveUser(user);
        }
    }

    /**
     * This method first tries to find the student in the internal Artemis user database (because the user is most probably already using Artemis).
     * In case the user cannot be found, we additionally search the (TUM) LDAP in case it is configured properly.
     *
     *       @param registrationNumber     the registration number of the user
     *       @param courseGroupName        the courseGroup the user has to be added to
     *       @param courseGroupRole        the courseGroupRole enum
     *       @param login                  the login of the user
     *       @return the found student, otherwise returns an empty optional
     *
     * */
    public Optional<User> findUserAndAddToCourse(String registrationNumber, String courseGroupName, Role courseGroupRole, String login) {
        try {
            // 1) we use the registration number and try to find the student in the Artemis user database
            var optionalStudent = userRepository.findUserWithGroupsAndAuthoritiesByRegistrationNumber(registrationNumber);
            if (optionalStudent.isPresent()) {
                var student = optionalStudent.get();
                // we only need to add the student to the course group, if the student is not yet part of it, otherwise the student cannot access the
                // course)
                if (!student.getGroups().contains(courseGroupName)) {
                    this.addUserToGroup(student, courseGroupName, courseGroupRole);
                }
                return optionalStudent;
            }

            // 2) if we cannot find the student, we use the registration number and try to find the student in the (TUM) LDAP, create it in the Artemis DB and in a
            // potential external user management system
            optionalStudent = this.createUserFromLdap(registrationNumber);
            if (optionalStudent.isPresent()) {
                var student = optionalStudent.get();
                // the newly created user needs to get the rights to access the course
                this.addUserToGroup(student, courseGroupName, courseGroupRole);
                return optionalStudent;
            }

            // 3) if we cannot find the user in the (TUM) LDAP or the registration number was not set properly, try again using the login
            optionalStudent = userRepository.findUserWithGroupsAndAuthoritiesByLogin(login);
            if (optionalStudent.isPresent()) {
                var student = optionalStudent.get();
                // the newly created user needs to get the rights to access the course
                this.addUserToGroup(student, courseGroupName, courseGroupRole);
                return optionalStudent;
            }

            log.warn("User with registration number '{}' and login '{}' not found in Artemis user database nor found in (TUM) LDAP", registrationNumber, login);
        }
        catch (Exception ex) {
            log.warn("Error while processing user with registration number " + registrationNumber, ex);
        }
        return Optional.empty();
    }

    public void updateUserNotificationVisibility(Long userId, ZonedDateTime hideUntil) {
        userRepository.updateUserNotificationVisibility(userId, hideUntil);
    }
}<|MERGE_RESOLUTION|>--- conflicted
+++ resolved
@@ -445,15 +445,9 @@
      */
     public void changePassword(String currentClearTextPassword, String newPassword) {
         SecurityUtils.getCurrentUserLogin().flatMap(userRepository::findOneByLogin).ifPresent(user -> {
-<<<<<<< HEAD
-            String currentEncryptedPassword = user.getPassword();
-            if (!passwordService.checkPasswordMatch(currentClearTextPassword, currentEncryptedPassword)) {
-                throw new PasswordViolatesRequirementsException();
-=======
             String currentPasswordHash = user.getPassword();
             if (!passwordService.checkPasswordMatch(currentClearTextPassword, currentPasswordHash)) {
-                throw new InvalidPasswordException();
->>>>>>> 11b0d052
+                throw new PasswordViolatesRequirementsException();
             }
             String newPasswordHash = passwordService.hashPassword(newPassword);
             user.setPassword(newPasswordHash);
