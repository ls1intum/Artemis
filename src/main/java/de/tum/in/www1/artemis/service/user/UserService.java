package de.tum.in.www1.artemis.service.user;

import static de.tum.in.www1.artemis.domain.Authority.ADMIN_AUTHORITY;
import static de.tum.in.www1.artemis.security.AuthoritiesConstants.*;

import java.time.Instant;
import java.util.HashSet;
import java.util.List;
import java.util.Optional;
import java.util.Set;
import java.util.stream.Collectors;

import org.slf4j.Logger;
import org.slf4j.LoggerFactory;
import org.springframework.beans.factory.annotation.Value;
import org.springframework.boot.context.event.ApplicationReadyEvent;
import org.springframework.cache.CacheManager;
import org.springframework.context.event.EventListener;
import org.springframework.stereotype.Service;
import org.springframework.transaction.annotation.Transactional;
import org.springframework.util.StringUtils;

import de.tum.in.www1.artemis.domain.Authority;
import de.tum.in.www1.artemis.domain.GuidedTourSetting;
import de.tum.in.www1.artemis.domain.User;
import de.tum.in.www1.artemis.exception.ArtemisAuthenticationException;
import de.tum.in.www1.artemis.exception.UsernameAlreadyUsedException;
<<<<<<< HEAD
import de.tum.in.www1.artemis.repository.*;
=======
import de.tum.in.www1.artemis.repository.AuthorityRepository;
import de.tum.in.www1.artemis.repository.GuidedTourSettingsRepository;
import de.tum.in.www1.artemis.repository.UserRepository;
>>>>>>> 5f7d7b04
import de.tum.in.www1.artemis.security.ArtemisAuthenticationProvider;
import de.tum.in.www1.artemis.security.SecurityUtils;
import de.tum.in.www1.artemis.service.connectors.VcsUserManagementService;
import de.tum.in.www1.artemis.service.connectors.jira.JiraAuthenticationProvider;
import de.tum.in.www1.artemis.service.dto.UserDTO;
import de.tum.in.www1.artemis.service.ldap.LdapUserDto;
import de.tum.in.www1.artemis.service.ldap.LdapUserService;
import de.tum.in.www1.artemis.web.rest.errors.EmailAlreadyUsedException;
import de.tum.in.www1.artemis.web.rest.errors.InvalidPasswordException;
import de.tum.in.www1.artemis.web.rest.vm.ManagedUserVM;
import io.github.jhipster.security.RandomUtil;

/**
 * Service class for managing users.
 */
@Service
public class UserService {

    private final Logger log = LoggerFactory.getLogger(UserService.class);

    @Value("${artemis.user-management.use-external}")
    private Boolean useExternalUserManagement;

    @Value("${artemis.user-management.internal-admin.username:#{null}}")
    private Optional<String> artemisInternalAdminUsername;

    @Value("${artemis.user-management.internal-admin.password:#{null}}")
    private Optional<String> artemisInternalAdminPassword;

    private final UserCreationService userCreationService;

    private final UserRepository userRepository;

    private final PasswordService passwordService;

    private final AuthorityService authorityService;

    private final Optional<LdapUserService> ldapUserService;

    private final Optional<VcsUserManagementService> optionalVcsUserManagementService;

    private final ArtemisAuthenticationProvider artemisAuthenticationProvider;

    private final StudentScoreRepository studentScoreRepository;

    private final GuidedTourSettingsRepository guidedTourSettingsRepository;

    private final CacheManager cacheManager;

    private final AuthorityRepository authorityRepository;

<<<<<<< HEAD
    public UserService(UserRepository userRepository, AuthorityRepository authorityRepository, CacheManager cacheManager, Optional<LdapUserService> ldapUserService,
            GuidedTourSettingsRepository guidedTourSettingsRepository, CourseRepository courseRepository, PasswordService passwordService,
            StudentScoreRepository studentScoreRepository) {
=======
    private final GuidedTourSettingsRepository guidedTourSettingsRepository;

    public UserService(UserCreationService userCreationService, UserRepository userRepository, AuthorityService authorityService, AuthorityRepository authorityRepository,
            CacheManager cacheManager, Optional<LdapUserService> ldapUserService, GuidedTourSettingsRepository guidedTourSettingsRepository, PasswordService passwordService,
            Optional<VcsUserManagementService> optionalVcsUserManagementService, ArtemisAuthenticationProvider artemisAuthenticationProvider) {
        this.userCreationService = userCreationService;
>>>>>>> 5f7d7b04
        this.userRepository = userRepository;
        this.authorityService = authorityService;
        this.authorityRepository = authorityRepository;
        this.cacheManager = cacheManager;
        this.ldapUserService = ldapUserService;
        this.guidedTourSettingsRepository = guidedTourSettingsRepository;
        this.passwordService = passwordService;
<<<<<<< HEAD
        this.studentScoreRepository = studentScoreRepository;
    }

    @Autowired
    // break the dependency cycle
    public void setOptionalVcsUserManagementService(Optional<VcsUserManagementService> optionalVcsUserManagementService) {
=======
>>>>>>> 5f7d7b04
        this.optionalVcsUserManagementService = optionalVcsUserManagementService;
        this.artemisAuthenticationProvider = artemisAuthenticationProvider;
    }

    /**
     * find all users who do not have registration numbers: in case they are TUM users, try to retrieve their registration number and set a proper first name and last name
     */
    @EventListener(ApplicationReadyEvent.class)
    public void applicationReady() {

        try {
            if (artemisInternalAdminUsername.isPresent() && artemisInternalAdminPassword.isPresent()) {
                // authenticate so that db queries are possible
                SecurityUtils.setAuthorizationObject();
                Optional<User> existingInternalAdmin = userRepository.findOneWithGroupsAndAuthoritiesByLogin(artemisInternalAdminUsername.get());
                if (existingInternalAdmin.isPresent()) {
                    log.info("Update internal admin user " + artemisInternalAdminUsername.get());
                    existingInternalAdmin.get().setPassword(passwordService.encodePassword(artemisInternalAdminPassword.get()));
                    // needs to be mutable --> new HashSet<>(Set.of(...))
                    existingInternalAdmin.get().setAuthorities(new HashSet<>(Set.of(ADMIN_AUTHORITY, new Authority(USER))));
                    saveUser(existingInternalAdmin.get());
                    updateUserInConnectorsAndAuthProvider(existingInternalAdmin.get(), existingInternalAdmin.get().getLogin(), existingInternalAdmin.get().getGroups());
                }
                else {
                    log.info("Create internal admin user " + artemisInternalAdminUsername.get());
                    ManagedUserVM userDto = new ManagedUserVM();
                    userDto.setLogin(artemisInternalAdminUsername.get());
                    userDto.setPassword(artemisInternalAdminPassword.get());
                    userDto.setActivated(true);
                    userDto.setFirstName("Administrator");
                    userDto.setLastName("Administrator");
                    userDto.setEmail("admin@localhost");
                    userDto.setLangKey("en");
                    userDto.setCreatedBy("system");
                    userDto.setLastModifiedBy("system");
                    // needs to be mutable --> new HashSet<>(Set.of(...))
                    userDto.setAuthorities(new HashSet<>(Set.of(ADMIN, USER)));
                    userDto.setGroups(new HashSet<>());
                    userCreationService.createUser(userDto);
                }
            }
        }
        catch (Exception ex) {
            log.error("An error occurred after application startup when creating or updating the admin user or in the LDAP search: " + ex.getMessage(), ex);
        }
    }

    /**
     * Activate user registration
     *
     * @param key activation key for user registration
     * @return user if user exists otherwise null
     */
    public Optional<User> activateRegistration(String key) {
        log.debug("Activating user for activation key {}", key);
        return userRepository.findOneByActivationKey(key).map(user -> {
            // activate given user for the registration key.
            userCreationService.activateUser(user);
            return user;
        });
    }

    /**
     * Reset user password for given reset key
     *
     * @param newPassword new password string
     * @param key         reset key
     * @return user for whom the password was performed
     */
    public Optional<User> completePasswordReset(String newPassword, String key) {
        log.debug("Reset user password for reset key {}", key);
        return userRepository.findOneByResetKey(key).filter(user -> user.getResetDate().isAfter(Instant.now().minusSeconds(86400))).map(user -> {
            user.setPassword(passwordService.encodePassword(newPassword));
            user.setResetKey(null);
            user.setResetDate(null);
            saveUser(user);
            optionalVcsUserManagementService.ifPresent(vcsUserManagementService -> vcsUserManagementService.updateUser(user.getLogin(), user, null, null, true));
            return user;
        });
    }

    /**
     * saves the user and clears the cache
     *
     * @param user the user object that will be saved into the database
     * @return the saved and potentially updated user object
     */
    public User saveUser(User user) {
        clearUserCaches(user);
        log.debug("Save user " + user);
        return userRepository.save(user);
    }

    /**
     * Request password reset for user email
     *
     * @param mail to find user
     * @return user if user exists otherwise null
     */
    public Optional<User> requestPasswordReset(String mail) {
        return userRepository.findOneByEmailIgnoreCase(mail).filter(User::getActivated).map(user -> {
            user.setResetKey(RandomUtil.generateResetKey());
            user.setResetDate(Instant.now());
            return saveUser(user);
        });
    }

    /**
     * Register user and create it only in the internal Artemis database. This is a pure service method without any logic with respect to external systems.
     *
     * @param userDTO  user data transfer object
     * @param password string
     * @return newly registered user or throw registration exception
     */
    public User registerUser(UserDTO userDTO, String password) {
        userRepository.findOneByLogin(userDTO.getLogin().toLowerCase()).ifPresent(existingUser -> {
            boolean removed = removeNonActivatedUser(existingUser);
            if (!removed) {
                throw new UsernameAlreadyUsedException();
            }
        });
        userRepository.findOneByEmailIgnoreCase(userDTO.getEmail()).ifPresent(existingUser -> {
            boolean removed = removeNonActivatedUser(existingUser);
            if (!removed) {
                throw new EmailAlreadyUsedException();
            }
        });
        final var newUser = new User();
        String encryptedPassword = passwordService.encodePassword(password);
        newUser.setLogin(userDTO.getLogin().toLowerCase());
        // new user gets initially a generated password
        newUser.setPassword(encryptedPassword);
        newUser.setFirstName(userDTO.getFirstName());
        newUser.setLastName(userDTO.getLastName());
        newUser.setEmail(userDTO.getEmail().toLowerCase());
        newUser.setImageUrl(userDTO.getImageUrl());
        newUser.setLangKey(userDTO.getLangKey());
        // new user is not active
        newUser.setActivated(false);
        // new user gets registration key
        newUser.setActivationKey(RandomUtil.generateActivationKey());
        Set<Authority> authorities = new HashSet<>();
        authorityRepository.findById(USER).ifPresent(authorities::add);
        newUser.setAuthorities(authorities);
        saveUser(newUser);
        // we need to save first so that the user can be found in the database in the subsequent method
        optionalVcsUserManagementService.ifPresent(vcsUserManagementService -> vcsUserManagementService.createUser(newUser));
        log.debug("Created Information for User: {}", newUser);
        return newUser;
    }

    /**
     * Remove non activated user
     *
     * @param existingUser user object of an existing user
     * @return true if removal has been executed successfully otherwise false
     */
    private boolean removeNonActivatedUser(User existingUser) {
        if (existingUser.getActivated()) {
            return false;
        }
        optionalVcsUserManagementService.ifPresent(vcsUserManagementService -> vcsUserManagementService.deleteUser(existingUser.getLogin()));
        deleteUser(existingUser);
        return true;
    }

    /**
     * Searches the (optional) LDAP service for a user with the give registration number (= Matrikelnummer) and returns a new Artemis user-
     * Also creates the user in the external user management (e.g. JIRA), in case this is activated
     * Note: this method should only be used if the user does not yet exist in the database
     *
     * @param registrationNumber the matriculation number of the student
     * @return a new user or null if the LDAP user was not found
     */
    public Optional<User> createUserFromLdap(String registrationNumber) {
        if (!StringUtils.hasText(registrationNumber)) {
            return Optional.empty();
        }
        if (ldapUserService.isPresent()) {
            Optional<LdapUserDto> ldapUserOptional = ldapUserService.get().findByRegistrationNumber(registrationNumber);
            if (ldapUserOptional.isPresent()) {
                LdapUserDto ldapUser = ldapUserOptional.get();
                log.info("Ldap User " + ldapUser.getUsername() + " has registration number: " + ldapUser.getRegistrationNumber());

                // handle edge case, the user already exists in Artemis, but for some reason does not have a registration number or it is wrong
                if (StringUtils.hasText(ldapUser.getUsername())) {
                    var existingUser = userRepository.findOneByLogin(ldapUser.getUsername());
                    if (existingUser.isPresent()) {
                        existingUser.get().setRegistrationNumber(ldapUser.getRegistrationNumber());
                        saveUser(existingUser.get());
                        return existingUser;
                    }
                }

                // Use empty password, so that we don't store the credentials of Jira users in the Artemis DB
                User user = userCreationService.createUser(ldapUser.getUsername(), "", ldapUser.getFirstName(), ldapUser.getLastName(), ldapUser.getEmail(), registrationNumber,
                        null, "en");
                if (useExternalUserManagement) {
                    artemisAuthenticationProvider.createUserInExternalUserManagement(user);
                }
                return Optional.of(user);
            }
            else {
                log.warn("Ldap User with registration number " + registrationNumber + " not found");
            }
        }
        return Optional.empty();
    }

    /**
     * Update basic information (first name, last name, email, language) for the current user.
     *
     * @param firstName first name of user
     * @param lastName  last name of user
     * @param email     email id of user
     * @param langKey   language key
     * @param imageUrl  image URL of user
     */
    public void updateUser(String firstName, String lastName, String email, String langKey, String imageUrl) {
        SecurityUtils.getCurrentUserLogin().flatMap(userRepository::findOneByLogin).ifPresent(user -> {
            user.setFirstName(firstName);
            user.setLastName(lastName);
            user.setEmail(email.toLowerCase());
            user.setLangKey(langKey);
            user.setImageUrl(imageUrl);
            saveUser(user);
            log.info("Changed Information for User: {}", user);
            optionalVcsUserManagementService.ifPresent(vcsUserManagementService -> vcsUserManagementService.updateUser(user.getLogin(), user, null, null, true));
        });
    }

    /**
     * Update all information for a specific user (incl. its password), and return the modified user.
     *
     * @param user           The user that should get updated
     * @param updatedUserDTO The DTO containing the to be updated values
     * @return updated user
     */
    public User updateUser(User user, ManagedUserVM updatedUserDTO) {
        final var oldUserLogin = user.getLogin();
        final var oldGroups = user.getGroups();
        user.setLogin(updatedUserDTO.getLogin().toLowerCase());
        user.setFirstName(updatedUserDTO.getFirstName());
        user.setLastName(updatedUserDTO.getLastName());
        user.setEmail(updatedUserDTO.getEmail().toLowerCase());
        user.setImageUrl(updatedUserDTO.getImageUrl());
        user.setActivated(updatedUserDTO.isActivated());
        user.setLangKey(updatedUserDTO.getLangKey());
        user.setGroups(updatedUserDTO.getGroups());
        if (updatedUserDTO.getPassword() != null) {
            user.setPassword(passwordService.encodePassword(updatedUserDTO.getPassword()));
        }
        Set<Authority> managedAuthorities = user.getAuthorities();
        managedAuthorities.clear();
        updatedUserDTO.getAuthorities().stream().map(authorityRepository::findById).filter(Optional::isPresent).map(Optional::get).forEach(managedAuthorities::add);
        user = saveUser(user);

        updateUserInConnectorsAndAuthProvider(user, oldUserLogin, oldGroups);

        log.debug("Changed Information for User: {}", user);
        return user;
    }

    /**
     * Updates the user (optionally also synchronizes its password) and its groups in the connected version control system (e.g. GitLab if available).
     * Also updates the user groups in the used authentication provider (like {@link JiraAuthenticationProvider}.
     *
     * @param oldUserLogin The username of the user. If the username is updated in the user object, it must be the one before the update in order to find the user in the VCS
     * @param user         The updated user in Artemis (this method assumes that the user including its groups was already saved to the Artemis database)
     * @param oldGroups    The old groups of the user before the update
     */
    private void updateUserInConnectorsAndAuthProvider(User user, String oldUserLogin, Set<String> oldGroups) {
        final var updatedGroups = user.getGroups();
        final var removedGroups = oldGroups.stream().filter(group -> !updatedGroups.contains(group)).collect(Collectors.toSet());
        final var addedGroups = updatedGroups.stream().filter(group -> !oldGroups.contains(group)).collect(Collectors.toSet());
        optionalVcsUserManagementService.ifPresent(vcsUserManagementService -> vcsUserManagementService.updateUser(oldUserLogin, user, removedGroups, addedGroups, true));
        removedGroups.forEach(group -> artemisAuthenticationProvider.removeUserFromGroup(user, group)); // e.g. JIRA
        try {
            addedGroups.forEach(group -> artemisAuthenticationProvider.addUserToGroup(user, group)); // e.g. JIRA
        }
        catch (ArtemisAuthenticationException e) {
            // This might throw exceptions, for example if the group does not exist on the authentication service. We can safely ignore it
        }
    }

    /**
     * Delete user based on login string
     *
     * @param login user login string
     */
    @Transactional // ok because entities are deleted
    public void deleteUser(String login) {
        // Delete the user in the connected VCS if necessary (e.g. for GitLab)
        optionalVcsUserManagementService.ifPresent(userManagementService -> userManagementService.deleteUser(login));
        // Delete the user in the local Artemis database
        userRepository.findOneByLogin(login).ifPresent(user -> {
            deleteUser(user);
            log.warn("Deleted User: {}", user);
        });
    }

    @Transactional // ok because entities are deleted
    protected void deleteUser(User user) {
        // TODO: before we can delete the user, we need to make sure that all associated objects are deleted as well (or the connection to user is set to null)
        // 1) All participation connected to the user (as student)
        // 2) All notifications connected to the user
        // 3) All results connected to the user (as assessor)
        // 4) All complaints and complaints responses associated to the user
        // 5) All student exams associated to the user
        // 6) All LTIid and LTIOutcomeUrls associated to the user
        // 7) All StudentQuestion and StudentQuestionAnswer
        // 8) Remove the user from its teams
        // 9) Delete the submissionVersion / remove the user from the submissionVersion
        // 10) Delete the tutor participation

        studentScoreRepository.deleteAllByUser(user);

        userRepository.delete(user);
        clearUserCaches(user);
        userRepository.flush();
    }

    /**
     * Change password of current user
     *
     * @param currentClearTextPassword cleartext password
     * @param newPassword              new password string
     */
    public void changePassword(String currentClearTextPassword, String newPassword) {
        SecurityUtils.getCurrentUserLogin().flatMap(userRepository::findOneByLogin).ifPresent(user -> {
            String currentEncryptedPassword = user.getPassword();
            if (!passwordService.checkPasswordMatch(currentClearTextPassword, currentEncryptedPassword)) {
                throw new InvalidPasswordException();
            }
            String encryptedPassword = passwordService.encodePassword(newPassword);
            user.setPassword(encryptedPassword);
            saveUser(user);
            optionalVcsUserManagementService.ifPresent(vcsUserManagementService -> vcsUserManagementService.updateUser(user.getLogin(), user, null, null, true));
            log.debug("Changed password for User: {}", user);
        });
    }

    private void clearUserCaches(User user) {
        var userCache = cacheManager.getCache(User.class.getName());
        if (userCache != null) {
            userCache.evict(user.getLogin());
        }
    }

    /**
     * Update the guided tour settings of the currently logged in user
     *
     * @param guidedTourSettings the updated set of guided tour settings
     * @return the updated user object with the changed guided tour settings
     */
    public User updateGuidedTourSettings(Set<GuidedTourSetting> guidedTourSettings) {
        User loggedInUser = userRepository.getUserWithGroupsAuthoritiesAndGuidedTourSettings();
        loggedInUser.getGuidedTourSettings().clear();
        for (GuidedTourSetting setting : guidedTourSettings) {
            loggedInUser.addGuidedTourSetting(setting);
            guidedTourSettingsRepository.save(setting);
        }
        // TODO: do we really need to save the user here, or is it enough if we save in the guidedTourSettingsRepository?
        return saveUser(loggedInUser);
    }

    /**
     * Delete a given guided tour setting of the currently logged in user (e.g. when the user restarts a guided tutorial)
     *
     * @param guidedTourSettingsKey the key of the guided tour setting that should be deleted
     * @return the updated user object without the deleted guided tour setting
     */
    public User deleteGuidedTourSetting(String guidedTourSettingsKey) {
        User loggedInUser = userRepository.getUserWithGroupsAuthoritiesAndGuidedTourSettings();
        Set<GuidedTourSetting> guidedTourSettings = loggedInUser.getGuidedTourSettings();
        for (GuidedTourSetting setting : guidedTourSettings) {
            if (setting.getGuidedTourKey().equals(guidedTourSettingsKey)) {
                loggedInUser.removeGuidedTourSetting(setting);
                break;
            }
        }
        return saveUser(loggedInUser);
    }

    /**
     * delete the group with the given name
     *
     * @param groupName the name of the group which should be deleted
     */
    public void deleteGroup(String groupName) {
        artemisAuthenticationProvider.deleteGroup(groupName);
        removeGroupFromUsers(groupName);
    }

    /**
     * removes the passed group from all users in the Artemis database, e.g. when the group was deleted
     *
     * @param groupName the group that should be removed from all existing users
     */
    public void removeGroupFromUsers(String groupName) {
        log.info("Remove group " + groupName + " from users");
        List<User> users = userRepository.findAllInGroupWithAuthorities(groupName);
        log.info("Found " + users.size() + " users with group " + groupName);
        for (User user : users) {
            user.getGroups().remove(groupName);
            saveUser(user);
        }
    }

    /**
     * add the user to the specified group and update in VCS (like GitLab) if used
     *
     * @param user  the user
     * @param group the group
     */
    public void addUserToGroup(User user, String group) {
        addUserToGroupInternal(user, group); // internal Artemis database
        try {
            artemisAuthenticationProvider.addUserToGroup(user, group);  // e.g. JIRA
        }
        catch (ArtemisAuthenticationException e) {
            // This might throw exceptions, for example if the group does not exist on the authentication service. We can safely ignore it
        }
        // e.g. Gitlab
        optionalVcsUserManagementService.ifPresent(vcsUserManagementService -> vcsUserManagementService.updateUser(user.getLogin(), user, Set.of(), Set.of(group), false));
    }

    /**
     * adds the user to the group only in the Artemis database
     *
     * @param user  the user
     * @param group the group
     */
    private void addUserToGroupInternal(User user, String group) {
        log.debug("Add user " + user.getLogin() + " to group " + group);
        if (!user.getGroups().contains(group)) {
            user.getGroups().add(group);
            user.setAuthorities(authorityService.buildAuthorities(user));
            saveUser(user);
        }
    }

    /**
     * remove the user from the specified group only in the Artemis database
     *
     * @param user  the user
     * @param group the group
     */
    public void removeUserFromGroup(User user, String group) {
        removeUserFromGroupInternal(user, group); // internal Artemis database
        artemisAuthenticationProvider.removeUserFromGroup(user, group); // e.g. JIRA
        // e.g. Gitlab
        optionalVcsUserManagementService.ifPresent(vcsUserManagementService -> vcsUserManagementService.updateUser(user.getLogin(), user, Set.of(group), Set.of(), false));
    }

    /**
     * remove the user from the specified group and update in VCS (like GitLab) if used
     *
     * @param user  the user
     * @param group the group
     */
    private void removeUserFromGroupInternal(User user, String group) {
        log.info("Remove user " + user.getLogin() + " from group " + group);
        if (user.getGroups().contains(group)) {
            user.getGroups().remove(group);
            user.setAuthorities(authorityService.buildAuthorities(user));
            saveUser(user);
        }
    }
}<|MERGE_RESOLUTION|>--- conflicted
+++ resolved
@@ -25,13 +25,9 @@
 import de.tum.in.www1.artemis.domain.User;
 import de.tum.in.www1.artemis.exception.ArtemisAuthenticationException;
 import de.tum.in.www1.artemis.exception.UsernameAlreadyUsedException;
-<<<<<<< HEAD
-import de.tum.in.www1.artemis.repository.*;
-=======
 import de.tum.in.www1.artemis.repository.AuthorityRepository;
 import de.tum.in.www1.artemis.repository.GuidedTourSettingsRepository;
 import de.tum.in.www1.artemis.repository.UserRepository;
->>>>>>> 5f7d7b04
 import de.tum.in.www1.artemis.security.ArtemisAuthenticationProvider;
 import de.tum.in.www1.artemis.security.SecurityUtils;
 import de.tum.in.www1.artemis.service.connectors.VcsUserManagementService;
@@ -77,24 +73,16 @@
 
     private final StudentScoreRepository studentScoreRepository;
 
-    private final GuidedTourSettingsRepository guidedTourSettingsRepository;
-
     private final CacheManager cacheManager;
 
     private final AuthorityRepository authorityRepository;
 
-<<<<<<< HEAD
-    public UserService(UserRepository userRepository, AuthorityRepository authorityRepository, CacheManager cacheManager, Optional<LdapUserService> ldapUserService,
-            GuidedTourSettingsRepository guidedTourSettingsRepository, CourseRepository courseRepository, PasswordService passwordService,
-            StudentScoreRepository studentScoreRepository) {
-=======
     private final GuidedTourSettingsRepository guidedTourSettingsRepository;
 
     public UserService(UserCreationService userCreationService, UserRepository userRepository, AuthorityService authorityService, AuthorityRepository authorityRepository,
             CacheManager cacheManager, Optional<LdapUserService> ldapUserService, GuidedTourSettingsRepository guidedTourSettingsRepository, PasswordService passwordService,
-            Optional<VcsUserManagementService> optionalVcsUserManagementService, ArtemisAuthenticationProvider artemisAuthenticationProvider) {
+            Optional<VcsUserManagementService> optionalVcsUserManagementService, ArtemisAuthenticationProvider artemisAuthenticationProvider, StudentScoreRepository studentScoreRepository) {
         this.userCreationService = userCreationService;
->>>>>>> 5f7d7b04
         this.userRepository = userRepository;
         this.authorityService = authorityService;
         this.authorityRepository = authorityRepository;
@@ -102,17 +90,9 @@
         this.ldapUserService = ldapUserService;
         this.guidedTourSettingsRepository = guidedTourSettingsRepository;
         this.passwordService = passwordService;
-<<<<<<< HEAD
-        this.studentScoreRepository = studentScoreRepository;
-    }
-
-    @Autowired
-    // break the dependency cycle
-    public void setOptionalVcsUserManagementService(Optional<VcsUserManagementService> optionalVcsUserManagementService) {
-=======
->>>>>>> 5f7d7b04
         this.optionalVcsUserManagementService = optionalVcsUserManagementService;
         this.artemisAuthenticationProvider = artemisAuthenticationProvider;
+        this.studentScoreRepository = studentScoreRepository;
     }
 
     /**
