package de.tum.in.www1.artemis.service.user;

import static de.tum.in.www1.artemis.domain.Authority.ADMIN_AUTHORITY;
import static de.tum.in.www1.artemis.security.AuthoritiesConstants.*;

import java.time.Instant;
import java.util.*;
import java.util.stream.Collectors;

import org.slf4j.Logger;
import org.slf4j.LoggerFactory;
import org.springframework.beans.factory.annotation.Value;
import org.springframework.boot.context.event.ApplicationReadyEvent;
import org.springframework.cache.CacheManager;
import org.springframework.context.event.EventListener;
import org.springframework.stereotype.Service;
import org.springframework.transaction.annotation.Transactional;
import org.springframework.util.StringUtils;

import de.tum.in.www1.artemis.domain.Authority;
import de.tum.in.www1.artemis.domain.GuidedTourSetting;
import de.tum.in.www1.artemis.domain.User;
import de.tum.in.www1.artemis.exception.ArtemisAuthenticationException;
import de.tum.in.www1.artemis.exception.UsernameAlreadyUsedException;
import de.tum.in.www1.artemis.repository.AuthorityRepository;
import de.tum.in.www1.artemis.repository.GuidedTourSettingsRepository;
import de.tum.in.www1.artemis.repository.UserRepository;
import de.tum.in.www1.artemis.security.ArtemisAuthenticationProvider;
import de.tum.in.www1.artemis.security.SecurityUtils;
import de.tum.in.www1.artemis.service.connectors.CIUserManagementService;
import de.tum.in.www1.artemis.service.connectors.VcsUserManagementService;
import de.tum.in.www1.artemis.service.connectors.jira.JiraAuthenticationProvider;
import de.tum.in.www1.artemis.service.dto.UserDTO;
import de.tum.in.www1.artemis.service.ldap.LdapUserDto;
import de.tum.in.www1.artemis.service.ldap.LdapUserService;
import de.tum.in.www1.artemis.web.rest.errors.EmailAlreadyUsedException;
import de.tum.in.www1.artemis.web.rest.errors.InvalidPasswordException;
import de.tum.in.www1.artemis.web.rest.vm.ManagedUserVM;
import io.github.jhipster.security.RandomUtil;

/**
 * Service class for managing users.
 */
@Service
public class UserService {

    private final Logger log = LoggerFactory.getLogger(UserService.class);

    @Value("${artemis.user-management.use-external}")
    private Boolean useExternalUserManagement;

    @Value("${artemis.user-management.internal-admin.username:#{null}}")
    private Optional<String> artemisInternalAdminUsername;

    @Value("${artemis.user-management.internal-admin.password:#{null}}")
    private Optional<String> artemisInternalAdminPassword;

    private final UserCreationService userCreationService;

    private final UserRepository userRepository;

    private final PasswordService passwordService;

    private final AuthorityService authorityService;

    private final Optional<LdapUserService> ldapUserService;

    private final Optional<VcsUserManagementService> optionalVcsUserManagementService;

    private final ArtemisAuthenticationProvider artemisAuthenticationProvider;

    private final CacheManager cacheManager;

    private final AuthorityRepository authorityRepository;

    private final GuidedTourSettingsRepository guidedTourSettingsRepository;

<<<<<<< HEAD
    private final Optional<CIUserManagementService> optionalCIUserManagementService;

    public UserService(UserRepository userRepository, AuthorityRepository authorityRepository, CacheManager cacheManager, Optional<LdapUserService> ldapUserService,
            GuidedTourSettingsRepository guidedTourSettingsRepository, CourseRepository courseRepository, PasswordService passwordService,
            Optional<CIUserManagementService> optionalCIUserManagementService) {
=======
    public UserService(UserCreationService userCreationService, UserRepository userRepository, AuthorityService authorityService, AuthorityRepository authorityRepository,
            CacheManager cacheManager, Optional<LdapUserService> ldapUserService, GuidedTourSettingsRepository guidedTourSettingsRepository, PasswordService passwordService,
            Optional<VcsUserManagementService> optionalVcsUserManagementService, ArtemisAuthenticationProvider artemisAuthenticationProvider) {
        this.userCreationService = userCreationService;
>>>>>>> 2821c480
        this.userRepository = userRepository;
        this.authorityService = authorityService;
        this.authorityRepository = authorityRepository;
        this.cacheManager = cacheManager;
        this.ldapUserService = ldapUserService;
        this.guidedTourSettingsRepository = guidedTourSettingsRepository;
        this.passwordService = passwordService;
<<<<<<< HEAD
        this.optionalCIUserManagementService = optionalCIUserManagementService;
    }

    @Autowired
    // break the dependency cycle
    public void setOptionalVcsUserManagementService(Optional<VcsUserManagementService> optionalVcsUserManagementService) {
=======
>>>>>>> 2821c480
        this.optionalVcsUserManagementService = optionalVcsUserManagementService;
        this.artemisAuthenticationProvider = artemisAuthenticationProvider;
    }

    /**
     * Make sure that the internal artemis admin (in case it is defined in the yml configuration) is available in the database
     */
    @EventListener(ApplicationReadyEvent.class)
    public void applicationReady() {

        try {
            if (artemisInternalAdminUsername.isPresent() && artemisInternalAdminPassword.isPresent()) {
                // authenticate so that db queries are possible
                SecurityUtils.setAuthorizationObject();
                Optional<User> existingInternalAdmin = userRepository.findOneWithGroupsAndAuthoritiesByLogin(artemisInternalAdminUsername.get());
                if (existingInternalAdmin.isPresent()) {
                    log.info("Update internal admin user " + artemisInternalAdminUsername.get());
                    existingInternalAdmin.get().setPassword(passwordService.encodePassword(artemisInternalAdminPassword.get()));
                    // needs to be mutable --> new HashSet<>(Set.of(...))
                    existingInternalAdmin.get().setAuthorities(new HashSet<>(Set.of(ADMIN_AUTHORITY, new Authority(USER))));
                    saveUser(existingInternalAdmin.get());
                    updateUserInConnectorsAndAuthProvider(existingInternalAdmin.get(), existingInternalAdmin.get().getLogin(), existingInternalAdmin.get().getGroups());
                }
                else {
                    log.info("Create internal admin user " + artemisInternalAdminUsername.get());
                    ManagedUserVM userDto = new ManagedUserVM();
                    userDto.setLogin(artemisInternalAdminUsername.get());
                    userDto.setPassword(artemisInternalAdminPassword.get());
                    userDto.setActivated(true);
                    userDto.setFirstName("Administrator");
                    userDto.setLastName("Administrator");
                    userDto.setEmail("admin@localhost");
                    userDto.setLangKey("en");
                    userDto.setCreatedBy("system");
                    userDto.setLastModifiedBy("system");
                    // needs to be mutable --> new HashSet<>(Set.of(...))
                    userDto.setAuthorities(new HashSet<>(Set.of(ADMIN, USER)));
                    userDto.setGroups(new HashSet<>());
                    userCreationService.createUser(userDto);
                }
            }
        }
        catch (Exception ex) {
            log.error("An error occurred after application startup when creating or updating the admin user or in the LDAP search: " + ex.getMessage(), ex);
        }
    }

    /**
     * Activate user registration
     *
     * @param key activation key for user registration
     * @return user if user exists otherwise null
     */
    public Optional<User> activateRegistration(String key) {
        log.debug("Activating user for activation key {}", key);
        return userRepository.findOneByActivationKey(key).map(user -> {
            // activate given user for the registration key.
            userCreationService.activateUser(user);
            return user;
        });
    }

    /**
     * Reset user password for given reset key
     *
     * @param newPassword new password string
     * @param key         reset key
     * @return user for whom the password was performed
     */
    public Optional<User> completePasswordReset(String newPassword, String key) {
        log.debug("Reset user password for reset key {}", key);
        return userRepository.findOneByResetKey(key).filter(user -> user.getResetDate().isAfter(Instant.now().minusSeconds(86400))).map(user -> {
            user.setPassword(passwordService.encodePassword(newPassword));
            user.setResetKey(null);
            user.setResetDate(null);
            saveUser(user);
<<<<<<< HEAD
            optionalVcsUserManagementService.ifPresent(vcsUserManagementService -> vcsUserManagementService.updateUser(user.getLogin(), user, null, null, true));
            optionalCIUserManagementService.ifPresent(ciUserManagementService -> ciUserManagementService.updateUser(user));
=======
            optionalVcsUserManagementService.ifPresent(vcsUserManagementService -> vcsUserManagementService.updateVcsUser(user.getLogin(), user, null, null, true));
>>>>>>> 2821c480
            return user;
        });
    }

    /**
     * saves the user and clears the cache
     *
     * @param user the user object that will be saved into the database
     * @return the saved and potentially updated user object
     */
    public User saveUser(User user) {
        clearUserCaches(user);
        log.debug("Save user " + user);
        return userRepository.save(user);
    }

    /**
     * Request password reset for user email
     *
     * @param mail to find user
     * @return user if user exists otherwise null
     */
    public Optional<User> requestPasswordReset(String mail) {
        return userRepository.findOneByEmailIgnoreCase(mail).filter(User::getActivated).map(user -> {
            user.setResetKey(RandomUtil.generateResetKey());
            user.setResetDate(Instant.now());
            return saveUser(user);
        });
    }

    /**
     * Register user and create it only in the internal Artemis database. This is a pure service method without any logic with respect to external systems.
     *
     * @param userDTO  user data transfer object
     * @param password string
     * @return newly registered user or throw registration exception
     */
    public User registerUser(UserDTO userDTO, String password) {
        userRepository.findOneWithGroupsByLogin(userDTO.getLogin().toLowerCase()).ifPresent(existingUser -> {
            boolean removed = removeNonActivatedUser(existingUser);
            if (!removed) {
                throw new UsernameAlreadyUsedException();
            }
        });
        userRepository.findOneWithGroupsByEmailIgnoreCase(userDTO.getEmail()).ifPresent(existingUser -> {
            boolean removed = removeNonActivatedUser(existingUser);
            if (!removed) {
                throw new EmailAlreadyUsedException();
            }
        });
        final var newUser = new User();
        String encryptedPassword = passwordService.encodePassword(password);
        newUser.setLogin(userDTO.getLogin().toLowerCase());
        // new user gets initially a generated password
        newUser.setPassword(encryptedPassword);
        newUser.setFirstName(userDTO.getFirstName());
        newUser.setLastName(userDTO.getLastName());
        newUser.setEmail(userDTO.getEmail().toLowerCase());
        newUser.setImageUrl(userDTO.getImageUrl());
        newUser.setLangKey(userDTO.getLangKey());
        // new user is not active
        newUser.setActivated(false);
        // new user gets registration key
        newUser.setActivationKey(RandomUtil.generateActivationKey());
        Set<Authority> authorities = new HashSet<>();
        authorityRepository.findById(USER).ifPresent(authorities::add);
        newUser.setAuthorities(authorities);
        saveUser(newUser);
        // we need to save first so that the user can be found in the database in the subsequent method
        optionalVcsUserManagementService.ifPresent(vcsUserManagementService -> vcsUserManagementService.createVcsUser(newUser));
        log.debug("Created Information for User: {}", newUser);
        return newUser;
    }

    /**
     * Remove non activated user
     *
     * @param existingUser user object of an existing user
     * @return true if removal has been executed successfully otherwise false
     */
    private boolean removeNonActivatedUser(User existingUser) {
        if (existingUser.getActivated()) {
            return false;
        }
<<<<<<< HEAD
        optionalVcsUserManagementService.ifPresent(vcsUserManagementService -> vcsUserManagementService.deleteUser(existingUser.getLogin()));
        optionalCIUserManagementService.ifPresent(ciUserManagementService -> ciUserManagementService.deleteUser(existingUser));

=======
        optionalVcsUserManagementService.ifPresent(vcsUserManagementService -> vcsUserManagementService.deleteVcsUser(existingUser.getLogin()));
>>>>>>> 2821c480
        deleteUser(existingUser);
        return true;
    }

    /**
     * Searches the (optional) LDAP service for a user with the give registration number (= Matrikelnummer) and returns a new Artemis user-
     * Also creates the user in the external user management (e.g. JIRA), in case this is activated
     * Note: this method should only be used if the user does not yet exist in the database
     *
     * @param registrationNumber the matriculation number of the student
     * @return a new user or null if the LDAP user was not found
     */
    public Optional<User> createUserFromLdap(String registrationNumber) {
        if (!StringUtils.hasText(registrationNumber)) {
            return Optional.empty();
        }
        if (ldapUserService.isPresent()) {
            Optional<LdapUserDto> ldapUserOptional = ldapUserService.get().findByRegistrationNumber(registrationNumber);
            if (ldapUserOptional.isPresent()) {
                LdapUserDto ldapUser = ldapUserOptional.get();
                log.info("Ldap User " + ldapUser.getUsername() + " has registration number: " + ldapUser.getRegistrationNumber());

                // handle edge case, the user already exists in Artemis, but for some reason does not have a registration number or it is wrong
                if (StringUtils.hasText(ldapUser.getUsername())) {
                    var existingUser = userRepository.findOneByLogin(ldapUser.getUsername());
                    if (existingUser.isPresent()) {
                        existingUser.get().setRegistrationNumber(ldapUser.getRegistrationNumber());
                        saveUser(existingUser.get());
                        return existingUser;
                    }
                }

                // Use empty password, so that we don't store the credentials of Jira users in the Artemis DB
                User user = userCreationService.createInternalUser(ldapUser.getUsername(), "", null, ldapUser.getFirstName(), ldapUser.getLastName(), ldapUser.getEmail(),
                        registrationNumber, null, "en");
                if (useExternalUserManagement) {
                    artemisAuthenticationProvider.createUserInExternalUserManagement(user);
                }
                return Optional.of(user);
            }
            else {
                log.warn("Ldap User with registration number " + registrationNumber + " not found");
            }
        }
        return Optional.empty();
    }

    /**
<<<<<<< HEAD
     * Create user only in the internal Artemis database. This is a pure service method without any logic with respect to external systems.
     *
     * @param login              user login string
     * @param password           user password
     * @param firstName          first name of user
     * @param lastName           last name of the user
     * @param email              email of the user
     * @param registrationNumber the matriculation number of the student
     * @param imageUrl           user image url
     * @param langKey            user language
     * @return newly created user
     */
    public User createUser(String login, @Nullable String password, String firstName, String lastName, String email, String registrationNumber, String imageUrl, String langKey) {
        return createUser(login, password, new HashSet<>(), firstName, lastName, email, registrationNumber, imageUrl, langKey);
    }

    /**
     * Create user only in the internal Artemis database. This is a pure service method without any logic with respect to external systems.
     *
     * @param login              user login string
     * @param groups             The groups the user should belong to
     * @param firstName          first name of user
     * @param lastName           last name of the user
     * @param email              email of the user
     * @param registrationNumber the matriculation number of the student
     * @param imageUrl           user image url
     * @param langKey            user language
     * @return newly created user
     */
    public User createUser(String login, Set<String> groups, String firstName, String lastName, String email, String registrationNumber, String imageUrl, String langKey) {
        return createUser(login, null, groups, firstName, lastName, email, registrationNumber, imageUrl, langKey);
    }

    /**
     * Create user only in the internal Artemis database. This is a pure service method without any logic with respect to external systems.
     *
     * @param login              user login string
     * @param password           user password, if set to null, the password will be set randomly
     * @param groups             The groups the user should belong to
     * @param firstName          first name of user
     * @param lastName           last name of the user
     * @param email              email of the user
     * @param registrationNumber the matriculation number of the student*
     * @param imageUrl           user image url
     * @param langKey            user language
     * @return newly created user
     */
    public User createUser(String login, @Nullable String password, Set<String> groups, String firstName, String lastName, String email, String registrationNumber, String imageUrl,
            String langKey) {
        User newUser = new User();

        // Set random password for null passwords
        if (password == null) {
            password = RandomUtil.generatePassword();
        }
        String encryptedPassword = passwordService.encodePassword(password);
        // new user gets initially a generated password
        newUser.setPassword(encryptedPassword);

        newUser.setLogin(login);
        newUser.setFirstName(firstName);
        newUser.setLastName(lastName);
        newUser.setGroups(groups);
        newUser.setEmail(email);
        newUser.setRegistrationNumber(registrationNumber);
        newUser.setImageUrl(imageUrl);
        newUser.setLangKey(langKey);
        // new user is not active
        newUser.setActivated(false);
        // new user gets registration key
        newUser.setActivationKey(RandomUtil.generateActivationKey());

        final var authority = authorityRepository.findById(USER).get();
        // needs to be mutable --> new HashSet<>(Set.of(...))
        final var authorities = new HashSet<>(Set.of(authority));
        newUser.setAuthorities(authorities);

        saveUser(newUser);
        log.debug("Created user: {}", newUser);
        return newUser;
    }

    /**
     * Create user based on UserDTO. If the user management is done internally by Artemis, also create the user in the (optional) version control system
     * In case user management is done externally, the users groups are configured in the external user management as well.
     * <p>
     * TODO: how should we handle the case, that a new user is created that does not exist in the external user management?
     *
     * @param userDTO user data transfer object
     * @return newly created user
     */
    public User createUser(ManagedUserVM userDTO) {
        User user = new User();
        user.setLogin(userDTO.getLogin());
        user.setFirstName(userDTO.getFirstName());
        user.setLastName(userDTO.getLastName());
        user.setEmail(userDTO.getEmail());
        user.setImageUrl(userDTO.getImageUrl());
        if (userDTO.getLangKey() == null) {
            user.setLangKey(Constants.DEFAULT_LANGUAGE); // default language
        }
        else {
            user.setLangKey(userDTO.getLangKey());
        }
        if (userDTO.getAuthorities() != null) {
            Set<Authority> authorities = userDTO.getAuthorities().stream().map(authorityRepository::findById).filter(Optional::isPresent).map(Optional::get)
                    .collect(Collectors.toSet());
            user.setAuthorities(authorities);
        }
        String encryptedPassword = passwordService.encodePassword(userDTO.getPassword() == null ? RandomUtil.generatePassword() : userDTO.getPassword());
        user.setPassword(encryptedPassword);
        user.setResetKey(RandomUtil.generateResetKey());
        user.setResetDate(Instant.now());
        if (!useExternalUserManagement) {
            addTutorialGroups(userDTO); // Automatically add interactive tutorial course groups to the new created user if it has been specified
        }
        user.setGroups(userDTO.getGroups());
        user.setActivated(true);
        saveUser(user);

        createUserInExternalSystems(user);
        addUserToGroupsInternal(user, userDTO.getGroups());

        log.debug("Created Information for User: {}", user);
        return user;
    }

    /**
     * tries to create the user in the external system, in case this is available
     *
     * @param user the user, that should be created in the external system
     */
    private void createUserInExternalSystems(User user) {
        // If user management is done by Artemis, we also have to create the user in the version control system
        optionalVcsUserManagementService.ifPresent(vcsUserManagementService -> vcsUserManagementService.createUser(user));
        optionalCIUserManagementService.ifPresent(ciUserManagementService -> ciUserManagementService.createUser(user));
    }

    /**
     * Update basic information (first name, last name, email, language) for the current user.
     *
     * @param firstName first name of user
     * @param lastName  last name of user
     * @param email     email id of user
     * @param langKey   language key
     * @param imageUrl  image URL of user
     */
    public void updateUser(String firstName, String lastName, String email, String langKey, String imageUrl) {
        SecurityUtils.getCurrentUserLogin().flatMap(userRepository::findOneByLogin).ifPresent(user -> {
            user.setFirstName(firstName);
            user.setLastName(lastName);
            user.setEmail(email.toLowerCase());
            user.setLangKey(langKey);
            user.setImageUrl(imageUrl);
            saveUser(user);
            log.info("Changed Information for User: {}", user);
            optionalVcsUserManagementService.ifPresent(vcsUserManagementService -> vcsUserManagementService.updateUser(user.getLogin(), user, null, null, true));
            optionalCIUserManagementService.ifPresent(ciUserManagementService -> ciUserManagementService.updateUser(user));

        });
    }

    /**
     * Update all information for a specific user (incl. its password), and return the modified user.
     *
     * @param user           The user that should get updated
     * @param updatedUserDTO The DTO containing the to be updated values
     * @return updated user
     */
    public User updateUser(User user, ManagedUserVM updatedUserDTO) {
        final var oldUserLogin = user.getLogin();
        final var oldGroups = user.getGroups();
        user.setLogin(updatedUserDTO.getLogin().toLowerCase());
        user.setFirstName(updatedUserDTO.getFirstName());
        user.setLastName(updatedUserDTO.getLastName());
        user.setEmail(updatedUserDTO.getEmail().toLowerCase());
        user.setImageUrl(updatedUserDTO.getImageUrl());
        user.setActivated(updatedUserDTO.isActivated());
        user.setLangKey(updatedUserDTO.getLangKey());
        user.setGroups(updatedUserDTO.getGroups());
        if (updatedUserDTO.getPassword() != null) {
            user.setPassword(passwordService.encodePassword(updatedUserDTO.getPassword()));
        }
        Set<Authority> managedAuthorities = user.getAuthorities();
        managedAuthorities.clear();
        updatedUserDTO.getAuthorities().stream().map(authorityRepository::findById).filter(Optional::isPresent).map(Optional::get).forEach(managedAuthorities::add);
        user = saveUser(user);

        updateUserInConnectorsAndAuthProvider(user, oldUserLogin, oldGroups);

        log.debug("Changed Information for User: {}", user);
        return user;
    }

    /**
     * Updates the user (optionally also synchronizes its password) and its groups in the connected version control system (e.g. GitLab if available).
=======
     * Updates the user (and synchronizes its password) and its groups in the connected version control system (e.g. GitLab if available).
>>>>>>> 2821c480
     * Also updates the user groups in the used authentication provider (like {@link JiraAuthenticationProvider}.
     *
     * @param oldUserLogin The username of the user. If the username is updated in the user object, it must be the one before the update in order to find the user in the VCS
     * @param user         The updated user in Artemis (this method assumes that the user including its groups was already saved to the Artemis database)
     * @param oldGroups    The old groups of the user before the update
     */
    public void updateUserInConnectorsAndAuthProvider(User user, String oldUserLogin, Set<String> oldGroups) {
        final var updatedGroups = user.getGroups();
        final var removedGroups = oldGroups.stream().filter(group -> !updatedGroups.contains(group)).collect(Collectors.toSet());
        final var addedGroups = updatedGroups.stream().filter(group -> !oldGroups.contains(group)).collect(Collectors.toSet());
<<<<<<< HEAD
        optionalVcsUserManagementService.ifPresent(vcsUserManagementService -> vcsUserManagementService.updateUser(oldUserLogin, user, removedGroups, addedGroups, true));
        optionalCIUserManagementService.ifPresent(ciUserManagementService -> ciUserManagementService.updateUserAndGroups(oldUserLogin, user, addedGroups, removedGroups));

        removedGroups.forEach(group -> artemisAuthenticationProvider.removeUserFromGroup(user, group)); // e.g. Jira
=======
        optionalVcsUserManagementService.ifPresent(vcsUserManagementService -> vcsUserManagementService.updateVcsUser(oldUserLogin, user, removedGroups, addedGroups, true));
        removedGroups.forEach(group -> artemisAuthenticationProvider.removeUserFromGroup(user, group)); // e.g. JIRA
>>>>>>> 2821c480
        try {
            addedGroups.forEach(group -> artemisAuthenticationProvider.addUserToGroup(user, group)); // e.g. JIRA
        }
        catch (ArtemisAuthenticationException e) {
            // This might throw exceptions, for example if the group does not exist on the authentication service. We can safely ignore it
        }
    }

    /**
     * Delete user based on login string
     *
     * @param login user login string
     */
    @Transactional // ok because entities are deleted
    public void deleteUser(String login) {
        // Delete the user in the connected VCS if necessary (e.g. for GitLab)
        optionalVcsUserManagementService.ifPresent(userManagementService -> userManagementService.deleteVcsUser(login));
        // Delete the user in the local Artemis database
        userRepository.findOneByLogin(login).ifPresent(user -> {
            optionalCIUserManagementService.ifPresent(ciUserManagementService -> ciUserManagementService.deleteUser(user));
            deleteUser(user);
            log.warn("Deleted User: {}", user);
        });
    }

    @Transactional // ok because entities are deleted
    protected void deleteUser(User user) {
        // TODO: before we can delete the user, we need to make sure that all associated objects are deleted as well (or the connection to user is set to null)
        // 1) All participation connected to the user (as student)
        // 2) All notifications connected to the user
        // 3) All results connected to the user (as assessor)
        // 4) All complaints and complaints responses associated to the user
        // 5) All student exams associated to the user
        // 6) All LTIid and LTIOutcomeUrls associated to the user
        // 7) All StudentQuestion and StudentQuestionAnswer
        // 8) Remove the user from its teams
        // 9) Delete the submissionVersion / remove the user from the submissionVersion
        // 10) Delete the tutor participation
        userRepository.delete(user);
        clearUserCaches(user);
        userRepository.flush();
    }

    /**
     * Change password of current user
     *
     * @param currentClearTextPassword cleartext password
     * @param newPassword              new password string
     */
    public void changePassword(String currentClearTextPassword, String newPassword) {
        SecurityUtils.getCurrentUserLogin().flatMap(userRepository::findOneByLogin).ifPresent(user -> {
            String currentEncryptedPassword = user.getPassword();
            if (!passwordService.checkPasswordMatch(currentClearTextPassword, currentEncryptedPassword)) {
                throw new InvalidPasswordException();
            }
            String encryptedPassword = passwordService.encodePassword(newPassword);
            user.setPassword(encryptedPassword);
            saveUser(user);
<<<<<<< HEAD
            optionalVcsUserManagementService.ifPresent(vcsUserManagementService -> vcsUserManagementService.updateUser(user.getLogin(), user, null, null, true));
            optionalCIUserManagementService.ifPresent(ciUserManagementService -> ciUserManagementService.updateUser(user));

=======
            optionalVcsUserManagementService.ifPresent(vcsUserManagementService -> vcsUserManagementService.updateVcsUser(user.getLogin(), user, null, null, true));
>>>>>>> 2821c480
            log.debug("Changed password for User: {}", user);
        });
    }

    private void clearUserCaches(User user) {
        var userCache = cacheManager.getCache(User.class.getName());
        if (userCache != null) {
            userCache.evict(user.getLogin());
        }
    }

    /**
     * Update the guided tour settings of the currently logged in user
     *
     * @param guidedTourSettings the updated set of guided tour settings
     * @return the updated user object with the changed guided tour settings
     */
    public User updateGuidedTourSettings(Set<GuidedTourSetting> guidedTourSettings) {
        User loggedInUser = userRepository.getUserWithGroupsAuthoritiesAndGuidedTourSettings();
        loggedInUser.getGuidedTourSettings().clear();
        for (GuidedTourSetting setting : guidedTourSettings) {
            loggedInUser.addGuidedTourSetting(setting);
            guidedTourSettingsRepository.save(setting);
        }
        // TODO: do we really need to save the user here, or is it enough if we save in the guidedTourSettingsRepository?
        return saveUser(loggedInUser);
    }

    /**
     * Delete a given guided tour setting of the currently logged in user (e.g. when the user restarts a guided tutorial)
     *
     * @param guidedTourSettingsKey the key of the guided tour setting that should be deleted
     * @return the updated user object without the deleted guided tour setting
     */
    public User deleteGuidedTourSetting(String guidedTourSettingsKey) {
        User loggedInUser = userRepository.getUserWithGroupsAuthoritiesAndGuidedTourSettings();
        Set<GuidedTourSetting> guidedTourSettings = loggedInUser.getGuidedTourSettings();
        for (GuidedTourSetting setting : guidedTourSettings) {
            if (setting.getGuidedTourKey().equals(guidedTourSettingsKey)) {
                loggedInUser.removeGuidedTourSetting(setting);
                break;
            }
        }
        return saveUser(loggedInUser);
    }

    /**
     * delete the group with the given name
     *
     * @param groupName the name of the group which should be deleted
     */
    public void deleteGroup(String groupName) {
        artemisAuthenticationProvider.deleteGroup(groupName);
        removeGroupFromUsers(groupName);
    }

    /**
     * removes the passed group from all users in the Artemis database, e.g. when the group was deleted
     *
     * @param groupName the group that should be removed from all existing users
     */
    public void removeGroupFromUsers(String groupName) {
        log.info("Remove group " + groupName + " from users");
        List<User> users = userRepository.findAllInGroupWithAuthorities(groupName);
        log.info("Found " + users.size() + " users with group " + groupName);
        for (User user : users) {
            user.getGroups().remove(groupName);
            saveUser(user);
        }
    }

    /**
     * add the user to the specified group and update in VCS (like GitLab) if used
     *
     * @param user  the user
     * @param group the group
     */
    public void addUserToGroup(User user, String group) {
        addUserToGroupInternal(user, group); // internal Artemis database
        try {
            artemisAuthenticationProvider.addUserToGroup(user, group);  // e.g. JIRA
        }
        catch (ArtemisAuthenticationException e) {
            // This might throw exceptions, for example if the group does not exist on the authentication service. We can safely ignore it
        }
        // e.g. Gitlab
<<<<<<< HEAD
        optionalVcsUserManagementService.ifPresent(vcsUserManagementService -> vcsUserManagementService.updateUser(user.getLogin(), user, Set.of(), Set.of(group), false));
        optionalCIUserManagementService.ifPresent(ciUserManagementService -> ciUserManagementService.updateUserAndGroups(user.getLogin(), user, Set.of(group), Set.of()));
=======
        optionalVcsUserManagementService.ifPresent(vcsUserManagementService -> vcsUserManagementService.updateVcsUser(user.getLogin(), user, Set.of(), Set.of(group), false));
>>>>>>> 2821c480
    }

    /**
     * adds the user to the group only in the Artemis database
     *
     * @param user  the user
     * @param group the group
     */
    private void addUserToGroupInternal(User user, String group) {
        log.debug("Add user " + user.getLogin() + " to group " + group);
        if (!user.getGroups().contains(group)) {
            user.getGroups().add(group);
            user.setAuthorities(authorityService.buildAuthorities(user));
            saveUser(user);
        }
    }

    /**
     * remove the user from the specified group only in the Artemis database
     *
     * @param user  the user
     * @param group the group
     */
    public void removeUserFromGroup(User user, String group) {
        removeUserFromGroupInternal(user, group); // internal Artemis database
        artemisAuthenticationProvider.removeUserFromGroup(user, group); // e.g. JIRA
        // e.g. Gitlab
<<<<<<< HEAD
        optionalVcsUserManagementService.ifPresent(vcsUserManagementService -> vcsUserManagementService.updateUser(user.getLogin(), user, Set.of(group), Set.of(), false));
        optionalCIUserManagementService.ifPresent(ciUserManagementService -> ciUserManagementService.updateUserAndGroups(user.getLogin(), user, user.getGroups(), Set.of(group)));
=======
        optionalVcsUserManagementService.ifPresent(vcsUserManagementService -> vcsUserManagementService.updateVcsUser(user.getLogin(), user, Set.of(group), Set.of(), false));
>>>>>>> 2821c480
    }

    /**
     * remove the user from the specified group and update in VCS (like GitLab) if used
     *
     * @param user  the user
     * @param group the group
     */
    private void removeUserFromGroupInternal(User user, String group) {
        log.info("Remove user " + user.getLogin() + " from group " + group);
        if (user.getGroups().contains(group)) {
            user.getGroups().remove(group);
            user.setAuthorities(authorityService.buildAuthorities(user));
            saveUser(user);
        }
    }
}<|MERGE_RESOLUTION|>--- conflicted
+++ resolved
@@ -67,6 +67,8 @@
 
     private final Optional<VcsUserManagementService> optionalVcsUserManagementService;
 
+    private final Optional<CIUserManagementService> optionalCIUserManagementService;
+
     private final ArtemisAuthenticationProvider artemisAuthenticationProvider;
 
     private final CacheManager cacheManager;
@@ -75,18 +77,11 @@
 
     private final GuidedTourSettingsRepository guidedTourSettingsRepository;
 
-<<<<<<< HEAD
-    private final Optional<CIUserManagementService> optionalCIUserManagementService;
-
-    public UserService(UserRepository userRepository, AuthorityRepository authorityRepository, CacheManager cacheManager, Optional<LdapUserService> ldapUserService,
-            GuidedTourSettingsRepository guidedTourSettingsRepository, CourseRepository courseRepository, PasswordService passwordService,
-            Optional<CIUserManagementService> optionalCIUserManagementService) {
-=======
     public UserService(UserCreationService userCreationService, UserRepository userRepository, AuthorityService authorityService, AuthorityRepository authorityRepository,
             CacheManager cacheManager, Optional<LdapUserService> ldapUserService, GuidedTourSettingsRepository guidedTourSettingsRepository, PasswordService passwordService,
-            Optional<VcsUserManagementService> optionalVcsUserManagementService, ArtemisAuthenticationProvider artemisAuthenticationProvider) {
+            Optional<VcsUserManagementService> optionalVcsUserManagementService, Optional<CIUserManagementService> optionalCIUserManagementService,
+            ArtemisAuthenticationProvider artemisAuthenticationProvider) {
         this.userCreationService = userCreationService;
->>>>>>> 2821c480
         this.userRepository = userRepository;
         this.authorityService = authorityService;
         this.authorityRepository = authorityRepository;
@@ -94,16 +89,8 @@
         this.ldapUserService = ldapUserService;
         this.guidedTourSettingsRepository = guidedTourSettingsRepository;
         this.passwordService = passwordService;
-<<<<<<< HEAD
+        this.optionalVcsUserManagementService = optionalVcsUserManagementService;
         this.optionalCIUserManagementService = optionalCIUserManagementService;
-    }
-
-    @Autowired
-    // break the dependency cycle
-    public void setOptionalVcsUserManagementService(Optional<VcsUserManagementService> optionalVcsUserManagementService) {
-=======
->>>>>>> 2821c480
-        this.optionalVcsUserManagementService = optionalVcsUserManagementService;
         this.artemisAuthenticationProvider = artemisAuthenticationProvider;
     }
 
@@ -179,12 +166,8 @@
             user.setResetKey(null);
             user.setResetDate(null);
             saveUser(user);
-<<<<<<< HEAD
-            optionalVcsUserManagementService.ifPresent(vcsUserManagementService -> vcsUserManagementService.updateUser(user.getLogin(), user, null, null, true));
+            optionalVcsUserManagementService.ifPresent(vcsUserManagementService -> vcsUserManagementService.updateVcsUser(user.getLogin(), user, null, null, true));
             optionalCIUserManagementService.ifPresent(ciUserManagementService -> ciUserManagementService.updateUser(user));
-=======
-            optionalVcsUserManagementService.ifPresent(vcsUserManagementService -> vcsUserManagementService.updateVcsUser(user.getLogin(), user, null, null, true));
->>>>>>> 2821c480
             return user;
         });
     }
@@ -269,13 +252,9 @@
         if (existingUser.getActivated()) {
             return false;
         }
-<<<<<<< HEAD
-        optionalVcsUserManagementService.ifPresent(vcsUserManagementService -> vcsUserManagementService.deleteUser(existingUser.getLogin()));
+        optionalVcsUserManagementService.ifPresent(vcsUserManagementService -> vcsUserManagementService.deleteVcsUser(existingUser.getLogin()));
         optionalCIUserManagementService.ifPresent(ciUserManagementService -> ciUserManagementService.deleteUser(existingUser));
 
-=======
-        optionalVcsUserManagementService.ifPresent(vcsUserManagementService -> vcsUserManagementService.deleteVcsUser(existingUser.getLogin()));
->>>>>>> 2821c480
         deleteUser(existingUser);
         return true;
     }
@@ -324,206 +303,7 @@
     }
 
     /**
-<<<<<<< HEAD
-     * Create user only in the internal Artemis database. This is a pure service method without any logic with respect to external systems.
-     *
-     * @param login              user login string
-     * @param password           user password
-     * @param firstName          first name of user
-     * @param lastName           last name of the user
-     * @param email              email of the user
-     * @param registrationNumber the matriculation number of the student
-     * @param imageUrl           user image url
-     * @param langKey            user language
-     * @return newly created user
-     */
-    public User createUser(String login, @Nullable String password, String firstName, String lastName, String email, String registrationNumber, String imageUrl, String langKey) {
-        return createUser(login, password, new HashSet<>(), firstName, lastName, email, registrationNumber, imageUrl, langKey);
-    }
-
-    /**
-     * Create user only in the internal Artemis database. This is a pure service method without any logic with respect to external systems.
-     *
-     * @param login              user login string
-     * @param groups             The groups the user should belong to
-     * @param firstName          first name of user
-     * @param lastName           last name of the user
-     * @param email              email of the user
-     * @param registrationNumber the matriculation number of the student
-     * @param imageUrl           user image url
-     * @param langKey            user language
-     * @return newly created user
-     */
-    public User createUser(String login, Set<String> groups, String firstName, String lastName, String email, String registrationNumber, String imageUrl, String langKey) {
-        return createUser(login, null, groups, firstName, lastName, email, registrationNumber, imageUrl, langKey);
-    }
-
-    /**
-     * Create user only in the internal Artemis database. This is a pure service method without any logic with respect to external systems.
-     *
-     * @param login              user login string
-     * @param password           user password, if set to null, the password will be set randomly
-     * @param groups             The groups the user should belong to
-     * @param firstName          first name of user
-     * @param lastName           last name of the user
-     * @param email              email of the user
-     * @param registrationNumber the matriculation number of the student*
-     * @param imageUrl           user image url
-     * @param langKey            user language
-     * @return newly created user
-     */
-    public User createUser(String login, @Nullable String password, Set<String> groups, String firstName, String lastName, String email, String registrationNumber, String imageUrl,
-            String langKey) {
-        User newUser = new User();
-
-        // Set random password for null passwords
-        if (password == null) {
-            password = RandomUtil.generatePassword();
-        }
-        String encryptedPassword = passwordService.encodePassword(password);
-        // new user gets initially a generated password
-        newUser.setPassword(encryptedPassword);
-
-        newUser.setLogin(login);
-        newUser.setFirstName(firstName);
-        newUser.setLastName(lastName);
-        newUser.setGroups(groups);
-        newUser.setEmail(email);
-        newUser.setRegistrationNumber(registrationNumber);
-        newUser.setImageUrl(imageUrl);
-        newUser.setLangKey(langKey);
-        // new user is not active
-        newUser.setActivated(false);
-        // new user gets registration key
-        newUser.setActivationKey(RandomUtil.generateActivationKey());
-
-        final var authority = authorityRepository.findById(USER).get();
-        // needs to be mutable --> new HashSet<>(Set.of(...))
-        final var authorities = new HashSet<>(Set.of(authority));
-        newUser.setAuthorities(authorities);
-
-        saveUser(newUser);
-        log.debug("Created user: {}", newUser);
-        return newUser;
-    }
-
-    /**
-     * Create user based on UserDTO. If the user management is done internally by Artemis, also create the user in the (optional) version control system
-     * In case user management is done externally, the users groups are configured in the external user management as well.
-     * <p>
-     * TODO: how should we handle the case, that a new user is created that does not exist in the external user management?
-     *
-     * @param userDTO user data transfer object
-     * @return newly created user
-     */
-    public User createUser(ManagedUserVM userDTO) {
-        User user = new User();
-        user.setLogin(userDTO.getLogin());
-        user.setFirstName(userDTO.getFirstName());
-        user.setLastName(userDTO.getLastName());
-        user.setEmail(userDTO.getEmail());
-        user.setImageUrl(userDTO.getImageUrl());
-        if (userDTO.getLangKey() == null) {
-            user.setLangKey(Constants.DEFAULT_LANGUAGE); // default language
-        }
-        else {
-            user.setLangKey(userDTO.getLangKey());
-        }
-        if (userDTO.getAuthorities() != null) {
-            Set<Authority> authorities = userDTO.getAuthorities().stream().map(authorityRepository::findById).filter(Optional::isPresent).map(Optional::get)
-                    .collect(Collectors.toSet());
-            user.setAuthorities(authorities);
-        }
-        String encryptedPassword = passwordService.encodePassword(userDTO.getPassword() == null ? RandomUtil.generatePassword() : userDTO.getPassword());
-        user.setPassword(encryptedPassword);
-        user.setResetKey(RandomUtil.generateResetKey());
-        user.setResetDate(Instant.now());
-        if (!useExternalUserManagement) {
-            addTutorialGroups(userDTO); // Automatically add interactive tutorial course groups to the new created user if it has been specified
-        }
-        user.setGroups(userDTO.getGroups());
-        user.setActivated(true);
-        saveUser(user);
-
-        createUserInExternalSystems(user);
-        addUserToGroupsInternal(user, userDTO.getGroups());
-
-        log.debug("Created Information for User: {}", user);
-        return user;
-    }
-
-    /**
-     * tries to create the user in the external system, in case this is available
-     *
-     * @param user the user, that should be created in the external system
-     */
-    private void createUserInExternalSystems(User user) {
-        // If user management is done by Artemis, we also have to create the user in the version control system
-        optionalVcsUserManagementService.ifPresent(vcsUserManagementService -> vcsUserManagementService.createUser(user));
-        optionalCIUserManagementService.ifPresent(ciUserManagementService -> ciUserManagementService.createUser(user));
-    }
-
-    /**
-     * Update basic information (first name, last name, email, language) for the current user.
-     *
-     * @param firstName first name of user
-     * @param lastName  last name of user
-     * @param email     email id of user
-     * @param langKey   language key
-     * @param imageUrl  image URL of user
-     */
-    public void updateUser(String firstName, String lastName, String email, String langKey, String imageUrl) {
-        SecurityUtils.getCurrentUserLogin().flatMap(userRepository::findOneByLogin).ifPresent(user -> {
-            user.setFirstName(firstName);
-            user.setLastName(lastName);
-            user.setEmail(email.toLowerCase());
-            user.setLangKey(langKey);
-            user.setImageUrl(imageUrl);
-            saveUser(user);
-            log.info("Changed Information for User: {}", user);
-            optionalVcsUserManagementService.ifPresent(vcsUserManagementService -> vcsUserManagementService.updateUser(user.getLogin(), user, null, null, true));
-            optionalCIUserManagementService.ifPresent(ciUserManagementService -> ciUserManagementService.updateUser(user));
-
-        });
-    }
-
-    /**
-     * Update all information for a specific user (incl. its password), and return the modified user.
-     *
-     * @param user           The user that should get updated
-     * @param updatedUserDTO The DTO containing the to be updated values
-     * @return updated user
-     */
-    public User updateUser(User user, ManagedUserVM updatedUserDTO) {
-        final var oldUserLogin = user.getLogin();
-        final var oldGroups = user.getGroups();
-        user.setLogin(updatedUserDTO.getLogin().toLowerCase());
-        user.setFirstName(updatedUserDTO.getFirstName());
-        user.setLastName(updatedUserDTO.getLastName());
-        user.setEmail(updatedUserDTO.getEmail().toLowerCase());
-        user.setImageUrl(updatedUserDTO.getImageUrl());
-        user.setActivated(updatedUserDTO.isActivated());
-        user.setLangKey(updatedUserDTO.getLangKey());
-        user.setGroups(updatedUserDTO.getGroups());
-        if (updatedUserDTO.getPassword() != null) {
-            user.setPassword(passwordService.encodePassword(updatedUserDTO.getPassword()));
-        }
-        Set<Authority> managedAuthorities = user.getAuthorities();
-        managedAuthorities.clear();
-        updatedUserDTO.getAuthorities().stream().map(authorityRepository::findById).filter(Optional::isPresent).map(Optional::get).forEach(managedAuthorities::add);
-        user = saveUser(user);
-
-        updateUserInConnectorsAndAuthProvider(user, oldUserLogin, oldGroups);
-
-        log.debug("Changed Information for User: {}", user);
-        return user;
-    }
-
-    /**
-     * Updates the user (optionally also synchronizes its password) and its groups in the connected version control system (e.g. GitLab if available).
-=======
      * Updates the user (and synchronizes its password) and its groups in the connected version control system (e.g. GitLab if available).
->>>>>>> 2821c480
      * Also updates the user groups in the used authentication provider (like {@link JiraAuthenticationProvider}.
      *
      * @param oldUserLogin The username of the user. If the username is updated in the user object, it must be the one before the update in order to find the user in the VCS
@@ -534,15 +314,10 @@
         final var updatedGroups = user.getGroups();
         final var removedGroups = oldGroups.stream().filter(group -> !updatedGroups.contains(group)).collect(Collectors.toSet());
         final var addedGroups = updatedGroups.stream().filter(group -> !oldGroups.contains(group)).collect(Collectors.toSet());
-<<<<<<< HEAD
-        optionalVcsUserManagementService.ifPresent(vcsUserManagementService -> vcsUserManagementService.updateUser(oldUserLogin, user, removedGroups, addedGroups, true));
+        optionalVcsUserManagementService.ifPresent(vcsUserManagementService -> vcsUserManagementService.updateVcsUser(oldUserLogin, user, removedGroups, addedGroups, true));
         optionalCIUserManagementService.ifPresent(ciUserManagementService -> ciUserManagementService.updateUserAndGroups(oldUserLogin, user, addedGroups, removedGroups));
 
         removedGroups.forEach(group -> artemisAuthenticationProvider.removeUserFromGroup(user, group)); // e.g. Jira
-=======
-        optionalVcsUserManagementService.ifPresent(vcsUserManagementService -> vcsUserManagementService.updateVcsUser(oldUserLogin, user, removedGroups, addedGroups, true));
-        removedGroups.forEach(group -> artemisAuthenticationProvider.removeUserFromGroup(user, group)); // e.g. JIRA
->>>>>>> 2821c480
         try {
             addedGroups.forEach(group -> artemisAuthenticationProvider.addUserToGroup(user, group)); // e.g. JIRA
         }
@@ -601,13 +376,9 @@
             String encryptedPassword = passwordService.encodePassword(newPassword);
             user.setPassword(encryptedPassword);
             saveUser(user);
-<<<<<<< HEAD
-            optionalVcsUserManagementService.ifPresent(vcsUserManagementService -> vcsUserManagementService.updateUser(user.getLogin(), user, null, null, true));
+            optionalVcsUserManagementService.ifPresent(vcsUserManagementService -> vcsUserManagementService.updateVcsUser(user.getLogin(), user, null, null, true));
             optionalCIUserManagementService.ifPresent(ciUserManagementService -> ciUserManagementService.updateUser(user));
 
-=======
-            optionalVcsUserManagementService.ifPresent(vcsUserManagementService -> vcsUserManagementService.updateVcsUser(user.getLogin(), user, null, null, true));
->>>>>>> 2821c480
             log.debug("Changed password for User: {}", user);
         });
     }
@@ -694,12 +465,8 @@
             // This might throw exceptions, for example if the group does not exist on the authentication service. We can safely ignore it
         }
         // e.g. Gitlab
-<<<<<<< HEAD
-        optionalVcsUserManagementService.ifPresent(vcsUserManagementService -> vcsUserManagementService.updateUser(user.getLogin(), user, Set.of(), Set.of(group), false));
+        optionalVcsUserManagementService.ifPresent(vcsUserManagementService -> vcsUserManagementService.updateVcsUser(user.getLogin(), user, Set.of(), Set.of(group), false));
         optionalCIUserManagementService.ifPresent(ciUserManagementService -> ciUserManagementService.updateUserAndGroups(user.getLogin(), user, Set.of(group), Set.of()));
-=======
-        optionalVcsUserManagementService.ifPresent(vcsUserManagementService -> vcsUserManagementService.updateVcsUser(user.getLogin(), user, Set.of(), Set.of(group), false));
->>>>>>> 2821c480
     }
 
     /**
@@ -727,12 +494,8 @@
         removeUserFromGroupInternal(user, group); // internal Artemis database
         artemisAuthenticationProvider.removeUserFromGroup(user, group); // e.g. JIRA
         // e.g. Gitlab
-<<<<<<< HEAD
-        optionalVcsUserManagementService.ifPresent(vcsUserManagementService -> vcsUserManagementService.updateUser(user.getLogin(), user, Set.of(group), Set.of(), false));
+        optionalVcsUserManagementService.ifPresent(vcsUserManagementService -> vcsUserManagementService.updateVcsUser(user.getLogin(), user, Set.of(group), Set.of(), false));
         optionalCIUserManagementService.ifPresent(ciUserManagementService -> ciUserManagementService.updateUserAndGroups(user.getLogin(), user, user.getGroups(), Set.of(group)));
-=======
-        optionalVcsUserManagementService.ifPresent(vcsUserManagementService -> vcsUserManagementService.updateVcsUser(user.getLogin(), user, Set.of(group), Set.of(), false));
->>>>>>> 2821c480
     }
 
     /**
