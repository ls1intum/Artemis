--- conflicted
+++ resolved
@@ -94,15 +94,7 @@
     public UserService(UserCreationService userCreationService, UserRepository userRepository, AuthorityService authorityService, AuthorityRepository authorityRepository,
             CacheManager cacheManager, Optional<LdapUserService> ldapUserService, GuidedTourSettingsRepository guidedTourSettingsRepository, PasswordService passwordService,
             Optional<VcsUserManagementService> optionalVcsUserManagementService, Optional<CIUserManagementService> optionalCIUserManagementService,
-<<<<<<< HEAD
-            CompetencyProgressRepository competencyProgressRepository, ArtemisAuthenticationProvider artemisAuthenticationProvider, StudentScoreRepository studentScoreRepository,
-            InstanceMessageSendService instanceMessageSendService, ExerciseHintActivationRepository exerciseHintActivationRepository,
-            TutorialGroupRegistrationRepository tutorialGroupRegistrationRepository, TutorialGroupRepository tutorialGroupRepository,
-            SingleUserNotificationRepository singleUserNotificationRepository, NotificationRepository notificationRepository, PostRepository postRepository,
-            ConversationRepository conversationRepository, ConversationParticipantRepository conversationParticipantRepository, OneToOneChatRepository oneToOneChatRepository) {
-=======
             ArtemisAuthenticationProvider artemisAuthenticationProvider, InstanceMessageSendService instanceMessageSendService) {
->>>>>>> 0c13c71e
         this.userCreationService = userCreationService;
         this.userRepository = userRepository;
         this.authorityService = authorityService;
