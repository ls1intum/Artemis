--- conflicted
+++ resolved
@@ -197,71 +197,5 @@
                 jenkinsFileScript = jenkinsFileScript.replace(replacement.getKey(), replacement.getValue());
             }
         }
-<<<<<<< HEAD
-=======
-        catch (IOException e) {
-            final var errorMessage = "Error loading template Jenkins build XML: " + e.getMessage();
-            log.error(errorMessage, e);
-            throw new IllegalStateException(errorMessage, e);
-        }
-    }
-
-    // at the moment, only Java and Swift are supported
-    private String createStaticCodeAnalysisScript(ProgrammingLanguage programmingLanguage, Optional<ProjectType> optionalProjectType) {
-        StringBuilder script = new StringBuilder();
-        String lineEnding = "&#xd;";
-        // Delete a possible old directory for generated static code analysis reports and create a new one
-        script.append("rm -rf ").append(STATIC_CODE_ANALYSIS_REPORT_DIR).append(lineEnding);
-        script.append("mkdir ").append(STATIC_CODE_ANALYSIS_REPORT_DIR).append(lineEnding);
-        if (programmingLanguage == ProgrammingLanguage.JAVA) {
-            boolean isMaven = optionalProjectType.isEmpty() || optionalProjectType.get().isMaven();
-            // Execute all static code analysis tools for Java
-            if (isMaven) {
-                script.append("mvn ");
-                script.append(StaticCodeAnalysisTool.createBuildPlanCommandForProgrammingLanguage(programmingLanguage)).append(lineEnding);
-            }
-            else {
-                script.append("./gradlew check -x test").append(lineEnding);
-            }
-
-            // Copy all static code analysis reports to new directory
-            for (var tool : StaticCodeAnalysisTool.getToolsForProgrammingLanguage(programmingLanguage)) {
-                script.append("cp target/").append(tool.getFilePattern()).append(" ").append(STATIC_CODE_ANALYSIS_REPORT_DIR).append(" || true").append(lineEnding);
-            }
-        }
-        else if (programmingLanguage == ProgrammingLanguage.SWIFT) {
-            StaticCodeAnalysisTool tool = StaticCodeAnalysisTool.getToolsForProgrammingLanguage(programmingLanguage).get(0);
-            // Copy swiftlint configuration into student's repository
-            script.append("cp .swiftlint.yml assignment || true").append(lineEnding);
-            // Execute swiftlint within the student's repository and save the report into the sca directory
-            // sh command: swiftlint lint assignment > <scaDir>/<result>.xml
-            script.append("swiftlint lint assignment > ").append(STATIC_CODE_ANALYSIS_REPORT_DIR).append("/").append(tool.getFilePattern()).append(lineEnding);
-        }
-        return script.toString();
-    }
-
-    private String createTestwiseCoverageAnalysisScript(Optional<ProjectType> projectType) {
-        StringBuilder script = new StringBuilder();
-        String lineEnding = "&#xd;";
-
-        script.append("success {").append(lineEnding);
-        script.append("sh '''").append(lineEnding);
-        script.append("rm -rf testwiseCoverageReport").append(lineEnding);
-        script.append("mkdir testwiseCoverageReport").append(lineEnding);
-
-        String reportDir;
-        if (projectType.isPresent() && projectType.get().isGradle()) {
-            reportDir = "build/reports/testwise-coverage/tiaTests/tiaTests.json";
-        }
-        else {
-            reportDir = "target/tia/reports/*/*.json";
-        }
-        script.append("mv ").append(reportDir).append(" testwiseCoverageReport/").append(lineEnding);
-
-        script.append("'''").append(lineEnding);
-        script.append("}").append(lineEnding);
-
-        return script.toString();
->>>>>>> 0613cb58
     }
 }