--- conflicted
+++ resolved
@@ -66,19 +66,13 @@
 
     private final ExamDateService examDateService;
 
-<<<<<<< HEAD
     private final GitService gitService;
 
-    public ProgrammingExerciseScheduleService(ScheduleService scheduleService, ProgrammingExerciseRepository programmingExerciseRepository, Environment env,
-            ProgrammingSubmissionService programmingSubmissionService, GroupNotificationService groupNotificationService, ExamDateService examDateService,
-            ProgrammingExerciseParticipationService programmingExerciseParticipationService, StudentExamRepository studentExamRepository, GitService gitService) {
-=======
     public ProgrammingExerciseScheduleService(ScheduleService scheduleService, ProgrammingExerciseRepository programmingExerciseRepository,
             ProgrammingExerciseTestCaseRepository programmingExerciseTestCaseRepository, ResultRepository resultRepository, Environment env,
             ProgrammingSubmissionService programmingSubmissionService, ProgrammingExerciseGradingService programmingExerciseGradingService,
             GroupNotificationService groupNotificationService, ExamDateService examDateService, ProgrammingExerciseParticipationService programmingExerciseParticipationService,
-            StudentExamRepository studentExamRepository) {
->>>>>>> f986ef22
+            StudentExamRepository studentExamRepository, GitService gitService) {
         this.scheduleService = scheduleService;
         this.programmingExerciseRepository = programmingExerciseRepository;
         this.programmingExerciseTestCaseRepository = programmingExerciseTestCaseRepository;
@@ -105,34 +99,20 @@
             }
             SecurityUtils.setAuthorizationObject();
 
-<<<<<<< HEAD
             List<ProgrammingExercise> exercisesToBeScheduled = programmingExerciseRepository.findAllToBeScheduled(ZonedDateTime.now());
             exercisesToBeScheduled.forEach(this::scheduleExercise);
-=======
-            List<ProgrammingExercise> programmingExercisesWithBuildAfterDueDate = programmingExerciseRepository
-                    .findAllByBuildAndTestStudentSubmissionsAfterDueDateAfterDate(ZonedDateTime.now());
-            programmingExercisesWithBuildAfterDueDate.forEach(this::scheduleExercise);
 
             List<ProgrammingExercise> programmingExercisesWithTestsAfterDueDateButNoRebuild = programmingExerciseRepository
                     .findAllByDueDateAfterDateWithTestsAfterDueDateWithoutBuildStudentSubmissionsDate(ZonedDateTime.now());
             programmingExercisesWithTestsAfterDueDateButNoRebuild.forEach(this::scheduleExercise);
 
-            List<ProgrammingExercise> programmingExercisesWithFutureManualAssessment = programmingExerciseRepository
-                    .findAllByManualAssessmentAndDueDateAfterDate(ZonedDateTime.now());
-            programmingExercisesWithFutureManualAssessment.forEach(this::scheduleExercise);
->>>>>>> f986ef22
-
             List<ProgrammingExercise> programmingExercisesWithExam = programmingExerciseRepository.findAllWithEagerExamByExamEndDateAfterDate(ZonedDateTime.now());
             programmingExercisesWithExam.forEach(this::scheduleExamExercise);
 
-<<<<<<< HEAD
             log.info("Scheduled " + exercisesToBeScheduled.size() + " programming exercises.");
-=======
-            log.info("Scheduled " + programmingExercisesWithBuildAfterDueDate.size() + " programming exercises with a buildAndTestAfterDueDate.");
             log.info("Scheduled " + programmingExercisesWithTestsAfterDueDateButNoRebuild.size() + "programming exercises for a score update after due date.");
-            log.info("Scheduled " + programmingExercisesWithFutureManualAssessment.size() + " programming exercises with future manual assessment.");
->>>>>>> f986ef22
             log.info("Scheduled " + programmingExercisesWithExam.size() + " exam programming exercises.");
+
         }
         catch (Exception e) {
             log.error("Failed to start ProgrammingExerciseScheduleService", e);
@@ -163,14 +143,11 @@
         if (exercise.getAssessmentType() != AssessmentType.AUTOMATIC) {
             return true;
         }
-<<<<<<< HEAD
         // Exercises with a release date in the future must be scheduled as well
         if (exercise.getReleaseDate() != null && ZonedDateTime.now().isBefore(exercise.getReleaseDate())) {
             return true;
         }
-=======
         final ZonedDateTime now = ZonedDateTime.now();
->>>>>>> f986ef22
         // If tests are run after due date and that due date lies in the future, we need to schedule that as well
         if (exercise.getBuildAndTestStudentSubmissionsAfterDueDate() != null && now.isBefore(exercise.getBuildAndTestStudentSubmissionsAfterDueDate())) {
             return true;
@@ -213,7 +190,11 @@
     }
 
     private void scheduleCourseExercise(ProgrammingExercise exercise) {
-<<<<<<< HEAD
+        if (!SecurityUtils.isAuthenticated()) {
+            SecurityUtils.setAuthorizationObject();
+        }
+
+        // For any course exercise that needsToBeScheduled (dueDate and/or manual assessment)
 
         // For any course exercise with a valid release date
         if (exercise.getReleaseDate() != null && ZonedDateTime.now().isBefore(exercise.getReleaseDate())) {
@@ -228,13 +209,6 @@
         }
 
         // For any course exercise that needsToBeScheduled (buildAndTestAfterDueDate and/or manual assessment)
-=======
-        if (!SecurityUtils.isAuthenticated()) {
-            SecurityUtils.setAuthorizationObject();
-        }
-
-        // For any course exercise that needsToBeScheduled (dueDate and/or manual assessment)
->>>>>>> f986ef22
         if (exercise.getDueDate() != null && ZonedDateTime.now().isBefore(exercise.getDueDate())) {
             boolean updateScores;
             if (exercise.getBuildAndTestStudentSubmissionsAfterDueDate() == null) {
