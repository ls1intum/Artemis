--- conflicted
+++ resolved
@@ -99,14 +99,9 @@
     private List<String> groups = new ArrayList<>();
 
     @JsonIgnore
-<<<<<<< HEAD
-    @Column(name = "guided_tour_settings")
-    private String guidedTourSettings = null;
-=======
     @ElementCollection(fetch = FetchType.LAZY)
     @CollectionTable(name = "guided_tour_settings", joinColumns = @JoinColumn(name = "user_id", referencedColumnName = "id"))
     private List<GuidedTourSettings> guidedTourSettings = new ArrayList<>();
->>>>>>> 014c734f
 
     @JsonIgnore
     @ManyToMany
@@ -262,24 +257,12 @@
         this.persistentTokens = persistentTokens;
     }
 
-<<<<<<< HEAD
-    public GuidedTourSettings getGuidedTourSettings() {
-        if (this.guidedTourSettings == null) {
-            return GuidedTourSettings.defaultSettings();
-        }
-        return GuidedTourSettings.createFromJson(this.guidedTourSettings);
-    }
-
-    public void setGuidedTourSettings(GuidedTourSettings guidedTourSettings) {
-        this.guidedTourSettings = guidedTourSettings.toJson();
-=======
     public List<GuidedTourSettings> getGuidedTourSettings() {
         return this.guidedTourSettings;
     }
 
     public void setGuidedTourSettings(List<GuidedTourSettings> guidedTourSettings) {
         this.guidedTourSettings = guidedTourSettings;
->>>>>>> 014c734f
     }
 
     @Override
