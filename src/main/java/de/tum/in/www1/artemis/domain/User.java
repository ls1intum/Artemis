package de.tum.in.www1.artemis.domain;

import java.time.Instant;
import java.time.ZonedDateTime;
import java.util.HashSet;
import java.util.Locale;
import java.util.Set;

import javax.persistence.*;
import javax.validation.constraints.Email;
import javax.validation.constraints.NotNull;
import javax.validation.constraints.Pattern;
import javax.validation.constraints.Size;

import org.apache.commons.lang3.StringUtils;
import org.hibernate.annotations.BatchSize;
import org.hibernate.annotations.Cache;
import org.hibernate.annotations.CacheConcurrencyStrategy;

import com.fasterxml.jackson.annotation.JsonIgnore;
import com.fasterxml.jackson.annotation.JsonIgnoreProperties;
import com.fasterxml.jackson.annotation.JsonInclude;

import de.tum.in.www1.artemis.config.Constants;
import de.tum.in.www1.artemis.domain.participation.Participant;

/**
 * A user.
 */
@Entity
@Table(name = "jhi_user")
@Cache(usage = CacheConcurrencyStrategy.NONSTRICT_READ_WRITE)
@JsonInclude(JsonInclude.Include.NON_EMPTY)
public class User extends AbstractAuditingEntity implements Participant {

    @NotNull
    @Pattern(regexp = Constants.LOGIN_REGEX)
    @Size(min = 1, max = 50)
    @Column(length = 50, unique = true, nullable = false)
    private String login;

    @JsonIgnore
    @Column(name = "password_hash")
    private String password;

    @Size(max = 50)
    @Column(name = "first_name", length = 50)
    private String firstName;

    @Size(max = 50)
    @Column(name = "last_name", length = 50)
    private String lastName;

    @Size(max = 20)
    @Column(name = "registration_number", length = 20)
    @JsonIgnore
    private String registrationNumber;

    // this value is typically null, except the registration number should be explicitly shown in the client
    // currently this is only the case for the course scores page and its csv export
    @Transient
    private String visibleRegistrationNumberTransient = null;

    @Email
    @Size(max = 100)
    @Column(length = 100)
    private String email;

    @NotNull
    @Column(nullable = false)
    private boolean activated = false;

    @Size(min = 2, max = 6)
    @Column(name = "lang_key", length = 6)
    private String langKey;

    @Size(max = 256)
    @Column(name = "image_url", length = 256)
    private String imageUrl;

    @Size(max = 20)
    @Column(name = "activation_key", length = 20)
    @JsonIgnore
    private String activationKey;

    @Size(max = 20)
    @Column(name = "reset_key", length = 20)
    @JsonIgnore
    private String resetKey;

    @Column(name = "reset_date")
    private Instant resetDate = null;

    @Column(name = "last_notification_read")
    private ZonedDateTime lastNotificationRead = null;

    /**
     * Word "GROUPS" is being added as a restricted word starting in MySQL 8.0.2
     * Workaround: Annotation @Column(name = "`groups`") escapes this word using backticks.
     */
    @ElementCollection(fetch = FetchType.LAZY)
    @CollectionTable(name = "user_groups", joinColumns = @JoinColumn(name = "user_id"))
    @Column(name = "`groups`")
    private Set<String> groups = new HashSet<>();

    @OneToMany(mappedBy = "user", fetch = FetchType.LAZY, cascade = CascadeType.ALL, orphanRemoval = true)
    private Set<GuidedTourSetting> guidedTourSettings = new HashSet<>();

    @ManyToMany
    @JoinTable(name = "jhi_user_authority", joinColumns = { @JoinColumn(name = "user_id", referencedColumnName = "id") }, inverseJoinColumns = {
            @JoinColumn(name = "authority_name", referencedColumnName = "name") })
    @Cache(usage = CacheConcurrencyStrategy.NONSTRICT_READ_WRITE)
    @BatchSize(size = 20)
    private Set<Authority> authorities = new HashSet<>();

<<<<<<< HEAD
    @ManyToMany
    @Cache(usage = CacheConcurrencyStrategy.NONSTRICT_READ_WRITE)
    @JoinTable(name = "user_achievement", joinColumns = { @JoinColumn(name = "user_id", referencedColumnName = "id") }, inverseJoinColumns = {
            @JoinColumn(name = "achievement_id", referencedColumnName = "id") })
    @JsonIgnoreProperties("users")
    private Set<Achievement> achievements = new HashSet<>();

    public Long getId() {
        return id;
    }

    public void setId(Long id) {
        this.id = id;
    }

=======
>>>>>>> 44a27afa
    public String getLogin() {
        return login;
    }

    // Lowercase the login before saving it in database
    public void setLogin(String login) {
        this.login = StringUtils.lowerCase(login, Locale.ENGLISH);
    }

    public String getParticipantIdentifier() {
        return login;
    }

    public String getPassword() {
        return password;
    }

    public void setPassword(String password) {
        this.password = password;
    }

    public String getFirstName() {
        return firstName;
    }

    public void setFirstName(String firstName) {
        this.firstName = firstName;
    }

    public String getLastName() {
        return lastName;
    }

    public void setLastName(String lastName) {
        this.lastName = lastName;
    }

    /**
     * @return name as a concatenation of first name and last name
     */
    public String getName() {
        if (lastName != null && !lastName.equals("")) {
            return firstName + " " + lastName;
        }
        else {
            return firstName;
        }
    }

    public String getEmail() {
        return email;
    }

    public void setEmail(String email) {
        this.email = email;
    }

    public String getImageUrl() {
        return imageUrl;
    }

    public void setImageUrl(String imageUrl) {
        this.imageUrl = imageUrl;
    }

    public boolean getActivated() {
        return activated;
    }

    public void setActivated(boolean activated) {
        this.activated = activated;
    }

    public String getActivationKey() {
        return activationKey;
    }

    public void setActivationKey(String activationKey) {
        this.activationKey = activationKey;
    }

    public String getResetKey() {
        return resetKey;
    }

    public void setResetKey(String resetKey) {
        this.resetKey = resetKey;
    }

    public Instant getResetDate() {
        return resetDate;
    }

    public void setResetDate(Instant resetDate) {
        this.resetDate = resetDate;
    }

    public ZonedDateTime getLastNotificationRead() {
        return lastNotificationRead;
    }

    public void setLastNotificationRead(ZonedDateTime lastNotificationRead) {
        this.lastNotificationRead = lastNotificationRead;
    }

    public String getLangKey() {
        return langKey;
    }

    public void setLangKey(String langKey) {
        this.langKey = langKey;
    }

    public String getRegistrationNumber() {
        return registrationNumber;
    }

    public void setRegistrationNumber(String registrationNumber) {
        this.registrationNumber = registrationNumber;
    }

    public String getVisibleRegistrationNumber() {
        return visibleRegistrationNumberTransient;
    }

    public void setVisibleRegistrationNumber(String visibleRegistrationNumber) {
        this.visibleRegistrationNumberTransient = visibleRegistrationNumber;
    }

    public Set<String> getGroups() {
        return groups;
    }

    public void setGroups(Set<String> groups) {
        this.groups = groups;
    }

    public Set<Authority> getAuthorities() {
        return authorities;
    }

    public void setAuthorities(Set<Authority> authorities) {
        this.authorities = authorities;
    }

    public Set<Achievement> getAchievements() {
        return achievements;
    }

    public void setAchievements(Set<Achievement> achievements) {
        this.achievements = achievements;
    }

    public void addAchievement(Achievement achievement) {
        this.achievements.add(achievement);
        achievement.getUsers().add(this);
    }

    public void removeAchievement(Achievement achievement) {
        this.achievements.remove(achievement);
        achievement.getUsers().remove(this);
    }

    public Set<GuidedTourSetting> getGuidedTourSettings() {
        return this.guidedTourSettings;
    }

    public void addGuidedTourSetting(GuidedTourSetting setting) {
        this.guidedTourSettings.add(setting);
        setting.setUser(this);
    }

    public void removeGuidedTourSetting(GuidedTourSetting setting) {
        this.guidedTourSettings.remove(setting);
        setting.setUser(null);
    }

    public void setGuidedTourSettings(Set<GuidedTourSetting> guidedTourSettings) {
        this.guidedTourSettings = guidedTourSettings;
    }

    @Override
    public String toString() {
        return "User{" + "login='" + login + '\'' + ", firstName='" + firstName + '\'' + ", lastName='" + lastName + '\'' + ", email='" + email + '\'' + ", imageUrl='" + imageUrl
                + '\'' + ", activated='" + activated + '\'' + ", langKey='" + langKey + '\'' + ", activationKey='" + activationKey + '\'' + "}";
    }

    /**
     * copy the basic user settings to hide not needed information before sending the user object to the client
     * @return the basic user
     */
    public User copyBasicUser() {
        User user = new User();
        user.setId(getId());
        user.setFirstName(getFirstName());
        user.setLastName(getLastName());
        user.setLogin(getLogin());
        return user;
    }
}<|MERGE_RESOLUTION|>--- conflicted
+++ resolved
@@ -113,7 +113,6 @@
     @BatchSize(size = 20)
     private Set<Authority> authorities = new HashSet<>();
 
-<<<<<<< HEAD
     @ManyToMany
     @Cache(usage = CacheConcurrencyStrategy.NONSTRICT_READ_WRITE)
     @JoinTable(name = "user_achievement", joinColumns = { @JoinColumn(name = "user_id", referencedColumnName = "id") }, inverseJoinColumns = {
@@ -121,16 +120,6 @@
     @JsonIgnoreProperties("users")
     private Set<Achievement> achievements = new HashSet<>();
 
-    public Long getId() {
-        return id;
-    }
-
-    public void setId(Long id) {
-        this.id = id;
-    }
-
-=======
->>>>>>> 44a27afa
     public String getLogin() {
         return login;
     }
