package de.tum.in.www1.artemis.config.migration.entries;

import static de.tum.in.www1.artemis.config.Constants.ASSIGNMENT_REPO_NAME;
import static de.tum.in.www1.artemis.config.Constants.PROFILE_CORE;
import static de.tum.in.www1.artemis.config.Constants.SOLUTION_REPO_NAME;
import static de.tum.in.www1.artemis.config.Constants.TEST_REPO_NAME;
import static de.tum.in.www1.artemis.service.util.TimeLogUtil.formatDuration;

import java.net.URISyntaxException;
import java.util.ArrayList;
import java.util.List;
import java.util.Optional;
import java.util.concurrent.CopyOnWriteArrayList;
import java.util.concurrent.ExecutorService;
import java.util.concurrent.Executors;
import java.util.concurrent.TimeUnit;
import java.util.stream.Collectors;

import org.slf4j.Logger;
import org.slf4j.LoggerFactory;
import org.springframework.context.annotation.Profile;
import org.springframework.core.env.Environment;
import org.springframework.data.domain.Page;
import org.springframework.data.domain.PageRequest;
import org.springframework.data.domain.Pageable;
import org.springframework.stereotype.Component;

import com.google.common.collect.Lists;

import de.tum.in.www1.artemis.config.migration.MigrationEntry;
import de.tum.in.www1.artemis.domain.AuxiliaryRepository;
import de.tum.in.www1.artemis.domain.ProgrammingExercise;
import de.tum.in.www1.artemis.domain.VcsRepositoryUri;
import de.tum.in.www1.artemis.domain.participation.AbstractBaseProgrammingExerciseParticipation;
import de.tum.in.www1.artemis.domain.participation.ParticipationInterface;
import de.tum.in.www1.artemis.domain.participation.ProgrammingExerciseParticipation;
import de.tum.in.www1.artemis.domain.participation.ProgrammingExerciseStudentParticipation;
import de.tum.in.www1.artemis.domain.participation.SolutionProgrammingExerciseParticipation;
import de.tum.in.www1.artemis.domain.participation.TemplateProgrammingExerciseParticipation;
import de.tum.in.www1.artemis.exception.ContinuousIntegrationException;
import de.tum.in.www1.artemis.repository.AuxiliaryRepositoryRepository;
import de.tum.in.www1.artemis.repository.ProgrammingExerciseRepository;
import de.tum.in.www1.artemis.repository.ProgrammingExerciseStudentParticipationRepository;
import de.tum.in.www1.artemis.repository.SolutionProgrammingExerciseParticipationRepository;
import de.tum.in.www1.artemis.repository.TemplateProgrammingExerciseParticipationRepository;
import de.tum.in.www1.artemis.service.UriService;
import de.tum.in.www1.artemis.service.connectors.vcs.VersionControlService;

@Profile(PROFILE_CORE)
@Component
public class MigrationEntry20230808_203400 extends MigrationEntry {

    private static final int BATCH_SIZE = 100;

    private static final int MAX_THREAD_COUNT = 10;

    private static final String ERROR_MESSAGE = "Failed to migrate programming exercises within nine hours. Aborting migration.";

    private static final int TIMEOUT_IN_HOURS = 9;

    private static final Logger log = LoggerFactory.getLogger(MigrationEntry20230808_203400.class);

    private final ProgrammingExerciseRepository programmingExerciseRepository;

    private final SolutionProgrammingExerciseParticipationRepository solutionProgrammingExerciseParticipationRepository;

    private final TemplateProgrammingExerciseParticipationRepository templateProgrammingExerciseParticipationRepository;

    private final ProgrammingExerciseStudentParticipationRepository programmingExerciseStudentParticipationRepository;

    private final AuxiliaryRepositoryRepository auxiliaryRepositoryRepository;

    private final Optional<CIVCSMigrationService> ciMigrationService;

    private final Optional<VersionControlService> versionControlService;

    private final Environment environment;

    private final UriService uriService = new UriService();

    private final CopyOnWriteArrayList<ProgrammingExerciseParticipation> errorList = new CopyOnWriteArrayList<>();

<<<<<<< HEAD
    private static final List<String> MIGRATABLE_PROFILES = List.of("gitlab", "jenkins");
=======
    private static final List<String> MIGRATABLE_PROFILES = List.of("bamboo", "jenkins");
>>>>>>> 13fee2b2

    public MigrationEntry20230808_203400(ProgrammingExerciseRepository programmingExerciseRepository,
            SolutionProgrammingExerciseParticipationRepository solutionProgrammingExerciseParticipationRepository,
            TemplateProgrammingExerciseParticipationRepository templateProgrammingExerciseParticipationRepository,
            ProgrammingExerciseStudentParticipationRepository programmingExerciseStudentParticipationRepository, AuxiliaryRepositoryRepository auxiliaryRepositoryRepository,
            Optional<CIVCSMigrationService> ciMigrationService, Optional<VersionControlService> versionControlService, Environment environment) {
        this.programmingExerciseRepository = programmingExerciseRepository;
        this.solutionProgrammingExerciseParticipationRepository = solutionProgrammingExerciseParticipationRepository;
        this.templateProgrammingExerciseParticipationRepository = templateProgrammingExerciseParticipationRepository;
        this.programmingExerciseStudentParticipationRepository = programmingExerciseStudentParticipationRepository;
        this.auxiliaryRepositoryRepository = auxiliaryRepositoryRepository;
        this.ciMigrationService = ciMigrationService;
        this.versionControlService = versionControlService;
        this.environment = environment;
    }

    @Override
    public void execute() {
        List<String> activeProfiles = List.of(environment.getActiveProfiles());
        if (activeProfiles.stream().noneMatch(MIGRATABLE_PROFILES::contains)) {
            log.info("Migration will be skipped and marked run because the system does not support a tech-stack that requires this migration: {}", activeProfiles);
            return;
        }

        try {
            ciMigrationService.orElseThrow().checkPrerequisites();
        }
        catch (ContinuousIntegrationException e) {
            log.error("Can not run migration because the prerequisites for it to succeed are not met: {}", e.getMessage());
            throw e;
        }
        var programmingExerciseCount = programmingExerciseRepository.count();
        var studentCount = ciMigrationService.orElseThrow().getPageableStudentParticipations(programmingExerciseStudentParticipationRepository, Pageable.unpaged())
                .getTotalElements();

        var totalCount = programmingExerciseCount * 2 + studentCount; // seconds

        log.info("Will migrate {} programming exercises and {} student participations now. Stay tuned! Estimate duration of the migration: {}", programmingExerciseCount,
                studentCount, formatDuration(totalCount));
        log.info("Artemis will be available again after the migration has finished.");

        // Number of full batches. The last batch might be smaller
        long totalFullBatchCount = programmingExerciseCount / BATCH_SIZE;
        int threadCount = (int) Math.max(1, Math.min(totalFullBatchCount, MAX_THREAD_COUNT));

        // Use fixed thread pool to prevent loading too many exercises into memory at once
        ExecutorService executorService = Executors.newFixedThreadPool(threadCount);

        /*
         * migrate the solution participations first, then the template participations, then the student participations
         */
        var solutionCount = solutionProgrammingExerciseParticipationRepository.count();
        log.info("Found {} solution participations to migrate.", solutionCount);
        for (int currentPageStart = 0; currentPageStart < solutionCount; currentPageStart += BATCH_SIZE) {
            Pageable pageable = PageRequest.of(currentPageStart / BATCH_SIZE, BATCH_SIZE);
            var solutionParticipationPage = solutionProgrammingExerciseParticipationRepository.findAll(pageable);
            log.info("Will migrate {} solution participations in batch.", solutionParticipationPage.getNumberOfElements());
            var solutionParticipationsPartitions = Lists.partition(solutionParticipationPage.toList(), threadCount);
            for (var solutionParticipations : solutionParticipationsPartitions) {
                executorService.submit(() -> migrateSolutions(solutionParticipations));
            }
        }

        log.info("Submitted all solution participations to thread pool for migration.");
        /*
         * migrate the template participations
         */
        var templateCount = templateProgrammingExerciseParticipationRepository.count();
        log.info("Found {} template participations to migrate", templateCount);
        for (int currentPageStart = 0; currentPageStart < templateCount; currentPageStart += BATCH_SIZE) {
            Pageable pageable = PageRequest.of(currentPageStart / BATCH_SIZE, BATCH_SIZE);
            var templateParticipationPage = templateProgrammingExerciseParticipationRepository.findAll(pageable);
            log.info("Will migrate {} template programming exercises in batch.", templateParticipationPage.getNumberOfElements());
            var templateParticipationsPartitions = Lists.partition(templateParticipationPage.toList(), threadCount);
            for (var templateParticipations : templateParticipationsPartitions) {
                executorService.submit(() -> migrateTemplates(templateParticipations));
            }
        }

        log.info("Submitted all template participations to thread pool for migration.");
        /*
         * migrate the student participations
         */
        log.info("Found {} student programming exercise participations with build plans to migrate.", studentCount);
        for (int currentPageStart = 0; currentPageStart < studentCount; currentPageStart += BATCH_SIZE) {
            Pageable pageable = PageRequest.of(currentPageStart / BATCH_SIZE, BATCH_SIZE);
            Page<ProgrammingExerciseStudentParticipation> studentParticipationPage = ciMigrationService.orElseThrow()
                    .getPageableStudentParticipations(programmingExerciseStudentParticipationRepository, pageable);
            log.info("Will migrate {} student programming exercise participations in batch.", studentParticipationPage.getNumberOfElements());
            var studentPartitionsPartitions = Lists.partition(studentParticipationPage.toList(), threadCount);
            for (var studentParticipations : studentPartitionsPartitions) {
                executorService.submit(() -> migrateStudents(studentParticipations));
            }
        }

        // Wait for all threads to finish
        executorService.shutdown();

        try {
            boolean finished = executorService.awaitTermination(TIMEOUT_IN_HOURS, TimeUnit.HOURS);
            if (!finished) {
                log.error(ERROR_MESSAGE);
                if (executorService.awaitTermination(1, TimeUnit.MINUTES)) {
                    log.error("Failed to cancel all migration threads. Some threads are still running.");
                }
                throw new RuntimeException(ERROR_MESSAGE);
            }
        }
        catch (InterruptedException e) {
            log.error(ERROR_MESSAGE);
            executorService.shutdownNow();
            Thread.currentThread().interrupt();
            throw new RuntimeException(e);
        }

        log.info("Finished migrating programming exercises and student participations");
        evaluateErrorList();
    }

    /**
     * Executes the migration for a batch of participations.
     *
     * @param participations The participations to migrate
     */
    private void migrateSolutions(List<SolutionProgrammingExerciseParticipation> participations) {
        for (var participation : participations) {
            try {
                // 1st step: check if the build plan exists, this cleans up the database a bit
                boolean buildPlanExists = ciMigrationService.orElseThrow().buildPlanExists(participation.getProgrammingExercise().getProjectKey(), participation.getBuildPlanId());
                if (!buildPlanExists) {
                    log.warn("Build plan {} does not exist for exercise {}", participation.getBuildPlanId(), participation.getProgrammingExercise().getId());
                    log.info("Skipping migration for exercise {} and setting build_plan_id to null", participation.getProgrammingExercise().getId());
                    participation.setBuildPlanId(null);
                    solutionProgrammingExerciseParticipationRepository.save(participation);
                    continue;
                }

                // 2nd step: check if the default branch exists, this cleans up the database a bit and fixes the effects of a bug that
                // we had in the past
                // note: this method calls directly saves the participation in the database with the updated branch
                String branch = versionControlService.orElseThrow().getOrRetrieveBranchOfExercise(participation.getProgrammingExercise());
                if (branch == null || branch.isEmpty()) {
                    log.warn("Failed to get default branch for template of exercise {} with buildPlanId {}, will abort migration for this Participation",
                            participation.getProgrammingExercise().getId(), participation.getBuildPlanId());
                    continue;
                }

                log.info("Migrating solution build plan with name {} for exercise {}",
                        participation.getProgrammingExercise().getProjectKey() + "-" + participation.getBuildPlanId(), participation.getProgrammingExercise().getId());

                var startMs = System.currentTimeMillis();
                List<AuxiliaryRepository> auxiliaryRepositories = getAuxiliaryRepositories(participation.getProgrammingExercise().getId());

                migrateSolutionBuildPlan(participation, auxiliaryRepositories);

                migrateTestRepository(participation);
                log.info("Migrated solution build plan for exercise {} in {}ms", participation.getProgrammingExercise().getId(), System.currentTimeMillis() - startMs);
            }
            catch (Exception e) {
                log.warn("Failed to migrate solution build plan for exercise {} with buildPlanId {}", participation.getProgrammingExercise().getId(),
                        participation.getBuildPlanId(), e);
                errorList.add(participation);
            }
        }
    }

    /**
     * Migrates the build plans of the given participations.
     *
     * @param participations The participations to migrate
     */
    private void migrateTemplates(List<TemplateProgrammingExerciseParticipation> participations) {
        for (var participation : participations) {
            try {
                // 1st step: check if the build plan exists, this cleans up the database a bit
                boolean buildPlanExists = ciMigrationService.orElseThrow().buildPlanExists(participation.getProgrammingExercise().getProjectKey(),
                        participation.getProgrammingExercise().getTemplateBuildPlanId());
                if (!buildPlanExists) {
                    log.warn("Build plan {} does not exist for exercise {}", participation.getProgrammingExercise().getTemplateBuildPlanId(),
                            participation.getProgrammingExercise().getId());
                    log.info("Skipping migration for template of exercise {} and setting build_plan_id to null", participation.getProgrammingExercise().getId());
                    participation.setBuildPlanId(null);
                    templateProgrammingExerciseParticipationRepository.save(participation);
                    // CANCEL THE SUBSEQUENT OPERATIONS FOR THIS PROGRAMMING EXERCISE
                    continue;
                }

                log.info("Migrating build plan with name {} for exercise {}", participation.getProgrammingExercise().getProjectKey() + "-" + participation.getBuildPlanId(),
                        participation.getProgrammingExercise().getId());

                // 2nd step: check if the default branch exists, this cleans up the database a bit and fixes the effects of a bug that
                // we had in the past
                // note: this method calls directly saves the participation in the database with the updated branch
                String branch = versionControlService.orElseThrow().getOrRetrieveBranchOfExercise(participation.getProgrammingExercise());
                if (branch == null || branch.isEmpty()) {
                    log.warn("Failed to get default branch for template of exercise {} with buildPlanId {}, will abort migration for this Participation",
                            participation.getProgrammingExercise().getId(), participation.getBuildPlanId());
                    // CANCEL THE SUBSEQUENT OPERATIONS FOR THIS PROGRAMMING EXERCISE
                    continue;
                }
                var startMs = System.currentTimeMillis();
                List<AuxiliaryRepository> auxiliaryRepositories = getAuxiliaryRepositories(participation.getProgrammingExercise().getId());

                migrateTemplateBuildPlan(participation, auxiliaryRepositories);

                migrateTestRepository(participation);
                log.info("Migrated template build plan for exercise {} in {}ms", participation.getProgrammingExercise().getId(), System.currentTimeMillis() - startMs);
            }
            catch (Exception e) {
                log.warn("Failed to migrate template build plan for exercise {} with buildPlanId {}", participation.getProgrammingExercise().getId(),
                        participation.getBuildPlanId(), e);
                errorList.add(participation);
            }
        }
    }

    /**
     * Migrates the build plans of the given participations.
     *
     * @param participations The participations to migrate
     */
    private void migrateStudents(List<ProgrammingExerciseStudentParticipation> participations) {
        for (var participation : participations) {
            try {
                // 1st step: check if the build plan exists, this cleans up the database a bit
                boolean buildPlanExists = ciMigrationService.orElseThrow().buildPlanExists(participation.getProgrammingExercise().getProjectKey(), participation.getBuildPlanId());
                if (!buildPlanExists) {
                    log.warn("Build plan {} does not exist for exercise {}", participation.getBuildPlanId(), participation.getProgrammingExercise().getId());
                    log.info("Skipping migration for exercise {} and setting build_plan_id to null", participation.getProgrammingExercise().getId());
                    participation.setBuildPlanId(null);
                    programmingExerciseStudentParticipationRepository.save(participation);
                    continue;
                }

                // 2nd step: check if the default branch exists, this cleans up the database a bit and fixes the effects of a bug that we had in the past
                // note: this method calls directly saves the participation in the database with the updated branch in case it was not available
                String branch = versionControlService.orElseThrow().getOrRetrieveBranchOfStudentParticipation(participation);
                if (branch == null || branch.isEmpty()) {
                    log.warn("Failed to get default branch for template of exercise {} with buildPlanId {}, will abort migration for this Participation",
                            participation.getProgrammingExercise().getId(), participation.getBuildPlanId());
                    continue;
                }

                log.info("Migrating student participation with buildPlanId {} for exercise {}", participation.getBuildPlanId(), participation.getProgrammingExercise().getId());

                var startMs = System.currentTimeMillis();
                List<AuxiliaryRepository> auxiliaryRepositories = getAuxiliaryRepositories(participation.getProgrammingExercise().getId());

                migrateStudentBuildPlan(participation, auxiliaryRepositories);
                log.info("Migrated student build plan for exercise {} in {}ms", participation.getProgrammingExercise().getId(), System.currentTimeMillis() - startMs);
            }
            catch (Exception e) {
                log.warn("Failed to migrate student build plan for exercise {} with buildPlanId {}", participation.getProgrammingExercise().getId(), participation.getBuildPlanId(),
                        e);
                errorList.add(participation);
            }
        }
    }

    /**
     * Returns a list of auxiliary repositories for the given exercise.
     *
     * @param exerciseId The id of the exercise
     * @return A list of auxiliary repositories, or an empty list if the migration service does not support auxiliary repositories
     */
    private List<AuxiliaryRepository> getAuxiliaryRepositories(Long exerciseId) {
        if (ciMigrationService.orElseThrow().supportsAuxiliaryRepositories()) {
            return auxiliaryRepositoryRepository.findByExerciseId(exerciseId);
        }
        return new ArrayList<>();
    }

    /**
     * Migrates a single test repository. This method is idempotent, i.e. if you invoke it multiple times, it would still work fine
     *
     * @param participation The participation to migrate, needed so we can map the error to the participation
     */
    private void migrateTestRepository(AbstractBaseProgrammingExerciseParticipation participation) {
        var exercise = participation.getProgrammingExercise();
        if (exercise.getTestRepositoryUri() == null) {
            /*
             * when the test repository uri is null, we don't have to migrate the test build plan, saving multiple API calls
             */
            return;
        }
        try {
            ciMigrationService.orElseThrow().removeWebHook(exercise.getVcsTestRepositoryUri());
        }
        catch (Exception e) {
            log.warn("Failed to delete build triggers in test repository for exercise {} with test repository {}", exercise.getId(), exercise.getVcsTestRepositoryUri(), e);
            errorList.add(participation);
        }
    }

    /**
     * Migrates a single solution build plan.
     *
     * @param participation         The participation to migrate
     * @param auxiliaryRepositories The auxiliary repositories to migrate
     */
    private void migrateStudentBuildPlan(ProgrammingExerciseStudentParticipation participation, List<AuxiliaryRepository> auxiliaryRepositories) {
        VcsRepositoryUri repositoryUri;
        ProgrammingExercise exercise = participation.getProgrammingExercise();
        try {
            repositoryUri = new VcsRepositoryUri(uriService.getPlainUriFromRepositoryUri(participation.getVcsRepositoryUri()));
        }
        catch (URISyntaxException e) {
            log.warn("Failed to convert git url {} for studentParticipationId {} exerciseId {} with buildPlanId {}, will abort migration for this Participation",
                    participation.getVcsRepositoryUri(), participation.getId(), exercise.getId(), participation.getBuildPlanId(), e);
            errorList.add(participation);
            return;
        }
        try {
            ciMigrationService.orElseThrow().overrideBuildPlanNotification(exercise.getProjectKey(), participation.getBuildPlanId(), repositoryUri);
        }
        catch (Exception e) {
            log.warn("Failed to migrate build plan notifications for studentParticipationId {} with buildPlanId {} of exerciseId {} ", participation.getId(),
                    participation.getBuildPlanId(), exercise.getId(), e);
            errorList.add(participation);
        }
        try {
            ciMigrationService.orElseThrow().deleteBuildTriggers(exercise.getProjectKey(), participation.getBuildPlanId(), repositoryUri);
        }
        catch (Exception e) {
            log.warn("Failed to delete build triggers for studentParticipationId {} with buildPlanId {} of exerciseId {} ", participation.getId(), participation.getBuildPlanId(),
                    exercise.getId(), e);
            errorList.add(participation);
        }
        try {
            ciMigrationService.orElseThrow().overrideBuildPlanRepository(participation.getBuildPlanId(), ASSIGNMENT_REPO_NAME, String.valueOf(repositoryUri),
                    participation.getBranch());
        }
        catch (Exception e) {
            log.warn("Failed to replace assignment repository in student build plan for studentParticipationId {} with buildPlanId {} of exerciseId {} ", participation.getId(),
                    participation.getBuildPlanId(), exercise.getId(), e);
            errorList.add(participation);
        }
        try {
            ciMigrationService.orElseThrow().overrideBuildPlanRepository(participation.getBuildPlanId(), TEST_REPO_NAME, exercise.getTestRepositoryUri(),
                    participation.getBranch());
        }
        catch (Exception e) {
            log.warn("Failed to replace tests repository in student build plan for studentParticipationId {} with buildPlanId {} of exerciseId {} ", participation.getId(),
                    participation.getBuildPlanId(), exercise.getId(), e);
            errorList.add(participation);
        }
        // NOTE: this handles an edge case with HASKELL exercises, where the solution repository is checked out in the student build plan
        try {
            // we dont have the solution repository uri in the student participation, so we have to get it from the repository service
            var solutionRepositoryUri = solutionProgrammingExerciseParticipationRepository.findByProgrammingExerciseId(exercise.getId()).get().getVcsRepositoryUri();
            ciMigrationService.orElseThrow().overrideBuildPlanRepository(participation.getBuildPlanId(), SOLUTION_REPO_NAME,
                    uriService.getPlainUriFromRepositoryUri(solutionRepositoryUri), participation.getBranch());
        }
        catch (Exception e) {
            log.warn("Failed to replace solution repository in student build plan for studentParticipationId {} with buildPlanId {} of exerciseId {} ", participation.getId(),
                    participation.getBuildPlanId(), exercise.getId(), e);
            errorList.add(participation);
        }
        for (var auxiliary : auxiliaryRepositories) {
            try {
                ciMigrationService.orElseThrow().overrideBuildPlanRepository(participation.getBuildPlanId(), auxiliary.getName(), auxiliary.getRepositoryUri(),
                        participation.getBranch());
            }
            catch (Exception e) {
                log.warn("Failed to replace {} repository in student build plan for studentParticipationId {} with buildPlanId {} of exerciseId {} ", auxiliary.getName(),
                        participation.getId(), participation.getBuildPlanId(), exercise.getId(), e);
                errorList.add(participation);
            }
        }
        try {
            ciMigrationService.orElseThrow().overrideRepositoriesToCheckout(participation.getBuildPlanId(), auxiliaryRepositories, exercise.getProgrammingLanguage());
        }
        catch (Exception e) {
            log.warn("Failed to replace repositories in student build plan for studentParticipationId {} with buildPlanId {} of exerciseId {} ", participation.getId(),
                    participation.getBuildPlanId(), exercise.getId(), e);
            errorList.add(participation);
        }
    }

    /**
     * Migrates a single solution build plan.
     *
     * @param participation         The participation to migrate
     * @param auxiliaryRepositories The auxiliary repositories to migrate
     */
    private void migrateSolutionBuildPlan(AbstractBaseProgrammingExerciseParticipation participation, List<AuxiliaryRepository> auxiliaryRepositories) {
        ProgrammingExercise exercise = participation.getProgrammingExercise();
        try {
            ciMigrationService.orElseThrow().overrideBuildPlanNotification(exercise.getProjectKey(), exercise.getSolutionBuildPlanId(), exercise.getVcsSolutionRepositoryUri());
        }
        catch (Exception e) {
            log.warn("Failed to migrate solution build plan for exercise id {} with buildPlanId {}", exercise.getId(), exercise.getSolutionBuildPlanId(), e);
            errorList.add(participation);
        }
        try {
            ciMigrationService.orElseThrow().deleteBuildTriggers(exercise.getProjectKey(), exercise.getSolutionBuildPlanId(), exercise.getVcsSolutionRepositoryUri());
        }
        catch (Exception e) {
            log.warn("Failed to delete solution build triggers for exercise {} with buildPlanId {}", exercise.getId(), exercise.getSolutionBuildPlanId(), e);
            errorList.add(participation);
        }
        try {
            ciMigrationService.orElseThrow().overrideBuildPlanRepository(exercise.getSolutionBuildPlanId(), ASSIGNMENT_REPO_NAME, exercise.getSolutionRepositoryUri(),
                    exercise.getBranch());
        }
        catch (Exception e) {
            log.warn("Failed to replace solution repository in template build plan for exercise {} with buildPlanId {}", exercise.getId(), exercise.getSolutionBuildPlanId(), e);
            errorList.add(participation);
        }
        try {
            ciMigrationService.orElseThrow().overrideBuildPlanRepository(exercise.getSolutionBuildPlanId(), TEST_REPO_NAME, exercise.getTestRepositoryUri(), exercise.getBranch());
        }
        catch (Exception e) {
            log.warn("Failed to replace tests repository in solution build plan for exercise {} with buildPlanId {}", exercise.getId(), exercise.getSolutionBuildPlanId(), e);
            errorList.add(participation);
        }
        try {
            ciMigrationService.orElseThrow().overrideBuildPlanRepository(participation.getBuildPlanId(), SOLUTION_REPO_NAME, exercise.getSolutionRepositoryUri(),
                    exercise.getBranch());
        }
        catch (Exception e) {
            log.warn("Failed to replace solution repository in student build plan for studentParticipationId {} with buildPlanId {} of exerciseId {} ", participation.getId(),
                    participation.getBuildPlanId(), exercise.getId(), e);
            errorList.add(participation);
        }
        for (var auxiliary : auxiliaryRepositories) {
            try {
                ciMigrationService.orElseThrow().overrideBuildPlanRepository(exercise.getSolutionBuildPlanId(), auxiliary.getName(), auxiliary.getRepositoryUri(),
                        exercise.getBranch());
            }
            catch (Exception e) {
                log.warn("Failed to replace {} repository in solution build plan for exercise {}  with buildPlanId {}", auxiliary.getName(), exercise.getId(),
                        exercise.getSolutionBuildPlanId(), e);
                errorList.add(participation);
            }
        }
        try {
            ciMigrationService.orElseThrow().overrideRepositoriesToCheckout(exercise.getSolutionBuildPlanId(), auxiliaryRepositories, exercise.getProgrammingLanguage());
        }
        catch (Exception e) {
            log.warn("Failed to replace repositories in solution build plan for exercise {} with buildPlanId {}", exercise.getId(), exercise.getSolutionBuildPlanId(), e);
            errorList.add(participation);
        }
    }

    /**
     * Migrates a single template build plan.
     *
     * @param participation         The participation to migrate
     * @param auxiliaryRepositories The auxiliary repositories to migrate
     */
    private void migrateTemplateBuildPlan(AbstractBaseProgrammingExerciseParticipation participation, List<AuxiliaryRepository> auxiliaryRepositories) {
        ProgrammingExercise exercise = participation.getProgrammingExercise();
        try {
            ciMigrationService.orElseThrow().overrideBuildPlanNotification(exercise.getProjectKey(), exercise.getTemplateBuildPlanId(), exercise.getVcsTemplateRepositoryUri());
        }
        catch (Exception e) {
            log.warn("Failed to migrate template build plan for exercise {} with buildPlanId {}", exercise.getId(), exercise.getTemplateBuildPlanId(), e);
            errorList.add(participation);
        }
        try {
            ciMigrationService.orElseThrow().deleteBuildTriggers(exercise.getProjectKey(), exercise.getTemplateBuildPlanId(), exercise.getVcsTemplateRepositoryUri());
        }
        catch (Exception e) {
            log.warn("Failed to delete template build triggers for exercise {} with buildPlanId {}", exercise.getId(), exercise.getTemplateBuildPlanId(), e);
            errorList.add(participation);
        }
        try {
            ciMigrationService.orElseThrow().overrideBuildPlanRepository(exercise.getTemplateBuildPlanId(), ASSIGNMENT_REPO_NAME, exercise.getTemplateRepositoryUri(),
                    exercise.getBranch());
        }
        catch (Exception e) {
            log.warn("Failed to replace template repository for exercise {} with buildPlanId {}", exercise.getId(), exercise.getTemplateBuildPlanId(), e);
            errorList.add(participation);
        }
        try {
            ciMigrationService.orElseThrow().overrideBuildPlanRepository(exercise.getTemplateBuildPlanId(), TEST_REPO_NAME, exercise.getTestRepositoryUri(), exercise.getBranch());
        }
        catch (Exception e) {
            log.warn("Failed to replace tests repository in template build plan for exercise {} with buildPlanId {}", exercise.getId(), exercise.getTemplateBuildPlanId(), e);
            errorList.add(participation);
        }
        // NOTE: this handles an edge case with HASKELL exercises, where the solution repository is checked out in the student build plan
        try {
            // we do not have the solution repository uri in the template participation, so we have to get it from the repository service
            var solutionRepositoryUri = solutionProgrammingExerciseParticipationRepository.findByProgrammingExerciseId(exercise.getId()).get().getVcsRepositoryUri();
            ciMigrationService.orElseThrow().overrideBuildPlanRepository(participation.getBuildPlanId(), SOLUTION_REPO_NAME,
                    uriService.getPlainUriFromRepositoryUri(solutionRepositoryUri), exercise.getBranch());
        }
        catch (Exception e) {
            log.warn("Failed to replace solution repository in template build plan for studentParticipationId {} with buildPlanId {} of exerciseId {} ", participation.getId(),
                    participation.getBuildPlanId(), exercise.getId(), e);
            errorList.add(participation);
        }
        for (var auxiliary : auxiliaryRepositories) {
            try {
                ciMigrationService.orElseThrow().overrideBuildPlanRepository(exercise.getTemplateBuildPlanId(), auxiliary.getName(), auxiliary.getRepositoryUri(),
                        exercise.getBranch());
            }
            catch (Exception e) {
                log.warn("Failed to replace auxiliary repository {} in template build plan for exercise {} with buildPlanId {}", auxiliary.getName(), exercise.getId(),
                        exercise.getTemplateBuildPlanId(), e);
                errorList.add(participation);
            }
        }
        try {
            ciMigrationService.orElseThrow().overrideRepositoriesToCheckout(exercise.getTemplateBuildPlanId(), auxiliaryRepositories, exercise.getProgrammingLanguage());
        }
        catch (Exception e) {
            log.error("Failed to replace repositories in template build plan for exercise {} with buildPlanId {}", exercise.getId(), exercise.getTemplateBuildPlanId(), e);
            errorList.add(participation);
        }
    }

    /**
     * Evaluates the error map and prints the errors to the log.
     */
    private void evaluateErrorList() {
        if (errorList.isEmpty()) {
            log.info("Successfully migrated all programming exercises");
            return;
        }

        List<Long> failedTemplateExercises = errorList.stream().filter(participation -> participation instanceof TemplateProgrammingExerciseParticipation)
                .map(participation -> participation.getProgrammingExercise().getId()).toList();
        List<Long> failedSolutionExercises = errorList.stream().filter(participation -> participation instanceof SolutionProgrammingExerciseParticipation)
                .map(participation -> participation.getProgrammingExercise().getId()).toList();
        List<Long> failedStudentParticipations = errorList.stream().filter(participation -> participation instanceof ProgrammingExerciseStudentParticipation)
                .map(ParticipationInterface::getId).toList();

        log.error("{} failures during migration", errorList.size());
        // print each participation in a single line in the long to simplify reviewing the issues
        log.error("Errors occurred for the following participations: \n{}", errorList.stream().map(Object::toString).collect(Collectors.joining("\n")));
        log.error("Failed to migrate template build plan for exercises: {}", failedTemplateExercises);
        log.error("Failed to migrate solution build plan for exercises: {}", failedSolutionExercises);
        log.error("Failed to migrate students participations: {}", failedStudentParticipations);
        log.warn("Please check the logs for more information. If the issues are related to the external VCS/CI system, fix the issues and rerun the migration. or "
                + "fix the build plans yourself and mark the migration as run. The migration can be rerun by deleting the migration entry in the database table containing "
                + "the migration with author: {} and date_string: {} and then restarting Artemis.", author(), date());
    }

    @Override
    public String author() {
        return "julian-christl";
    }

    @Override
    public String date() {
        return "20230808_203400";
    }
}<|MERGE_RESOLUTION|>--- conflicted
+++ resolved
@@ -80,11 +80,7 @@
 
     private final CopyOnWriteArrayList<ProgrammingExerciseParticipation> errorList = new CopyOnWriteArrayList<>();
 
-<<<<<<< HEAD
-    private static final List<String> MIGRATABLE_PROFILES = List.of("gitlab", "jenkins");
-=======
-    private static final List<String> MIGRATABLE_PROFILES = List.of("bamboo", "jenkins");
->>>>>>> 13fee2b2
+    private static final List<String> MIGRATABLE_PROFILES = List.of("jenkins");
 
     public MigrationEntry20230808_203400(ProgrammingExerciseRepository programmingExerciseRepository,
             SolutionProgrammingExerciseParticipationRepository solutionProgrammingExerciseParticipationRepository,
