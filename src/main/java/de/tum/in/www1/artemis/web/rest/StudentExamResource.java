--- conflicted
+++ resolved
@@ -25,7 +25,9 @@
 import org.springframework.web.bind.annotation.*;
 
 import de.tum.in.www1.artemis.config.Constants;
+import de.tum.in.www1.artemis.domain.DomainObject;
 import de.tum.in.www1.artemis.domain.Exercise;
+import de.tum.in.www1.artemis.domain.ProgrammingExercise;
 import de.tum.in.www1.artemis.domain.User;
 import de.tum.in.www1.artemis.domain.exam.Exam;
 import de.tum.in.www1.artemis.domain.exam.ExamSession;
@@ -83,13 +85,9 @@
 
     private final InstanceMessageSendService instanceMessageSendService;
 
-    private final WebsocketMessagingService messagingService;
-
-<<<<<<< HEAD
     private final WebsocketMessagingService websocketMessagingService;
-=======
+
     private final SubmissionPolicyRepository submissionPolicyRepository;
->>>>>>> f6e9a37c
 
     @Value("${info.student-exam-store-session-data:#{true}}")
     private boolean storeSessionDataInStudentExamSession;
@@ -104,11 +102,7 @@
             StudentExamRepository studentExamRepository, ExamDateService examDateService, ExamSessionService examSessionService,
             StudentParticipationRepository studentParticipationRepository, ExamRepository examRepository, SubmittedAnswerRepository submittedAnswerRepository,
             AuthorizationCheckService authorizationCheckService, ExamService examService, InstanceMessageSendService instanceMessageSendService,
-<<<<<<< HEAD
-            WebsocketMessagingService messagingService, WebsocketMessagingService websocketMessagingService) {
-=======
-            WebsocketMessagingService messagingService, SubmissionPolicyRepository submissionPolicyRepository) {
->>>>>>> f6e9a37c
+            WebsocketMessagingService websocketMessagingService, SubmissionPolicyRepository submissionPolicyRepository) {
         this.examAccessService = examAccessService;
         this.examDeletionService = examDeletionService;
         this.studentExamService = studentExamService;
@@ -124,12 +118,8 @@
         this.authorizationCheckService = authorizationCheckService;
         this.examService = examService;
         this.instanceMessageSendService = instanceMessageSendService;
-        this.messagingService = messagingService;
-<<<<<<< HEAD
         this.websocketMessagingService = websocketMessagingService;
-=======
         this.submissionPolicyRepository = submissionPolicyRepository;
->>>>>>> f6e9a37c
     }
 
     /**
@@ -275,7 +265,7 @@
 
         studentExamService.submitStudentExam(existingStudentExam, studentExamFromClient, currentUser);
 
-        messagingService.sendMessage("/topic/exam/" + examId + "/submitted", "");
+        websocketMessagingService.sendMessage("/topic/exam/" + examId + "/submitted", "");
 
         log.info("Completed submitStudentExam with {} exercises for user {} in a total time of {}", existingStudentExam.getExercises().size(), currentUser.getLogin(),
                 formatDurationFrom(start));
@@ -323,7 +313,7 @@
         }
 
         if (!Boolean.TRUE.equals(studentExam.isStarted())) {
-            messagingService.sendMessage("/topic/exam/" + examId + "/started", "");
+            websocketMessagingService.sendMessage("/topic/exam/" + examId + "/started", "");
         }
 
         prepareStudentExamForConduction(request, currentUser, studentExam);
