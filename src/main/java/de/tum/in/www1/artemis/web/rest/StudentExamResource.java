package de.tum.in.www1.artemis.web.rest;

import static de.tum.in.www1.artemis.config.Constants.EXAM_START_WAIT_TIME_MINUTES;
import static de.tum.in.www1.artemis.service.util.TimeLogUtil.formatDurationFrom;

import java.time.ZonedDateTime;
import java.time.temporal.ChronoUnit;
import java.util.*;
import java.util.stream.Collectors;

import javax.servlet.http.HttpServletRequest;
import javax.ws.rs.BadRequestException;

import org.jetbrains.annotations.NotNull;
import org.slf4j.Logger;
import org.slf4j.LoggerFactory;
import org.springframework.beans.factory.annotation.Value;
import org.springframework.boot.actuate.audit.AuditEvent;
import org.springframework.boot.actuate.audit.AuditEventRepository;
import org.springframework.http.HttpStatus;
import org.springframework.http.ResponseEntity;
import org.springframework.security.access.prepost.PreAuthorize;
import org.springframework.web.bind.annotation.*;

import de.tum.in.www1.artemis.config.Constants;
import de.tum.in.www1.artemis.domain.*;
import de.tum.in.www1.artemis.domain.exam.Exam;
import de.tum.in.www1.artemis.domain.exam.ExamSession;
import de.tum.in.www1.artemis.domain.exam.StudentExam;
import de.tum.in.www1.artemis.domain.participation.ProgrammingExerciseStudentParticipation;
import de.tum.in.www1.artemis.domain.participation.StudentParticipation;
import de.tum.in.www1.artemis.domain.quiz.QuizExercise;
import de.tum.in.www1.artemis.domain.quiz.QuizSubmission;
import de.tum.in.www1.artemis.repository.*;
import de.tum.in.www1.artemis.service.AuthorizationCheckService;
import de.tum.in.www1.artemis.service.exam.*;
import de.tum.in.www1.artemis.service.scheduled.cache.monitoring.ExamMonitoringScheduleService;
import de.tum.in.www1.artemis.service.util.HttpRequestUtils;
import de.tum.in.www1.artemis.web.rest.dto.StudentExamWithGradeDTO;
import de.tum.in.www1.artemis.web.rest.errors.AccessForbiddenException;
import de.tum.in.www1.artemis.web.rest.errors.BadRequestAlertException;
import de.tum.in.www1.artemis.web.rest.errors.ConflictException;
import de.tum.in.www1.artemis.web.rest.errors.EntityNotFoundException;

/**
 * REST controller for managing ExerciseGroup.
 */
@RestController
@RequestMapping("/api")
public class StudentExamResource {

    private final Logger log = LoggerFactory.getLogger(StudentExamResource.class);

    private final ExamAccessService examAccessService;

    private final StudentExamService studentExamService;

    private final StudentExamAccessService studentExamAccessService;

    private final UserRepository userRepository;

    private final AuditEventRepository auditEventRepository;

    private final StudentExamRepository studentExamRepository;

    private final ExamDateService examDateService;

    private final ExamSessionService examSessionService;

    private final QuizExerciseRepository quizExerciseRepository;

    private final StudentParticipationRepository studentParticipationRepository;

    private final ExamRepository examRepository;

    private final AuthorizationCheckService authorizationCheckService;

    private final ExamService examService;

    private final ExamMonitoringScheduleService examMonitoringScheduleService;

    @Value("${info.browser-fingerprints-enabled:#{true}}")
    private boolean fingerprintingEnabled;

    public StudentExamResource(ExamAccessService examAccessService, StudentExamService studentExamService, StudentExamAccessService studentExamAccessService,
            UserRepository userRepository, AuditEventRepository auditEventRepository, StudentExamRepository studentExamRepository, ExamDateService examDateService,
            ExamSessionService examSessionService, StudentParticipationRepository studentParticipationRepository, QuizExerciseRepository quizExerciseRepository,
            ExamRepository examRepository, AuthorizationCheckService authorizationCheckService, ExamService examService,
            ExamMonitoringScheduleService examMonitoringScheduleService) {
        this.examAccessService = examAccessService;
        this.studentExamService = studentExamService;
        this.studentExamAccessService = studentExamAccessService;
        this.userRepository = userRepository;
        this.auditEventRepository = auditEventRepository;
        this.studentExamRepository = studentExamRepository;
        this.examDateService = examDateService;
        this.examSessionService = examSessionService;
        this.studentParticipationRepository = studentParticipationRepository;
        this.quizExerciseRepository = quizExerciseRepository;
        this.examRepository = examRepository;
        this.authorizationCheckService = authorizationCheckService;
        this.examService = examService;
        this.examMonitoringScheduleService = examMonitoringScheduleService;
    }

    /**
     * GET /courses/{courseId}/exams/{examId}/student-exams/{studentExamId} : Find a student exam by id.
     * Includes aggregate points, assessment result and grade calculations if the exam is assessed.
     * See {@link StudentExamWithGradeDTO} for more explanation.
     *
     * @param courseId      the course to which the student exam belongs to
     * @param examId        the exam to which the student exam belongs to
     * @param studentExamId the id of the student exam to find
     * @return the ResponseEntity with status 200 (OK) and with the found student exam as body
     */
    @GetMapping("/courses/{courseId}/exams/{examId}/student-exams/{studentExamId}")
    @PreAuthorize("hasRole('INSTRUCTOR')")
    public ResponseEntity<StudentExamWithGradeDTO> getStudentExam(@PathVariable Long courseId, @PathVariable Long examId, @PathVariable Long studentExamId) {
        log.debug("REST request to get student exam : {}", studentExamId);

        examAccessService.checkCourseAndExamAndStudentExamAccessElseThrow(courseId, examId, studentExamId);

        StudentExam studentExam = studentExamRepository.findByIdWithExercisesElseThrow(studentExamId);

        loadExercisesForStudentExam(studentExam);

        // fetch participations, submissions and results for these exercises, note: exams only contain individual exercises for now
        // fetching all participations at once is more effective
        List<StudentParticipation> participations = studentParticipationRepository.findByStudentExamWithEagerSubmissionsResult(studentExam, true);

        // connect the exercises and student participations correctly and make sure all relevant associations are available
        for (Exercise exercise : studentExam.getExercises()) {
            // add participation with submission and result to each exercise
            filterParticipationForExercise(studentExam, exercise, participations, true);
        }
        studentExam.getUser().setVisibleRegistrationNumber();

        StudentExamWithGradeDTO studentExamWithGradeDTO = examService.calculateStudentResultWithGradeAndPoints(studentExam, participations);

        return ResponseEntity.ok(studentExamWithGradeDTO);
    }

    /**
     * GET /courses/{courseId}/exams/{examId}/student-exams : Get all student exams for the given exam
     *
     * @param courseId the course to which the student exams belong to
     * @param examId   the exam to which the student exams belong to
     * @return the ResponseEntity with status 200 (OK) and a set of student exams. The set can be empty
     */
    @GetMapping("/courses/{courseId}/exams/{examId}/student-exams")
    @PreAuthorize("hasRole('INSTRUCTOR')")
    public ResponseEntity<Set<StudentExam>> getStudentExamsForExam(@PathVariable Long courseId, @PathVariable Long examId) {
        log.debug("REST request to get all student exams for exam : {}", examId);

        examAccessService.checkCourseAndExamAccessForInstructorElseThrow(courseId, examId);
        return ResponseEntity.ok(studentExamRepository.findByExamId(examId));
    }

    /**
     * PATCH /courses/{courseId}/exams/{examId}/student-exams/{studentExamId}/working-time : Update the working time of the student exam
     *
     * @param courseId      the course to which the student exams belong to
     * @param examId        the exam to which the student exams belong to
     * @param studentExamId the id of the student exam to find
     * @param workingTime   the new working time in seconds
     * @return the ResponseEntity with status 200 (OK) and with the updated student exam as body
     */
    @PatchMapping("/courses/{courseId}/exams/{examId}/student-exams/{studentExamId}/working-time")
    @PreAuthorize("hasRole('INSTRUCTOR')")
    public ResponseEntity<StudentExam> updateWorkingTime(@PathVariable Long courseId, @PathVariable Long examId, @PathVariable Long studentExamId,
            @RequestBody Integer workingTime) {
        log.debug("REST request to update the working time of student exam : {}", studentExamId);

        examAccessService.checkCourseAndExamAndStudentExamAccessElseThrow(courseId, examId, studentExamId);

        if (workingTime <= 0) {
            throw new BadRequestException();
        }
        StudentExam studentExam = studentExamRepository.findByIdWithExercisesElseThrow(studentExamId);
        if (!studentExam.isTestRun()) {
            Exam exam = examService.findByIdWithExerciseGroupsAndExercisesElseThrow(examId);
            // when the exam is already visible, the working time cannot be changed, due to permission issues with unlock and lock operations for programming exercises
            if (ZonedDateTime.now().isAfter(exam.getVisibleDate())) {
                throw new BadRequestAlertException("Working time can not be changed after exam becomes visible", "StudentExam", "workingTimeError");
            }
            if (ZonedDateTime.now().isBefore(examDateService.getLatestIndividualExamEndDate(exam)) && exam.getStartDate() != null
                    && ZonedDateTime.now().isBefore(exam.getStartDate().plusSeconds(workingTime))) {
                examService.scheduleModelingExercises(exam);
            }

        }

        studentExam.setWorkingTime(workingTime);
        var savedStudentExam = studentExamRepository.save(studentExam);

        examMonitoringScheduleService.scheduleExamActivitySave(examId);

        return ResponseEntity.ok(savedStudentExam);
    }

    /**
     * POST /courses/{courseId}/exams/{examId}/student-exams/submit : Submits the student exam
     * Updates all submissions and marks student exam as submitted according to given student exam
     * NOTE: the studentExam has to be sent with all exercises, participations and submissions
     *
     * @param courseId    the course to which the student exams belong to
     * @param examId      the exam to which the student exams belong to
     * @param studentExam the student exam with exercises, participations and submissions
     * @return empty response with status code:
     * 200 if successful
     * 400 if student exam was in an illegal state
     */
    @PostMapping("/courses/{courseId}/exams/{examId}/student-exams/submit")
    @PreAuthorize("hasRole('USER')")
    public ResponseEntity<StudentExam> submitStudentExam(@PathVariable Long courseId, @PathVariable Long examId, @RequestBody StudentExam studentExam) {
        log.debug("REST request to mark the studentExam as submitted : {}", studentExam.getId());
        User currentUser = userRepository.getUserWithGroupsAndAuthorities();
        boolean isTestRun = studentExam.isTestRun();
        this.studentExamAccessService.checkStudentExamAccessElseThrow(courseId, examId, studentExam.getId(), currentUser, isTestRun);
        // prevent manipulation of the user object that is attached to the student exam in the request body (which is saved later on into the database as part of this request)
        if (!Objects.equals(studentExam.getUser().getId(), currentUser.getId())) {
            throw new AccessForbiddenException();
        }

        StudentExam existingStudentExam = studentExamRepository.findByIdWithExercisesElseThrow(studentExam.getId());
        if (Boolean.TRUE.equals(studentExam.isSubmitted()) || Boolean.TRUE.equals(existingStudentExam.isSubmitted())) {
            log.error("Student exam with id {} for user {} is already submitted.", studentExam.getId(), currentUser.getLogin());
            throw new ConflictException("You have already submitted.", "studentExam", "alreadySubmitted");
        }

        // checks if student exam is live (after start date, before end date + grace period)
        if (!isTestRun && (existingStudentExam.getExam().getStartDate() != null && !ZonedDateTime.now().isAfter(existingStudentExam.getExam().getStartDate())
                || existingStudentExam.getIndividualEndDate() != null && !ZonedDateTime.now().isBefore(existingStudentExam.getIndividualEndDateWithGracePeriod()))) {
            throw new AccessForbiddenException("You can only submit between start and end of the exam.");
        }

        return studentExamService.submitStudentExam(existingStudentExam, studentExam, currentUser);
    }

    /**
     * GET /courses/{courseId}/exams/{examId}/student-exams/conduction : Find a student exam for the user.
     * This will be used for the actual conduction of the exam. The student exam will be returned with the exercises
     * and with the student participation and with the submissions.
     * NOTE: when this is called it will also mark the student exam as started
     *
     * @param courseId the course to which the student exam belongs to
     * @param examId   the exam to which the student exam belongs to
     * @param request  the http request, used to extract headers
     * @return the ResponseEntity with status 200 (OK) and with the found student exam as body
     */
    @GetMapping("/courses/{courseId}/exams/{examId}/student-exams/conduction")
    @PreAuthorize("hasRole('USER')")
    public ResponseEntity<StudentExam> getStudentExamForConduction(@PathVariable Long courseId, @PathVariable Long examId, HttpServletRequest request) {
        // NOTE: it is important that this method has the same logic (except really small differences) as getTestRunForConduction
        long start = System.currentTimeMillis();
        User user = userRepository.getUserWithGroupsAndAuthorities();
        log.debug("REST request to get the student exam of user {} for exam {}", user.getLogin(), examId);
        StudentExam studentExam = findStudentExamWithExercisesElseThrow(user, examId, courseId);

        // students can not fetch the exam until 5 minutes before the exam start, we use the same constant in the client
        if (ZonedDateTime.now().plusMinutes(EXAM_START_WAIT_TIME_MINUTES).isBefore(studentExam.getExam().getStartDate())) {
            throw new AccessForbiddenException();
        }

        if (studentExam.getExam().isTestExam()) {
            throw new AccessForbiddenException("TestExams cannot be loaded via this endpoint");
        }

        prepareStudentExamForConduction(request, user, studentExam);

        log.info("getStudentExamForConduction done in {}ms for {} exercises for user {}", System.currentTimeMillis() - start, studentExam.getExercises().size(), user.getLogin());
        return ResponseEntity.ok(studentExam);
    }

    /**
     * GET /courses/{courseId}/exams/{examId}/student-exams/{studentExamId}/conduction : Find the specified student exam for the user.
     * This will be used for the actual conduction of the exam. The student exam will be returned with the exercises
     * and with the student participation and with the submissions.
     * NOTE: when this is called it will also mark the student exam as started
     *
     * @param courseId      the course to which the student exam belongs to
     * @param examId        the exam to which the student exam belongs to
     * @param studentExamId the studentExam which should be loaded
     * @param request       the http request, used to extract headers
     * @return the ResponseEntity with status 200 (OK) and with the found student exam as body
     */
    @GetMapping("/courses/{courseId}/exams/{examId}/student-exams/{studentExamId}/conduction")
    @PreAuthorize("hasRole('USER')")
    public ResponseEntity<StudentExam> getStudentExamForTestExamForConduction(@PathVariable Long courseId, @PathVariable Long examId, @PathVariable Long studentExamId,
            HttpServletRequest request) {
        long start = System.currentTimeMillis();
        User user = userRepository.getUserWithGroupsAndAuthorities();
        log.debug("REST request to get the student exam of user {} for exam {}", user.getLogin(), examId);
        StudentExam studentExam = studentExamRepository.findByIdWithExercisesElseThrow(studentExamId);

        studentExamAccessService.checkCourseAndExamAccessElseThrow(courseId, examId, user, studentExam.isTestRun());

        // students can not fetch the exam until 5 minutes before the exam start, we use the same constant in the client
        if (ZonedDateTime.now().plusMinutes(EXAM_START_WAIT_TIME_MINUTES).isBefore(studentExam.getExam().getStartDate())) {
            throw new AccessForbiddenException();
        }

        if (!user.getId().equals(studentExam.getUser().getId())) {
            throw new AccessForbiddenException("The requested exam does not belong to the requesting user");
        }
        // In case the studentExam is not yet started, a new participation wit a specific initialization date should be created - isStarted uses Boolean
        prepareStudentExamForConductionWithInitializationDateSet(request, user, studentExam, (studentExam.isStarted() == null || !studentExam.isStarted()));

        log.info("getStudentExamForTestExamForConduction done in {}ms for {} exercises for user {}", System.currentTimeMillis() - start, studentExam.getExercises().size(),
                user.getLogin());
        return ResponseEntity.ok(studentExam);
    }

    /**
     * GET /courses/{courseId}/exams/{examId}/test-run/{testRunId}/conduction : Find a specific test run for conduction.
     * This will be used for the actual conduction of the test run. The test run will be returned with the exercises
     * and with the student participation and with the submissions.
     * NOTE: when this is called it will also mark the test run as started
     *
     * @param courseId  the course to which the test run belongs to
     * @param examId    the exam to which the test run belongs to
     * @param request   the http request, used to extract headers
     * @param testRunId the id of the student exam of the test run
     * @return the ResponseEntity with status 200 (OK) and with the found test run as body
     */
    @GetMapping("/courses/{courseId}/exams/{examId}/test-run/{testRunId}/conduction")
    @PreAuthorize("hasRole('INSTRUCTOR')")
    public ResponseEntity<StudentExam> getTestRunForConduction(@PathVariable Long courseId, @PathVariable Long examId, @PathVariable Long testRunId, HttpServletRequest request) {
        // NOTE: it is important that this method has the same logic (except really small differences) as getStudentExamForConduction
        long start = System.currentTimeMillis();
        User currentUser = userRepository.getUserWithGroupsAndAuthorities();
        log.debug("REST request to get the test run for exam {} with id {}", examId, testRunId);

        // 1st: load the testRun with all associated exercises
        StudentExam testRun = studentExamRepository.findWithExercisesById(testRunId).orElseThrow(() -> new EntityNotFoundException("StudentExam", testRunId));

        if (!currentUser.equals(testRun.getUser())) {
            throw new ConflictException("Current user is not the user of the test run", "StudentExam", "userMismatch");
        }

        studentExamAccessService.checkCourseAndExamAccessElseThrow(courseId, examId, currentUser, true);
        prepareStudentExamForConduction(request, currentUser, testRun);

        log.info("getTestRunForConduction done in {}ms for {} exercises for user {}", System.currentTimeMillis() - start, testRun.getExercises().size(), currentUser.getLogin());
        return ResponseEntity.ok(testRun);
    }

    /**
     * GET /courses/{courseId}/exams/{examId}/student-exams/summary : Find a student exam for the summary of an real exam.
     * This will be used to display the summary of the exam. The student exam will be returned with the exercises
     * and with the student participation and with the submissions.
     *
     * @param courseId the course to which the student exam belongs to
     * @param examId   the exam to which the student exam belongs to
     * @return the ResponseEntity with status 200 (OK) and with the found student exam as body
     */
    @GetMapping("/courses/{courseId}/exams/{examId}/student-exams/summary")
    @PreAuthorize("hasRole('USER')")
    public ResponseEntity<StudentExam> getStudentExamForSummary(@PathVariable Long courseId, @PathVariable Long examId) {
        long start = System.currentTimeMillis();
        User user = userRepository.getUserWithGroupsAndAuthorities();
        log.debug("REST request to get the student exam of user {} for exam {}", user.getLogin(), examId);
        StudentExam studentExam = findStudentExamWithExercisesElseThrow(user, examId, courseId);

        // check that the studentExam has been submitted, otherwise /student-exams/conduction should be used
        if (!Boolean.TRUE.equals(studentExam.isSubmitted())) {
            throw new AccessForbiddenException();
        }

        // For test exams, /student-exams/{studentExamId}/summary must be used.
        if (studentExam.getExam().isTestExam()) {
            throw new AccessForbiddenException();
        }

        loadExercisesForStudentExam(studentExam);

        // 3rd fetch participations, submissions and results and connect them to the studentExam
        fetchParticipationsSubmissionsAndResultsForStudentExam(studentExam, user);

        log.info("getStudentExamForSummary done in {}ms for {} exercises for user {}", System.currentTimeMillis() - start, studentExam.getExercises().size(), user.getLogin());
        return ResponseEntity.ok(studentExam);
    }

    @NotNull
    private StudentExam findStudentExamWithExercisesElseThrow(User user, Long examId, Long courseId) {
        StudentExam studentExam = studentExamRepository.findWithExercisesByUserIdAndExamId(user.getId(), examId)
                .orElseThrow(() -> new EntityNotFoundException("No student exam found for examId " + examId + " and userId " + user.getId()));
        studentExamAccessService.checkCourseAndExamAccessElseThrow(courseId, examId, user, studentExam.isTestRun());
        return studentExam;
    }

    /**
<<<<<<< HEAD
     * GET /courses/{courseId}/test-exams-per-user
     * Retrieves all StudentExams for test exams of one Course for the current user
     *
     * @param courseId the course to which the student exam belongs to
     * @return all StudentExams for test exam for the specified course and user
     */
    @GetMapping("courses/{courseId}/test-exams-per-user")
    @PreAuthorize("hasRole('USER')")
    public ResponseEntity<List<StudentExam>> getStudentExamsForCoursePerUser(@PathVariable Long courseId) {
        User user = userRepository.getUserWithGroupsAndAuthorities();
        studentExamAccessService.checkCourseAccessForStudentElseThrow(courseId, user);

        List<StudentExam> studentExamList = studentExamRepository.findStudentExamForTestExamsByUserIdAndCourseId(user.getId(), courseId);

        return ResponseEntity.ok(studentExamList);
    }

    /**
     * GET /courses/{courseId}/exams/{examId}/student-exams/{studentExamId}summary
     * Find a specified student exam for the summary of an test exam. This will be used to display the summary of the exam.
     * The student exam will be returned with the exercises and with the student participation and with the submissions.
     *
     * @param courseId      the course to which the student exam belongs to
     * @param examId        the exam to which the student exam belongs to
     * @param studentExamId the studentExamId for which the summary should be loaded
     * @return the ResponseEntity with status 200 (OK) and with the found student exam as body
     */
    @GetMapping("/courses/{courseId}/exams/{examId}/student-exams/{studentExamId}/summary")
    @PreAuthorize("hasRole('USER')")
    public ResponseEntity<StudentExam> getStudentExamForTestExamForSummary(@PathVariable Long courseId, @PathVariable Long examId, @PathVariable Long studentExamId) {
        long start = System.currentTimeMillis();
        User user = userRepository.getUserWithGroupsAndAuthorities();

        // 1st: Get the studentExam from the database
        StudentExam studentExam = studentExamRepository.findByIdWithExercisesElseThrow(studentExamId);

        log.debug("REST request to get the student exam of user {} for TestExam {} and StudentExam {} for summary", user.getLogin(), examId, studentExam.getId());

        studentExamAccessService.checkCourseAndExamAccessElseThrow(courseId, examId, user, studentExam.isTestRun());

        // 2nd: check that the studentExam has been submitted, otherwise /student-exams/conduction should be used
        if (!studentExam.isSubmitted()) {
            throw new AccessForbiddenException();
        }

        // 3rd: For real exams, /student-exams/summary must be used, as exactly one StudentExams exists per student.
        if (!studentExam.getExam().isTestExam()) {
            throw new AccessForbiddenException();
        }

        // 4th: Load (Quiz-)Exercises
        loadExercisesForStudentExam(studentExam);

        // 5th: fetch participations, submissions and results.
        List<StudentParticipation> participations = studentParticipationRepository
                .findParticipationsByStudentIdAndIndividualExercisesWithEagerSubmissionsResultWithoutAssessor(studentExam);

        boolean isAtLeastInstructor = authorizationCheckService.isAtLeastInstructorInCourse(studentExam.getExam().getCourse(), user);

        // 6th: connect & filter the exercises and student participations including the latest submission and results where necessary, to make sure all relevant associations are
        // available
        for (Exercise exercise : studentExam.getExercises()) {
            filterParticipationForExercise(studentExam, exercise, participations, isAtLeastInstructor);
        }

        log.info("getStudentExamForTestExamForSummary done in {}ms for {} exercises for user {}", System.currentTimeMillis() - start, studentExam.getExercises().size(),
                user.getLogin());
        return ResponseEntity.ok(studentExam);
=======
     * GET /courses/{courseId}/exams/{examId}/student-exams/grade-summary : Return student exam result, aggregate points, assessment result
     * for a student exam and grade calculations if the exam is assessed. Only instructors can use userId parameter to get exam results of other users,
     * if the caller is a student, userId should either be the user id of the caller or empty.
     *
     * Does not return the student exam itself to save bandwidth.
     *
     * See {@link StudentExamWithGradeDTO} for more explanation.
     *
     * @param courseId  the course to which the student exam belongs to
     * @param examId    the exam to which the student exam belongs to
     * @param userId    the user id of the student whose grade summary is requested
     * @return the ResponseEntity with status 200 (OK) and with the StudentExamWithGradeDTO instance without the student exam as body
     */
    @GetMapping("/courses/{courseId}/exams/{examId}/student-exams/grade-summary")
    @PreAuthorize("hasRole('USER')")
    public ResponseEntity<StudentExamWithGradeDTO> getStudentExamGradesForSummary(@PathVariable Long courseId, @PathVariable Long examId,
            @RequestParam(required = false) Long userId) {
        long start = System.currentTimeMillis();
        User currentUser = userRepository.getUserWithGroupsAndAuthorities();
        log.debug("REST request to get the student exam grades of user with id {} for exam {} by user {}", userId, examId, currentUser.getLogin());

        User targetUser = userId == null ? currentUser : userRepository.findByIdWithGroupsAndAuthoritiesElseThrow(userId);
        StudentExam studentExam = findStudentExamWithExercisesElseThrow(targetUser, examId, courseId);

        boolean isAtLeastInstructor = authorizationCheckService.isAtLeastInstructorInCourse(studentExam.getExam().getCourse(), currentUser);
        if (!isAtLeastInstructor && !currentUser.getId().equals(targetUser.getId())) {
            throw new AccessForbiddenException("Current user cannot access grade info for target user");
        }

        // check that the studentExam has been submitted, otherwise /student-exams/conduction should be used
        if (!studentExam.isSubmitted() || !studentExam.areResultsPublishedYet()) {
            throw new AccessForbiddenException();
        }

        loadExercisesForStudentExam(studentExam);

        // 3rd fetch participations, submissions and results and connect them to the studentExam
        fetchParticipationsSubmissionsAndResultsForStudentExam(studentExam, targetUser);

        List<StudentParticipation> participations = studentExam.getExercises().stream().flatMap(exercise -> exercise.getStudentParticipations().stream())
                .collect(Collectors.toList());

        StudentExamWithGradeDTO studentExamWithGradeDTO = examService.calculateStudentResultWithGradeAndPoints(studentExam, participations);
        studentExamWithGradeDTO.studentExam = null;  // To save bandwidth.

        log.info("getStudentExamGradesForSummary done in {}ms for {} exercises for target user {} by caller user {}", System.currentTimeMillis() - start,
                studentExam.getExercises().size(), targetUser.getLogin(), currentUser.getLogin());
        return ResponseEntity.ok(studentExamWithGradeDTO);
>>>>>>> 9e63e449
    }

    /**
     * GET /courses/{courseId}/exams/{examId}/test-runs : Find all test runs for the exam
     *
     * @param courseId the id of the course
     * @param examId   the id of the exam
     * @return the list of test runs
     */
    @GetMapping("courses/{courseId}/exams/{examId}/test-runs")
    @PreAuthorize("hasRole('INSTRUCTOR')")
    public ResponseEntity<List<StudentExam>> findAllTestRunsForExam(@PathVariable Long courseId, @PathVariable Long examId) {
        log.info("REST request to find all test runs for exam {}", examId);

        examAccessService.checkCourseAndExamAccessForInstructorElseThrow(courseId, examId);

        List<StudentExam> testRuns = studentExamRepository.findAllTestRunsByExamId(examId);
        return ResponseEntity.ok(testRuns);
    }

    /**
     * POST /courses/{courseId}/exams/{examId}/test-run : Create a test run
     *
     * @param courseId             the id of the course
     * @param examId               the id of the exam
     * @param testRunConfiguration the desired student exam configuration for the test run
     * @return the created test run student exam
     */
    @PostMapping("courses/{courseId}/exams/{examId}/test-run")
    @PreAuthorize("hasRole('INSTRUCTOR')")
    public ResponseEntity<StudentExam> createTestRun(@PathVariable Long courseId, @PathVariable Long examId, @RequestBody StudentExam testRunConfiguration) {
        log.info("REST request to create a test run of exam {}", examId);
        if (testRunConfiguration.getExam() == null || !testRunConfiguration.getExam().getId().equals(examId)) {
            throw new BadRequestException();
        }
        examAccessService.checkCourseAndExamAccessForInstructorElseThrow(courseId, examId);

        StudentExam testRun = studentExamService.createTestRun(testRunConfiguration);
        return ResponseEntity.ok(testRun);
    }

    /**
     * POST /courses/{courseId}/exams/{examId}/student-exams/assess-unsubmitted-and-empty-student-exams : Assess unsubmitted student exams and empty submissions.
     *
     * Finds student exams which the students did not submit on time i.e. {@link StudentExam#isSubmitted()} is false and assesses all exercises with 0 points in {@link StudentExamService#assessUnsubmittedStudentExams}.
     * Additionally assess all empty exercises with 0 points in {@link StudentExamService#assessEmptySubmissionsOfStudentExams}.
     *
     * NOTE: A result with 0 points is only added if no other result is present for the latest submission of a relevant StudentParticipation.
     *
     * @param courseId the id of the course
     * @param examId   the id of the exam
     * @return {@link HttpStatus#BAD_REQUEST} if the exam is not over yet | {@link HttpStatus#FORBIDDEN} if the user is not an instructor
     */
    @PostMapping("/courses/{courseId}/exams/{examId}/student-exams/assess-unsubmitted-and-empty-student-exams")
    @PreAuthorize("hasRole('INSTRUCTOR')")
    public ResponseEntity<Void> assessUnsubmittedStudentExamsAndEmptySubmissions(@PathVariable Long courseId, @PathVariable Long examId) {
        log.info("REST request to automatically assess the not submitted student exams of the exam with id {}", examId);

        final var exam = examRepository.findById(examId).orElseThrow(() -> new EntityNotFoundException("Exam", examId));

        examAccessService.checkCourseAndExamAccessForInstructorElseThrow(courseId, exam);

        if (!this.examDateService.isExamWithGracePeriodOver(exam)) {
            // you can only grade not submitted exams if the exam is over
            throw new BadRequestException();
        }

        // delete all test runs if the instructor forgot to delete them
        List<StudentExam> testRuns = studentExamRepository.findAllTestRunsByExamId(examId);
        testRuns.forEach(testRun -> studentExamService.deleteTestRun(testRun.getId()));

        final var instructor = userRepository.getUser();
        var assessedUnsubmittedStudentExams = studentExamService.assessUnsubmittedStudentExams(exam, instructor);
        log.info("Graded {} unsubmitted student exams of exam {}", assessedUnsubmittedStudentExams.size(), examId);

        studentExamService.assessEmptySubmissionsOfStudentExams(exam, instructor, assessedUnsubmittedStudentExams);

        return ResponseEntity.ok().build();
    }

    /**
     * DELETE /courses/{courseId}/exams/{examId}/test-run/{testRunId} : Delete a test run
     *
     * @param courseId  the id of the course
     * @param examId    the id of the exam
     * @param testRunId the id of the student exam of the test run
     * @return the deleted test run student exam
     */
    @DeleteMapping("courses/{courseId}/exams/{examId}/test-run/{testRunId}")
    @PreAuthorize("hasRole('INSTRUCTOR')")
    public ResponseEntity<StudentExam> deleteTestRun(@PathVariable Long courseId, @PathVariable Long examId, @PathVariable Long testRunId) {
        log.info("REST request to delete the test run with id {}", testRunId);

        examAccessService.checkCourseAndExamAccessForInstructorElseThrow(courseId, examId);

        StudentExam testRun = studentExamService.deleteTestRun(testRunId);
        return ResponseEntity.ok(testRun);
    }

    /**
     * POST /courses/{courseId}/exams/{examId}/student-exams/start-exercises : Generate the participation objects
     * for all the student exams belonging to the exam
     *
     * @param courseId the course to which the exam belongs to
     * @param examId   the exam to which the student exam belongs to
     * @return ResponseEntity containing the list of generated participations
     */
    @PostMapping(value = "/courses/{courseId}/exams/{examId}/student-exams/start-exercises")
    @PreAuthorize("hasRole('INSTRUCTOR')")
    public ResponseEntity<Integer> startExercises(@PathVariable Long courseId, @PathVariable Long examId) {
        long start = System.nanoTime();
        log.info("REST request to start exercises for student exams of exam {}", examId);

        examAccessService.checkCourseAndExamAccessForInstructorElseThrow(courseId, examId);

        int numberOfGeneratedParticipations = studentExamService.startExercises(examId);

        log.info("Generated {} participations in {} for student exams of exam {}", numberOfGeneratedParticipations, formatDurationFrom(start), examId);

        return ResponseEntity.ok().body(numberOfGeneratedParticipations);
    }

    /**
     * Sets the started flag and initial started date.
     * Calls {@link StudentExamResource#fetchParticipationsSubmissionsAndResultsForStudentExam} to set up the exercises.
     * Starts an exam session for the request
     * Filters out unnecessary attributes.
     *
     * @param request     the http request for the conduction
     * @param currentUser the current user
     * @param studentExam the student exam to be prepared
     */
    private void prepareStudentExamForConduction(HttpServletRequest request, User currentUser, StudentExam studentExam) {
        loadExercisesForStudentExam(studentExam);

        // 2nd: mark the student exam as started
        studentExam.setStarted(true);
        if (studentExam.getStartedDate() == null) {
            studentExam.setStartedDate(ZonedDateTime.now());
        }
        studentExamRepository.save(studentExam);

        // 3rd fetch participations, submissions and results and connect them to the studentExam
        fetchParticipationsSubmissionsAndResultsForStudentExam(studentExam, currentUser);
        for (var exercise : studentExam.getExercises()) {
            for (var participation : exercise.getStudentParticipations()) {
                // remove inner exercise from participation
                participation.setExercise(null);
            }
        }
        // 4th create new exam session
        createNewExamSession(request, studentExam);

        // not needed
        studentExam.getExam().setCourse(null);
    }

    /**
     * Prepares a Student Exam for conduction with the studentParticipations as argument, instead of fetching them from the database.
     *
     * @param request                the http request for the conduction
     * @param currentUser            the current user
     * @param studentExam            the student exam to be prepared
     * @param createNewParticipation if a new participation should be created or an existing participation should be fetched from the database
     */
    private void prepareStudentExamForConductionWithInitializationDateSet(HttpServletRequest request, User currentUser, StudentExam studentExam, boolean createNewParticipation) {

        if (createNewParticipation) {
            // 1st: Fix startedDate. As the studentExam.startedDate is used to link the participation.initializationDate, we need to drop the ms
            // (initializationDate is stored with ms)
            ZonedDateTime startedDate = ZonedDateTime.now().truncatedTo(ChronoUnit.SECONDS);

            // 2nd: Set up new participations for the Exercises and set initialisationDate to the startedDate
            studentExamService.setUpTestExamExerciseParticipationsAndSubmissions(studentExam, startedDate);

            // 3rd: mark the student exam as started
            studentExam.setStarted(true);
            studentExam.setStartedDate(startedDate);

        }
        // 4th: Fetch the relevant data from the database
        fetchParticipationsSubmissionsAndResultsForStudentExam(studentExam, currentUser);

        // 5th: Reload the Quiz-Exercises
        loadExercisesForStudentExam(studentExam);

        // 6th: Save StudentExam
        studentExamRepository.save(studentExam);

        // 7th create new exam session
        createNewExamSession(request, studentExam);

        // not needed
        studentExam.getExam().setCourse(null);
    }

    /**
     * Creates a new Exam Session
     *
     * @param request     the http request for the conduction
     * @param studentExam the student exam to be prepared
     */
    private void createNewExamSession(HttpServletRequest request, StudentExam studentExam) {
        final var ipAddress = HttpRequestUtils.getIpAddressFromRequest(request).orElse(null);
        final String browserFingerprint = !fingerprintingEnabled ? null : request.getHeader("X-Artemis-Client-Fingerprint");
        final String instanceId = !fingerprintingEnabled ? null : request.getHeader("X-Artemis-Client-Instance-ID");
        final String userAgent = request.getHeader("User-Agent");
        ExamSession examSession = this.examSessionService.startExamSession(studentExam, browserFingerprint, userAgent, instanceId, ipAddress);
        examSession.hideDetails();
        examSession.setInitialSession(this.examSessionService.checkExamSessionIsInitial(studentExam.getId()));
        studentExam.setExamSessions(Set.of(examSession));
    }

    /**
     * For all exercises from the student exam, fetch participation, submissions & result for the current user.
     *
     * @param studentExam the student exam in question
     * @param currentUser logged-in user with groups and authorities
     */
    private void fetchParticipationsSubmissionsAndResultsForStudentExam(StudentExam studentExam, User currentUser) {
        // fetch participations, submissions and results for these exercises, note: exams only contain individual exercises for now
        // fetching all participations at once is more effective
        List<StudentParticipation> participations = studentParticipationRepository.findByStudentExamWithEagerSubmissionsResult(studentExam, false);

        boolean isAtLeastInstructor = authorizationCheckService.isAtLeastInstructorInCourse(studentExam.getExam().getCourse(), currentUser);

        // connect & filter the exercises and student participations including the latest submission and results where necessary, to make sure all relevant associations are
        // available
        for (Exercise exercise : studentExam.getExercises()) {
            filterParticipationForExercise(studentExam, exercise, participations, isAtLeastInstructor);
        }
    }

    /**
     * Finds the participation in participations that belongs to the given exercise and filters all unnecessary and sensitive information.
     * This ensures all relevant associations are available.
     * Handles setting the participation results using {@link StudentExamResource#setResultIfNecessary(StudentExam, StudentParticipation, boolean)}.
     * Filters sensitive information using {@link Exercise#filterSensitiveInformation()} and {@link QuizSubmission#filterForExam(boolean, boolean)} for quiz exercises.
     *
     * @param studentExam         the given student exam
     * @param exercise            the exercise for which the user participation should be filtered
     * @param participations      the set of participations, wherein to search for the relevant participation
     * @param isAtLeastInstructor flag for instructor access privileges
     */
    private void filterParticipationForExercise(StudentExam studentExam, Exercise exercise, List<StudentParticipation> participations, boolean isAtLeastInstructor) {
        // remove the unnecessary inner course attribute
        exercise.setCourse(null);
        if (!(exercise instanceof QuizExercise)) {
            // Note: quiz exercises are filtered below
            exercise.filterSensitiveInformation();
        }

        if (!isAtLeastInstructor) {
            exercise.setExerciseGroup(null);
        }

        if (exercise instanceof ProgrammingExercise programmingExercise) {
            programmingExercise.setTestRepositoryUrl(null);
        }

        // get user's participation for the exercise
        StudentParticipation participation = participations != null ? exercise.findParticipation(participations) : null;

        // add relevant submission (relevancy depends on InitializationState) with its result to participation
        if (participation != null) {
            // only include the latest submission
            Optional<Submission> optionalLatestSubmission = participation.findLatestLegalOrIllegalSubmission();
            if (optionalLatestSubmission.isPresent()) {
                Submission latestSubmission = optionalLatestSubmission.get();
                latestSubmission.setParticipation(null);
                participation.setSubmissions(Set.of(latestSubmission));
                setResultIfNecessary(studentExam, participation, isAtLeastInstructor);

                if (exercise instanceof QuizExercise && latestSubmission instanceof QuizSubmission quizSubmission) {
                    // filter quiz solutions when the publishing result date is not set (or when set before the publish result date)
                    quizSubmission.filterForExam(studentExam.areResultsPublishedYet(), isAtLeastInstructor);
                }
            }
            else {
                // To prevent LazyInitializationException.
                participation.setResults(Set.of());
            }
            // add participation into an array
            exercise.setStudentParticipations(Set.of(participation));
        }
        else {
            // To prevent LazyInitializationException.
            exercise.setStudentParticipations(Set.of());
        }
    }

    /**
     * Helper method which attaches the result to its participation.
     * For direct automatic feedback during the exam conduction for {@link ProgrammingExercise}, we need to attach the results.
<<<<<<< HEAD
     * We also attach the result if the results are already published for the exam. See {@link StudentExam#areResultsPublishedYet}
     *
     * @param studentExam         the given studentExam
     * @param participation       the given participation of the student
=======
     * We also attach the result if the results are already published for the exam.
     * If no suitable Result is found for StudentParticipation, an empty Result set is assigned to prevent LazyInitializationException on future reads.
     * See {@link StudentExam#areResultsPublishedYet}
     * @param studentExam the given studentExam
     * @param participation the given participation of the student
>>>>>>> 9e63e449
     * @param isAtLeastInstructor flag for instructor access privileges
     */
    private void setResultIfNecessary(StudentExam studentExam, StudentParticipation participation, boolean isAtLeastInstructor) {
        // Only set the result during the exam for programming exercises (for direct automatic feedback) or after publishing the results
        boolean isStudentAllowedToSeeResult = (studentExam.getExam().isStarted() && !studentExam.isEnded() && participation instanceof ProgrammingExerciseStudentParticipation)
                || studentExam.areResultsPublishedYet();
        Optional<Submission> latestSubmission = participation.findLatestSubmission();

        // To prevent LazyInitializationException.
        participation.setResults(Set.of());
        if ((isStudentAllowedToSeeResult || isAtLeastInstructor) && latestSubmission.isPresent()) {
            var lastSubmission = latestSubmission.get();
            // Also set the latest result into the participation as the client expects it there for programming exercises
            Result latestResult = lastSubmission.getLatestResult();
            if (latestResult != null) {
                latestResult.setParticipation(null);
                latestResult.setSubmission(lastSubmission);
                // to avoid cycles and support certain use cases on the client, only the last result + submission inside the participation are relevant, i.e. participation ->
                // lastResult -> lastSubmission
                participation.setResults(Set.of(latestResult));
            }
            lastSubmission.setResults(null);
            participation.setSubmissions(Set.of(lastSubmission));
        }
    }

    /**
     * Loads the quiz questions as is not possible to load them in a generic way with the entity graph used.
     * See {@link StudentParticipationRepository#findByStudentExamWithEagerSubmissionsResult}
     *
     * @param studentExam the studentExam for which to load exercises
     */
    private void loadExercisesForStudentExam(StudentExam studentExam) {
        for (int i = 0; i < studentExam.getExercises().size(); i++) {
            var exercise = studentExam.getExercises().get(i);
            if (exercise instanceof QuizExercise) {
                // reload and replace the quiz exercise
                var quizExercise = quizExerciseRepository.findByIdWithQuestionsElseThrow(exercise.getId());
                // filter quiz solutions when the publish result date is not set (or when set before the publish result date)
                if (!(studentExam.areResultsPublishedYet() || studentExam.isTestRun())) {
                    quizExercise.filterForStudentsDuringQuiz();
                }
                studentExam.getExercises().set(i, quizExercise);
            }
        }
    }

    /**
     * PUT /courses/{courseId}/exams/{examId}/student-exams/{studentExamId}/toggle-to-submitted : Toggles the submission
     * status of the specified studentExam to submitted.
     *
     * @param courseId      the course to which the student exams belong to
     * @param examId        the exam to which the student exams belong to
     * @param studentExamId the student exam id where we want to set to be submitted
     * @return the student exam with the new state of submitted and submissionDate
     * 200 if successful
     */
    @PutMapping("/courses/{courseId}/exams/{examId}/student-exams/{studentExamId}/toggle-to-submitted")
    @PreAuthorize("hasRole('INSTRUCTOR')")
    public ResponseEntity<StudentExam> submitStudentExam(@PathVariable Long courseId, @PathVariable Long examId, @PathVariable Long studentExamId) {
        User instructor = userRepository.getUser();
        examAccessService.checkCourseAndExamAndStudentExamAccessElseThrow(courseId, examId, studentExamId);

        StudentExam studentExam = studentExamRepository.findById(studentExamId).orElseThrow(() -> new EntityNotFoundException("studentExam", studentExamId));
        if (studentExam.isSubmitted()) {
            throw new BadRequestException();
        }
        if (studentExam.getIndividualEndDateWithGracePeriod().isAfter(ZonedDateTime.now())) {
            throw new AccessForbiddenException("Exam", examId);
        }

        ZonedDateTime submissionTime = ZonedDateTime.now();
        studentExam.setSubmissionDate(submissionTime);
        studentExam.setSubmitted(true);

        log.info("REST request by user: {} for exam with id {} to set student-exam {} to SUBMITTED", instructor.getLogin(), examId, studentExamId);
        AuditEvent auditEvent = new AuditEvent(instructor.getLogin(), Constants.TOGGLE_STUDENT_EXAM_SUBMITTED, "examId=" + examId, "user=" + instructor.getLogin(),
                "studentExamId=" + studentExamId);
        auditEventRepository.add(auditEvent);

        return ResponseEntity.ok(studentExamRepository.save(studentExam));
    }

    /**
     * PUT /courses/{courseId}/exams/{examId}/student-exams/{studentExamId}/toggle-to-submitted : Toggles the submission
     * status of the specified studentExam to unsubmitted.
     *
     * @param courseId      the course to which the student exams belong to
     * @param examId        the exam to which the student exams belong to
     * @param studentExamId the student exam id where we want to set it to be unsubmitted
     * @return the student exam with the new state of submitted and submissionDate
     * 200 if successful
     */
    @PutMapping("/courses/{courseId}/exams/{examId}/student-exams/{studentExamId}/toggle-to-unsubmitted")
    @PreAuthorize("hasRole('INSTRUCTOR')")
    public ResponseEntity<StudentExam> unsubmitStudentExam(@PathVariable Long courseId, @PathVariable Long examId, @PathVariable Long studentExamId) {
        User instructor = userRepository.getUser();

        examAccessService.checkCourseAndExamAndStudentExamAccessElseThrow(courseId, examId, studentExamId);

        StudentExam studentExam = studentExamRepository.findById(studentExamId).orElseThrow(() -> new EntityNotFoundException("studentExam", studentExamId));
        if (!studentExam.isSubmitted()) {
            throw new BadRequestException();
        }
        if (studentExam.getIndividualEndDateWithGracePeriod().isAfter(ZonedDateTime.now())) {
            throw new AccessForbiddenException("Exam", examId);
        }

        studentExam.setSubmissionDate(null);
        studentExam.setSubmitted(false);

        log.info("REST request by user: {} for exam with id {} to set student-exam {} to UNSUBMITTED", instructor.getLogin(), examId, studentExamId);
        AuditEvent auditEvent = new AuditEvent(instructor.getLogin(), Constants.TOGGLE_STUDENT_EXAM_UNSUBMITTED, "examId=" + examId, "user=" + instructor.getLogin(),
                "studentExamId=" + studentExamId);
        auditEventRepository.add(auditEvent);

        return ResponseEntity.ok(studentExamRepository.save(studentExam));
    }
}<|MERGE_RESOLUTION|>--- conflicted
+++ resolved
@@ -390,7 +390,6 @@
     }
 
     /**
-<<<<<<< HEAD
      * GET /courses/{courseId}/test-exams-per-user
      * Retrieves all StudentExams for test exams of one Course for the current user
      *
@@ -459,7 +458,9 @@
         log.info("getStudentExamForTestExamForSummary done in {}ms for {} exercises for user {}", System.currentTimeMillis() - start, studentExam.getExercises().size(),
                 user.getLogin());
         return ResponseEntity.ok(studentExam);
-=======
+    }
+
+    /**
      * GET /courses/{courseId}/exams/{examId}/student-exams/grade-summary : Return student exam result, aggregate points, assessment result
      * for a student exam and grade calculations if the exam is assessed. Only instructors can use userId parameter to get exam results of other users,
      * if the caller is a student, userId should either be the user id of the caller or empty.
@@ -508,7 +509,6 @@
         log.info("getStudentExamGradesForSummary done in {}ms for {} exercises for target user {} by caller user {}", System.currentTimeMillis() - start,
                 studentExam.getExercises().size(), targetUser.getLogin(), currentUser.getLogin());
         return ResponseEntity.ok(studentExamWithGradeDTO);
->>>>>>> 9e63e449
     }
 
     /**
@@ -803,18 +803,11 @@
     /**
      * Helper method which attaches the result to its participation.
      * For direct automatic feedback during the exam conduction for {@link ProgrammingExercise}, we need to attach the results.
-<<<<<<< HEAD
-     * We also attach the result if the results are already published for the exam. See {@link StudentExam#areResultsPublishedYet}
-     *
-     * @param studentExam         the given studentExam
-     * @param participation       the given participation of the student
-=======
      * We also attach the result if the results are already published for the exam.
      * If no suitable Result is found for StudentParticipation, an empty Result set is assigned to prevent LazyInitializationException on future reads.
      * See {@link StudentExam#areResultsPublishedYet}
      * @param studentExam the given studentExam
      * @param participation the given participation of the student
->>>>>>> 9e63e449
      * @param isAtLeastInstructor flag for instructor access privileges
      */
     private void setResultIfNecessary(StudentExam studentExam, StudentParticipation participation, boolean isAtLeastInstructor) {
