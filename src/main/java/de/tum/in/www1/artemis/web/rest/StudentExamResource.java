--- conflicted
+++ resolved
@@ -93,13 +93,8 @@
     public StudentExamResource(ExamAccessService examAccessService, StudentExamService studentExamService, StudentExamAccessService studentExamAccessService,
             UserRepository userRepository, AuditEventRepository auditEventRepository, StudentExamRepository studentExamRepository, ExamDateService examDateService,
             ExamSessionService examSessionService, StudentParticipationRepository studentParticipationRepository, QuizExerciseRepository quizExerciseRepository,
-<<<<<<< HEAD
-            ExamRepository examRepository, AuthorizationCheckService authorizationCheckService, ExamService examService, InstanceMessageSendService instanceMessageSendService,
-            WebsocketMessagingService messagingService) {
-=======
             ExamRepository examRepository, SubmittedAnswerRepository submittedAnswerRepository, AuthorizationCheckService authorizationCheckService, ExamService examService,
-            InstanceMessageSendService instanceMessageSendService) {
->>>>>>> 14a6c456
+            InstanceMessageSendService instanceMessageSendService, WebsocketMessagingService messagingService) {
         this.examAccessService = examAccessService;
         this.studentExamService = studentExamService;
         this.studentExamAccessService = studentExamAccessService;
