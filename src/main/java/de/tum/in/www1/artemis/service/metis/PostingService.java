--- conflicted
+++ resolved
@@ -98,12 +98,7 @@
             else {
                 if (recipients == null) {
                     // send to all participants of the conversation
-<<<<<<< HEAD
-                    recipients = conversationParticipantRepository.findConversationParticipantsByConversationId(postConversation.getId()).stream()
-                            .map(ConversationParticipant::getUser).collect(Collectors.toSet());
-=======
                     recipients = getConversationParticipantsAsSummaries(postConversation);
->>>>>>> 25e6735a
                 }
                 recipients.forEach(recipient -> websocketMessagingService.sendMessage("/topic/user/" + recipient.userId() + "/notifications/conversations",
                         new PostDTO(postDTO.post(), postDTO.action(), getNotificationForRecipient(recipient, postDTO.notification(), mentionedUsers))));
@@ -122,8 +117,9 @@
      * @return Set of ConversationNotificationRecipientSummary
      */
     private Set<ConversationNotificationRecipientSummary> getConversationParticipantsAsSummaries(Conversation postConversation) {
-        return conversationParticipantRepository.findConversationParticipantByConversationId(postConversation.getId()).stream()
-                .map(participant -> new ConversationNotificationRecipientSummary(participant.getUser(), participant.getIsHidden() != null && participant.getIsHidden(), false))
+        return conversationParticipantRepository.findConversationParticipantsByConversationId(postConversation.getId()).stream()
+                .map(participant -> new ConversationNotificationRecipientSummary(participant.getUser(), participant.getIsMuted(),
+                        participant.getIsHidden() != null && participant.getIsHidden(), false))
                 .collect(Collectors.toSet());
     }
 
