--- conflicted
+++ resolved
@@ -10,7 +10,6 @@
 import org.springframework.messaging.simp.SimpMessageSendingOperations;
 import org.springframework.stereotype.Service;
 
-import de.tum.in.www1.artemis.config.Constants;
 import de.tum.in.www1.artemis.domain.*;
 import de.tum.in.www1.artemis.domain.enumeration.GroupNotificationType;
 import de.tum.in.www1.artemis.domain.enumeration.NotificationType;
@@ -82,7 +81,7 @@
     /**
      * Notify all groups but tutors about an exercise update.
      * Tutors will only work on the exercise during the assesment therefore it is not urgent to inform them about changes beforehand.
-     * Students, instructors, and editors should be notified about changed as quickly as possible. 
+     * Students, instructors, and editors should be notified about changed as quickly as possible.
      *
      * @param exercise         that has been updated
      * @param notificationText that should be displayed
@@ -92,13 +91,8 @@
         if (exercise.getReleaseDate() != null && exercise.getReleaseDate().isAfter(ZonedDateTime.now())) {
             return;
         }
-<<<<<<< HEAD
-        // Create and send the notification.
-        saveAndSend(createNotification(exercise, userRepository.getUser(), GroupNotificationType.STUDENT, NotificationType.EXERCISE_UPDATED, notificationText), exercise);
-=======
         saveAndSend(createNotification(exercise, userRepository.getUser(), GroupNotificationType.STUDENT, NotificationType.EXERCISE_UPDATED, notificationText));
         notifyEditorAndInstructorGroupAboutExerciseUpdate(exercise, notificationText);
->>>>>>> c9965cd1
     }
 
     /**
@@ -106,17 +100,12 @@
      *
      * @param exercise that has been created
      */
-<<<<<<< HEAD
-    public void notifyTutorGroupAboutExerciseCreated(Exercise exercise) {
-        saveAndSend(createNotification(exercise, userRepository.getUser(), GroupNotificationType.TA, NotificationType.EXERCISE_CREATED, null), exercise);
-=======
     public void notifyStudentAndTutorGroupAboutStartedExercise(Exercise exercise) {
         // only send notification if ReleaseDate is now (i.e. in the range [now-2 minutes, now]) (due to possible delays in scheduling)
         if (!exercise.getReleaseDate().isBefore(ZonedDateTime.now().minusMinutes(2)) && !exercise.getReleaseDate().isAfter(ZonedDateTime.now())) {
             saveAndSend(createNotification(exercise, null, GroupNotificationType.STUDENT, NotificationType.EXERCISE_CREATED, null));
             saveAndSend(createNotification(exercise, null, GroupNotificationType.TA, NotificationType.EXERCISE_CREATED, null));
         }
->>>>>>> c9965cd1
     }
 
     /**
@@ -226,10 +215,6 @@
      *
      * @param notification that should be saved and sent
      */
-<<<<<<< HEAD
-    private void saveAndSend(GroupNotification notification, Object notificationSubject) {
-        groupNotificationRepository.save(notification);
-=======
     private void saveAndSend(GroupNotification notification) {
         if (Constants.LIVE_EXAM_EXERCISE_UPDATE_NOTIFICATION_TITLE.equals(notification.getTitle())) {
             saveExamNotification(notification);
@@ -237,7 +222,6 @@
         else {
             groupNotificationRepository.save(notification);
         }
->>>>>>> c9965cd1
         messagingTemplate.convertAndSend(notification.getTopic(), notification);
 
         NotificationType type = NotificationTitleTypeConstants.findCorrespondingNotificationType(notification.getTitle());
