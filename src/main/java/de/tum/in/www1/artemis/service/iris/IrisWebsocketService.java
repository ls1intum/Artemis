package de.tum.in.www1.artemis.service.iris;

import java.util.Collections;
import java.util.Map;

import org.springframework.stereotype.Service;

import com.fasterxml.jackson.annotation.JsonInclude;

import de.tum.in.www1.artemis.domain.iris.IrisMessage;
import de.tum.in.www1.artemis.domain.iris.session.IrisChatSession;
import de.tum.in.www1.artemis.domain.iris.session.IrisSession;
import de.tum.in.www1.artemis.service.WebsocketMessagingService;
import de.tum.in.www1.artemis.service.iris.exception.IrisException;

/**
 * A service to send a message over the websocket to a specific user
 */
@Service
public class IrisWebsocketService {

    private static final String IRIS_WEBSOCKET_TOPIC_PREFIX = "/topic/iris";

    private final WebsocketMessagingService websocketMessagingService;

    public IrisWebsocketService(WebsocketMessagingService websocketMessagingService) {
        this.websocketMessagingService = websocketMessagingService;
    }

    /**
     * Sends a message over the websocket to a specific user
     *
     * @param irisMessage that should be send over the websocket
     */
    public void sendMessage(IrisMessage irisMessage) {
        if (!(irisMessage.getSession() instanceof IrisChatSession)) {
            throw new UnsupportedOperationException("Only IrisChatSession is supported");
        }
        Long irisSessionId = irisMessage.getSession().getId();
        String userLogin = ((IrisChatSession) irisMessage.getSession()).getUser().getLogin();
        String irisWebsocketTopic = String.format("%s/sessions/%d", IRIS_WEBSOCKET_TOPIC_PREFIX, irisSessionId);
        websocketMessagingService.sendMessageToUser(userLogin, irisWebsocketTopic, new IrisWebsocketDTO(irisMessage));
    }

    /**
     * Sends an exception over the websocket to a specific user
     *
     * @param irisSession to which the exception belongs
     * @param throwable   that should be send over the websocket
     */
    public void sendException(IrisSession irisSession, Throwable throwable) {
        if (!(irisSession instanceof IrisChatSession)) {
            throw new UnsupportedOperationException("Only IrisChatSession is supported");
        }
        Long irisSessionId = irisSession.getId();
        String userLogin = ((IrisChatSession) irisSession).getUser().getLogin();
        String irisWebsocketTopic = String.format("%s/sessions/%d", IRIS_WEBSOCKET_TOPIC_PREFIX, irisSessionId);
        websocketMessagingService.sendMessageToUser(userLogin, irisWebsocketTopic, new IrisWebsocketDTO(throwable));
    }

    @JsonInclude(JsonInclude.Include.NON_EMPTY)
    public static class IrisWebsocketDTO {

        private final IrisWebsocketMessageType type;

        private final IrisMessage message;

        private final String errorMessage;

        private final String errorTranslationKey;

        private final Map<String, Object> translationParams;

        public IrisWebsocketDTO(IrisMessage message) {
<<<<<<< HEAD
            this.type = IrisWebsocketMessageType.IRIS_MESSAGE;
            this.message = message;
            this.errorMessage = null;
            this.errorTranslationKey = null;
            this.translationParams = Collections.emptyMap();
=======
            this.type = IrisWebsocketMessageType.MESSAGE;
            this.message = message;
            this.errorMessage = null;
            this.errorTranslationKey = null;
            this.translationParams = null;
>>>>>>> 91d7adbb
        }

        public IrisWebsocketDTO(Throwable throwable) {
            this.type = IrisWebsocketMessageType.ERROR;
            this.message = null;
            this.errorMessage = throwable.getMessage();
            this.errorTranslationKey = throwable instanceof IrisException irisException ? irisException.getTranslationKey() : null;
<<<<<<< HEAD
            this.translationParams = throwable instanceof IrisException irisException ? irisException.getTranslationParams() : Collections.emptyMap();
=======
            this.translationParams = throwable instanceof IrisException irisException ? irisException.getTranslationParams() : null;
>>>>>>> 91d7adbb
        }

        public IrisWebsocketMessageType getType() {
            return type;
        }

        public IrisMessage getMessage() {
            return message;
        }

        public String getErrorMessage() {
            return errorMessage;
        }

        public String getErrorTranslationKey() {
            return errorTranslationKey;
        }

        public Map<String, Object> getTranslationParams() {
<<<<<<< HEAD
            return Collections.unmodifiableMap(translationParams);
        }

        public enum IrisWebsocketMessageType {
            IRIS_MESSAGE, ERROR;
=======
            return translationParams != null ? Collections.unmodifiableMap(translationParams) : null;
        }

        public enum IrisWebsocketMessageType {
            MESSAGE, ERROR
>>>>>>> 91d7adbb
        }
    }
}<|MERGE_RESOLUTION|>--- conflicted
+++ resolved
@@ -72,19 +72,11 @@
         private final Map<String, Object> translationParams;
 
         public IrisWebsocketDTO(IrisMessage message) {
-<<<<<<< HEAD
-            this.type = IrisWebsocketMessageType.IRIS_MESSAGE;
+            this.type = IrisWebsocketMessageType.MESSAGE;
             this.message = message;
             this.errorMessage = null;
             this.errorTranslationKey = null;
             this.translationParams = Collections.emptyMap();
-=======
-            this.type = IrisWebsocketMessageType.MESSAGE;
-            this.message = message;
-            this.errorMessage = null;
-            this.errorTranslationKey = null;
-            this.translationParams = null;
->>>>>>> 91d7adbb
         }
 
         public IrisWebsocketDTO(Throwable throwable) {
@@ -92,11 +84,7 @@
             this.message = null;
             this.errorMessage = throwable.getMessage();
             this.errorTranslationKey = throwable instanceof IrisException irisException ? irisException.getTranslationKey() : null;
-<<<<<<< HEAD
             this.translationParams = throwable instanceof IrisException irisException ? irisException.getTranslationParams() : Collections.emptyMap();
-=======
-            this.translationParams = throwable instanceof IrisException irisException ? irisException.getTranslationParams() : null;
->>>>>>> 91d7adbb
         }
 
         public IrisWebsocketMessageType getType() {
@@ -116,19 +104,11 @@
         }
 
         public Map<String, Object> getTranslationParams() {
-<<<<<<< HEAD
-            return Collections.unmodifiableMap(translationParams);
-        }
-
-        public enum IrisWebsocketMessageType {
-            IRIS_MESSAGE, ERROR;
-=======
             return translationParams != null ? Collections.unmodifiableMap(translationParams) : null;
         }
 
         public enum IrisWebsocketMessageType {
             MESSAGE, ERROR
->>>>>>> 91d7adbb
         }
     }
 }