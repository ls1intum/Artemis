--- conflicted
+++ resolved
@@ -2,16 +2,9 @@
 
 import org.springframework.stereotype.Service;
 
-<<<<<<< HEAD
-import com.fasterxml.jackson.annotation.JsonInclude;
-
-=======
 import de.tum.in.www1.artemis.domain.iris.IrisChatSession;
->>>>>>> ca5092cd
 import de.tum.in.www1.artemis.domain.iris.IrisMessage;
-import de.tum.in.www1.artemis.domain.iris.IrisSession;
 import de.tum.in.www1.artemis.service.WebsocketMessagingService;
-import de.tum.in.www1.artemis.service.iris.exception.IrisException;
 
 /**
  * A service to send a message over the websocket to a specific user
@@ -39,65 +32,7 @@
         Long irisSessionId = irisMessage.getSession().getId();
         String userLogin = ((IrisChatSession) irisMessage.getSession()).getUser().getLogin();
         String irisWebsocketTopic = String.format("%s/sessions/%d", IRIS_WEBSOCKET_TOPIC_PREFIX, irisSessionId);
-        websocketMessagingService.sendMessageToUser(userLogin, irisWebsocketTopic, new IrisWebsocketDTO(irisMessage));
+        websocketMessagingService.sendMessageToUser(userLogin, irisWebsocketTopic, irisMessage);
     }
 
-    /**
-     * Sends an exception over the websocket to a specific user
-     *
-     * @param irisSession to which the exception belongs
-     * @param throwable   that should be send over the websocket
-     */
-    public void sendException(IrisSession irisSession, Throwable throwable) {
-        Long irisSessionId = irisSession.getId();
-        String userLogin = irisSession.getUser().getLogin();
-        String irisWebsocketTopic = String.format("%s/sessions/%d", IRIS_WEBSOCKET_TOPIC_PREFIX, irisSessionId);
-        websocketMessagingService.sendMessageToUser(userLogin, irisWebsocketTopic, new IrisWebsocketDTO(throwable));
-    }
-
-    @JsonInclude(JsonInclude.Include.NON_EMPTY)
-    public static class IrisWebsocketDTO {
-
-        private final IrisWebsocketMessageType type;
-
-        private final IrisMessage message;
-
-        private final String errorMessage;
-
-        private final String errorTranslationKey;
-
-        public IrisWebsocketDTO(IrisMessage message) {
-            this.type = IrisWebsocketMessageType.IRIS_MESSAGE;
-            this.message = message;
-            this.errorMessage = null;
-            this.errorTranslationKey = null;
-        }
-
-        public IrisWebsocketDTO(Throwable throwable) {
-            this.type = IrisWebsocketMessageType.ERROR;
-            this.message = null;
-            this.errorMessage = throwable.getMessage();
-            this.errorTranslationKey = throwable instanceof IrisException irisException ? irisException.getTranslationKey() : null;
-        }
-
-        public IrisWebsocketMessageType getType() {
-            return type;
-        }
-
-        public IrisMessage getMessage() {
-            return message;
-        }
-
-        public String getErrorMessage() {
-            return errorMessage;
-        }
-
-        public String getErrorTranslationKey() {
-            return errorTranslationKey;
-        }
-
-        public enum IrisWebsocketMessageType {
-            IRIS_MESSAGE, ERROR;
-        }
-    }
 }