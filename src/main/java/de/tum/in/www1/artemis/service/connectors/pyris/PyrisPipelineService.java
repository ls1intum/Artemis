--- conflicted
+++ resolved
@@ -1,13 +1,7 @@
 package de.tum.in.www1.artemis.service.connectors.pyris;
 
-import java.util.HashMap;
-import java.util.HashSet;
 import java.util.List;
-import java.util.Map;
 import java.util.Optional;
-import java.util.Set;
-import java.util.function.Function;
-import java.util.function.Supplier;
 
 import org.slf4j.Logger;
 import org.slf4j.LoggerFactory;
@@ -15,35 +9,17 @@
 import org.springframework.context.annotation.Profile;
 import org.springframework.stereotype.Service;
 
-import de.tum.in.www1.artemis.domain.Course;
 import de.tum.in.www1.artemis.domain.ProgrammingExercise;
 import de.tum.in.www1.artemis.domain.ProgrammingSubmission;
-<<<<<<< HEAD
-import de.tum.in.www1.artemis.domain.iris.session.IrisChatSession;
-import de.tum.in.www1.artemis.domain.iris.session.IrisCourseChatSession;
-import de.tum.in.www1.artemis.domain.iris.session.IrisExerciseChatSession;
-import de.tum.in.www1.artemis.domain.participation.StudentParticipation;
-import de.tum.in.www1.artemis.repository.CourseRepository;
-import de.tum.in.www1.artemis.repository.StudentParticipationRepository;
-=======
 import de.tum.in.www1.artemis.domain.iris.session.IrisTutorChatSession;
->>>>>>> b64f3dca
 import de.tum.in.www1.artemis.service.connectors.pyris.dto.PyrisPipelineExecutionSettingsDTO;
-import de.tum.in.www1.artemis.service.connectors.pyris.dto.chat.PyrisChatPipelineExecutionBaseDataDTO;
-import de.tum.in.www1.artemis.service.connectors.pyris.dto.chat.course.PyrisCourseChatPipelineExecutionDTO;
-import de.tum.in.www1.artemis.service.connectors.pyris.dto.chat.exercise.PyrisExerciseChatPipelineExecutionDTO;
 import de.tum.in.www1.artemis.service.connectors.pyris.dto.data.PyrisCourseDTO;
-import de.tum.in.www1.artemis.service.connectors.pyris.dto.data.PyrisExtendedCourseDTO;
 import de.tum.in.www1.artemis.service.connectors.pyris.dto.data.PyrisUserDTO;
 import de.tum.in.www1.artemis.service.connectors.pyris.dto.status.PyrisStageDTO;
 import de.tum.in.www1.artemis.service.connectors.pyris.dto.status.PyrisStageStateDTO;
-<<<<<<< HEAD
-=======
 import de.tum.in.www1.artemis.service.connectors.pyris.dto.tutorChat.PyrisTutorChatPipelineExecutionDTO;
->>>>>>> b64f3dca
 import de.tum.in.www1.artemis.service.iris.exception.IrisException;
 import de.tum.in.www1.artemis.service.iris.websocket.IrisChatWebsocketService;
-import de.tum.in.www1.artemis.service.metrics.MetricsService;
 
 /**
  * Service responsible for executing the various Pyris pipelines in a type-safe manner.
@@ -63,120 +39,26 @@
 
     private final IrisChatWebsocketService irisChatWebsocketService;
 
-    private final CourseRepository courseRepository;
-
-    private final StudentParticipationRepository studentParticipationRepository;
-
-    private final MetricsService metricsService;
-
     @Value("${server.url}")
     private String artemisBaseUrl;
 
     public PyrisPipelineService(PyrisConnectorService pyrisConnectorService, PyrisJobService pyrisJobService, PyrisDTOService pyrisDTOService,
-            IrisChatWebsocketService irisChatWebsocketService, CourseRepository courseRepository, MetricsService metricsService,
-            StudentParticipationRepository studentParticipationRepository) {
+            IrisChatWebsocketService irisChatWebsocketService) {
         this.pyrisConnectorService = pyrisConnectorService;
         this.pyrisJobService = pyrisJobService;
         this.pyrisDTOService = pyrisDTOService;
         this.irisChatWebsocketService = irisChatWebsocketService;
-        this.courseRepository = courseRepository;
-        this.metricsService = metricsService;
-        this.studentParticipationRepository = studentParticipationRepository;
-    }
-
-    private <T extends IrisChatSession, U> void executeChatPipeline(String variant, T session, String pipelineName,
-            Function<PyrisChatPipelineExecutionBaseDataDTO, U> executionDtoSupplier, Supplier<String> jobTokenSupplier) {
-        var jobToken = jobTokenSupplier.get();
-        var settingsDTO = new PyrisPipelineExecutionSettingsDTO(jobToken, List.of(), artemisBaseUrl);
-
-        var preparingRequestStageInProgress = new PyrisStageDTO("Preparing", 10, PyrisStageStateDTO.IN_PROGRESS, null);
-        var preparingRequestStageDone = new PyrisStageDTO("Preparing", 10, PyrisStageStateDTO.DONE, null);
-        var executingPipelineStageNotStarted = new PyrisStageDTO("Executing pipeline", 30, PyrisStageStateDTO.NOT_STARTED, null);
-        var executingPipelineStageInProgress = new PyrisStageDTO("Executing pipeline", 30, PyrisStageStateDTO.IN_PROGRESS, null);
-        irisChatWebsocketService.sendStatusUpdate(session, List.of(preparingRequestStageInProgress, executingPipelineStageNotStarted));
-
-        try {
-            var base = new PyrisChatPipelineExecutionBaseDataDTO(pyrisDTOService.toPyrisMessageDTOList(session.getMessages()), new PyrisUserDTO(session.getUser()), settingsDTO,
-                    List.of(preparingRequestStageDone));
-
-            U executionDTO = executionDtoSupplier.apply(base);
-
-            irisChatWebsocketService.sendStatusUpdate(session, List.of(preparingRequestStageDone, executingPipelineStageInProgress));
-
-            try {
-                pyrisConnectorService.executePipeline(pipelineName, variant, executionDTO);
-            }
-            catch (PyrisConnectorException | IrisException e) {
-                log.error("Failed to execute " + pipelineName + " pipeline", e);
-                var executingPipelineStageFailed = new PyrisStageDTO("Executing pipeline", 30, PyrisStageStateDTO.ERROR, "An internal error occurred");
-                irisChatWebsocketService.sendStatusUpdate(session, List.of(preparingRequestStageDone, executingPipelineStageFailed));
-            }
-        }
-        catch (Exception e) {
-            log.error("Failed to prepare " + pipelineName + " pipeline execution", e);
-            var preparingRequestStageFailed = new PyrisStageDTO("Preparing request", 10, PyrisStageStateDTO.ERROR, "An internal error occurred");
-            irisChatWebsocketService.sendStatusUpdate(session, List.of(preparingRequestStageFailed, executingPipelineStageNotStarted));
-        }
     }
 
     /**
-     * Execute the exercise chat pipeline for the given session.
+     * Execute the tutor chat pipeline for the given exercise and session.
+     * This method will create a new job, setup the DTOs and execution settings, and then execute the pipeline.
      *
-     * @param variant          the variant of the pipeline
-     * @param latestSubmission the latest submission of the student
+     * @param variant          the variant of the pipeline to execute
+     * @param latestSubmission the latest submission for the exercise
      * @param exercise         the programming exercise
      * @param session          the chat session
      */
-<<<<<<< HEAD
-    public void executeExerciseChatPipeline(String variant, Optional<ProgrammingSubmission> latestSubmission, ProgrammingExercise exercise, IrisExerciseChatSession session) {
-        executeChatPipeline(variant, session, "exercise-chat",
-                base -> new PyrisExerciseChatPipelineExecutionDTO(base, latestSubmission.map(pyrisDTOService::toPyrisSubmissionDTO).orElse(null),
-                        pyrisDTOService.toPyrisProgrammingExerciseDTO(exercise), new PyrisCourseDTO(exercise.getCourseViaExerciseGroupOrCourseMember())),
-                () -> pyrisJobService.addExerciseChatJob(exercise.getCourseViaExerciseGroupOrCourseMember().getId(), exercise.getId(), session.getId()));
-    }
-
-    /**
-     * Execute the course chat pipeline for the given session.
-     *
-     * @param variant the variant of the pipeline
-     * @param session the chat session
-     */
-    public void executeCourseChatPipeline(String variant, IrisCourseChatSession session) {
-        var courseId = session.getCourse().getId();
-        var studentId = session.getUser().getId();
-        executeChatPipeline(variant, session, "course-chat", base -> {
-            var fullCourse = loadCourseWithParticipationOfStudent(courseId, studentId);
-            var metrics = metricsService.getStudentCourseMetrics(session.getUser().getId(), courseId);
-            return new PyrisCourseChatPipelineExecutionDTO(base, PyrisExtendedCourseDTO.of(fullCourse), metrics);
-        }, () -> pyrisJobService.addCourseChatJob(courseId, session.getId()));
-    }
-
-    /**
-     * Load the course with the participation of the student and set the participations on the exercises.
-     * <p>
-     * Spring Boot 3 does not support conditional left joins, so we have to load the participations separately.
-     *
-     * @param courseId  the id of the course
-     * @param studentId the id of the student
-     */
-    private Course loadCourseWithParticipationOfStudent(long courseId, long studentId) {
-        Course course = courseRepository.findWithEagerExercisesAndLecturesAndLectureUnitsAndCompetenciesAndExamsById(courseId).orElseThrow();
-        List<StudentParticipation> participations = studentParticipationRepository.findByStudentIdAndIndividualExercisesWithEagerSubmissionsResultIgnoreTestRuns(studentId,
-                course.getExercises());
-
-        Map<Long, Set<StudentParticipation>> participationMap = new HashMap<>();
-        for (StudentParticipation participation : participations) {
-            Long exerciseId = participation.getExercise().getId();
-            participationMap.computeIfAbsent(exerciseId, k -> new HashSet<>()).add(participation);
-        }
-
-        course.getExercises().forEach(exercise -> {
-            Set<StudentParticipation> exerciseParticipations = participationMap.getOrDefault(exercise.getId(), Set.of());
-            exercise.setStudentParticipations(exerciseParticipations);
-        });
-
-        return course;
-=======
     public void executeTutorChatPipeline(String variant, Optional<ProgrammingSubmission> latestSubmission, ProgrammingExercise exercise, IrisTutorChatSession session) {
         var jobToken = pyrisJobService.addJob(exercise.getCourseViaExerciseGroupOrCourseMember().getId(), exercise.getId(), session.getId());
         var settingsDTO = new PyrisPipelineExecutionSettingsDTO(jobToken, List.of(), artemisBaseUrl);
@@ -217,6 +99,5 @@
             irisChatWebsocketService.sendStatusUpdate(session, List.of(preparingRequestStageFailed, executingPipelineStageNotStarted));
         }
 
->>>>>>> b64f3dca
     }
 }