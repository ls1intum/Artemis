--- conflicted
+++ resolved
@@ -303,27 +303,4 @@
         Repository repository = gitService.getOrCheckoutRepository(repositoryUrl, true, defaultBranch);
         return gitService.isClean(repository);
     }
-<<<<<<< HEAD
-
-    /**
-     * Retrieve a repository by its name.
-     *
-     * @param principal entity used for permission checking.
-     * @param exercise  to which the repository belongs.
-     * @param repoUrl   of the repository on the server.
-     * @return the repository if available.
-     * @throws GitAPIException        if the repository can't be checked out.
-     * @throws IllegalAccessException if the user does not have access to the repository.
-     */
-    public Repository checkoutRepositoryByName(Principal principal, Exercise exercise, VcsRepositoryUrl repoUrl) throws IllegalAccessException, GitAPIException {
-        User user = userRepository.getUserWithGroupsAndAuthorities(principal.getName());
-        Course course = exercise.getCourseViaExerciseGroupOrCourseMember();
-        boolean hasPermissions = authCheckService.isAtLeastEditorInCourse(course, user);
-        if (!hasPermissions) {
-            throw new IllegalAccessException();
-        }
-        return gitService.getOrCheckoutRepository(repoUrl, true);
-    }
-=======
->>>>>>> a9963ac2
 }