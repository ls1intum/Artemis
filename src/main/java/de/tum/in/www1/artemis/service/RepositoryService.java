package de.tum.in.www1.artemis.service;

import java.io.FileInputStream;
import java.io.FileNotFoundException;
import java.io.IOException;
import java.io.InputStream;
import java.net.URL;
import java.nio.file.FileAlreadyExistsException;
import java.nio.file.Files;
import java.nio.file.Paths;
import java.nio.file.StandardCopyOption;
import java.security.Principal;
import java.util.HashMap;
import java.util.Iterator;
import java.util.Optional;

import org.apache.commons.io.FileUtils;
import org.eclipse.jgit.api.errors.GitAPIException;
import org.springframework.stereotype.Service;

import de.tum.in.www1.artemis.domain.*;
import de.tum.in.www1.artemis.service.connectors.GitService;
import de.tum.in.www1.artemis.web.rest.FileMove;

/**
 * Service that provides utilites for managing files in a git repository.
 */
@Service
public class RepositoryService {

    private Optional<GitService> gitService;

    private AuthorizationCheckService authCheckService;

    private UserService userService;

    private ParticipationService participationService;

    private ProgrammingExerciseParticipationService programmingExerciseParticipationService;

    public RepositoryService(Optional<GitService> gitService, AuthorizationCheckService authCheckService, UserService userService, ParticipationService participationService,
            ProgrammingExerciseParticipationService programmingExerciseParticipationService) {
        this.gitService = gitService;
        this.authCheckService = authCheckService;
        this.userService = userService;
        this.participationService = participationService;
        this.programmingExerciseParticipationService = programmingExerciseParticipationService;
    }

    /**
     * Get the repository content (files and folders).
     * 
     * @param repository
     * @return
     */
    public HashMap<String, FileType> getFiles(Repository repository) {
        Iterator itr = gitService.get().listFilesAndFolders(repository).entrySet().iterator();

        HashMap<String, FileType> fileList = new HashMap<>();

        while (itr.hasNext()) {
            HashMap.Entry<File, FileType> pair = (HashMap.Entry) itr.next();
            fileList.put(pair.getKey().toString(), pair.getValue());
        }

        return fileList;
    }

    /**
     * Get a single file/folder from repository.
     * 
     * @param repository
     * @param filename
     * @return
     * @throws IOException
     */
    public byte[] getFile(Repository repository, String filename) throws IOException {
        Optional<File> file = gitService.get().getFileByName(repository, filename);
        if (!file.isPresent()) {
            throw new FileNotFoundException();
        }
        InputStream inputStream = new FileInputStream(file.get());

        return org.apache.commons.io.IOUtils.toByteArray(inputStream);
    }

    /**
     * Create a file in a repository.
     * 
     * @param repository
     * @param filename
     * @param inputStream
     * @throws IOException
     */
    public void createFile(Repository repository, String filename, InputStream inputStream) throws IOException {
        if (gitService.get().getFileByName(repository, filename).isPresent()) {
            throw new FileAlreadyExistsException("file already exists");
        }

        File file = new File(new java.io.File(repository.getLocalPath() + File.separator + filename), repository);
        if (!repository.isValidFile(file)) {
            throw new IllegalArgumentException();
        }

        Files.copy(inputStream, file.toPath(), StandardCopyOption.REPLACE_EXISTING);
        repository.setContent(null); // invalidate cache
    }

    /**
     * Create a folder in a repository.
     * 
     * @param repository
     * @param folderName
     * @param inputStream
     * @throws IOException
     */
    public void createFolder(Repository repository, String folderName, InputStream inputStream) throws IOException {
        if (gitService.get().getFileByName(repository, folderName).isPresent()) {
            throw new FileAlreadyExistsException("file already exists");
        }
        File file = new File(new java.io.File(repository.getLocalPath() + File.separator + folderName), repository);
        if (!repository.isValidFile(file)) {
            throw new IllegalArgumentException();
        }
        Files.createDirectory(Paths.get(repository.getLocalPath() + File.separator + folderName));
        // We need to add an empty keep file so that the folder can be added to the git repository
        File keep = new File(new java.io.File(repository.getLocalPath() + File.separator + folderName + File.separator + ".keep"), repository);
        Files.copy(inputStream, keep.toPath(), StandardCopyOption.REPLACE_EXISTING);
        repository.setContent(null); // invalidate cache
    }

    /**
     * Rename a file in a repository.
     * 
     * @param repository
     * @param fileMove
     * @throws FileNotFoundException
     * @throws FileAlreadyExistsException
     * @throws IllegalArgumentException
     */
    public void renameFile(Repository repository, FileMove fileMove) throws FileNotFoundException, FileAlreadyExistsException, IllegalArgumentException {
        Optional<File> file = gitService.get().getFileByName(repository, fileMove.getCurrentFilePath());
        if (!file.isPresent()) {
            throw new FileNotFoundException();
        }
        if (!repository.isValidFile(file.get())) {
            throw new IllegalArgumentException();
        }
        File newFile = new File(new java.io.File(file.get().toPath().getParent().toString() + File.separator + fileMove.getNewFilename()), repository);
        if (gitService.get().getFileByName(repository, newFile.getName()).isPresent()) {
            throw new FileAlreadyExistsException("file already exists");
        }
        boolean isRenamed = file.get().renameTo(newFile);
        if (!isRenamed) {
            throw new FileNotFoundException();
        }

        repository.setContent(null); // invalidate cache
    }

    /**
     * Delete a file in a repository.
     * 
     * @param repository
     * @param filename
     * @throws IOException
     */
    public void deleteFile(Repository repository, String filename) throws IOException {

        Optional<File> file = gitService.get().getFileByName(repository, filename);

        if (!file.isPresent()) {
            throw new FileNotFoundException();
        }
        if (!repository.isValidFile(file.get())) {
            throw new IllegalArgumentException();
        }
        if (file.get().isFile()) {
            Files.delete(file.get().toPath());
        }
        else {
            FileUtils.deleteDirectory(file.get());
        }
        repository.setContent(null); // invalidate cache
    }

    /**
     * Pull from a git repository.
     * 
     * @param repository
     */
    public void pullChanges(Repository repository) {
        gitService.get().pullIgnoreConflicts(repository);
    }

    /**
     * Commit all staged and unstaged changes in the given repository.
     * 
     * @param repository
     * @throws GitAPIException
     */
    public void commitChanges(Repository repository) throws GitAPIException {
        gitService.get().stageAllChanges(repository);
        gitService.get().commitAndPush(repository, "Changes by Online Editor");
    }

    /**
     * Retrieve the status of the repository. Also pulls the repository.
     * 
     * @param repositoryUrl
     * @return
     * @throws GitAPIException
     */
    public boolean isClean(URL repositoryUrl) throws IOException, GitAPIException, InterruptedException {
        Repository repository = gitService.get().getOrCheckoutRepository(repositoryUrl, true);
        return gitService.get().isClean(repository);
    }

    /**
     * Retrieve a repository by its name.
     * 
     * @param exercise
     * @param repoUrl
     * @return
     * @throws IOException
     * @throws IllegalAccessException
     * @throws InterruptedException
     */
    public Repository checkoutRepositoryByName(Exercise exercise, URL repoUrl, boolean pullOnCheckout)
            throws IOException, IllegalAccessException, InterruptedException, GitAPIException {
        User user = userService.getUserWithGroupsAndAuthorities();
        Course course = exercise.getCourse();
        boolean hasPermissions = authCheckService.isAtLeastTeachingAssistantInCourse(course, user);
        if (!hasPermissions) {
            throw new IllegalAccessException();
        }
        return gitService.get().getOrCheckoutRepository(repoUrl, pullOnCheckout);
    }

    /**
     * Retrieve a repository by its name.
     * 
     * @param exercise
     * @param repoUrl
     * @return
     * @throws IOException
     * @throws IllegalAccessException
     * @throws InterruptedException
     */
    public Repository checkoutRepositoryByName(Principal principal, Exercise exercise, URL repoUrl)
            throws IOException, IllegalAccessException, InterruptedException, GitAPIException {
        User user = userService.getUserWithGroupsAndAuthorities(principal);
        Course course = exercise.getCourse();
        boolean hasPermissions = authCheckService.isAtLeastTeachingAssistantInCourse(course, user);
        if (!hasPermissions) {
            throw new IllegalAccessException();
        }
<<<<<<< HEAD
        return gitService.get().getOrCheckoutRepository(repoUrl);
    }

    /**
     * Retrieve a repository by a participation connected to it.
     * 
     * @param participation
     * @return
     * @throws IOException
     * @throws IllegalAccessException
     * @throws InterruptedException
     */
    public Repository checkoutRepositoryByParticipation(ProgrammingExerciseStudentParticipation participation) throws IOException, IllegalAccessException, InterruptedException {
        boolean hasAccess = participationService.canAccessParticipation(participation);
        if (!hasAccess) {
            throw new IllegalAccessException();
        }

        return gitService.get().getOrCheckoutRepository(participation);
=======
        return gitService.get().getOrCheckoutRepository(repoUrl, true);
>>>>>>> 2ba33365
    }

    /**
     * Retrieve a repository by a participation connected to it.
     *
     * @param participation
     * @return
     * @throws IOException
     * @throws IllegalAccessException
     * @throws InterruptedException
     */
    public Repository checkoutRepositoryByParticipation(ProgrammingExerciseParticipation participation) throws IOException, IllegalAccessException, InterruptedException {
        boolean hasAccess = programmingExerciseParticipationService.canAccessParticipation(participation);
        if (!hasAccess) {
            throw new IllegalAccessException();
        }

        return gitService.get().getOrCheckoutRepository(participation);
    }
}<|MERGE_RESOLUTION|>--- conflicted
+++ resolved
@@ -255,29 +255,7 @@
         if (!hasPermissions) {
             throw new IllegalAccessException();
         }
-<<<<<<< HEAD
-        return gitService.get().getOrCheckoutRepository(repoUrl);
-    }
-
-    /**
-     * Retrieve a repository by a participation connected to it.
-     * 
-     * @param participation
-     * @return
-     * @throws IOException
-     * @throws IllegalAccessException
-     * @throws InterruptedException
-     */
-    public Repository checkoutRepositoryByParticipation(ProgrammingExerciseStudentParticipation participation) throws IOException, IllegalAccessException, InterruptedException {
-        boolean hasAccess = participationService.canAccessParticipation(participation);
-        if (!hasAccess) {
-            throw new IllegalAccessException();
-        }
-
-        return gitService.get().getOrCheckoutRepository(participation);
-=======
         return gitService.get().getOrCheckoutRepository(repoUrl, true);
->>>>>>> 2ba33365
     }
 
     /**
@@ -289,7 +267,8 @@
      * @throws IllegalAccessException
      * @throws InterruptedException
      */
-    public Repository checkoutRepositoryByParticipation(ProgrammingExerciseParticipation participation) throws IOException, IllegalAccessException, InterruptedException {
+    public Repository checkoutRepositoryByParticipation(ProgrammingExerciseParticipation participation)
+            throws IOException, IllegalAccessException, GitAPIException, InterruptedException {
         boolean hasAccess = programmingExerciseParticipationService.canAccessParticipation(participation);
         if (!hasAccess) {
             throw new IllegalAccessException();
