--- conflicted
+++ resolved
@@ -50,38 +50,16 @@
      * @param submission ProgrammingSubmission
      * @param exerciseId
      */
-<<<<<<< HEAD
-    public void notifyUserAboutSubmission(ProgrammingSubmission submission) {
+    public void notifyUserAboutSubmission(ProgrammingSubmission submission, Long exerciseId) {
         var submissionDTO = SubmissionDTO.of(submission);
         if (submission.getParticipation() instanceof StudentParticipation studentParticipation) {
             studentParticipation.getStudents().forEach(user -> websocketMessagingService.sendMessageToUser(user.getLogin(), NEW_SUBMISSION_TOPIC, submissionDTO));
         }
 
-        if (submission.getParticipation() != null && submission.getParticipation().getExercise() != null && !(submission.getParticipation() instanceof StudentParticipation)) {
-            var topicDestination = getExerciseTopicForTAAndAbove(submission.getParticipation().getExercise().getId());
-            websocketMessagingService.sendMessage(topicDestination, submissionDTO);
-=======
-    public void notifyUserAboutSubmission(ProgrammingSubmission submission, Long exerciseId) {
-        if (submission.getParticipation() instanceof StudentParticipation studentParticipation) {
-
-            // TODO: we should reduce the amount of data sent to the client and use a DTO
-
-            // TODO LOCALVC_CI: Find a way to set the exercise to null (submission.getParticipation().setExercise(null)) as it is not necessary to send all these details here.
-            // Just removing it causes issues with the local CI system that calls this method and in some places expects the exercise to be set on the submission's participation
-            // afterwards (call by reference).
-            // Removing it and immediately setting it back to the original value after sending the message here, is not working either, because some steps in the local CI system
-            // happen in parallel to this and the exercise needs to be set at all times.
-            // Creating a deep copy of the submission and setting the exercise to null there is also not working, because 'java.time.ZoneRegion' is not open to external libraries
-            // (like Jackson) so it cannot be serialized using 'objectMapper.readValue()'.
-            // You could look into some kind of ProgrammingSubmissionDTO here that only gets the values set that the client actually needs.
-            studentParticipation.getStudents().forEach(user -> websocketMessagingService.sendMessageToUser(user.getLogin(), NEW_SUBMISSION_TOPIC, submission));
-        }
-
         // send an update to tutors, editors and instructors about submissions for template and solution participations
         if (!(submission.getParticipation() instanceof StudentParticipation)) {
             var topicDestination = getExerciseTopicForTAAndAbove(exerciseId);
-            websocketMessagingService.sendMessage(topicDestination, submission);
->>>>>>> 4cba27c3
+            websocketMessagingService.sendMessage(topicDestination, submissionDTO);
         }
     }
 
