package de.tum.in.www1.artemis.web.rest;

import java.util.HashMap;
import java.util.Map;
import java.util.Optional;
import java.util.regex.Matcher;
import java.util.regex.Pattern;

import javax.servlet.http.HttpServletRequest;
import javax.validation.Valid;

import org.apache.commons.lang3.StringUtils;
import org.slf4j.Logger;
import org.slf4j.LoggerFactory;
import org.springframework.beans.factory.annotation.Value;
import org.springframework.http.HttpStatus;
import org.springframework.http.MediaType;
import org.springframework.http.ResponseEntity;
import org.springframework.web.bind.annotation.*;

import de.tum.in.www1.artemis.domain.User;
import de.tum.in.www1.artemis.repository.UserRepository;
import de.tum.in.www1.artemis.security.SecurityUtils;
import de.tum.in.www1.artemis.service.MailService;
import de.tum.in.www1.artemis.service.dto.PasswordChangeDTO;
import de.tum.in.www1.artemis.service.dto.UserDTO;
import de.tum.in.www1.artemis.service.user.PasswordService;
import de.tum.in.www1.artemis.service.user.UserCreationService;
import de.tum.in.www1.artemis.service.user.UserService;
import de.tum.in.www1.artemis.web.rest.errors.*;
import de.tum.in.www1.artemis.web.rest.vm.KeyAndPasswordVM;
import de.tum.in.www1.artemis.web.rest.vm.ManagedUserVM;

/**
 * REST controller for managing the current user's account.
 */
@RestController
@RequestMapping("/api")
public class AccountResource {

    @Value("${artemis.user-management.registration.enabled:#{null}}")
    private Optional<Boolean> registrationEnabled;

    @Value("${artemis.user-management.registration.allowed-email-pattern:#{null}}")
    private Optional<Pattern> allowedEmailPattern;

<<<<<<< HEAD
    @Value("${info.saml2.enable-password:#{null}}")
    private Optional<Boolean> saml2EnablePassword;

    private static class AccountResourceException extends RuntimeException {

        private AccountResourceException(String message) {
            super(message);
        }
    }

=======
>>>>>>> 552f9019
    private final Logger log = LoggerFactory.getLogger(AccountResource.class);

    private final UserRepository userRepository;

    private final UserService userService;

    private final UserCreationService userCreationService;

    private final PasswordService passwordService;

    private final MailService mailService;

    public AccountResource(UserRepository userRepository, UserService userService, UserCreationService userCreationService, MailService mailService,
            PasswordService passwordService) {
        this.userRepository = userRepository;
        this.userService = userService;
        this.userCreationService = userCreationService;
        this.mailService = mailService;
        this.passwordService = passwordService;
    }

    /**
     * the registration is only enabled when the configuration artemis.user-management.registration.enabled is set to true.
     * A non existing entry or false mean that the registration is not enabled
     * @return whether the registration is enabled or not
     */
    private boolean isRegistrationDisabled() {
        return registrationEnabled.isEmpty() || Boolean.FALSE.equals(registrationEnabled.get());
    }

    /**
     * Returns true if saml2 app passwort is disabled, false otherwis.
     *
     * @return true if saml2 app passwort is disabled, false otherwise
     */
    private boolean isSAML2Disabled() {
        return !(saml2EnablePassword.isPresent() && Boolean.TRUE.equals(saml2EnablePassword.get()));
    }

    /**
     * {@code POST  /register} : register the user.
     *
     * @param managedUserVM the managed user View Model.
     * @throws InvalidPasswordException {@code 400 (Bad Request)} if the password is incorrect.
     * @throws EmailAlreadyUsedException {@code 400 (Bad Request)} if the email is already used.
     * @throws LoginAlreadyUsedException {@code 400 (Bad Request)} if the login is already used.
     */
    @PostMapping("/register")
    @ResponseStatus(HttpStatus.CREATED)
    public void registerAccount(@Valid @RequestBody ManagedUserVM managedUserVM) {
        if (isRegistrationDisabled()) {
            throw new AccessForbiddenException("User Registration is disabled");
        }
        if (isPasswordLengthInvalid(managedUserVM.getPassword())) {
            throw new InvalidPasswordException();
        }

        if (allowedEmailPattern.isPresent()) {
            Matcher emailMatcher = allowedEmailPattern.get().matcher(managedUserVM.getEmail());
            if (!emailMatcher.matches()) {
                throw new BadRequestAlertException("The provided email is invalid and does not follow the specified pattern", "Account", "emailInvalid");
            }
        }

        User user = userService.registerUser(managedUserVM, managedUserVM.getPassword());
        mailService.sendActivationEmail(user);
    }

    /**
     * {@code GET  /activate} : activate the registered user.
     *
     * @param key the activation key.
     * @throws RuntimeException {@code 500 (Internal Server Error)} if the user couldn't be activated.
     */
    @GetMapping("/activate")
    public void activateAccount(@RequestParam(value = "key") String key) {
        if (isRegistrationDisabled()) {
            throw new AccessForbiddenException("User Registration is disabled");
        }
        Optional<User> user = userService.activateRegistration(key);
        if (user.isEmpty()) {
            throw new InternalServerErrorException("No user was found for this activation key");
        }
    }

    /**
     * {@code GET  /authenticate} : check if the user is authenticated, and return its login.
     *
     * @param request the HTTP request.
     * @return the login if the user is authenticated.
     */
    @GetMapping("/authenticate")
    public String isAuthenticated(HttpServletRequest request) {
        log.debug("REST request to check if the current user is authenticated");
        return request.getRemoteUser();
    }

    /**
     * {@code GET  /account} : get the current user.
     *
     * @return the current user.
     * @throws EntityNotFoundException {@code 404 (User not found)} if the user couldn't be returned.
     */
    @GetMapping("/account")
    public UserDTO getAccount() {
        long start = System.currentTimeMillis();
        User user = userRepository.getUserWithGroupsAuthoritiesAndGuidedTourSettings();
        UserDTO userDTO = new UserDTO(user);
        log.info("GET /account " + user.getLogin() + " took " + (System.currentTimeMillis() - start) + "ms");
        return userDTO;
    }

    /**
     * GET /account/password : get the current users password.
     *
     * @return the ResponseEntity with status 200 (OK) and the current user password in body, or status 500 (Internal Server Error) if the user couldn't be returned
     */
    @GetMapping(value = "/account/password", produces = MediaType.APPLICATION_JSON_VALUE)
    public ResponseEntity<?> getPassword() {
        // This method is used to show the password for users that have been generated automatically based on LTI
        // It only allows to decrypt and return the password of internal users and only of the currently logged in user
        Map<String, String> body = new HashMap<>();
        body.put("password", passwordService.decryptPasswordOfCurrentUser());
        return new ResponseEntity<>(body, HttpStatus.OK);
    }

    /**
     * {@code PUT  /account} : update the current user information.
     *
     * @param userDTO the current user information.
     * @throws EmailAlreadyUsedException {@code 400 (Bad Request)} if the email is already used.
     * @throws RuntimeException {@code 500 (Internal Server Error)} if the user login wasn't found.
     */
    @PutMapping("/account")
    public void saveAccount(@Valid @RequestBody UserDTO userDTO) {
        if (isRegistrationDisabled()) {
            throw new AccessForbiddenException("User Registration is disabled");
        }
        final String userLogin = SecurityUtils.getCurrentUserLogin().orElseThrow(() -> new InternalServerErrorException("Current user login not found"));
        Optional<User> existingUser = userRepository.findOneByEmailIgnoreCase(userDTO.getEmail());
        if (existingUser.isPresent() && (!existingUser.get().getLogin().equalsIgnoreCase(userLogin))) {
            throw new EmailAlreadyUsedException();
        }
        Optional<User> user = userRepository.findOneByLogin(userLogin);
        if (user.isEmpty()) {
            throw new InternalServerErrorException("User could not be found");
        }
        userCreationService.updateBasicInformationOfCurrentUser(userDTO.getFirstName(), userDTO.getLastName(), userDTO.getEmail(), userDTO.getLangKey(), userDTO.getImageUrl());
    }

    /**
     * {@code POST  /account/change-password} : changes the current user's password.
     *
     * @param passwordChangeDto current and new password.
     * @throws InvalidPasswordException {@code 400 (Bad Request)} if the new password is incorrect.
     */
    @PostMapping(path = "/account/change-password")
    public void changePassword(@RequestBody PasswordChangeDTO passwordChangeDto) {
        if (isRegistrationDisabled() && isSAML2Disabled()) {
            throw new AccessForbiddenException("User Registration is disabled");
        }
        if (isPasswordLengthInvalid(passwordChangeDto.getNewPassword())) {
            throw new InvalidPasswordException();
        }
        userService.changePassword(passwordChangeDto.getCurrentPassword(), passwordChangeDto.getNewPassword());
    }

    /**
     * {@code POST   /account/reset-password/init} : Send an email to reset the password of the user.
     *
     * @param mail the mail of the user.
     */
    @PostMapping(path = "/account/reset-password/init")
    public void requestPasswordReset(@RequestBody String mail) {
        if (isRegistrationDisabled() && isSAML2Disabled()) {
            throw new AccessForbiddenException("User Registration is disabled");
        }
        Optional<User> user = userService.requestPasswordReset(mail);
        if (user.isPresent()) {
            mailService.sendPasswordResetMail(user.get());
        }
        else {
            // Pretend the request has been successful to prevent checking which emails really exist
            // but log that an invalid attempt has been made
            log.warn("Password reset requested for non existing mail '{}'", mail);
        }
    }

    /**
     * {@code POST   /account/reset-password/finish} : Finish to reset the password of the user.
     *
     * @param keyAndPassword the generated key and the new password.
     * @throws InvalidPasswordException {@code 400 (Bad Request)} if the password is incorrect.
     * @throws RuntimeException {@code 500 (Internal Server Error)} if the password could not be reset.
     */
    @PostMapping(path = "/account/reset-password/finish")
    public void finishPasswordReset(@RequestBody KeyAndPasswordVM keyAndPassword) {
        if (isRegistrationDisabled() && isSAML2Disabled()) {
            throw new AccessForbiddenException("User Registration is disabled");
        }
        if (isPasswordLengthInvalid(keyAndPassword.getNewPassword())) {
            throw new InvalidPasswordException();
        }
        Optional<User> user = userService.completePasswordReset(keyAndPassword.getNewPassword(), keyAndPassword.getKey());

        if (user.isEmpty()) {
            throw new AccessForbiddenException("No user was found for this reset key");
        }
    }

    private static boolean isPasswordLengthInvalid(String password) {
        return StringUtils.isEmpty(password) || password.length() < ManagedUserVM.PASSWORD_MIN_LENGTH || password.length() > ManagedUserVM.PASSWORD_MAX_LENGTH;
    }
}<|MERGE_RESOLUTION|>--- conflicted
+++ resolved
@@ -44,19 +44,9 @@
     @Value("${artemis.user-management.registration.allowed-email-pattern:#{null}}")
     private Optional<Pattern> allowedEmailPattern;
 
-<<<<<<< HEAD
     @Value("${info.saml2.enable-password:#{null}}")
     private Optional<Boolean> saml2EnablePassword;
 
-    private static class AccountResourceException extends RuntimeException {
-
-        private AccountResourceException(String message) {
-            super(message);
-        }
-    }
-
-=======
->>>>>>> 552f9019
     private final Logger log = LoggerFactory.getLogger(AccountResource.class);
 
     private final UserRepository userRepository;
