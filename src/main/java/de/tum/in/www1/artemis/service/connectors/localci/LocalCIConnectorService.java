--- conflicted
+++ resolved
@@ -165,7 +165,6 @@
      * @throws LocalCIException if something unexpected goes wrong when creating the submission or triggering the build.
      */
     private void processNewPushToTestRepository(ProgrammingExercise exercise, String commitHash, SolutionProgrammingExerciseParticipation solutionParticipation) {
-
         // Create a new submission for the solution repository.
         ProgrammingSubmission submission;
         try {
@@ -197,7 +196,6 @@
             log.error("Something went wrong while triggering the template build for exercise " + exercise.getId() + " after the solution build was finished.", e);
         }
 
-<<<<<<< HEAD
         /*
          * // Trigger a build of the solution repository.
          * CompletableFuture<LocalCIBuildResult> futureSolutionBuildResult = localCIBuildJobManagementService.addBuildJobToQueue(solutionParticipation, commitHash);
@@ -219,19 +217,6 @@
          * }
          * });
          */
-=======
-            // The solution participation received a new result, also trigger a build of the template repository.
-            try {
-                programmingTriggerService.triggerTemplateBuildAndNotifyUser(exercise.getId(), submission.getCommitHash(), SubmissionType.TEST);
-            }
-            catch (EntityNotFoundException e) {
-                // Something went wrong while retrieving the template participation.
-                // At this point, programmingMessagingService.notifyUserAboutSubmissionError() does not work, because the template participation is not available.
-                // The instructor will see in the UI that no build of the template repository was conducted and will receive an error message when triggering the build manually.
-                log.error("Something went wrong while triggering the template build for exercise {} after the solution build was finished.", exercise.getId(), e);
-            }
-        });
->>>>>>> 979bde7e
     }
 
     /**
