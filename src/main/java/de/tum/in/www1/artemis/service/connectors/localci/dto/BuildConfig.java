--- conflicted
+++ resolved
@@ -11,18 +11,13 @@
 
 @JsonIgnoreProperties(ignoreUnknown = true)
 @JsonInclude(JsonInclude.Include.NON_EMPTY)
-<<<<<<< HEAD
 public record BuildConfig(String buildScript, String dockerImage, String commitHashToBuild, String assignmentCommitHash, String testCommitHash, String branch,
         ProgrammingLanguage programmingLanguage, ProjectType projectType, boolean scaEnabled, boolean sequentialTestRunsEnabled, boolean testwiseCoverageEnabled,
         List<String> resultPaths) implements Serializable {
-=======
-public record BuildConfig(String buildScript, String dockerImage, String commitHash, String branch, ProgrammingLanguage programmingLanguage, ProjectType projectType,
-        boolean scaEnabled, boolean sequentialTestRunsEnabled, boolean testwiseCoverageEnabled, List<String> resultPaths) implements Serializable {
 
     @Override
     public String dockerImage() {
         // make sure to avoid whitespace issues
         return dockerImage.trim();
     }
->>>>>>> db963649
 }