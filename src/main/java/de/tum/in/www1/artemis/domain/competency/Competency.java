package de.tum.in.www1.artemis.domain.competency;

import java.time.ZonedDateTime;
import java.util.HashSet;
import java.util.Set;

import jakarta.persistence.CascadeType;
import jakarta.persistence.DiscriminatorValue;
import jakarta.persistence.Entity;
import jakarta.persistence.FetchType;
import jakarta.persistence.JoinColumn;
import jakarta.persistence.ManyToMany;
import jakarta.persistence.ManyToOne;
import jakarta.persistence.OneToMany;
import jakarta.persistence.PrePersist;
import jakarta.persistence.PreUpdate;

import com.fasterxml.jackson.annotation.JsonIgnoreProperties;

import de.tum.in.www1.artemis.domain.Exercise;
import de.tum.in.www1.artemis.domain.lecture.ExerciseUnit;
import de.tum.in.www1.artemis.domain.lecture.LectureUnit;

@Entity
@DiscriminatorValue("C")
public class Competency extends CourseCompetency {

    // TODO: move properties (linkedStandardizedCompetency, exercises, lectureUnits, userProgress, learningPaths) to CourseCompetency when refactoring
    @ManyToOne
    @JoinColumn(name = "linked_standardized_competency_id")
    @JsonIgnoreProperties({ "competencies" })
    private StandardizedCompetency linkedStandardizedCompetency;

    @ManyToMany(mappedBy = "competencies")
    @JsonIgnoreProperties({ "competencies", "course" })
    private Set<Exercise> exercises = new HashSet<>();

    @ManyToMany(mappedBy = "competencies")
    @JsonIgnoreProperties("competencies")
    private Set<LectureUnit> lectureUnits = new HashSet<>();

    @OneToMany(mappedBy = "competency", fetch = FetchType.LAZY, cascade = CascadeType.REMOVE, orphanRemoval = true)
    @JsonIgnoreProperties({ "user", "competency" })
    private Set<CompetencyProgress> userProgress = new HashSet<>();

    @ManyToMany(mappedBy = "competencies")
    @JsonIgnoreProperties({ "competencies", "course" })
    private Set<LearningPath> learningPaths = new HashSet<>();

<<<<<<< HEAD
=======
    @ManyToOne
    @JoinColumn(name = "linked_standardized_competency_id")
    @JsonIgnoreProperties({ "competencies" })
    private StandardizedCompetency linkedStandardizedCompetency;

    @OneToMany(mappedBy = "competency", fetch = FetchType.LAZY, cascade = CascadeType.ALL, orphanRemoval = true)
    private Set<CompetencyJol> competencyJols = new HashSet<>();

>>>>>>> b272fac2
    public Competency() {
    }

    public Competency(String title, String description, ZonedDateTime softDueDate, Integer masteryThreshold, CompetencyTaxonomy taxonomy, boolean optional) {
        super(title, description, softDueDate, masteryThreshold, taxonomy, optional);
    }

    public StandardizedCompetency getLinkedStandardizedCompetency() {
        return linkedStandardizedCompetency;
    }

    public void setLinkedStandardizedCompetency(StandardizedCompetency linkedStandardizedCompetency) {
        this.linkedStandardizedCompetency = linkedStandardizedCompetency;
    }

    public Set<Exercise> getExercises() {
        return exercises;
    }

    public void setExercises(Set<Exercise> exercises) {
        this.exercises = exercises;
    }

    public void addExercise(Exercise exercise) {
        this.exercises.add(exercise);
        exercise.getCompetencies().add(this);
    }

    public Set<LectureUnit> getLectureUnits() {
        return lectureUnits;
    }

    public void setLectureUnits(Set<LectureUnit> lectureUnits) {
        this.lectureUnits = lectureUnits;
    }

    /**
     * Adds the lecture unit to the competency (bidirectional)
     * Note: ExerciseUnits are not accepted, should be set via the connected exercise (see {@link #addExercise(Exercise)})
     *
     * @param lectureUnit The lecture unit to add
     */
    public void addLectureUnit(LectureUnit lectureUnit) {
        if (lectureUnit instanceof ExerciseUnit) {
            // The competencies of ExerciseUnits are taken from the corresponding exercise
            throw new IllegalArgumentException("ExerciseUnits can not be connected to competencies");
        }
        this.lectureUnits.add(lectureUnit);
        lectureUnit.getCompetencies().add(this);
    }

    /**
     * Removes the lecture unit from the competency (bidirectional)
     * Note: ExerciseUnits are not accepted, should be set via the connected exercise (see {@link #removeExercise(Exercise)})
     *
     * @param lectureUnit The lecture unit to remove
     */
    public void removeLectureUnit(LectureUnit lectureUnit) {
        if (lectureUnit instanceof ExerciseUnit) {
            // The competencies of ExerciseUnits are taken from the corresponding exercise
            throw new IllegalArgumentException("ExerciseUnits can not be disconnected from competencies");
        }
        this.lectureUnits.remove(lectureUnit);
        lectureUnit.getCompetencies().remove(this);
    }

<<<<<<< HEAD
=======
    public Set<Course> getConsecutiveCourses() {
        return consecutiveCourses;
    }

>>>>>>> b272fac2
    public Set<CompetencyProgress> getUserProgress() {
        return userProgress;
    }

    public void setUserProgress(Set<CompetencyProgress> userProgress) {
        this.userProgress = userProgress;
    }

    public Set<LearningPath> getLearningPaths() {
        return learningPaths;
    }

    public void setLearningPaths(Set<LearningPath> learningPaths) {
        this.learningPaths = learningPaths;
    }

    /**
     * Ensure that exercise units are connected to competencies through the corresponding exercise
     */
    @PrePersist
    @PreUpdate
    public void prePersistOrUpdate() {
        this.lectureUnits.removeIf(lectureUnit -> lectureUnit instanceof ExerciseUnit);
    }
}<|MERGE_RESOLUTION|>--- conflicted
+++ resolved
@@ -47,8 +47,6 @@
     @JsonIgnoreProperties({ "competencies", "course" })
     private Set<LearningPath> learningPaths = new HashSet<>();
 
-<<<<<<< HEAD
-=======
     @ManyToOne
     @JoinColumn(name = "linked_standardized_competency_id")
     @JsonIgnoreProperties({ "competencies" })
@@ -57,7 +55,6 @@
     @OneToMany(mappedBy = "competency", fetch = FetchType.LAZY, cascade = CascadeType.ALL, orphanRemoval = true)
     private Set<CompetencyJol> competencyJols = new HashSet<>();
 
->>>>>>> b272fac2
     public Competency() {
     }
 
@@ -124,13 +121,6 @@
         lectureUnit.getCompetencies().remove(this);
     }
 
-<<<<<<< HEAD
-=======
-    public Set<Course> getConsecutiveCourses() {
-        return consecutiveCourses;
-    }
-
->>>>>>> b272fac2
     public Set<CompetencyProgress> getUserProgress() {
         return userProgress;
     }
