package de.tum.in.www1.artemis.web.rest.lecture;

import java.net.URI;
import java.net.URISyntaxException;
import java.util.List;

import javax.ws.rs.BadRequestException;

import org.slf4j.Logger;
import org.slf4j.LoggerFactory;
import org.springframework.beans.factory.annotation.Value;
import org.springframework.context.annotation.Profile;
import org.springframework.http.ResponseEntity;
import org.springframework.web.bind.annotation.*;

import de.tum.in.www1.artemis.domain.Lecture;
import de.tum.in.www1.artemis.domain.lecture.ExerciseUnit;
import de.tum.in.www1.artemis.repository.ExerciseUnitRepository;
import de.tum.in.www1.artemis.repository.LectureRepository;
import de.tum.in.www1.artemis.security.Role;
import de.tum.in.www1.artemis.security.annotations.EnforceAtLeastEditor;
import de.tum.in.www1.artemis.service.AuthorizationCheckService;
import de.tum.in.www1.artemis.web.rest.errors.ConflictException;

@RestController
@RequestMapping("/api")
<<<<<<< HEAD
@Profile("!decoupling || lecture") // TODO: Remove !decoupling
=======
@Profile("!decoupling || lecture")
>>>>>>> da0c461d
public class ExerciseUnitResource {

    private final Logger log = LoggerFactory.getLogger(ExerciseUnitResource.class);

    private static final String ENTITY_NAME = "exerciseUnit";

    private final AuthorizationCheckService authorizationCheckService;

    private final ExerciseUnitRepository exerciseUnitRepository;

    private final LectureRepository lectureRepository;

    @Value("${jhipster.clientApp.name}")
    private String applicationName;

    public ExerciseUnitResource(LectureRepository lectureRepository, ExerciseUnitRepository exerciseUnitRepository, AuthorizationCheckService authorizationCheckService) {
        this.exerciseUnitRepository = exerciseUnitRepository;
        this.lectureRepository = lectureRepository;
        this.authorizationCheckService = authorizationCheckService;
    }

    /**
     * POST /lectures/:lectureId/exercise-units : creates a new exercise unit.
     *
     * @param lectureId    the id of the lecture to which the attachment unit should be added
     * @param exerciseUnit the exercise unit that should be created
     * @return the ResponseEntity with status 201 (Created) and with body the new exercise unit
     * @throws URISyntaxException if the Location URI syntax is incorrect
     */
    @PostMapping("/lectures/{lectureId}/exercise-units")
    @EnforceAtLeastEditor
    public ResponseEntity<ExerciseUnit> createExerciseUnit(@PathVariable Long lectureId, @RequestBody ExerciseUnit exerciseUnit) throws URISyntaxException {
        log.debug("REST request to create ExerciseUnit : {}", exerciseUnit);
        if (exerciseUnit.getId() != null) {
            throw new BadRequestException();
        }
        Lecture lecture = lectureRepository.findByIdWithLectureUnitsElseThrow(lectureId);
        if (lecture.getCourse() == null) {
            throw new ConflictException("Specified lecture is not part of a course", "ExerciseUnit", "courseMissing");
        }
        authorizationCheckService.checkHasAtLeastRoleForLectureElseThrow(Role.EDITOR, lecture, null);

        // persist lecture unit before lecture to prevent "null index column for collection" error
        exerciseUnit.setLecture(null);
        exerciseUnit = exerciseUnitRepository.saveAndFlush(exerciseUnit);
        exerciseUnit.setLecture(lecture);
        lecture.addLectureUnit(exerciseUnit);
        Lecture updatedLecture = lectureRepository.save(lecture);
        ExerciseUnit persistedExerciseUnit = (ExerciseUnit) updatedLecture.getLectureUnits().get(updatedLecture.getLectureUnits().size() - 1);

        return ResponseEntity.created(new URI("/api/exercise-units/" + persistedExerciseUnit.getId())).body(persistedExerciseUnit);
    }

    /**
     * GET /lectures/:lectureId/exercise-units : gets the exercise units associated with a lecture
     *
     * @param lectureId the id of the lecture to get the exercise-units for
     * @return the ResponseEntity with status 200 (OK) and with body the found exercise units
     */
    @GetMapping("/lectures/{lectureId}/exercise-units")
    @EnforceAtLeastEditor
    public ResponseEntity<List<ExerciseUnit>> getAllExerciseUnitsOfLecture(@PathVariable Long lectureId) {
        log.debug("REST request to get all exercise units for lecture : {}", lectureId);
        Lecture lecture = lectureRepository.findByIdWithLectureUnitsAndCompetenciesElseThrow(lectureId);
        if (lecture.getCourse() == null) {
            throw new ConflictException("Specified lecture is not part of a course", "ExerciseUnit", "courseMissing");
        }
        authorizationCheckService.checkHasAtLeastRoleForLectureElseThrow(Role.EDITOR, lecture, null);
        List<ExerciseUnit> exerciseUnitsOfLecture = exerciseUnitRepository.findByLectureId(lectureId);
        return ResponseEntity.ok().body(exerciseUnitsOfLecture);
    }
}<|MERGE_RESOLUTION|>--- conflicted
+++ resolved
@@ -24,11 +24,7 @@
 
 @RestController
 @RequestMapping("/api")
-<<<<<<< HEAD
-@Profile("!decoupling || lecture") // TODO: Remove !decoupling
-=======
 @Profile("!decoupling || lecture")
->>>>>>> da0c461d
 public class ExerciseUnitResource {
 
     private final Logger log = LoggerFactory.getLogger(ExerciseUnitResource.class);
