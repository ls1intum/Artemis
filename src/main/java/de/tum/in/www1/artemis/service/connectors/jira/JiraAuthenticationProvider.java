--- conflicted
+++ resolved
@@ -161,14 +161,9 @@
             final var login = content.getName();
             final var emailAddress = content.getEmailAddress();
             // Use empty password, so that we don't store the credentials of Jira users in the Artemis DB
-<<<<<<< HEAD
-            final var user = userRepository.findByLogin(login).orElseGet(() -> userService.createUser(login, "", content.getDisplayName(), "", emailAddress, null, "en"));
-            final var groupStrings = content.getGroups().getItems().stream().map(JiraUserGroupDTO::getName).collect(Collectors.toSet());
-=======
             final var user = userRepository.findOneWithGroupsAndAuthoritiesByLogin(login)
                     .orElseGet(() -> userService.createUser(login, "", content.getDisplayName(), "", emailAddress, null, "en"));
             final var groups = content.getGroups().getItems().stream().map(JiraUserGroupDTO::getName).collect(Collectors.toSet());
->>>>>>> c333ddfd
 
             user.setEmail(emailAddress);
             user.setGroups(groups);
