--- conflicted
+++ resolved
@@ -52,10 +52,6 @@
 
     @Override
     public String toString() {
-<<<<<<< HEAD
-        return "IrisMessageContent{" + "id=" + getId() + "message=" + (message == null ? "null" : message.getId()) + ", textContent='" + textContent + '\'' + '}';
-=======
         return "IrisMessageContent{" + "message=" + (message == null ? "null" : message.getId()) + ", textContent='" + textContent + '\'' + '}';
->>>>>>> ca5092cd
     }
 }