package de.tum.in.www1.artemis.service.programming;

import static de.tum.in.www1.artemis.config.Constants.ASSIGNMENT_REPO_NAME;
import static de.tum.in.www1.artemis.config.Constants.TEST_REPO_NAME;

import java.io.IOException;
import java.util.HashMap;
import java.util.List;
import java.util.Map;
import java.util.Optional;

import org.eclipse.jgit.api.errors.GitAPIException;
import org.slf4j.Logger;
import org.slf4j.LoggerFactory;
import org.springframework.stereotype.Service;

import de.tum.in.www1.artemis.domain.*;
import de.tum.in.www1.artemis.domain.enumeration.BuildPlanType;
import de.tum.in.www1.artemis.domain.enumeration.RepositoryType;
import de.tum.in.www1.artemis.repository.AuxiliaryRepositoryRepository;
import de.tum.in.www1.artemis.repository.UserRepository;
import de.tum.in.www1.artemis.service.FileService;
import de.tum.in.www1.artemis.service.UriService;
import de.tum.in.www1.artemis.service.connectors.GitService;
import de.tum.in.www1.artemis.service.connectors.ci.ContinuousIntegrationService;
import de.tum.in.www1.artemis.service.connectors.ci.ContinuousIntegrationTriggerService;
import de.tum.in.www1.artemis.service.connectors.vcs.VersionControlService;
import de.tum.in.www1.artemis.service.hestia.ProgrammingExerciseTaskService;

@Service
public class ProgrammingExerciseImportService {

    private final Logger log = LoggerFactory.getLogger(ProgrammingExerciseImportService.class);

    private final Optional<VersionControlService> versionControlService;

    private final Optional<ContinuousIntegrationService> continuousIntegrationService;

    private final Optional<ContinuousIntegrationTriggerService> continuousIntegrationTriggerService;

    private final ProgrammingExerciseService programmingExerciseService;

    private final ProgrammingExerciseTaskService programmingExerciseTaskService;

    private final GitService gitService;

    private final FileService fileService;

    private final UserRepository userRepository;

    private final AuxiliaryRepositoryRepository auxiliaryRepositoryRepository;

    private final UriService uriService;

    private final TemplateUpgradePolicy templateUpgradePolicy;

    private final ProgrammingExerciseImportBasicService programmingExerciseImportBasicService;

    public ProgrammingExerciseImportService(Optional<VersionControlService> versionControlService, Optional<ContinuousIntegrationService> continuousIntegrationService,
            Optional<ContinuousIntegrationTriggerService> continuousIntegrationTriggerService, ProgrammingExerciseService programmingExerciseService,
            ProgrammingExerciseTaskService programmingExerciseTaskService, GitService gitService, FileService fileService, UserRepository userRepository,
            AuxiliaryRepositoryRepository auxiliaryRepositoryRepository, UriService uriService, TemplateUpgradePolicy templateUpgradePolicy,
            ProgrammingExerciseImportBasicService programmingExerciseImportBasicService) {
        this.versionControlService = versionControlService;
        this.continuousIntegrationService = continuousIntegrationService;
        this.continuousIntegrationTriggerService = continuousIntegrationTriggerService;
        this.programmingExerciseService = programmingExerciseService;
        this.programmingExerciseTaskService = programmingExerciseTaskService;
        this.gitService = gitService;
        this.fileService = fileService;
        this.userRepository = userRepository;
        this.auxiliaryRepositoryRepository = auxiliaryRepositoryRepository;
        this.uriService = uriService;
        this.templateUpgradePolicy = templateUpgradePolicy;
        this.programmingExerciseImportBasicService = programmingExerciseImportBasicService;
    }

    /**
     * Import all base repositories from one exercise. These include the template, the solution and the test
     * repository. Participation repositories from students or tutors will not get copied!
     *
     * @param templateExercise The template exercise having a reference to all base repositories
     * @param newExercise      The new exercise without any repositories
     */
    public void importRepositories(final ProgrammingExercise templateExercise, final ProgrammingExercise newExercise) {
        final var targetProjectKey = newExercise.getProjectKey();
        final var sourceProjectKey = templateExercise.getProjectKey();

        // First, create a new project for our imported exercise
        VersionControlService versionControl = versionControlService.orElseThrow();
        versionControl.createProjectForExercise(newExercise);
        // Copy all repositories
        String templateRepoName = uriService.getRepositorySlugFromRepositoryUriString(templateExercise.getTemplateRepositoryUri());
        String testRepoName = uriService.getRepositorySlugFromRepositoryUriString(templateExercise.getTestRepositoryUri());
        String solutionRepoName = uriService.getRepositorySlugFromRepositoryUriString(templateExercise.getSolutionRepositoryUri());

        String sourceBranch = versionControl.getOrRetrieveBranchOfExercise(templateExercise);

        // TODO: in case one of those operations fail, we should do error handling and revert all previous operations
        versionControl.copyRepository(sourceProjectKey, templateRepoName, sourceBranch, targetProjectKey, RepositoryType.TEMPLATE.getName());
        versionControl.copyRepository(sourceProjectKey, solutionRepoName, sourceBranch, targetProjectKey, RepositoryType.SOLUTION.getName());
        versionControl.copyRepository(sourceProjectKey, testRepoName, sourceBranch, targetProjectKey, RepositoryType.TESTS.getName());

        List<AuxiliaryRepository> auxRepos = templateExercise.getAuxiliaryRepositories();
        for (int i = 0; i < auxRepos.size(); i++) {
            AuxiliaryRepository auxRepo = auxRepos.get(i);
            var repoUri = versionControl.copyRepository(sourceProjectKey, auxRepo.getRepositoryName(), sourceBranch, targetProjectKey, auxRepo.getName()).toString();
            AuxiliaryRepository newAuxRepo = newExercise.getAuxiliaryRepositories().get(i);
            newAuxRepo.setRepositoryUri(repoUri);
            auxiliaryRepositoryRepository.save(newAuxRepo);
        }

        // Unprotect the default branch of the template exercise repo.
        VcsRepositoryUri templateVcsRepositoryUri = newExercise.getVcsTemplateRepositoryUri();
        String templateVcsRepositoryBranch = versionControl.getOrRetrieveBranchOfExercise(templateExercise);
        versionControl.unprotectBranch(templateVcsRepositoryUri, templateVcsRepositoryBranch);

        // Add the necessary hooks notifying Artemis about changes after commits have been pushed
        versionControl.addWebHooksForExercise(newExercise);

        try {
            // Adjust placeholders that were replaced during creation of template exercise
            adjustProjectNames(templateExercise, newExercise);
        }
        catch (GitAPIException | IOException e) {
            log.error("Error during adjustment of placeholders of ProgrammingExercise {}", newExercise.getTitle(), e);
        }
    }

    /**
     * Imports all base build plans for an exercise. These include the template and the solution build plan, <b>not</b>
     * any participation plans!
     *
     * @param templateExercise The template exercise which plans should get copied
     * @param newExercise      The new exercise to which all plans should get copied
     */
    public void importBuildPlans(final ProgrammingExercise templateExercise, final ProgrammingExercise newExercise) {
        final var templateParticipation = newExercise.getTemplateParticipation();
        final var solutionParticipation = newExercise.getSolutionParticipation();
        final var targetExerciseProjectKey = newExercise.getProjectKey();

        // Clone all build plans, enable them and set up the initial participations, i.e. setting the correct repo URIs and
        // running the plan for the first time
        cloneAndEnableAllBuildPlans(templateExercise, newExercise);

<<<<<<< HEAD
        updatePlanRepositoriesInBuildPlans(newExercise, targetExerciseProjectKey, templateExercise.getTemplateRepositoryUrl(), templateExercise.getSolutionRepositoryUrl(),
                templateExercise.getTestRepositoryUrl(), templateExercise.getAuxiliaryRepositoriesForBuildPlan());
=======
        updatePlanRepositoriesInBuildPlans(newExercise, templateParticipation, solutionParticipation, targetExerciseProjectKey, templateExercise.getTemplateRepositoryUri(),
                templateExercise.getSolutionRepositoryUri(), templateExercise.getTestRepositoryUri(), templateExercise.getAuxiliaryRepositoriesForBuildPlan());
>>>>>>> cce67803

        ContinuousIntegrationTriggerService triggerService = continuousIntegrationTriggerService.orElseThrow();
        triggerService.triggerBuild(templateParticipation);
        triggerService.triggerBuild(solutionParticipation);
    }

<<<<<<< HEAD
    private void updatePlanRepositoriesInBuildPlans(ProgrammingExercise newExercise, String targetExerciseProjectKey, String oldExerciseRepoUrl, String oldSolutionRepoUrl,
            String oldTestRepoUrl, List<AuxiliaryRepository> oldBuildPlanAuxiliaryRepositories) {
=======
    private void updatePlanRepositoriesInBuildPlans(ProgrammingExercise newExercise, TemplateProgrammingExerciseParticipation templateParticipation,
            SolutionProgrammingExerciseParticipation solutionParticipation, String targetExerciseProjectKey, String oldExerciseRepoUri, String oldSolutionRepoUri,
            String oldTestRepoUri, List<AuxiliaryRepository> oldBuildPlanAuxiliaryRepositories) {
>>>>>>> cce67803
        String newExerciseBranch = versionControlService.orElseThrow().getOrRetrieveBranchOfExercise(newExercise);

        // update 2 repositories for the BASE build plan --> adapt the triggers so that only the assignment repo (and not the tests' repo) will trigger the BASE build plan
        ContinuousIntegrationService continuousIntegration = continuousIntegrationService.orElseThrow();
<<<<<<< HEAD
        continuousIntegration.updatePlanRepository(targetExerciseProjectKey, newExercise.generateBuildPlanId(BuildPlanType.TEMPLATE), ASSIGNMENT_REPO_NAME,
                targetExerciseProjectKey, newExercise.getTemplateRepositoryUrl(), oldExerciseRepoUrl, newExerciseBranch);

        continuousIntegration.updatePlanRepository(targetExerciseProjectKey, newExercise.generateBuildPlanId(BuildPlanType.TEMPLATE), TEST_REPO_NAME, targetExerciseProjectKey,
                newExercise.getTestRepositoryUrl(), oldTestRepoUrl, newExerciseBranch);
=======
        continuousIntegration.updatePlanRepository(targetExerciseProjectKey, templateParticipation.getBuildPlanId(), ASSIGNMENT_REPO_NAME, targetExerciseProjectKey,
                newExercise.getTemplateRepositoryUri(), oldExerciseRepoUri, newExerciseBranch);

        continuousIntegration.updatePlanRepository(targetExerciseProjectKey, templateParticipation.getBuildPlanId(), TEST_REPO_NAME, targetExerciseProjectKey,
                newExercise.getTestRepositoryUri(), oldTestRepoUri, newExerciseBranch);
>>>>>>> cce67803

        updateAuxiliaryRepositoriesForNewExercise(newExercise.getAuxiliaryRepositoriesForBuildPlan(), oldBuildPlanAuxiliaryRepositories, BuildPlanType.TEMPLATE,
                targetExerciseProjectKey, newExercise);

        // update 2 repositories for the SOLUTION build plan
<<<<<<< HEAD
        continuousIntegration.updatePlanRepository(targetExerciseProjectKey, newExercise.generateBuildPlanId(BuildPlanType.SOLUTION), ASSIGNMENT_REPO_NAME,
                targetExerciseProjectKey, newExercise.getSolutionRepositoryUrl(), oldSolutionRepoUrl, newExerciseBranch);
        continuousIntegration.updatePlanRepository(targetExerciseProjectKey, newExercise.generateBuildPlanId(BuildPlanType.SOLUTION), TEST_REPO_NAME, targetExerciseProjectKey,
                newExercise.getTestRepositoryUrl(), oldTestRepoUrl, newExerciseBranch);
=======
        continuousIntegration.updatePlanRepository(targetExerciseProjectKey, solutionParticipation.getBuildPlanId(), ASSIGNMENT_REPO_NAME, targetExerciseProjectKey,
                newExercise.getSolutionRepositoryUri(), oldSolutionRepoUri, newExerciseBranch);
        continuousIntegration.updatePlanRepository(targetExerciseProjectKey, solutionParticipation.getBuildPlanId(), TEST_REPO_NAME, targetExerciseProjectKey,
                newExercise.getTestRepositoryUri(), oldTestRepoUri, newExerciseBranch);
>>>>>>> cce67803

        updateAuxiliaryRepositoriesForNewExercise(newExercise.getAuxiliaryRepositoriesForBuildPlan(), oldBuildPlanAuxiliaryRepositories, BuildPlanType.SOLUTION,
                targetExerciseProjectKey, newExercise);
    }

    private void updateAuxiliaryRepositoriesForNewExercise(List<AuxiliaryRepository> newRepositories, List<AuxiliaryRepository> oldRepositories, BuildPlanType buildPlanType,
            String targetExerciseProjectKey, ProgrammingExercise newExercise) {
        for (int i = 0; i < newRepositories.size(); i++) {
            AuxiliaryRepository newAuxiliaryRepository = newRepositories.get(i);
            AuxiliaryRepository oldAuxiliaryRepository = oldRepositories.get(i);
            String auxiliaryBranch = versionControlService.orElseThrow().getOrRetrieveBranchOfExercise(newExercise);
<<<<<<< HEAD
            continuousIntegrationService.orElseThrow().updatePlanRepository(targetExerciseProjectKey, newExercise.generateBuildPlanId(buildPlanType),
                    newAuxiliaryRepository.getName(), targetExerciseProjectKey, newAuxiliaryRepository.getRepositoryUrl(), oldAuxiliaryRepository.getRepositoryUrl(),
                    auxiliaryBranch);
=======
            continuousIntegrationService.orElseThrow().updatePlanRepository(targetExerciseProjectKey, participation.getBuildPlanId(), newAuxiliaryRepository.getName(),
                    targetExerciseProjectKey, newAuxiliaryRepository.getRepositoryUri(), oldAuxiliaryRepository.getRepositoryUri(), auxiliaryBranch);
>>>>>>> cce67803
        }
    }

    private void cloneAndEnableAllBuildPlans(ProgrammingExercise templateExercise, ProgrammingExercise newExercise) {
        final var templateParticipation = newExercise.getTemplateParticipation();
        final var solutionParticipation = newExercise.getSolutionParticipation();
        final var targetExerciseProjectKey = newExercise.getProjectKey();
        final var templatePlanName = BuildPlanType.TEMPLATE.getName();
        final var solutionPlanName = BuildPlanType.SOLUTION.getName();
        final var targetName = newExercise.getCourseViaExerciseGroupOrCourseMember().getShortName().toUpperCase() + " " + newExercise.getTitle();
        ContinuousIntegrationService continuousIntegration = continuousIntegrationService.orElseThrow();
        continuousIntegration.createProjectForExercise(newExercise);
        continuousIntegration.copyBuildPlan(templateExercise, templatePlanName, newExercise, targetName, templatePlanName, false);
        continuousIntegration.copyBuildPlan(templateExercise, solutionPlanName, newExercise, targetName, solutionPlanName, true);
        continuousIntegration.givePlanPermissions(newExercise, templatePlanName);
        continuousIntegration.givePlanPermissions(newExercise, solutionPlanName);
        programmingExerciseService.giveCIProjectPermissions(newExercise);
        continuousIntegration.enablePlan(targetExerciseProjectKey, templateParticipation.getBuildPlanId());
        continuousIntegration.enablePlan(targetExerciseProjectKey, solutionParticipation.getBuildPlanId());
    }

    /**
     * Adjust project names in imported exercise for TEST, BASE and SOLUTION repositories.
     * Replace values inserted in {@link ProgrammingExerciseRepositoryService#replacePlaceholders(ProgrammingExercise, Repository)}.
     *
     * @param templateExercise the exercise from which the values that should be replaced are extracted
     * @param newExercise      the exercise from which the values that should be inserted are extracted
     * @throws GitAPIException If the checkout/push of one repository fails
     * @throws IOException     If the values in the files could not be replaced
     */
    private void adjustProjectNames(ProgrammingExercise templateExercise, ProgrammingExercise newExercise) throws GitAPIException, IOException {
        final var projectKey = newExercise.getProjectKey();

        Map<String, String> replacements = new HashMap<>();

        // Used in pom.xml
        replacements.put("<artifactId>" + templateExercise.getTitle().replaceAll(" ", "-"), "<artifactId>" + newExercise.getTitle().replaceAll(" ", "-"));

        // Used in settings.gradle
        replacements.put("rootProject.name = '" + templateExercise.getTitle().replaceAll(" ", "-"), "rootProject.name = '" + newExercise.getTitle().replaceAll(" ", "-"));

        // Used in readme.md (Gradle)
        replacements.put("testImplementation(':" + templateExercise.getTitle().replaceAll(" ", "-"), "testImplementation(':" + newExercise.getTitle().replaceAll(" ", "-"));

        // Used in .project
        replacements.put("<name>" + templateExercise.getTitle(), "<name>" + newExercise.getTitle());

        final var user = userRepository.getUser();

        adjustProjectName(replacements, projectKey, newExercise.generateRepositoryName(RepositoryType.TEMPLATE), user);
        adjustProjectName(replacements, projectKey, newExercise.generateRepositoryName(RepositoryType.TESTS), user);
        adjustProjectName(replacements, projectKey, newExercise.generateRepositoryName(RepositoryType.SOLUTION), user);
    }

    /**
     * Adjust project names in imported exercise for specific repository.
     * Replace values inserted in {@link ProgrammingExerciseRepositoryService#replacePlaceholders(ProgrammingExercise, Repository)}.
     *
     * @param replacements   the replacements that should be applied
     * @param projectKey     the project key of the new exercise
     * @param repositoryName the name of the repository that should be adjusted
     * @param user           the user which performed the action (used as Git author)
     * @throws GitAPIException If the checkout/push of one repository fails
     */
    private void adjustProjectName(Map<String, String> replacements, String projectKey, String repositoryName, User user) throws GitAPIException {
        final var repositoryUri = versionControlService.orElseThrow().getCloneRepositoryUri(projectKey, repositoryName);
        Repository repository = gitService.getOrCheckoutRepository(repositoryUri, true);
        fileService.replaceVariablesInFileRecursive(repository.getLocalPath().toAbsolutePath(), replacements, List.of("gradle-wrapper.jar"));
        gitService.stageAllChanges(repository);
        gitService.commitAndPush(repository, "Template adjusted by Artemis", true, user);
        repository.setFiles(null); // Clear cache to avoid multiple commits when Artemis server is not restarted between attempts
    }

    /**
     * Method to import a programming exercise, including all base build plans (template, solution) and repositories (template, solution, test).
     * Referenced entities, s.a. the test cases or the hints will get cloned and assigned a new id.
     *
     * @param originalProgrammingExercise the Programming Exercise which should be used as a blueprint
     * @param newExercise                 The new exercise already containing values which should not get copied, i.e. overwritten
     * @param updateTemplate              if the template files should be updated
     * @param recreateBuildPlans          if the build plans should be recreated
     * @return the imported programming exercise
     */
    public ProgrammingExercise importProgrammingExercise(ProgrammingExercise originalProgrammingExercise, ProgrammingExercise newExercise, boolean updateTemplate,
            boolean recreateBuildPlans) {
        // remove all non-alphanumeric characters from the short name. This gets already done in the client, but we do it again here to be sure
        newExercise.setShortName(newExercise.getShortName().replaceAll("[^a-zA-Z0-9]", ""));
        newExercise.generateAndSetProjectKey();
        programmingExerciseService.checkIfProjectExists(newExercise);

        if (newExercise.isExamExercise()) {
            // Disable feedback suggestions on exam exercises (currently not supported)
            newExercise.setFeedbackSuggestionsEnabled(false);
        }

        final var importedProgrammingExercise = programmingExerciseImportBasicService.importProgrammingExerciseBasis(originalProgrammingExercise, newExercise);
        importRepositories(originalProgrammingExercise, importedProgrammingExercise);

        // Update the template files
        if (updateTemplate) {
            TemplateUpgradeService upgradeService = templateUpgradePolicy.getUpgradeService(importedProgrammingExercise.getProgrammingLanguage());
            upgradeService.upgradeTemplate(importedProgrammingExercise);
        }

        if (recreateBuildPlans) {
            // Create completely new build plans for the exercise
            programmingExerciseService.setupBuildPlansForNewExercise(importedProgrammingExercise, false);
        }
        else {
            // We have removed the automatic build trigger from test to base for new programming exercises.
            // We also remove this build trigger in the case of an import as the source exercise might still have this trigger.
            // The importBuildPlans method includes this process
            importBuildPlans(originalProgrammingExercise, importedProgrammingExercise);
        }

        programmingExerciseService.scheduleOperations(importedProgrammingExercise.getId());

        programmingExerciseTaskService.replaceTestIdsWithNames(importedProgrammingExercise);
        return importedProgrammingExercise;
    }

}<|MERGE_RESOLUTION|>--- conflicted
+++ resolved
@@ -143,60 +143,34 @@
         // running the plan for the first time
         cloneAndEnableAllBuildPlans(templateExercise, newExercise);
 
-<<<<<<< HEAD
-        updatePlanRepositoriesInBuildPlans(newExercise, targetExerciseProjectKey, templateExercise.getTemplateRepositoryUrl(), templateExercise.getSolutionRepositoryUrl(),
-                templateExercise.getTestRepositoryUrl(), templateExercise.getAuxiliaryRepositoriesForBuildPlan());
-=======
-        updatePlanRepositoriesInBuildPlans(newExercise, templateParticipation, solutionParticipation, targetExerciseProjectKey, templateExercise.getTemplateRepositoryUri(),
-                templateExercise.getSolutionRepositoryUri(), templateExercise.getTestRepositoryUri(), templateExercise.getAuxiliaryRepositoriesForBuildPlan());
->>>>>>> cce67803
+        updatePlanRepositoriesInBuildPlans(newExercise, targetExerciseProjectKey, templateExercise.getTemplateRepositoryUri(), templateExercise.getSolutionRepositoryUri(),
+                templateExercise.getTestRepositoryUri(), templateExercise.getAuxiliaryRepositoriesForBuildPlan());
 
         ContinuousIntegrationTriggerService triggerService = continuousIntegrationTriggerService.orElseThrow();
         triggerService.triggerBuild(templateParticipation);
         triggerService.triggerBuild(solutionParticipation);
     }
 
-<<<<<<< HEAD
-    private void updatePlanRepositoriesInBuildPlans(ProgrammingExercise newExercise, String targetExerciseProjectKey, String oldExerciseRepoUrl, String oldSolutionRepoUrl,
-            String oldTestRepoUrl, List<AuxiliaryRepository> oldBuildPlanAuxiliaryRepositories) {
-=======
-    private void updatePlanRepositoriesInBuildPlans(ProgrammingExercise newExercise, TemplateProgrammingExerciseParticipation templateParticipation,
-            SolutionProgrammingExerciseParticipation solutionParticipation, String targetExerciseProjectKey, String oldExerciseRepoUri, String oldSolutionRepoUri,
+    private void updatePlanRepositoriesInBuildPlans(ProgrammingExercise newExercise, String targetExerciseProjectKey, String oldExerciseRepoUri, String oldSolutionRepoUri,
             String oldTestRepoUri, List<AuxiliaryRepository> oldBuildPlanAuxiliaryRepositories) {
->>>>>>> cce67803
         String newExerciseBranch = versionControlService.orElseThrow().getOrRetrieveBranchOfExercise(newExercise);
 
         // update 2 repositories for the BASE build plan --> adapt the triggers so that only the assignment repo (and not the tests' repo) will trigger the BASE build plan
         ContinuousIntegrationService continuousIntegration = continuousIntegrationService.orElseThrow();
-<<<<<<< HEAD
         continuousIntegration.updatePlanRepository(targetExerciseProjectKey, newExercise.generateBuildPlanId(BuildPlanType.TEMPLATE), ASSIGNMENT_REPO_NAME,
-                targetExerciseProjectKey, newExercise.getTemplateRepositoryUrl(), oldExerciseRepoUrl, newExerciseBranch);
+                targetExerciseProjectKey, newExercise.getTemplateRepositoryUri(), oldExerciseRepoUri, newExerciseBranch);
 
         continuousIntegration.updatePlanRepository(targetExerciseProjectKey, newExercise.generateBuildPlanId(BuildPlanType.TEMPLATE), TEST_REPO_NAME, targetExerciseProjectKey,
-                newExercise.getTestRepositoryUrl(), oldTestRepoUrl, newExerciseBranch);
-=======
-        continuousIntegration.updatePlanRepository(targetExerciseProjectKey, templateParticipation.getBuildPlanId(), ASSIGNMENT_REPO_NAME, targetExerciseProjectKey,
-                newExercise.getTemplateRepositoryUri(), oldExerciseRepoUri, newExerciseBranch);
-
-        continuousIntegration.updatePlanRepository(targetExerciseProjectKey, templateParticipation.getBuildPlanId(), TEST_REPO_NAME, targetExerciseProjectKey,
                 newExercise.getTestRepositoryUri(), oldTestRepoUri, newExerciseBranch);
->>>>>>> cce67803
 
         updateAuxiliaryRepositoriesForNewExercise(newExercise.getAuxiliaryRepositoriesForBuildPlan(), oldBuildPlanAuxiliaryRepositories, BuildPlanType.TEMPLATE,
                 targetExerciseProjectKey, newExercise);
 
         // update 2 repositories for the SOLUTION build plan
-<<<<<<< HEAD
         continuousIntegration.updatePlanRepository(targetExerciseProjectKey, newExercise.generateBuildPlanId(BuildPlanType.SOLUTION), ASSIGNMENT_REPO_NAME,
-                targetExerciseProjectKey, newExercise.getSolutionRepositoryUrl(), oldSolutionRepoUrl, newExerciseBranch);
+                targetExerciseProjectKey, newExercise.getSolutionRepositoryUri(), oldSolutionRepoUri, newExerciseBranch);
         continuousIntegration.updatePlanRepository(targetExerciseProjectKey, newExercise.generateBuildPlanId(BuildPlanType.SOLUTION), TEST_REPO_NAME, targetExerciseProjectKey,
-                newExercise.getTestRepositoryUrl(), oldTestRepoUrl, newExerciseBranch);
-=======
-        continuousIntegration.updatePlanRepository(targetExerciseProjectKey, solutionParticipation.getBuildPlanId(), ASSIGNMENT_REPO_NAME, targetExerciseProjectKey,
-                newExercise.getSolutionRepositoryUri(), oldSolutionRepoUri, newExerciseBranch);
-        continuousIntegration.updatePlanRepository(targetExerciseProjectKey, solutionParticipation.getBuildPlanId(), TEST_REPO_NAME, targetExerciseProjectKey,
                 newExercise.getTestRepositoryUri(), oldTestRepoUri, newExerciseBranch);
->>>>>>> cce67803
 
         updateAuxiliaryRepositoriesForNewExercise(newExercise.getAuxiliaryRepositoriesForBuildPlan(), oldBuildPlanAuxiliaryRepositories, BuildPlanType.SOLUTION,
                 targetExerciseProjectKey, newExercise);
@@ -208,14 +182,9 @@
             AuxiliaryRepository newAuxiliaryRepository = newRepositories.get(i);
             AuxiliaryRepository oldAuxiliaryRepository = oldRepositories.get(i);
             String auxiliaryBranch = versionControlService.orElseThrow().getOrRetrieveBranchOfExercise(newExercise);
-<<<<<<< HEAD
             continuousIntegrationService.orElseThrow().updatePlanRepository(targetExerciseProjectKey, newExercise.generateBuildPlanId(buildPlanType),
-                    newAuxiliaryRepository.getName(), targetExerciseProjectKey, newAuxiliaryRepository.getRepositoryUrl(), oldAuxiliaryRepository.getRepositoryUrl(),
+                    newAuxiliaryRepository.getName(), targetExerciseProjectKey, newAuxiliaryRepository.getRepositoryUri(), oldAuxiliaryRepository.getRepositoryUri(),
                     auxiliaryBranch);
-=======
-            continuousIntegrationService.orElseThrow().updatePlanRepository(targetExerciseProjectKey, participation.getBuildPlanId(), newAuxiliaryRepository.getName(),
-                    targetExerciseProjectKey, newAuxiliaryRepository.getRepositoryUri(), oldAuxiliaryRepository.getRepositoryUri(), auxiliaryBranch);
->>>>>>> cce67803
         }
     }
 
