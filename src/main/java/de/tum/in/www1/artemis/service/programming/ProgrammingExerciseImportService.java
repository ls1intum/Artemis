--- conflicted
+++ resolved
@@ -202,20 +202,12 @@
         final var templateKey = templateExercise.getProjectKey();
         final var targetKey = newExercise.getProjectKey();
         final var targetName = newExercise.getCourseViaExerciseGroupOrCourseMember().getShortName().toUpperCase() + " " + newExercise.getTitle();
-<<<<<<< HEAD
-        continuousIntegrationService.orElseThrow().createProjectForExercise(newExercise);
-        continuousIntegrationService.get().copyBuildPlan(templateExercise, templatePlanName, newExercise, targetName, templatePlanName, false);
-        continuousIntegrationService.get().copyBuildPlan(templateExercise, solutionPlanName, newExercise, targetName, solutionPlanName, true);
-        continuousIntegrationService.get().givePlanPermissions(newExercise, templatePlanName);
-        continuousIntegrationService.get().givePlanPermissions(newExercise, solutionPlanName);
-=======
         ContinuousIntegrationService continuousIntegration = continuousIntegrationService.orElseThrow();
         continuousIntegration.createProjectForExercise(newExercise);
-        continuousIntegration.copyBuildPlan(templateKey, templatePlanName, targetKey, targetName, templatePlanName, false);
-        continuousIntegration.copyBuildPlan(templateKey, solutionPlanName, targetKey, targetName, solutionPlanName, true);
+        continuousIntegration.copyBuildPlan(templateExercise, templatePlanName, newExercise, targetName, templatePlanName, false);
+        continuousIntegration.copyBuildPlan(templateExercise, solutionPlanName, newExercise, targetName, solutionPlanName, true);
         continuousIntegration.givePlanPermissions(newExercise, templatePlanName);
         continuousIntegration.givePlanPermissions(newExercise, solutionPlanName);
->>>>>>> dddbe67d
         programmingExerciseService.giveCIProjectPermissions(newExercise);
         continuousIntegration.enablePlan(targetExerciseProjectKey, templateParticipation.getBuildPlanId());
         continuousIntegration.enablePlan(targetExerciseProjectKey, solutionParticipation.getBuildPlanId());
