package de.tum.in.www1.artemis.service.programming;

import static de.tum.in.www1.artemis.config.Constants.ASSIGNMENT_REPO_NAME;
import static de.tum.in.www1.artemis.config.Constants.TEST_REPO_NAME;

import java.io.IOException;
import java.util.*;

import org.eclipse.jgit.api.errors.GitAPIException;
import org.slf4j.Logger;
import org.slf4j.LoggerFactory;
import org.springframework.stereotype.Service;

import de.tum.in.www1.artemis.domain.*;
import de.tum.in.www1.artemis.domain.enumeration.BuildPlanType;
import de.tum.in.www1.artemis.domain.enumeration.RepositoryType;
import de.tum.in.www1.artemis.domain.participation.AbstractBaseProgrammingExerciseParticipation;
import de.tum.in.www1.artemis.domain.participation.SolutionProgrammingExerciseParticipation;
import de.tum.in.www1.artemis.domain.participation.TemplateProgrammingExerciseParticipation;
import de.tum.in.www1.artemis.exception.ContinuousIntegrationException;
import de.tum.in.www1.artemis.repository.*;
import de.tum.in.www1.artemis.service.FileService;
import de.tum.in.www1.artemis.service.UrlService;
import de.tum.in.www1.artemis.service.connectors.ContinuousIntegrationService;
import de.tum.in.www1.artemis.service.connectors.GitService;
import de.tum.in.www1.artemis.service.connectors.VersionControlService;

@Service
public class ProgrammingExerciseImportService {

    private final Logger log = LoggerFactory.getLogger(ProgrammingExerciseImportService.class);

    private final Optional<VersionControlService> versionControlService;

    private final Optional<ContinuousIntegrationService> continuousIntegrationService;

    private final ProgrammingExerciseService programmingExerciseService;

    private final GitService gitService;

    private final FileService fileService;

    private final UserRepository userRepository;

    private final AuxiliaryRepositoryRepository auxiliaryRepositoryRepository;

    private final UrlService urlService;

    private final TemplateUpgradePolicy templateUpgradePolicy;

    private final ProgrammingExerciseImportBasicService programmingExerciseImportBasicService;

    public ProgrammingExerciseImportService(Optional<VersionControlService> versionControlService, Optional<ContinuousIntegrationService> continuousIntegrationService,
            ProgrammingExerciseService programmingExerciseService, GitService gitService, FileService fileService, UserRepository userRepository,
            AuxiliaryRepositoryRepository auxiliaryRepositoryRepository, UrlService urlService, TemplateUpgradePolicy templateUpgradePolicy,
            ProgrammingExerciseImportBasicService programmingExerciseImportBasicService) {
        this.versionControlService = versionControlService;
        this.continuousIntegrationService = continuousIntegrationService;
        this.programmingExerciseService = programmingExerciseService;
        this.gitService = gitService;
        this.fileService = fileService;
        this.userRepository = userRepository;
        this.auxiliaryRepositoryRepository = auxiliaryRepositoryRepository;
        this.urlService = urlService;
        this.templateUpgradePolicy = templateUpgradePolicy;
        this.programmingExerciseImportBasicService = programmingExerciseImportBasicService;
    }

    /**
     * Import all base repositories from one exercise. These include the template, the solution and the test
     * repository. Participation repositories from students or tutors will not get copied!
     *
     * @param templateExercise The template exercise having a reference to all base repositories
     * @param newExercise      The new exercise without any repositories
     */
    public void importRepositories(final ProgrammingExercise templateExercise, final ProgrammingExercise newExercise) {
        final var targetProjectKey = newExercise.getProjectKey();
        final var sourceProjectKey = templateExercise.getProjectKey();

        // First, create a new project for our imported exercise
        versionControlService.get().createProjectForExercise(newExercise);
        // Copy all repositories
        String templateRepoName = urlService.getRepositorySlugFromRepositoryUrlString(templateExercise.getTemplateRepositoryUrl());
        String testRepoName = urlService.getRepositorySlugFromRepositoryUrlString(templateExercise.getTestRepositoryUrl());
        String solutionRepoName = urlService.getRepositorySlugFromRepositoryUrlString(templateExercise.getSolutionRepositoryUrl());

        String sourceBranch = versionControlService.get().getOrRetrieveBranchOfExercise(templateExercise);

        versionControlService.get().copyRepository(sourceProjectKey, templateRepoName, sourceBranch, targetProjectKey, RepositoryType.TEMPLATE.getName());
        versionControlService.get().copyRepository(sourceProjectKey, solutionRepoName, sourceBranch, targetProjectKey, RepositoryType.SOLUTION.getName());
        versionControlService.get().copyRepository(sourceProjectKey, testRepoName, sourceBranch, targetProjectKey, RepositoryType.TESTS.getName());

        List<AuxiliaryRepository> auxiliaryRepositories = templateExercise.getAuxiliaryRepositories();
        for (int i = 0; i < auxiliaryRepositories.size(); i++) {
            AuxiliaryRepository auxiliaryRepository = auxiliaryRepositories.get(i);
            String repositoryUrl = versionControlService.get()
                    .copyRepository(sourceProjectKey, auxiliaryRepository.getRepositoryName(), sourceBranch, targetProjectKey, auxiliaryRepository.getName()).toString();
            AuxiliaryRepository newAuxiliaryRepository = newExercise.getAuxiliaryRepositories().get(i);
            newAuxiliaryRepository.setRepositoryUrl(repositoryUrl);
            auxiliaryRepositoryRepository.save(newAuxiliaryRepository);
        }

        // Unprotect the default branch of the template exercise repo.
        VcsRepositoryUrl templateVcsRepositoryUrl = newExercise.getVcsTemplateRepositoryUrl();
        String templateVcsRepositoryBranch = versionControlService.get().getOrRetrieveBranchOfExercise(templateExercise);
        versionControlService.get().unprotectBranch(templateVcsRepositoryUrl, templateVcsRepositoryBranch);

        // Add the necessary hooks notifying Artemis about changes after commits have been pushed
        versionControlService.get().addWebHooksForExercise(newExercise);

        try {
            // Adjust placeholders that were replaced during creation of template exercise
            adjustProjectNames(templateExercise, newExercise);
        }
        catch (GitAPIException | IOException e) {
            log.error("Error during adjustment of placeholders of ProgrammingExercise {}", newExercise.getTitle(), e);
        }
    }

    /**
     * Imports all base build plans for an exercise. These include the template and the solution build plan, <b>not</b>
     * any participation plans!
     *
     * @param templateExercise The template exercise which plans should get copied
     * @param newExercise      The new exercise to which all plans should get copied
     */
    public void importBuildPlans(final ProgrammingExercise templateExercise, final ProgrammingExercise newExercise) {
        final var templateParticipation = newExercise.getTemplateParticipation();
        final var solutionParticipation = newExercise.getSolutionParticipation();
        final var targetExerciseProjectKey = newExercise.getProjectKey();

        // Clone all build plans, enable them and set up the initial participations, i.e. setting the correct repo URLs and
        // running the plan for the first time
        cloneAndEnableAllBuildPlans(templateExercise, newExercise);

        updatePlanRepositoriesInBuildPlans(newExercise, templateParticipation, solutionParticipation, targetExerciseProjectKey, templateExercise.getTemplateRepositoryUrl(),
                templateExercise.getSolutionRepositoryUrl(), templateExercise.getTestRepositoryUrl(), templateExercise.getAuxiliaryRepositoriesForBuildPlan());

        try {
            continuousIntegrationService.get().triggerBuild(templateParticipation);
            continuousIntegrationService.get().triggerBuild(solutionParticipation);
        }
        catch (ContinuousIntegrationException e) {
            log.error("Unable to trigger imported build plans", e);
            throw e;
        }
    }

    private void updatePlanRepositoriesInBuildPlans(ProgrammingExercise newExercise, TemplateProgrammingExerciseParticipation templateParticipation,
            SolutionProgrammingExerciseParticipation solutionParticipation, String targetExerciseProjectKey, String oldExerciseRepoUrl, String oldSolutionRepoUrl,
            String oldTestRepoUrl, List<AuxiliaryRepository> oldBuildPlanAuxiliaryRepositories) {
        String newExerciseBranch = versionControlService.get().getOrRetrieveBranchOfExercise(newExercise);

        // update 2 repositories for the BASE build plan --> adapt the triggers so that only the assignment repo (and not the tests' repo) will trigger the BASE build plan
        continuousIntegrationService.get().updatePlanRepository(targetExerciseProjectKey, templateParticipation.getBuildPlanId(), ASSIGNMENT_REPO_NAME, targetExerciseProjectKey,
                newExercise.getTemplateRepositoryUrl(), oldExerciseRepoUrl, newExerciseBranch, Optional.of(List.of(ASSIGNMENT_REPO_NAME)));

        continuousIntegrationService.get().updatePlanRepository(targetExerciseProjectKey, templateParticipation.getBuildPlanId(), TEST_REPO_NAME, targetExerciseProjectKey,
                newExercise.getTestRepositoryUrl(), oldTestRepoUrl, newExerciseBranch, Optional.empty());

        updateAuxiliaryRepositoriesForNewExercise(newExercise.getAuxiliaryRepositoriesForBuildPlan(), oldBuildPlanAuxiliaryRepositories, templateParticipation,
                targetExerciseProjectKey, newExercise);

        // update 2 repositories for the SOLUTION build plan
        continuousIntegrationService.get().updatePlanRepository(targetExerciseProjectKey, solutionParticipation.getBuildPlanId(), ASSIGNMENT_REPO_NAME, targetExerciseProjectKey,
                newExercise.getSolutionRepositoryUrl(), oldSolutionRepoUrl, newExerciseBranch, Optional.empty());
        continuousIntegrationService.get().updatePlanRepository(targetExerciseProjectKey, solutionParticipation.getBuildPlanId(), TEST_REPO_NAME, targetExerciseProjectKey,
                newExercise.getTestRepositoryUrl(), oldTestRepoUrl, newExerciseBranch, Optional.empty());

        updateAuxiliaryRepositoriesForNewExercise(newExercise.getAuxiliaryRepositoriesForBuildPlan(), oldBuildPlanAuxiliaryRepositories, solutionParticipation,
                targetExerciseProjectKey, newExercise);
    }

    private void updateAuxiliaryRepositoriesForNewExercise(List<AuxiliaryRepository> newRepositories, List<AuxiliaryRepository> oldRepositories,
            AbstractBaseProgrammingExerciseParticipation participation, String targetExerciseProjectKey, ProgrammingExercise newExercise) {
        for (int i = 0; i < newRepositories.size(); i++) {
            AuxiliaryRepository newAuxiliaryRepository = newRepositories.get(i);
            AuxiliaryRepository oldAuxiliaryRepository = oldRepositories.get(i);
            String auxiliaryBranch = versionControlService.get().getOrRetrieveBranchOfExercise(newExercise);
            continuousIntegrationService.get().updatePlanRepository(targetExerciseProjectKey, participation.getBuildPlanId(), newAuxiliaryRepository.getName(),
                    targetExerciseProjectKey, newAuxiliaryRepository.getRepositoryUrl(), oldAuxiliaryRepository.getRepositoryUrl(), auxiliaryBranch, Optional.empty());
        }
    }

    private void cloneAndEnableAllBuildPlans(ProgrammingExercise templateExercise, ProgrammingExercise newExercise) {
        final var templateParticipation = newExercise.getTemplateParticipation();
        final var solutionParticipation = newExercise.getSolutionParticipation();
        final var targetExerciseProjectKey = newExercise.getProjectKey();
        final var templatePlanName = BuildPlanType.TEMPLATE.getName();
        final var solutionPlanName = BuildPlanType.SOLUTION.getName();
        final var templateKey = templateExercise.getProjectKey();
        final var targetKey = newExercise.getProjectKey();
        final var targetName = newExercise.getCourseViaExerciseGroupOrCourseMember().getShortName().toUpperCase() + " " + newExercise.getTitle();
        continuousIntegrationService.get().createProjectForExercise(newExercise);
        continuousIntegrationService.get().copyBuildPlan(templateKey, templatePlanName, targetKey, targetName, templatePlanName, false);
        continuousIntegrationService.get().copyBuildPlan(templateKey, solutionPlanName, targetKey, targetName, solutionPlanName, true);
        continuousIntegrationService.get().givePlanPermissions(newExercise, templatePlanName);
        continuousIntegrationService.get().givePlanPermissions(newExercise, solutionPlanName);
        programmingExerciseService.giveCIProjectPermissions(newExercise);
        continuousIntegrationService.get().enablePlan(targetExerciseProjectKey, templateParticipation.getBuildPlanId());
        continuousIntegrationService.get().enablePlan(targetExerciseProjectKey, solutionParticipation.getBuildPlanId());
    }

    /**
<<<<<<< HEAD
     * Copied test cases from one exercise to another. The test cases will get new IDs, thus being saved as a new entity.
     * The remaining contents stay the same, especially the weights.
     *
     * @param templateExercise The template exercise which test cases should get copied
     * @param targetExercise   The new exercise to which all test cases should get copied to
     * @return A map with the old test case id as a key and the new test case id as value
     */
    private Map<Long, Long> importTestCases(final ProgrammingExercise templateExercise, final ProgrammingExercise targetExercise) {
        Map<Long, Long> newIdByOldId = new HashMap<>();
        targetExercise.setTestCases(templateExercise.getTestCases().stream().map(testCase -> {
            final var copy = new ProgrammingExerciseTestCase();

            // Copy everything except for the referenced exercise
            copy.setActive(testCase.isActive());
            copy.setVisibility(testCase.getVisibility());
            copy.setTestName(testCase.getTestName());
            copy.setWeight(testCase.getWeight());
            copy.setBonusMultiplier(testCase.getBonusMultiplier());
            copy.setBonusPoints(testCase.getBonusPoints());
            copy.setExercise(targetExercise);
            copy.setType(testCase.getType());
            programmingExerciseTestCaseRepository.save(copy);
            newIdByOldId.put(testCase.getId(), copy.getId());
            return copy;
        }).collect(Collectors.toSet()));

        return newIdByOldId;
    }

    /**
     * Copies tasks from one exercise to another. Because the tasks from the template exercise references its test cases, the
     * references between tasks and test cases also need to be changed.
     *
     * @param templateExercise     The template exercise which tasks should be copied
     * @param targetExercise       The new exercise to which all tasks should get copied to
     * @param newTestCaseIdByOldId A map with the old test case id as a key and the new test case id as a value
     * @return A map with the old task id as a key and the new task id as value
     */
    private Map<Long, Long> importTasks(final ProgrammingExercise templateExercise, final ProgrammingExercise targetExercise, Map<Long, Long> newTestCaseIdByOldId) {
        Map<Long, Long> newIdByOldId = new HashMap<>();
        targetExercise.setTasks(templateExercise.getTasks().stream().map(task -> {
            final var copy = new ProgrammingExerciseTask();

            // copy everything except for the referenced exercise
            copy.setTaskName(task.getTaskName());
            // change reference to newly imported test cases from the target exercise
            copy.setTestCases(task.getTestCases().stream().map(testCase -> {
                Long oldTestCaseId = testCase.getId();
                Long newTestCaseId = newTestCaseIdByOldId.get(oldTestCaseId);
                return targetExercise.getTestCases().stream().filter(newTestCase -> Objects.equals(newTestCaseId, newTestCase.getId())).findFirst().orElseThrow();
            }).collect(Collectors.toSet()));
            copy.setExercise(targetExercise);
            programmingExerciseTaskRepository.save(copy);
            newIdByOldId.put(task.getId(), copy.getId());
            return copy;
        }).collect(Collectors.toCollection(ArrayList::new)));
        return newIdByOldId;
    }

    /**
     * Updates the newly imported exercise hints to reference the newly imported tasks they belong to.
     *
     * @param templateExercise The template exercise which tasks should be copied
     * @param targetExercise   The new exercise to which all tasks should get copied to
     * @param newTaskIdByOldId A map with the old task id as a key and the new task id as a value
     * @param newHintIdByOldId A map with the old hint id as a key and the new hint id as a value
     */
    private void updateTaskExerciseHintReferences(final ProgrammingExercise templateExercise, final ProgrammingExercise targetExercise, Map<Long, Long> newTaskIdByOldId,
            Map<Long, Long> newHintIdByOldId) {
        templateExercise.getExerciseHints().forEach(templateExerciseHint -> {
            var templateTask = templateExerciseHint.getProgrammingExerciseTask();
            if (templateTask == null) {
                return;
            }
            var targetTask = targetExercise.getTasks().stream().filter(newTask -> Objects.equals(newTask.getId(), newTaskIdByOldId.get(templateTask.getId()))).findAny()
                    .orElseThrow();
            var targetExerciseHint = targetExercise.getExerciseHints().stream()
                    .filter(newHint -> Objects.equals(newHint.getId(), newHintIdByOldId.get(templateExerciseHint.getId()))).findAny().orElseThrow();

            targetExerciseHint.setProgrammingExerciseTask(targetTask);
            exerciseHintRepository.save(targetExerciseHint);
            targetTask.getExerciseHints().add(targetExerciseHint);
        });
    }

    /**
     * Copies solution entries from one exercise to another. Because the solution entries from the template exercise
     * references its test cases and code hint, the references between them also need to be changed.
     *
     * @param templateExercise     The template exercise which tasks should be copied
     * @param targetExercise       The new exercise to which all tasks should get copied to
     * @param newTestCaseIdByOldId A map with the old test case id as a key and the new test case id as a value
     * @param newHintIdByOldId     A map with the old hint id as a key and the new hint id as a value
     */
    private void importSolutionEntries(final ProgrammingExercise templateExercise, final ProgrammingExercise targetExercise, Map<Long, Long> newTestCaseIdByOldId,
            Map<Long, Long> newHintIdByOldId) {
        templateExercise.getTestCases().forEach(testCase -> {
            var newSolutionEntries = solutionEntryRepository.findByTestCaseIdWithCodeHint(testCase.getId()).stream().map(solutionEntry -> {
                Long newTestCaseId = newTestCaseIdByOldId.get(testCase.getId());
                var targetTestCase = targetExercise.getTestCases().stream().filter(newTestCase -> Objects.equals(newTestCaseId, newTestCase.getId())).findFirst().orElseThrow();

                CodeHint codeHint = null;
                if (solutionEntry.getCodeHint() != null) {
                    Long newHintId = newHintIdByOldId.get(solutionEntry.getCodeHint().getId());
                    codeHint = (CodeHint) targetExercise.getExerciseHints().stream().filter(newHint -> Objects.equals(newHintId, newHint.getId())).findFirst().orElseThrow();
                }
                var copy = new ProgrammingExerciseSolutionEntry();
                copy.setCode(solutionEntry.getCode());
                copy.setPreviousCode(solutionEntry.getPreviousCode());
                copy.setLine(solutionEntry.getLine());
                copy.setPreviousLine(solutionEntry.getPreviousLine());
                copy.setTestCase(targetTestCase);
                targetTestCase.getSolutionEntries().add(copy);
                copy.setCodeHint(codeHint);
                if (codeHint != null) {
                    codeHint.getSolutionEntries().add(copy);
                }
                return copy;
            }).collect(Collectors.toSet());
            solutionEntryRepository.saveAll(newSolutionEntries);
        });
    }

    /**
     * Copies static code analysis categories from one exercise to another by creating new entities and copying the
     * appropriate fields.
     *
     * @param templateExercise with static code analysis categories which should get copied
     * @param targetExercise   for which static code analysis categories will be copied
     */
    private void importStaticCodeAnalysisCategories(final ProgrammingExercise templateExercise, final ProgrammingExercise targetExercise) {
        targetExercise.setStaticCodeAnalysisCategories(templateExercise.getStaticCodeAnalysisCategories().stream().map(originalCategory -> {
            var categoryCopy = new StaticCodeAnalysisCategory();
            categoryCopy.setName(originalCategory.getName());
            categoryCopy.setPenalty(originalCategory.getPenalty());
            categoryCopy.setMaxPenalty(originalCategory.getMaxPenalty());
            categoryCopy.setState(originalCategory.getState());
            categoryCopy.setProgrammingExercise(targetExercise);

            staticCodeAnalysisCategoryRepository.save(categoryCopy);
            return categoryCopy;
        }).collect(Collectors.toSet()));
    }

    /**
     * Persists the submission policy of the new exercise. We ensure that the submission policy does not
     * have any id or programming exercise set.
     *
     * @param newExercise containing the submission policy to persist
     */
    private void importSubmissionPolicy(ProgrammingExercise newExercise) {
        if (newExercise.getSubmissionPolicy() != null) {
            SubmissionPolicy newSubmissionPolicy = newExercise.getSubmissionPolicy();
            newSubmissionPolicy.setId(null);
            newSubmissionPolicy.setProgrammingExercise(null);
            newExercise.setSubmissionPolicy(submissionPolicyRepository.save(newSubmissionPolicy));
        }
    }

    /**
     * Sets up a new exercise for importing it by setting all values, that should either never get imported, or
     * for which we should create new entities (e.g. test cases) to null. This ensures that we do not copy
     * anything by accident.
     *
     * @param newExercise the new exercises that should be created during import
     */
    private void setupExerciseForImport(ProgrammingExercise newExercise) {
        newExercise.setId(null);
        newExercise.setExampleSolutionPublicationDate(null);
        newExercise.setTemplateParticipation(null);
        newExercise.setSolutionParticipation(null);
        newExercise.setExerciseHints(null);
        newExercise.setTestCases(null);
        newExercise.setStaticCodeAnalysisCategories(null);
        newExercise.setAttachments(null);
        newExercise.setNumberOfMoreFeedbackRequests(null);
        newExercise.setNumberOfComplaints(null);
        newExercise.setTotalNumberOfAssessments(null);
        newExercise.setTutorParticipations(null);
        newExercise.setExampleSubmissions(null);
        newExercise.setPosts(null);
        newExercise.setStudentParticipations(null);
        // copy the grading instructions to avoid issues with references to the original exercise
        newExercise.setGradingCriteria(newExercise.copyGradingCriteria(new HashMap<>()));
        // only copy the config for team programming exercise in courses
        if (newExercise.getMode() == ExerciseMode.TEAM && newExercise.isCourseExercise()) {
            newExercise.setTeamAssignmentConfig(newExercise.getTeamAssignmentConfig().copyTeamAssignmentConfig());
        }
        // We have to rebuild the auxiliary repositories
        newExercise.setAuxiliaryRepositories(new ArrayList<>());

        if (newExercise.isTeamMode()) {
            newExercise.getTeamAssignmentConfig().setId(null);
        }
    }

    /**
     * Sets up the test repository for a new exercise by setting the repository URL. This does not create the actual
     * repository on the version control server!
     *
     * @param newExercise the new exercises that should be created during import
     */
    private void setupTestRepository(ProgrammingExercise newExercise) {
        final var testRepoName = newExercise.generateRepositoryName(RepositoryType.TESTS);
        newExercise.setTestRepositoryUrl(versionControlService.get().getCloneRepositoryUrl(newExercise.getProjectKey(), testRepoName).toString());
    }

    /**
=======
>>>>>>> bb8a9826
     * Adjust project names in imported exercise for TEST, BASE and SOLUTION repositories.
     * Replace values inserted in {@link ProgrammingExerciseService#replacePlaceholders(ProgrammingExercise, Repository)}.
     *
     * @param templateExercise the exercise from which the values that should be replaced are extracted
     * @param newExercise      the exercise from which the values that should be inserted are extracted
     * @throws GitAPIException If the checkout/push of one repository fails
     * @throws IOException If the values in the files could not be replaced
     */
    private void adjustProjectNames(ProgrammingExercise templateExercise, ProgrammingExercise newExercise) throws GitAPIException, IOException {
        final var projectKey = newExercise.getProjectKey();

        Map<String, String> replacements = new HashMap<>();

        // Used in pom.xml
        replacements.put("<artifactId>" + templateExercise.getTitle().replaceAll(" ", "-"), "<artifactId>" + newExercise.getTitle().replaceAll(" ", "-"));

        // Used in settings.gradle
        replacements.put("rootProject.name = '" + templateExercise.getTitle().replaceAll(" ", "-"), "rootProject.name = '" + newExercise.getTitle().replaceAll(" ", "-"));

        // Used in readme.md (Gradle)
        replacements.put("testImplementation(':" + templateExercise.getTitle().replaceAll(" ", "-"), "testImplementation(':" + newExercise.getTitle().replaceAll(" ", "-"));

        // Used in .project
        replacements.put("<name>" + templateExercise.getTitle(), "<name>" + newExercise.getTitle());

        final var user = userRepository.getUser();

        adjustProjectName(replacements, projectKey, newExercise.generateRepositoryName(RepositoryType.TEMPLATE), user);
        adjustProjectName(replacements, projectKey, newExercise.generateRepositoryName(RepositoryType.TESTS), user);
        adjustProjectName(replacements, projectKey, newExercise.generateRepositoryName(RepositoryType.SOLUTION), user);
    }

    /**
     * Adjust project names in imported exercise for specific repository.
     * Replace values inserted in {@link ProgrammingExerciseService#replacePlaceholders(ProgrammingExercise, Repository)}.
     *
     * @param replacements   the replacements that should be applied
     * @param projectKey     the project key of the new exercise
     * @param repositoryName the name of the repository that should be adjusted
     * @param user           the user which performed the action (used as Git author)
     * @throws GitAPIException If the checkout/push of one repository fails
     * @throws IOException If the values in the files could not be replaced
     */
    private void adjustProjectName(Map<String, String> replacements, String projectKey, String repositoryName, User user) throws GitAPIException, IOException {
        final var repositoryUrl = versionControlService.get().getCloneRepositoryUrl(projectKey, repositoryName);
        Repository repository = gitService.getOrCheckoutRepository(repositoryUrl, true);
        fileService.replaceVariablesInFileRecursive(repository.getLocalPath().toAbsolutePath().toString(), replacements, List.of("gradle-wrapper.jar"));
        gitService.stageAllChanges(repository);
        // TODO: bug: it seems that this does not work any more
        gitService.commitAndPush(repository, "Template adjusted by Artemis", false, user);
        repository.setFiles(null); // Clear cache to avoid multiple commits when Artemis server is not restarted between attempts
    }

    /**
     * Method to import a programming exercise, including all base build plans (template, solution) and repositories (template, solution, test).
     * Referenced entities, s.a. the test cases or the hints will get cloned and assigned a new id.
     *
     * @param originalProgrammingExercise the Programming Exercise which should be used as a blueprint
     * @param newExercise The new exercise already containing values which should not get copied, i.e. overwritten
     * @param updateTemplate if the template files should be updated
     * @param recreateBuildPlans if the build plans should be recreated
     * @return the imported programming exercise
     */
    public ProgrammingExercise importProgrammingExercise(ProgrammingExercise originalProgrammingExercise, ProgrammingExercise newExercise, boolean updateTemplate,
            boolean recreateBuildPlans) {
        newExercise.generateAndSetProjectKey();
        programmingExerciseService.checkIfProjectExists(newExercise);

        final var importedProgrammingExercise = programmingExerciseImportBasicService.importProgrammingExerciseBasis(originalProgrammingExercise, newExercise);
        importRepositories(originalProgrammingExercise, importedProgrammingExercise);

        // Update the template files
        if (updateTemplate) {
            TemplateUpgradeService upgradeService = templateUpgradePolicy.getUpgradeService(importedProgrammingExercise.getProgrammingLanguage());
            upgradeService.upgradeTemplate(importedProgrammingExercise);
        }

        if (recreateBuildPlans) {
            // Create completely new build plans for the exercise
            programmingExerciseService.setupBuildPlansForNewExercise(importedProgrammingExercise);
        }
        else {
            // We have removed the automatic build trigger from test to base for new programming exercises.
            // We also remove this build trigger in the case of an import as the source exercise might still have this trigger.
            // The importBuildPlans method includes this process
            importBuildPlans(originalProgrammingExercise, importedProgrammingExercise);
        }

        programmingExerciseService.scheduleOperations(importedProgrammingExercise.getId());
        return importedProgrammingExercise;
    }
}<|MERGE_RESOLUTION|>--- conflicted
+++ resolved
@@ -202,217 +202,6 @@
     }
 
     /**
-<<<<<<< HEAD
-     * Copied test cases from one exercise to another. The test cases will get new IDs, thus being saved as a new entity.
-     * The remaining contents stay the same, especially the weights.
-     *
-     * @param templateExercise The template exercise which test cases should get copied
-     * @param targetExercise   The new exercise to which all test cases should get copied to
-     * @return A map with the old test case id as a key and the new test case id as value
-     */
-    private Map<Long, Long> importTestCases(final ProgrammingExercise templateExercise, final ProgrammingExercise targetExercise) {
-        Map<Long, Long> newIdByOldId = new HashMap<>();
-        targetExercise.setTestCases(templateExercise.getTestCases().stream().map(testCase -> {
-            final var copy = new ProgrammingExerciseTestCase();
-
-            // Copy everything except for the referenced exercise
-            copy.setActive(testCase.isActive());
-            copy.setVisibility(testCase.getVisibility());
-            copy.setTestName(testCase.getTestName());
-            copy.setWeight(testCase.getWeight());
-            copy.setBonusMultiplier(testCase.getBonusMultiplier());
-            copy.setBonusPoints(testCase.getBonusPoints());
-            copy.setExercise(targetExercise);
-            copy.setType(testCase.getType());
-            programmingExerciseTestCaseRepository.save(copy);
-            newIdByOldId.put(testCase.getId(), copy.getId());
-            return copy;
-        }).collect(Collectors.toSet()));
-
-        return newIdByOldId;
-    }
-
-    /**
-     * Copies tasks from one exercise to another. Because the tasks from the template exercise references its test cases, the
-     * references between tasks and test cases also need to be changed.
-     *
-     * @param templateExercise     The template exercise which tasks should be copied
-     * @param targetExercise       The new exercise to which all tasks should get copied to
-     * @param newTestCaseIdByOldId A map with the old test case id as a key and the new test case id as a value
-     * @return A map with the old task id as a key and the new task id as value
-     */
-    private Map<Long, Long> importTasks(final ProgrammingExercise templateExercise, final ProgrammingExercise targetExercise, Map<Long, Long> newTestCaseIdByOldId) {
-        Map<Long, Long> newIdByOldId = new HashMap<>();
-        targetExercise.setTasks(templateExercise.getTasks().stream().map(task -> {
-            final var copy = new ProgrammingExerciseTask();
-
-            // copy everything except for the referenced exercise
-            copy.setTaskName(task.getTaskName());
-            // change reference to newly imported test cases from the target exercise
-            copy.setTestCases(task.getTestCases().stream().map(testCase -> {
-                Long oldTestCaseId = testCase.getId();
-                Long newTestCaseId = newTestCaseIdByOldId.get(oldTestCaseId);
-                return targetExercise.getTestCases().stream().filter(newTestCase -> Objects.equals(newTestCaseId, newTestCase.getId())).findFirst().orElseThrow();
-            }).collect(Collectors.toSet()));
-            copy.setExercise(targetExercise);
-            programmingExerciseTaskRepository.save(copy);
-            newIdByOldId.put(task.getId(), copy.getId());
-            return copy;
-        }).collect(Collectors.toCollection(ArrayList::new)));
-        return newIdByOldId;
-    }
-
-    /**
-     * Updates the newly imported exercise hints to reference the newly imported tasks they belong to.
-     *
-     * @param templateExercise The template exercise which tasks should be copied
-     * @param targetExercise   The new exercise to which all tasks should get copied to
-     * @param newTaskIdByOldId A map with the old task id as a key and the new task id as a value
-     * @param newHintIdByOldId A map with the old hint id as a key and the new hint id as a value
-     */
-    private void updateTaskExerciseHintReferences(final ProgrammingExercise templateExercise, final ProgrammingExercise targetExercise, Map<Long, Long> newTaskIdByOldId,
-            Map<Long, Long> newHintIdByOldId) {
-        templateExercise.getExerciseHints().forEach(templateExerciseHint -> {
-            var templateTask = templateExerciseHint.getProgrammingExerciseTask();
-            if (templateTask == null) {
-                return;
-            }
-            var targetTask = targetExercise.getTasks().stream().filter(newTask -> Objects.equals(newTask.getId(), newTaskIdByOldId.get(templateTask.getId()))).findAny()
-                    .orElseThrow();
-            var targetExerciseHint = targetExercise.getExerciseHints().stream()
-                    .filter(newHint -> Objects.equals(newHint.getId(), newHintIdByOldId.get(templateExerciseHint.getId()))).findAny().orElseThrow();
-
-            targetExerciseHint.setProgrammingExerciseTask(targetTask);
-            exerciseHintRepository.save(targetExerciseHint);
-            targetTask.getExerciseHints().add(targetExerciseHint);
-        });
-    }
-
-    /**
-     * Copies solution entries from one exercise to another. Because the solution entries from the template exercise
-     * references its test cases and code hint, the references between them also need to be changed.
-     *
-     * @param templateExercise     The template exercise which tasks should be copied
-     * @param targetExercise       The new exercise to which all tasks should get copied to
-     * @param newTestCaseIdByOldId A map with the old test case id as a key and the new test case id as a value
-     * @param newHintIdByOldId     A map with the old hint id as a key and the new hint id as a value
-     */
-    private void importSolutionEntries(final ProgrammingExercise templateExercise, final ProgrammingExercise targetExercise, Map<Long, Long> newTestCaseIdByOldId,
-            Map<Long, Long> newHintIdByOldId) {
-        templateExercise.getTestCases().forEach(testCase -> {
-            var newSolutionEntries = solutionEntryRepository.findByTestCaseIdWithCodeHint(testCase.getId()).stream().map(solutionEntry -> {
-                Long newTestCaseId = newTestCaseIdByOldId.get(testCase.getId());
-                var targetTestCase = targetExercise.getTestCases().stream().filter(newTestCase -> Objects.equals(newTestCaseId, newTestCase.getId())).findFirst().orElseThrow();
-
-                CodeHint codeHint = null;
-                if (solutionEntry.getCodeHint() != null) {
-                    Long newHintId = newHintIdByOldId.get(solutionEntry.getCodeHint().getId());
-                    codeHint = (CodeHint) targetExercise.getExerciseHints().stream().filter(newHint -> Objects.equals(newHintId, newHint.getId())).findFirst().orElseThrow();
-                }
-                var copy = new ProgrammingExerciseSolutionEntry();
-                copy.setCode(solutionEntry.getCode());
-                copy.setPreviousCode(solutionEntry.getPreviousCode());
-                copy.setLine(solutionEntry.getLine());
-                copy.setPreviousLine(solutionEntry.getPreviousLine());
-                copy.setTestCase(targetTestCase);
-                targetTestCase.getSolutionEntries().add(copy);
-                copy.setCodeHint(codeHint);
-                if (codeHint != null) {
-                    codeHint.getSolutionEntries().add(copy);
-                }
-                return copy;
-            }).collect(Collectors.toSet());
-            solutionEntryRepository.saveAll(newSolutionEntries);
-        });
-    }
-
-    /**
-     * Copies static code analysis categories from one exercise to another by creating new entities and copying the
-     * appropriate fields.
-     *
-     * @param templateExercise with static code analysis categories which should get copied
-     * @param targetExercise   for which static code analysis categories will be copied
-     */
-    private void importStaticCodeAnalysisCategories(final ProgrammingExercise templateExercise, final ProgrammingExercise targetExercise) {
-        targetExercise.setStaticCodeAnalysisCategories(templateExercise.getStaticCodeAnalysisCategories().stream().map(originalCategory -> {
-            var categoryCopy = new StaticCodeAnalysisCategory();
-            categoryCopy.setName(originalCategory.getName());
-            categoryCopy.setPenalty(originalCategory.getPenalty());
-            categoryCopy.setMaxPenalty(originalCategory.getMaxPenalty());
-            categoryCopy.setState(originalCategory.getState());
-            categoryCopy.setProgrammingExercise(targetExercise);
-
-            staticCodeAnalysisCategoryRepository.save(categoryCopy);
-            return categoryCopy;
-        }).collect(Collectors.toSet()));
-    }
-
-    /**
-     * Persists the submission policy of the new exercise. We ensure that the submission policy does not
-     * have any id or programming exercise set.
-     *
-     * @param newExercise containing the submission policy to persist
-     */
-    private void importSubmissionPolicy(ProgrammingExercise newExercise) {
-        if (newExercise.getSubmissionPolicy() != null) {
-            SubmissionPolicy newSubmissionPolicy = newExercise.getSubmissionPolicy();
-            newSubmissionPolicy.setId(null);
-            newSubmissionPolicy.setProgrammingExercise(null);
-            newExercise.setSubmissionPolicy(submissionPolicyRepository.save(newSubmissionPolicy));
-        }
-    }
-
-    /**
-     * Sets up a new exercise for importing it by setting all values, that should either never get imported, or
-     * for which we should create new entities (e.g. test cases) to null. This ensures that we do not copy
-     * anything by accident.
-     *
-     * @param newExercise the new exercises that should be created during import
-     */
-    private void setupExerciseForImport(ProgrammingExercise newExercise) {
-        newExercise.setId(null);
-        newExercise.setExampleSolutionPublicationDate(null);
-        newExercise.setTemplateParticipation(null);
-        newExercise.setSolutionParticipation(null);
-        newExercise.setExerciseHints(null);
-        newExercise.setTestCases(null);
-        newExercise.setStaticCodeAnalysisCategories(null);
-        newExercise.setAttachments(null);
-        newExercise.setNumberOfMoreFeedbackRequests(null);
-        newExercise.setNumberOfComplaints(null);
-        newExercise.setTotalNumberOfAssessments(null);
-        newExercise.setTutorParticipations(null);
-        newExercise.setExampleSubmissions(null);
-        newExercise.setPosts(null);
-        newExercise.setStudentParticipations(null);
-        // copy the grading instructions to avoid issues with references to the original exercise
-        newExercise.setGradingCriteria(newExercise.copyGradingCriteria(new HashMap<>()));
-        // only copy the config for team programming exercise in courses
-        if (newExercise.getMode() == ExerciseMode.TEAM && newExercise.isCourseExercise()) {
-            newExercise.setTeamAssignmentConfig(newExercise.getTeamAssignmentConfig().copyTeamAssignmentConfig());
-        }
-        // We have to rebuild the auxiliary repositories
-        newExercise.setAuxiliaryRepositories(new ArrayList<>());
-
-        if (newExercise.isTeamMode()) {
-            newExercise.getTeamAssignmentConfig().setId(null);
-        }
-    }
-
-    /**
-     * Sets up the test repository for a new exercise by setting the repository URL. This does not create the actual
-     * repository on the version control server!
-     *
-     * @param newExercise the new exercises that should be created during import
-     */
-    private void setupTestRepository(ProgrammingExercise newExercise) {
-        final var testRepoName = newExercise.generateRepositoryName(RepositoryType.TESTS);
-        newExercise.setTestRepositoryUrl(versionControlService.get().getCloneRepositoryUrl(newExercise.getProjectKey(), testRepoName).toString());
-    }
-
-    /**
-=======
->>>>>>> bb8a9826
      * Adjust project names in imported exercise for TEST, BASE and SOLUTION repositories.
      * Replace values inserted in {@link ProgrammingExerciseService#replacePlaceholders(ProgrammingExercise, Repository)}.
      *
