package de.tum.in.www1.artemis.domain.enumeration;

import java.util.Set;

import org.apache.commons.lang3.StringUtils;

/**
 * The ProgrammingLanguage enumeration.
 */

public enum ProgrammingLanguage {
<<<<<<< HEAD
    JAVA, PYTHON, C, HASKELL, KOTLIN, VHDL, ASSEMBLER, SWIFT, OCAML, EMPTY, RUST
=======

    JAVA("java"), PYTHON("py"), C("c", "cpp"), HASKELL("hs"), KOTLIN("kt"), VHDL("vhd"), ASSEMBLER("asm"), SWIFT("swift"), OCAML("ml"), EMPTY("");

    private final Set<String> fileExtensions;

    ProgrammingLanguage(String... fileExtension) {
        this.fileExtensions = Set.of(fileExtension);
    }

    public Set<String> getFileExtensions() {
        return fileExtensions;
    }

    /**
     * Check if the given path matches one of the file extensions of the programming language.
     * For the EMPTY language, this method always returns true if the path is not empty.
     *
     * @param path the path to check
     * @return true if the path is not empty and matches one of the file extensions, false otherwise
     */
    public boolean matchesFileExtension(String path) {
        return StringUtils.isNotBlank(path) && (this == EMPTY || fileExtensions.stream().anyMatch(extension -> path.endsWith("." + extension)));
    }
>>>>>>> 41682036
}<|MERGE_RESOLUTION|>--- conflicted
+++ resolved
@@ -9,11 +9,8 @@
  */
 
 public enum ProgrammingLanguage {
-<<<<<<< HEAD
-    JAVA, PYTHON, C, HASKELL, KOTLIN, VHDL, ASSEMBLER, SWIFT, OCAML, EMPTY, RUST
-=======
 
-    JAVA("java"), PYTHON("py"), C("c", "cpp"), HASKELL("hs"), KOTLIN("kt"), VHDL("vhd"), ASSEMBLER("asm"), SWIFT("swift"), OCAML("ml"), EMPTY("");
+    JAVA("java"), PYTHON("py"), C("c", "cpp"), HASKELL("hs"), KOTLIN("kt"), VHDL("vhd"), ASSEMBLER("asm"), SWIFT("swift"), OCAML("ml"), EMPTY(""), RUST("rs");
 
     private final Set<String> fileExtensions;
 
@@ -35,5 +32,4 @@
     public boolean matchesFileExtension(String path) {
         return StringUtils.isNotBlank(path) && (this == EMPTY || fileExtensions.stream().anyMatch(extension -> path.endsWith("." + extension)));
     }
->>>>>>> 41682036
 }