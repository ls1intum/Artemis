--- conflicted
+++ resolved
@@ -48,11 +48,8 @@
         ASSEMBLER,
         SWIFT,
         OCAML,
-<<<<<<< HEAD
+        RUST,
         JAVASCRIPT
-=======
-        RUST
->>>>>>> edbc5bde
     );
     // @formatter:on
 
