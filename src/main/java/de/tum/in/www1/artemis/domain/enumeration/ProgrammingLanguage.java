--- conflicted
+++ resolved
@@ -4,9 +4,5 @@
  * The ProgrammingLanguage enumeration.
  */
 public enum ProgrammingLanguage {
-<<<<<<< HEAD
-    JAVA, PYTHON, C, HASKELL, SWIFT
-=======
-    JAVA, PYTHON, C, HASKELL, KOTLIN, VHDL, ASSEMBLER
->>>>>>> b265f12a
+    JAVA, PYTHON, C, HASKELL, KOTLIN, VHDL, ASSEMBLER, SWIFT
 }