package de.tum.in.www1.artemis.service.connectors.localci;

import java.util.List;

import jakarta.annotation.PostConstruct;

import org.slf4j.Logger;
import org.slf4j.LoggerFactory;
import org.springframework.beans.factory.annotation.Qualifier;
import org.springframework.context.annotation.Profile;
import org.springframework.stereotype.Service;

import com.hazelcast.collection.IQueue;
import com.hazelcast.collection.ItemEvent;
import com.hazelcast.collection.ItemListener;
import com.hazelcast.core.HazelcastInstance;
import com.hazelcast.map.IMap;
import com.hazelcast.map.listener.EntryAddedListener;
import com.hazelcast.map.listener.EntryRemovedListener;
import com.hazelcast.map.listener.EntryUpdatedListener;

<<<<<<< HEAD
import de.tum.in.www1.artemis.service.connectors.localci.dto.LocalCIBuildAgentInformation;
import de.tum.in.www1.artemis.service.connectors.localci.dto.LocalCIBuildJobItem;
import de.tum.in.www1.artemis.service.connectors.localci.dto.LocalCIBuildJobItemReference;
=======
import de.tum.in.www1.artemis.service.connectors.localci.dto.BuildAgentInformation;
import de.tum.in.www1.artemis.service.connectors.localci.dto.BuildJobQueueItem;
>>>>>>> ca97e7ed
import de.tum.in.www1.artemis.web.websocket.localci.LocalCIWebsocketMessagingService;

/**
 * This service is responsible for sending build job queue information over websockets.
 * It listens to changes in the build job queue and sends the updated information to the client.
 * NOTE: This service is only active if the profile "localci" and "scheduling" are active. This avoids sending the
 * same information multiple times and thus also avoids unnecessary load on the server.
 */
@Service
@Profile("localci & scheduling")
public class LocalCIQueueWebsocketService {

    private static final Logger log = LoggerFactory.getLogger(LocalCIQueueWebsocketService.class);

    private final LocalCIWebsocketMessagingService localCIWebsocketMessagingService;

    private final SharedQueueManagementService sharedQueueManagementService;

    private final HazelcastInstance hazelcastInstance;

    /**
     * Instantiates a new Local ci queue websocket service.
     *
     * @param hazelcastInstance                the hazelcast instance
     * @param localCIWebsocketMessagingService the local ci build queue websocket service
     * @param sharedQueueManagementService     the local ci shared build job queue service
     */
    public LocalCIQueueWebsocketService(@Qualifier("hazelcastInstance") HazelcastInstance hazelcastInstance, LocalCIWebsocketMessagingService localCIWebsocketMessagingService,
            SharedQueueManagementService sharedQueueManagementService) {
        this.hazelcastInstance = hazelcastInstance;
        this.localCIWebsocketMessagingService = localCIWebsocketMessagingService;
        this.sharedQueueManagementService = sharedQueueManagementService;
    }

    /**
     * Add listeners for build job queue changes.
     */
    @PostConstruct
    public void init() {
<<<<<<< HEAD
        IQueue<LocalCIBuildJobItemReference> queue = hazelcastInstance.getQueue("buildJobQueue");
        IMap<Long, LocalCIBuildJobItem> processingJobs = hazelcastInstance.getMap("processingJobs");
        IMap<String, LocalCIBuildAgentInformation> buildAgentInformation = hazelcastInstance.getMap("buildAgentInformation");
=======
        IQueue<BuildJobQueueItem> queue = hazelcastInstance.getQueue("buildJobQueue");
        IMap<Long, BuildJobQueueItem> processingJobs = hazelcastInstance.getMap("processingJobs");
        IMap<String, BuildAgentInformation> buildAgentInformation = hazelcastInstance.getMap("buildAgentInformation");
>>>>>>> ca97e7ed
        queue.addItemListener(new QueuedBuildJobItemListener(), true);
        processingJobs.addEntryListener(new ProcessingBuildJobItemListener(), true);
        buildAgentInformation.addEntryListener(new BuildAgentListener(), true);
    }

    private void sendQueuedJobsOverWebsocket(long courseId) {
        localCIWebsocketMessagingService.sendQueuedBuildJobs(sharedQueueManagementService.getQueuedJobs());
        localCIWebsocketMessagingService.sendQueuedBuildJobsForCourse(courseId, sharedQueueManagementService.getQueuedJobsForCourse(courseId));
    }

    private void sendProcessingJobsOverWebsocket(long courseId) {
        localCIWebsocketMessagingService.sendRunningBuildJobs(sharedQueueManagementService.getProcessingJobs());
        localCIWebsocketMessagingService.sendRunningBuildJobsForCourse(courseId, sharedQueueManagementService.getProcessingJobsForCourse(courseId));
    }

    private void sendBuildAgentSummaryOverWebsocket() {
        // remove the recentBuildJobs from the build agent information before sending it over the websocket
        List<BuildAgentInformation> buildAgentSummary = sharedQueueManagementService.getBuildAgentInformationWithoutRecentBuildJobs();
        localCIWebsocketMessagingService.sendBuildAgentSummary(buildAgentSummary);
    }

    private void sendBuildAgentDetailsOverWebsocket(String agentName) {
        sharedQueueManagementService.getBuildAgentInformation().stream().filter(agent -> agent.name().equals(agentName)).findFirst()
                .ifPresent(localCIWebsocketMessagingService::sendBuildAgentDetails);
    }

    private void sendBuildAgentInformationOverWebsocket(String agentName) {
        sendBuildAgentSummaryOverWebsocket();
        sendBuildAgentDetailsOverWebsocket(agentName);
    }

<<<<<<< HEAD
    private class QueuedBuildJobItemListener implements ItemListener<LocalCIBuildJobItemReference> {

        @Override
        public void itemAdded(ItemEvent<LocalCIBuildJobItemReference> event) {
=======
    private class QueuedBuildJobItemListener implements ItemListener<BuildJobQueueItem> {

        @Override
        public void itemAdded(ItemEvent<BuildJobQueueItem> event) {
>>>>>>> ca97e7ed
            sendQueuedJobsOverWebsocket(event.getItem().courseId());
        }

        @Override
<<<<<<< HEAD
        public void itemRemoved(ItemEvent<LocalCIBuildJobItemReference> event) {
=======
        public void itemRemoved(ItemEvent<BuildJobQueueItem> event) {
>>>>>>> ca97e7ed
            sendQueuedJobsOverWebsocket(event.getItem().courseId());
        }
    }

<<<<<<< HEAD
    private class ProcessingBuildJobItemListener implements EntryAddedListener<Long, LocalCIBuildJobItem>, EntryRemovedListener<Long, LocalCIBuildJobItem> {

        @Override
        public void entryAdded(com.hazelcast.core.EntryEvent<Long, LocalCIBuildJobItem> event) {
=======
    private class ProcessingBuildJobItemListener implements EntryAddedListener<Long, BuildJobQueueItem>, EntryRemovedListener<Long, BuildJobQueueItem> {

        @Override
        public void entryAdded(com.hazelcast.core.EntryEvent<Long, BuildJobQueueItem> event) {
>>>>>>> ca97e7ed
            log.debug("CIBuildJobQueueItem added to processing jobs: {}", event.getValue());
            sendProcessingJobsOverWebsocket(event.getValue().courseId());
        }

        @Override
<<<<<<< HEAD
        public void entryRemoved(com.hazelcast.core.EntryEvent<Long, LocalCIBuildJobItem> event) {
=======
        public void entryRemoved(com.hazelcast.core.EntryEvent<Long, BuildJobQueueItem> event) {
>>>>>>> ca97e7ed
            log.debug("CIBuildJobQueueItem removed from processing jobs: {}", event.getOldValue());
            sendProcessingJobsOverWebsocket(event.getOldValue().courseId());
        }
    }

    private class BuildAgentListener
            implements EntryAddedListener<String, BuildAgentInformation>, EntryRemovedListener<String, BuildAgentInformation>, EntryUpdatedListener<String, BuildAgentInformation> {

        @Override
        public void entryAdded(com.hazelcast.core.EntryEvent<String, BuildAgentInformation> event) {
            log.debug("Build agent added: {}", event.getValue());
            sendBuildAgentInformationOverWebsocket(event.getValue().name());
        }

        @Override
        public void entryRemoved(com.hazelcast.core.EntryEvent<String, BuildAgentInformation> event) {
            log.debug("Build agent removed: {}", event.getOldValue());
            sendBuildAgentInformationOverWebsocket(event.getOldValue().name());
        }

        @Override
        public void entryUpdated(com.hazelcast.core.EntryEvent<String, BuildAgentInformation> event) {
            log.debug("Build agent updated: {}", event.getValue());
            sendBuildAgentInformationOverWebsocket(event.getValue().name());
        }
    }
}<|MERGE_RESOLUTION|>--- conflicted
+++ resolved
@@ -19,14 +19,9 @@
 import com.hazelcast.map.listener.EntryRemovedListener;
 import com.hazelcast.map.listener.EntryUpdatedListener;
 
-<<<<<<< HEAD
-import de.tum.in.www1.artemis.service.connectors.localci.dto.LocalCIBuildAgentInformation;
-import de.tum.in.www1.artemis.service.connectors.localci.dto.LocalCIBuildJobItem;
-import de.tum.in.www1.artemis.service.connectors.localci.dto.LocalCIBuildJobItemReference;
-=======
 import de.tum.in.www1.artemis.service.connectors.localci.dto.BuildAgentInformation;
 import de.tum.in.www1.artemis.service.connectors.localci.dto.BuildJobQueueItem;
->>>>>>> ca97e7ed
+import de.tum.in.www1.artemis.service.connectors.localci.dto.LocalCIBuildJobItemReference;
 import de.tum.in.www1.artemis.web.websocket.localci.LocalCIWebsocketMessagingService;
 
 /**
@@ -66,15 +61,9 @@
      */
     @PostConstruct
     public void init() {
-<<<<<<< HEAD
         IQueue<LocalCIBuildJobItemReference> queue = hazelcastInstance.getQueue("buildJobQueue");
-        IMap<Long, LocalCIBuildJobItem> processingJobs = hazelcastInstance.getMap("processingJobs");
-        IMap<String, LocalCIBuildAgentInformation> buildAgentInformation = hazelcastInstance.getMap("buildAgentInformation");
-=======
-        IQueue<BuildJobQueueItem> queue = hazelcastInstance.getQueue("buildJobQueue");
         IMap<Long, BuildJobQueueItem> processingJobs = hazelcastInstance.getMap("processingJobs");
         IMap<String, BuildAgentInformation> buildAgentInformation = hazelcastInstance.getMap("buildAgentInformation");
->>>>>>> ca97e7ed
         queue.addItemListener(new QueuedBuildJobItemListener(), true);
         processingJobs.addEntryListener(new ProcessingBuildJobItemListener(), true);
         buildAgentInformation.addEntryListener(new BuildAgentListener(), true);
@@ -106,51 +95,29 @@
         sendBuildAgentDetailsOverWebsocket(agentName);
     }
 
-<<<<<<< HEAD
     private class QueuedBuildJobItemListener implements ItemListener<LocalCIBuildJobItemReference> {
 
         @Override
         public void itemAdded(ItemEvent<LocalCIBuildJobItemReference> event) {
-=======
-    private class QueuedBuildJobItemListener implements ItemListener<BuildJobQueueItem> {
-
-        @Override
-        public void itemAdded(ItemEvent<BuildJobQueueItem> event) {
->>>>>>> ca97e7ed
             sendQueuedJobsOverWebsocket(event.getItem().courseId());
         }
 
         @Override
-<<<<<<< HEAD
         public void itemRemoved(ItemEvent<LocalCIBuildJobItemReference> event) {
-=======
-        public void itemRemoved(ItemEvent<BuildJobQueueItem> event) {
->>>>>>> ca97e7ed
             sendQueuedJobsOverWebsocket(event.getItem().courseId());
         }
     }
 
-<<<<<<< HEAD
-    private class ProcessingBuildJobItemListener implements EntryAddedListener<Long, LocalCIBuildJobItem>, EntryRemovedListener<Long, LocalCIBuildJobItem> {
-
-        @Override
-        public void entryAdded(com.hazelcast.core.EntryEvent<Long, LocalCIBuildJobItem> event) {
-=======
     private class ProcessingBuildJobItemListener implements EntryAddedListener<Long, BuildJobQueueItem>, EntryRemovedListener<Long, BuildJobQueueItem> {
 
         @Override
         public void entryAdded(com.hazelcast.core.EntryEvent<Long, BuildJobQueueItem> event) {
->>>>>>> ca97e7ed
             log.debug("CIBuildJobQueueItem added to processing jobs: {}", event.getValue());
             sendProcessingJobsOverWebsocket(event.getValue().courseId());
         }
 
         @Override
-<<<<<<< HEAD
-        public void entryRemoved(com.hazelcast.core.EntryEvent<Long, LocalCIBuildJobItem> event) {
-=======
         public void entryRemoved(com.hazelcast.core.EntryEvent<Long, BuildJobQueueItem> event) {
->>>>>>> ca97e7ed
             log.debug("CIBuildJobQueueItem removed from processing jobs: {}", event.getOldValue());
             sendProcessingJobsOverWebsocket(event.getOldValue().courseId());
         }
