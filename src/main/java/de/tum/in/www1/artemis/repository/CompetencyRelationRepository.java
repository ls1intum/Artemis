--- conflicted
+++ resolved
@@ -34,7 +34,6 @@
     Set<CompetencyRelation> findAllByCourseId(@Param("courseId") Long courseId);
 
     @Query("""
-<<<<<<< HEAD
             SELECT count(cr)
             FROM CompetencyRelation cr
             WHERE cr.headCompetency.course.id = :courseId
@@ -83,11 +82,12 @@
                     SELECT * FROM transitive_closure
             """, nativeQuery = true)
     Set<Long> getMatchingCompetenciesByCompetencyId(@Param("competencyId") long competencyId);
-=======
-                    SELECT count(cr)
-                    FROM CompetencyRelation cr
-                    WHERE cr.headCompetency.course.id = :courseId OR cr.tailCompetency.course.id = :courseId
+
+    @Query("""
+            SELECT count(cr)
+            FROM CompetencyRelation cr
+            WHERE cr.headCompetency.course.id = :courseId
+                OR cr.tailCompetency.course.id = :courseId
             """)
     long countByCourseId(@Param("courseId") long courseId);
->>>>>>> 1b18bd92
 }