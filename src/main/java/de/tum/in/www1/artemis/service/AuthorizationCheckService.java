--- conflicted
+++ resolved
@@ -475,10 +475,6 @@
      * @param dataExport the data export that needs to be checked
      * @throws AccessForbiddenException if logged-in user isn't the owner of the data export
      */
-<<<<<<< HEAD
-
-=======
->>>>>>> 7097db58
     public void currentlyLoggedInUserIsOwnerOfDataExportElseThrow(@NotNull DataExport dataExport) {
         if (!currentlyLoggedInUserIsOwnerOfDataExport(dataExport)) {
             throw new AccessForbiddenException("data export", dataExport.getId());
