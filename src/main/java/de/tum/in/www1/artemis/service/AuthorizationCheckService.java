--- conflicted
+++ resolved
@@ -50,14 +50,7 @@
      * @return true if the currently logged in user is at least a teaching assistant (also if the user is instructor or admin), false otherwise
      */
     public boolean isAtLeastTeachingAssistantForExercise(Exercise exercise) {
-<<<<<<< HEAD
-        if (exercise.getCourse() == null) {
-            return isAtLeastTeachingAssistantInCourse(exercise.getExerciseGroup().getExam().getCourse(), null);
-        }
-        return isAtLeastTeachingAssistantInCourse(exercise.getCourse(), null);
-=======
         return isAtLeastTeachingAssistantInCourse(exercise.getCourseViaExerciseGroupOrCourseMember(), null);
->>>>>>> 8275fdba
     }
 
     /**
@@ -73,14 +66,7 @@
             // only retrieve the user and the groups if the user is null or the groups are missing (to save performance)
             user = userService.getUserWithGroupsAndAuthorities();
         }
-<<<<<<< HEAD
-        if (exercise.getCourse() == null) {
-            return isAtLeastTeachingAssistantInCourse(exercise.getExerciseGroup().getExam().getCourse(), user);
-        }
-        return isAtLeastTeachingAssistantInCourse(exercise.getCourse(), user);
-=======
         return isAtLeastTeachingAssistantInCourse(exercise.getCourseViaExerciseGroupOrCourseMember(), user);
->>>>>>> 8275fdba
     }
 
     /**
@@ -141,25 +127,14 @@
 
     /**
      * Checks if the currently logged in user is at least an instructor in the course of the given exercise.
-<<<<<<< HEAD
-     * The course is identified from either {@link Exercise#getCourse()} or {@link Exam#getCourse()}
-=======
      * The course is identified from either exercise.course or exercise.exerciseGroup.exam.course
->>>>>>> 8275fdba
      *
      * @param exercise belongs to a course that will be checked for permission rights
      * @param user the user whose permissions should be checked
      * @return true if the currently logged in user is at least an instructor (or admin), false otherwise
      */
     public boolean isAtLeastInstructorForExercise(Exercise exercise, User user) {
-<<<<<<< HEAD
-        if (exercise.getCourse() == null) {
-            return isAtLeastInstructorInCourse(exercise.getExerciseGroup().getExam().getCourse(), user);
-        }
-        return isAtLeastInstructorInCourse(exercise.getCourse(), user);
-=======
         return isAtLeastInstructorInCourse(exercise.getCourseViaExerciseGroupOrCourseMember(), user);
->>>>>>> 8275fdba
     }
 
     /**
