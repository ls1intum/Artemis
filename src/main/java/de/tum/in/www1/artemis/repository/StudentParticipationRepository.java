--- conflicted
+++ resolved
@@ -413,11 +413,7 @@
             WHERE p.exercise.id = :exerciseId
                 AND p.team.id = :teamId
             """)
-<<<<<<< HEAD
-    List<StudentParticipation> findAllWithTeamStudentsByExerciseIdAndTeamId(@Param("exerciseId") Long exerciseId, @Param("teamId") Long teamId);
-=======
-    List<StudentParticipation> findAllByExerciseIdAndTeamId(@Param("exerciseId") long exerciseId, @Param("teamId") long teamId);
->>>>>>> 53f8f975
+    List<StudentParticipation> findAllWithTeamStudentsByExerciseIdAndTeamId(@Param("exerciseId") long exerciseId, @Param("teamId") long teamId);
 
     @Query("""
             SELECT DISTINCT p
