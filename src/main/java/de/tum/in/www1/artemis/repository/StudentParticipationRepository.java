--- conflicted
+++ resolved
@@ -394,18 +394,7 @@
     Optional<StudentParticipation> findWithEagerLegalSubmissionsAndResultsAssessorsById(@Param("participationId") Long participationId);
 
     @EntityGraph(type = LOAD, attributePaths = { "submissions", "submissions.results", "submissions.results.assessor" })
-<<<<<<< HEAD
     List<StudentParticipation> findAllWithEagerSubmissionsAndEagerResultsAndEagerAssessorByExerciseId(long exerciseId);
-=======
-    @Query("""
-            select p from StudentParticipation p
-            left join fetch p.submissions s
-            left join fetch s.results sr
-            left join fetch sr.assessor
-            where p.exercise.id = :#{#exerciseId} and (s.type <> 'ILLEGAL' or s.type is null)
-            """)
-    List<StudentParticipation> findAllWithEagerLegalSubmissionsAndEagerResultsAndEagerAssessorByExerciseId(@Param("exerciseId") long exerciseId);
->>>>>>> 12ec85c3
 
     @Query("""
             SELECT DISTINCT p FROM StudentParticipation p
@@ -738,7 +727,7 @@
         // would lead to a SQL statement that cannot be optimized
 
         // 1st: fetch participations, submissions and results for individual exercises
-        var individualParticipations = findByStudentIdAndIndividualExercisesWithEagerLegalSubmissionsResultIgnoreTestRuns(user.getId(), individualExercises);
+        var individualParticipations = findByStudentIdAndIndividualExercisesWithEagerSubmissionsResultIgnoreTestRuns(user.getId(), individualExercises);
 
         // 2nd: fetch participations, submissions and results for team exercises
         var teamParticipations = findByStudentIdAndTeamExercisesWithEagerLegalSubmissionsResult(user.getId(), teamExercises);
