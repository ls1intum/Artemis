package de.tum.in.www1.artemis.repository;

import static org.springframework.data.jpa.repository.EntityGraph.EntityGraphType.LOAD;

import java.util.List;
import java.util.Optional;
import java.util.Set;

import org.springframework.data.jpa.repository.EntityGraph;
import org.springframework.data.jpa.repository.JpaRepository;
import org.springframework.data.jpa.repository.Query;
import org.springframework.data.repository.query.Param;
import org.springframework.stereotype.Repository;

import de.tum.in.www1.artemis.domain.Exercise;
import de.tum.in.www1.artemis.domain.participation.StudentParticipation;

/**
 * Spring Data JPA repository for the Participation entity.
 */
@SuppressWarnings("unused")
@Repository
public interface StudentParticipationRepository extends JpaRepository<StudentParticipation, Long> {

    List<StudentParticipation> findByExerciseId(@Param("exerciseId") Long exerciseId);

    boolean existsByExerciseId(@Param("exerciseId") Long exerciseId);

    @Query("select distinct participation from StudentParticipation participation left join fetch participation.results r where participation.exercise.course.id = :#{#courseId} and (r.rated is null or r.rated = true)")
    List<StudentParticipation> findByCourseIdWithEagerRatedResults(@Param("courseId") Long courseId);

    Optional<StudentParticipation> findByExerciseIdAndStudentLogin(Long exerciseId, String username);

    @EntityGraph(type = LOAD, attributePaths = "results")
    Optional<StudentParticipation> findWithEagerResultsByExerciseIdAndStudentLogin(Long exerciseId, String username);

    @EntityGraph(type = LOAD, attributePaths = "submissions")
    Optional<StudentParticipation> findWithEagerSubmissionsByExerciseIdAndStudentLogin(Long exerciseId, String username);

    @Query("select distinct participation from StudentParticipation participation left join fetch participation.submissions s left join fetch s.result where participation.exercise.id = :#{#exerciseId}")
    List<StudentParticipation> findByExerciseIdWithEagerSubmissionsResult(@Param("exerciseId") Long exerciseId);

    @Query("select distinct participation from StudentParticipation participation left join fetch participation.submissions s left join fetch s.result r left join fetch r.assessor where participation.exercise.id = :#{#exerciseId}")
    List<StudentParticipation> findByExerciseIdWithEagerSubmissionsResultAssessor(@Param("exerciseId") Long exerciseId);

    /**
     * Get all participations for an exercise with each latest result (determined by id).
     * If there is no latest result (= no result at all), the participation will still be included in the returned ResultSet, but will have an empty Result array.
     *
     * @param exerciseId Exercise id.
     * @return participations for exercise.
     */
    @Query("select distinct participation from StudentParticipation participation left join fetch participation.results result where participation.exercise.id = :#{#exerciseId} and (result.id = (select max(id) from participation.results) or result is null)")
    List<StudentParticipation> findByExerciseIdWithLatestResult(@Param("exerciseId") Long exerciseId);

    @Query("select distinct participation from StudentParticipation participation left join fetch participation.results left join fetch participation.submissions where participation.exercise.id = :#{#exerciseId} and participation.student.id = :#{#studentId}")
    List<StudentParticipation> findByExerciseIdAndStudentIdWithEagerResultsAndSubmissions(@Param("exerciseId") Long exerciseId, @Param("studentId") Long studentId);

    @Query("select distinct participation from StudentParticipation participation left join fetch participation.results as par left join fetch par.feedbacks where participation.exercise.id = :#{#exerciseId} and participation.student.id = :#{#studentId} and (par.id = (select max(id) from participation.results) or par.id = null)")
    Optional<StudentParticipation> findByExerciseIdAndStudentIdWithLatestResult(@Param("exerciseId") Long exerciseId, @Param("studentId") Long studentId);

    /**
     * Find all participations of submissions that are submitted and do not already have a manual result. No manual result means that no user has started an assessment for the
     * corresponding submission yet.
     *
     * If a student can have multiple submissions per exercise type, the latest submission (by id) will be returned.
     *
     * @param exerciseId the exercise id the participations should belong to
     * @return a list of participations including their submitted submissions that do not have a manual result
     */
    @Query("select distinct participation from Participation participation left join fetch participation.results r left join fetch participation.submissions submission left join fetch submission.result result where participation.exercise.id = :#{#exerciseId} and not exists (select prs from participation.results prs where prs.assessmentType = 'MANUAL') and submission.submitted = true and submission.id = (select max(id) from participation.submissions)")
    List<StudentParticipation> findByExerciseIdWithLatestSubmissionWithoutManualResults(@Param("exerciseId") Long exerciseId);

    @Query("select distinct participation from StudentParticipation participation left join fetch participation.results where participation.id = :#{#participationId}")
    Optional<StudentParticipation> findByIdWithEagerResults(@Param("participationId") Long participationId);

    /**
     * Find the participation with the given id. Additionally, load all the submissions and results of the participation from the database. Returns an empty Optional if the
     * participation could not be found.
     *
     * @param participationId the id of the participation
     * @return the participation with eager submissions and results or an empty Optional
     */
    @EntityGraph(type = LOAD, attributePaths = { "submissions", "submissions.result", "results" })
    Optional<StudentParticipation> findWithEagerSubmissionsAndResultsById(Long participationId);

    /**
     * Find the participation with the given id. Additionally, load all the submissions and results of the participation from the database.
     * Further, load the exercise and its course. Returns an empty Optional if the participation could not be found.
     *
     * @param participationId the id of the participation
     * @return the participation with eager submissions, results, exercise and course or an empty Optional
     */
<<<<<<< HEAD
    @EntityGraph(attributePaths = { "submissions", "submissions.result", "submissions.result.feedbacks", "results", "exercise", "exercise.course" })
=======
    @EntityGraph(type = LOAD, attributePaths = { "submissions", "submissions.result", "results", "exercise", "exercise.course" })
>>>>>>> 293551e6
    Optional<StudentParticipation> findWithEagerSubmissionsAndResultsAndExerciseAndCourseById(Long participationId);

    @EntityGraph(type = LOAD, attributePaths = { "submissions", "results", "results.assessor" })
    Optional<StudentParticipation> findWithEagerSubmissionsAndResultsAssessorsById(Long participationId);

    @EntityGraph(type = LOAD, attributePaths = { "submissions", "submissions.result", "submissions.result.assessor" })
    List<StudentParticipation> findAllWithEagerSubmissionsAndEagerResultsAndEagerAssessorByExerciseId(long exerciseId);

    @Query("SELECT DISTINCT participation FROM StudentParticipation participation LEFT JOIN FETCH participation.exercise e LEFT JOIN FETCH e.course WHERE participation.id = :#{#participationId}")
    StudentParticipation findOneByIdWithEagerExerciseAndEagerCourse(@Param("participationId") Long participationId);

    @Query("SELECT DISTINCT participation FROM StudentParticipation participation LEFT JOIN FETCH participation.results LEFT JOIN FETCH participation.exercise e LEFT JOIN FETCH e.course WHERE participation.id = :#{#participationId}")
    StudentParticipation findOneByIdWithEagerResultsAndExerciseAndEagerCourse(@Param("participationId") Long participationId);

    @Query("select distinct p from StudentParticipation p left join fetch p.submissions s left join fetch s.result r where p.student.id = :#{#studentId} and p.exercise in :#{#exercises}")
    List<StudentParticipation> findByStudentIdAndExerciseWithEagerSubmissionsResult(@Param("studentId") Long studentId, @Param("exercises") Set<Exercise> exercises);

    @EntityGraph(type = LOAD, attributePaths = { "submissions", "submissions.result", "submissions.result.assessor" })
    @Query("select distinct p from StudentParticipation p left join fetch p.submissions s where p.exercise.id = :#{#exerciseId} and (s.result.assessor.id = :#{#assessorId} and s.id = (select max(id) from p.submissions) or s.id = null)")
    List<StudentParticipation> findWithLatestSubmissionByExerciseAndAssessor(@Param("exerciseId") Long exerciseId, @Param("assessorId") Long assessorId);

    /**
     * Count the number of submissions for each participation in a given exercise.
     *
     * @param exerciseId the id of the exercise for which to consider participations
     * @return Tuples of participation ids and number of submissions per participation
     */
    @Query("select participation.id, count(submissions) from StudentParticipation participation left join participation.submissions submissions where participation.exercise.id = :#{#exerciseId} group by participation.id")
    List<long[]> countSubmissionsPerParticipationByExerciseId(@Param("exerciseId") long exerciseId);
}<|MERGE_RESOLUTION|>--- conflicted
+++ resolved
@@ -91,11 +91,7 @@
      * @param participationId the id of the participation
      * @return the participation with eager submissions, results, exercise and course or an empty Optional
      */
-<<<<<<< HEAD
-    @EntityGraph(attributePaths = { "submissions", "submissions.result", "submissions.result.feedbacks", "results", "exercise", "exercise.course" })
-=======
-    @EntityGraph(type = LOAD, attributePaths = { "submissions", "submissions.result", "results", "exercise", "exercise.course" })
->>>>>>> 293551e6
+    @EntityGraph(type = LOAD, attributePaths = { "submissions", "submissions.result", "submissions.result.feedbacks", "results", "exercise", "exercise.course" })
     Optional<StudentParticipation> findWithEagerSubmissionsAndResultsAndExerciseAndCourseById(Long participationId);
 
     @EntityGraph(type = LOAD, attributePaths = { "submissions", "results", "results.assessor" })
