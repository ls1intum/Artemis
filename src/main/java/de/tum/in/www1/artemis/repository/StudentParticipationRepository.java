--- conflicted
+++ resolved
@@ -389,12 +389,8 @@
             LEFT JOIN FETCH s.results r
             LEFT JOIN FETCH r.feedbacks
             WHERE p.exercise.id = :#{#exerciseId}
-<<<<<<< HEAD
             AND (p.individualDueDate IS NULL OR p.individualDueDate <= :now)
-=======
-            AND (p.individualDueDate IS NULL OR p.individualDueDate <= :#{#now})
             AND p.testRun = false
->>>>>>> 7a8145a1
             AND NOT EXISTS
                 (SELECT prs FROM p.results prs
                     WHERE prs.assessmentType IN ('MANUAL', 'SEMI_AUTOMATIC'))
