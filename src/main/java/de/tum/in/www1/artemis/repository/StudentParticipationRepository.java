package de.tum.in.www1.artemis.repository;

import static org.springframework.data.jpa.repository.EntityGraph.EntityGraphType.LOAD;

import java.util.List;
import java.util.Optional;
import java.util.Set;

import org.springframework.data.jpa.repository.EntityGraph;
import org.springframework.data.jpa.repository.JpaRepository;
import org.springframework.data.jpa.repository.Query;
import org.springframework.data.repository.query.Param;
import org.springframework.stereotype.Repository;

import de.tum.in.www1.artemis.domain.Exercise;
import de.tum.in.www1.artemis.domain.participation.StudentParticipation;

/**
 * Spring Data JPA repository for the Participation entity.
 */
@SuppressWarnings("unused")
@Repository
public interface StudentParticipationRepository extends JpaRepository<StudentParticipation, Long> {

    List<StudentParticipation> findByExerciseId(@Param("exerciseId") Long exerciseId);

    boolean existsByExerciseId(@Param("exerciseId") Long exerciseId);

    @Query("select distinct participation from StudentParticipation participation left join fetch participation.results r where participation.exercise.course.id = :#{#courseId} and (r.rated is null or r.rated = true)")
    List<StudentParticipation> findByCourseIdWithEagerRatedResults(@Param("courseId") Long courseId);

    Optional<StudentParticipation> findByExerciseIdAndStudentLogin(Long exerciseId, String username);

<<<<<<< HEAD
    Optional<StudentParticipation> findByExerciseIdAndTeamShortName(Long exerciseId, String teamShortName);

    @EntityGraph(attributePaths = "results")
    Optional<StudentParticipation> findWithEagerResultsByExerciseIdAndStudentLogin(Long exerciseId, String username);

    @EntityGraph(attributePaths = "results")
    Optional<StudentParticipation> findWithEagerResultsByExerciseIdAndTeamShortName(Long exerciseId, String teamShortName);

    @EntityGraph(attributePaths = "submissions")
=======
    @EntityGraph(type = LOAD, attributePaths = "results")
    Optional<StudentParticipation> findWithEagerResultsByExerciseIdAndStudentLogin(Long exerciseId, String username);

    @EntityGraph(type = LOAD, attributePaths = "submissions")
>>>>>>> 293551e6
    Optional<StudentParticipation> findWithEagerSubmissionsByExerciseIdAndStudentLogin(Long exerciseId, String username);

    @EntityGraph(attributePaths = "submissions")
    Optional<StudentParticipation> findWithEagerSubmissionsByExerciseIdAndTeamShortName(Long exerciseId, String teamShortName);

    @Query("select distinct participation from StudentParticipation participation left join fetch participation.submissions s left join fetch s.result where participation.exercise.id = :#{#exerciseId}")
    List<StudentParticipation> findByExerciseIdWithEagerSubmissionsResult(@Param("exerciseId") Long exerciseId);

    @Query("select distinct participation from StudentParticipation participation left join fetch participation.submissions s left join fetch s.result r left join fetch r.assessor where participation.exercise.id = :#{#exerciseId}")
    List<StudentParticipation> findByExerciseIdWithEagerSubmissionsResultAssessor(@Param("exerciseId") Long exerciseId);

    /**
     * Get all participations for an exercise with each latest result (determined by id).
     * If there is no latest result (= no result at all), the participation will still be included in the returned ResultSet, but will have an empty Result array.
     *
     * @param exerciseId Exercise id.
     * @return participations for exercise.
     */
    @Query("select distinct participation from StudentParticipation participation left join fetch participation.results result where participation.exercise.id = :#{#exerciseId} and (result.id = (select max(id) from participation.results) or result is null)")
    List<StudentParticipation> findByExerciseIdWithLatestResult(@Param("exerciseId") Long exerciseId);

    @Query("select distinct participation from StudentParticipation participation left join fetch participation.results left join fetch participation.submissions where participation.exercise.id = :#{#exerciseId} and participation.student.id = :#{#studentId}")
    List<StudentParticipation> findByExerciseIdAndStudentIdWithEagerResultsAndSubmissions(@Param("exerciseId") Long exerciseId, @Param("studentId") Long studentId);

    @Query("select distinct participation from StudentParticipation participation left join fetch participation.results as par left join fetch par.feedbacks where participation.exercise.id = :#{#exerciseId} and participation.student.id = :#{#studentId} and (par.id = (select max(id) from participation.results) or par.id = null)")
    Optional<StudentParticipation> findByExerciseIdAndStudentIdWithLatestResult(@Param("exerciseId") Long exerciseId, @Param("studentId") Long studentId);

    @Query("select distinct participation from StudentParticipation participation left join fetch participation.results left join fetch participation.submissions where participation.exercise.id = :#{#exerciseId} and participation.team.id = :#{#teamId}")
    List<StudentParticipation> findByExerciseIdAndTeamIdWithEagerResultsAndSubmissions(@Param("exerciseId") Long exerciseId, @Param("teamId") Long teamId);

    @Query("select distinct participation from StudentParticipation participation left join fetch participation.results as par left join fetch par.feedbacks where participation.exercise.id = :#{#exerciseId} and participation.team.id = :#{#teamId} and (par.id = (select max(id) from participation.results) or par.id = null)")
    Optional<StudentParticipation> findByExerciseIdAndTeamIdWithLatestResult(@Param("exerciseId") Long exerciseId, @Param("teamId") Long teamId);

    /**
     * Find all participations of submissions that are submitted and do not already have a manual result. No manual result means that no user has started an assessment for the
     * corresponding submission yet.
     *
     * If a student can have multiple submissions per exercise type, the latest submission (by id) will be returned.
     *
     * @param exerciseId the exercise id the participations should belong to
     * @return a list of participations including their submitted submissions that do not have a manual result
     */
    @Query("select distinct participation from Participation participation left join fetch participation.submissions submission left join fetch submission.result result where participation.exercise.id = :#{#exerciseId} and not exists (select prs from participation.results prs where prs.assessmentType = 'MANUAL') and submission.submitted = true and submission.id = (select max(id) from participation.submissions)")
    List<StudentParticipation> findByExerciseIdWithLatestSubmissionWithoutManualResults(@Param("exerciseId") Long exerciseId);

    @Query("select distinct participation from StudentParticipation participation left join fetch participation.results where participation.id = :#{#participationId}")
    Optional<StudentParticipation> findByIdWithEagerResults(@Param("participationId") Long participationId);

    /**
     * Find the participation with the given id. Additionally, load all the submissions and results of the participation from the database. Returns an empty Optional if the
     * participation could not be found.
     *
     * @param participationId the id of the participation
     * @return the participation with eager submissions and results or an empty Optional
     */
    @EntityGraph(type = LOAD, attributePaths = { "submissions", "submissions.result", "results" })
    Optional<StudentParticipation> findWithEagerSubmissionsAndResultsById(Long participationId);

    /**
     * Find the participation with the given id. Additionally, load all the submissions and results of the participation from the database.
     * Further, load the exercise and its course. Returns an empty Optional if the participation could not be found.
     *
     * @param participationId the id of the participation
     * @return the participation with eager submissions, results, exercise and course or an empty Optional
     */
    @EntityGraph(type = LOAD, attributePaths = { "submissions", "submissions.result", "results", "exercise", "exercise.course" })
    Optional<StudentParticipation> findWithEagerSubmissionsAndResultsAndExerciseAndCourseById(Long participationId);

    @EntityGraph(type = LOAD, attributePaths = { "submissions", "results", "results.assessor" })
    Optional<StudentParticipation> findWithEagerSubmissionsAndResultsAssessorsById(Long participationId);

    @EntityGraph(type = LOAD, attributePaths = { "submissions", "submissions.result", "submissions.result.assessor" })
    List<StudentParticipation> findAllWithEagerSubmissionsAndEagerResultsAndEagerAssessorByExerciseId(long exerciseId);

    @Query("SELECT DISTINCT participation FROM StudentParticipation participation LEFT JOIN FETCH participation.exercise e LEFT JOIN FETCH e.course WHERE participation.id = :#{#participationId}")
    StudentParticipation findOneByIdWithEagerExerciseAndEagerCourse(@Param("participationId") Long participationId);

    @Query("SELECT DISTINCT participation FROM StudentParticipation participation LEFT JOIN FETCH participation.results LEFT JOIN FETCH participation.exercise e LEFT JOIN FETCH e.course WHERE participation.id = :#{#participationId}")
    StudentParticipation findOneByIdWithEagerResultsAndExerciseAndEagerCourse(@Param("participationId") Long participationId);

    @Query("select distinct p from StudentParticipation p left join fetch p.submissions s left join fetch s.result r where p.student.id = :#{#studentId} and p.exercise in :#{#exercises}")
    List<StudentParticipation> findByStudentIdAndExerciseWithEagerSubmissionsResult(@Param("studentId") Long studentId, @Param("exercises") Set<Exercise> exercises);

<<<<<<< HEAD
    @Query("select distinct p from StudentParticipation p left join fetch p.submissions s left join fetch s.result r where p.team.id = :#{#teamId} and p.exercise in :#{#exercises}")
    List<StudentParticipation> findByTeamIdAndExerciseWithEagerSubmissionsResult(@Param("teamId") Long teamId, @Param("exercises") Set<Exercise> exercises);

    @EntityGraph(attributePaths = { "submissions", "submissions.result", "submissions.result.assessor" })
=======
    @EntityGraph(type = LOAD, attributePaths = { "submissions", "submissions.result", "submissions.result.assessor" })
>>>>>>> 293551e6
    @Query("select distinct p from StudentParticipation p left join fetch p.submissions s where p.exercise.id = :#{#exerciseId} and (s.result.assessor.id = :#{#assessorId} and s.id = (select max(id) from p.submissions) or s.id = null)")
    List<StudentParticipation> findWithLatestSubmissionByExerciseAndAssessor(@Param("exerciseId") Long exerciseId, @Param("assessorId") Long assessorId);

    /**
     * Count the number of submissions for each participation in a given exercise.
     *
     * @param exerciseId the id of the exercise for which to consider participations
     * @return Tuples of participation ids and number of submissions per participation
     */
    @Query("select participation.id, count(submissions) from StudentParticipation participation left join participation.submissions submissions where participation.exercise.id = :#{#exerciseId} group by participation.id")
    List<long[]> countSubmissionsPerParticipationByExerciseId(@Param("exerciseId") long exerciseId);
}<|MERGE_RESOLUTION|>--- conflicted
+++ resolved
@@ -31,25 +31,18 @@
 
     Optional<StudentParticipation> findByExerciseIdAndStudentLogin(Long exerciseId, String username);
 
-<<<<<<< HEAD
     Optional<StudentParticipation> findByExerciseIdAndTeamShortName(Long exerciseId, String teamShortName);
 
-    @EntityGraph(attributePaths = "results")
-    Optional<StudentParticipation> findWithEagerResultsByExerciseIdAndStudentLogin(Long exerciseId, String username);
-
-    @EntityGraph(attributePaths = "results")
-    Optional<StudentParticipation> findWithEagerResultsByExerciseIdAndTeamShortName(Long exerciseId, String teamShortName);
-
-    @EntityGraph(attributePaths = "submissions")
-=======
     @EntityGraph(type = LOAD, attributePaths = "results")
     Optional<StudentParticipation> findWithEagerResultsByExerciseIdAndStudentLogin(Long exerciseId, String username);
 
+    @EntityGraph(type = LOAD, attributePaths = "results")
+    Optional<StudentParticipation> findWithEagerResultsByExerciseIdAndTeamShortName(Long exerciseId, String teamShortName);
+
     @EntityGraph(type = LOAD, attributePaths = "submissions")
->>>>>>> 293551e6
     Optional<StudentParticipation> findWithEagerSubmissionsByExerciseIdAndStudentLogin(Long exerciseId, String username);
 
-    @EntityGraph(attributePaths = "submissions")
+    @EntityGraph(type = LOAD, attributePaths = "submissions")
     Optional<StudentParticipation> findWithEagerSubmissionsByExerciseIdAndTeamShortName(Long exerciseId, String teamShortName);
 
     @Query("select distinct participation from StudentParticipation participation left join fetch participation.submissions s left join fetch s.result where participation.exercise.id = :#{#exerciseId}")
@@ -130,14 +123,10 @@
     @Query("select distinct p from StudentParticipation p left join fetch p.submissions s left join fetch s.result r where p.student.id = :#{#studentId} and p.exercise in :#{#exercises}")
     List<StudentParticipation> findByStudentIdAndExerciseWithEagerSubmissionsResult(@Param("studentId") Long studentId, @Param("exercises") Set<Exercise> exercises);
 
-<<<<<<< HEAD
     @Query("select distinct p from StudentParticipation p left join fetch p.submissions s left join fetch s.result r where p.team.id = :#{#teamId} and p.exercise in :#{#exercises}")
     List<StudentParticipation> findByTeamIdAndExerciseWithEagerSubmissionsResult(@Param("teamId") Long teamId, @Param("exercises") Set<Exercise> exercises);
 
-    @EntityGraph(attributePaths = { "submissions", "submissions.result", "submissions.result.assessor" })
-=======
     @EntityGraph(type = LOAD, attributePaths = { "submissions", "submissions.result", "submissions.result.assessor" })
->>>>>>> 293551e6
     @Query("select distinct p from StudentParticipation p left join fetch p.submissions s where p.exercise.id = :#{#exerciseId} and (s.result.assessor.id = :#{#assessorId} and s.id = (select max(id) from p.submissions) or s.id = null)")
     List<StudentParticipation> findWithLatestSubmissionByExerciseAndAssessor(@Param("exerciseId") Long exerciseId, @Param("assessorId") Long assessorId);
 
