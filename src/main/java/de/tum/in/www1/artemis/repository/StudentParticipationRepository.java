package de.tum.in.www1.artemis.repository;

import static org.springframework.data.jpa.repository.EntityGraph.EntityGraphType.LOAD;

import java.time.ZonedDateTime;
import java.util.*;
import java.util.stream.Collectors;
import java.util.stream.Stream;

import javax.validation.constraints.NotNull;

import org.springframework.data.domain.Page;
import org.springframework.data.domain.Pageable;
import org.springframework.data.jpa.repository.EntityGraph;
import org.springframework.data.jpa.repository.JpaRepository;
import org.springframework.data.jpa.repository.Query;
import org.springframework.data.repository.query.Param;
import org.springframework.stereotype.Repository;

import de.tum.in.www1.artemis.domain.Exercise;
import de.tum.in.www1.artemis.domain.Result;
import de.tum.in.www1.artemis.domain.Submission;
import de.tum.in.www1.artemis.domain.User;
import de.tum.in.www1.artemis.domain.enumeration.AssessmentType;
import de.tum.in.www1.artemis.domain.enumeration.ExerciseMode;
import de.tum.in.www1.artemis.domain.exam.ExerciseGroup;
import de.tum.in.www1.artemis.domain.exam.StudentExam;
import de.tum.in.www1.artemis.domain.participation.StudentParticipation;
import de.tum.in.www1.artemis.domain.quiz.QuizSubmittedAnswerCount;
import de.tum.in.www1.artemis.web.rest.errors.EntityNotFoundException;

/**
 * Spring Data JPA repository for the Participation entity.
 */
@SuppressWarnings("unused")
@Repository
public interface StudentParticipationRepository extends JpaRepository<StudentParticipation, Long> {

    Set<StudentParticipation> findByExerciseId(@Param("exerciseId") Long exerciseId);

    boolean existsByExerciseId(@Param("exerciseId") Long exerciseId);

    @Query("""
            SELECT DISTINCT p FROM StudentParticipation p LEFT JOIN FETCH p.results r
            WHERE p.exercise.course.id = :#{#courseId}
                AND (r.rated IS NULL OR r.rated = true)
            """)
    List<StudentParticipation> findByCourseIdWithEagerRatedResults(@Param("courseId") Long courseId);

    @Query("""
            SELECT DISTINCT p FROM StudentParticipation p
            LEFT JOIN FETCH p.results r
            LEFT JOIN p.team.students ts
            WHERE p.exercise.course.id = :courseId
                AND (p.student.id = :studentId OR ts.id = :studentId)
                AND (r.rated IS NULL OR r.rated = true)
            """)
    List<StudentParticipation> findByCourseIdAndStudentIdWithEagerRatedResults(@Param("courseId") Long courseId, @Param("studentId") Long studentId);

    @Query("""
            SELECT DISTINCT p FROM StudentParticipation p
            LEFT JOIN FETCH p.submissions s
            LEFT JOIN FETCH s.results r
            WHERE p.testRun = false
                AND p.exercise.exerciseGroup.exam.id = :#{#examId}
                AND r.rated = true
                AND (s.type <> 'ILLEGAL' OR s.type IS NULL)
            """)
    List<StudentParticipation> findByExamIdWithEagerLegalSubmissionsRatedResults(@Param("examId") Long examId);

    @Query("""
            SELECT DISTINCT p FROM StudentParticipation p
            WHERE p.exercise.course.id = :#{#courseId}
            AND p.team.shortName = :#{#teamShortName}
            """)
    List<StudentParticipation> findAllByCourseIdAndTeamShortName(@Param("courseId") Long courseId, @Param("teamShortName") String teamShortName);

    List<StudentParticipation> findByTeamId(Long teamId);

    @EntityGraph(type = LOAD, attributePaths = "results")
    Optional<StudentParticipation> findWithEagerResultsByExerciseIdAndStudentLoginAndTestRun(Long exerciseId, String username, boolean testRun);

    @EntityGraph(type = LOAD, attributePaths = "results")
    Optional<StudentParticipation> findWithEagerResultsByExerciseIdAndTeamId(Long exerciseId, Long teamId);

    @Query("""
            SELECT DISTINCT p FROM StudentParticipation p
            WHERE p.exercise.id = :#{#exerciseId}
                AND p.student.login = :#{#username}
            """)
    Optional<StudentParticipation> findByExerciseIdAndStudentLogin(@Param("exerciseId") Long exerciseId, @Param("username") String username);

    @Query("""
            SELECT DISTINCT p FROM StudentParticipation p
            LEFT JOIN FETCH p.submissions s
            WHERE p.exercise.id = :#{#exerciseId}
                AND p.student.login = :#{#username}
                AND (s.type <> 'ILLEGAL' OR s.type IS NULL)
                AND p.testRun = :#{#testRun}
            """)
    Optional<StudentParticipation> findWithEagerLegalSubmissionsByExerciseIdAndStudentLoginAndTestRun(@Param("exerciseId") Long exerciseId, @Param("username") String username,
            @Param("testRun") boolean testRun);

    @Query("""
            SELECT DISTINCT p FROM StudentParticipation p
            where p.exercise.id = :#{#exerciseId}
                AND p.team.id = :#{#teamId}
            """)
    Optional<StudentParticipation> findOneByExerciseIdAndTeamId(@Param("exerciseId") Long exerciseId, @Param("teamId") Long teamId);

    @Query("""
            SELECT DISTINCT p FROM StudentParticipation p
            LEFT JOIN FETCH p.submissions s
            where p.exercise.id = :#{#exerciseId}
                AND p.team.id = :#{#teamId}
                AND (s.type <> 'ILLEGAL' OR s.type IS NULL)
            """)
    Optional<StudentParticipation> findWithEagerLegalSubmissionsByExerciseIdAndTeamId(@Param("exerciseId") Long exerciseId, @Param("teamId") Long teamId);

    @Query("""
            SELECT DISTINCT p FROM StudentParticipation p
            LEFT JOIN FETCH p.submissions s
            LEFT JOIN FETCH s.results
            WHERE p.exercise.id = :#{#exerciseId}
            AND p.testRun = :#{#testRun}
            AND (s.type <> 'ILLEGAL' OR s.type IS NULL)
            """)
    List<StudentParticipation> findByExerciseIdAndTestRunWithEagerLegalSubmissionsResult(@Param("exerciseId") Long exerciseId, @Param("testRun") boolean testRun);

    @Query("""
            SELECT DISTINCT p FROM StudentParticipation p
            LEFT JOIN FETCH p.submissions s
            LEFT JOIN FETCH s.results r
            LEFT JOIN FETCH r.assessor
            WHERE p.exercise.id = :#{#exerciseId}
            AND p.testRun = :#{#testRun}
            """)
    List<StudentParticipation> findByExerciseIdAndTestRunWithEagerSubmissionsResultAssessor(@Param("exerciseId") Long exerciseId, @Param("testRun") boolean testRun);

    @Query("""
            SELECT DISTINCT p FROM StudentParticipation p
            LEFT JOIN FETCH p.submissions s
            LEFT JOIN FETCH s.results r
            LEFT JOIN FETCH r.assessor
            LEFT JOIN FETCH r.feedbacks
            WHERE p.exercise.id = :#{#exerciseId}
            AND p.testRun = :#{#testRun}
            """)
    List<StudentParticipation> findByExerciseIdAndTestRunWithEagerSubmissionsResultAssessorFeedbacks(@Param("exerciseId") Long exerciseId, @Param("testRun") boolean testRun);

    @Query("""
            SELECT DISTINCT p FROM StudentParticipation p
            LEFT JOIN FETCH p.submissions s
            LEFT JOIN FETCH s.results r
            LEFT JOIN FETCH r.feedbacks
            WHERE p.exercise.id = :#{#exerciseId}
            AND p.student.id = :#{#studentId}
            AND p.testRun = :#{#testRun}
            """)
    Optional<StudentParticipation> findByExerciseIdAndStudentIdAndTestRunWithEagerSubmissionsResultsFeedbacks(@Param("exerciseId") Long exerciseId,
            @Param("studentId") Long studentId, @Param("testRun") boolean testRun);

    default StudentParticipation findByExerciseIdAndStudentIdAndTestRunWithEagerSubmissionsResultsFeedbacksElseThrow(Long exerciseId, Long studentId, boolean testRun) {
        return findByExerciseIdAndStudentIdAndTestRunWithEagerSubmissionsResultsFeedbacks(exerciseId, studentId, testRun)
                .orElseThrow(() -> new EntityNotFoundException("Student Participation", exerciseId + "-" + studentId));
    }

    /**
     * Get all participations for an exercise with each latest result (determined by id).
     * If there is no latest result (= no result at all), the participation will still be included in the returned ResultSet, but will have an empty Result array.
     *
     * @param exerciseId Exercise id.
     * @param testRun flag that determines if the found participations should be testRuns or not
     * @return participations for exercise.
     */
    @Query("""
            SELECT DISTINCT p FROM StudentParticipation p
            LEFT JOIN FETCH p.results r
            LEFT JOIN FETCH r.submission s
            WHERE p.exercise.id = :#{#exerciseId}
                AND p.testRun = :#{#testRun}
                AND (r.id = (
                    SELECT max(id) FROM p.results)
                    OR r IS NULL)
            """)
<<<<<<< HEAD
    Set<StudentParticipation> findByExerciseIdWithLatestResult(@Param("exerciseId") Long exerciseId);
=======
    List<StudentParticipation> findByExerciseIdAndTestRunWithLatestResult(@Param("exerciseId") Long exerciseId, @Param("testRun") boolean testRun);
>>>>>>> ec8c2778

    @Query("""
            SELECT DISTINCT p FROM StudentParticipation p
            LEFT JOIN FETCH p.results r
            LEFT JOIN FETCH r.submission s
            WHERE p.exercise.id = :#{#exerciseId}
                AND p.testRun = :#{#testRun}
                AND (s.type <> 'ILLEGAL' OR s.type IS NULL)
                AND r.id = (
                    SELECT max(id)
                    FROM p.results
                    WHERE completionDate IS NOT NULL
                    )
            """)
<<<<<<< HEAD
    List<StudentParticipation> findByExerciseIdWithEagerLegalSubmissionsAndLatestResultWithCompletionDate(@Param("exerciseId") Long exerciseId);

    @Query("""
            SELECT DISTINCT p FROM StudentParticipation p
            LEFT JOIN FETCH p.results r
            LEFT JOIN FETCH r.submission s
            WHERE p.exercise.id = :#{#exerciseId}
                AND p.testRun = false
                AND (r.id = (
                    SELECT max(id) FROM p.results)
                    OR r IS NULL)
            """)
    Set<StudentParticipation> findByExerciseIdWithLatestResultIgnoreTestRunSubmissions(@Param("exerciseId") Long exerciseId);
=======
    List<StudentParticipation> findByExerciseIdAndTestRunWithEagerLegalSubmissionsAndLatestResultWithCompletionDate(@Param("exerciseId") Long exerciseId,
            @Param("testRun") boolean testRun);
>>>>>>> ec8c2778

    /**
     * Get all participations for an exercise with each latest {@link AssessmentType#AUTOMATIC} result and feedbacks (determined by id).
     *
     * @param exerciseId Exercise id.
     * @return participations for exercise.
     */
    @Query("""
            select distinct p from StudentParticipation p
            left join fetch p.results r
            left join fetch r.feedbacks
            left join fetch r.submission s
            where p.exercise.id = :#{#exerciseId}
                and (r.id = (select max(pr.id) from p.results pr
                    left join pr.submission prs
                    where pr.assessmentType = 'AUTOMATIC' and (prs.type <> 'ILLEGAL' or prs.type is null)))
            """)
    List<StudentParticipation> findByExerciseIdWithLatestAutomaticResultAndFeedbacks(@Param("exerciseId") Long exerciseId);

    /**
     * Get all participations without individual due date for an exercise with each latest {@link AssessmentType#AUTOMATIC} result and feedbacks (determined by id).
     *
     * @param exerciseId Exercise id.
     * @return participations for the exercise.
     */
    default List<StudentParticipation> findByExerciseIdWithLatestAutomaticResultAndFeedbacksWithoutIndividualDueDate(Long exerciseId) {
        return findByExerciseIdWithLatestAutomaticResultAndFeedbacks(exerciseId).stream().filter(participation -> participation.getIndividualDueDate() == null).toList();
    }

    @Query("""
            select distinct p from StudentParticipation p
            left join fetch p.results r
            left join fetch r.feedbacks
            left join fetch r.submission s
            where p.id = :#{#participationId}
                and (r.id = (select max(pr.id) from p.results pr
                    left join pr.submission prs
                    where pr.assessmentType = 'AUTOMATIC' and (prs.type <> 'ILLEGAL' or prs.type is null)))
            """)
    Optional<StudentParticipation> findByIdWithLatestAutomaticResultAndFeedbacks(@Param("participationId") Long participationId);

    // Manual result can either be from type MANUAL or SEMI_AUTOMATIC
    @Query("""
            select distinct p from StudentParticipation p
            left join fetch p.results r
            left join fetch r.feedbacks
            left join fetch r.submission s
            where p.exercise.id = :#{#exerciseId}
                 and (s.type <> 'ILLEGAL' or s.type is null)
                 and (r.assessmentType = 'MANUAL' or r.assessmentType = 'SEMI_AUTOMATIC')
            """)
    List<StudentParticipation> findByExerciseIdWithManualResultAndFeedbacks(@Param("exerciseId") Long exerciseId);

    default List<StudentParticipation> findByExerciseIdWithManualResultAndFeedbacksWithoutIndividualDueDate(Long exerciseId) {
        return findByExerciseIdWithManualResultAndFeedbacks(exerciseId).stream().filter(participation -> participation.getIndividualDueDate() == null).toList();
    }

    @Query("""
            select distinct p from StudentParticipation p
            left join fetch p.results r
            left join fetch r.feedbacks
            left join fetch r.submission s
            where p.id = :#{#participationId}
                 and (s.type <> 'ILLEGAL' or s.type is null)
                 and (r.assessmentType = 'MANUAL' or r.assessmentType = 'SEMI_AUTOMATIC')
            """)
    Optional<StudentParticipation> findByIdWithManualResultAndFeedbacks(@Param("participationId") Long participationId);

    @Query("""
            select distinct p from StudentParticipation p
            left join fetch p.submissions s
            where p.exercise.id = :#{#exerciseId}
                and p.student.id = :#{#studentId}
                and (s.type <> 'ILLEGAL' or s.type is null)
            """)
    List<StudentParticipation> findByExerciseIdAndStudentIdWithEagerLegalSubmissions(@Param("exerciseId") Long exerciseId, @Param("studentId") Long studentId);

    @Query("""
            SELECT DISTINCT p
            FROM StudentParticipation p
            WHERE p.exercise.id = :#{#exerciseId} and p.student.id = :#{#studentId}
            """)
    List<StudentParticipation> findByExerciseIdAndStudentId(@Param("exerciseId") Long exerciseId, @Param("studentId") Long studentId);

    @Query("""
            select distinct p from StudentParticipation p
            left join fetch p.results
            left join fetch p.submissions s
            where p.exercise.id = :#{#exerciseId}
                and p.student.id = :#{#studentId}
                and (s.type <> 'ILLEGAL' or s.type is null)
             """)
    List<StudentParticipation> findByExerciseIdAndStudentIdWithEagerResultsAndLegalSubmissions(@Param("exerciseId") Long exerciseId, @Param("studentId") Long studentId);

    @Query("""
            select distinct p from StudentParticipation p
            left join fetch p.submissions s
            where p.exercise.id = :#{#exerciseId}
                and p.team.id = :#{#teamId}
                and (s.type <> 'ILLEGAL' or s.type is null)
            """)
    List<StudentParticipation> findByExerciseIdAndTeamIdWithEagerLegalSubmissions(@Param("exerciseId") Long exerciseId, @Param("teamId") Long teamId);

    @Query("""
            SELECT DISTINCT p
            FROM StudentParticipation p
                WHERE p.exercise.id = :#{#exerciseId} AND p.team.id = :#{#teamId}
            """)
    List<StudentParticipation> findAllByExerciseIdAndTeamId(@Param("exerciseId") Long exerciseId, @Param("teamId") Long teamId);

    @Query("""
            select distinct p from StudentParticipation p
            left join fetch p.results r
            left join fetch r.submission rs
            left join fetch p.submissions s
            where p.exercise.id = :#{#exerciseId}
                and p.team.id = :#{#teamId}
                and (s.type <> 'ILLEGAL' or s.type is null)
                and (rs.type <> 'ILLEGAL' or rs.type is null)
            """)
    List<StudentParticipation> findByExerciseIdAndTeamIdWithEagerResultsAndLegalSubmissions(@Param("exerciseId") Long exerciseId, @Param("teamId") Long teamId);

    @Query("""
            select distinct p from StudentParticipation p
            left join fetch p.results r
            left join fetch r.feedbacks
            left join fetch r.submission s
            where p.exercise.id = :#{#exerciseId}
                and p.student.id = :#{#studentId}
                and p.testRun = :#{#testRun}
                and (r.id = (select max(pr.id) from p.results pr
                        left join pr.submission prs
                        where (prs.type <> 'ILLEGAL' or prs.type is null))
                    or r.id = null)
            """)
    Optional<StudentParticipation> findByExerciseIdAndStudentIdAndTestRunWithLatestResult(@Param("exerciseId") Long exerciseId, @Param("studentId") Long studentId,
            @Param("testRun") boolean testRun);

    /**
     * Find all participations of submissions that are submitted and do not already have a manual result and do not belong to test runs.
     * No manual result means that no user has started an assessment for the corresponding submission yet.
     * <p>
     * If a student can have multiple submissions per exercise type, the latest not {@link de.tum.in.www1.artemis.domain.enumeration.SubmissionType#ILLEGAL} ILLEGAL submission (by id) will be returned.
     *
     * @param correctionRound the correction round the fetched results should belong to
     * @param exerciseId      the exercise id the participations should belong to
     * @return a list of participations including their submitted submissions that do not have a manual result
     */
    @Query("""
                SELECT DISTINCT p FROM StudentParticipation p
                LEFT JOIN FETCH p.submissions submission
                LEFT JOIN FETCH submission.results result
                LEFT JOIN FETCH result.feedbacks feedbacks
                LEFT JOIN FETCH result.assessor
                WHERE p.exercise.id = :#{#exerciseId}
                AND p.testRun = FALSE
                AND 0L = (SELECT COUNT(r2)
                                 FROM Result r2 WHERE r2.assessor IS NOT NULL
                                     AND (r2.rated IS NULL OR r2.rated = FALSE)
                                     AND r2.submission = submission)
                AND
                  :#{#correctionRound} = (SELECT COUNT(r)
                                 FROM Result r WHERE r.assessor IS NOT NULL
                                     AND r.rated = TRUE
                                     AND r.submission = submission
                                     AND r.completionDate IS NOT NULL
                                     AND r.assessmentType IN ('MANUAL', 'SEMI_AUTOMATIC')
                                     AND (p.exercise.dueDate IS NULL OR r.submission.submissionDate <= p.exercise.dueDate))
                AND :#{#correctionRound} = (SELECT COUNT (prs)
                                FROM p.results prs
                                WHERE prs.assessmentType IN ('MANUAL', 'SEMI_AUTOMATIC'))
                AND submission.submitted = true
                AND submission.id = (SELECT max(id) FROM p.submissions)
            """)
    List<StudentParticipation> findByExerciseIdWithLatestSubmissionWithoutManualResultsAndIgnoreTestRunParticipation(@Param("exerciseId") Long exerciseId,
            @Param("correctionRound") long correctionRound);

    @Query("""
            SELECT DISTINCT p FROM Participation p
            LEFT JOIN FETCH p.submissions s
            LEFT JOIN FETCH s.results r
            LEFT JOIN FETCH r.feedbacks
            WHERE p.exercise.id = :#{#exerciseId}
            AND (p.individualDueDate IS NULL OR p.individualDueDate <= :#{#now})
            AND NOT EXISTS
                (SELECT prs FROM p.results prs
                    WHERE prs.assessmentType IN ('MANUAL', 'SEMI_AUTOMATIC'))
                    AND s.submitted = true
                    AND s.id = (SELECT max(id) FROM p.submissions)
            """)
    List<StudentParticipation> findByExerciseIdWithLatestSubmissionWithoutManualResultsWithPassedIndividualDueDate(@Param("exerciseId") Long exerciseId,
            @Param("now") ZonedDateTime now);

    @Query("""
            select p from Participation p
            left join fetch p.submissions s
            where p.id = :#{#participationId} and (s.type <> 'ILLEGAL' or s.type is null)
            """)
    Optional<StudentParticipation> findWithEagerLegalSubmissionsById(@Param("participationId") Long participationId);

    @Query("""
            select p from Participation p
            left join fetch p.results r
            left join fetch r.submission
            where p.id = :#{#participationId}
            """)
    Optional<StudentParticipation> findWithEagerResultsById(@Param("participationId") Long participationId);

    @Query("""
            select p from Participation p
            left join fetch p.results r
            left join fetch r.submission rs
            left join fetch r.feedbacks
            where p.id = :#{#participationId} and (rs.type <> 'ILLEGAL' or rs.type is null)
            """)
    Optional<StudentParticipation> findWithEagerResultsAndFeedbackById(@Param("participationId") Long participationId);

    /**
     * Find the participation with the given id. Additionally, load all the submissions and results of the participation from the database. Returns an empty Optional if the
     * participation could not be found.
     *
     * @param participationId the id of the participation
     * @return the participation with eager submissions and results or an empty Optional
     */
    @Query("""
            select p from StudentParticipation p
            left join fetch p.results r
            left join fetch r.submission rs
            left join fetch p.submissions s
            left join fetch s.results
            left join p.team.students
            where p.id = :#{#participationId}
                and (s.type <> 'ILLEGAL' or s.type is null)
                and (rs.type <> 'ILLEGAL' or rs.type is null)
            """)
    Optional<StudentParticipation> findWithEagerLegalSubmissionsAndResultsById(@Param("participationId") Long participationId);

    /**
     * Find the participation with the given id. Additionally, load all the submissions and results of the participation from the database.
     * Further, load the exercise and its course. Returns an empty Optional if the participation could not be found.
     *
     * @param participationId the id of the participation
     * @return the participation with eager submissions, results, exercise and course or an empty Optional
     */
    @Query("""
            select p from StudentParticipation p
            left join fetch p.results r
            left join fetch p.submissions s
            left join fetch s.results sr
            left join fetch sr.feedbacks
            left join p.team.students
            where p.id = :#{#participationId}
            """)
    Optional<StudentParticipation> findWithEagerSubmissionsResultsFeedbacksById(@Param("participationId") Long participationId);

    /**
     * Find the participation with the given id. Additionally, load all the submissions and results of the participation from the database.
     * Further, load the exercise and its course. Returns an empty Optional if the participation could not be found.
     * <p>
     * Note: Does NOT load illegal submissions!
     *
     * @param participationId the id of the participation
     * @return the participation with eager submissions, results, exercise and course or an empty Optional
     */
    @Query("""
            select p from StudentParticipation p
            left join fetch p.results r
            left join fetch r.submission rs
            left join fetch p.submissions s
            left join fetch s.results sr
            left join fetch sr.feedbacks
            left join p.team.students
            where p.id = :#{#participationId}
                and (s.type <> 'ILLEGAL' or s.type is null)
                and (rs.type <> 'ILLEGAL' or rs.type is null)
            """)
    Optional<StudentParticipation> findWithEagerLegalSubmissionsResultsFeedbacksById(@Param("participationId") Long participationId);

    @Query("""
            select p from StudentParticipation p
            left join fetch p.results r
            left join fetch r.submission rs
            left join fetch p.submissions s
            left join fetch r.assessor
            where p.id = :#{#participationId}
                and (s.type <> 'ILLEGAL' or s.type is null)
                and (rs.type <> 'ILLEGAL' or rs.type is null)
            """)
    Optional<StudentParticipation> findWithEagerLegalSubmissionsAndResultsAssessorsById(@Param("participationId") Long participationId);

    @EntityGraph(type = LOAD, attributePaths = { "submissions", "submissions.results", "submissions.results.assessor" })
    List<StudentParticipation> findAllWithEagerSubmissionsAndEagerResultsAndEagerAssessorByExerciseId(long exerciseId);

    @Query("""
            SELECT DISTINCT p FROM StudentParticipation p
            LEFT JOIN FETCH p.submissions s
            LEFT JOIN FETCH s.results r
            LEFT JOIN FETCH r.assessor a
            WHERE p.exercise.id = :#{#exerciseId} AND p.testRun = FALSE
            """)
    List<StudentParticipation> findAllWithEagerSubmissionsAndEagerResultsAndEagerAssessorByExerciseIdIgnoreTestRuns(@Param("exerciseId") long exerciseId);

    @Query(value = """
            SELECT p FROM StudentParticipation p
            LEFT JOIN FETCH p.submissions s
            LEFT JOIN FETCH p.results r
            WHERE p.exercise.id = :#{#exerciseId}
                  AND (p.student.firstName LIKE %:partialStudentName% OR p.student.lastName LIKE %:partialStudentName%)
                  AND r.completionDate IS NOT NULL
            """, countQuery = """
            SELECT count(p) FROM StudentParticipation p
            LEFT JOIN p.submissions s
            LEFT JOIN p.results r
            WHERE p.exercise.id = :#{#exerciseId}
                  AND (p.student.firstName LIKE %:partialStudentName% OR p.student.lastName LIKE %:partialStudentName%)
                  AND r.completionDate IS NOT NULL
            """)
    Page<StudentParticipation> findAllWithEagerSubmissionsAndEagerResultsByExerciseId(@Param("exerciseId") Long exerciseId, @Param("partialStudentName") String partialStudentName,
            Pageable pageable);

    @Query("""
            SELECT DISTINCT p FROM StudentParticipation p
            LEFT JOIN FETCH p.results r
            LEFT JOIN FETCH r.submission rs
            LEFT JOIN FETCH p.submissions s
            LEFT JOIN FETCH s.results sr
            WHERE p.exercise.id = :#{#exerciseId}
                AND (s.type <> 'ILLEGAL' or s.type is null)
                AND (rs.type <> 'ILLEGAL' or rs.type is null)
            """)
    List<StudentParticipation> findAllWithEagerLegalSubmissionsAndEagerResultsByExerciseId(@Param("exerciseId") long exerciseId);

    @Query("""
            SELECT DISTINCT p FROM StudentParticipation p
            WHERE p.student.id = :#{#studentId}
                AND p.exercise in :#{#exercises}
            """)
    List<StudentParticipation> findByStudentIdAndIndividualExercises(@Param("studentId") Long studentId, @Param("exercises") List<Exercise> exercises);

    @Query("""
            SELECT DISTINCT p FROM StudentParticipation p
            LEFT JOIN FETCH p.submissions s
            LEFT JOIN FETCH s.results r
            WHERE p.testRun = FALSE
                AND p.student.id = :#{#studentId}
                AND p.exercise in :#{#exercises}
            """)
    List<StudentParticipation> findByStudentIdAndIndividualExercisesWithEagerSubmissionsResultIgnoreTestRuns(@Param("studentId") Long studentId,
            @Param("exercises") List<Exercise> exercises);

    @Query("""
            SELECT DISTINCT p FROM StudentParticipation p
            LEFT JOIN FETCH p.submissions s
            WHERE p.testRun = FALSE
                AND p.student.id = :#{#studentId}
                AND p.exercise in :#{#exercises}
            """)
    List<StudentParticipation> findByStudentIdAndIndividualExercisesWithEagerSubmissionsIgnoreTestRuns(@Param("studentId") Long studentId,
            @Param("exercises") List<Exercise> exercises);

    @Query("""
            SELECT DISTINCT p FROM StudentParticipation p
            LEFT JOIN FETCH p.submissions s
            LEFT JOIN FETCH s.results r
            LEFT JOIN FETCH r.assessor
            WHERE p.testRun = FALSE
                AND p.student.id = :#{#studentId}
                AND p.exercise in :#{#exercises}
            """)
    List<StudentParticipation> findByStudentIdAndIndividualExercisesWithEagerSubmissionsResultAndAssessorIgnoreTestRuns(@Param("studentId") Long studentId,
            @Param("exercises") List<Exercise> exercises);

    @Query("""
            SELECT DISTINCT p FROM StudentParticipation p
            LEFT JOIN FETCH p.submissions s
            LEFT JOIN FETCH s.results r
            WHERE p.testRun = FALSE
            AND p.initializationDate = :#{#initializationDate}
                AND p.student.id = :#{#studentId}
                AND p.exercise in :#{#exercises}
            """)
    List<StudentParticipation> findParticipationsByStudentIdAndIndividualExercisesWithEagerSubmissionsResultIgnoreTestRuns(@Param("studentId") Long studentId,
            @Param("exercises") List<Exercise> exercises, @Param("initializationDate") ZonedDateTime initializationDate);

    @Query("""
            SELECT DISTINCT p FROM StudentParticipation p
            LEFT JOIN FETCH p.submissions s
            LEFT JOIN FETCH s.results r
            WHERE p.testRun = true
                AND p.student.id = :#{#studentId}
                AND p.exercise in :#{#exercises}
            """)
    List<StudentParticipation> findTestRunParticipationsByStudentIdAndIndividualExercisesWithEagerSubmissionsResult(@Param("studentId") Long studentId,
            @Param("exercises") List<Exercise> exercises);

    @Query("""
            SELECT DISTINCT p FROM StudentParticipation p
            LEFT JOIN FETCH p.submissions s
            WHERE p.testRun = true
                AND p.student.id = :#{#studentId}
                AND p.exercise in :#{#exercises}
            """)
    List<StudentParticipation> findTestRunParticipationsByStudentIdAndIndividualExercisesWithEagerSubmissions(@Param("studentId") Long studentId,
            @Param("exercises") List<Exercise> exercises);

    @Query("""
                SELECT DISTINCT p FROM StudentParticipation p
                LEFT JOIN FETCH p.submissions s
                LEFT JOIN FETCH s.results r
                LEFT JOIN FETCH p.team t
                LEFT JOIN FETCH t.students teamStudent
                    WHERE teamStudent.id = :#{#studentId}
                    AND p.exercise in :#{#exercises}
                    AND (s.type <> 'ILLEGAL' OR s.type IS NULL)
            """)
    List<StudentParticipation> findByStudentIdAndTeamExercisesWithEagerLegalSubmissionsResult(@Param("studentId") Long studentId, @Param("exercises") List<Exercise> exercises);

    @Query("""
            SELECT DISTINCT p FROM StudentParticipation p
            LEFT JOIN FETCH p.submissions s
            LEFT JOIN FETCH s.results r
            LEFT JOIN FETCH p.team t
            WHERE p.exercise.course.id = :#{#courseId}
                AND t.shortName = :#{#teamShortName}
                AND (s.type <> 'ILLEGAL' OR s.type IS NULL)
            """)
    List<StudentParticipation> findAllByCourseIdAndTeamShortNameWithEagerLegalSubmissionsResult(@Param("courseId") Long courseId, @Param("teamShortName") String teamShortName);

    /**
     * Count the number of submissions for each participation in a given exercise.
     *
     * @param exerciseId the id of the exercise for which to consider participations
     * @return Tuples of participation ids and number of submissions per participation
     */
    @Query("""
            SELECT p.id, COUNT(s) FROM StudentParticipation p
            LEFT JOIN p.submissions s
            WHERE p.exercise.id = :#{#exerciseId}
            GROUP BY p.id
            """)
    List<long[]> countSubmissionsPerParticipationByExerciseId(@Param("exerciseId") long exerciseId);

    /**
     * Count the number of submissions for each participation for a given team in a course
     *
     * @param courseId      the id of the course for which to consider participations
     * @param teamShortName the short name of the team for which to consider participations
     * @return Tuples of participation ids and number of submissions per participation
     */
    @Query("""
            SELECT p.id, COUNT(s) FROM StudentParticipation p
            LEFT JOIN p.submissions s
            WHERE p.team.shortName = :#{#teamShortName}
                AND p.exercise.course.id = :#{#courseId}
                AND (s.type <> 'ILLEGAL' OR s.type IS NULL)
            GROUP BY p.id
            """)
    List<long[]> countLegalSubmissionsPerParticipationByCourseIdAndTeamShortName(@Param("courseId") long courseId, @Param("teamShortName") String teamShortName);

    // TODO SE Improve - maybe leave out max id line?
    @Query("""
            SELECT DISTINCT p FROM StudentParticipation p
            LEFT JOIN FETCH p.submissions s
            LEFT JOIN FETCH s.results r
            WHERE p.exercise.id = :#{#exerciseId}
                AND p.testRun = FALSE
                AND s.id = (SELECT max(id) FROM p.submissions)
                AND EXISTS (SELECT s1 FROM p.submissions s1
                    WHERE s1.participation.id = p.id
                    AND s1.submitted = TRUE
                    AND (r.assessor = :#{#assessor} OR r.assessor.id IS NULL))
            """)
    List<StudentParticipation> findAllByParticipationExerciseIdAndResultAssessorAndCorrectionRoundIgnoreTestRuns(@Param("exerciseId") Long exerciseId,
            @Param("assessor") User assessor);

    @NotNull
    default StudentParticipation findByIdElseThrow(long studentParticipationId) {
        return findById(studentParticipationId).orElseThrow(() -> new EntityNotFoundException("Student Participation", studentParticipationId));
    }

    @NotNull
    default StudentParticipation findByIdWithResultsElseThrow(long participationId) {
        return findWithEagerResultsById(participationId).orElseThrow(() -> new EntityNotFoundException("StudentParticipation", participationId));
    }

    @NotNull
    default StudentParticipation findByIdWithLegalSubmissionsResultsFeedbackElseThrow(long participationId) {
        return findWithEagerLegalSubmissionsResultsFeedbacksById(participationId).orElseThrow(() -> new EntityNotFoundException("StudentParticipation", participationId));
    }

    @NotNull
    default StudentParticipation findByIdWithLegalSubmissionsElseThrow(long participationId) {
        return findWithEagerLegalSubmissionsById(participationId).orElseThrow(() -> new EntityNotFoundException("Participation", participationId));
    }

    /**
     * Get all participations belonging to exam with submissions and their relevant results.
     *
     * @param examId the id of the exam
     * @return an unmodifiable list of participations belonging to course
     */
    default List<StudentParticipation> findByExamIdWithSubmissionRelevantResult(Long examId) {
        var participations = findByExamIdWithEagerLegalSubmissionsRatedResults(examId); // without test run participations
        // filter out the participations of test runs which can only be made by instructors
        participations = participations.stream().filter(studentParticipation -> !studentParticipation.isTestRun()).toList();
        return filterParticipationsWithRelevantResults(participations, true);
    }

    /**
     * Get all participations belonging to course with relevant results.
     *
     * @param courseId the id of the course
     * @return an unmodifiable list of participations belonging to course
     */
    default List<StudentParticipation> findByCourseIdWithRelevantResult(Long courseId) {
        List<StudentParticipation> participations = findByCourseIdWithEagerRatedResults(courseId);
        return filterParticipationsWithRelevantResults(participations, false);
    }

    /**
     * filters the relevant results by removing all irrelevant ones
     *
     * @param participations     the participations to get filtered
     * @param resultInSubmission flag to indicate if the results are represented in the submission or participation
     * @return an unmodifiable list of filtered participations
     */
    private List<StudentParticipation> filterParticipationsWithRelevantResults(List<StudentParticipation> participations, boolean resultInSubmission) {

        return participations.stream()

                // Filter out participations without Students
                // These participations are used e.g. to store template and solution build plans in programming exercises
                .filter(participation -> participation.getParticipant() != null)

                // filter all irrelevant results, i.e. rated = false or no completion date or no score
                .peek(participation -> {
                    List<Result> relevantResults = new ArrayList<>();

                    // Get the results over the participation or over submissions
                    Set<Result> resultsOfParticipation;
                    if (resultInSubmission) {
                        resultsOfParticipation = participation.getSubmissions().stream().map(Submission::getLatestResult).collect(Collectors.toSet());
                    }
                    else {
                        resultsOfParticipation = participation.getResults();
                    }
                    // search for the relevant result by filtering out irrelevant results using the continue keyword
                    // this for loop is optimized for performance and thus not very easy to understand ;)
                    for (Result result : resultsOfParticipation) {
                        // this should not happen because the database call above only retrieves rated results
                        if (Boolean.FALSE.equals(result.isRated())) {
                            continue;
                        }
                        if (result.getCompletionDate() == null || result.getScore() == null) {
                            // we are only interested in results with completion date and with score
                            continue;
                        }
                        relevantResults.add(result);
                    }
                    // we take the last rated result
                    if (!relevantResults.isEmpty()) {
                        // make sure to take the latest result
                        relevantResults.sort((r1, r2) -> r2.getCompletionDate().compareTo(r1.getCompletionDate()));
                        Result correctResult = relevantResults.get(0);
                        relevantResults.clear();
                        relevantResults.add(correctResult);
                    }
                    participation.setResults(new HashSet<>(relevantResults));
                }).toList();
    }

    /**
     * Get all participations for the given studentExam and exercises combined with their submissions with a result.
     * Distinguishes between student exams and test runs and only loads the respective participations
     *
     * @param studentExam  studentExam with exercises loaded
     * @param withAssessor (only for non-test runs) if assessor should be loaded with the result
     * @return student's participations with submissions and results
     */
    default List<StudentParticipation> findByStudentExamWithEagerSubmissionsResult(StudentExam studentExam, boolean withAssessor) {
        if (studentExam.isTestRun()) {
            return findTestRunParticipationsByStudentIdAndIndividualExercisesWithEagerSubmissionsResult(studentExam.getUser().getId(), studentExam.getExercises());
        }
        else {
            if (withAssessor) {
                return findByStudentIdAndIndividualExercisesWithEagerSubmissionsResultAndAssessorIgnoreTestRuns(studentExam.getUser().getId(), studentExam.getExercises());
            }
            else {
                return findByStudentIdAndIndividualExercisesWithEagerSubmissionsResultIgnoreTestRuns(studentExam.getUser().getId(), studentExam.getExercises());
            }
        }
    }

    /**
     * Get all participations for the given studentExam and exercises combined with their submissions, but without results and assessors.
     * Distinguishes between student exams and test runs and only loads the respective participations
     *
     * @param studentExam  studentExam with exercises loaded
     * @return student's participations with submissions and results
     */
    default List<StudentParticipation> findByStudentExamWithEagerSubmissions(StudentExam studentExam) {
        if (studentExam.isTestRun()) {
            return findTestRunParticipationsByStudentIdAndIndividualExercisesWithEagerSubmissions(studentExam.getUser().getId(), studentExam.getExercises());
        }
        else {
            return findByStudentIdAndIndividualExercisesWithEagerSubmissionsIgnoreTestRuns(studentExam.getUser().getId(), studentExam.getExercises());
        }
    }

    /**
     * Gets all participation for the given studentExam for a test exam with their submissions and result.
     * As multiple participations for a test exam can exist, the link is established with studentExam.startedDate <-> participation.InitializationDate
     *
     * @param studentExam studentExam with exercises loaded
     * @return student's participations with submissions and results.
     */
    default List<StudentParticipation> findParticipationsByStudentIdAndIndividualExercisesWithEagerSubmissionsResultWithoutAssessor(StudentExam studentExam) {
        return findParticipationsByStudentIdAndIndividualExercisesWithEagerSubmissionsResultIgnoreTestRuns(studentExam.getUser().getId(), studentExam.getExercises(),
                studentExam.getStartedDate());
    }

    /**
     * Get a mapping of participation ids to the number of submission for each participation.
     *
     * @param exerciseId the id of the exercise for which to consider participations
     * @return the number of submissions per participation in the given exercise
     */
    default Map<Long, Integer> countSubmissionsPerParticipationByExerciseIdAsMap(long exerciseId) {
        return convertListOfCountsIntoMap(countSubmissionsPerParticipationByExerciseId(exerciseId));
    }

    /**
     * Get a mapping of participation ids to the number of submission for each participation.
     *
     * @param courseId      the id of the course for which to consider participations
     * @param teamShortName the short name of the team for which to consider participations
     * @return the number of submissions per participation in the given course for the team
     */
    default Map<Long, Integer> countLegalSubmissionsPerParticipationByCourseIdAndTeamShortNameAsMap(long courseId, String teamShortName) {
        return convertListOfCountsIntoMap(countLegalSubmissionsPerParticipationByCourseIdAndTeamShortName(courseId, teamShortName));
    }

    /**
     * Converts List<[participationId, submissionCount]> into Map<participationId -> submissionCount>
     *
     * @param participationIdAndSubmissionCountPairs list of pairs (participationId, submissionCount)
     * @return map of participation id to submission count
     */
    private static Map<Long, Integer> convertListOfCountsIntoMap(List<long[]> participationIdAndSubmissionCountPairs) {
        return participationIdAndSubmissionCountPairs.stream().collect(Collectors.toMap(participationIdAndSubmissionCountPair -> participationIdAndSubmissionCountPair[0], // participationId
                participationIdAndSubmissionCountPair -> Math.toIntExact(participationIdAndSubmissionCountPair[1]) // submissionCount
        ));
    }

    @Query("""
            SELECT COUNT(p) FROM StudentParticipation p
                LEFT JOIN p.exercise exercise WHERE exercise.id = :#{#exerciseId}
            AND p.testRun = false
            GROUP BY exercise.id
            """)
    Long countParticipationsIgnoreTestRunsByExerciseId(@Param("exerciseId") Long exerciseId);

    @Query("""
            SELECT COUNT(p) FROM StudentParticipation p
                LEFT JOIN p.exercise exercise WHERE exercise.id = :#{#exerciseId}
            AND p.testRun = true
            GROUP BY exercise.id
            """)
    Long countParticipationsOnlyTestRunsByExerciseId(@Param("exerciseId") Long exerciseId);

    /**
     * Adds the transient property numberOfParticipations for each exercise to
     * let instructors know which exercise has how many participations
     *
     * @param exerciseGroup exercise group for which to add transient property
     */
    default void addNumberOfExamExerciseParticipations(ExerciseGroup exerciseGroup) {
        exerciseGroup.getExercises().forEach(exercise -> {
            Long numberOfParticipations = countParticipationsIgnoreTestRunsByExerciseId(exercise.getId());
            // avoid setting to null in case not participations exist
            exercise.setNumberOfParticipations((numberOfParticipations != null) ? numberOfParticipations : 0);
        });
    }

    /**
     * Gets all the participations of the user in the given exercises
     *
     * @param user      the user to get the participations for
     * @param exercises the exercise to get the participations for
     * @return an unmodifiable list of participations of the user in the exercises
     */
    default List<StudentParticipation> getAllParticipationsOfUserInExercises(User user, Set<Exercise> exercises) {
        Map<ExerciseMode, List<Exercise>> exercisesGroupedByExerciseMode = exercises.stream().collect(Collectors.groupingBy(Exercise::getMode));
        List<Exercise> individualExercises = Objects.requireNonNullElse(exercisesGroupedByExerciseMode.get(ExerciseMode.INDIVIDUAL), List.of());
        List<Exercise> teamExercises = Objects.requireNonNullElse(exercisesGroupedByExerciseMode.get(ExerciseMode.TEAM), List.of());

        if (individualExercises.isEmpty() && teamExercises.isEmpty()) {
            return List.of();
        }

        // Note: we need two database calls here, because of performance reasons: the entity structure for team is significantly different and a combined database call
        // would lead to a SQL statement that cannot be optimized

        // 1st: fetch participations, submissions and results for individual exercises
        var individualParticipations = findByStudentIdAndIndividualExercisesWithEagerSubmissionsResultIgnoreTestRuns(user.getId(), individualExercises);

        // 2nd: fetch participations, submissions and results for team exercises
        var teamParticipations = findByStudentIdAndTeamExercisesWithEagerLegalSubmissionsResult(user.getId(), teamExercises);

        // 3rd: merge both into one list for further processing
        return Stream.concat(individualParticipations.stream(), teamParticipations.stream()).toList();
    }

    /**
     * Checks if the exercise has any test runs and sets the transient property if it does
     *
     * @param exercise - the exercise for which we check if test runs exist
     */
    default void checkTestRunsExist(Exercise exercise) {
        Long containsTestRunParticipations = countParticipationsOnlyTestRunsByExerciseId(exercise.getId());
        if (containsTestRunParticipations != null && containsTestRunParticipations > 0) {
            exercise.setTestRunParticipationsExist(Boolean.TRUE);
        }
    }

    @Query("""
            SELECT
            new de.tum.in.www1.artemis.domain.quiz.QuizSubmittedAnswerCount(
                count(a.id),
                s.id,
                p.id
            )
            FROM
                SubmittedAnswer a
                LEFT JOIN a.submission s
                LEFT JOIN s.participation p
            WHERE
                p.exercise.exerciseGroup.exam.id = :examId
            GROUP BY s.id
            """)
    List<QuizSubmittedAnswerCount> findSubmittedAnswerCountForQuizzesInExam(@Param("examId") long examId);
}<|MERGE_RESOLUTION|>--- conflicted
+++ resolved
@@ -183,11 +183,7 @@
                     SELECT max(id) FROM p.results)
                     OR r IS NULL)
             """)
-<<<<<<< HEAD
-    Set<StudentParticipation> findByExerciseIdWithLatestResult(@Param("exerciseId") Long exerciseId);
-=======
-    List<StudentParticipation> findByExerciseIdAndTestRunWithLatestResult(@Param("exerciseId") Long exerciseId, @Param("testRun") boolean testRun);
->>>>>>> ec8c2778
+    Set<StudentParticipation> findByExerciseIdAndTestRunWithLatestResult(@Param("exerciseId") Long exerciseId, @Param("testRun") boolean testRun);
 
     @Query("""
             SELECT DISTINCT p FROM StudentParticipation p
@@ -202,24 +198,8 @@
                     WHERE completionDate IS NOT NULL
                     )
             """)
-<<<<<<< HEAD
-    List<StudentParticipation> findByExerciseIdWithEagerLegalSubmissionsAndLatestResultWithCompletionDate(@Param("exerciseId") Long exerciseId);
-
-    @Query("""
-            SELECT DISTINCT p FROM StudentParticipation p
-            LEFT JOIN FETCH p.results r
-            LEFT JOIN FETCH r.submission s
-            WHERE p.exercise.id = :#{#exerciseId}
-                AND p.testRun = false
-                AND (r.id = (
-                    SELECT max(id) FROM p.results)
-                    OR r IS NULL)
-            """)
-    Set<StudentParticipation> findByExerciseIdWithLatestResultIgnoreTestRunSubmissions(@Param("exerciseId") Long exerciseId);
-=======
-    List<StudentParticipation> findByExerciseIdAndTestRunWithEagerLegalSubmissionsAndLatestResultWithCompletionDate(@Param("exerciseId") Long exerciseId,
+    Set<StudentParticipation> findByExerciseIdAndTestRunWithEagerLegalSubmissionsAndLatestResultWithCompletionDate(@Param("exerciseId") Long exerciseId,
             @Param("testRun") boolean testRun);
->>>>>>> ec8c2778
 
     /**
      * Get all participations for an exercise with each latest {@link AssessmentType#AUTOMATIC} result and feedbacks (determined by id).
