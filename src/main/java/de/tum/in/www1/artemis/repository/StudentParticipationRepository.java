package de.tum.in.www1.artemis.repository;

import static org.springframework.data.jpa.repository.EntityGraph.EntityGraphType.LOAD;

import java.util.*;
import java.util.stream.Collectors;

import javax.validation.constraints.NotNull;

import org.springframework.data.jpa.repository.EntityGraph;
import org.springframework.data.jpa.repository.JpaRepository;
import org.springframework.data.jpa.repository.Query;
import org.springframework.data.repository.query.Param;
import org.springframework.stereotype.Repository;

import de.tum.in.www1.artemis.domain.Exercise;
import de.tum.in.www1.artemis.domain.Result;
import de.tum.in.www1.artemis.domain.Submission;
import de.tum.in.www1.artemis.domain.User;
import de.tum.in.www1.artemis.domain.enumeration.AssessmentType;
import de.tum.in.www1.artemis.domain.exam.ExerciseGroup;
import de.tum.in.www1.artemis.domain.exam.StudentExam;
import de.tum.in.www1.artemis.domain.participation.StudentParticipation;
import de.tum.in.www1.artemis.web.rest.errors.EntityNotFoundException;

/**
 * Spring Data JPA repository for the Participation entity.
 */
@SuppressWarnings("unused")
@Repository
public interface StudentParticipationRepository extends JpaRepository<StudentParticipation, Long> {

    List<StudentParticipation> findByExerciseId(@Param("exerciseId") Long exerciseId);

    boolean existsByExerciseId(@Param("exerciseId") Long exerciseId);

    @Query("""
            SELECT DISTINCT p FROM StudentParticipation p LEFT JOIN FETCH p.results r
            WHERE p.exercise.course.id = :#{#courseId}
                AND (r.rated is null or r.rated = true)
                """)
    List<StudentParticipation> findByCourseIdWithEagerRatedResults(@Param("courseId") Long courseId);

    @Query("""
            SELECT DISTINCT p FROM StudentParticipation p
            LEFT JOIN FETCH p.submissions s
            LEFT JOIN FETCH s.results r
                WHERE p.testRun = false
                AND p.exercise.exerciseGroup.exam.id = :#{#examId}
                AND r.rated = true
                """)
    List<StudentParticipation> findByExamIdWithEagerSubmissionsRatedResults(@Param("examId") Long examId);

    @Query("""
            SELECT DISTINCT p FROM StudentParticipation p
            WHERE p.exercise.course.id = :#{#courseId}
            AND p.team.shortName = :#{#teamShortName}
            """)
    List<StudentParticipation> findAllByCourseIdAndTeamShortName(@Param("courseId") Long courseId, @Param("teamShortName") String teamShortName);

    List<StudentParticipation> findByTeamId(Long teamId);

    @EntityGraph(type = LOAD, attributePaths = "results")
    Optional<StudentParticipation> findWithEagerResultsByExerciseIdAndStudentLogin(Long exerciseId, String username);

    @EntityGraph(type = LOAD, attributePaths = "results")
    Optional<StudentParticipation> findWithEagerResultsByExerciseIdAndTeamId(Long exerciseId, Long teamId);

    @EntityGraph(type = LOAD, attributePaths = "submissions")
    Optional<StudentParticipation> findWithEagerSubmissionsByExerciseIdAndStudentLogin(Long exerciseId, String username);

    @EntityGraph(type = LOAD, attributePaths = "submissions")
    Optional<StudentParticipation> findWithEagerSubmissionsByExerciseIdAndTeamId(Long exerciseId, Long teamId);

    @Query("""
            SELECT DISTINCT p FROM StudentParticipation p
            LEFT JOIN FETCH p.submissions s
            LEFT JOIN FETCH s.results
            WHERE p.exercise.id = :#{#exerciseId}
                """)
    List<StudentParticipation> findByExerciseIdWithEagerSubmissionsResult(@Param("exerciseId") Long exerciseId);

    @Query("""
            SELECT DISTINCT p FROM StudentParticipation p
            LEFT JOIN FETCH p.submissions s
            LEFT JOIN FETCH s.results r
            LEFT JOIN FETCH r.assessor
            WHERE p.exercise.id = :#{#exerciseId}
                """)
    List<StudentParticipation> findByExerciseIdWithEagerSubmissionsResultAssessor(@Param("exerciseId") Long exerciseId);

    @Query("""
            SELECT DISTINCT p FROM StudentParticipation p
            LEFT JOIN FETCH p.submissions s
            LEFT JOIN FETCH s.results r
            LEFT JOIN FETCH r.assessor
            WHERE p.exercise.id = :#{#exerciseId}
            and p.testRun = false
            """)
    List<StudentParticipation> findByExerciseIdWithEagerSubmissionsResultAssessorIgnoreTestRuns(@Param("exerciseId") Long exerciseId);

    // TODO SE improve
    /**
     * Get all participations for an exercise with each latest result (determined by id).
     * If there is no latest result (= no result at all), the participation will still be included in the returned ResultSet, but will have an empty Result array.
     *
     * @param exerciseId Exercise id.
     * @return participations for exercise.
     */
    @Query("""
            SELECT DISTINCT p FROM StudentParticipation p
            LEFT JOIN FETCH p.results r
            WHERE p.exercise.id = :#{#exerciseId}
            AND (r.id = (SELECT max(id) FROM p.results) OR r is null)
            """)
    List<StudentParticipation> findByExerciseIdWithLatestResult(@Param("exerciseId") Long exerciseId);

    @Query("""
            SELECT DISTINCT p FROM StudentParticipation p
            LEFT JOIN FETCH p.results r
            WHERE p.exercise.id = :#{#exerciseId}
            and p.testRun = false
            and (r.id =
                (SELECT max(id) FROM p.results) or r is null)
            """)
    List<StudentParticipation> findByExerciseIdWithLatestResultIgnoreTestRunSubmissions(@Param("exerciseId") Long exerciseId);

    /**
     * Get all participations for an exercise with each latest {@link AssessmentType#AUTOMATIC} result and feedbacks (determined by id).
     *
     * @param exerciseId Exercise id.
     * @return participations for exercise.
     */
    @Query("""
            SELECT DISTINCT p FROM StudentParticipation p
            LEFT JOIN FETCH p.results r
            LEFT JOIN FETCH r.feedbacks
            WHERE p.exercise.id = :#{#exerciseId}
            AND (r.id =
                (SELECT max(prs.id) FROM p.results prs WHERE prs.assessmentType = 'AUTOMATIC'))
                """)
    List<StudentParticipation> findByExerciseIdWithLatestAutomaticResultAndFeedbacks(@Param("exerciseId") Long exerciseId);

    // Manual result can either be FROM type MANUAL or SEMI_AUTOMATIC
    @Query("""
            SELECT DISTINCT p FROM StudentParticipation p
            LEFT JOIN FETCH p.results r
            LEFT JOIN FETCH r.feedbacks
                WHERE p.exercise.id = :#{#exerciseId}
                AND (r.assessmentType = 'MANUAL' or r.assessmentType = 'SEMI_AUTOMATIC')
                """)
    List<StudentParticipation> findByExerciseIdWithManualResultAndFeedbacks(@Param("exerciseId") Long exerciseId);

    @Query("""
            SELECT DISTINCT p FROM StudentParticipation p
            LEFT JOIN FETCH p.submissions
                WHERE p.exercise.id = :#{#exerciseId}
                AND p.student.id = :#{#studentId}
                """)
    List<StudentParticipation> findByExerciseIdAndStudentIdWithEagerSubmissions(@Param("exerciseId") Long exerciseId, @Param("studentId") Long studentId);

    @Query("""
            SELECT DISTINCT p
            FROM StudentParticipation p
                WHERE p.exercise.id = :#{#exerciseId} and p.student.id = :#{#studentId}
            """)
    List<StudentParticipation> findByExerciseIdAndStudentId(@Param("exerciseId") Long exerciseId, @Param("studentId") Long studentId);

    @Query("""
            SELECT DISTINCT p FROM StudentParticipation p
            LEFT JOIN FETCH p.results
            LEFT JOIN FETCH p.submissions
                WHERE p.exercise.id = :#{#exerciseId}
                AND p.student.id = :#{#studentId}
            """)
    List<StudentParticipation> findByExerciseIdAndStudentIdWithEagerResultsAndSubmissions(@Param("exerciseId") Long exerciseId, @Param("studentId") Long studentId);

    @Query("""
            SELECT DISTINCT p FROM StudentParticipation p
            LEFT JOIN FETCH p.submissions
                WHERE p.exercise.id = :#{#exerciseId}
                AND p.team.id = :#{#teamId}
                """)
    List<StudentParticipation> findByExerciseIdAndTeamIdWithEagerSubmissions(@Param("exerciseId") Long exerciseId, @Param("teamId") Long teamId);

    @Query("""
            SELECT DISTINCT p
            FROM StudentParticipation p
                WHERE p.exercise.id = :#{#exerciseId} AND p.team.id = :#{#teamId}
            """)
    List<StudentParticipation> findByExerciseIdAndTeamId(@Param("exerciseId") Long exerciseId, @Param("teamId") Long teamId);

    @Query("""
            SELECT DISTINCT p FROM StudentParticipation p
            LEFT JOIN FETCH p.results
            LEFT JOIN FETCH p.submissions
                WHERE p.exercise.id = :#{#exerciseId} and p.team.id = :#{#teamId}
            """)
    List<StudentParticipation> findByExerciseIdAndTeamIdWithEagerResultsAndSubmissions(@Param("exerciseId") Long exerciseId, @Param("teamId") Long teamId);

    @Query("""
            SELECT DISTINCT p FROM StudentParticipation p
            LEFT JOIN FETCH p.results r
            LEFT JOIN FETCH r.feedbacks
            LEFT JOIN FETCH r.submission
                WHERE p.exercise.id = :#{#exerciseId}
                AND p.student.id = :#{#studentId}
                AND (r.id = (SELECT max(id) FROM p.results)
                    OR r.id = null)
            """)
    Optional<StudentParticipation> findByExerciseIdAndStudentIdWithLatestResult(@Param("exerciseId") Long exerciseId, @Param("studentId") Long studentId);

    @Query("""
            SELECT DISTINCT p FROM StudentParticipation p
            LEFT JOIN FETCH p.results r
            LEFT JOIN FETCH r.feedbacks
                WHERE p.exercise.id = :#{#exerciseId}
                AND p.team.id = :#{#teamId}
                AND (r.id = (SELECT max(id) FROM p.results)
                    OR r.id = NULL)
                """)
    Optional<StudentParticipation> findByExerciseIdAndTeamIdWithLatestResult(@Param("exerciseId") Long exerciseId, @Param("teamId") Long teamId);

    /**
     * Find all participations of submissions that are submitted and do not already have a manual result and do not belong to test runs.
     * No manual result means that no user has started an assessment for the corresponding submission yet.
     *
     * If a student can have multiple submissions per exercise type, the latest submission (by id) will be returned.
     *
     * @param correctionRound the correction round the fetched results should belong to
     * @param exerciseId      the exercise id the participations should belong to
     * @return a list of participations including their submitted submissions that do not have a manual result
     */
    @Query("""
            SELECT DISTINCT p FROM StudentParticipation p
            LEFT JOIN FETCH p.submissions submission
            LEFT JOIN FETCH submission.results result
            LEFT JOIN FETCH result.feedbacks feedbacks
            LEFT JOIN FETCH result.assessor
            WHERE p.exercise.id = :#{#exerciseId}
            AND p.testRun = FALSE
            AND 0L = (SELECT COUNT(r2)
                             FROM Result r2 WHERE r2.assessor IS NOT NULL
                                 AND (r2.rated IS NULL OR r2.rated = FALSE)
                                 AND r2.submission = submission)
            AND
              :#{#correctionRound} = (SELECT COUNT(r)
                             FROM Result r WHERE r.assessor IS NOT NULL
                                 AND r.rated = TRUE
                                 AND r.submission = submission
                                 AND r.completionDate IS NOT NULL
                                 AND r.assessmentType IN ('MANUAL', 'SEMI_AUTOMATIC')
                                 AND (p.exercise.dueDate IS NULL OR r.submission.submissionDate <= p.exercise.dueDate))
            AND :#{#correctionRound} = (SELECT COUNT (prs)
                            FROM p.results prs
                            WHERE prs.assessmentType IN ('MANUAL', 'SEMI_AUTOMATIC'))
            AND submission.submitted = true
            AND submission.id = (SELECT max(id) FROM p.submissions)
            """)
    List<StudentParticipation> findByExerciseIdWithLatestSubmissionWithoutManualResultsAndIgnoreTestRunParticipation(@Param("exerciseId") Long exerciseId,
            @Param("correctionRound") long correctionRound);

    // TODO SE This one need to be improved.
    /**
     * Find all participations of submissions that are submitted and do not already have a manual result. No manual result means that no user has started an assessment for the
     * corresponding submission yet.
     *
     * If a student can have multiple submissions per exercise type, the latest submission (by id) will be returned.
     *
     * @param exerciseId the exercise id the participations should belong to
     * @return a list of participations including their submitted submissions that do not have a manual result
     */
    @Query("""
            SELECT DISTINCT p FROM Participation p
            LEFT JOIN FETCH p.submissions s
            LEFT JOIN FETCH s.results r
            LEFT JOIN FETCH r.feedbacks
            WHERE p.exercise.id = :#{#exerciseId}
            AND NOT EXISTS
                (SELECT prs FROM p.results prs
                    WHERE prs.assessmentType IN ('MANUAL', 'SEMI_AUTOMATIC')) AND s.submitted = true
                    AND s.id = (SELECT max(id) FROM p.submissions)
                """)
    List<StudentParticipation> findByExerciseIdWithLatestSubmissionWithoutManualResults(@Param("exerciseId") Long exerciseId);

    @EntityGraph(type = LOAD, attributePaths = { "submissions" })
    Optional<StudentParticipation> findWithEagerSubmissionsById(Long participationId);

    @EntityGraph(type = LOAD, attributePaths = { "results" })
    Optional<StudentParticipation> findWithEagerResultsById(@Param("participationId") Long participationId);

    @EntityGraph(type = LOAD, attributePaths = { "results", "results.feedbacks" })
    Optional<StudentParticipation> findWithEagerResultsAndFeedbackById(@Param("participationId") Long participationId);

    /**
     * Find the participation with the given id. Additionally, load all the submissions and results of the participation from the database. Returns an empty Optional if the
     * participation could not be found.
     *
     * @param participationId the id of the participation
     * @return the participation with eager submissions and results or an empty Optional
     */
    @EntityGraph(type = LOAD, attributePaths = { "submissions", "submissions.results", "results", "team.students" })
    Optional<StudentParticipation> findWithEagerSubmissionsAndResultsById(Long participationId);

    /**
     * Find the participation with the given id. Additionally, load all the submissions and results of the participation from the database.
     * Further, load the exercise and its course. Returns an empty Optional if the participation could not be found.
     *
     * @param participationId the id of the participation
     * @return the participation with eager submissions, results, exercise and course or an empty Optional
     */
    @EntityGraph(type = LOAD, attributePaths = { "submissions", "submissions.results", "submissions.results.feedbacks", "results", "team.students" })
    Optional<StudentParticipation> findWithEagerSubmissionsResultsFeedbacksById(Long participationId);

    @EntityGraph(type = LOAD, attributePaths = { "submissions", "results", "results.assessor" })
    Optional<StudentParticipation> findWithEagerSubmissionsAndResultsAssessorsById(Long participationId);

    @EntityGraph(type = LOAD, attributePaths = { "submissions", "submissions.results", "submissions.results.assessor" })
    List<StudentParticipation> findAllWithEagerSubmissionsAndEagerResultsAndEagerAssessorByExerciseId(long exerciseId);

    @Query("""
            SELECT DISTINCT p FROM StudentParticipation p
            LEFT JOIN FETCH p.submissions s
            LEFT JOIN FETCH s.results r
            LEFT JOIN FETCH r.assessor a
            WHERE p.exercise.id = :#{#exerciseId}
                AND p.testRun = FALSE
                """)
    List<StudentParticipation> findAllWithEagerSubmissionsAndEagerResultsAndEagerAssessorByExerciseIdIgnoreTestRuns(@Param("exerciseId") long exerciseId);

    @EntityGraph(type = LOAD, attributePaths = { "submissions", "submissions.results", "results" })
    List<StudentParticipation> findAllWithEagerSubmissionsAndEagerResultsByExerciseId(long exerciseId);

    @Query("""
            SELECT DISTINCT p FROM StudentParticipation p
            WHERE p.student.id = :#{#studentId}
                AND p.exercise in :#{#exercises}
                """)
    List<StudentParticipation> findByStudentIdAndIndividualExercises(@Param("studentId") Long studentId, @Param("exercises") List<Exercise> exercises);

    @Query("""
            SELECT DISTINCT p FROM StudentParticipation p
            LEFT JOIN FETCH p.submissions s
            LEFT JOIN FETCH s.results r
            WHERE p.testRun = FALSE
                AND p.student.id = :#{#studentId}
                AND p.exercise in :#{#exercises}
                """)
    List<StudentParticipation> findByStudentIdAndIndividualExercisesWithEagerSubmissionsResultIgnoreTestRuns(@Param("studentId") Long studentId,
            @Param("exercises") List<Exercise> exercises);

    @Query("""
            SELECT DISTINCT p FROM StudentParticipation p
            LEFT JOIN FETCH p.submissions s
            LEFT JOIN FETCH s.results r
            LEFT JOIN FETCH r.assessor
            WHERE p.testRun = FALSE
                AND p.student.id = :#{#studentId}
                AND p.exercise in :#{#exercises}
                """)
    List<StudentParticipation> findByStudentIdAndIndividualExercisesWithEagerSubmissionsResultAndAssessorIgnoreTestRuns(@Param("studentId") Long studentId,
            @Param("exercises") List<Exercise> exercises);

    @Query("""
            SELECT DISTINCT p FROM StudentParticipation p
            LEFT JOIN FETCH p.submissions s
            LEFT JOIN FETCH s.results r
            WHERE p.testRun = true
                AND p.student.id = :#{#studentId}
                AND p.exercise in :#{#exercises}
                """)
    List<StudentParticipation> findTestRunParticipationsByStudentIdAndIndividualExercisesWithEagerSubmissionsResult(@Param("studentId") Long studentId,
            @Param("exercises") List<Exercise> exercises);

    @Query("""
                SELECT DISTINCT p FROM StudentParticipation p
                LEFT JOIN FETCH p.submissions s
                LEFT JOIN FETCH s.results r
                LEFT JOIN FETCH p.team t
                LEFT JOIN FETCH t.students teamStudent
                    WHERE teamStudent.id = :#{#studentId}
                    AND p.exercise in :#{#exercises}
            """)
    List<StudentParticipation> findByStudentIdAndTeamExercisesWithEagerSubmissionsResult(@Param("studentId") Long studentId, @Param("exercises") List<Exercise> exercises);

    @Query("""
            SELECT DISTINCT p FROM StudentParticipation p
            LEFT JOIN FETCH p.submissions s
            LEFT JOIN FETCH s.results r
            LEFT JOIN FETCH p.team t
                WHERE p.exercise.course.id = :#{#courseId}
                AND t.shortName = :#{#teamShortName}
            """)
    List<StudentParticipation> findAllByCourseIdAndTeamShortNameWithEagerSubmissionsResult(@Param("courseId") Long courseId, @Param("teamShortName") String teamShortName);

    @EntityGraph(type = LOAD, attributePaths = { "submissions.results.assessor" })
    @Query("""
            SELECT DISTINCT p FROM StudentParticipation p
            LEFT JOIN FETCH p.submissions s
            LEFT JOIN FETCH s.results r
                WHERE p.exercise.id = :#{#exerciseId}
                AND (r.assessor.id = :#{#assessorId}
                AND s.id = (SELECT max(id) FROM p.submissions) OR s.id = null)
            """)
    List<StudentParticipation> findWithLatestSubmissionByExerciseAndAssessor(@Param("exerciseId") Long exerciseId, @Param("assessorId") Long assessorId);

    @Query("""
            SELECT DISTINCT p FROM StudentParticipation p
            LEFT JOIN FETCH p.submissions s
            LEFT JOIN FETCH s.results r
            WHERE p.exercise.id = :#{#exerciseId}
            AND p.testRun = FALSE
            AND (r.assessor.id = :#{#assessorId}
                AND s.id = (SELECT MAX(id) FROM p.submissions)
                OR s.id = NULL)
            AND 0L = :#{#correctionRound}
                """)
    List<StudentParticipation> findWithLatestSubmissionByExerciseAndAssessorAndCorrectionRoundIgnoreTestRuns(@Param("exerciseId") Long exerciseId,
            @Param("assessorId") Long assessorId, @Param("correctionRound") long correctionRound);

    /**
     * Count the number of submissions for each participation in a given exercise.
     *
     * @param exerciseId the id of the exercise for which to consider participations
     * @return Tuples of participation ids and number of submissions per participation
     */
    @Query("""
            SELECT p.id, COUNT(s) FROM StudentParticipation p
            LEFT JOIN p.submissions s
                WHERE p.exercise.id = :#{#exerciseId}
            GROUP BY p.id
                """)
    List<long[]> countSubmissionsPerParticipationByExerciseId(@Param("exerciseId") long exerciseId);

    /**
     * Count the number of submissions for each participation for a given team in a course
     *
     * @param courseId the id of the course for which to consider participations
     * @param teamShortName the short name of the team for which to consider participations
     * @return Tuples of participation ids and number of submissions per participation
     */
    @Query("""
            SELECT p.id, COUNT(s) FROM StudentParticipation p
            LEFT JOIN p.submissions s
                WHERE p.team.shortName = :#{#teamShortName}
                AND p.exercise.course.id = :#{#courseId}
            GROUP BY p.id
            """)
    List<long[]> countSubmissionsPerParticipationByCourseIdAndTeamShortName(@Param("courseId") long courseId, @Param("teamShortName") String teamShortName);

    // TODO SE Improve - maybe leave out max id line?
    @Query("""
            SELECT DISTINCT p FROM StudentParticipation p
            LEFT JOIN FETCH p.submissions s
            LEFT JOIN FETCH s.results r
                WHERE p.exercise.id = :#{#exerciseId}
                AND p.testRun = FALSE
                AND s.id = (SELECT max(id) FROM p.submissions)
                AND EXISTS (SELECT s1 FROM p.submissions s1
                    WHERE s1.participation.id = p.id
                    AND s1.submitted = TRUE
                    AND (r.assessor = :#{#assessor} OR r.assessor.id IS NULL))
            """)
    List<StudentParticipation> findAllByParticipationExerciseIdAndResultAssessorAndCorrectionRoundIgnoreTestRuns(@Param("exerciseId") Long exerciseId,
            @Param("assessor") User assessor);

    @NotNull
    default StudentParticipation findByIdElseThrow(long studentParticipationId) {
        return findById(studentParticipationId).orElseThrow(() -> new EntityNotFoundException("Student Participation", studentParticipationId));
    }

    @NotNull
    default StudentParticipation findByIdWithResultsElseThrow(long participationId) {
        return findWithEagerResultsById(participationId).orElseThrow(() -> new EntityNotFoundException("StudentParticipation", participationId));
    }

    @NotNull
    default StudentParticipation findByIdWithSubmissionsResultsFeedbackElseThrow(long participationId) {
        return findWithEagerSubmissionsResultsFeedbacksById(participationId).orElseThrow(() -> new EntityNotFoundException("StudentParticipation", participationId));
    }

    @NotNull
    default StudentParticipation findByIdWithSubmissionsElseThrow(long participationId) {
        return findWithEagerSubmissionsById(participationId).orElseThrow(() -> new EntityNotFoundException("Participation", participationId));
    }

    /**
     * Get all participations belonging to exam with submissions and their relevant results.
     *
     * @param examId the id of the exam
     * @return list of participations belonging to course
     */
    default List<StudentParticipation> findByExamIdWithSubmissionRelevantResult(Long examId) {
        var participations = findByExamIdWithEagerSubmissionsRatedResults(examId); // without test run participations
        // filter out the participations of test runs which can only be made by instructors
        participations = participations.stream().filter(studentParticipation -> !studentParticipation.isTestRun()).collect(Collectors.toList());
        return filterParticipationsWithRelevantResults(participations, true);
    }

    /**
     * Get all participations belonging to course with relevant results.
     *
     * @param courseId the id of the course
     * @return list of participations belonging to course
     */
    default List<StudentParticipation> findByCourseIdWithRelevantResult(Long courseId) {
        List<StudentParticipation> participations = findByCourseIdWithEagerRatedResults(courseId);
        return filterParticipationsWithRelevantResults(participations, false);
    }

    /**
     * filters the relevant results by removing all irrelevant ones
     * @param participations the participations to get filtered
     * @param resultInSubmission flag to indicate if the results are represented in the submission or participation
     * @return the filtered participations
     */
    private List<StudentParticipation> filterParticipationsWithRelevantResults(List<StudentParticipation> participations, boolean resultInSubmission) {

        return participations.stream()

                // Filter out participations without Students
                // These participations are used e.g. to store template and solution build plans in programming exercises
                .filter(participation -> participation.getParticipant() != null)

                // filter all irrelevant results, i.e. rated = false or no completion date or no score
                .peek(participation -> {
                    List<Result> relevantResults = new ArrayList<>();

                    // Get the results over the participation or over submissions
                    Set<Result> resultsOfParticipation;
                    if (resultInSubmission) {
                        resultsOfParticipation = participation.getSubmissions().stream().map(Submission::getLatestResult).collect(Collectors.toSet());
                    }
                    else {
                        resultsOfParticipation = participation.getResults();
                    }
                    // search for the relevant result by filtering out irrelevant results using the continue keyword
                    // this for loop is optimized for performance and thus not very easy to understand ;)
                    for (Result result : resultsOfParticipation) {
                        // this should not happen because the database call above only retrieves rated results
                        if (Boolean.FALSE.equals(result.isRated())) {
                            continue;
                        }
                        if (result.getCompletionDate() == null || result.getScore() == null) {
                            // we are only interested in results with completion date and with score
                            continue;
                        }
                        relevantResults.add(result);
                    }
                    // we take the last rated result
                    if (!relevantResults.isEmpty()) {
                        // make sure to take the latest result
                        relevantResults.sort((r1, r2) -> r2.getCompletionDate().compareTo(r1.getCompletionDate()));
                        Result correctResult = relevantResults.get(0);
                        relevantResults.clear();
                        relevantResults.add(correctResult);
                    }
                    participation.setResults(new HashSet<>(relevantResults));
                }).collect(Collectors.toList());
    }

    /**
     * Get all participations for the given studentExam and exercises combined with their submissions with a result.
     * Distinguishes between student exams and test runs and only loads the respective participations
     *
     * @param studentExam studentExam with exercises loaded
     * @param withAssessor (only for non test runs) if assessor should be loaded with the result
     *
     * @return student's participations with submissions and results
     */
    default List<StudentParticipation> findByStudentExamWithEagerSubmissionsResult(StudentExam studentExam, boolean withAssessor) {
        if (studentExam.isTestRun()) {
            return findTestRunParticipationsByStudentIdAndIndividualExercisesWithEagerSubmissionsResult(studentExam.getUser().getId(), studentExam.getExercises());
        }
        else {
            if (withAssessor) {
                return findByStudentIdAndIndividualExercisesWithEagerSubmissionsResultAndAssessorIgnoreTestRuns(studentExam.getUser().getId(), studentExam.getExercises());
            }
            else {
                return findByStudentIdAndIndividualExercisesWithEagerSubmissionsResultIgnoreTestRuns(studentExam.getUser().getId(), studentExam.getExercises());
            }
        }
    }

    /**
     * Get a mapping of participation ids to the number of submission for each participation.
     *
     * @param exerciseId the id of the exercise for which to consider participations
     * @return the number of submissions per participation in the given exercise
     */
    default Map<Long, Integer> countSubmissionsPerParticipationByExerciseIdAsMap(long exerciseId) {
        return convertListOfCountsIntoMap(countSubmissionsPerParticipationByExerciseId(exerciseId));
    }

    /**
     * Get a mapping of participation ids to the number of submission for each participation.
     *
     * @param courseId the id of the course for which to consider participations
     * @param teamShortName the short name of the team for which to consider participations
     * @return the number of submissions per participation in the given course for the team
     */
    default Map<Long, Integer> countSubmissionsPerParticipationByCourseIdAndTeamShortNameAsMap(long courseId, String teamShortName) {
        return convertListOfCountsIntoMap(countSubmissionsPerParticipationByCourseIdAndTeamShortName(courseId, teamShortName));
    }

    /**
     * Converts List<[participationId, submissionCount]> into Map<participationId -> submissionCount>
     *
     * @param participationIdAndSubmissionCountPairs list of pairs (participationId, submissionCount)
     * @return map of participation id to submission count
     */
    private static Map<Long, Integer> convertListOfCountsIntoMap(List<long[]> participationIdAndSubmissionCountPairs) {
        return participationIdAndSubmissionCountPairs.stream().collect(Collectors.toMap(participationIdAndSubmissionCountPair -> participationIdAndSubmissionCountPair[0], // participationId
                participationIdAndSubmissionCountPair -> Math.toIntExact(participationIdAndSubmissionCountPair[1]) // submissionCount
        ));
    }

    @Query("""
<<<<<<< HEAD
                SELECT COUNT(sp) from StudentParticipation sp LEFT JOIN sp.exercise exercise
                WHERE exercise.id = :#{#exerciseId} AND sp.testRun = FALSE
                GROUP BY exercise.id
=======
            SELECT COUNT(p) FROM StudentParticipation p
                LEFT JOIN p.exercise exercise WHERE exercise.id = :#{#exerciseId}
            AND p.testRun = false
            GROUP BY exercise.id
>>>>>>> c84d8048
            """)
    Long countParticipationsIgnoreTestRunsByExerciseId(@Param("exerciseId") Long exerciseId);

    @Query("""
                SELECT COUNT(sp) from StudentParticipation sp LEFT JOIN sp.exercise exercise
                WHERE exercise.id = :#{#exerciseId} AND sp.testRun = TRUE
                GROUP BY exercise.id
            """)
    Long countParticipationsOnlyTestRunsByExerciseId(@Param("exerciseId") Long exerciseId);

    /**
     * Adds the transient property numberOfParticipations for each exercise to
     * let instructors know which exercise has how many participations
     *
     * @param exerciseGroupList list of exercise groups
     */
    default void addNumberOfExamExerciseParticipations(List<ExerciseGroup> exerciseGroupList) {
        exerciseGroupList.forEach((exerciseGroup -> exerciseGroup.getExercises().forEach(exercise -> {
            Long numberOfParticipations = countParticipationsIgnoreTestRunsByExerciseId(exercise.getId());
            exercise.setNumberOfParticipations(numberOfParticipations);
        })));
    }
}<|MERGE_RESOLUTION|>--- conflicted
+++ resolved
@@ -616,25 +616,12 @@
     }
 
     @Query("""
-<<<<<<< HEAD
-                SELECT COUNT(sp) from StudentParticipation sp LEFT JOIN sp.exercise exercise
-                WHERE exercise.id = :#{#exerciseId} AND sp.testRun = FALSE
-                GROUP BY exercise.id
-=======
             SELECT COUNT(p) FROM StudentParticipation p
                 LEFT JOIN p.exercise exercise WHERE exercise.id = :#{#exerciseId}
             AND p.testRun = false
             GROUP BY exercise.id
->>>>>>> c84d8048
             """)
     Long countParticipationsIgnoreTestRunsByExerciseId(@Param("exerciseId") Long exerciseId);
-
-    @Query("""
-                SELECT COUNT(sp) from StudentParticipation sp LEFT JOIN sp.exercise exercise
-                WHERE exercise.id = :#{#exerciseId} AND sp.testRun = TRUE
-                GROUP BY exercise.id
-            """)
-    Long countParticipationsOnlyTestRunsByExerciseId(@Param("exerciseId") Long exerciseId);
 
     /**
      * Adds the transient property numberOfParticipations for each exercise to
