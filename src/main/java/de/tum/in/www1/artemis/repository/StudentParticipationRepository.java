--- conflicted
+++ resolved
@@ -400,7 +400,6 @@
             LEFT JOIN FETCH p.submissions s
             LEFT JOIN FETCH s.results r
             LEFT JOIN FETCH r.feedbacks
-<<<<<<< HEAD
             WHERE p.exercise.id = :exerciseId
                 AND (p.individualDueDate IS NULL OR p.individualDueDate <= :now)
                 AND p.testRun = FALSE
@@ -409,16 +408,6 @@
                         WHERE prs.assessmentType IN ('MANUAL', 'SEMI_AUTOMATIC'))
                         AND s.submitted = TRUE
                         AND s.id = (SELECT MAX(s2.id) FROM p.submissions s2)
-=======
-            WHERE p.exercise.id = :#{#exerciseId}
-            AND (p.individualDueDate IS NULL OR p.individualDueDate <= :now)
-            AND p.testRun = false
-            AND NOT EXISTS
-                (SELECT prs FROM p.results prs
-                    WHERE prs.assessmentType IN ('MANUAL', 'SEMI_AUTOMATIC'))
-                    AND s.submitted = true
-                    AND s.id = (SELECT max(id) FROM p.submissions)
->>>>>>> f785b859
             """)
     List<StudentParticipation> findByExerciseIdWithLatestSubmissionWithoutManualResultsWithPassedIndividualDueDateIgnoreTestRuns(@Param("exerciseId") Long exerciseId,
             @Param("now") ZonedDateTime now);
