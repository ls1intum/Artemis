--- conflicted
+++ resolved
@@ -320,7 +320,6 @@
     List<StudentParticipation> findAllByParticipationExerciseIdAndResultAssessorAndCorrectionRoundIgnoreTestRuns(@Param("exerciseId") Long exerciseId,
             @Param("assessor") User assessor);
 
-<<<<<<< HEAD
     @NotNull
     default StudentParticipation findByIdElseThrow(long studentParticipationId) {
         return findById(studentParticipationId).orElseThrow(() -> new EntityNotFoundException("Student Participation", studentParticipationId));
@@ -465,9 +464,8 @@
                 participationIdAndSubmissionCountPair -> Math.toIntExact(participationIdAndSubmissionCountPair[1]) // submissionCount
         ));
     }
-=======
+
     @Query("select count(sp) from StudentParticipation sp left join sp.exercise exercise where exercise.id = :#{#exerciseId} and sp.testRun = false group by exercise.id")
     Long countParticipationsIgnoreTestRunsByExerciseId(@Param("exerciseId") Long exerciseId);
 
->>>>>>> cb415a5d
 }