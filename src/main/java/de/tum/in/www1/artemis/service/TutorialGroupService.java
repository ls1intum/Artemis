package de.tum.in.www1.artemis.service;

<<<<<<< HEAD
import java.time.ZonedDateTime;
=======
import static de.tum.in.www1.artemis.web.rest.tutorialgroups.TutorialGroupResource.TutorialGroupImportErrors.MULTIPLE_REGISTRATIONS;

>>>>>>> 69949599
import java.util.*;
import java.util.function.Function;
import java.util.stream.Collectors;

import org.springframework.stereotype.Service;
import org.springframework.util.StringUtils;

import de.tum.in.www1.artemis.domain.Course;
import de.tum.in.www1.artemis.domain.User;
import de.tum.in.www1.artemis.domain.enumeration.tutorialgroups.TutorialGroupRegistrationType;
import de.tum.in.www1.artemis.domain.tutorialgroups.TutorialGroup;
import de.tum.in.www1.artemis.domain.tutorialgroups.TutorialGroupRegistration;
import de.tum.in.www1.artemis.repository.CourseRepository;
import de.tum.in.www1.artemis.repository.UserRepository;
import de.tum.in.www1.artemis.repository.tutorialgroups.TutorialGroupRegistrationRepository;
import de.tum.in.www1.artemis.repository.tutorialgroups.TutorialGroupRepository;
import de.tum.in.www1.artemis.service.dto.StudentDTO;
<<<<<<< HEAD
import de.tum.in.www1.artemis.service.notifications.SingleUserNotificationService;
=======
import de.tum.in.www1.artemis.web.rest.tutorialgroups.TutorialGroupResource.TutorialGroupImportErrors;
import de.tum.in.www1.artemis.web.rest.tutorialgroups.TutorialGroupResource.TutorialGroupRegistrationImportDTO;
>>>>>>> 69949599

@Service
public class TutorialGroupService {

    private final SingleUserNotificationService singleUserNotificationService;

    private final TutorialGroupRegistrationRepository tutorialGroupRegistrationRepository;

<<<<<<< HEAD
    private final CourseRepository courseRepository;

    private final UserRepository userRepository;

    public TutorialGroupService(SingleUserNotificationService singleUserNotificationService, TutorialGroupRegistrationRepository tutorialGroupRegistrationRepository,
            CourseRepository courseRepository, UserRepository userRepository) {
        this.singleUserNotificationService = singleUserNotificationService;
        this.tutorialGroupRegistrationRepository = tutorialGroupRegistrationRepository;
        this.courseRepository = courseRepository;
=======
    private final TutorialGroupRepository tutorialGroupRepository;

    private final UserRepository userRepository;

    public TutorialGroupService(TutorialGroupRegistrationRepository tutorialGroupRegistrationRepository, TutorialGroupRepository tutorialGroupRepository,
            UserRepository userRepository) {
        this.tutorialGroupRegistrationRepository = tutorialGroupRegistrationRepository;
        this.tutorialGroupRepository = tutorialGroupRepository;
>>>>>>> 69949599
        this.userRepository = userRepository;
    }

    /**
     * Deregister a student from a tutorial group.
     *
     * @param student          The student to deregister.
     * @param tutorialGroup    The tutorial group to deregister from.
<<<<<<< HEAD
     * @param registrationType The type of registration.
     * @param responsibleUser  The user who is responsible for the deregistration.
=======
     * @param registrationType The type of registration that should be removed;
>>>>>>> 69949599
     */
    public void deregisterStudent(User student, TutorialGroup tutorialGroup, TutorialGroupRegistrationType registrationType, User responsibleUser) {
        Optional<TutorialGroupRegistration> existingRegistration = tutorialGroupRegistrationRepository.findTutorialGroupRegistrationByTutorialGroupAndStudentAndType(tutorialGroup,
                student, registrationType);
        if (existingRegistration.isEmpty()) {
            return; // No registration found, nothing to do.
        }
        tutorialGroupRegistrationRepository.delete(existingRegistration.get());
        singleUserNotificationService.notifyStudentAboutDeregistrationFromTutorialGroup(tutorialGroup, student, responsibleUser);
        if (!Objects.isNull(tutorialGroup.getTeachingAssistant()) && !responsibleUser.equals(tutorialGroup.getTeachingAssistant())) {
            singleUserNotificationService.notifyTutorAboutDeregistrationFromTutorialGroup(tutorialGroup, student, responsibleUser);
        }
    }

    public void deregisterStudentsFromAllTutorialGroupInCourse(Set<User> students, Course course, TutorialGroupRegistrationType registrationType) {
        tutorialGroupRegistrationRepository.deleteAllByStudentIsInAndTypeAndTutorialGroupCourse(students, registrationType, course);
    }

    /**
     * Register a student to a tutorial group.
     *
     * @param student          The student to register.
     * @param tutorialGroup    The tutorial group to register to.
     * @param registrationType The type of registration.
     * @param responsibleUser  The user who is responsible for the registration.
     */
    public void registerStudent(User student, TutorialGroup tutorialGroup, TutorialGroupRegistrationType registrationType, User responsibleUser) {
        Optional<TutorialGroupRegistration> existingRegistration = tutorialGroupRegistrationRepository.findTutorialGroupRegistrationByTutorialGroupAndStudentAndType(tutorialGroup,
                student, registrationType);
        if (existingRegistration.isPresent()) {
            return; // Registration already exists, nothing to do.
        }
        TutorialGroupRegistration newRegistration = new TutorialGroupRegistration(student, tutorialGroup, registrationType);
        tutorialGroupRegistrationRepository.save(newRegistration);
        singleUserNotificationService.notifyStudentAboutRegistrationToTutorialGroup(tutorialGroup, student, responsibleUser);
        if (!Objects.isNull(tutorialGroup.getTeachingAssistant()) && !responsibleUser.equals(tutorialGroup.getTeachingAssistant())) {
            singleUserNotificationService.notifyTutorAboutRegistrationToTutorialGroup(tutorialGroup, student, responsibleUser);
        }
    }

    private void registerMultipleStudentsToTutorialGroup(Set<User> students, TutorialGroup tutorialGroup, TutorialGroupRegistrationType registrationType, User responsibleUser) {
        Set<User> registeredStudents = tutorialGroupRegistrationRepository.findAllByTutorialGroupAndType(tutorialGroup, registrationType).stream()
                .map(TutorialGroupRegistration::getStudent).collect(Collectors.toSet());
        Set<User> studentsToRegister = students.stream().filter(student -> !registeredStudents.contains(student)).collect(Collectors.toSet());
        Set<TutorialGroupRegistration> newRegistrations = studentsToRegister.stream().map(student -> new TutorialGroupRegistration(student, tutorialGroup, registrationType))
                .collect(Collectors.toSet());
        tutorialGroupRegistrationRepository.saveAll(newRegistrations);

        for (User student : studentsToRegister) {
            singleUserNotificationService.notifyStudentAboutRegistrationToTutorialGroup(tutorialGroup, student, responsibleUser);
        }

        if (!Objects.isNull(tutorialGroup.getTeachingAssistant()) && !responsibleUser.equals(tutorialGroup.getTeachingAssistant())) {
            singleUserNotificationService.notifyTutorAboutMultipleRegistrationsToTutorialGroup(tutorialGroup, studentsToRegister, responsibleUser);
        }

    }

    /**
     * Register multiple students to a tutorial group.
     *
     * @param tutorialGroup    the tutorial group to register the students for
     * @param studentDTOs      The students to register.
     * @param registrationType The type of registration.
     * @param responsibleUser  The user who is responsible for the registration.
     * @return The students that could not be found and thus not registered.
     */
    public Set<StudentDTO> registerMultipleStudents(TutorialGroup tutorialGroup, Set<StudentDTO> studentDTOs, TutorialGroupRegistrationType registrationType,
            User responsibleUser) {
        Set<User> foundStudents = new HashSet<>();
        Set<StudentDTO> notFoundStudentDTOs = new HashSet<>();
        for (var studentDto : studentDTOs) {
            findStudent(studentDto, tutorialGroup.getCourse().getStudentGroupName()).ifPresentOrElse(foundStudents::add, () -> notFoundStudentDTOs.add(studentDto));
        }
        registerMultipleStudentsToTutorialGroup(foundStudents, tutorialGroup, registrationType, responsibleUser);
        return notFoundStudentDTOs;
    }

<<<<<<< HEAD
    public List<TutorialGroup> findAllForNotifications(User user) {
        return courseRepository.findAllActiveWithTutorialGroupsWhereUserIsRegisteredOrTutor(ZonedDateTime.now(), user.getId()).stream()
                .flatMap(course -> course.getTutorialGroups().stream()).collect(Collectors.toList());

=======
    /**
     * Import registrations
     * <p>
     * Important to note: A registration must contain a title of the tutorial group, but it must not contain a student.
     *
     * <ul>
     *     <li> Only title -> Create Tutorial Group with the given title if it not exists
     *     <li> Title and student -> Create Tutorial Group with given title if not exists AND register student.
     *     <ul>
     *         <li> If student is already registered in a tutorial group of the same course, the student will be deregistered from the old tutorial group.
     *     </ul>
     * </ul>
     *
     * @param course        The course to import the registrations for.
     * @param registrations The registrations to import.
     * @return The set of registrations with information about the success of the import
     */
    public Set<TutorialGroupRegistrationImportDTO> importRegistrations(Course course, Set<TutorialGroupRegistrationImportDTO> registrations) {
        // container that will be filled with the registrations that could not be imported during the import process
        Set<TutorialGroupRegistrationImportDTO> failedRegistrations = new HashSet<>();

        // === Step 1: Try to find all tutorial groups with the mentioned title. Create them if they do not exist yet ===
        Set<TutorialGroupRegistrationImportDTO> registrationsWithTitle = filterOutWithoutTitle(registrations, failedRegistrations);
        Map<String, TutorialGroup> tutorialGroupTitleToTutorialGroup = findOrCreateTutorialGroups(course, registrationsWithTitle).stream()
                .collect(Collectors.toMap(TutorialGroup::getTitle, Function.identity()));

        // === Step 2: If the registration contains a student, try to find a user in the database with the mentioned registration number ===
        Set<TutorialGroupRegistrationImportDTO> registrationWithUserIdentifier = registrationsWithTitle.stream().filter(registration -> {
            if (registration.student() == null) {
                return false;
            }
            boolean hasRegistrationNumber = StringUtils.hasText(registration.student().getRegistrationNumber());
            boolean hasLogin = StringUtils.hasText(registration.student().getLogin());
            return hasRegistrationNumber || hasLogin;
        }).collect(Collectors.toSet());

        Map<TutorialGroupRegistrationImportDTO, User> registrationsWithMatchingUsers = filterOutWithoutMatchingUser(course, registrationWithUserIdentifier, failedRegistrations);
        Map<TutorialGroupRegistrationImportDTO, User> uniqueRegistrationsWithMatchingUsers = filterOutMultipleRegistrationsForSameUser(registrationsWithMatchingUsers,
                failedRegistrations);

        // === Step 3: Register all found users to their respective tutorial groups ===
        Map<TutorialGroup, Set<User>> tutorialGroupToRegisteredUsers = new HashMap<>();
        for (var registrationUserPair : uniqueRegistrationsWithMatchingUsers.entrySet()) {
            assert registrationUserPair.getKey().title() != null;
            var tutorialGroup = tutorialGroupTitleToTutorialGroup.get(registrationUserPair.getKey().title().trim());
            var user = registrationUserPair.getValue();
            tutorialGroupToRegisteredUsers.computeIfAbsent(tutorialGroup, key -> new HashSet<>()).add(user);
        }

        // deregister all students that should be registered to a new tutorial group from their old tutorial groups
        deregisterStudentsFromAllTutorialGroupInCourse(new HashSet<>(uniqueRegistrationsWithMatchingUsers.values()), course, TutorialGroupRegistrationType.INSTRUCTOR_REGISTRATION);

        for (var tutorialGroupAndRegisteredUsers : tutorialGroupToRegisteredUsers.entrySet()) {
            registerMultipleStudentsToTutorialGroup(tutorialGroupAndRegisteredUsers.getValue(), tutorialGroupAndRegisteredUsers.getKey(),
                    TutorialGroupRegistrationType.INSTRUCTOR_REGISTRATION);
        }

        // === Step 4: Create the result for the successful and failed imports ===
        HashSet<TutorialGroupRegistrationImportDTO> registrationsWithImportResults = new HashSet<>();

        Set<TutorialGroupRegistrationImportDTO> successfulImports = new HashSet<>(registrations);
        successfulImports.removeAll(failedRegistrations);
        for (var successfulImport : successfulImports) {
            registrationsWithImportResults.add(successfulImport.withImportResult(true, null));
        }
        registrationsWithImportResults.addAll(failedRegistrations);

        return registrationsWithImportResults;
    }

    private Map<TutorialGroupRegistrationImportDTO, User> filterOutMultipleRegistrationsForSameUser(Map<TutorialGroupRegistrationImportDTO, User> registrationToUser,
            Set<TutorialGroupRegistrationImportDTO> failedRegistrations) {

        // reverse the map
        Map<User, Set<TutorialGroupRegistrationImportDTO>> userToRegistrations = new HashMap<>();
        for (var registrationUserPair : registrationToUser.entrySet()) {
            userToRegistrations.computeIfAbsent(registrationUserPair.getValue(), key -> new HashSet<>()).add(registrationUserPair.getKey());
        }

        // filter out all users that are registered multiple times
        Map<TutorialGroupRegistrationImportDTO, User> uniqueRegistrationsWithMatchingUsers = new HashMap<>();

        for (var userToRegistration : userToRegistrations.entrySet()) {
            if (userToRegistration.getValue().size() > 1) {
                failedRegistrations.addAll(
                        userToRegistration.getValue().stream().map(registration -> registration.withImportResult(false, MULTIPLE_REGISTRATIONS)).collect(Collectors.toSet()));
            }
            else {
                uniqueRegistrationsWithMatchingUsers.put(userToRegistration.getValue().iterator().next(), userToRegistration.getKey());
            }
        }
        return uniqueRegistrationsWithMatchingUsers;
    }

    private Set<TutorialGroup> findOrCreateTutorialGroups(Course course, Set<TutorialGroupRegistrationImportDTO> registrations) {
        var titlesMentionedInRegistrations = registrations.stream().map(TutorialGroupRegistrationImportDTO::title).map(String::trim).collect(Collectors.toSet());

        var foundTutorialGroups = tutorialGroupRepository.findAllByCourseId(course.getId()).stream()
                .filter(tutorialGroup -> titlesMentionedInRegistrations.contains(tutorialGroup.getTitle())).collect(Collectors.toSet());
        var tutorialGroupsToCreate = titlesMentionedInRegistrations.stream()
                .filter(title -> foundTutorialGroups.stream().noneMatch(tutorialGroup -> tutorialGroup.getTitle().equals(title))).map(title -> new TutorialGroup(course, title))
                .collect(Collectors.toSet());

        var tutorialGroupsMentionedInRegistrations = new HashSet<>(foundTutorialGroups);
        tutorialGroupsMentionedInRegistrations.addAll(tutorialGroupRepository.saveAll(tutorialGroupsToCreate));
        return tutorialGroupsMentionedInRegistrations;
    }

    private Set<TutorialGroupRegistrationImportDTO> filterOutWithoutTitle(Set<TutorialGroupRegistrationImportDTO> registrations,
            Set<TutorialGroupRegistrationImportDTO> failedRegistrations) {
        var registrationsWithTitle = new HashSet<TutorialGroupRegistrationImportDTO>();
        var registrationsWithoutTitle = new HashSet<TutorialGroupRegistrationImportDTO>();
        for (var importDTO : registrations) {
            if (!StringUtils.hasText(importDTO.title())) {
                registrationsWithoutTitle.add(importDTO.withImportResult(false, TutorialGroupImportErrors.NO_TITLE));
            }
            else {
                registrationsWithTitle.add(importDTO);
            }
        }
        failedRegistrations.addAll(registrationsWithoutTitle);
        return registrationsWithTitle;
    }

    private Map<TutorialGroupRegistrationImportDTO, User> filterOutWithoutMatchingUser(Course course, Set<TutorialGroupRegistrationImportDTO> registrations,
            Set<TutorialGroupRegistrationImportDTO> failedRegistrations) {
        Set<User> matchingUsers = tryToFindMatchingUsers(course, registrations);

        HashMap<TutorialGroupRegistrationImportDTO, User> registrationToUser = new HashMap<>();

        for (var registration : registrations) {
            // try to find matching user first by registration number and as a fallback by login
            Optional<User> matchingUser = getMatchingUser(matchingUsers, registration);

            if (matchingUser.isPresent()) {
                registrationToUser.put(registration, matchingUser.get());
            }
            else {
                failedRegistrations.add(registration.withImportResult(false, TutorialGroupImportErrors.NO_USER_FOUND));
            }
        }

        return registrationToUser;
    }

    private static Optional<User> getMatchingUser(Set<User> users, TutorialGroupRegistrationImportDTO registration) {
        return users.stream().filter(user -> {
            assert registration.student() != null; // should be the case as we filtered out all registrations without a student
            boolean hasRegistrationNumber = StringUtils.hasText(registration.student().getRegistrationNumber());
            boolean hasLogin = StringUtils.hasText(registration.student().getLogin());

            if (hasRegistrationNumber && StringUtils.hasText(user.getRegistrationNumber())) {
                return user.getRegistrationNumber().equals(registration.student().getRegistrationNumber().trim());
            }
            if (hasLogin && StringUtils.hasText(user.getLogin())) {
                return user.getLogin().equals(registration.student().getLogin().trim());
            }
            return false;
        }).findFirst();
    }

    private Set<User> tryToFindMatchingUsers(Course course, Set<TutorialGroupRegistrationImportDTO> registrations) {
        var registrationNumbersToSearchFor = new HashSet<String>();
        var loginsToSearchFor = new HashSet<String>();

        for (var registration : registrations) {
            assert registration.student() != null; // should be the case as we filtered out all registrations without a student in the calling method
            boolean hasRegistrationNumber = StringUtils.hasText(registration.student().getRegistrationNumber());
            boolean hasLogin = StringUtils.hasText(registration.student().getLogin());

            if (hasRegistrationNumber) {
                registrationNumbersToSearchFor.add(registration.student().getRegistrationNumber().trim());
            }
            if (hasLogin) {
                loginsToSearchFor.add(registration.student().getLogin().trim());
            }
        }

        // ToDo: Discuss if we should allow to register course members who are not students
        var result = findUsersByRegistrationNumbers(registrationNumbersToSearchFor, course.getStudentGroupName());
        result.addAll(findUsersByLogins(loginsToSearchFor, course.getStudentGroupName()));
        return result;
    }

    private Set<User> findUsersByRegistrationNumbers(Set<String> registrationNumbers, String groupName) {
        return new HashSet<>(userRepository.findAllByRegistrationNumbersInGroup(groupName, registrationNumbers));
    }

    private Set<User> findUsersByLogins(Set<String> logins, String groupName) {
        return new HashSet<>(userRepository.findAllByLoginsInGroup(groupName, logins));
>>>>>>> 69949599
    }

    private Optional<User> findStudent(StudentDTO studentDto, String studentCourseGroupName) {
        var userOptional = userRepository.findUserWithGroupsAndAuthoritiesByRegistrationNumber(studentDto.getRegistrationNumber())
                .or(() -> userRepository.findUserWithGroupsAndAuthoritiesByLogin(studentDto.getLogin()));
        return userOptional.isPresent() && userOptional.get().getGroups().contains(studentCourseGroupName) ? userOptional : Optional.empty();
    }
}<|MERGE_RESOLUTION|>--- conflicted
+++ resolved
@@ -1,11 +1,8 @@
 package de.tum.in.www1.artemis.service;
 
-<<<<<<< HEAD
+import static de.tum.in.www1.artemis.web.rest.tutorialgroups.TutorialGroupResource.TutorialGroupImportErrors.MULTIPLE_REGISTRATIONS;
+
 import java.time.ZonedDateTime;
-=======
-import static de.tum.in.www1.artemis.web.rest.tutorialgroups.TutorialGroupResource.TutorialGroupImportErrors.MULTIPLE_REGISTRATIONS;
-
->>>>>>> 69949599
 import java.util.*;
 import java.util.function.Function;
 import java.util.stream.Collectors;
@@ -23,12 +20,9 @@
 import de.tum.in.www1.artemis.repository.tutorialgroups.TutorialGroupRegistrationRepository;
 import de.tum.in.www1.artemis.repository.tutorialgroups.TutorialGroupRepository;
 import de.tum.in.www1.artemis.service.dto.StudentDTO;
-<<<<<<< HEAD
 import de.tum.in.www1.artemis.service.notifications.SingleUserNotificationService;
-=======
 import de.tum.in.www1.artemis.web.rest.tutorialgroups.TutorialGroupResource.TutorialGroupImportErrors;
 import de.tum.in.www1.artemis.web.rest.tutorialgroups.TutorialGroupResource.TutorialGroupRegistrationImportDTO;
->>>>>>> 69949599
 
 @Service
 public class TutorialGroupService {
@@ -37,27 +31,19 @@
 
     private final TutorialGroupRegistrationRepository tutorialGroupRegistrationRepository;
 
-<<<<<<< HEAD
     private final CourseRepository courseRepository;
 
     private final UserRepository userRepository;
 
+    private final TutorialGroupRepository tutorialGroupRepository;
+
     public TutorialGroupService(SingleUserNotificationService singleUserNotificationService, TutorialGroupRegistrationRepository tutorialGroupRegistrationRepository,
-            CourseRepository courseRepository, UserRepository userRepository) {
+            CourseRepository courseRepository, UserRepository userRepository, TutorialGroupRepository tutorialGroupRepository) {
         this.singleUserNotificationService = singleUserNotificationService;
         this.tutorialGroupRegistrationRepository = tutorialGroupRegistrationRepository;
         this.courseRepository = courseRepository;
-=======
-    private final TutorialGroupRepository tutorialGroupRepository;
-
-    private final UserRepository userRepository;
-
-    public TutorialGroupService(TutorialGroupRegistrationRepository tutorialGroupRegistrationRepository, TutorialGroupRepository tutorialGroupRepository,
-            UserRepository userRepository) {
-        this.tutorialGroupRegistrationRepository = tutorialGroupRegistrationRepository;
+        this.userRepository = userRepository;
         this.tutorialGroupRepository = tutorialGroupRepository;
->>>>>>> 69949599
-        this.userRepository = userRepository;
     }
 
     /**
@@ -65,12 +51,7 @@
      *
      * @param student          The student to deregister.
      * @param tutorialGroup    The tutorial group to deregister from.
-<<<<<<< HEAD
-     * @param registrationType The type of registration.
-     * @param responsibleUser  The user who is responsible for the deregistration.
-=======
      * @param registrationType The type of registration that should be removed;
->>>>>>> 69949599
      */
     public void deregisterStudent(User student, TutorialGroup tutorialGroup, TutorialGroupRegistrationType registrationType, User responsibleUser) {
         Optional<TutorialGroupRegistration> existingRegistration = tutorialGroupRegistrationRepository.findTutorialGroupRegistrationByTutorialGroupAndStudentAndType(tutorialGroup,
@@ -111,7 +92,8 @@
         }
     }
 
-    private void registerMultipleStudentsToTutorialGroup(Set<User> students, TutorialGroup tutorialGroup, TutorialGroupRegistrationType registrationType, User responsibleUser) {
+    private void registerMultipleStudentsToTutorialGroup(Set<User> students, TutorialGroup tutorialGroup, TutorialGroupRegistrationType registrationType, User responsibleUser,
+            boolean sendNotification) {
         Set<User> registeredStudents = tutorialGroupRegistrationRepository.findAllByTutorialGroupAndType(tutorialGroup, registrationType).stream()
                 .map(TutorialGroupRegistration::getStudent).collect(Collectors.toSet());
         Set<User> studentsToRegister = students.stream().filter(student -> !registeredStudents.contains(student)).collect(Collectors.toSet());
@@ -119,14 +101,15 @@
                 .collect(Collectors.toSet());
         tutorialGroupRegistrationRepository.saveAll(newRegistrations);
 
-        for (User student : studentsToRegister) {
-            singleUserNotificationService.notifyStudentAboutRegistrationToTutorialGroup(tutorialGroup, student, responsibleUser);
-        }
-
-        if (!Objects.isNull(tutorialGroup.getTeachingAssistant()) && !responsibleUser.equals(tutorialGroup.getTeachingAssistant())) {
-            singleUserNotificationService.notifyTutorAboutMultipleRegistrationsToTutorialGroup(tutorialGroup, studentsToRegister, responsibleUser);
-        }
-
+        if (sendNotification && responsibleUser != null) {
+            for (User student : studentsToRegister) {
+                singleUserNotificationService.notifyStudentAboutRegistrationToTutorialGroup(tutorialGroup, student, responsibleUser);
+            }
+
+            if (!Objects.isNull(tutorialGroup.getTeachingAssistant()) && !responsibleUser.equals(tutorialGroup.getTeachingAssistant())) {
+                singleUserNotificationService.notifyTutorAboutMultipleRegistrationsToTutorialGroup(tutorialGroup, studentsToRegister, responsibleUser);
+            }
+        }
     }
 
     /**
@@ -145,16 +128,15 @@
         for (var studentDto : studentDTOs) {
             findStudent(studentDto, tutorialGroup.getCourse().getStudentGroupName()).ifPresentOrElse(foundStudents::add, () -> notFoundStudentDTOs.add(studentDto));
         }
-        registerMultipleStudentsToTutorialGroup(foundStudents, tutorialGroup, registrationType, responsibleUser);
+        registerMultipleStudentsToTutorialGroup(foundStudents, tutorialGroup, registrationType, responsibleUser, true);
         return notFoundStudentDTOs;
     }
 
-<<<<<<< HEAD
     public List<TutorialGroup> findAllForNotifications(User user) {
         return courseRepository.findAllActiveWithTutorialGroupsWhereUserIsRegisteredOrTutor(ZonedDateTime.now(), user.getId()).stream()
                 .flatMap(course -> course.getTutorialGroups().stream()).collect(Collectors.toList());
-
-=======
+    }
+
     /**
      * Import registrations
      * <p>
@@ -209,7 +191,7 @@
 
         for (var tutorialGroupAndRegisteredUsers : tutorialGroupToRegisteredUsers.entrySet()) {
             registerMultipleStudentsToTutorialGroup(tutorialGroupAndRegisteredUsers.getValue(), tutorialGroupAndRegisteredUsers.getKey(),
-                    TutorialGroupRegistrationType.INSTRUCTOR_REGISTRATION);
+                    TutorialGroupRegistrationType.INSTRUCTOR_REGISTRATION, null, false);
         }
 
         // === Step 4: Create the result for the successful and failed imports ===
@@ -250,7 +232,8 @@
     }
 
     private Set<TutorialGroup> findOrCreateTutorialGroups(Course course, Set<TutorialGroupRegistrationImportDTO> registrations) {
-        var titlesMentionedInRegistrations = registrations.stream().map(TutorialGroupRegistrationImportDTO::title).map(String::trim).collect(Collectors.toSet());
+        var titlesMentionedInRegistrations = registrations.stream().map(TutorialGroupRegistrationImportDTO::title).filter(Objects::nonNull).map(String::trim)
+                .collect(Collectors.toSet());
 
         var foundTutorialGroups = tutorialGroupRepository.findAllByCourseId(course.getId()).stream()
                 .filter(tutorialGroup -> titlesMentionedInRegistrations.contains(tutorialGroup.getTitle())).collect(Collectors.toSet());
@@ -345,7 +328,6 @@
 
     private Set<User> findUsersByLogins(Set<String> logins, String groupName) {
         return new HashSet<>(userRepository.findAllByLoginsInGroup(groupName, logins));
->>>>>>> 69949599
     }
 
     private Optional<User> findStudent(StudentDTO studentDto, String studentCourseGroupName) {
