--- conflicted
+++ resolved
@@ -22,8 +22,6 @@
  */
 public class LocalVCPrePushHook implements PreReceiveHook {
 
-<<<<<<< HEAD
-=======
     private final LocalVCServletService localVCServletService;
 
     private final HttpServletRequest request;
@@ -33,7 +31,6 @@
         this.request = request;
     }
 
->>>>>>> 1f2f3ba1
     /**
      * Called by JGit before a push is received (i.e. before the pushed files are written to disk but after the authorization check was successful).
      *
@@ -62,7 +59,7 @@
 
         String defaultBranchName;
         try {
-            defaultBranchName = LocalVCServletService.getDefaultBranchOfRepository(repository);
+            defaultBranchName = localVCServletService.getDefaultBranchOfRepository(repository);
         }
         catch (LocalVCInternalException e) {
             command.setResult(ReceiveCommand.Result.REJECTED_OTHER_REASON, "An error occurred while checking the branch.");
