package de.tum.in.www1.artemis.web.rest;

import java.util.*;

import org.slf4j.Logger;
import org.slf4j.LoggerFactory;
import org.springframework.beans.factory.annotation.Value;
import org.springframework.http.HttpStatus;
import org.springframework.http.ResponseEntity;
import org.springframework.security.access.prepost.PreAuthorize;
import org.springframework.web.bind.annotation.*;

import de.tum.in.www1.artemis.domain.Organization;
import de.tum.in.www1.artemis.domain.User;
import de.tum.in.www1.artemis.repository.CourseRepository;
import de.tum.in.www1.artemis.repository.OrganizationRepository;
import de.tum.in.www1.artemis.repository.UserRepository;
import de.tum.in.www1.artemis.service.OrganizationService;
import de.tum.in.www1.artemis.web.rest.dto.OrganizationCountDTO;
import de.tum.in.www1.artemis.web.rest.util.HeaderUtil;

/**
 * REST controller for managing the Organization entities
 */
@RestController
@RequestMapping("/api")
@PreAuthorize("hasRole('ADMIN')")
public class OrganizationResource {

    private final Logger log = LoggerFactory.getLogger(OrganizationResource.class);

    private static final String ENTITY_NAME = "organization";

    @Value("${jhipster.clientApp.name}")
    private String applicationName;

    private final OrganizationService organizationService;

    private final OrganizationRepository organizationRepository;

    private final UserRepository userRepository;

    private final CourseRepository courseRepository;

    public OrganizationResource(OrganizationService organizationService, OrganizationRepository organizationRepository, UserRepository userRepository,
            CourseRepository courseRepository) {
        this.organizationService = organizationService;
        this.userRepository = userRepository;
        this.organizationRepository = organizationRepository;
        this.courseRepository = courseRepository;
    }

    /**
     * POST /organizations/course/:courseId/organization/:organizationId :
     * Add a course to an organization
     *
     * @param courseId the id of the course to add
     * @param organizationId the id of the organization where the course should be added
     * @return empty ResponseEntity with status 200 (OK), or 404 (Not Found) otherwise
     */
    @PostMapping("/organizations/course/{courseId}/organization/{organizationId}")
    @PreAuthorize("hasRole('ADMIN')")
    public ResponseEntity<Void> addCourseToOrganization(@PathVariable Long courseId, @PathVariable Long organizationId) {
        log.debug("REST request to add course to organization : {}", organizationId);
        Organization organization = organizationRepository.findOneOrElseThrow(organizationId);
        courseRepository.addOrganizationToCourse(courseId, organization);

        return ResponseEntity.ok().headers(HeaderUtil.createEntityUpdateAlert(applicationName, true, ENTITY_NAME, courseId.toString())).build();
    }

    /**
     * DELETE /organizations/course/:courseId/organization/:organizationId :
     * Remove a course from an organization
     *
     * @param courseId the id of the course to remove
     * @param organizationId the id of the organization from with the course should be removed
     * @return empty ResponseEntity with status 200 (OK), or 404 (Not Found) otherwise
     */
    @DeleteMapping("/organizations/course/{courseId}/organization/{organizationId}")
    @PreAuthorize("hasRole('ADMIN')")
    public ResponseEntity<Void> removeCourseToOrganization(@PathVariable Long courseId, @PathVariable Long organizationId) {
        Organization organization = organizationRepository.findOneOrElseThrow(organizationId);
        courseRepository.removeOrganizationFromCourse(courseId, organization);

        return ResponseEntity.ok().headers(HeaderUtil.createEntityDeletionAlert(applicationName, true, ENTITY_NAME, courseId.toString())).build();
    }

    /**
     * POST /organizations/user/:userlogin/organization/:organizationId :
     * Add a user to an organization
     *
     * @param userLogin the login of the user to add
     * @param organizationId the id of the organization where the user should be added
     * @return empty ResponseEntity with status 200 (OK), or 404 (Not Found) otherwise
     */
    @PostMapping("/organizations/user/{userLogin}/organization/{organizationId}")
    @PreAuthorize("hasRole('ADMIN')")
    public ResponseEntity<Void> addUserToOrganization(@PathVariable String userLogin, @PathVariable Long organizationId) {
        User user = userRepository.getUserByLoginElseThrow(userLogin);
        Organization organization = organizationRepository.findOneOrElseThrow(organizationId);
        userRepository.addOrganizationToUser(user.getId(), organization);

        return ResponseEntity.ok().headers(HeaderUtil.createEntityUpdateAlert(applicationName, true, ENTITY_NAME, user.getLogin())).build();
    }

    /**
     * DELETE /organizations/user/:userLogin/organization/:organizationId :
     * Remove a user from an organization
     *
     * Keep in mind that removing a user from an organization does not remove it
     * from the Access Groups of a course if already added.
     *
     * @param userLogin the login of the user to remove
     * @param organizationId the id of the organization from with the user should be removed
     * @return empty ResponseEntity with status 200 (OK), or 404 (Not Found) otherwise
     */
    @DeleteMapping("/organizations/user/{userLogin}/organization/{organizationId}")
    @PreAuthorize("hasRole('ADMIN')")
    public ResponseEntity<Void> removeUserFromOrganization(@PathVariable String userLogin, @PathVariable Long organizationId) {
        log.debug("REST request to remove course to organization : {}", organizationId);
        User user = userRepository.getUserByLoginElseThrow(userLogin);
        Organization organization = organizationRepository.findOneOrElseThrow(organizationId);
        userRepository.removeOrganizationFromUser(user.getId(), organization);

        return ResponseEntity.ok().headers(HeaderUtil.createEntityDeletionAlert(applicationName, true, ENTITY_NAME, user.getLogin())).build();
    }

    /**
     * POST /organizations/add : Add a new organization
     *
     * @param organization the organization entity to add
     * @return the ResponseEntity containing the added organization with status 200 (OK), or 404 (Not Found) otherwise
     */
    @PostMapping("/organizations/add")
    @PreAuthorize("hasRole('ADMIN')")
    public ResponseEntity<Organization> addOrganization(@RequestBody Organization organization) {
        log.debug("REST request to add new organization : {}", organization);
        Organization created = organizationService.add(organization);

        return ResponseEntity.ok().headers(HeaderUtil.createEntityCreationAlert(applicationName, true, ENTITY_NAME, created.getName())).body(created);
    }

    /**
     * PUT /organizations/update : Update an existing organization
     *
     * @param organization the updated organization entity
     * @return the ResponseEntity containing the updated organization with status 200 (OK), or 404 (Not Found) otherwise
     */
    @PutMapping("/organizations/update")
    @PreAuthorize("hasRole('ADMIN')")
    public ResponseEntity<Organization> updateOrganization(@RequestBody Organization organization) {
        log.debug("REST request to update organization : {}", organization);
        if (organization.getId() != null && organizationRepository.findOneOrElseThrow(organization.getId()) != null) {
            Organization updated = organizationService.update(organization);
            return ResponseEntity.ok().headers(HeaderUtil.createEntityUpdateAlert(applicationName, true, ENTITY_NAME, updated.getName())).body(updated);
        }
        else {
            return ResponseEntity.badRequest().headers(HeaderUtil.createAlert(applicationName, "The organization to update doesn't have an ID.", "NoIdProvided")).body(null);
        }
    }

    /**
     * DELETE /organizations/delete/:organizationId : Delete an existing organization
     *
     * @param organizationId the id of the organization to remove
     * @return empty ResponseEntity with status 200 (OK), or 404 (Not Found) otherwise
     */
    @DeleteMapping("/organizations/delete/{organizationId}")
    @PreAuthorize("hasRole('ADMIN')")
    public ResponseEntity<Void> deleteOrganization(@PathVariable Long organizationId) {
        log.debug("REST request to delete organization : {}", organizationId);
        organizationService.deleteOrganization(organizationId);

        return ResponseEntity.ok().headers(HeaderUtil.createEntityDeletionAlert(applicationName, true, ENTITY_NAME, organizationId.toString())).build();
    }

    /**
     * GET /organizations/all : Get all organizations
     *
     * @return ResponseEntity containing a list of all organizations with status 200 (OK)
     */
    @GetMapping("/organizations/all")
    @PreAuthorize("hasRole('ADMIN')")
    public ResponseEntity<List<Organization>> getAllOrganizations() {
        log.debug("REST request to get all organizations");
        List<Organization> organizations = organizationRepository.findAll();
        return new ResponseEntity<>(organizations, HttpStatus.OK);
    }

    /**
     * GET /organizations/:organizationId/count : Get the number of users and courses currently mapped to an organization
     *
     * @param organizationId the id of the organization to retrieve the number of users and courses
     * @return ResponseEntity containing a map containing the numbers of users and courses
     */
    @GetMapping("/organizations/{organizationId}/count")
<<<<<<< HEAD
    @PreAuthorize("hasAnyRole('ADMIN')")
    public ResponseEntity<OrganizationCountDTO> getNumberOfUsersAndCoursesByOrganization(@PathVariable long organizationId) {
=======
    @PreAuthorize("hasRole('ADMIN')")
    public ResponseEntity<Map<String, Long>> getNumberOfUsersAndCoursesByOrganization(@PathVariable long organizationId) {
>>>>>>> 60d573e3
        log.debug("REST request to get number of users and courses of organization : {}", organizationId);

        OrganizationCountDTO numberOfUsersAndCourses = new OrganizationCountDTO(organizationId, organizationRepository.getNumberOfUsersByOrganizationId(organizationId),
                organizationRepository.getNumberOfCoursesByOrganizationId(organizationId));

        return new ResponseEntity<>(numberOfUsersAndCourses, HttpStatus.OK);
    }

    /**
     * GET /organizations/count-all : Get the number of users and courses currently mapped to each organization
     *
     * @return ResponseEntity containing a map containing the organizations' id as key and an inner map
     * containing their relative numbers of users and courses
     */
    @GetMapping("/organizations/count-all")
<<<<<<< HEAD
    @PreAuthorize("hasAnyRole('ADMIN')")
    public ResponseEntity<List<OrganizationCountDTO>> getNumberOfUsersAndCoursesOfAllOrganizations() {
=======
    @PreAuthorize("hasRole('ADMIN')")
    public ResponseEntity<Map<Long, Map<String, Long>>> getNumberOfUsersAndCoursesOfAllOrganizations() {
>>>>>>> 60d573e3
        log.debug("REST request to get number of users and courses of all organizations");

        List<OrganizationCountDTO> result = new ArrayList<>();
        List<Organization> organizations = organizationRepository.findAll();
        for (Organization organization : organizations) {
            result.add(new OrganizationCountDTO(organization.getId(), organizationRepository.getNumberOfUsersByOrganizationId(organization.getId()),
                    organizationRepository.getNumberOfCoursesByOrganizationId(organization.getId())));
        }

        return new ResponseEntity<>(result, HttpStatus.OK);
    }

    /**
     * GET /organizations/:organizationId : Get an organization by its id
     *
     * @param organizationId the id of the organization to get
     * @return ResponseEntity containing the organization with status 200 (OK)
     * if exists, else with status 404 (Not Found)
     */
    @GetMapping("/organizations/{organizationId}")
    @PreAuthorize("hasRole('ADMIN')")
    public ResponseEntity<Organization> getOrganizationById(@PathVariable long organizationId) {
        log.debug("REST request to get organization : {}", organizationId);
        Organization organization = organizationRepository.findOneOrElseThrow(organizationId);
        return new ResponseEntity<>(organization, HttpStatus.OK);
    }

    /**
     * GET /organizations/:organizationId/full : Get an organization by its id with eagerly loaded users and courses
     *
     * @param organizationId the id of the organization to get
     * @return ResponseEntity containing the organization with eagerly loaded users and courses, with status 200 (OK)
     * if exists, else with status 404 (Not Found)
     */
    @GetMapping("/organizations/{organizationId}/full")
    @PreAuthorize("hasRole('ADMIN')")
    public ResponseEntity<Organization> getOrganizationByIdWithUsersAndCourses(@PathVariable long organizationId) {
        log.debug("REST request to get organization with users and courses : {}", organizationId);
        Organization organization = organizationRepository.findOneWithEagerUsersAndCoursesOrElseThrow(organizationId);
        return new ResponseEntity<>(organization, HttpStatus.OK);
    }

    /**
     * GET /organizations/course/:courseId : Get all organizations currently containing a given course
     *
     * @param courseId the id of the course that the organizations should contain
     * @return ResponseEntity containing a set of organizations containing the given course
     */
    @GetMapping("/organizations/course/{courseId}")
    @PreAuthorize("hasRole('TA')")
    public ResponseEntity<Set<Organization>> getAllOrganizationsByCourse(@PathVariable Long courseId) {
        log.debug("REST request to get all organizations of course : {}", courseId);
        Set<Organization> organizations = organizationRepository.findAllOrganizationsByCourseId(courseId);
        return new ResponseEntity<>(organizations, HttpStatus.OK);
    }

    /**
     * GET /organizations/user/:userId : Get all organizations currently containing a given user
     *
     * @param userId the id of the user that the organizations should contain
     * @return ResponseEntity containing a set of organizations containing the given user
     */
    @GetMapping("/organizations/user/{userId}")
    @PreAuthorize("hasRole('ADMIN')")
    public ResponseEntity<Set<Organization>> getAllOrganizationsByUser(@PathVariable Long userId) {
        log.debug("REST request to get all organizations of user : {}", userId);
        Set<Organization> organizations = organizationRepository.findAllOrganizationsByUserId(userId);
        return new ResponseEntity<>(organizations, HttpStatus.OK);
    }
}<|MERGE_RESOLUTION|>--- conflicted
+++ resolved
@@ -194,13 +194,8 @@
      * @return ResponseEntity containing a map containing the numbers of users and courses
      */
     @GetMapping("/organizations/{organizationId}/count")
-<<<<<<< HEAD
-    @PreAuthorize("hasAnyRole('ADMIN')")
+    @PreAuthorize("hasRole('ADMIN')")
     public ResponseEntity<OrganizationCountDTO> getNumberOfUsersAndCoursesByOrganization(@PathVariable long organizationId) {
-=======
-    @PreAuthorize("hasRole('ADMIN')")
-    public ResponseEntity<Map<String, Long>> getNumberOfUsersAndCoursesByOrganization(@PathVariable long organizationId) {
->>>>>>> 60d573e3
         log.debug("REST request to get number of users and courses of organization : {}", organizationId);
 
         OrganizationCountDTO numberOfUsersAndCourses = new OrganizationCountDTO(organizationId, organizationRepository.getNumberOfUsersByOrganizationId(organizationId),
@@ -216,13 +211,8 @@
      * containing their relative numbers of users and courses
      */
     @GetMapping("/organizations/count-all")
-<<<<<<< HEAD
-    @PreAuthorize("hasAnyRole('ADMIN')")
+    @PreAuthorize("hasRole('ADMIN')")
     public ResponseEntity<List<OrganizationCountDTO>> getNumberOfUsersAndCoursesOfAllOrganizations() {
-=======
-    @PreAuthorize("hasRole('ADMIN')")
-    public ResponseEntity<Map<Long, Map<String, Long>>> getNumberOfUsersAndCoursesOfAllOrganizations() {
->>>>>>> 60d573e3
         log.debug("REST request to get number of users and courses of all organizations");
 
         List<OrganizationCountDTO> result = new ArrayList<>();
