package de.tum.in.www1.artemis.service;

import static de.tum.in.www1.artemis.domain.enumeration.ComplaintType.*;
import static de.tum.in.www1.artemis.service.util.RoundingUtil.roundScoreSpecifiedByCourseSettings;
import static tech.jhipster.config.JHipsterConstants.*;

import java.nio.file.Files;
import java.nio.file.Path;
import java.time.*;
import java.time.format.DateTimeFormatter;
import java.time.temporal.ChronoUnit;
import java.time.temporal.IsoFields;
import java.util.*;
import java.util.stream.Collectors;
import java.util.stream.Stream;

import javax.validation.constraints.NotNull;

import org.slf4j.Logger;
import org.slf4j.LoggerFactory;
import org.springframework.beans.factory.annotation.Value;
import org.springframework.boot.actuate.audit.AuditEvent;
import org.springframework.boot.actuate.audit.AuditEventRepository;
import org.springframework.core.env.Environment;
import org.springframework.http.ResponseEntity;
import org.springframework.scheduling.annotation.Async;
import org.springframework.stereotype.Service;
import org.springframework.util.StringUtils;

import de.tum.in.www1.artemis.config.Constants;
import de.tum.in.www1.artemis.domain.*;
import de.tum.in.www1.artemis.domain.enumeration.IncludedInOverallScore;
import de.tum.in.www1.artemis.domain.enumeration.NotificationType;
import de.tum.in.www1.artemis.domain.exam.Exam;
import de.tum.in.www1.artemis.domain.exam.ExerciseGroup;
import de.tum.in.www1.artemis.domain.notification.GroupNotification;
import de.tum.in.www1.artemis.domain.participation.StudentParticipation;
import de.tum.in.www1.artemis.domain.statistics.StatisticsEntry;
import de.tum.in.www1.artemis.exception.ArtemisAuthenticationException;
import de.tum.in.www1.artemis.exception.GroupAlreadyExistsException;
import de.tum.in.www1.artemis.repository.*;
import de.tum.in.www1.artemis.repository.tutorialgroups.TutorialGroupRepository;
import de.tum.in.www1.artemis.repository.tutorialgroups.TutorialGroupsConfigurationRepository;
import de.tum.in.www1.artemis.security.ArtemisAuthenticationProvider;
import de.tum.in.www1.artemis.security.Role;
import de.tum.in.www1.artemis.security.SecurityUtils;
import de.tum.in.www1.artemis.service.dto.StudentDTO;
import de.tum.in.www1.artemis.service.exam.ExamService;
import de.tum.in.www1.artemis.service.notifications.GroupNotificationService;
import de.tum.in.www1.artemis.service.tutorialgroups.TutorialGroupService;
import de.tum.in.www1.artemis.service.user.UserService;
import de.tum.in.www1.artemis.service.util.TimeLogUtil;
import de.tum.in.www1.artemis.web.rest.dto.CourseManagementDetailViewDTO;
import de.tum.in.www1.artemis.web.rest.dto.DueDateStat;
import de.tum.in.www1.artemis.web.rest.dto.StatsForDashboardDTO;
import de.tum.in.www1.artemis.web.rest.dto.TutorLeaderboardDTO;
import de.tum.in.www1.artemis.web.rest.errors.AccessForbiddenException;
import de.tum.in.www1.artemis.web.rest.errors.BadRequestAlertException;

/**
 * Service Implementation for managing Course.
 */
@Service
public class CourseService {

    @Value("${artemis.course-archives-path}")
    private String courseArchivesDirPath;

    private final Logger log = LoggerFactory.getLogger(CourseService.class);

    private final Environment env;

    private final ArtemisAuthenticationProvider artemisAuthenticationProvider;

    private final ExerciseService exerciseService;

    private final ExerciseDeletionService exerciseDeletionService;

    private final AuthorizationCheckService authCheckService;

    private final LectureService lectureService;

    private final GroupNotificationRepository groupNotificationRepository;

    private final UserService userService;

    private final ExerciseGroupRepository exerciseGroupRepository;

    private final CourseExamExportService courseExamExportService;

    private final ExamService examService;

    private final ExamRepository examRepository;

    private final GroupNotificationService groupNotificationService;

    private final CourseRepository courseRepository;

    private final UserRepository userRepository;

    private final AuditEventRepository auditEventRepository;

    private final LearningGoalService learningGoalService;

    private final LearningGoalRepository learningGoalRepository;

    private final GradingScaleRepository gradingScaleRepository;

    private final StatisticsRepository statisticsRepository;

    private final StudentParticipationRepository studentParticipationRepository;

    private final TutorLeaderboardService tutorLeaderboardService;

    private final RatingRepository ratingRepository;

    private final ComplaintService complaintService;

    private final ComplaintRepository complaintRepository;

    private final ComplaintResponseRepository complaintResponseRepository;

    private final SubmissionRepository submissionRepository;

    private final ProgrammingExerciseRepository programmingExerciseRepository;

    private final ResultRepository resultRepository;

    private final ExerciseRepository exerciseRepository;

    private final ParticipantScoreRepository participantScoreRepository;

    private final TutorialGroupRepository tutorialGroupRepository;

    private final TutorialGroupService tutorialGroupService;

    private final TutorialGroupsConfigurationRepository tutorialGroupsConfigurationRepository;

    public CourseService(Environment env, ArtemisAuthenticationProvider artemisAuthenticationProvider, CourseRepository courseRepository, ExerciseService exerciseService,
            ExerciseDeletionService exerciseDeletionService, AuthorizationCheckService authCheckService, UserRepository userRepository, LectureService lectureService,
            GroupNotificationRepository groupNotificationRepository, ExerciseGroupRepository exerciseGroupRepository, AuditEventRepository auditEventRepository,
            UserService userService, LearningGoalRepository learningGoalRepository, GroupNotificationService groupNotificationService, ExamService examService,
            ExamRepository examRepository, CourseExamExportService courseExamExportService, LearningGoalService learningGoalService, GradingScaleRepository gradingScaleRepository,
            StatisticsRepository statisticsRepository, StudentParticipationRepository studentParticipationRepository, TutorLeaderboardService tutorLeaderboardService,
            RatingRepository ratingRepository, ComplaintService complaintService, ComplaintRepository complaintRepository, ResultRepository resultRepository,
            ComplaintResponseRepository complaintResponseRepository, SubmissionRepository submissionRepository, ProgrammingExerciseRepository programmingExerciseRepository,
            ExerciseRepository exerciseRepository, ParticipantScoreRepository participantScoreRepository, TutorialGroupRepository tutorialGroupRepository,
            TutorialGroupService tutorialGroupService, TutorialGroupsConfigurationRepository tutorialGroupsConfigurationRepository) {
        this.env = env;
        this.artemisAuthenticationProvider = artemisAuthenticationProvider;
        this.courseRepository = courseRepository;
        this.exerciseService = exerciseService;
        this.exerciseDeletionService = exerciseDeletionService;
        this.authCheckService = authCheckService;
        this.userRepository = userRepository;
        this.lectureService = lectureService;
        this.groupNotificationRepository = groupNotificationRepository;
        this.exerciseGroupRepository = exerciseGroupRepository;
        this.auditEventRepository = auditEventRepository;
        this.userService = userService;
        this.learningGoalRepository = learningGoalRepository;
        this.groupNotificationService = groupNotificationService;
        this.examService = examService;
        this.examRepository = examRepository;
        this.courseExamExportService = courseExamExportService;
        this.learningGoalService = learningGoalService;
        this.gradingScaleRepository = gradingScaleRepository;
        this.statisticsRepository = statisticsRepository;
        this.studentParticipationRepository = studentParticipationRepository;
        this.tutorLeaderboardService = tutorLeaderboardService;
        this.ratingRepository = ratingRepository;
        this.complaintService = complaintService;
        this.complaintRepository = complaintRepository;
        this.complaintResponseRepository = complaintResponseRepository;
        this.submissionRepository = submissionRepository;
        this.programmingExerciseRepository = programmingExerciseRepository;
        this.resultRepository = resultRepository;
        this.exerciseRepository = exerciseRepository;
        this.participantScoreRepository = participantScoreRepository;
        this.tutorialGroupRepository = tutorialGroupRepository;
        this.tutorialGroupService = tutorialGroupService;
        this.tutorialGroupsConfigurationRepository = tutorialGroupsConfigurationRepository;
    }

    /**
     * Note: The number of courses should not change
     *
     * @param courses           the courses for which the participations should be fetched
     * @param user              the user for which the participations should be fetched
     */
    public void fetchParticipationsWithSubmissionsAndResultsForCourses(List<Course> courses, User user) {
        Set<Exercise> exercises = courses.stream().flatMap(course -> course.getExercises().stream()).collect(Collectors.toSet());
        List<StudentParticipation> participationsOfUserInExercises = studentParticipationRepository.getAllParticipationsOfUserInExercises(user, exercises);
        if (participationsOfUserInExercises.isEmpty()) {
            return;
        }
        for (Course course : courses) {
            boolean isStudent = !authCheckService.isAtLeastTeachingAssistantInCourse(course, user);
            for (Exercise exercise : course.getExercises()) {
                // add participation with submission and result to each exercise
                exerciseService.filterForCourseDashboard(exercise, participationsOfUserInExercises, user.getLogin(), isStudent);
                // remove sensitive information from the exercise for students
                if (isStudent) {
                    exercise.filterSensitiveInformation();
                }
            }
        }
    }

    /**
     * Get one course with exercises, lectures, exams, learning goals and tutorial groups (filtered for given user)
     *
     * @param courseId the course to fetch
     * @param user     the user entity
     * @return the course including exercises, lectures, exams, learning goals and tutorial groups (filtered for given user)
     */
    public Course findOneWithExercisesAndLecturesAndExamsAndLearningGoalsAndTutorialGroupsForUser(Long courseId, User user) {
        Course course = courseRepository.findByIdWithLecturesAndExamsElseThrow(courseId);
        if (!authCheckService.isAtLeastStudentInCourse(course, user)) {
            throw new AccessForbiddenException();
        }
        // Load exercises with categories separately because this is faster than loading them with lectures and exam above (the query would become too complex)
        course.setExercises(exerciseRepository.findByCourseIdWithCategories(course.getId()));
        course.setExercises(exerciseService.filterExercisesForCourse(course, user));
        exerciseService.loadExerciseDetailsIfNecessary(course, user);
        course.setLectures(lectureService.filterActiveAttachments(course.getLectures(), user));
        course.setLearningGoals(learningGoalService.findAllForCourse(course, user));
        course.setPrerequisites(learningGoalService.findAllPrerequisitesForCourse(course, user));
        course.setTutorialGroups(tutorialGroupService.findAllForCourse(course, user));
        course.setTutorialGroupsConfiguration(tutorialGroupsConfigurationRepository.findByCourseIdWithEagerTutorialGroupFreePeriods(courseId).orElse(null));
        if (authCheckService.isOnlyStudentInCourse(course, user)) {
            course.setExams(examRepository.filterVisibleExams(course.getExams()));
        }
        return course;
    }

    /**
     * Get all courses for the given user
     *
     * @param user the user entity
     * @return an unmodifiable list of all courses for the user
     */
    public List<Course> findAllActiveForUser(User user) {
        return courseRepository.findAllActive(ZonedDateTime.now()).stream().filter(course -> isCourseVisibleForUser(user, course)).toList();
    }

    /**
     * Get all courses with exercises, lectures and exams (filtered for given user)
     *
     * @param user the user entity
     * @return an unmodifiable list of all courses including exercises, lectures and exams for the user
     */
    public List<Course> findAllActiveWithExercisesAndLecturesAndExamsForUser(User user) {
<<<<<<< HEAD
        var userVisibleCourses = courseRepository.findAllActiveWithLecturesAndRelevantExams(user).stream().filter(course -> isCourseVisibleForUser(user, course));
=======
        long start = System.nanoTime();
        var userVisibleCourses = courseRepository.findAllActiveWithLecturesAndExams().stream()
                // remove old courses that have already finished
                .filter(course -> course.getEndDate() == null || course.getEndDate().isAfter(ZonedDateTime.now()))
                // remove courses the user should not be able to see
                .filter(course -> isCourseVisibleForUser(user, course)).toList();

        log.debug("Find user visible courses finished after {}", TimeLogUtil.formatDurationFrom(start));
>>>>>>> 2cd54c21

        long startFindAllExercises = System.nanoTime();
        var courseIds = userVisibleCourses.stream().map(DomainObject::getId).collect(Collectors.toSet());
        Set<Exercise> allExercises = exerciseRepository.findByCourseIdsWithCategories(courseIds);
        log.debug("findAllExercisesByCourseIdsWithCategories finished with {} exercises after {}", allExercises.size(), TimeLogUtil.formatDurationFrom(startFindAllExercises));

        long startFilterAll = System.nanoTime();
        var courses = userVisibleCourses.stream().peek(course -> {
            // connect the exercises with the course
            course.setExercises(allExercises.stream().filter(ex -> ex.getCourseViaExerciseGroupOrCourseMember().getId().equals(course.getId())).collect(Collectors.toSet()));
            course.setExercises(exerciseService.filterExercisesForCourse(course, user));
            exerciseService.loadExerciseDetailsIfNecessary(course, user);
            course.setLectures(lectureService.filterActiveAttachments(course.getLectures(), user));
        }).toList();

        log.debug("all {} filterExercisesForCourse individually finished together after {}", courses.size(), TimeLogUtil.formatDurationFrom(startFilterAll));
        log.debug("Filter exercises, lectures, and exams finished after {}", TimeLogUtil.formatDurationFrom(start));
        return courses;
    }

    private boolean isCourseVisibleForUser(User user, Course course) {
        // Instructors and TAs see all courses that have not yet finished
        if (authCheckService.isAtLeastTeachingAssistantInCourse(course, user)) {
            return true;
        }
        // Students see all courses that have already started (and not yet finished)
        if (user.getGroups().contains(course.getStudentGroupName())) {
            return course.getStartDate() == null || course.getStartDate().isBefore(ZonedDateTime.now());
        }

        return false;
    }

    /**
     * Deletes all elements associated with the course including:
     * <ul>
     *     <li>The Course</li>
     *     <li>All Exercises including:
     *      submissions, participations, results, repositories and build plans, see {@link ExerciseDeletionService#delete}</li>
     *     <li>All Lectures and their Attachments, see {@link LectureService#delete}</li>
     *     <li>All GroupNotifications of the course, see {@link GroupNotificationRepository#delete}</li>
     *     <li>All default groups created by Artemis, see {@link UserService#deleteGroup}</li>
     *     <li>All Exams, see {@link ExamService#delete}</li>
     *     <li>The Grading Scale if such exists, see {@link GradingScaleRepository#delete}</li>
     * </ul>
     *
     * @param course the course to be deleted
     */
    public void delete(Course course) {
        log.debug("Request to delete Course : {}", course.getTitle());

        deleteLearningGoalsOfCourse(course);
        deleteExercisesOfCourse(course);
        deleteLecturesOfCourse(course);
        deleteNotificationsOfCourse(course);
        deleteDefaultGroups(course);
        deleteExamsOfCourse(course);
        deleteGradingScaleOfCourse(course);
        deleteTutorialGroupsOfCourse(course);
        courseRepository.deleteById(course.getId());
    }

    private void deleteTutorialGroupsOfCourse(Course course) {
        this.tutorialGroupRepository.deleteAllByCourse(course);
    }

    private void deleteGradingScaleOfCourse(Course course) {
        // delete course grading scale if it exists
        Optional<GradingScale> gradingScale = gradingScaleRepository.findByCourseId(course.getId());
        gradingScale.ifPresent(gradingScaleRepository::delete);
    }

    private void deleteExamsOfCourse(Course course) {
        // delete the Exams
        List<Exam> exams = examRepository.findByCourseId(course.getId());
        for (Exam exam : exams) {
            examService.delete(exam.getId());
        }
    }

    private void deleteDefaultGroups(Course course) {
        // only delete (default) groups which have been created by Artemis before
        if (Objects.equals(course.getStudentGroupName(), course.getDefaultStudentGroupName())) {
            userService.deleteGroup(course.getStudentGroupName());
        }
        if (Objects.equals(course.getTeachingAssistantGroupName(), course.getDefaultTeachingAssistantGroupName())) {
            userService.deleteGroup(course.getTeachingAssistantGroupName());
        }
        if (Objects.equals(course.getEditorGroupName(), course.getDefaultEditorGroupName())) {
            userService.deleteGroup(course.getEditorGroupName());
        }
        if (Objects.equals(course.getInstructorGroupName(), course.getDefaultInstructorGroupName())) {
            userService.deleteGroup(course.getInstructorGroupName());
        }
    }

    private void deleteNotificationsOfCourse(Course course) {
        List<GroupNotification> notifications = groupNotificationRepository.findAllByCourseId(course.getId());
        groupNotificationRepository.deleteAll(notifications);
    }

    private void deleteLecturesOfCourse(Course course) {
        for (Lecture lecture : course.getLectures()) {
            lectureService.delete(lecture);
        }
    }

    private void deleteExercisesOfCourse(Course course) {
        for (Exercise exercise : course.getExercises()) {
            exerciseDeletionService.delete(exercise.getId(), true, true);
        }
    }

    private void deleteLearningGoalsOfCourse(Course course) {
        for (LearningGoal learningGoal : course.getLearningGoals()) {
            learningGoalRepository.deleteById(learningGoal.getId());
        }
    }

    /**
     * If the exercise is part of an exam, retrieve the course through ExerciseGroup -> Exam -> Course.
     * Otherwise, the course is already set and the id can be used to retrieve the course from the database.
     *
     * @param exercise the Exercise for which the course is retrieved
     * @return the Course of the Exercise
     */
    public Course retrieveCourseOverExerciseGroupOrCourseId(Exercise exercise) {

        if (exercise.isExamExercise()) {
            ExerciseGroup exerciseGroup = exerciseGroupRepository.findByIdElseThrow(exercise.getExerciseGroup().getId());
            exercise.setExerciseGroup(exerciseGroup);
            return exerciseGroup.getExam().getCourse();
        }
        else {
            Course course = courseRepository.findByIdElseThrow(exercise.getCourseViaExerciseGroupOrCourseMember().getId());
            exercise.setCourse(course);
            return course;
        }
    }

    /**
     * Registers a user in a course by adding him to the student group of the course
     *
     * @param user   The user that should get added to the course
     * @param course The course to which the user should get added to
     */
    public void registerUserForCourse(User user, Course course) {
        userService.addUserToGroup(user, course.getStudentGroupName(), Role.STUDENT);
        final var auditEvent = new AuditEvent(user.getLogin(), Constants.REGISTER_FOR_COURSE, "course=" + course.getTitle());
        auditEventRepository.add(auditEvent);
        log.info("User {} has successfully registered for course {}", user.getLogin(), course.getTitle());
    }

    /**
     * Add multiple users to the course so that they can access it
     * The passed list of UserDTOs must include the registration number (the other entries are currently ignored and can be left out)
     * Note: registration based on other user attributes (e.g. name) is currently NOT supported
     * <p>
     * This method first tries to find the user in the internal Artemis user database (because the user is most probably already using Artemis).
     * In case the user cannot be found, we additionally search the (TUM) LDAP in case it is configured properly.
     *
     * @param courseId      the id of the course
     * @param studentDTOs   the list of students (with at least registration number)
     * @param courseGroup   the group the students should be added to
     * @return the list of students who could not be registered for the course, because they could NOT be found in the Artemis database and could NOT be found in the TUM LDAP
     */
    public List<StudentDTO> registerUsersForCourseGroup(Long courseId, List<StudentDTO> studentDTOs, String courseGroup) {
        var course = courseRepository.findByIdElseThrow(courseId);
        String courseGroupName = course.defineCourseGroupName(courseGroup);
        Role courseGroupRole = Role.fromString(courseGroup);
        List<StudentDTO> notFoundStudentsDTOs = new ArrayList<>();
        for (var studentDto : studentDTOs) {
            var registrationNumber = studentDto.getRegistrationNumber();
            var login = studentDto.getLogin();
            var email = studentDto.getEmail();
            Optional<User> optionalStudent = userService.findUserAndAddToCourse(registrationNumber, courseGroupName, courseGroupRole, login, email);
            if (optionalStudent.isEmpty()) {
                notFoundStudentsDTOs.add(studentDto);
            }
        }

        return notFoundStudentsDTOs;
    }

    /**
     * Fetches a list of Courses
     *
     * @param onlyActive Whether to include courses with a past endDate
     * @return A list of Courses for the course management overview
     */
    public List<Course> getAllCoursesForManagementOverview(boolean onlyActive) {
        var dateTimeNow = onlyActive ? ZonedDateTime.now() : null;
        var user = userRepository.getUserWithGroupsAndAuthorities();
        var userGroups = new ArrayList<>(user.getGroups());
        return courseRepository.getAllCoursesForManagementOverview(dateTimeNow, authCheckService.isAdmin(user), userGroups);
    }

    /**
     * Get the active students for these particular exercise ids
     *
     * @param exerciseIds the ids to get the active students for
     * @param periodIndex the deviation from the current time
     * @param length the length of the chart which we want to fill. This can either be 4 for the course overview or 17 for the course detail view
     * @param date the date for which the active students' calculation should end (e.g. now)
     * @return An Integer list containing active students for each index. An index corresponds to a week
     */
    public List<Integer> getActiveStudents(Set<Long> exerciseIds, long periodIndex, int length, ZonedDateTime date) {
        /*
         * If the course did not start yet, the length of the chart will be negative (as the time difference between the start date end the current date is passed). In this case,
         * we return an empty list.
         */
        if (length < 0) {
            return new ArrayList<>(0);
        }
        LocalDateTime localStartDate = date.toLocalDateTime().with(DayOfWeek.MONDAY);
        LocalDateTime localEndDate = date.toLocalDateTime().with(DayOfWeek.SUNDAY);
        ZoneId zone = date.getZone();
        // startDate is the starting point of the data collection which is the Monday 3 weeks ago +/- the deviation from the current timeframe
        ZonedDateTime startDate = localStartDate.atZone(zone).minusWeeks((length - 1) + (length * (-periodIndex))).withHour(0).withMinute(0).withSecond(0).withNano(0);
        // the endDate depends on whether the current week is shown. If it is, the endDate is the Sunday of the current week at 23:59.
        // If the timeframe was adapted (periodIndex != 0), the endDate needs to be adapted according to the deviation
        ZonedDateTime endDate = periodIndex != 0 ? localEndDate.atZone(zone).minusWeeks(length * (-periodIndex)).withHour(23).withMinute(59).withSecond(59)
                : localEndDate.atZone(zone).withHour(23).withMinute(59).withSecond(59);
        List<StatisticsEntry> outcome = courseRepository.getActiveStudents(exerciseIds, startDate, endDate);
        List<StatisticsEntry> distinctOutcome = removeDuplicateActiveUserRows(outcome, startDate);
        List<Integer> result = new ArrayList<>(Collections.nCopies(length, 0));
        statisticsRepository.sortDataIntoWeeks(distinctOutcome, result, startDate);
        return result;
    }

    /**
     * The List of StatisticsEntries can contain duplicated entries, which means that a user has two entries in the same week.
     * This method compares the values and returns a List<StatisticsEntry> without duplicated entries.
     *
     * @param activeUserRows a list of entries
     * @param startDate the startDate of the period
     * @return a List<StatisticsEntry> containing date and amount of active users in this period
     */

    private List<StatisticsEntry> removeDuplicateActiveUserRows(List<StatisticsEntry> activeUserRows, ZonedDateTime startDate) {
        int startIndex = statisticsRepository.getWeekOfDate(startDate);
        Map<Integer, List<String>> usersByDate = new HashMap<>();
        for (StatisticsEntry listElement : activeUserRows) {
            // listElement.date has the form "2021-05-04", to convert it to ZonedDateTime, it needs a time
            String dateOfElement = listElement.getDate() + " 10:00";
            var zone = startDate.getZone();
            DateTimeFormatter formatter = DateTimeFormatter.ofPattern("yyyy-MM-dd HH:mm");
            ZonedDateTime date = LocalDateTime.parse(dateOfElement, formatter).atZone(zone);
            int index = statisticsRepository.getWeekOfDate(date);
            /*
             * The database stores entries in UTC, so it can happen that entries lay in the calendar week one week before the calendar week of the startDate If startDate lays in a
             * calendar week other than the first one, we simply check whether the calendar week of the entry equals to the calendar week of startDate - 1. If startDate lays in the
             * first calendar week, we check whether the calendar week of the entry equals the last calendar week of the prior year. In either case, if the condition resolves to
             * true, we shift the index the submission is sorted in to the calendar week of startDate, as this is the first bucket in the timeframe of interest.
             */
            var unifiedDateWeekBeforeStartIndex = startIndex == 1 ? Math.toIntExact(IsoFields.WEEK_OF_WEEK_BASED_YEAR.rangeRefinedBy(startDate.minusWeeks(1)).getMaximum())
                    : startIndex - 1;
            index = index == unifiedDateWeekBeforeStartIndex ? startIndex : index;
            statisticsRepository.addUserToTimeslot(usersByDate, listElement, index);
        }
        List<StatisticsEntry> returnList = new ArrayList<>();
        usersByDate.forEach((date, users) -> {
            int year = date < statisticsRepository.getWeekOfDate(startDate) ? startDate.getYear() + 1 : startDate.getYear();
            ZonedDateTime firstDateOfYear = ZonedDateTime.of(year, 1, 1, 0, 0, 0, 0, startDate.getZone());
            ZonedDateTime start = statisticsRepository.getWeekOfDate(firstDateOfYear) == 1 ? firstDateOfYear.plusWeeks(date - 1) : firstDateOfYear.plusWeeks(date);
            StatisticsEntry listElement = new StatisticsEntry(start, users.size());
            returnList.add(listElement);
        });
        return returnList;
    }

    /**
     * Fetches Course Management Detail View data from repository and returns a DTO
     *
     * @param course the course for with the details should be calculated
     * @return The DTO for the course management detail view
     */
    public CourseManagementDetailViewDTO getStatsForDetailView(Course course) {

        Set<Exercise> exercises = exerciseRepository.findAllExercisesByCourseId(course.getId());
        // For the average score we need to only consider scores which are included completely or as bonus
        Set<Exercise> includedExercises = exercises.stream().filter(Exercise::isCourseExercise)
                .filter(exercise -> !exercise.getIncludedInOverallScore().equals(IncludedInOverallScore.NOT_INCLUDED)).collect(Collectors.toSet());
        Double averageScoreForCourse = participantScoreRepository.findAvgScore(includedExercises);
        averageScoreForCourse = averageScoreForCourse != null ? averageScoreForCourse : 0.0;
        double currentMaxAverageScore = includedExercises.stream().map(Exercise::getMaxPoints).mapToDouble(Double::doubleValue).sum();

        Set<Long> exerciseIds = exercises.stream().map(Exercise::getId).collect(Collectors.toSet());

        var numberOfStudentsInCourse = Math.toIntExact(userRepository.countUserInGroup(course.getStudentGroupName()));
        var numberOfTeachingAssistantsInCourse = Math.toIntExact(userRepository.countUserInGroup(course.getTeachingAssistantGroupName()));
        var numberOfEditorsInCourse = Math.toIntExact(userRepository.countUserInGroup(course.getEditorGroupName()));
        var numberOfInstructorsInCourse = Math.toIntExact(userRepository.countUserInGroup(course.getInstructorGroupName()));

        var endDate = this.determineEndDateForActiveStudents(course);
        var spanSize = this.determineTimeSpanSizeForActiveStudents(course, endDate, 17);
        var activeStudents = getActiveStudents(exerciseIds, 0, spanSize, endDate);

        DueDateStat assessments = resultRepository.countNumberOfAssessments(exerciseIds);
        long numberOfAssessments = assessments.inTime() + assessments.late();

        long numberOfInTimeSubmissions = submissionRepository.countAllByExerciseIdsSubmittedBeforeDueDate(exerciseIds)
                + programmingExerciseRepository.countAllSubmissionsByExerciseIdsSubmitted(exerciseIds);
        long numberOfLateSubmissions = submissionRepository.countAllByExerciseIdsSubmittedAfterDueDate(exerciseIds);

        long numberOfSubmissions = numberOfInTimeSubmissions + numberOfLateSubmissions;
        var currentPercentageAssessments = calculatePercentage(numberOfAssessments, numberOfSubmissions);

        long currentAbsoluteComplaints = complaintResponseRepository
                .countByComplaint_Result_Participation_Exercise_Course_Id_AndComplaint_ComplaintType_AndSubmittedTimeIsNotNull(course.getId(), COMPLAINT);
        long currentMaxComplaints = complaintRepository.countByResult_Participation_Exercise_Course_IdAndComplaintType(course.getId(), COMPLAINT);
        var currentPercentageComplaints = calculatePercentage(currentAbsoluteComplaints, currentMaxComplaints);

        long currentAbsoluteMoreFeedbacks = complaintResponseRepository
                .countByComplaint_Result_Participation_Exercise_Course_Id_AndComplaint_ComplaintType_AndSubmittedTimeIsNotNull(course.getId(), MORE_FEEDBACK);
        long currentMaxMoreFeedbacks = complaintRepository.countByResult_Participation_Exercise_Course_IdAndComplaintType(course.getId(), MORE_FEEDBACK);
        var currentPercentageMoreFeedbacks = calculatePercentage(currentAbsoluteMoreFeedbacks, currentMaxMoreFeedbacks);

        var currentAbsoluteAverageScore = roundScoreSpecifiedByCourseSettings((averageScoreForCourse / 100.0) * currentMaxAverageScore, course);
        var currentPercentageAverageScore = currentMaxAverageScore > 0.0 ? roundScoreSpecifiedByCourseSettings(averageScoreForCourse, course) : 0.0;

        return new CourseManagementDetailViewDTO(numberOfStudentsInCourse, numberOfTeachingAssistantsInCourse, numberOfEditorsInCourse, numberOfInstructorsInCourse,
                currentPercentageAssessments, numberOfAssessments, numberOfSubmissions, currentPercentageComplaints, currentAbsoluteComplaints, currentMaxComplaints,
                currentPercentageMoreFeedbacks, currentAbsoluteMoreFeedbacks, currentMaxMoreFeedbacks, currentPercentageAverageScore, currentAbsoluteAverageScore,
                currentMaxAverageScore, activeStudents);
    }

    private double calculatePercentage(double positive, double total) {
        return total > 0.0 ? Math.round(positive * 1000.0 / total) / 10.0 : 0.0;
    }

    /**
     * calculate statistics for the course administration dashboard
     *
     * @param course the course for which the statistics should be calculated
     * @return a DTO containing the statistics
     */
    public StatsForDashboardDTO getStatsForDashboardDTO(Course course) {
        Set<Long> courseExerciseIds = exerciseRepository.findAllIdsByCourseId(course.getId());

        StatsForDashboardDTO stats = new StatsForDashboardDTO();

        long numberOfInTimeSubmissions = submissionRepository.countAllByExerciseIdsSubmittedBeforeDueDate(courseExerciseIds);
        numberOfInTimeSubmissions += programmingExerciseRepository.countAllSubmissionsByExerciseIdsSubmitted(courseExerciseIds);

        final long numberOfLateSubmissions = submissionRepository.countAllByExerciseIdsSubmittedAfterDueDate(courseExerciseIds);
        DueDateStat totalNumberOfAssessments = resultRepository.countNumberOfAssessments(courseExerciseIds);
        stats.setTotalNumberOfAssessments(totalNumberOfAssessments);

        // no examMode here, so it's the same as totalNumberOfAssessments
        DueDateStat[] numberOfAssessmentsOfCorrectionRounds = { totalNumberOfAssessments };
        stats.setNumberOfAssessmentsOfCorrectionRounds(numberOfAssessmentsOfCorrectionRounds);
        stats.setNumberOfSubmissions(new DueDateStat(numberOfInTimeSubmissions, numberOfLateSubmissions));

        final long numberOfMoreFeedbackRequests = complaintService.countMoreFeedbackRequestsByCourseId(course.getId());
        stats.setNumberOfMoreFeedbackRequests(numberOfMoreFeedbackRequests);
        final long numberOfMoreFeedbackComplaintResponses = complaintService.countMoreFeedbackRequestResponsesByCourseId(course.getId());
        stats.setNumberOfOpenMoreFeedbackRequests(numberOfMoreFeedbackRequests - numberOfMoreFeedbackComplaintResponses);
        final long numberOfComplaints = complaintService.countComplaintsByCourseId(course.getId());
        stats.setNumberOfComplaints(numberOfComplaints);
        final long numberOfComplaintResponses = complaintService.countComplaintResponsesByCourseId(course.getId());
        stats.setNumberOfOpenComplaints(numberOfComplaints - numberOfComplaintResponses);
        final long numberOfAssessmentLocks = submissionRepository.countLockedSubmissionsByUserIdAndCourseId(userRepository.getUserWithGroupsAndAuthorities().getId(),
                course.getId());
        stats.setNumberOfAssessmentLocks(numberOfAssessmentLocks);
        final long totalNumberOfAssessmentLocks = submissionRepository.countLockedSubmissionsByCourseId(course.getId());
        stats.setTotalNumberOfAssessmentLocks(totalNumberOfAssessmentLocks);

        List<TutorLeaderboardDTO> leaderboardEntries = tutorLeaderboardService.getCourseLeaderboard(course, courseExerciseIds);
        stats.setTutorLeaderboardEntries(leaderboardEntries);
        stats.setNumberOfRatings(ratingRepository.countByResult_Participation_Exercise_Course_Id(course.getId()));
        return stats;
    }

    /**
     * Archives the course by creating a zip file will student submissions for
     * both the course exercises and exams.
     *
     * @param course the course to archive
     */
    @Async
    public void archiveCourse(Course course) {
        SecurityUtils.setAuthorizationObject();

        // Archiving a course is only possible after the course is over
        if (ZonedDateTime.now().isBefore(course.getEndDate())) {
            return;
        }

        // This contains possible errors encountered during the archive process
        ArrayList<String> exportErrors = new ArrayList<>();

        groupNotificationService.notifyInstructorGroupAboutCourseArchiveState(course, NotificationType.COURSE_ARCHIVE_STARTED, exportErrors);

        try {
            // Create course archives directory if it doesn't exist
            Files.createDirectories(Path.of(courseArchivesDirPath));
            log.info("Created the course archives directory at {} because it didn't exist.", courseArchivesDirPath);

            // Export the course to the archives' directory.
            var archivedCoursePath = courseExamExportService.exportCourse(course, courseArchivesDirPath, exportErrors);

            // Attach the path to the archive to the course and save it in the database
            if (archivedCoursePath.isPresent()) {
                course.setCourseArchivePath(archivedCoursePath.get().getFileName().toString());
                courseRepository.save(course);
            }
            else {
                groupNotificationService.notifyInstructorGroupAboutCourseArchiveState(course, NotificationType.COURSE_ARCHIVE_FAILED, exportErrors);
                return;
            }
        }
        catch (Exception e) {
            var error = "Failed to create course archives directory " + courseArchivesDirPath + ": " + e.getMessage();
            exportErrors.add(error);
            log.info(error);
        }

        groupNotificationService.notifyInstructorGroupAboutCourseArchiveState(course, NotificationType.COURSE_ARCHIVE_FINISHED, exportErrors);
    }

    /**
     * Cleans up a course by cleaning up all exercises from that course. This deletes all student
     * submissions. Note that a course has to be archived first before being cleaned up.
     *
     * @param courseId The id of the course to clean up
     */
    public void cleanupCourse(Long courseId) {
        // Get the course with all exercises
        var course = courseRepository.findByIdWithExercisesAndLecturesElseThrow(courseId);
        if (!course.hasCourseArchive()) {
            log.info("Cannot clean up course {} because it hasn't been archived.", courseId);
            return;
        }

        // The Objects::nonNull is needed here because the relationship exam -> exercise groups is ordered and
        // hibernate sometimes adds nulls to in the list of exercise groups to keep the order
        Set<Exercise> examExercises = examRepository.findByCourseIdWithExerciseGroupsAndExercises(courseId).stream().map(Exam::getExerciseGroups).flatMap(Collection::stream)
                .filter(Objects::nonNull).map(ExerciseGroup::getExercises).flatMap(Collection::stream).collect(Collectors.toSet());

        var exercisesToCleanup = Stream.concat(course.getExercises().stream(), examExercises.stream()).collect(Collectors.toSet());
        exercisesToCleanup.forEach(exercise -> {
            if (exercise instanceof ProgrammingExercise) {
                exerciseDeletionService.cleanup(exercise.getId(), true);
            }

            // TODO: extend exerciseDeletionService.cleanup to clean up all exercise types
        });

        log.info("The course {} has been cleaned up!", courseId);
    }

    /**
     * Returns all users in a course that belong to the given group
     *
     * @param course    the course
     * @param groupName the name of the group
     * @return list of users
     */
    @NotNull
    public ResponseEntity<List<User>> getAllUsersInGroup(Course course, String groupName) {
        authCheckService.checkHasAtLeastRoleInCourseElseThrow(Role.INSTRUCTOR, course, null);
        var usersInGroup = userRepository.findAllInGroup(groupName);
        usersInGroup.forEach(user -> {
            // explicitly set the registration number
            user.setVisibleRegistrationNumber(user.getRegistrationNumber());
            // remove some values which are not needed in the client
            user.setLastNotificationRead(null);
            user.setActivationKey(null);
            user.setLangKey(null);
            user.setLastNotificationRead(null);
            user.setLastModifiedBy(null);
            user.setLastModifiedDate(null);
            user.setCreatedBy(null);
            user.setCreatedDate(null);
        });
        removeUserVariables(usersInGroup);
        return ResponseEntity.ok().body(usersInGroup);
    }

    /**
     * Search for users of all user groups by login or name in course
     *
     * @param course        Course in which to search students
     * @param nameOfUser    Login or name by which to search students
     * @return users whose login matched
     */
    public List<User> searchOtherUsersNameInCourse(Course course, String nameOfUser) {
        Set<String> groupNames = new HashSet<>();
        groupNames.add(course.getStudentGroupName());
        groupNames.add(course.getTeachingAssistantGroupName());
        groupNames.add(course.getEditorGroupName());
        groupNames.add(course.getInstructorGroupName());

        List<User> searchResult = userRepository.searchByNameInGroups(groupNames, nameOfUser);
        removeUserVariables(searchResult);

        // users should not find themselves
        User searchingUser = userRepository.getUser();
        searchResult = searchResult.stream().distinct().filter(user -> !user.getId().equals(searchingUser.getId())).toList();

        return (searchResult);
    }

    public void addUserToGroup(User user, String group, Role role) {
        userService.addUserToGroup(user, group, role);
    }

    public void removeUserFromGroup(User user, String group) {
        userService.removeUserFromGroup(user, group);
    }

    /**
     * checks if the given group exists in the authentication provider, only on production systems
     * @param group the group that should be available
     */
    public void checkIfGroupsExists(String group) {
        if (!Arrays.asList(env.getActiveProfiles()).contains(SPRING_PROFILE_PRODUCTION)) {
            return;
        }
        // only execute this check in the production environment because normal developers (while testing) might not have the right to call this method on the authentication server
        if (!artemisAuthenticationProvider.isGroupAvailable(group)) {
            throw new ArtemisAuthenticationException("Cannot save! The group " + group + " does not exist. Please double check the group name!");
        }
    }

    /**
     * If the corresponding group (student, tutor, editor, instructor) is not defined, this method will create the default group.
     * If the group is defined, it will check that the group exists
     * @param course the course (typically created on the client and not yet existing) for which the groups should be validated
     */
    public void createOrValidateGroups(Course course) {
        try {
            // We use default names if a group was not specified by the ADMIN.
            // NOTE: instructors cannot change the group of a course, because this would be a security issue!
            // only create default group names, if the ADMIN has used a custom group names, we assume that it already exists.

            if (!StringUtils.hasText(course.getStudentGroupName())) {
                course.setStudentGroupName(course.getDefaultStudentGroupName());
                artemisAuthenticationProvider.createGroup(course.getStudentGroupName());
            }
            else {
                checkIfGroupsExists(course.getStudentGroupName());
            }

            if (!StringUtils.hasText(course.getTeachingAssistantGroupName())) {
                course.setTeachingAssistantGroupName(course.getDefaultTeachingAssistantGroupName());
                artemisAuthenticationProvider.createGroup(course.getTeachingAssistantGroupName());
            }
            else {
                checkIfGroupsExists(course.getTeachingAssistantGroupName());
            }

            if (!StringUtils.hasText(course.getEditorGroupName())) {
                course.setEditorGroupName(course.getDefaultEditorGroupName());
                artemisAuthenticationProvider.createGroup(course.getEditorGroupName());
            }
            else {
                checkIfGroupsExists(course.getEditorGroupName());
            }

            if (!StringUtils.hasText(course.getInstructorGroupName())) {
                course.setInstructorGroupName(course.getDefaultInstructorGroupName());
                artemisAuthenticationProvider.createGroup(course.getInstructorGroupName());
            }
            else {
                checkIfGroupsExists(course.getInstructorGroupName());
            }
        }
        catch (GroupAlreadyExistsException ex) {
            throw new BadRequestAlertException(
                    ex.getMessage() + ": One of the groups already exists (in the external user management), because the short name was already used in Artemis before. "
                            + "Please choose a different short name!",
                    Course.ENTITY_NAME, "shortNameWasAlreadyUsed", true);
        }
        catch (ArtemisAuthenticationException ex) {
            // a specified group does not exist, notify the client
            throw new BadRequestAlertException(ex.getMessage(), Course.ENTITY_NAME, "groupNotFound", true);
        }
    }

    /**
     * Special case for editors: checks if the default editor group needs to be created when old courses are edited
     * @param course the course for which the default editor group will be created if it does not exist
     */
    public void checkIfEditorGroupsNeedsToBeCreated(Course course) {
        // Courses that have been created before Artemis version 4.11.9 do not have an editor group.
        // The editor group would be need to be set manually by instructors for the course and manually added to Jira.
        // To increase the usability the group is automatically generated when a user is added.
        if (!StringUtils.hasText(course.getEditorGroupName())) {
            try {
                course.setEditorGroupName(course.getDefaultEditorGroupName());
                if (!artemisAuthenticationProvider.isGroupAvailable(course.getDefaultEditorGroupName())) {
                    artemisAuthenticationProvider.createGroup(course.getDefaultEditorGroupName());
                }
            }
            catch (GroupAlreadyExistsException ex) {
                throw new BadRequestAlertException(
                        ex.getMessage() + ": One of the groups already exists (in the external user management), because the short name was already used in Artemis before. "
                                + "Please choose a different short name!",
                        Course.ENTITY_NAME, "shortNameWasAlreadyUsed", true);
            }
            catch (ArtemisAuthenticationException ex) {
                // a specified group does not exist, notify the client
                throw new BadRequestAlertException(ex.getMessage(), Course.ENTITY_NAME, "groupNotFound", true);
            }
            courseRepository.save(course);
        }
    }

    /**
     * Determines end date for the displayed time span of active student charts
     * If the course end date is passed, only information until this date are collected and sent
     * @param course the corresponding course the active students should be collected
     * @return end date of the time span
     */
    public ZonedDateTime determineEndDateForActiveStudents(Course course) {
        var endDate = ZonedDateTime.now();
        if (course.getEndDate() != null && ZonedDateTime.now().isAfter(course.getEndDate())) {
            endDate = course.getEndDate();
        }
        return endDate;
    }

    /**
     * Determines the allowed time span for active student charts
     * The span time can be restricted if the temporal distance between the course start date
     * and the priorly determined end date is smaller than the intended time frame
     * @param course the corresponding course the time frame should be computed
     * @param endDate the priorly determined end date of the time span
     * @param maximalSize the normal time span size
     * @return the allowed time span size
     */
    public int determineTimeSpanSizeForActiveStudents(Course course, ZonedDateTime endDate, int maximalSize) {
        var spanTime = maximalSize;
        if (course.getStartDate() != null) {
            long amountOfWeeksBetween = calculateWeeksBetweenDates(course.getStartDate(), endDate);
            spanTime = Math.toIntExact(Math.min(maximalSize, amountOfWeeksBetween));
        }
        return spanTime;
    }

    /**
     * Auxiliary method that returns the number of weeks between two dates
     * Note: The calculation includes the week of the end date. This is needed for the active students line charts
     * @param startDate the start date of the period to calculate
     * @param endDate the end date of the period to calculate
     * @return the number of weeks the period contains + one week
     */
    public long calculateWeeksBetweenDates(ZonedDateTime startDate, ZonedDateTime endDate) {
        var mondayInWeekOfStart = startDate.with(DayOfWeek.MONDAY).withHour(0).withMinute(0).withSecond(0).withNano(0);
        var mondayInWeekOfEnd = endDate.plusWeeks(1).with(DayOfWeek.MONDAY).withHour(0).withMinute(0).withSecond(0).withNano(0);
        return mondayInWeekOfStart.until(mondayInWeekOfEnd, ChronoUnit.WEEKS);
    }

    /**
     * Helper method which removes some values from the user entity which are not needed in the client
     *
     * @param usersInGroup  user whose variables are removed
     */
    private void removeUserVariables(List<User> usersInGroup) {
        usersInGroup.forEach(user -> {
            user.setLastNotificationRead(null);
            user.setActivationKey(null);
            user.setLangKey(null);
            user.setLastNotificationRead(null);
            user.setLastModifiedBy(null);
            user.setLastModifiedDate(null);
            user.setCreatedBy(null);
            user.setCreatedDate(null);
        });
    }
}<|MERGE_RESOLUTION|>--- conflicted
+++ resolved
@@ -251,18 +251,10 @@
      * @return an unmodifiable list of all courses including exercises, lectures and exams for the user
      */
     public List<Course> findAllActiveWithExercisesAndLecturesAndExamsForUser(User user) {
-<<<<<<< HEAD
+        long start = System.nanoTime();
         var userVisibleCourses = courseRepository.findAllActiveWithLecturesAndRelevantExams(user).stream().filter(course -> isCourseVisibleForUser(user, course));
-=======
-        long start = System.nanoTime();
-        var userVisibleCourses = courseRepository.findAllActiveWithLecturesAndExams().stream()
-                // remove old courses that have already finished
-                .filter(course -> course.getEndDate() == null || course.getEndDate().isAfter(ZonedDateTime.now()))
-                // remove courses the user should not be able to see
-                .filter(course -> isCourseVisibleForUser(user, course)).toList();
 
         log.debug("Find user visible courses finished after {}", TimeLogUtil.formatDurationFrom(start));
->>>>>>> 2cd54c21
 
         long startFindAllExercises = System.nanoTime();
         var courseIds = userVisibleCourses.stream().map(DomainObject::getId).collect(Collectors.toSet());
