--- conflicted
+++ resolved
@@ -54,21 +54,15 @@
 
     private final ExerciseGroupService exerciseGroupService;
 
-<<<<<<< HEAD
     private final AchievementService achievementService;
+
+    private final AuditEventRepository auditEventRepository;
+
+    private final UserService userService;
 
     public CourseService(CourseRepository courseRepository, ExerciseService exerciseService, AuthorizationCheckService authCheckService,
             ArtemisAuthenticationProvider artemisAuthenticationProvider, UserRepository userRepository, LectureService lectureService, NotificationService notificationService,
-            ExerciseGroupService exerciseGroupService, AchievementService achievementService) {
-=======
-    private final AuditEventRepository auditEventRepository;
-
-    private final UserService userService;
-
-    public CourseService(CourseRepository courseRepository, ExerciseService exerciseService, AuthorizationCheckService authCheckService,
-            ArtemisAuthenticationProvider artemisAuthenticationProvider, UserRepository userRepository, LectureService lectureService, NotificationService notificationService,
-            ExerciseGroupService exerciseGroupService, AuditEventRepository auditEventRepository, UserService userService) {
->>>>>>> c4d4d042
+            ExerciseGroupService exerciseGroupService, AchievementService achievementService, AuditEventRepository auditEventRepository, UserService userService) {
         this.courseRepository = courseRepository;
         this.exerciseService = exerciseService;
         this.authCheckService = authCheckService;
@@ -77,12 +71,9 @@
         this.lectureService = lectureService;
         this.notificationService = notificationService;
         this.exerciseGroupService = exerciseGroupService;
-<<<<<<< HEAD
         this.achievementService = achievementService;
-=======
         this.auditEventRepository = auditEventRepository;
         this.userService = userService;
->>>>>>> c4d4d042
     }
 
     @Autowired
