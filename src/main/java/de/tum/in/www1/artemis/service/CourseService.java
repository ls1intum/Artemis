package de.tum.in.www1.artemis.service;

import static de.tum.in.www1.artemis.domain.enumeration.ComplaintType.*;
import static de.tum.in.www1.artemis.service.util.RoundingUtil.roundScoreSpecifiedByCourseSettings;
import static tech.jhipster.config.JHipsterConstants.*;

import java.nio.file.Files;
import java.nio.file.Path;
import java.time.*;
import java.time.format.DateTimeFormatter;
import java.time.temporal.ChronoUnit;
import java.time.temporal.IsoFields;
import java.util.*;
import java.util.stream.Collectors;
import java.util.stream.Stream;

import javax.validation.constraints.NotNull;

import org.slf4j.Logger;
import org.slf4j.LoggerFactory;
import org.springframework.beans.factory.annotation.Value;
import org.springframework.boot.actuate.audit.AuditEvent;
import org.springframework.boot.actuate.audit.AuditEventRepository;
import org.springframework.core.env.Environment;
import org.springframework.http.ResponseEntity;
import org.springframework.scheduling.annotation.Async;
import org.springframework.stereotype.Service;
import org.springframework.util.StringUtils;

import de.tum.in.www1.artemis.config.Constants;
import de.tum.in.www1.artemis.domain.*;
import de.tum.in.www1.artemis.domain.enumeration.IncludedInOverallScore;
import de.tum.in.www1.artemis.domain.enumeration.NotificationType;
import de.tum.in.www1.artemis.domain.exam.Exam;
import de.tum.in.www1.artemis.domain.exam.ExerciseGroup;
import de.tum.in.www1.artemis.domain.notification.GroupNotification;
import de.tum.in.www1.artemis.domain.participation.StudentParticipation;
import de.tum.in.www1.artemis.domain.statistics.StatisticsEntry;
import de.tum.in.www1.artemis.exception.ArtemisAuthenticationException;
import de.tum.in.www1.artemis.exception.GroupAlreadyExistsException;
import de.tum.in.www1.artemis.repository.*;
import de.tum.in.www1.artemis.repository.tutorialgroups.TutorialGroupRepository;
import de.tum.in.www1.artemis.repository.tutorialgroups.TutorialGroupsConfigurationRepository;
import de.tum.in.www1.artemis.security.ArtemisAuthenticationProvider;
import de.tum.in.www1.artemis.security.Role;
import de.tum.in.www1.artemis.security.SecurityUtils;
import de.tum.in.www1.artemis.service.dto.StudentDTO;
import de.tum.in.www1.artemis.service.exam.ExamService;
import de.tum.in.www1.artemis.service.notifications.GroupNotificationService;
import de.tum.in.www1.artemis.service.tutorialgroups.TutorialGroupService;
import de.tum.in.www1.artemis.service.user.UserService;
import de.tum.in.www1.artemis.service.util.TimeLogUtil;
import de.tum.in.www1.artemis.web.rest.dto.CourseManagementDetailViewDTO;
import de.tum.in.www1.artemis.web.rest.dto.DueDateStat;
import de.tum.in.www1.artemis.web.rest.dto.StatsForDashboardDTO;
import de.tum.in.www1.artemis.web.rest.dto.TutorLeaderboardDTO;
import de.tum.in.www1.artemis.web.rest.errors.AccessForbiddenException;
import de.tum.in.www1.artemis.web.rest.errors.BadRequestAlertException;
import de.tum.in.www1.artemis.web.rest.errors.EntityNotFoundException;

/**
 * Service Implementation for managing Course.
 */
@Service
public class CourseService {

    @Value("${artemis.course-archives-path}")
    private String courseArchivesDirPath;

    private final Logger log = LoggerFactory.getLogger(CourseService.class);

    private final Environment env;

    private final ArtemisAuthenticationProvider artemisAuthenticationProvider;

    private final ExerciseService exerciseService;

    private final ExerciseDeletionService exerciseDeletionService;

    private final AuthorizationCheckService authCheckService;

    private final LectureService lectureService;

    private final GroupNotificationRepository groupNotificationRepository;

    private final UserService userService;

    private final ExerciseGroupRepository exerciseGroupRepository;

    private final CourseExamExportService courseExamExportService;

    private final ExamService examService;

    private final ExamRepository examRepository;

    private final GroupNotificationService groupNotificationService;

    private final CourseRepository courseRepository;

    private final UserRepository userRepository;

    private final AuditEventRepository auditEventRepository;

    private final LearningGoalService learningGoalService;

    private final LearningGoalRepository learningGoalRepository;

    private final GradingScaleRepository gradingScaleRepository;

    private final StatisticsRepository statisticsRepository;

    private final StudentParticipationRepository studentParticipationRepository;

    private final TutorLeaderboardService tutorLeaderboardService;

    private final RatingRepository ratingRepository;

    private final ComplaintService complaintService;

    private final ComplaintRepository complaintRepository;

    private final ComplaintResponseRepository complaintResponseRepository;

    private final SubmissionRepository submissionRepository;

    private final ProgrammingExerciseRepository programmingExerciseRepository;

    private final ResultRepository resultRepository;

    private final ExerciseRepository exerciseRepository;

    private final ParticipantScoreRepository participantScoreRepository;

    private final TutorialGroupRepository tutorialGroupRepository;

    private final TutorialGroupService tutorialGroupService;

    private final TutorialGroupsConfigurationRepository tutorialGroupsConfigurationRepository;

    public CourseService(Environment env, ArtemisAuthenticationProvider artemisAuthenticationProvider, CourseRepository courseRepository, ExerciseService exerciseService,
            ExerciseDeletionService exerciseDeletionService, AuthorizationCheckService authCheckService, UserRepository userRepository, LectureService lectureService,
            GroupNotificationRepository groupNotificationRepository, ExerciseGroupRepository exerciseGroupRepository, AuditEventRepository auditEventRepository,
            UserService userService, LearningGoalRepository learningGoalRepository, GroupNotificationService groupNotificationService, ExamService examService,
            ExamRepository examRepository, CourseExamExportService courseExamExportService, LearningGoalService learningGoalService, GradingScaleRepository gradingScaleRepository,
            StatisticsRepository statisticsRepository, StudentParticipationRepository studentParticipationRepository, TutorLeaderboardService tutorLeaderboardService,
            RatingRepository ratingRepository, ComplaintService complaintService, ComplaintRepository complaintRepository, ResultRepository resultRepository,
            ComplaintResponseRepository complaintResponseRepository, SubmissionRepository submissionRepository, ProgrammingExerciseRepository programmingExerciseRepository,
            ExerciseRepository exerciseRepository, ParticipantScoreRepository participantScoreRepository, TutorialGroupRepository tutorialGroupRepository,
            TutorialGroupService tutorialGroupService, TutorialGroupsConfigurationRepository tutorialGroupsConfigurationRepository) {
        this.env = env;
        this.artemisAuthenticationProvider = artemisAuthenticationProvider;
        this.courseRepository = courseRepository;
        this.exerciseService = exerciseService;
        this.exerciseDeletionService = exerciseDeletionService;
        this.authCheckService = authCheckService;
        this.userRepository = userRepository;
        this.lectureService = lectureService;
        this.groupNotificationRepository = groupNotificationRepository;
        this.exerciseGroupRepository = exerciseGroupRepository;
        this.auditEventRepository = auditEventRepository;
        this.userService = userService;
        this.learningGoalRepository = learningGoalRepository;
        this.groupNotificationService = groupNotificationService;
        this.examService = examService;
        this.examRepository = examRepository;
        this.courseExamExportService = courseExamExportService;
        this.learningGoalService = learningGoalService;
        this.gradingScaleRepository = gradingScaleRepository;
        this.statisticsRepository = statisticsRepository;
        this.studentParticipationRepository = studentParticipationRepository;
        this.tutorLeaderboardService = tutorLeaderboardService;
        this.ratingRepository = ratingRepository;
        this.complaintService = complaintService;
        this.complaintRepository = complaintRepository;
        this.complaintResponseRepository = complaintResponseRepository;
        this.submissionRepository = submissionRepository;
        this.programmingExerciseRepository = programmingExerciseRepository;
        this.resultRepository = resultRepository;
        this.exerciseRepository = exerciseRepository;
        this.participantScoreRepository = participantScoreRepository;
        this.tutorialGroupRepository = tutorialGroupRepository;
        this.tutorialGroupService = tutorialGroupService;
        this.tutorialGroupsConfigurationRepository = tutorialGroupsConfigurationRepository;
    }

    /**
     * Note: The number of courses should not change
     *
     * @param courses the courses for which the participations should be fetched
     * @param user    the user for which the participations should be fetched
     */
    public void fetchParticipationsWithSubmissionsAndResultsForCourses(List<Course> courses, User user) {
        Set<Exercise> exercises = courses.stream().flatMap(course -> course.getExercises().stream()).collect(Collectors.toSet());
        List<StudentParticipation> participationsOfUserInExercises = studentParticipationRepository.getAllParticipationsOfUserInExercises(user, exercises);
        if (participationsOfUserInExercises.isEmpty()) {
            return;
        }
        for (Course course : courses) {
            boolean isStudent = !authCheckService.isAtLeastTeachingAssistantInCourse(course, user);
            for (Exercise exercise : course.getExercises()) {
                // add participation with submission and result to each exercise
                exerciseService.filterForCourseDashboard(exercise, participationsOfUserInExercises, user.getLogin(), isStudent);
                // remove sensitive information from the exercise for students
                if (isStudent) {
                    exercise.filterSensitiveInformation();
                }
            }
        }
    }

    /**
     * Get one course with exercises, lectures, exams, learning goals and tutorial groups (filtered for given user)
     *
     * @param courseId the course to fetch
     * @param user     the user entity
     * @param refresh  if the user requested an explicit refresh
     * @return the course including exercises, lectures, exams, learning goals and tutorial groups (filtered for given user)
     */
    public Course findOneWithExercisesAndLecturesAndExamsAndLearningGoalsAndTutorialGroupsForUser(Long courseId, User user, boolean refresh) {
        Course course = courseRepository.findByIdWithLecturesAndExamsElseThrow(courseId);
        if (!authCheckService.isAtLeastStudentInCourse(course, user)) {
            throw new AccessForbiddenException();
        }
        // Load exercises with categories separately because this is faster than loading them with lectures and exam above (the query would become too complex)
        course.setExercises(exerciseRepository.findByCourseIdWithCategories(course.getId()));
        course.setExercises(exerciseService.filterExercisesForCourse(course, user));
        exerciseService.loadExerciseDetailsIfNecessary(course, user);
        course.setLectures(lectureService.filterActiveAttachments(course.getLectures(), user));
        course.setLearningGoals(learningGoalService.findAllForCourse(course, user, refresh));
        course.setPrerequisites(learningGoalService.findAllPrerequisitesForCourse(course, user));
        course.setTutorialGroups(tutorialGroupService.findAllForCourse(course, user));
        course.setTutorialGroupsConfiguration(tutorialGroupsConfigurationRepository.findByCourseIdWithEagerTutorialGroupFreePeriods(courseId).orElse(null));
        if (authCheckService.isOnlyStudentInCourse(course, user)) {
            course.setExams(examRepository.filterVisibleExams(course.getExams()));
        }
        return course;
    }

    /**
     * Get all courses for the given user
     *
     * @param user the user entity
     * @return an unmodifiable list of all courses for the user
     */
    public List<Course> findAllActiveForUser(User user) {
        return courseRepository.findAllActive(ZonedDateTime.now()).stream().filter(course -> course.getEndDate() == null || course.getEndDate().isAfter(ZonedDateTime.now()))
                .filter(course -> isCourseVisibleForUser(user, course)).toList();
    }

    /**
     * Get all courses with exercises, lectures and exams (filtered for given user)
     *
     * @param user the user entity
     * @return an unmodifiable list of all courses including exercises, lectures and exams for the user
     */
    public List<Course> findAllActiveWithExercisesAndLecturesAndExamsForUser(User user) {
        long start = System.nanoTime();
        var userVisibleCourses = courseRepository.findAllActiveWithLecturesAndExams().stream()
                // remove old courses that have already finished
                .filter(course -> course.getEndDate() == null || course.getEndDate().isAfter(ZonedDateTime.now()))
                // remove courses the user should not be able to see
                .filter(course -> isCourseVisibleForUser(user, course)).toList();

        if (log.isDebugEnabled()) {
            log.debug("Find user visible courses finished after {}", TimeLogUtil.formatDurationFrom(start));
        }
        long startFindAllExercises = System.nanoTime();
        var courseIds = userVisibleCourses.stream().map(DomainObject::getId).collect(Collectors.toSet());
        Set<Exercise> allExercises = exerciseRepository.findByCourseIdsWithCategories(courseIds);
        if (log.isDebugEnabled()) {
            log.debug("findAllExercisesByCourseIdsWithCategories finished with {} exercises after {}", allExercises.size(), TimeLogUtil.formatDurationFrom(startFindAllExercises));
        }

        long startFilterAll = System.nanoTime();
        var courses = userVisibleCourses.stream().peek(course -> {
            // connect the exercises with the course
            course.setExercises(allExercises.stream().filter(ex -> ex.getCourseViaExerciseGroupOrCourseMember().getId().equals(course.getId())).collect(Collectors.toSet()));
            course.setExercises(exerciseService.filterExercisesForCourse(course, user));
            exerciseService.loadExerciseDetailsIfNecessary(course, user);
            course.setLectures(lectureService.filterActiveAttachments(course.getLectures(), user));
            if (authCheckService.isOnlyStudentInCourse(course, user)) {
                course.setExams(examRepository.filterVisibleExams(course.getExams()));
            }
        }).toList();

        if (log.isDebugEnabled()) {
            log.debug("all {} filterExercisesForCourse individually finished together after {}", courses.size(), TimeLogUtil.formatDurationFrom(startFilterAll));
            log.debug("Filter exercises, lectures, and exams finished after {}", TimeLogUtil.formatDurationFrom(start));
        }
        return courses;
    }

    /**
     * Get single course for the given short name.
<<<<<<< HEAD
=======
     *
>>>>>>> d72975e9
     * @param shortName the short name of the course.
     * @return the course with the given short name.
     * @throws EntityNotFoundException if the course does not exist or multiple courses are found for the same short name.
     */
    public Course findOneByShortName(String shortName) throws EntityNotFoundException {
        List<Course> courses = courseRepository.findAllByShortName(shortName);
        if (courses.size() != 1) {
            throw new EntityNotFoundException("No course or multiple courses found for the given short name: " + shortName);
        }
        return courses.get(0);
    }

    private boolean isCourseVisibleForUser(User user, Course course) {
        // Instructors and TAs see all courses that have not yet finished
        if (authCheckService.isAtLeastTeachingAssistantInCourse(course, user)) {
            return true;
        }
        // Students see all courses that have already started (and not yet finished)
        if (user.getGroups().contains(course.getStudentGroupName())) {
            return course.getStartDate() == null || course.getStartDate().isBefore(ZonedDateTime.now());
        }

        return false;
    }

    /**
     * Deletes all elements associated with the course including:
     * <ul>
     * <li>The Course</li>
     * <li>All Exercises including:
     * submissions, participations, results, repositories and build plans, see {@link ExerciseDeletionService#delete}</li>
     * <li>All Lectures and their Attachments, see {@link LectureService#delete}</li>
     * <li>All GroupNotifications of the course, see {@link GroupNotificationRepository#delete}</li>
     * <li>All default groups created by Artemis, see {@link UserService#deleteGroup}</li>
     * <li>All Exams, see {@link ExamService#delete}</li>
     * <li>The Grading Scale if such exists, see {@link GradingScaleRepository#delete}</li>
     * </ul>
     *
     * @param course the course to be deleted
     */
    public void delete(Course course) {
        log.debug("Request to delete Course : {}", course.getTitle());

        deleteExercisesOfCourse(course);
        deleteLecturesOfCourse(course);
        deleteLearningGoalsOfCourse(course);
        deleteNotificationsOfCourse(course);
        deleteDefaultGroups(course);
        deleteExamsOfCourse(course);
        deleteGradingScaleOfCourse(course);
        deleteTutorialGroupsOfCourse(course);
        courseRepository.deleteById(course.getId());
    }

    private void deleteTutorialGroupsOfCourse(Course course) {
        this.tutorialGroupRepository.deleteAllByCourse(course);
    }

    private void deleteGradingScaleOfCourse(Course course) {
        // delete course grading scale if it exists
        Optional<GradingScale> gradingScale = gradingScaleRepository.findByCourseId(course.getId());
        gradingScale.ifPresent(gradingScaleRepository::delete);
    }

    private void deleteExamsOfCourse(Course course) {
        // delete the Exams
        List<Exam> exams = examRepository.findByCourseId(course.getId());
        for (Exam exam : exams) {
            examService.delete(exam.getId());
        }
    }

    private void deleteDefaultGroups(Course course) {
        // only delete (default) groups which have been created by Artemis before
        if (Objects.equals(course.getStudentGroupName(), course.getDefaultStudentGroupName())) {
            userService.deleteGroup(course.getStudentGroupName());
        }
        if (Objects.equals(course.getTeachingAssistantGroupName(), course.getDefaultTeachingAssistantGroupName())) {
            userService.deleteGroup(course.getTeachingAssistantGroupName());
        }
        if (Objects.equals(course.getEditorGroupName(), course.getDefaultEditorGroupName())) {
            userService.deleteGroup(course.getEditorGroupName());
        }
        if (Objects.equals(course.getInstructorGroupName(), course.getDefaultInstructorGroupName())) {
            userService.deleteGroup(course.getInstructorGroupName());
        }
    }

    private void deleteNotificationsOfCourse(Course course) {
        List<GroupNotification> notifications = groupNotificationRepository.findAllByCourseId(course.getId());
        groupNotificationRepository.deleteAll(notifications);
    }

    private void deleteLecturesOfCourse(Course course) {
        for (Lecture lecture : course.getLectures()) {
            lectureService.delete(lecture);
        }
    }

    private void deleteExercisesOfCourse(Course course) {
        for (Exercise exercise : course.getExercises()) {
            exerciseDeletionService.delete(exercise.getId(), true, true);
        }
    }

    private void deleteLearningGoalsOfCourse(Course course) {
        for (LearningGoal learningGoal : course.getLearningGoals()) {
            learningGoalRepository.deleteById(learningGoal.getId());
        }
    }

    /**
     * If the exercise is part of an exam, retrieve the course through ExerciseGroup -> Exam -> Course.
     * Otherwise, the course is already set and the id can be used to retrieve the course from the database.
     *
     * @param exercise the Exercise for which the course is retrieved
     * @return the Course of the Exercise
     */
    public Course retrieveCourseOverExerciseGroupOrCourseId(Exercise exercise) {

        if (exercise.isExamExercise()) {
            ExerciseGroup exerciseGroup = exerciseGroupRepository.findByIdElseThrow(exercise.getExerciseGroup().getId());
            exercise.setExerciseGroup(exerciseGroup);
            return exerciseGroup.getExam().getCourse();
        }
        else {
            Course course = courseRepository.findByIdElseThrow(exercise.getCourseViaExerciseGroupOrCourseMember().getId());
            exercise.setCourse(course);
            return course;
        }
    }

    /**
     * Registers a user in a course by adding him to the student group of the course
     *
     * @param user   The user that should get added to the course
     * @param course The course to which the user should get added to
     */
    public void registerUserForCourse(User user, Course course) {
        userService.addUserToGroup(user, course.getStudentGroupName(), Role.STUDENT);
        final var auditEvent = new AuditEvent(user.getLogin(), Constants.REGISTER_FOR_COURSE, "course=" + course.getTitle());
        auditEventRepository.add(auditEvent);
        log.info("User {} has successfully registered for course {}", user.getLogin(), course.getTitle());
    }

    /**
     * Add multiple users to the course so that they can access it
     * The passed list of UserDTOs must include the registration number (the other entries are currently ignored and can be left out)
     * Note: registration based on other user attributes (e.g. name) is currently NOT supported
     * <p>
     * This method first tries to find the user in the internal Artemis user database (because the user is most probably already using Artemis).
     * In case the user cannot be found, we additionally search the (TUM) LDAP in case it is configured properly.
     *
     * @param courseId    the id of the course
     * @param studentDTOs the list of students (with at least registration number)
     * @param courseGroup the group the students should be added to
     * @return the list of students who could not be registered for the course, because they could NOT be found in the Artemis database and could NOT be found in the TUM LDAP
     */
    public List<StudentDTO> registerUsersForCourseGroup(Long courseId, List<StudentDTO> studentDTOs, String courseGroup) {
        var course = courseRepository.findByIdElseThrow(courseId);
        String courseGroupName = course.defineCourseGroupName(courseGroup);
        Role courseGroupRole = Role.fromString(courseGroup);
        List<StudentDTO> notFoundStudentsDTOs = new ArrayList<>();
        for (var studentDto : studentDTOs) {
            var registrationNumber = studentDto.getRegistrationNumber();
            var login = studentDto.getLogin();
            var email = studentDto.getEmail();
            Optional<User> optionalStudent = userService.findUserAndAddToCourse(registrationNumber, courseGroupName, courseGroupRole, login, email);
            if (optionalStudent.isEmpty()) {
                notFoundStudentsDTOs.add(studentDto);
            }
        }

        return notFoundStudentsDTOs;
    }

    /**
     * Fetches a list of Courses
     *
     * @param onlyActive Whether to include courses with a past endDate
     * @return A list of Courses for the course management overview
     */
    public List<Course> getAllCoursesForManagementOverview(boolean onlyActive) {
        var dateTimeNow = onlyActive ? ZonedDateTime.now() : null;
        var user = userRepository.getUserWithGroupsAndAuthorities();
        var userGroups = new ArrayList<>(user.getGroups());
        return courseRepository.getAllCoursesForManagementOverview(dateTimeNow, authCheckService.isAdmin(user), userGroups);
    }

    /**
     * Get the active students for these particular exercise ids
     *
     * @param exerciseIds the ids to get the active students for
     * @param periodIndex the deviation from the current time
     * @param length      the length of the chart which we want to fill. This can either be 4 for the course overview or 17 for the course detail view
     * @param date        the date for which the active students' calculation should end (e.g. now)
     * @return An Integer list containing active students for each index. An index corresponds to a week
     */
    public List<Integer> getActiveStudents(Set<Long> exerciseIds, long periodIndex, int length, ZonedDateTime date) {
        /*
         * If the course did not start yet, the length of the chart will be negative (as the time difference between the start date end the current date is passed). In this case,
         * we return an empty list.
         */
        if (length < 0) {
            return new ArrayList<>(0);
        }
        LocalDateTime localStartDate = date.toLocalDateTime().with(DayOfWeek.MONDAY);
        LocalDateTime localEndDate = date.toLocalDateTime().with(DayOfWeek.SUNDAY);
        ZoneId zone = date.getZone();
        // startDate is the starting point of the data collection which is the Monday 3 weeks ago +/- the deviation from the current timeframe
        ZonedDateTime startDate = localStartDate.atZone(zone).minusWeeks((length - 1) + (length * (-periodIndex))).withHour(0).withMinute(0).withSecond(0).withNano(0);
        // the endDate depends on whether the current week is shown. If it is, the endDate is the Sunday of the current week at 23:59.
        // If the timeframe was adapted (periodIndex != 0), the endDate needs to be adapted according to the deviation
        ZonedDateTime endDate = periodIndex != 0 ? localEndDate.atZone(zone).minusWeeks(length * (-periodIndex)).withHour(23).withMinute(59).withSecond(59)
                : localEndDate.atZone(zone).withHour(23).withMinute(59).withSecond(59);
        List<StatisticsEntry> outcome = courseRepository.getActiveStudents(exerciseIds, startDate, endDate);
        List<StatisticsEntry> distinctOutcome = removeDuplicateActiveUserRows(outcome, startDate);
        List<Integer> result = new ArrayList<>(Collections.nCopies(length, 0));
        statisticsRepository.sortDataIntoWeeks(distinctOutcome, result, startDate);
        return result;
    }

    /**
     * The List of StatisticsEntries can contain duplicated entries, which means that a user has two entries in the same week.
     * This method compares the values and returns a List<StatisticsEntry> without duplicated entries.
     *
     * @param activeUserRows a list of entries
     * @param startDate      the startDate of the period
     * @return a List<StatisticsEntry> containing date and amount of active users in this period
     */

    private List<StatisticsEntry> removeDuplicateActiveUserRows(List<StatisticsEntry> activeUserRows, ZonedDateTime startDate) {
        int startIndex = statisticsRepository.getWeekOfDate(startDate);
        Map<Integer, List<String>> usersByDate = new HashMap<>();
        for (StatisticsEntry listElement : activeUserRows) {
            // listElement.date has the form "2021-05-04", to convert it to ZonedDateTime, it needs a time
            String dateOfElement = listElement.getDate() + " 10:00";
            var zone = startDate.getZone();
            DateTimeFormatter formatter = DateTimeFormatter.ofPattern("yyyy-MM-dd HH:mm");
            ZonedDateTime date = LocalDateTime.parse(dateOfElement, formatter).atZone(zone);
            int index = statisticsRepository.getWeekOfDate(date);
            /*
             * The database stores entries in UTC, so it can happen that entries lay in the calendar week one week before the calendar week of the startDate If startDate lays in a
             * calendar week other than the first one, we simply check whether the calendar week of the entry equals to the calendar week of startDate - 1. If startDate lays in the
             * first calendar week, we check whether the calendar week of the entry equals the last calendar week of the prior year. In either case, if the condition resolves to
             * true, we shift the index the submission is sorted in to the calendar week of startDate, as this is the first bucket in the timeframe of interest.
             */
            var unifiedDateWeekBeforeStartIndex = startIndex == 1 ? Math.toIntExact(IsoFields.WEEK_OF_WEEK_BASED_YEAR.rangeRefinedBy(startDate.minusWeeks(1)).getMaximum())
                    : startIndex - 1;
            index = index == unifiedDateWeekBeforeStartIndex ? startIndex : index;
            statisticsRepository.addUserToTimeslot(usersByDate, listElement, index);
        }
        List<StatisticsEntry> returnList = new ArrayList<>();
        usersByDate.forEach((date, users) -> {
            int year = date < statisticsRepository.getWeekOfDate(startDate) ? startDate.getYear() + 1 : startDate.getYear();
            ZonedDateTime firstDateOfYear = ZonedDateTime.of(year, 1, 1, 0, 0, 0, 0, startDate.getZone());
            ZonedDateTime start = statisticsRepository.getWeekOfDate(firstDateOfYear) == 1 ? firstDateOfYear.plusWeeks(date - 1) : firstDateOfYear.plusWeeks(date);
            StatisticsEntry listElement = new StatisticsEntry(start, users.size());
            returnList.add(listElement);
        });
        return returnList;
    }

    /**
     * Fetches Course Management Detail View data from repository and returns a DTO
     *
     * @param course the course for with the details should be calculated
     * @return The DTO for the course management detail view
     */
    public CourseManagementDetailViewDTO getStatsForDetailView(Course course) {

        Set<Exercise> exercises = exerciseRepository.findAllExercisesByCourseId(course.getId());
        // For the average score we need to only consider scores which are included completely or as bonus
        Set<Exercise> includedExercises = exercises.stream().filter(Exercise::isCourseExercise)
                .filter(exercise -> !exercise.getIncludedInOverallScore().equals(IncludedInOverallScore.NOT_INCLUDED)).collect(Collectors.toSet());
        Double averageScoreForCourse = participantScoreRepository.findAvgScore(includedExercises);
        averageScoreForCourse = averageScoreForCourse != null ? averageScoreForCourse : 0.0;
        double currentMaxAverageScore = includedExercises.stream().map(Exercise::getMaxPoints).mapToDouble(Double::doubleValue).sum();

        Set<Long> exerciseIds = exercises.stream().map(Exercise::getId).collect(Collectors.toSet());

        var numberOfStudentsInCourse = Math.toIntExact(userRepository.countUserInGroup(course.getStudentGroupName()));
        var numberOfTeachingAssistantsInCourse = Math.toIntExact(userRepository.countUserInGroup(course.getTeachingAssistantGroupName()));
        var numberOfEditorsInCourse = Math.toIntExact(userRepository.countUserInGroup(course.getEditorGroupName()));
        var numberOfInstructorsInCourse = Math.toIntExact(userRepository.countUserInGroup(course.getInstructorGroupName()));

        var endDate = this.determineEndDateForActiveStudents(course);
        var spanSize = this.determineTimeSpanSizeForActiveStudents(course, endDate, 17);
        var activeStudents = getActiveStudents(exerciseIds, 0, spanSize, endDate);

        DueDateStat assessments = resultRepository.countNumberOfAssessments(exerciseIds);
        long numberOfAssessments = assessments.inTime() + assessments.late();

        long numberOfInTimeSubmissions = submissionRepository.countAllByExerciseIdsSubmittedBeforeDueDate(exerciseIds)
                + programmingExerciseRepository.countAllSubmissionsByExerciseIdsSubmitted(exerciseIds);
        long numberOfLateSubmissions = submissionRepository.countAllByExerciseIdsSubmittedAfterDueDate(exerciseIds);

        long numberOfSubmissions = numberOfInTimeSubmissions + numberOfLateSubmissions;
        var currentPercentageAssessments = calculatePercentage(numberOfAssessments, numberOfSubmissions);

        long currentAbsoluteComplaints = complaintResponseRepository
                .countByComplaint_Result_Participation_Exercise_Course_Id_AndComplaint_ComplaintType_AndSubmittedTimeIsNotNull(course.getId(), COMPLAINT);
        long currentMaxComplaints = complaintRepository.countByResult_Participation_Exercise_Course_IdAndComplaintType(course.getId(), COMPLAINT);
        var currentPercentageComplaints = calculatePercentage(currentAbsoluteComplaints, currentMaxComplaints);

        long currentAbsoluteMoreFeedbacks = complaintResponseRepository
                .countByComplaint_Result_Participation_Exercise_Course_Id_AndComplaint_ComplaintType_AndSubmittedTimeIsNotNull(course.getId(), MORE_FEEDBACK);
        long currentMaxMoreFeedbacks = complaintRepository.countByResult_Participation_Exercise_Course_IdAndComplaintType(course.getId(), MORE_FEEDBACK);
        var currentPercentageMoreFeedbacks = calculatePercentage(currentAbsoluteMoreFeedbacks, currentMaxMoreFeedbacks);

        var currentAbsoluteAverageScore = roundScoreSpecifiedByCourseSettings((averageScoreForCourse / 100.0) * currentMaxAverageScore, course);
        var currentPercentageAverageScore = currentMaxAverageScore > 0.0 ? roundScoreSpecifiedByCourseSettings(averageScoreForCourse, course) : 0.0;

        return new CourseManagementDetailViewDTO(numberOfStudentsInCourse, numberOfTeachingAssistantsInCourse, numberOfEditorsInCourse, numberOfInstructorsInCourse,
                currentPercentageAssessments, numberOfAssessments, numberOfSubmissions, currentPercentageComplaints, currentAbsoluteComplaints, currentMaxComplaints,
                currentPercentageMoreFeedbacks, currentAbsoluteMoreFeedbacks, currentMaxMoreFeedbacks, currentPercentageAverageScore, currentAbsoluteAverageScore,
                currentMaxAverageScore, activeStudents);
    }

    private double calculatePercentage(double positive, double total) {
        return total > 0.0 ? Math.round(positive * 1000.0 / total) / 10.0 : 0.0;
    }

    /**
     * calculate statistics for the course administration dashboard
     *
     * @param course the course for which the statistics should be calculated
     * @return a DTO containing the statistics
     */
    public StatsForDashboardDTO getStatsForDashboardDTO(Course course) {
        Set<Long> courseExerciseIds = exerciseRepository.findAllIdsByCourseId(course.getId());

        StatsForDashboardDTO stats = new StatsForDashboardDTO();

        long numberOfInTimeSubmissions = submissionRepository.countAllByExerciseIdsSubmittedBeforeDueDate(courseExerciseIds);
        numberOfInTimeSubmissions += programmingExerciseRepository.countAllSubmissionsByExerciseIdsSubmitted(courseExerciseIds);

        final long numberOfLateSubmissions = submissionRepository.countAllByExerciseIdsSubmittedAfterDueDate(courseExerciseIds);
        DueDateStat totalNumberOfAssessments = resultRepository.countNumberOfAssessments(courseExerciseIds);
        stats.setTotalNumberOfAssessments(totalNumberOfAssessments);

        // no examMode here, so it's the same as totalNumberOfAssessments
        DueDateStat[] numberOfAssessmentsOfCorrectionRounds = { totalNumberOfAssessments };
        stats.setNumberOfAssessmentsOfCorrectionRounds(numberOfAssessmentsOfCorrectionRounds);
        stats.setNumberOfSubmissions(new DueDateStat(numberOfInTimeSubmissions, numberOfLateSubmissions));

        final long numberOfMoreFeedbackRequests = complaintService.countMoreFeedbackRequestsByCourseId(course.getId());
        stats.setNumberOfMoreFeedbackRequests(numberOfMoreFeedbackRequests);
        final long numberOfMoreFeedbackComplaintResponses = complaintService.countMoreFeedbackRequestResponsesByCourseId(course.getId());
        stats.setNumberOfOpenMoreFeedbackRequests(numberOfMoreFeedbackRequests - numberOfMoreFeedbackComplaintResponses);
        final long numberOfComplaints = complaintService.countComplaintsByCourseId(course.getId());
        stats.setNumberOfComplaints(numberOfComplaints);
        final long numberOfComplaintResponses = complaintService.countComplaintResponsesByCourseId(course.getId());
        stats.setNumberOfOpenComplaints(numberOfComplaints - numberOfComplaintResponses);
        final long numberOfAssessmentLocks = submissionRepository.countLockedSubmissionsByUserIdAndCourseId(userRepository.getUserWithGroupsAndAuthorities().getId(),
                course.getId());
        stats.setNumberOfAssessmentLocks(numberOfAssessmentLocks);
        final long totalNumberOfAssessmentLocks = submissionRepository.countLockedSubmissionsByCourseId(course.getId());
        stats.setTotalNumberOfAssessmentLocks(totalNumberOfAssessmentLocks);

        List<TutorLeaderboardDTO> leaderboardEntries = tutorLeaderboardService.getCourseLeaderboard(course, courseExerciseIds);
        stats.setTutorLeaderboardEntries(leaderboardEntries);
        stats.setNumberOfRatings(ratingRepository.countByResult_Participation_Exercise_Course_Id(course.getId()));
        return stats;
    }

    /**
     * Archives the course by creating a zip file will student submissions for
     * both the course exercises and exams.
     *
     * @param course the course to archive
     */
    @Async
    public void archiveCourse(Course course) {
        SecurityUtils.setAuthorizationObject();

        // Archiving a course is only possible after the course is over
        if (ZonedDateTime.now().isBefore(course.getEndDate())) {
            return;
        }

        // This contains possible errors encountered during the archive process
        ArrayList<String> exportErrors = new ArrayList<>();

        groupNotificationService.notifyInstructorGroupAboutCourseArchiveState(course, NotificationType.COURSE_ARCHIVE_STARTED, exportErrors);

        try {
            // Create course archives directory if it doesn't exist
            Files.createDirectories(Path.of(courseArchivesDirPath));
            log.info("Created the course archives directory at {} because it didn't exist.", courseArchivesDirPath);

            // Export the course to the archives' directory.
            var archivedCoursePath = courseExamExportService.exportCourse(course, courseArchivesDirPath, exportErrors);

            // Attach the path to the archive to the course and save it in the database
            if (archivedCoursePath.isPresent()) {
                course.setCourseArchivePath(archivedCoursePath.get().getFileName().toString());
                courseRepository.save(course);
            }
            else {
                groupNotificationService.notifyInstructorGroupAboutCourseArchiveState(course, NotificationType.COURSE_ARCHIVE_FAILED, exportErrors);
                return;
            }
        }
        catch (Exception e) {
            var error = "Failed to create course archives directory " + courseArchivesDirPath + ": " + e.getMessage();
            exportErrors.add(error);
            log.info(error);
        }

        groupNotificationService.notifyInstructorGroupAboutCourseArchiveState(course, NotificationType.COURSE_ARCHIVE_FINISHED, exportErrors);
    }

    /**
     * Cleans up a course by cleaning up all exercises from that course. This deletes all student
     * submissions. Note that a course has to be archived first before being cleaned up.
     *
     * @param courseId The id of the course to clean up
     */
    public void cleanupCourse(Long courseId) {
        // Get the course with all exercises
        var course = courseRepository.findByIdWithExercisesAndLecturesElseThrow(courseId);
        if (!course.hasCourseArchive()) {
            log.info("Cannot clean up course {} because it hasn't been archived.", courseId);
            return;
        }

        // The Objects::nonNull is needed here because the relationship exam -> exercise groups is ordered and
        // hibernate sometimes adds nulls to in the list of exercise groups to keep the order
        Set<Exercise> examExercises = examRepository.findByCourseIdWithExerciseGroupsAndExercises(courseId).stream().map(Exam::getExerciseGroups).flatMap(Collection::stream)
                .filter(Objects::nonNull).map(ExerciseGroup::getExercises).flatMap(Collection::stream).collect(Collectors.toSet());

        var exercisesToCleanup = Stream.concat(course.getExercises().stream(), examExercises.stream()).collect(Collectors.toSet());
        exercisesToCleanup.forEach(exercise -> {
            if (exercise instanceof ProgrammingExercise) {
                exerciseDeletionService.cleanup(exercise.getId(), true);
            }

            // TODO: extend exerciseDeletionService.cleanup to clean up all exercise types
        });

        log.info("The course {} has been cleaned up!", courseId);
    }

    /**
     * Returns all users in a course that belong to the given group
     *
     * @param course    the course
     * @param groupName the name of the group
     * @return list of users
     */
    @NotNull
    public ResponseEntity<List<User>> getAllUsersInGroup(Course course, String groupName) {
        authCheckService.checkHasAtLeastRoleInCourseElseThrow(Role.INSTRUCTOR, course, null);
        var usersInGroup = userRepository.findAllInGroup(groupName);
        usersInGroup.forEach(user -> {
            // explicitly set the registration number
            user.setVisibleRegistrationNumber(user.getRegistrationNumber());
            // remove some values which are not needed in the client
            user.setLastNotificationRead(null);
            user.setActivationKey(null);
            user.setLangKey(null);
            user.setLastNotificationRead(null);
            user.setLastModifiedBy(null);
            user.setLastModifiedDate(null);
            user.setCreatedBy(null);
            user.setCreatedDate(null);
        });
        removeUserVariables(usersInGroup);
        return ResponseEntity.ok().body(usersInGroup);
    }

    /**
     * Search for users of all user groups by login or name in course
     *
     * @param course     Course in which to search students
     * @param nameOfUser Login or name by which to search students
     * @return users whose login matched
     */
    public List<User> searchOtherUsersNameInCourse(Course course, String nameOfUser) {
        Set<String> groupNames = new HashSet<>();
        groupNames.add(course.getStudentGroupName());
        groupNames.add(course.getTeachingAssistantGroupName());
        groupNames.add(course.getEditorGroupName());
        groupNames.add(course.getInstructorGroupName());

        List<User> searchResult = userRepository.searchByNameInGroups(groupNames, nameOfUser);
        removeUserVariables(searchResult);

        // users should not find themselves
        User searchingUser = userRepository.getUser();
        searchResult = searchResult.stream().distinct().filter(user -> !user.getId().equals(searchingUser.getId())).toList();

        return (searchResult);
    }

    public void addUserToGroup(User user, String group, Role role) {
        userService.addUserToGroup(user, group, role);
    }

    public void removeUserFromGroup(User user, String group) {
        userService.removeUserFromGroup(user, group);
    }

    /**
     * checks if the given group exists in the authentication provider, only on production systems
     *
     * @param group the group that should be available
     */
    public void checkIfGroupsExists(String group) {
        if (!Arrays.asList(env.getActiveProfiles()).contains(SPRING_PROFILE_PRODUCTION)) {
            return;
        }
        // only execute this check in the production environment because normal developers (while testing) might not have the right to call this method on the authentication server
        if (!artemisAuthenticationProvider.isGroupAvailable(group)) {
            throw new ArtemisAuthenticationException("Cannot save! The group " + group + " does not exist. Please double check the group name!");
        }
    }

    /**
     * If the corresponding group (student, tutor, editor, instructor) is not defined, this method will create the default group.
     * If the group is defined, it will check that the group exists
     *
     * @param course the course (typically created on the client and not yet existing) for which the groups should be validated
     */
    public void createOrValidateGroups(Course course) {
        try {
            // We use default names if a group was not specified by the ADMIN.
            // NOTE: instructors cannot change the group of a course, because this would be a security issue!
            // only create default group names, if the ADMIN has used a custom group names, we assume that it already exists.

            if (!StringUtils.hasText(course.getStudentGroupName())) {
                course.setStudentGroupName(course.getDefaultStudentGroupName());
                artemisAuthenticationProvider.createGroup(course.getStudentGroupName());
            }
            else {
                checkIfGroupsExists(course.getStudentGroupName());
            }

            if (!StringUtils.hasText(course.getTeachingAssistantGroupName())) {
                course.setTeachingAssistantGroupName(course.getDefaultTeachingAssistantGroupName());
                artemisAuthenticationProvider.createGroup(course.getTeachingAssistantGroupName());
            }
            else {
                checkIfGroupsExists(course.getTeachingAssistantGroupName());
            }

            if (!StringUtils.hasText(course.getEditorGroupName())) {
                course.setEditorGroupName(course.getDefaultEditorGroupName());
                artemisAuthenticationProvider.createGroup(course.getEditorGroupName());
            }
            else {
                checkIfGroupsExists(course.getEditorGroupName());
            }

            if (!StringUtils.hasText(course.getInstructorGroupName())) {
                course.setInstructorGroupName(course.getDefaultInstructorGroupName());
                artemisAuthenticationProvider.createGroup(course.getInstructorGroupName());
            }
            else {
                checkIfGroupsExists(course.getInstructorGroupName());
            }
        }
        catch (GroupAlreadyExistsException ex) {
            throw new BadRequestAlertException(
                    ex.getMessage() + ": One of the groups already exists (in the external user management), because the short name was already used in Artemis before. "
                            + "Please choose a different short name!",
                    Course.ENTITY_NAME, "shortNameWasAlreadyUsed", true);
        }
        catch (ArtemisAuthenticationException ex) {
            // a specified group does not exist, notify the client
            throw new BadRequestAlertException(ex.getMessage(), Course.ENTITY_NAME, "groupNotFound", true);
        }
    }

    /**
     * Special case for editors: checks if the default editor group needs to be created when old courses are edited
     *
     * @param course the course for which the default editor group will be created if it does not exist
     */
    public void checkIfEditorGroupsNeedsToBeCreated(Course course) {
        // Courses that have been created before Artemis version 4.11.9 do not have an editor group.
        // The editor group would be need to be set manually by instructors for the course and manually added to Jira.
        // To increase the usability the group is automatically generated when a user is added.
        if (!StringUtils.hasText(course.getEditorGroupName())) {
            try {
                course.setEditorGroupName(course.getDefaultEditorGroupName());
                if (!artemisAuthenticationProvider.isGroupAvailable(course.getDefaultEditorGroupName())) {
                    artemisAuthenticationProvider.createGroup(course.getDefaultEditorGroupName());
                }
            }
            catch (GroupAlreadyExistsException ex) {
                throw new BadRequestAlertException(
                        ex.getMessage() + ": One of the groups already exists (in the external user management), because the short name was already used in Artemis before. "
                                + "Please choose a different short name!",
                        Course.ENTITY_NAME, "shortNameWasAlreadyUsed", true);
            }
            catch (ArtemisAuthenticationException ex) {
                // a specified group does not exist, notify the client
                throw new BadRequestAlertException(ex.getMessage(), Course.ENTITY_NAME, "groupNotFound", true);
            }
            courseRepository.save(course);
        }
    }

    /**
     * Determines end date for the displayed time span of active student charts
     * If the course end date is passed, only information until this date are collected and sent
     *
     * @param course the corresponding course the active students should be collected
     * @return end date of the time span
     */
    public ZonedDateTime determineEndDateForActiveStudents(Course course) {
        var endDate = ZonedDateTime.now();
        if (course.getEndDate() != null && ZonedDateTime.now().isAfter(course.getEndDate())) {
            endDate = course.getEndDate();
        }
        return endDate;
    }

    /**
     * Determines the allowed time span for active student charts
     * The span time can be restricted if the temporal distance between the course start date
     * and the priorly determined end date is smaller than the intended time frame
     *
     * @param course      the corresponding course the time frame should be computed
     * @param endDate     the priorly determined end date of the time span
     * @param maximalSize the normal time span size
     * @return the allowed time span size
     */
    public int determineTimeSpanSizeForActiveStudents(Course course, ZonedDateTime endDate, int maximalSize) {
        var spanTime = maximalSize;
        if (course.getStartDate() != null) {
            long amountOfWeeksBetween = calculateWeeksBetweenDates(course.getStartDate(), endDate);
            spanTime = Math.toIntExact(Math.min(maximalSize, amountOfWeeksBetween));
        }
        return spanTime;
    }

    /**
     * Auxiliary method that returns the number of weeks between two dates
     * Note: The calculation includes the week of the end date. This is needed for the active students line charts
     *
     * @param startDate the start date of the period to calculate
     * @param endDate   the end date of the period to calculate
     * @return the number of weeks the period contains + one week
     */
    public long calculateWeeksBetweenDates(ZonedDateTime startDate, ZonedDateTime endDate) {
        var mondayInWeekOfStart = startDate.with(DayOfWeek.MONDAY).withHour(0).withMinute(0).withSecond(0).withNano(0);
        var mondayInWeekOfEnd = endDate.plusWeeks(1).with(DayOfWeek.MONDAY).withHour(0).withMinute(0).withSecond(0).withNano(0);
        return mondayInWeekOfStart.until(mondayInWeekOfEnd, ChronoUnit.WEEKS);
    }

    /**
     * Helper method which removes some values from the user entity which are not needed in the client
     *
     * @param usersInGroup user whose variables are removed
     */
    private void removeUserVariables(List<User> usersInGroup) {
        usersInGroup.forEach(user -> {
            user.setLastNotificationRead(null);
            user.setActivationKey(null);
            user.setLangKey(null);
            user.setLastNotificationRead(null);
            user.setLastModifiedBy(null);
            user.setLastModifiedDate(null);
            user.setCreatedBy(null);
            user.setCreatedDate(null);
        });
    }
}<|MERGE_RESOLUTION|>--- conflicted
+++ resolved
@@ -292,10 +292,7 @@
 
     /**
      * Get single course for the given short name.
-<<<<<<< HEAD
-=======
-     *
->>>>>>> d72975e9
+     *
      * @param shortName the short name of the course.
      * @return the course with the given short name.
      * @throws EntityNotFoundException if the course does not exist or multiple courses are found for the same short name.
