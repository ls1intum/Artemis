--- conflicted
+++ resolved
@@ -229,6 +229,9 @@
         course.setPrerequisites(learningGoalService.findAllPrerequisitesForCourse(course, user));
         course.setTutorialGroups(tutorialGroupService.findAllForCourse(course, user));
         course.setTutorialGroupsConfiguration(tutorialGroupsConfigurationRepository.findByCourseIdWithEagerTutorialGroupFreePeriods(courseId).orElse(null));
+        if (authCheckService.isOnlyStudentInCourse(course, user)) {
+            course.setExams(examRepository.filterVisibleExams(course.getExams()));
+        }
         return course;
     }
 
@@ -258,15 +261,10 @@
         long startFindAllExercises = System.nanoTime();
         var courseIds = userVisibleCourses.stream().map(DomainObject::getId).collect(Collectors.toSet());
         Set<Exercise> allExercises = exerciseRepository.findByCourseIdsWithCategories(courseIds);
-<<<<<<< HEAD
-        Set<Exam> allExams = examRepository.fingByCourseIdsForUser(courseIds, user.getId(), user.getGroups(), ZonedDateTime.now());
-        log.debug("findAllExercisesByCourseIdsWithCategories finished with {} exercises and {} exams after {}", allExercises.size(), allExams.size(),
-                TimeLogUtil.formatDurationFrom(startFindAllExercises));
-=======
         if (log.isDebugEnabled()) {
-            log.debug("findAllExercisesByCourseIdsWithCategories finished with {} exercises after {}", allExercises.size(), TimeLogUtil.formatDurationFrom(startFindAllExercises));
-        }
->>>>>>> cc924340
+            log.debug("findAllExercisesByCourseIdsWithCategories finished with {} exercises and {} exams after {}", allExercises.size(), allExams.size(),
+                    TimeLogUtil.formatDurationFrom(startFindAllExercises));
+        }
 
         long startFilterAll = System.nanoTime();
         var courses = userVisibleCourses.stream().peek(course -> {
