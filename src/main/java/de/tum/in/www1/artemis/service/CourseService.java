package de.tum.in.www1.artemis.service;

import java.time.ZonedDateTime;
import java.util.List;
import java.util.stream.Collectors;

import javax.validation.constraints.NotNull;

import org.slf4j.Logger;
import org.slf4j.LoggerFactory;
import org.springframework.stereotype.Service;

import de.tum.in.www1.artemis.domain.Course;
import de.tum.in.www1.artemis.domain.User;
import de.tum.in.www1.artemis.repository.CourseRepository;
import de.tum.in.www1.artemis.repository.UserRepository;
import de.tum.in.www1.artemis.web.rest.errors.EntityNotFoundException;

/**
 * Service Implementation for managing Course.
 */
@Service
public class CourseService {

    private final Logger log = LoggerFactory.getLogger(CourseService.class);

    private final CourseRepository courseRepository;

    private final ExerciseService exerciseService;

    private final AuthorizationCheckService authCheckService;

    private final UserRepository userRepository;

    private final LectureService lectureService;

    private final ExamService examService;

    public CourseService(CourseRepository courseRepository, ExerciseService exerciseService, AuthorizationCheckService authCheckService, UserRepository userRepository,
            LectureService lectureService, ExamService examService) {
        this.courseRepository = courseRepository;
        this.exerciseService = exerciseService;
        this.authCheckService = authCheckService;
        this.userRepository = userRepository;
        this.lectureService = lectureService;
        this.examService = examService;
    }

    /**
     * Save a course.
     *
     * @param course the entity to save
     * @return the persisted entity
     */
    public Course save(Course course) {
        log.debug("Request to save Course : {}", course);
        return courseRepository.save(course);
    }

    /**
     * Get all the courses.
     *
     * @return the list of entities
     */
    public List<Course> findAll() {
        log.debug("Request to get all courses");
        return courseRepository.findAll();
    }

    /**
     * Get all the courses.
     *
     * @return the list of entities
     */
    public List<Course> findAllActiveWithLecturesAndExams() {
        log.debug("Request to get all active courses");
        return courseRepository.findAllActiveWithLecturesAndExams(ZonedDateTime.now());
    }

    /**
     * Get all the courses.
     *
     * @return the list of entities
     */
    public List<Course> findAllCurrentlyActiveAndNotOnlineAndEnabled() {
        log.debug("Request to get all active courses which are not online and enabled");
        return courseRepository.findAllCurrentlyActiveAndNotOnlineAndEnabled(ZonedDateTime.now());
    }

    /**
     * Get one course with exercises and lectures (filtered for given user)
     *
     * @param courseId  the course to fetch
     * @param user      the user entity
     * @return          the course including exercises and lectures for the user
     */
    public Course findOneWithExercisesAndLecturesForUser(Long courseId, User user) {
        Course course = findOneWithLecturesAndExams(courseId);
        course.setExercises(exerciseService.findAllForCourse(course, user));
        course.setLectures(lectureService.filterActiveAttachments(course.getLectures(), user));
        if (authCheckService.isOnlyStudentInCourse(course, user)) {
            course.setExams(examService.filterVisibleExams(course.getExams()));
        }
        return course;
    }

    /**
     * Get all courses with exercises and lectures (filtered for given user)
     *
     * @param user      the user entity
     * @return the list of all courses including exercises and lectures for the user
     */
    public List<Course> findAllActiveWithExercisesAndLecturesForUser(User user) {
        return findAllActiveWithLecturesAndExams().stream()
                // filter old courses and courses the user should not be able to see
                // skip old courses that have already finished
                .filter(course -> course.getEndDate() == null || course.getEndDate().isAfter(ZonedDateTime.now())).filter(course -> isActiveCourseVisibleForUser(user, course))
                .peek(course -> {
                    course.setExercises(exerciseService.findAllForCourse(course, user));
                    course.setLectures(lectureService.filterActiveAttachments(course.getLectures(), user));
                    if (authCheckService.isOnlyStudentInCourse(course, user)) {
                        course.setExams(examService.filterVisibleExams(course.getExams()));
                    }
                }).collect(Collectors.toList());
    }

<<<<<<< HEAD
    /**
     * Get all courses for the given user
     * @param user the user entity
     * @return the list of all courses for the user
     */
    public List<Course> findAllActiveForUser(User user) {
        return findAllActive().stream().filter(course -> course.getEndDate() == null || course.getEndDate().isAfter(ZonedDateTime.now()))
                .filter(course -> isActiveCourseVisibleForUser(user, course)).collect(Collectors.toList());
    }

    /**
     * fetch exercises and lectures for one course
     *
     * @param user to determine which exercises and lectures the user can see
     * @param course the course for which exercises and lectures should be fetched
     */
    private void fetchExercisesAndLecturesForCourse(User user, Course course) {
        // fetch visible lectures exercises for each course after filtering
        Set<Lecture> lectures = lectureService.findAllForCourse(course, user);
        List<Exercise> exercises = exerciseService.findAllForCourse(course, user);
        course.setExercises(new HashSet<>(exercises));
        course.setLectures(lectures);
    }

=======
>>>>>>> f051d4cb
    private boolean isActiveCourseVisibleForUser(User user, Course course) {
        // Instructors and TAs see all courses that have not yet finished
        if (authCheckService.isAtLeastTeachingAssistantInCourse(course, user)) {
            return true;
        }
        // Students see all courses that have already started (and not yet finished)
        if (user.getGroups().contains(course.getStudentGroupName())) {
            return course.getStartDate() == null || course.getStartDate().isBefore(ZonedDateTime.now());
        }

        return false;
    }

    /**
     * Get one course by id.
     *
     * @param courseId the id of the entity
     * @return the entity
     */
    @NotNull
    public Course findOne(Long courseId) {
        log.debug("Request to get Course : {}", courseId);
        return courseRepository.findById(courseId).orElseThrow(() -> new EntityNotFoundException("Course with id: \"" + courseId + "\" does not exist"));
    }

    /**
     * Get one course by id.
     *
     * @param courseId the id of the entity
     * @return the entity
     */
    @NotNull
    public Course findOneWithLecturesAndExams(Long courseId) {
        log.debug("Request to get Course : {}", courseId);
        return courseRepository.findWithEagerLecturesAndExamsById(courseId).orElseThrow(() -> new EntityNotFoundException("Course with id: \"" + courseId + "\" does not exist"));
    }

    /**
     * Get one course by id with all its exercises.
     *
     * @param courseId the id of the entity
     * @return the entity
     */
    public Course findOneWithExercises(long courseId) {
        log.debug("Request to get Course : {}", courseId);
        return courseRepository.findWithEagerExercisesById(courseId);
    }

    public Course findOneWithExercisesAndLectures(long courseId) {
        log.debug("Request to get Course : {}", courseId);
        return courseRepository.findWithEagerExercisesAndLecturesById(courseId);
    }

    /**
     * Delete the course by id.
     *
     * @param id the id of the entity
     */
    public void delete(Long id) {
        log.debug("Request to delete Course : {}", id);
        courseRepository.deleteById(id);
    }

    /**
     * Given a Course object, it returns the number of users enrolled in the course
     *
     * @param course - the course object we are interested in
     * @return the number of students for that course
     */
    public long countNumberOfStudentsForCourse(Course course) {
        String groupName = course.getStudentGroupName();
        return userRepository.countByGroupsIsContaining(groupName);
    }
}<|MERGE_RESOLUTION|>--- conflicted
+++ resolved
@@ -124,7 +124,6 @@
                 }).collect(Collectors.toList());
     }
 
-<<<<<<< HEAD
     /**
      * Get all courses for the given user
      * @param user the user entity
@@ -135,22 +134,6 @@
                 .filter(course -> isActiveCourseVisibleForUser(user, course)).collect(Collectors.toList());
     }
 
-    /**
-     * fetch exercises and lectures for one course
-     *
-     * @param user to determine which exercises and lectures the user can see
-     * @param course the course for which exercises and lectures should be fetched
-     */
-    private void fetchExercisesAndLecturesForCourse(User user, Course course) {
-        // fetch visible lectures exercises for each course after filtering
-        Set<Lecture> lectures = lectureService.findAllForCourse(course, user);
-        List<Exercise> exercises = exerciseService.findAllForCourse(course, user);
-        course.setExercises(new HashSet<>(exercises));
-        course.setLectures(lectures);
-    }
-
-=======
->>>>>>> f051d4cb
     private boolean isActiveCourseVisibleForUser(User user, Course course) {
         // Instructors and TAs see all courses that have not yet finished
         if (authCheckService.isAtLeastTeachingAssistantInCourse(course, user)) {
