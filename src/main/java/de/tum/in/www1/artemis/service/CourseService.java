package de.tum.in.www1.artemis.service;

import static tech.jhipster.config.JHipsterConstants.SPRING_PROFILE_PRODUCTION;

import java.nio.file.Files;
import java.nio.file.Path;
import java.time.DayOfWeek;
import java.time.LocalDateTime;
import java.time.ZoneId;
import java.time.ZonedDateTime;
import java.time.format.DateTimeFormatter;
import java.time.temporal.ChronoUnit;
import java.time.temporal.IsoFields;
import java.util.*;
import java.util.stream.Collectors;
import java.util.stream.Stream;

import javax.validation.constraints.NotNull;

import org.slf4j.Logger;
import org.slf4j.LoggerFactory;
import org.springframework.beans.factory.annotation.Value;
import org.springframework.boot.actuate.audit.AuditEvent;
import org.springframework.boot.actuate.audit.AuditEventRepository;
import org.springframework.core.env.Environment;
import org.springframework.http.ResponseEntity;
import org.springframework.scheduling.annotation.Async;
import org.springframework.stereotype.Service;
import org.springframework.util.StringUtils;

import de.tum.in.www1.artemis.config.Constants;
import de.tum.in.www1.artemis.domain.*;
import de.tum.in.www1.artemis.domain.enumeration.ExerciseMode;
import de.tum.in.www1.artemis.domain.enumeration.NotificationType;
import de.tum.in.www1.artemis.domain.exam.Exam;
import de.tum.in.www1.artemis.domain.exam.ExerciseGroup;
import de.tum.in.www1.artemis.domain.notification.GroupNotification;
import de.tum.in.www1.artemis.domain.participation.StudentParticipation;
import de.tum.in.www1.artemis.domain.statistics.StatisticsEntry;
import de.tum.in.www1.artemis.exception.ArtemisAuthenticationException;
import de.tum.in.www1.artemis.exception.GroupAlreadyExistsException;
import de.tum.in.www1.artemis.repository.*;
import de.tum.in.www1.artemis.security.ArtemisAuthenticationProvider;
import de.tum.in.www1.artemis.security.Role;
import de.tum.in.www1.artemis.security.SecurityUtils;
import de.tum.in.www1.artemis.service.dto.StudentDTO;
import de.tum.in.www1.artemis.service.exam.ExamService;
import de.tum.in.www1.artemis.service.notifications.GroupNotificationService;
import de.tum.in.www1.artemis.service.user.UserService;
import de.tum.in.www1.artemis.web.rest.dto.CourseManagementDetailViewDTO;
import de.tum.in.www1.artemis.web.rest.errors.AccessForbiddenException;
import de.tum.in.www1.artemis.web.rest.errors.BadRequestAlertException;

/**
 * Service Implementation for managing Course.
 */
@Service
public class CourseService {

    @Value("${artemis.course-archives-path}")
    private String courseArchivesDirPath;

    private final Logger log = LoggerFactory.getLogger(CourseService.class);

    private final Environment env;

    private final ArtemisAuthenticationProvider artemisAuthenticationProvider;

    private final ExerciseService exerciseService;

    private final ExerciseDeletionService exerciseDeletionService;

    private final AuthorizationCheckService authCheckService;

    private final LectureService lectureService;

    private final GroupNotificationRepository groupNotificationRepository;

    private final UserService userService;

    private final ExerciseGroupRepository exerciseGroupRepository;

    private final CourseExamExportService courseExamExportService;

    private final ExamService examService;

    private final ExamRepository examRepository;

    private final GroupNotificationService groupNotificationService;

    private final CourseRepository courseRepository;

    private final UserRepository userRepository;

    private final AuditEventRepository auditEventRepository;

    private final LearningGoalService learningGoalService;

    private final LearningGoalRepository learningGoalRepository;

    private final GradingScaleRepository gradingScaleRepository;

    private final StatisticsRepository statisticsRepository;

    private final StudentParticipationRepository studentParticipationRepository;

    public CourseService(Environment env, ArtemisAuthenticationProvider artemisAuthenticationProvider, CourseRepository courseRepository, ExerciseService exerciseService,
            ExerciseDeletionService exerciseDeletionService, AuthorizationCheckService authCheckService, UserRepository userRepository, LectureService lectureService,
            GroupNotificationRepository groupNotificationRepository, ExerciseGroupRepository exerciseGroupRepository, AuditEventRepository auditEventRepository,
            UserService userService, LearningGoalRepository learningGoalRepository, GroupNotificationService groupNotificationService, ExamService examService,
            ExamRepository examRepository, CourseExamExportService courseExamExportService, LearningGoalService learningGoalService, GradingScaleRepository gradingScaleRepository,
            StatisticsRepository statisticsRepository, StudentParticipationRepository studentParticipationRepository) {
        this.env = env;
        this.artemisAuthenticationProvider = artemisAuthenticationProvider;
        this.courseRepository = courseRepository;
        this.exerciseService = exerciseService;
        this.exerciseDeletionService = exerciseDeletionService;
        this.authCheckService = authCheckService;
        this.userRepository = userRepository;
        this.lectureService = lectureService;
        this.groupNotificationRepository = groupNotificationRepository;
        this.exerciseGroupRepository = exerciseGroupRepository;
        this.auditEventRepository = auditEventRepository;
        this.userService = userService;
        this.learningGoalRepository = learningGoalRepository;
        this.groupNotificationService = groupNotificationService;
        this.examService = examService;
        this.examRepository = examRepository;
        this.courseExamExportService = courseExamExportService;
        this.learningGoalService = learningGoalService;
        this.gradingScaleRepository = gradingScaleRepository;
        this.statisticsRepository = statisticsRepository;
        this.studentParticipationRepository = studentParticipationRepository;
    }

    /**
     * Note: The number of courses should not change
     *
     * @param courses           the courses for which the participations should be fetched
     * @param user              the user for which the participations should be fetched
     * @param startTimeInMillis start time for logging purposes
     */
    public void fetchParticipationsWithSubmissionsAndResultsForCourses(List<Course> courses, User user, long startTimeInMillis) {
        Set<Exercise> exercises = courses.stream().flatMap(course -> course.getExercises().stream()).collect(Collectors.toSet());
        List<StudentParticipation> participationsOfUserInExercises = studentParticipationRepository.getAllParticipationsOfUserInExercises(user, exercises);
        if (participationsOfUserInExercises.isEmpty()) {
            return;
        }
        for (Course course : courses) {
            boolean isStudent = !authCheckService.isAtLeastTeachingAssistantInCourse(course, user);
            for (Exercise exercise : course.getExercises()) {
                // add participation with submission and result to each exercise
                exerciseService.filterForCourseDashboard(exercise, participationsOfUserInExercises, user.getLogin(), isStudent);
                // remove sensitive information from the exercise for students
                if (isStudent) {
                    exercise.filterSensitiveInformation();
                }
            }
        }
        Map<ExerciseMode, List<Exercise>> exercisesGroupedByExerciseMode = exercises.stream().collect(Collectors.groupingBy(Exercise::getMode));
        int noOfIndividualExercises = Objects.requireNonNullElse(exercisesGroupedByExerciseMode.get(ExerciseMode.INDIVIDUAL), List.of()).size();
        int noOfTeamExercises = Objects.requireNonNullElse(exercisesGroupedByExerciseMode.get(ExerciseMode.TEAM), List.of()).size();
        log.info("/courses/for-dashboard.done in {}ms for {} courses with {} individual exercises and {} team exercises for user {}",
                System.currentTimeMillis() - startTimeInMillis, courses.size(), noOfIndividualExercises, noOfTeamExercises, user.getLogin());
    }

    /**
     * Get one course with exercises, lectures and exams (filtered for given user)
     *
     * @param courseId the course to fetch
     * @param user     the user entity
     * @return the course including exercises, lectures and exams for the user
     */
    public Course findOneWithExercisesAndLecturesAndExamsAndLearningGoalsForUser(Long courseId, User user) {
        Course course = courseRepository.findByIdWithLecturesAndExamsElseThrow(courseId);
        if (!authCheckService.isAtLeastStudentInCourse(course, user)) {
            throw new AccessForbiddenException();
        }
        course.setExercises(exerciseService.findAllForCourse(course, user));
        course.setLectures(lectureService.filterActiveAttachments(course.getLectures(), user));
        course.setLearningGoals(learningGoalService.findAllForCourse(course, user));
        course.setPrerequisites(learningGoalService.findAllPrerequisitesForCourse(course, user));
        if (authCheckService.isOnlyStudentInCourse(course, user)) {
            course.setExams(examRepository.filterVisibleExams(course.getExams()));
        }
        return course;
    }

    /**
     * Get all courses for the given user
     *
     * @param user the user entity
     * @return an unmodifiable list of all courses for the user
     */
    public List<Course> findAllActiveForUser(User user) {
        return courseRepository.findAllActive(ZonedDateTime.now()).stream().filter(course -> course.getEndDate() == null || course.getEndDate().isAfter(ZonedDateTime.now()))
                .filter(course -> isCourseVisibleForUser(user, course)).toList();
    }

    /**
     * Get all courses with exercises, lectures  and exams (filtered for given user)
     *
     * @param user the user entity
     * @return an unmodifiable list of all courses including exercises, lectures and exams for the user
     */
    public List<Course> findAllActiveWithExercisesAndLecturesAndExamsForUser(User user) {
        return courseRepository.findAllActiveWithLecturesAndExams().stream()
                // filter old courses and courses the user should not be able to see
                // skip old courses that have already finished
                .filter(course -> course.getEndDate() == null || course.getEndDate().isAfter(ZonedDateTime.now())).filter(course -> isCourseVisibleForUser(user, course))
                .peek(course -> {
                    course.setExercises(exerciseService.findAllForCourse(course, user));
                    course.setLectures(lectureService.filterActiveAttachments(course.getLectures(), user));
                    if (authCheckService.isOnlyStudentInCourse(course, user)) {
                        course.setExams(examRepository.filterVisibleExams(course.getExams()));
                    }
                }).toList();
    }

    private boolean isCourseVisibleForUser(User user, Course course) {
        // Instructors and TAs see all courses that have not yet finished
        if (authCheckService.isAtLeastTeachingAssistantInCourse(course, user)) {
            return true;
        }
        // Students see all courses that have already started (and not yet finished)
        if (user.getGroups().contains(course.getStudentGroupName())) {
            return course.getStartDate() == null || course.getStartDate().isBefore(ZonedDateTime.now());
        }

        return false;
    }

    /**
     * Deletes all elements associated with the course including:
     * <ul>
     *     <li>The Course</li>
     *     <li>All Exercises including:
     *      submissions, participations, results, repositories and build plans, see {@link ExerciseDeletionService#delete}</li>
     *     <li>All Lectures and their Attachments, see {@link LectureService#delete}</li>
     *     <li>All GroupNotifications of the course, see {@link GroupNotificationRepository#delete}</li>
     *     <li>All default groups created by Artemis, see {@link UserService#deleteGroup}</li>
     *     <li>All Exams, see {@link ExamService#delete}</li>
     *     <li>The Grading Scale if such exists, see {@link GradingScaleRepository#delete}</li>
     * </ul>
     *
     * @param course the course to be deleted
     */
    public void delete(Course course) {
        log.debug("Request to delete Course : {}", course.getTitle());

        deleteLearningGoalsOfCourse(course);
        deleteExercisesOfCourse(course);
        deleteLecturesOfCourse(course);
        deleteNotificationsOfCourse(course);
        deleteDefaultGroups(course);
        deleteExamsOfCourse(course);
        deleteGradingScaleOfCourse(course);
        courseRepository.deleteById(course.getId());
    }

    private void deleteGradingScaleOfCourse(Course course) {
        // delete course grading scale if it exists
        Optional<GradingScale> gradingScale = gradingScaleRepository.findByCourseId(course.getId());
        gradingScale.ifPresent(gradingScaleRepository::delete);
    }

    private void deleteExamsOfCourse(Course course) {
        // delete the Exams
        List<Exam> exams = examRepository.findByCourseId(course.getId());
        for (Exam exam : exams) {
            examService.delete(exam.getId());
        }
    }

    private void deleteDefaultGroups(Course course) {
        // only delete (default) groups which have been created by Artemis before
        if (Objects.equals(course.getStudentGroupName(), course.getDefaultStudentGroupName())) {
            userService.deleteGroup(course.getStudentGroupName());
        }
        if (Objects.equals(course.getTeachingAssistantGroupName(), course.getDefaultTeachingAssistantGroupName())) {
            userService.deleteGroup(course.getTeachingAssistantGroupName());
        }
        if (Objects.equals(course.getEditorGroupName(), course.getDefaultEditorGroupName())) {
            userService.deleteGroup(course.getEditorGroupName());
        }
        if (Objects.equals(course.getInstructorGroupName(), course.getDefaultInstructorGroupName())) {
            userService.deleteGroup(course.getInstructorGroupName());
        }
    }

    private void deleteNotificationsOfCourse(Course course) {
        List<GroupNotification> notifications = groupNotificationRepository.findAllByCourseId(course.getId());
        groupNotificationRepository.deleteAll(notifications);
    }

    private void deleteLecturesOfCourse(Course course) {
        for (Lecture lecture : course.getLectures()) {
            lectureService.delete(lecture);
        }
    }

    private void deleteExercisesOfCourse(Course course) {
        for (Exercise exercise : course.getExercises()) {
            exerciseDeletionService.delete(exercise.getId(), true, true);
        }
    }

    private void deleteLearningGoalsOfCourse(Course course) {
        for (LearningGoal learningGoal : course.getLearningGoals()) {
            learningGoalRepository.deleteById(learningGoal.getId());
        }
    }

    /**
     * If the exercise is part of an exam, retrieve the course through ExerciseGroup -> Exam -> Course.
     * Otherwise, the course is already set and the id can be used to retrieve the course from the database.
     *
     * @param exercise the Exercise for which the course is retrieved
     * @return the Course of the Exercise
     */
    public Course retrieveCourseOverExerciseGroupOrCourseId(Exercise exercise) {

        if (exercise.isExamExercise()) {
            ExerciseGroup exerciseGroup = exerciseGroupRepository.findByIdElseThrow(exercise.getExerciseGroup().getId());
            exercise.setExerciseGroup(exerciseGroup);
            return exerciseGroup.getExam().getCourse();
        }
        else {
            Course course = courseRepository.findByIdElseThrow(exercise.getCourseViaExerciseGroupOrCourseMember().getId());
            exercise.setCourse(course);
            return course;
        }
    }

    /**
     * Registers a user in a course by adding him to the student group of the course
     *
     * @param user   The user that should get added to the course
     * @param course The course to which the user should get added to
     */
    public void registerUserForCourse(User user, Course course) {
        userService.addUserToGroup(user, course.getStudentGroupName(), Role.STUDENT);
        final var auditEvent = new AuditEvent(user.getLogin(), Constants.REGISTER_FOR_COURSE, "course=" + course.getTitle());
        auditEventRepository.add(auditEvent);
        log.info("User {} has successfully registered for course {}", user.getLogin(), course.getTitle());
    }

    /**
     * Add multiple users to the course so that they can access it
     * The passed list of UserDTOs must include the registration number (the other entries are currently ignored and can be left out)
     * Note: registration based on other user attributes (e.g. email, name, login) is currently NOT supported
     * <p>
     * This method first tries to find the user in the internal Artemis user database (because the user is most probably already using Artemis).
     * In case the user cannot be found, we additionally search the (TUM) LDAP in case it is configured properly.
     *
     * @param courseId      the id of the course
     * @param studentDTOs   the list of students (with at least registration number)
     * @param courseGroup   the group the students should be added to
     * @return the list of students who could not be registered for the course, because they could NOT be found in the Artemis database and could NOT be found in the TUM LDAP
     */
    public List<StudentDTO> registerUsersForCourseGroup(Long courseId, List<StudentDTO> studentDTOs, String courseGroup) {
        var course = courseRepository.findByIdElseThrow(courseId);
        String courseGroupName = course.defineCourseGroupName(courseGroup);
        Role courseGroupRole = Role.fromString(courseGroup);
        List<StudentDTO> notFoundStudentsDTOs = new ArrayList<>();
        for (var studentDto : studentDTOs) {
            var registrationNumber = studentDto.getRegistrationNumber();
            var login = studentDto.getLogin();
            Optional<User> optionalStudent = userService.findUserAndAddToCourse(registrationNumber, courseGroupName, courseGroupRole, login);
            if (optionalStudent.isEmpty()) {
                notFoundStudentsDTOs.add(studentDto);
            }
        }

        return notFoundStudentsDTOs;
    }

    /**
     * Fetches a list of Courses
     *
     * @param onlyActive Whether to include courses with a past endDate
     * @return A list of Courses for the course management overview
     */
    public List<Course> getAllCoursesForManagementOverview(boolean onlyActive) {
        var dateTimeNow = onlyActive ? ZonedDateTime.now() : null;
        var user = userRepository.getUserWithGroupsAndAuthorities();
        var userGroups = new ArrayList<>(user.getGroups());
        return courseRepository.getAllCoursesForManagementOverview(dateTimeNow, authCheckService.isAdmin(user), userGroups);
    }

    /**
     * Get the active students for these particular exercise ids
     *
     * @param exerciseIds the ids to get the active students for
     * @param periodIndex the deviation from the current time
     * @param length the length of the chart which we want to fill. This can either be 4 for the course overview or 17 for the course detail view
     * @param date the date for which the active students' calculation should end (e.g. now)
     * @return An Integer list containing active students for each index. An index corresponds to a week
     */
    public List<Integer> getActiveStudents(Set<Long> exerciseIds, long periodIndex, int length, ZonedDateTime date) {
        /*
         * If the course did not start yet, the length of the chart will be negative (as the time difference between the start date end the current date is passed). In this case,
         * we return an empty list.
         */
        if (length < 0) {
            return new ArrayList<>(0);
        }
        LocalDateTime localStartDate = date.toLocalDateTime().with(DayOfWeek.MONDAY);
        LocalDateTime localEndDate = date.toLocalDateTime().with(DayOfWeek.SUNDAY);
        ZoneId zone = date.getZone();
        // startDate is the starting point of the data collection which is the Monday 3 weeks ago +/- the deviation from the current timeframe
        ZonedDateTime startDate = localStartDate.atZone(zone).minusWeeks((length - 1) + (length * (-periodIndex))).withHour(0).withMinute(0).withSecond(0).withNano(0);
        // the endDate depends on whether the current week is shown. If it is, the endDate is the Sunday of the current week at 23:59.
        // If the timeframe was adapted (periodIndex != 0), the endDate needs to be adapted according to the deviation
        ZonedDateTime endDate = periodIndex != 0 ? localEndDate.atZone(zone).minusWeeks(length * (-periodIndex)).withHour(23).withMinute(59).withSecond(59)
                : localEndDate.atZone(zone).withHour(23).withMinute(59).withSecond(59);
        List<StatisticsEntry> outcome = courseRepository.getActiveStudents(exerciseIds, startDate, endDate);
        List<StatisticsEntry> distinctOutcome = removeDuplicateActiveUserRows(outcome, startDate);
        List<Integer> result = new ArrayList<>(Collections.nCopies(length, 0));
        statisticsRepository.sortDataIntoWeeks(distinctOutcome, result, startDate);
        return result;
    }

    /**
     * The List of StatisticsEntries can contain duplicated entries, which means that a user has two entries in the same week.
     * This method compares the values and returns a List<StatisticsEntry> without duplicated entries.
     *
     * @param activeUserRows a list of entries
     * @param startDate the startDate of the period
     * @return a List<StatisticsEntry> containing date and amount of active users in this period
     */

    private List<StatisticsEntry> removeDuplicateActiveUserRows(List<StatisticsEntry> activeUserRows, ZonedDateTime startDate) {
        int startIndex = statisticsRepository.getWeekOfDate(startDate);
        Map<Integer, List<String>> usersByDate = new HashMap<>();
        for (StatisticsEntry listElement : activeUserRows) {
            // listElement.date has the form "2021-05-04", to convert it to ZonedDateTime, it needs a time
            String dateOfElement = listElement.getDate() + " 10:00";
            var zone = startDate.getZone();
            DateTimeFormatter formatter = DateTimeFormatter.ofPattern("yyyy-MM-dd HH:mm");
            ZonedDateTime date = LocalDateTime.parse(dateOfElement, formatter).atZone(zone);
            int index = statisticsRepository.getWeekOfDate(date);
            /*
             * The database stores entries in UTC, so it can happen that entries lay in the calendar week one week before the calendar week of the startDate If startDate lays in a
             * calendar week other than the first one, we simply check whether the calendar week of the entry equals to the calendar week of startDate - 1. If startDate lays in the
             * first calendar week, we check whether the calendar week of the entry equals the last calendar week of the prior year. In either case, if the condition resolves to
             * true, we shift the index the submission is sorted in to the calendar week of startDate, as this is the first bucket in the timeframe of interest.
             */
            var unifiedDateWeekBeforeStartIndex = startIndex == 1 ? Math.toIntExact(IsoFields.WEEK_OF_WEEK_BASED_YEAR.rangeRefinedBy(startDate.minusWeeks(1)).getMaximum())
                    : startIndex - 1;
            index = index == unifiedDateWeekBeforeStartIndex ? startIndex : index;
            statisticsRepository.addUserToTimeslot(usersByDate, listElement, index);
        }
        List<StatisticsEntry> returnList = new ArrayList<>();
        usersByDate.forEach((date, users) -> {
            int year = date < statisticsRepository.getWeekOfDate(startDate) ? startDate.getYear() + 1 : startDate.getYear();
            ZonedDateTime firstDateOfYear = ZonedDateTime.of(year, 1, 1, 0, 0, 0, 0, startDate.getZone());
            ZonedDateTime start = statisticsRepository.getWeekOfDate(firstDateOfYear) == 1 ? firstDateOfYear.plusWeeks(date - 1) : firstDateOfYear.plusWeeks(date);
            StatisticsEntry listElement = new StatisticsEntry(start, users.size());
            returnList.add(listElement);
        });
        return returnList;
    }

    /**
     * Fetches Course Management Detail View data from repository and returns a DTO
     *
     * @param courseId id of the course
     * @param exerciseIds the ids of the exercises the course contains
     * @return The DTO for the course management detail view
     */
    public CourseManagementDetailViewDTO getStatsForDetailView(Long courseId, Set<Long> exerciseIds) {
        var dto = new CourseManagementDetailViewDTO();
        var course = this.courseRepository.findByIdElseThrow(courseId);

        dto.setNumberOfStudentsInCourse(Math.toIntExact(userRepository.countUserInGroup(course.getStudentGroupName())));
        dto.setNumberOfTeachingAssistantsInCourse(Math.toIntExact(userRepository.countUserInGroup(course.getTeachingAssistantGroupName())));
        dto.setNumberOfEditorsInCourse(Math.toIntExact(userRepository.countUserInGroup(course.getEditorGroupName())));
        dto.setNumberOfInstructorsInCourse(Math.toIntExact(userRepository.countUserInGroup(course.getInstructorGroupName())));
        var endDate = this.determineEndDateForActiveStudents(course);
        var spanSize = this.determineTimeSpanSizeForActiveStudents(course, endDate, 17);
        dto.setActiveStudents(getActiveStudents(exerciseIds, 0, spanSize, endDate));
        return dto;
    }

    /**
     * Archives the course by creating a zip file will student submissions for
     * both the course exercises and exams.
     *
     * @param course the course to archive
     */
    @Async
    public void archiveCourse(Course course) {
        SecurityUtils.setAuthorizationObject();

        // Archiving a course is only possible after the course is over
        if (ZonedDateTime.now().isBefore(course.getEndDate())) {
            return;
        }

        // This contains possible errors encountered during the archive process
        ArrayList<String> exportErrors = new ArrayList<>();

        groupNotificationService.notifyInstructorGroupAboutCourseArchiveState(course, NotificationType.COURSE_ARCHIVE_STARTED, exportErrors);

        try {
            // Create course archives directory if it doesn't exist
            Files.createDirectories(Path.of(courseArchivesDirPath));
            log.info("Created the course archives directory at {} because it didn't exist.", courseArchivesDirPath);

            // Export the course to the archives' directory.
            var archivedCoursePath = courseExamExportService.exportCourse(course, courseArchivesDirPath, exportErrors);

            // Attach the path to the archive to the course and save it in the database
            if (archivedCoursePath.isPresent()) {
                course.setCourseArchivePath(archivedCoursePath.get().getFileName().toString());
                courseRepository.save(course);
            }
            else {
                groupNotificationService.notifyInstructorGroupAboutCourseArchiveState(course, NotificationType.COURSE_ARCHIVE_FAILED, exportErrors);
                return;
            }
        }
        catch (Exception e) {
            var error = "Failed to create course archives directory " + courseArchivesDirPath + ": " + e.getMessage();
            exportErrors.add(error);
            log.info(error);
        }

        groupNotificationService.notifyInstructorGroupAboutCourseArchiveState(course, NotificationType.COURSE_ARCHIVE_FINISHED, exportErrors);
    }

    /**
     * Cleans up a course by cleaning up all exercises from that course. This deletes all student
     * submissions. Note that a course has to be archived first before being cleaned up.
     *
     * @param courseId The id of the course to clean up
     */
    public void cleanupCourse(Long courseId) {
        // Get the course with all exercises
        var course = courseRepository.findByIdWithExercisesAndLecturesElseThrow(courseId);
        if (!course.hasCourseArchive()) {
            log.info("Cannot clean up course {} because it hasn't been archived.", courseId);
            return;
        }

        // The Objects::nonNull is needed here because the relationship exam -> exercise groups is ordered and
        // hibernate sometimes adds nulls to in the list of exercise groups to keep the order
        Set<Exercise> examExercises = examRepository.findByCourseIdWithExerciseGroupsAndExercises(courseId).stream().map(Exam::getExerciseGroups).flatMap(Collection::stream)
                .filter(Objects::nonNull).map(ExerciseGroup::getExercises).flatMap(Collection::stream).collect(Collectors.toSet());

        var exercisesToCleanup = Stream.concat(course.getExercises().stream(), examExercises.stream()).collect(Collectors.toSet());
        exercisesToCleanup.forEach(exercise -> {
            if (exercise instanceof ProgrammingExercise) {
                exerciseDeletionService.cleanup(exercise.getId(), true);
            }

            // TODO: extend exerciseService.cleanup to clean up all exercise types
        });

        log.info("The course {} has been cleaned up!", courseId);
    }

    /**
     * Returns all users in a course that belong to the given group
     *
     * @param course    the course
     * @param groupName the name of the group
     * @return list of users
     */
    @NotNull
    public ResponseEntity<List<User>> getAllUsersInGroup(Course course, String groupName) {
        authCheckService.checkHasAtLeastRoleInCourseElseThrow(Role.INSTRUCTOR, course, null);
        var usersInGroup = userRepository.findAllInGroup(groupName);
<<<<<<< HEAD
        removeUserVariables(usersInGroup);
=======
        usersInGroup.forEach(user -> {
            // explicitly set the registration number
            user.setVisibleRegistrationNumber(user.getRegistrationNumber());
            // remove some values which are not needed in the client
            user.setLastNotificationRead(null);
            user.setActivationKey(null);
            user.setLangKey(null);
            user.setLastNotificationRead(null);
            user.setLastModifiedBy(null);
            user.setLastModifiedDate(null);
            user.setCreatedBy(null);
            user.setCreatedDate(null);
        });
>>>>>>> 728e61c5
        return ResponseEntity.ok().body(usersInGroup);
    }

    /**
     * Search for users of all user groups by login or name in course
     *
     * @param course        Course in which to search students
     * @param nameOfUser    Login or name by which to search students
     * @return users whose login matched
     */
    public List<User> searchOtherUsersNameInCourse(Course course, String nameOfUser) {
        Set<String> groupNames = new HashSet<>();
        groupNames.add(course.getStudentGroupName());
        groupNames.add(course.getTeachingAssistantGroupName());
        groupNames.add(course.getEditorGroupName());
        groupNames.add(course.getInstructorGroupName());

        List<User> searchResult = userRepository.searchByNameInGroups(groupNames, nameOfUser);
        removeUserVariables(searchResult);

        // users should not find themselves
        User searchingUser = userRepository.getUser();
        searchResult = searchResult.stream().distinct().filter(user -> !user.getId().equals(searchingUser.getId())).toList();

        return (searchResult);
    }

    public void addUserToGroup(User user, String group, Role role) {
        userService.addUserToGroup(user, group, role);
    }

    public void removeUserFromGroup(User user, String group, Role role) {
        userService.removeUserFromGroup(user, group, role);
    }

    /**
     * checks if the given group exists in the authentication provider, only on production systems
     * @param group the group that should be available
     */
    public void checkIfGroupsExists(String group) {
        if (!Arrays.asList(env.getActiveProfiles()).contains(SPRING_PROFILE_PRODUCTION)) {
            return;
        }
        // only execute this check in the production environment because normal developers (while testing) might not have the right to call this method on the authentication server
        if (!artemisAuthenticationProvider.isGroupAvailable(group)) {
            throw new ArtemisAuthenticationException("Cannot save! The group " + group + " does not exist. Please double check the group name!");
        }
    }

    /**
     * If the corresponding group (student, tutor, editor, instructor) is not defined, this method will create the default group.
     * If the group is defined, it will check that the group exists
     * @param course the course (typically created on the client and not yet existing) for which the groups should be validated
     */
    public void createOrValidateGroups(Course course) {
        try {
            // We use default names if a group was not specified by the ADMIN.
            // NOTE: instructors cannot change the group of a course, because this would be a security issue!
            // only create default group names, if the ADMIN has used a custom group names, we assume that it already exists.

            if (!StringUtils.hasText(course.getStudentGroupName())) {
                course.setStudentGroupName(course.getDefaultStudentGroupName());
                artemisAuthenticationProvider.createGroup(course.getStudentGroupName());
            }
            else {
                checkIfGroupsExists(course.getStudentGroupName());
            }

            if (!StringUtils.hasText(course.getTeachingAssistantGroupName())) {
                course.setTeachingAssistantGroupName(course.getDefaultTeachingAssistantGroupName());
                artemisAuthenticationProvider.createGroup(course.getTeachingAssistantGroupName());
            }
            else {
                checkIfGroupsExists(course.getTeachingAssistantGroupName());
            }

            if (!StringUtils.hasText(course.getEditorGroupName())) {
                course.setEditorGroupName(course.getDefaultEditorGroupName());
                artemisAuthenticationProvider.createGroup(course.getEditorGroupName());
            }
            else {
                checkIfGroupsExists(course.getEditorGroupName());
            }

            if (!StringUtils.hasText(course.getInstructorGroupName())) {
                course.setInstructorGroupName(course.getDefaultInstructorGroupName());
                artemisAuthenticationProvider.createGroup(course.getInstructorGroupName());
            }
            else {
                checkIfGroupsExists(course.getInstructorGroupName());
            }
        }
        catch (GroupAlreadyExistsException ex) {
            throw new BadRequestAlertException(
                    ex.getMessage() + ": One of the groups already exists (in the external user management), because the short name was already used in Artemis before. "
                            + "Please choose a different short name!",
                    Course.ENTITY_NAME, "shortNameWasAlreadyUsed", true);
        }
        catch (ArtemisAuthenticationException ex) {
            // a specified group does not exist, notify the client
            throw new BadRequestAlertException(ex.getMessage(), Course.ENTITY_NAME, "groupNotFound", true);
        }
    }

    /**
     * Special case for editors: checks if the default editor group needs to be created when old courses are edited
     * @param course the course for which the default editor group will be created if it does not exist
     */
    public void checkIfEditorGroupsNeedsToBeCreated(Course course) {
        // Courses that have been created before Artemis version 4.11.9 do not have an editor group.
        // The editor group would be need to be set manually by instructors for the course and manually added to Jira.
        // To increase the usability the group is automatically generated when a user is added.
        if (!StringUtils.hasText(course.getEditorGroupName())) {
            try {
                course.setEditorGroupName(course.getDefaultEditorGroupName());
                if (!artemisAuthenticationProvider.isGroupAvailable(course.getDefaultEditorGroupName())) {
                    artemisAuthenticationProvider.createGroup(course.getDefaultEditorGroupName());
                }
            }
            catch (GroupAlreadyExistsException ex) {
                throw new BadRequestAlertException(
                        ex.getMessage() + ": One of the groups already exists (in the external user management), because the short name was already used in Artemis before. "
                                + "Please choose a different short name!",
                        Course.ENTITY_NAME, "shortNameWasAlreadyUsed", true);
            }
            catch (ArtemisAuthenticationException ex) {
                // a specified group does not exist, notify the client
                throw new BadRequestAlertException(ex.getMessage(), Course.ENTITY_NAME, "groupNotFound", true);
            }
            courseRepository.save(course);
        }
    }

    /**
     * Determines end date for the displayed time span of active student charts
     * If the course end date is passed, only information until this date are collected and sent
     * @param course the corresponding course the active students should be collected
     * @return end date of the time span
     */
    public ZonedDateTime determineEndDateForActiveStudents(Course course) {
        var endDate = ZonedDateTime.now();
        if (course.getEndDate() != null && ZonedDateTime.now().isAfter(course.getEndDate())) {
            endDate = course.getEndDate();
        }
        return endDate;
    }

    /**
     * Determines the allowed time span for active student charts
     * The span time can be restricted if the temporal distance between the course start date
     * and the priorly determined end date is smaller than the intended time frame
     * @param course the corresponding course the time frame should be computed
     * @param endDate the priorly determined end date of the time span
     * @param maximalSize the normal time span size
     * @return the allowed time span size
     */
    public int determineTimeSpanSizeForActiveStudents(Course course, ZonedDateTime endDate, int maximalSize) {
        var spanTime = maximalSize;
        if (course.getStartDate() != null) {
            long amountOfWeeksBetween = calculateWeeksBetweenDates(course.getStartDate(), endDate);
            spanTime = Math.toIntExact(Math.min(maximalSize, amountOfWeeksBetween));
        }

        return spanTime;
    }

    /**
<<<<<<< HEAD
     * Helper method which removes some values from the user entity which are not needed in the client
     *
     * @param usersInGroup  user whose variables are removed
     */
    private void removeUserVariables(List<User> usersInGroup) {
        usersInGroup.forEach(user -> {
            user.setLastNotificationRead(null);
            user.setActivationKey(null);
            user.setLangKey(null);
            user.setLastNotificationRead(null);
            user.setLastModifiedBy(null);
            user.setLastModifiedDate(null);
            user.setCreatedBy(null);
            user.setCreatedDate(null);
        });
=======
     * Auxiliary method that returns the number of weeks between two dates
     * Note: The calculation includes the week of the end date. This is needed for the active students line charts
     * @param startDate the start date of the period to calculate
     * @param endDate the end date of the period to calculate
     * @return the number of weeks the period contains + one week
     */
    public long calculateWeeksBetweenDates(ZonedDateTime startDate, ZonedDateTime endDate) {
        var mondayInWeekOfStart = startDate.with(DayOfWeek.MONDAY).withHour(0).withMinute(0).withSecond(0).withNano(0);
        var mondayInWeekOfEnd = endDate.plusWeeks(1).with(DayOfWeek.MONDAY).withHour(0).withMinute(0).withSecond(0).withNano(0);
        return mondayInWeekOfStart.until(mondayInWeekOfEnd, ChronoUnit.WEEKS);
>>>>>>> 728e61c5
    }
}<|MERGE_RESOLUTION|>--- conflicted
+++ resolved
@@ -1,6 +1,6 @@
 package de.tum.in.www1.artemis.service;
 
-import static tech.jhipster.config.JHipsterConstants.SPRING_PROFILE_PRODUCTION;
+import static tech.jhipster.config.JHipsterConstants.*;
 
 import java.nio.file.Files;
 import java.nio.file.Path;
@@ -572,9 +572,6 @@
     public ResponseEntity<List<User>> getAllUsersInGroup(Course course, String groupName) {
         authCheckService.checkHasAtLeastRoleInCourseElseThrow(Role.INSTRUCTOR, course, null);
         var usersInGroup = userRepository.findAllInGroup(groupName);
-<<<<<<< HEAD
-        removeUserVariables(usersInGroup);
-=======
         usersInGroup.forEach(user -> {
             // explicitly set the registration number
             user.setVisibleRegistrationNumber(user.getRegistrationNumber());
@@ -588,7 +585,7 @@
             user.setCreatedBy(null);
             user.setCreatedDate(null);
         });
->>>>>>> 728e61c5
+        removeUserVariables(usersInGroup);
         return ResponseEntity.ok().body(usersInGroup);
     }
 
@@ -751,12 +748,23 @@
             long amountOfWeeksBetween = calculateWeeksBetweenDates(course.getStartDate(), endDate);
             spanTime = Math.toIntExact(Math.min(maximalSize, amountOfWeeksBetween));
         }
-
         return spanTime;
     }
 
     /**
-<<<<<<< HEAD
+     * Auxiliary method that returns the number of weeks between two dates
+     * Note: The calculation includes the week of the end date. This is needed for the active students line charts
+     * @param startDate the start date of the period to calculate
+     * @param endDate the end date of the period to calculate
+     * @return the number of weeks the period contains + one week
+     */
+    public long calculateWeeksBetweenDates(ZonedDateTime startDate, ZonedDateTime endDate) {
+        var mondayInWeekOfStart = startDate.with(DayOfWeek.MONDAY).withHour(0).withMinute(0).withSecond(0).withNano(0);
+        var mondayInWeekOfEnd = endDate.plusWeeks(1).with(DayOfWeek.MONDAY).withHour(0).withMinute(0).withSecond(0).withNano(0);
+        return mondayInWeekOfStart.until(mondayInWeekOfEnd, ChronoUnit.WEEKS);
+    }
+
+    /**
      * Helper method which removes some values from the user entity which are not needed in the client
      *
      * @param usersInGroup  user whose variables are removed
@@ -772,17 +780,5 @@
             user.setCreatedBy(null);
             user.setCreatedDate(null);
         });
-=======
-     * Auxiliary method that returns the number of weeks between two dates
-     * Note: The calculation includes the week of the end date. This is needed for the active students line charts
-     * @param startDate the start date of the period to calculate
-     * @param endDate the end date of the period to calculate
-     * @return the number of weeks the period contains + one week
-     */
-    public long calculateWeeksBetweenDates(ZonedDateTime startDate, ZonedDateTime endDate) {
-        var mondayInWeekOfStart = startDate.with(DayOfWeek.MONDAY).withHour(0).withMinute(0).withSecond(0).withNano(0);
-        var mondayInWeekOfEnd = endDate.plusWeeks(1).with(DayOfWeek.MONDAY).withHour(0).withMinute(0).withSecond(0).withNano(0);
-        return mondayInWeekOfStart.until(mondayInWeekOfEnd, ChronoUnit.WEEKS);
->>>>>>> 728e61c5
     }
 }