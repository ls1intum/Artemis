--- conflicted
+++ resolved
@@ -204,11 +204,8 @@
      * @return A wrapper object containing a list of all found courses and the total number of pages
      */
     public SearchResultPageDTO<Course> getAllOnPageWithSize(final PageableSearchDTO<String> search, final User user) {
-<<<<<<< HEAD
         final var pageable = PageUtil.createDefaultPageRequest(search, PageUtil.ColumnMapping.COURSE);
-=======
-        final var pageable = PageUtil.createCoursePageRequest(search);
->>>>>>> 3afd5b02
+
         final var searchTerm = search.getSearchTerm();
         final Page<Course> coursePage;
         if (authCheckService.isAdmin(user)) {
