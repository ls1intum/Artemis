package de.tum.in.www1.artemis.service;

import static de.tum.in.www1.artemis.web.rest.errors.AccessForbiddenException.NOT_ALLOWED;

import java.nio.file.Files;
import java.nio.file.Path;
import java.time.*;
import java.time.format.DateTimeFormatter;
import java.util.*;
import java.util.stream.Collectors;
import java.util.stream.Stream;

import org.slf4j.Logger;
import org.slf4j.LoggerFactory;
import org.springframework.beans.factory.annotation.Value;
import org.springframework.boot.actuate.audit.AuditEvent;
import org.springframework.boot.actuate.audit.AuditEventRepository;
import org.springframework.scheduling.annotation.Async;
import org.springframework.stereotype.Service;

import de.tum.in.www1.artemis.config.Constants;
import de.tum.in.www1.artemis.domain.*;
import de.tum.in.www1.artemis.domain.enumeration.NotificationType;
import de.tum.in.www1.artemis.domain.exam.Exam;
import de.tum.in.www1.artemis.domain.exam.ExerciseGroup;
import de.tum.in.www1.artemis.domain.notification.GroupNotification;
import de.tum.in.www1.artemis.domain.statistics.StatisticsEntry;
import de.tum.in.www1.artemis.repository.*;
import de.tum.in.www1.artemis.security.Role;
import de.tum.in.www1.artemis.security.SecurityUtils;
import de.tum.in.www1.artemis.service.dto.StudentDTO;
import de.tum.in.www1.artemis.service.exam.ExamService;
import de.tum.in.www1.artemis.service.notifications.GroupNotificationService;
import de.tum.in.www1.artemis.service.user.UserService;
import de.tum.in.www1.artemis.web.rest.dto.CourseManagementDetailViewDTO;
import de.tum.in.www1.artemis.web.rest.errors.AccessForbiddenException;

/**
 * Service Implementation for managing Course.
 */
@Service
public class CourseService {

    @Value("${artemis.course-archives-path}")
    private String courseArchivesDirPath;

    private final Logger log = LoggerFactory.getLogger(CourseService.class);

    private final ExerciseService exerciseService;

    private final ExerciseDeletionService exerciseDeletionService;

    private final AuthorizationCheckService authCheckService;

    private final LectureService lectureService;

    private final GroupNotificationRepository groupNotificationRepository;

    private final UserService userService;

    private final ExerciseGroupRepository exerciseGroupRepository;

    private final CourseExamExportService courseExamExportService;

    private final ExamService examService;

    private final ExamRepository examRepository;

    private final GroupNotificationService groupNotificationService;

    private final CourseRepository courseRepository;

    private final UserRepository userRepository;

    private final AuditEventRepository auditEventRepository;

    private final LearningGoalRepository learningGoalRepository;

    private final GradingScaleRepository gradingScaleRepository;

    private final StatisticsRepository statisticsRepository;

    public CourseService(CourseRepository courseRepository, ExerciseService exerciseService, ExerciseDeletionService exerciseDeletionService,
            AuthorizationCheckService authCheckService, UserRepository userRepository, LectureService lectureService, GroupNotificationRepository groupNotificationRepository,
            ExerciseGroupRepository exerciseGroupRepository, AuditEventRepository auditEventRepository, UserService userService, LearningGoalRepository learningGoalRepository,
            GroupNotificationService groupNotificationService, ExamService examService, ExamRepository examRepository, CourseExamExportService courseExamExportService,
            GradingScaleRepository gradingScaleRepository, StatisticsRepository statisticsRepository) {
        this.courseRepository = courseRepository;
        this.exerciseService = exerciseService;
        this.exerciseDeletionService = exerciseDeletionService;
        this.authCheckService = authCheckService;
        this.userRepository = userRepository;
        this.lectureService = lectureService;
        this.groupNotificationRepository = groupNotificationRepository;
        this.exerciseGroupRepository = exerciseGroupRepository;
        this.auditEventRepository = auditEventRepository;
        this.userService = userService;
        this.learningGoalRepository = learningGoalRepository;
        this.groupNotificationService = groupNotificationService;
        this.examService = examService;
        this.examRepository = examRepository;
        this.courseExamExportService = courseExamExportService;
        this.gradingScaleRepository = gradingScaleRepository;
        this.statisticsRepository = statisticsRepository;
    }

    /**
     * Get one course with exercises, lectures and exams (filtered for given user)
     *
     * @param courseId the course to fetch
     * @param user     the user entity
     * @return the course including exercises, lectures and exams for the user
     */
    public Course findOneWithExercisesAndLecturesAndExamsForUser(Long courseId, User user) {
        Course course = courseRepository.findByIdWithLecturesAndExamsElseThrow(courseId);
        if (!authCheckService.isAtLeastStudentInCourse(course, user)) {
            throw new AccessForbiddenException(NOT_ALLOWED);
        }
        course.setExercises(exerciseService.findAllForCourse(course, user));
        course.setLectures(lectureService.filterActiveAttachments(course.getLectures(), user));
        if (authCheckService.isOnlyStudentInCourse(course, user)) {
            course.setExams(examRepository.filterVisibleExams(course.getExams()));
        }
        return course;
    }

    /**
     * Get all courses for the given user
     *
     * @param user the user entity
     * @return the list of all courses for the user
     */
    public List<Course> findAllActiveForUser(User user) {
        return courseRepository.findAllActive(ZonedDateTime.now()).stream().filter(course -> course.getEndDate() == null || course.getEndDate().isAfter(ZonedDateTime.now()))
                .filter(course -> isActiveCourseVisibleForUser(user, course)).collect(Collectors.toList());
    }

    /**
     * Get all courses with exercises, lectures  and exams (filtered for given user)
     *
     * @param user the user entity
     * @return the list of all courses including exercises, lectures and exams for the user
     */
    public List<Course> findAllActiveWithExercisesAndLecturesAndExamsForUser(User user) {
        return courseRepository.findAllActiveWithLecturesAndExams().stream()
                // filter old courses and courses the user should not be able to see
                // skip old courses that have already finished
                .filter(course -> course.getEndDate() == null || course.getEndDate().isAfter(ZonedDateTime.now())).filter(course -> isActiveCourseVisibleForUser(user, course))
                .peek(course -> {
                    course.setExercises(exerciseService.findAllForCourse(course, user));
                    course.setLectures(lectureService.filterActiveAttachments(course.getLectures(), user));
                    if (authCheckService.isOnlyStudentInCourse(course, user)) {
                        course.setExams(examRepository.filterVisibleExams(course.getExams()));
                    }
                }).collect(Collectors.toList());
    }

    private boolean isActiveCourseVisibleForUser(User user, Course course) {
        // Instructors and TAs see all courses that have not yet finished
        if (authCheckService.isAtLeastTeachingAssistantInCourse(course, user)) {
            return true;
        }
        // Students see all courses that have already started (and not yet finished)
        if (user.getGroups().contains(course.getStudentGroupName())) {
            return course.getStartDate() == null || course.getStartDate().isBefore(ZonedDateTime.now());
        }

        return false;
    }

    /**
     * Deletes all elements associated with the course including:
     * <ul>
     *     <li>The Course</li>
     *     <li>All Exercises including:
     *      submissions, participations, results, repositories and build plans, see {@link ExerciseDeletionService#delete}</li>
     *     <li>All Lectures and their Attachments, see {@link LectureService#delete}</li>
     *     <li>All GroupNotifications of the course, see {@link GroupNotificationRepository#delete}</li>
     *     <li>All default groups created by Artemis, see {@link UserService#deleteGroup}</li>
     *     <li>All Exams, see {@link ExamService#delete}</li>
     *     <li>The Grading Scale if such exists, see {@link GradingScaleRepository#delete}</li>
     * </ul>
     *
     * @param course the course to be deleted
     */
    public void delete(Course course) {
        log.debug("Request to delete Course : {}", course.getTitle());

        deleteLearningGoalsOfCourse(course);
        deleteExercisesOfCourse(course);
        deleteLecturesOfCourse(course);
        deleteNotificationsOfCourse(course);
        deleteDefaultGroups(course);
        deleteExamsOfCourse(course);
        deleteGradingScaleOfCourse(course);
        courseRepository.deleteById(course.getId());
    }

    private void deleteGradingScaleOfCourse(Course course) {
        // delete course grading scale if it exists
        Optional<GradingScale> gradingScale = gradingScaleRepository.findByCourseId(course.getId());
        gradingScale.ifPresent(gradingScaleRepository::delete);
    }

    private void deleteExamsOfCourse(Course course) {
        // delete the Exams
        List<Exam> exams = examRepository.findByCourseId(course.getId());
        for (Exam exam : exams) {
            examService.delete(exam.getId());
        }
    }

    private void deleteDefaultGroups(Course course) {
        // only delete (default) groups which have been created by Artemis before
        if (Objects.equals(course.getStudentGroupName(), course.getDefaultStudentGroupName())) {
            userService.deleteGroup(course.getStudentGroupName());
        }
        if (Objects.equals(course.getTeachingAssistantGroupName(), course.getDefaultTeachingAssistantGroupName())) {
            userService.deleteGroup(course.getTeachingAssistantGroupName());
        }
        if (Objects.equals(course.getEditorGroupName(), course.getDefaultEditorGroupName())) {
            userService.deleteGroup(course.getEditorGroupName());
        }
        if (Objects.equals(course.getInstructorGroupName(), course.getDefaultInstructorGroupName())) {
            userService.deleteGroup(course.getInstructorGroupName());
        }
    }

    private void deleteNotificationsOfCourse(Course course) {
        List<GroupNotification> notifications = groupNotificationRepository.findAllByCourseId(course.getId());
        groupNotificationRepository.deleteAll(notifications);
    }

    private void deleteLecturesOfCourse(Course course) {
        for (Lecture lecture : course.getLectures()) {
            lectureService.delete(lecture);
        }
    }

    private void deleteExercisesOfCourse(Course course) {
        for (Exercise exercise : course.getExercises()) {
            exerciseDeletionService.delete(exercise.getId(), true, true);
        }
    }

    private void deleteLearningGoalsOfCourse(Course course) {
        for (LearningGoal learningGoal : course.getLearningGoals()) {
            learningGoalRepository.deleteById(learningGoal.getId());
        }
    }

    /**
     * If the exercise is part of an exam, retrieve the course through ExerciseGroup -> Exam -> Course.
     * Otherwise, the course is already set and the id can be used to retrieve the course from the database.
     *
     * @param exercise the Exercise for which the course is retrieved
     * @return the Course of the Exercise
     */
    public Course retrieveCourseOverExerciseGroupOrCourseId(Exercise exercise) {

        if (exercise.isExamExercise()) {
            ExerciseGroup exerciseGroup = exerciseGroupRepository.findByIdElseThrow(exercise.getExerciseGroup().getId());
            exercise.setExerciseGroup(exerciseGroup);
            return exerciseGroup.getExam().getCourse();
        }
        else {
            Course course = courseRepository.findByIdElseThrow(exercise.getCourseViaExerciseGroupOrCourseMember().getId());
            exercise.setCourse(course);
            return course;
        }
    }

    /**
     * Registers a user in a course by adding him to the student group of the course
     *
     * @param user   The user that should get added to the course
     * @param course The course to which the user should get added to
     */
    public void registerUserForCourse(User user, Course course) {
        userService.addUserToGroup(user, course.getStudentGroupName(), Role.STUDENT);
        final var auditEvent = new AuditEvent(user.getLogin(), Constants.REGISTER_FOR_COURSE, "course=" + course.getTitle());
        auditEventRepository.add(auditEvent);
        log.info("User {} has successfully registered for course {}", user.getLogin(), course.getTitle());
    }

    /**
     * Add multiple users to the course so that they can access it
     * The passed list of UserDTOs must include the registration number (the other entries are currently ignored and can be left out)
     * Note: registration based on other user attributes (e.g. email, name, login) is currently NOT supported
     * <p>
     * This method first tries to find the user in the internal Artemis user database (because the user is most probably already using Artemis).
     * In case the user cannot be found, we additionally search the (TUM) LDAP in case it is configured properly.
     *
     * @param courseId      the id of the course
     * @param studentDTOs   the list of students (with at least registration number)
     * @param courseGroup   the group the students should be added to
     * @return the list of students who could not be registered for the course, because they could NOT be found in the Artemis database and could NOT be found in the TUM LDAP
     */
    public List<StudentDTO> registerUsersForCourseGroup(Long courseId, List<StudentDTO> studentDTOs, String courseGroup) {
        var course = courseRepository.findByIdElseThrow(courseId);
        String courseGroupName = defineCourseGroupName(course, courseGroup);
        Role courseGroupRole = defineCourseRole(courseGroup);
        List<StudentDTO> notFoundStudentsDTOs = new ArrayList<>();
        for (var studentDto : studentDTOs) {
            var registrationNumber = studentDto.getRegistrationNumber();
            var login = studentDto.getLogin();
            Optional<User> optionalStudent = userService.findUserAndAddToCourse(registrationNumber, courseGroupName, courseGroupRole, login);
            if (optionalStudent.isEmpty()) {
                notFoundStudentsDTOs.add(studentDto);
            }
        }

        return notFoundStudentsDTOs;
    }

    /**
     * We want to add users to a group, however different courses might have different courseGroupNames, therefore we
     * use this method to return the customized courseGroup name
     *
     * @param course the course we want to add a user to
     * @param courseGroup the courseGroup we want to add the user to
     *
     * @return the customized userGroupName
     */
    private String defineCourseGroupName(Course course, String courseGroup) {
        return switch (courseGroup) {
            case "students" -> course.getStudentGroupName();
            case "tutors" -> course.getTeachingAssistantGroupName();
            case "instructors" -> course.getInstructorGroupName();
            case "editors" -> course.getEditorGroupName();
            default -> throw new IllegalArgumentException("The course group does not exist");
        };
    }

    private Role defineCourseRole(String courseGroup) {
        return switch (courseGroup) {
            case "students" -> Role.STUDENT;
            case "tutors" -> Role.TEACHING_ASSISTANT;
            case "instructors" -> Role.INSTRUCTOR;
            case "editors" -> Role.EDITOR;
            default -> Role.ANONYMOUS;
        };
    }

    /**
     * Fetches a list of Courses
     *
     * @param onlyActive Whether to include courses with a past endDate
     * @return A list of Courses for the course management overview
     */
    public List<Course> getAllCoursesForManagementOverview(boolean onlyActive) {
        var dateTimeNow = onlyActive ? ZonedDateTime.now() : null;
        var user = userRepository.getUserWithGroupsAndAuthorities();
        var userGroups = new ArrayList<>(user.getGroups());
        return courseRepository.getAllCoursesForManagementOverview(dateTimeNow, authCheckService.isAdmin(user), userGroups);
    }

    /**
     * Get the active students for these particular exercise ids
     *
     * @param exerciseIds the ids to get the active students for
     * @param periodIndex the deviation from the current time
<<<<<<< HEAD
     * @param length the length of the chart which we want to fill. This can either be 4 for the course overview or 17 for the course detail view
     * @return An Integer array containing active students for each index. An index corresponds to a week
=======
     * @param length the length of the chart which we want to fill. This can either be 4 for the course overview or 16 for the course detail view
     * @param date the date for which the active students' calculation should end (e.g. now)
     * @return An Integer list containing active students for each index. An index corresponds to a week
>>>>>>> f8d07e21
     */
    public List<Integer> getActiveStudents(Set<Long> exerciseIds, long periodIndex, int length, ZonedDateTime date) {
        LocalDateTime localStartDate = date.toLocalDateTime().with(DayOfWeek.MONDAY);
        LocalDateTime localEndDate = date.toLocalDateTime().with(DayOfWeek.SUNDAY);
        ZoneId zone = date.getZone();
        // startDate is the starting point of the data collection which is the Monday 3 weeks ago +/- the deviation from the current timeframe
        ZonedDateTime startDate = localStartDate.atZone(zone).minusWeeks((length - 1) + (length * (-periodIndex))).withHour(0).withMinute(0).withSecond(0).withNano(0);
        // the endDate depends on whether the current week is shown. If it is, the endDate is the Sunday of the current week at 23:59.
        // If the timeframe was adapted (periodIndex != 0), the endDate needs to be adapted according to the deviation
        ZonedDateTime endDate = periodIndex != 0 ? localEndDate.atZone(zone).minusWeeks(length * (-periodIndex)).withHour(23).withMinute(59).withSecond(59)
                : localEndDate.atZone(zone).withHour(23).withMinute(59).withSecond(59);
        List<StatisticsEntry> outcome = courseRepository.getActiveStudents(exerciseIds, startDate, endDate);
        List<StatisticsEntry> distinctOutcome = removeDuplicateActiveUserRows(outcome, startDate);
        List<Integer> result = new ArrayList<>(Collections.nCopies(length, 0));
        statisticsRepository.sortDataIntoWeeks(distinctOutcome, result, startDate);
        return result;
    }

    /**
     * The List of StatisticsEntries can contain duplicated entries, which means that a user has two entries in the same week.
     * This method compares the values and returns a List<StatisticsEntry> without duplicated entries.
     *
     * @param activeUserRows a list of entries
     * @param startDate the startDate of the period
     * @return a List<StatisticsEntry> containing date and amount of active users in this period
     */

    private List<StatisticsEntry> removeDuplicateActiveUserRows(List<StatisticsEntry> activeUserRows, ZonedDateTime startDate) {
        int startIndex = statisticsRepository.getWeekOfDate(startDate);
        Map<Integer, List<String>> usersByDate = new HashMap<>();
        for (StatisticsEntry listElement : activeUserRows) {
            // listElement.date has the form "2021-05-04", to convert it to ZonedDateTime, it needs a time
            String dateOfElement = listElement.getDate() + " 10:00";
            var zone = startDate.getZone();
            DateTimeFormatter formatter = DateTimeFormatter.ofPattern("yyyy-MM-dd HH:mm");
            ZonedDateTime date = LocalDateTime.parse(dateOfElement, formatter).atZone(zone);
            int index = statisticsRepository.getWeekOfDate(date);
            // the database stores entries in UTC, so it can happen that entries have a date one date before the startDate
            index = index == startIndex - 1 ? startIndex : index;
            statisticsRepository.addUserToTimeslot(usersByDate, listElement, index);
        }
        List<StatisticsEntry> returnList = new ArrayList<>();
        usersByDate.forEach((date, users) -> {
            int year = date < statisticsRepository.getWeekOfDate(startDate) ? startDate.getYear() + 1 : startDate.getYear();
            ZonedDateTime firstDateOfYear = ZonedDateTime.of(year, 1, 1, 0, 0, 0, 0, startDate.getZone());
            ZonedDateTime start = statisticsRepository.getWeekOfDate(firstDateOfYear) == 1 ? firstDateOfYear.plusWeeks(date - 1) : firstDateOfYear.plusWeeks(date);
            StatisticsEntry listElement = new StatisticsEntry(start, users.size());
            returnList.add(listElement);
        });
        return returnList;
    }

    /**
     * Fetches Course Management Detail View data from repository and returns a DTO
     *
     * @param courseId id of the course
     * @param exerciseIds the ids of the exercises the course contains
     * @return The DTO for the course management detail view
     */
    public CourseManagementDetailViewDTO getStatsForDetailView(Long courseId, Set<Long> exerciseIds) {
        var dto = new CourseManagementDetailViewDTO();
        var course = this.courseRepository.findByIdElseThrow(courseId);

        dto.setNumberOfStudentsInCourse(Math.toIntExact(userRepository.countUserInGroup(course.getStudentGroupName())));
        dto.setNumberOfTeachingAssistantsInCourse(Math.toIntExact(userRepository.countUserInGroup(course.getTeachingAssistantGroupName())));
        dto.setNumberOfEditorsInCourse(Math.toIntExact(userRepository.countUserInGroup(course.getEditorGroupName())));
        dto.setNumberOfInstructorsInCourse(Math.toIntExact(userRepository.countUserInGroup(course.getInstructorGroupName())));

<<<<<<< HEAD
        dto.setActiveStudents(getActiveStudents(exerciseIds, 0, 17));
=======
        dto.setActiveStudents(getActiveStudents(exerciseIds, 0, 16, ZonedDateTime.now()));
>>>>>>> f8d07e21
        return dto;
    }

    /**
     * Archives the course by creating a zip file will student submissions for
     * both the course exercises and exams.
     *
     * @param course the course to archive
     */
    @Async
    public void archiveCourse(Course course) {
        SecurityUtils.setAuthorizationObject();

        // Archiving a course is only possible after the course is over
        if (ZonedDateTime.now().isBefore(course.getEndDate())) {
            return;
        }

        // This contains possible errors encountered during the archive process
        ArrayList<String> exportErrors = new ArrayList<>();

        groupNotificationService.notifyInstructorGroupAboutCourseArchiveState(course, NotificationType.COURSE_ARCHIVE_STARTED, exportErrors);

        try {
            // Create course archives directory if it doesn't exist
            Files.createDirectories(Path.of(courseArchivesDirPath));
            log.info("Created the course archives directory at {} because it didn't exist.", courseArchivesDirPath);

            // Export the course to the archives' directory.
            var archivedCoursePath = courseExamExportService.exportCourse(course, courseArchivesDirPath, exportErrors);

            // Attach the path to the archive to the course and save it in the database
            if (archivedCoursePath.isPresent()) {
                course.setCourseArchivePath(archivedCoursePath.get().getFileName().toString());
                courseRepository.save(course);
            }
            else {
                groupNotificationService.notifyInstructorGroupAboutCourseArchiveState(course, NotificationType.COURSE_ARCHIVE_FAILED, exportErrors);
                return;
            }
        }
        catch (Exception e) {
            var error = "Failed to create course archives directory " + courseArchivesDirPath + ": " + e.getMessage();
            exportErrors.add(error);
            log.info(error);
        }

        groupNotificationService.notifyInstructorGroupAboutCourseArchiveState(course, NotificationType.COURSE_ARCHIVE_FINISHED, exportErrors);
    }

    /**
     * Cleans up a course by cleaning up all exercises from that course. This deletes all student
     * submissions. Note that a course has to be archived first before being cleaned up.
     *
     * @param courseId The id of the course to clean up
     */
    public void cleanupCourse(Long courseId) {
        // Get the course with all exercises
        var course = courseRepository.findByIdWithExercisesAndLecturesElseThrow(courseId);
        if (!course.hasCourseArchive()) {
            log.info("Cannot clean up course {} because it hasn't been archived.", courseId);
            return;
        }

        // The Objects::nonNull is needed here because the relationship exam -> exercise groups is ordered and
        // hibernate sometimes adds nulls to in the list of exercise groups to keep the order
        Set<Exercise> examExercises = examRepository.findByCourseIdWithExerciseGroupsAndExercises(courseId).stream().map(Exam::getExerciseGroups).flatMap(Collection::stream)
                .filter(Objects::nonNull).map(ExerciseGroup::getExercises).flatMap(Collection::stream).collect(Collectors.toSet());

        var exercisesToCleanup = Stream.concat(course.getExercises().stream(), examExercises.stream()).collect(Collectors.toSet());
        exercisesToCleanup.forEach(exercise -> {
            if (exercise instanceof ProgrammingExercise) {
                exerciseDeletionService.cleanup(exercise.getId(), true);
            }

            // TODO: extend exerciseService.cleanup to clean up all exercise types
        });

        log.info("The course {} has been cleaned up!", courseId);
    }

    public void addUserToGroup(User user, String group, Role role) {
        userService.addUserToGroup(user, group, role);
    }

    public void removeUserFromGroup(User user, String group, Role role) {
        userService.removeUserFromGroup(user, group, role);
    }
}<|MERGE_RESOLUTION|>--- conflicted
+++ resolved
@@ -360,14 +360,9 @@
      *
      * @param exerciseIds the ids to get the active students for
      * @param periodIndex the deviation from the current time
-<<<<<<< HEAD
      * @param length the length of the chart which we want to fill. This can either be 4 for the course overview or 17 for the course detail view
-     * @return An Integer array containing active students for each index. An index corresponds to a week
-=======
-     * @param length the length of the chart which we want to fill. This can either be 4 for the course overview or 16 for the course detail view
      * @param date the date for which the active students' calculation should end (e.g. now)
      * @return An Integer list containing active students for each index. An index corresponds to a week
->>>>>>> f8d07e21
      */
     public List<Integer> getActiveStudents(Set<Long> exerciseIds, long periodIndex, int length, ZonedDateTime date) {
         LocalDateTime localStartDate = date.toLocalDateTime().with(DayOfWeek.MONDAY);
@@ -436,11 +431,7 @@
         dto.setNumberOfEditorsInCourse(Math.toIntExact(userRepository.countUserInGroup(course.getEditorGroupName())));
         dto.setNumberOfInstructorsInCourse(Math.toIntExact(userRepository.countUserInGroup(course.getInstructorGroupName())));
 
-<<<<<<< HEAD
-        dto.setActiveStudents(getActiveStudents(exerciseIds, 0, 17));
-=======
-        dto.setActiveStudents(getActiveStudents(exerciseIds, 0, 16, ZonedDateTime.now()));
->>>>>>> f8d07e21
+        dto.setActiveStudents(getActiveStudents(exerciseIds, 0, 17, ZonedDateTime.now()));
         return dto;
     }
 
