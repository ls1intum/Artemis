package de.tum.in.www1.artemis.web.rest;

import static de.tum.in.www1.artemis.config.Constants.*;
import static de.tum.in.www1.artemis.web.rest.errors.AccessForbiddenException.NOT_ALLOWED;
import static de.tum.in.www1.artemis.web.rest.util.ResponseUtil.*;

import java.time.ZonedDateTime;
import java.util.*;

import org.slf4j.Logger;
import org.slf4j.LoggerFactory;
import org.springframework.http.HttpStatus;
import org.springframework.http.ResponseEntity;
import org.springframework.security.access.prepost.PreAuthorize;
import org.springframework.web.bind.annotation.*;

import de.tum.in.www1.artemis.config.Constants;
import de.tum.in.www1.artemis.domain.*;
import de.tum.in.www1.artemis.domain.enumeration.SubmissionType;
import de.tum.in.www1.artemis.domain.participation.Participation;
import de.tum.in.www1.artemis.domain.participation.ProgrammingExerciseParticipation;
import de.tum.in.www1.artemis.domain.participation.StudentParticipation;
import de.tum.in.www1.artemis.repository.*;
import de.tum.in.www1.artemis.security.SecurityUtils;
import de.tum.in.www1.artemis.service.AuthorizationCheckService;
import de.tum.in.www1.artemis.service.connectors.ContinuousIntegrationService;
import de.tum.in.www1.artemis.service.connectors.VersionControlService;
import de.tum.in.www1.artemis.service.feature.Feature;
import de.tum.in.www1.artemis.service.feature.FeatureToggle;
import de.tum.in.www1.artemis.service.programming.ProgrammingExerciseParticipationService;
import de.tum.in.www1.artemis.service.programming.ProgrammingSubmissionService;
import de.tum.in.www1.artemis.web.rest.errors.AccessForbiddenException;
import de.tum.in.www1.artemis.web.rest.errors.EntityNotFoundException;

/**
 * REST controller for managing ProgrammingSubmission.
 */
@RestController
@RequestMapping("/api")
public class ProgrammingSubmissionResource {

    private final Logger log = LoggerFactory.getLogger(ProgrammingSubmissionResource.class);

    private final ProgrammingSubmissionService programmingSubmissionService;

    private final ExerciseRepository exerciseRepository;

    private final ParticipationRepository participationRepository;

    private final ProgrammingExerciseRepository programmingExerciseRepository;

    private final AuthorizationCheckService authCheckService;

    private final ProgrammingExerciseParticipationService programmingExerciseParticipationService;

    private final ProgrammingExerciseStudentParticipationRepository programmingExerciseStudentParticipationRepository;

    private final StudentParticipationRepository studentParticipationRepository;

    private final Optional<VersionControlService> versionControlService;

    private final Optional<ContinuousIntegrationService> continuousIntegrationService;

    private final UserRepository userRepository;

    public ProgrammingSubmissionResource(ProgrammingSubmissionService programmingSubmissionService, ExerciseRepository exerciseRepository,
            ParticipationRepository participationRepository, AuthorizationCheckService authCheckService, ProgrammingExerciseRepository programmingExerciseRepository,
            ProgrammingExerciseParticipationService programmingExerciseParticipationService,
            ProgrammingExerciseStudentParticipationRepository programmingExerciseStudentParticipationRepository, Optional<VersionControlService> versionControlService,
            UserRepository userRepository, Optional<ContinuousIntegrationService> continuousIntegrationService, StudentParticipationRepository studentParticipationRepository) {
        this.programmingSubmissionService = programmingSubmissionService;
        this.exerciseRepository = exerciseRepository;
        this.participationRepository = participationRepository;
        this.programmingExerciseRepository = programmingExerciseRepository;
        this.authCheckService = authCheckService;
        this.programmingExerciseParticipationService = programmingExerciseParticipationService;
        this.programmingExerciseStudentParticipationRepository = programmingExerciseStudentParticipationRepository;
        this.versionControlService = versionControlService;
        this.userRepository = userRepository;
        this.continuousIntegrationService = continuousIntegrationService;
        this.studentParticipationRepository = studentParticipationRepository;
    }

    /**
     * POST /programming-submissions/:participationId : Notify the application about a new push to the VCS for the participation with Id participationId This API is invoked by the
     * VCS Server at the push of a new commit
     *
     * @param participationId the participationId of the participation the repository is linked to
     * @param requestBody the body of the post request by the VCS.
     * @return the ResponseEntity with status 200 (OK), or with status 400 (Bad Request) if the latest commit was already notified about
     */
    @PostMapping(value = Constants.PROGRAMMING_SUBMISSION_RESOURCE_PATH + "{participationId}")
    public ResponseEntity<?> notifyPush(@PathVariable("participationId") Long participationId, @RequestBody Object requestBody) {
        log.debug("REST request to inform about new commit+push for participation: {}", participationId);

        try {
            // The 'user' is not properly logged into Artemis, this leads to an issue when accessing custom repository methods.
            // Therefore a mock auth object has to be created.
            SecurityUtils.setAuthorizationObject();
            ProgrammingSubmission submission = programmingSubmissionService.notifyPush(participationId, requestBody);
            // Remove unnecessary information from the new submission.
            submission.getParticipation().setSubmissions(null);

            programmingSubmissionService.notifyUserAboutSubmission(submission);
        }
        catch (IllegalArgumentException ex) {
            log.error(
                    "Exception encountered when trying to extract the commit hash from the request body: processing submission for participation {} failed with request object {}: {}",
                    participationId, requestBody, ex);
            return badRequest();
        }
        catch (IllegalStateException ex) {
            if (!ex.getMessage().contains("empty setup commit")) {
                log.warn("Processing submission for participation {} failed: {}", participationId, ex.getMessage());
            }
            // we return ok, because the problem is not on the side of the VCS Server and we don't want the VCS Server to kill the webhook if there are too many errors
            return ResponseEntity.status(HttpStatus.OK).build();
        }
        catch (EntityNotFoundException ex) {
            log.error("Participation with id {} is not a ProgrammingExerciseParticipation: processing submission for participation {} failed with request object {}: {}",
                    participationId, participationId, requestBody, ex);
            return notFound();
        }

        // TODO: we should not really return status code other than 200, because Bitbucket might kill the webhook, if there are too many errors
        return ResponseEntity.status(HttpStatus.OK).build();
    }

    /**
     * Trigger the CI build of the given participation.
     * The build result will be treated as if the user would have done a commit.
     *
     * @param participationId of the participation.
     * @param submissionType  will be used for the newly created submission.
     * @return ok if the participation could be found and has permissions, otherwise forbidden (403) or notFound (404). Will also return notFound if the user's git repository is not available.
     * The REST path would be: "/programming-submissions/{participationId}/trigger-build"
     */
    @PostMapping(Constants.PROGRAMMING_SUBMISSION_RESOURCE_PATH + "{participationId}/trigger-build")
    @PreAuthorize("hasRole('USER')")
    @FeatureToggle(Feature.PROGRAMMING_EXERCISES)
    public ResponseEntity<Void> triggerBuild(@PathVariable Long participationId, @RequestParam(defaultValue = "MANUAL") SubmissionType submissionType) {
        Participation participation = participationRepository.findByIdElseThrow(participationId);
        // this call supports TemplateProgrammingExerciseParticipation, SolutionProgrammingExerciseParticipation and ProgrammingExerciseStudentParticipation
        if (!(participation instanceof ProgrammingExerciseParticipation)) {
            return notFound();
        }
        ProgrammingExerciseParticipation programmingExerciseParticipation = (ProgrammingExerciseParticipation) participation;
        if (!programmingExerciseParticipationService.canAccessParticipation(programmingExerciseParticipation)
                || (submissionType.equals(SubmissionType.INSTRUCTOR) && !authCheckService.isAtLeastInstructorForExercise(participation.getExercise()))) {
            return forbidden();
        }

        try {
            var submission = programmingSubmissionService.getOrCreateSubmissionWithLastCommitHashForParticipation(programmingExerciseParticipation, submissionType);
            programmingSubmissionService.triggerBuildAndNotifyUser(submission);
        }
        catch (IllegalStateException ex) {
            return notFound();
        }

        return ResponseEntity.ok().build();
    }

    /**
     * Trigger the CI build for the latest submission of a given participation, if it did not receive a result.
     *
     * @param participationId to which the submission belongs.
     * @param lastGraded if true, will not use the most recent submission, but the most recent GRADED submission. This submission could e.g. be created before the deadline or after the deadline by the INSTRUCTOR.
     * @return 404 if there is no participation for the given id, 403 if the user mustn't access the participation, 200 if the build was triggered, a result already exists or the build is running.
     */
    // TODO: we should definitely change this URL, it does not make sense to use /programming-submissions/{participationId}
    @PostMapping(Constants.PROGRAMMING_SUBMISSION_RESOURCE_PATH + "{participationId}/trigger-failed-build")
    @PreAuthorize("hasRole('USER')")
    @FeatureToggle(Feature.PROGRAMMING_EXERCISES)
    public ResponseEntity<Void> triggerFailedBuild(@PathVariable Long participationId, @RequestParam(defaultValue = "false") boolean lastGraded) {
        Participation participation = participationRepository.findByIdElseThrow(participationId);
        if (!(participation instanceof ProgrammingExerciseParticipation)) {
            return notFound();
        }
        ProgrammingExerciseParticipation programmingExerciseParticipation = (ProgrammingExerciseParticipation) participation;
        if (!programmingExerciseParticipationService.canAccessParticipation(programmingExerciseParticipation)) {
            return forbidden();
        }
        Optional<ProgrammingSubmission> submission = programmingSubmissionService.getLatestPendingSubmission(participationId, lastGraded);
        if (submission.isEmpty()) {
            return badRequest();
        }

        // if the build plan was not cleaned yet, we can try to access the current build state, as the build might still be running (because it was slow or queued)
        if (programmingExerciseParticipation.getBuildPlanId() != null) {
            // If a build is already queued/running for the given participation, we just return. Note: We don't check that the running build belongs to the failed submission.
            ContinuousIntegrationService.BuildStatus buildStatus = continuousIntegrationService.get().getBuildStatus(programmingExerciseParticipation);
            if (buildStatus == ContinuousIntegrationService.BuildStatus.BUILDING || buildStatus == ContinuousIntegrationService.BuildStatus.QUEUED) {
                // We inform the user through the websocket that the submission is still in progress (build is running/queued, result should arrive soon).
                // This resets the pending submission timer in the client.
                programmingSubmissionService.notifyUserAboutSubmission(submission.get());
                return ResponseEntity.ok().build();
            }
        }
        if (lastGraded && submission.get().getType() != SubmissionType.INSTRUCTOR && submission.get().getType() != SubmissionType.TEST
                && submission.get().getParticipation().getExercise().getDueDate() != null
                && submission.get().getParticipation().getExercise().getDueDate().isBefore(ZonedDateTime.now())) {
            // If the submission is not the latest but the last graded, there is no point in triggering the build again as this would build the most recent VCS commit.
            // This applies only to students submissions after the exercise due date.
            return notFound();
        }
        // If there is no result on the CIS, we trigger a new build and hope it will arrive in Artemis this time.
        programmingSubmissionService.triggerBuildAndNotifyUser(submission.get());
        return ResponseEntity.ok().build();
    }

    /**
     * Trigger the CI of all participations of the given exercise.
     * The build result will become rated regardless of the due date as the submission type is INSTRUCTOR.
     *
     * @param exerciseId to identify the programming exercise.
     * @return ok if the operation was successful, notFound (404) if the programming exercise does not exist, forbidden (403) if the user is not allowed to access the exercise.
     */
    @PostMapping("/programming-exercises/{exerciseId}/trigger-instructor-build-all")
    @PreAuthorize("hasRole('INSTRUCTOR')")
    @FeatureToggle(Feature.PROGRAMMING_EXERCISES)
    public ResponseEntity<Void> triggerInstructorBuildForExercise(@PathVariable Long exerciseId) {
        try {
            Exercise exercise = exerciseRepository.findByIdElseThrow(exerciseId);
            Course course = exercise.getCourseViaExerciseGroupOrCourseMember();
            User user = userRepository.getUserWithGroupsAndAuthorities();

            if (!authCheckService.isAtLeastInstructorForExercise(exercise, user)) {
                return forbidden();
            }

            programmingSubmissionService.logTriggerInstructorBuild(user, exercise, course);
            programmingSubmissionService.triggerInstructorBuildForExercise(exerciseId);
            return ResponseEntity.ok().build();
        }
        catch (EntityNotFoundException ex) {
            return notFound();
        }
    }

    /**
     * Trigger the CI of the provided participations of the given exercise.
     * The build result will become rated regardless of the due date as the submission type is INSTRUCTOR.
     *
     * Note: If a participationId does not belong to the exercise, it will be ignored!
     *
     * @param exerciseId to identify the programming exercise.
     * @param participationIds list of participation ids.
     * @return ok if the operation was successful, notFound (404) if the programming exercise does not exist, forbidden (403) if the user is not allowed to access the exercise.
     */
    @PostMapping("/programming-exercises/{exerciseId}/trigger-instructor-build")
    @PreAuthorize("hasRole('INSTRUCTOR')")
    @FeatureToggle(Feature.PROGRAMMING_EXERCISES)
    public ResponseEntity<Void> triggerInstructorBuildForExercise(@PathVariable Long exerciseId, @RequestBody Set<Long> participationIds) {
        if (participationIds.isEmpty()) {
            return badRequest();
        }
        ProgrammingExercise programmingExercise = programmingExerciseRepository.findByIdWithTemplateAndSolutionParticipationElseThrow(exerciseId);
        if (programmingExercise == null) {
            return notFound();
        }
        if (!authCheckService.isAtLeastInstructorForExercise(programmingExercise)) {
            return forbidden();
        }

        log.info("Trigger (failed) instructor build for participations {} in exercise {} with id {}", participationIds, programmingExercise.getTitle(),
                programmingExercise.getId());
        List<ProgrammingExerciseParticipation> participations = new LinkedList<>(
                programmingExerciseStudentParticipationRepository.findByExerciseIdAndParticipationIds(exerciseId, participationIds));

        var index = 0;
        for (var participation : participations) {
            // Execute requests in batches instead all at once.
            if (index > 0 && index % EXTERNAL_SYSTEM_REQUEST_BATCH_SIZE == 0) {
                try {
                    log.info("Sleep for {}s during triggerBuild", EXTERNAL_SYSTEM_REQUEST_BATCH_WAIT_TIME_MS / 1000);
                    Thread.sleep(EXTERNAL_SYSTEM_REQUEST_BATCH_WAIT_TIME_MS);
                }
                catch (InterruptedException ex) {
                    log.error("Exception encountered when pausing before executing successive build for participation " + participation.getId(), ex);
                }
            }
            programmingSubmissionService.triggerBuildAndNotifyUser(participation);
            index++;
        }

        return ResponseEntity.ok().build();
    }

    /**
     * POST /programming-exercises/test-cases-changed/:exerciseId : informs Artemis about changed test cases for the "exerciseId" programmingExercise.
     *
     * Problem with legacy programming exercises:
     * The repositories (solution, template, student) are built automatically when a commit is pushed into the test repository.
     * We have removed this trigger for newly created exercises, but can't remove it from legacy ones.
     * This means that legacy exercises will trigger the repositories to be built, but we won't create submissions here anymore.
     * Therefore incoming build results will have to create new submissions with SubmissionType.OTHER.
     *
     * @param exerciseId the id of the programmingExercise where the test cases got changed
     * @param requestBody the body of the post request by the VCS.
     * @return the ResponseEntity with status 200 (OK)
     */
    @PostMapping(Constants.TEST_CASE_CHANGED_PATH + "{exerciseId}")
    public ResponseEntity<Void> testCaseChanged(@PathVariable Long exerciseId, @RequestBody Object requestBody) {
        log.info("REST request to inform about changed test cases of ProgrammingExercise : {}", exerciseId);
        // This is needed as a request using a custom query is made using the ExerciseRepository, but the user is not authenticated
        // as the VCS-server performs the request
        SecurityUtils.setAuthorizationObject();

        String lastCommitHash = null;
        try {
            Commit commit = versionControlService.get().getLastCommitDetails(requestBody);
<<<<<<< HEAD
            String lastCommitHash = commit.getCommitHash();
            lastCommitId = ObjectId.fromString(lastCommitHash);
            log.info("create new programmingSubmission with commitHash: {} for exercise {}", lastCommitHash, exerciseId);
=======
            lastCommitHash = commit.getCommitHash();
            log.info("create new programmingSubmission with commitHash: " + lastCommitHash + " for exercise " + exerciseId);
>>>>>>> 5f09c792
        }
        catch (Exception ex) {
            log.debug("Commit hash could not be parsed for from test repository from exercise " + exerciseId
                    + ", the submission will be created with the latest commitHash of the solution repository.", ex);
        }

        // When the tests were changed, the solution repository will be built. We therefore create a submission for the solution participation.
        ProgrammingSubmission submission = programmingSubmissionService.createSolutionParticipationSubmissionWithTypeTest(exerciseId, lastCommitHash);
        programmingSubmissionService.notifyUserAboutSubmission(submission);
        // It is possible that there is now a new test case or an old one has been removed. We use this flag to inform the instructor about outdated student results.
        programmingSubmissionService.setTestCasesChanged(exerciseId, true);

        return ResponseEntity.ok().build();
    }

    /**
     * GET /programming-submissions : get all the programming submissions for an exercise. It is possible to filter, to receive only the one that have been already submitted, or only the one
     * assessed by the tutor who is doing the call.
     * In case of exam exercise, it filters out all test run submissions.
     *
     * @param exerciseId the id of the exercise.
     * @param correctionRound the correctionRound for which all submissions should be fetched
     * @param submittedOnly if only submitted submissions should be returned.
     * @param assessedByTutor if the submission was assessed by calling tutor.
     * @return the ResponseEntity with status 200 (OK) and the list of Programming Submissions in body.
     */
    @GetMapping("/exercises/{exerciseId}/programming-submissions")
    @PreAuthorize("hasRole('TA')")
    public ResponseEntity<List<ProgrammingSubmission>> getAllProgrammingSubmissions(@PathVariable Long exerciseId, @RequestParam(defaultValue = "false") boolean submittedOnly,
            @RequestParam(defaultValue = "false") boolean assessedByTutor, @RequestParam(value = "correction-round", defaultValue = "0") int correctionRound) {
        log.debug("REST request to get all programming submissions");
        Exercise exercise = programmingExerciseRepository.findByIdWithTemplateAndSolutionParticipationElseThrow(exerciseId);

        if (!authCheckService.isAtLeastTeachingAssistantForExercise(exercise)) {
            throw new AccessForbiddenException(NOT_ALLOWED);
        }

        final boolean examMode = exercise.isExamExercise();
        List<ProgrammingSubmission> programmingSubmissions;
        if (assessedByTutor) {
            User user = userRepository.getUserWithGroupsAndAuthorities();
            programmingSubmissions = programmingSubmissionService.getAllProgrammingSubmissionsAssessedByTutorForCorrectionRoundAndExercise(exerciseId, user, examMode,
                    correctionRound);
        }
        else {
            programmingSubmissions = programmingSubmissionService.getProgrammingSubmissions(exerciseId, submittedOnly, examMode);
        }

        if (!examMode) {
            programmingSubmissions.forEach(Submission::removeNullResults);
        }
        return ResponseEntity.ok().body(programmingSubmissions);
    }

    // TODO: Make this call use submissionId instead of participationId (after implementation of one to many relation ship of submission and results)
    /**
     * GET /programming-submissions/:participationId/lock : get the programmingSubmissions participation by it's id and locks the corresponding submission for assessment
     *
     * @param participationId the id of the participation to retrieve
     * @param correctionRound correction round for which we prepare the submission
     * @return the ResponseEntity with status 200 (OK) and with body the programmingSubmissions participation
     */
    @GetMapping("/programming-submissions/{participationId}/lock")
    @PreAuthorize("hasRole('TA')")
    public ResponseEntity<Participation> lockAndGetProgrammingSubmissionParticipation(@PathVariable Long participationId,
            @RequestParam(value = "correction-round", defaultValue = "0") int correctionRound) {
        log.debug("REST request to get ProgrammingSubmission of Participation with id: {}", participationId);
        final var participation = studentParticipationRepository.findByIdWithResultsElseThrow(participationId);
        final var exercise = participation.getExercise();
        final User user = userRepository.getUserWithGroupsAndAuthorities();

        if (!authCheckService.isAtLeastTeachingAssistantForExercise(exercise, user)) {
            return forbidden();
        }

        if (!((ProgrammingExercise) participation.getExercise()).areManualResultsAllowed()) {
            return forbidden("assessment", "assessmentSaveNotAllowed", "Creating manual results is disabled for this exercise!");
        }

        var numberOfManualResults = participation.getResults().stream().filter(Result::isManual).count();
        if (numberOfManualResults >= correctionRound + 1) {
            return ResponseEntity.ok(participation);
        }
        else {
            // Check lock limit
            programmingSubmissionService.checkSubmissionLockLimit(exercise.getCourseViaExerciseGroupOrCourseMember().getId());

            // As no manual result is present we need to lock the submission for assessment
            Result latestAutomaticResult = participation.findLatestResult();
            ProgrammingSubmission submission;
            if (latestAutomaticResult != null) {
                submission = programmingSubmissionService.findByResultId(latestAutomaticResult.getId());
            }
            else {
                // if the participation does not have a result we want to create a new result for the submission of the participation.
                // If there isn't a submission either, we should not create any result.
                submission = programmingSubmissionService.getLatestPendingSubmission(participation.getId(), false).orElseThrow();
            }
            submission = programmingSubmissionService.lockAndGetProgrammingSubmission(submission.getId(), correctionRound);
            return ResponseEntity.ok(submission.getParticipation());

        }
    }

    /**
     * GET /programming-submission-without-assessment : get one Programming Submission without assessment.
     *
     * @param exerciseId the id of the exercise
     * @param lockSubmission optional value to define if the submission should be locked and has the value of false if not set manually
     * @param correctionRound the correctionround for which we want to find the submission
     * @return the ResponseEntity with status 200 (OK) and the list of Programming Submissions in body
     */
    @GetMapping(value = "/exercises/{exerciseId}/programming-submission-without-assessment")
    @PreAuthorize("hasRole('TA')")
    public ResponseEntity<ProgrammingSubmission> getProgrammingSubmissionWithoutAssessment(@PathVariable Long exerciseId,
            @RequestParam(value = "lock", defaultValue = "false") boolean lockSubmission, @RequestParam(value = "correction-round", defaultValue = "0") int correctionRound) {
        log.debug("REST request to get a programming submission without assessment");
        final ProgrammingExercise programmingExercise = programmingExerciseRepository.findByIdWithTemplateAndSolutionParticipationElseThrow(exerciseId);
        final User user = userRepository.getUserWithGroupsAndAuthorities();
        if (!authCheckService.isAtLeastTeachingAssistantForExercise(programmingExercise, user)) {
            return forbidden();
        }

        // Check if tutors can start assessing the students submission
        this.programmingSubmissionService.checkIfExerciseDueDateIsReached(programmingExercise);

        // Check if the limit of simultaneously locked submissions has been reached
        programmingSubmissionService.checkSubmissionLockLimit(programmingExercise.getCourseViaExerciseGroupOrCourseMember().getId());

        final ProgrammingSubmission programmingSubmission;
        if (lockSubmission) {
            programmingSubmission = programmingSubmissionService.lockAndGetProgrammingSubmissionWithoutResult(programmingExercise, correctionRound);
        }
        else {
            Optional<ProgrammingSubmission> optionalProgrammingSubmission = programmingSubmissionService.getRandomProgrammingSubmissionEligibleForNewAssessment(programmingExercise,
                    programmingExercise.isExamExercise(), correctionRound);
            if (optionalProgrammingSubmission.isEmpty()) {
                return notFound();
            }
            programmingSubmission = optionalProgrammingSubmission.get();

        }

        // Make sure the exercise is connected to the participation in the json response
        StudentParticipation studentParticipation = (StudentParticipation) programmingSubmission.getParticipation();
        studentParticipation.setExercise(programmingExercise);
        programmingSubmissionService.hideDetails(programmingSubmission, user);
        // remove automatic results before sending to client
        programmingSubmission.setResults(programmingSubmission.getManualResults());
        return ResponseEntity.ok(programmingSubmission);
    }
}<|MERGE_RESOLUTION|>--- conflicted
+++ resolved
@@ -310,14 +310,8 @@
         String lastCommitHash = null;
         try {
             Commit commit = versionControlService.get().getLastCommitDetails(requestBody);
-<<<<<<< HEAD
-            String lastCommitHash = commit.getCommitHash();
-            lastCommitId = ObjectId.fromString(lastCommitHash);
+            lastCommitHash = commit.getCommitHash();
             log.info("create new programmingSubmission with commitHash: {} for exercise {}", lastCommitHash, exerciseId);
-=======
-            lastCommitHash = commit.getCommitHash();
-            log.info("create new programmingSubmission with commitHash: " + lastCommitHash + " for exercise " + exerciseId);
->>>>>>> 5f09c792
         }
         catch (Exception ex) {
             log.debug("Commit hash could not be parsed for from test repository from exercise " + exerciseId
