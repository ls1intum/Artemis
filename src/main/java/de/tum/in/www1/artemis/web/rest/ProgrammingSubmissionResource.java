--- conflicted
+++ resolved
@@ -69,18 +69,11 @@
 
     public ProgrammingSubmissionResource(ProgrammingSubmissionService programmingSubmissionService, ProgrammingTriggerService programmingTriggerService,
             ProgrammingMessagingService programmingMessagingService, ExerciseRepository exerciseRepository, ParticipationRepository participationRepository,
-<<<<<<< HEAD
-            AuthorizationCheckService authCheckService, ProgrammingExerciseRepository programmingExerciseRepository,
-            ProgrammingExerciseParticipationService programmingExerciseParticipationService,
-            ProgrammingExerciseStudentParticipationRepository programmingExerciseStudentParticipationRepository, UserRepository userRepository,
-            Optional<ContinuousIntegrationService> continuousIntegrationService, GradingCriterionRepository gradingCriterionRepository, SubmissionRepository submissionRepository,
+            ProgrammingExerciseRepository programmingExerciseRepository, AuthorizationCheckService authCheckService,
+            ParticipationAuthorizationCheckService participationAuthCheckService,
+            ProgrammingExerciseStudentParticipationRepository programmingExerciseStudentParticipationRepository, GradingCriterionRepository gradingCriterionRepository,
+            SubmissionRepository submissionRepository, Optional<ContinuousIntegrationService> continuousIntegrationService, UserRepository userRepository,
             ExerciseDateService exerciseDateService) {
-=======
-            AuthorizationCheckService authCheckService, ParticipationAuthorizationCheckService participationAuthCheckService,
-            ProgrammingExerciseRepository programmingExerciseRepository, ProgrammingExerciseStudentParticipationRepository programmingExerciseStudentParticipationRepository,
-            Optional<VersionControlService> versionControlService, UserRepository userRepository, Optional<ContinuousIntegrationService> continuousIntegrationService,
-            GradingCriterionRepository gradingCriterionRepository, SubmissionRepository submissionRepository, ExerciseDateService exerciseDateService) {
->>>>>>> 1d39eac8
         this.programmingSubmissionService = programmingSubmissionService;
         this.programmingTriggerService = programmingTriggerService;
         this.programmingMessagingService = programmingMessagingService;
@@ -90,10 +83,10 @@
         this.authCheckService = authCheckService;
         this.participationAuthCheckService = participationAuthCheckService;
         this.programmingExerciseStudentParticipationRepository = programmingExerciseStudentParticipationRepository;
-        this.userRepository = userRepository;
-        this.continuousIntegrationService = continuousIntegrationService;
         this.gradingCriterionRepository = gradingCriterionRepository;
         this.submissionRepository = submissionRepository;
+        this.continuousIntegrationService = continuousIntegrationService;
+        this.userRepository = userRepository;
         this.exerciseDateService = exerciseDateService;
     }
 
