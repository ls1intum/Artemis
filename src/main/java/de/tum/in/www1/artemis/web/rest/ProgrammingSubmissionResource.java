package de.tum.in.www1.artemis.web.rest;

<<<<<<< HEAD
import java.util.List;
=======
import static de.tum.in.www1.artemis.web.rest.util.ResponseUtil.badRequest;
import static de.tum.in.www1.artemis.web.rest.util.ResponseUtil.notFound;
>>>>>>> 5c5abb52

import org.slf4j.Logger;
import org.slf4j.LoggerFactory;
import org.springframework.beans.factory.annotation.Value;
import org.springframework.http.HttpStatus;
import org.springframework.http.ResponseEntity;
import org.springframework.messaging.simp.SimpMessageSendingOperations;
import org.springframework.web.bind.annotation.*;

import de.tum.in.www1.artemis.config.Constants;
import de.tum.in.www1.artemis.domain.Exercise;
import de.tum.in.www1.artemis.domain.ProgrammingExercise;
import de.tum.in.www1.artemis.domain.ProgrammingSubmission;
import de.tum.in.www1.artemis.security.SecurityUtils;
import de.tum.in.www1.artemis.service.ExerciseService;
import de.tum.in.www1.artemis.service.ProgrammingExerciseService;
import de.tum.in.www1.artemis.service.ProgrammingSubmissionService;
import de.tum.in.www1.artemis.web.rest.errors.EntityNotFoundException;

/**
 * REST controller for managing ProgrammingSubmission.
 */
@RestController
@RequestMapping("/api")
public class ProgrammingSubmissionResource {

    private final Logger log = LoggerFactory.getLogger(ProgrammingSubmissionResource.class);

    private static final String ENTITY_NAME = "programmingSubmission";

    @Value("${jhipster.clientApp.name}")
    private String applicationName;

    private final ProgrammingSubmissionService programmingSubmissionService;

    private final ExerciseService exerciseService;

    private final ProgrammingExerciseService programmingExerciseService;

    private final SimpMessageSendingOperations messagingTemplate;

    public ProgrammingSubmissionResource(ProgrammingSubmissionService programmingSubmissionService, ExerciseService exerciseService,
            ProgrammingExerciseService programmingExerciseService, SimpMessageSendingOperations messagingTemplate) {
        this.programmingSubmissionService = programmingSubmissionService;
        this.exerciseService = exerciseService;
        this.programmingExerciseService = programmingExerciseService;
        this.messagingTemplate = messagingTemplate;
    }

    /**
     * POST /programming-submissions/:participationId : Notify the application about a new push to the VCS for the participation with Id participationId This API is invoked by the
     * VCS Server at the push of a new commit
     *
     * @param participationId the participationId of the participation the repository is linked to
     * @return the ResponseEntity with status 200 (OK), or with status 400 (Bad Request) if the latest commit was already notified about
     */
    @PostMapping(value = Constants.PROGRAMMING_SUBMISSION_RESOURCE_PATH + "{participationId}")
    public ResponseEntity<?> notifyPush(@PathVariable("participationId") Long participationId, @RequestBody Object requestBody) {
        log.info("REST request to inform about new commit+push for participation: {}", participationId);
<<<<<<< HEAD
        ProgrammingSubmission submission = programmingSubmissionService.notifyPush(participationId, requestBody);

        // Remove unnecessary information from the new submission.
        submission.getParticipation().setExercise(null);
        submission.getParticipation().setSubmissions(null);
        // notify user via websocket.
        messagingTemplate.convertAndSend("/topic/participation/" + submission.getParticipation().getId() + "/newSubmission", submission);
=======

        try {
            // The 'user' is not properly logged into Artemis, this leads to an issue when accessing custom repository methods.
            // Therefore a mock auth object has to be created.
            SecurityUtils.setAuthorizationObject();
            ProgrammingSubmission submission = programmingSubmissionService.notifyPush(participationId, requestBody);
            // notify the user via websocket.
            messagingTemplate.convertAndSend("/topic/participation/" + participationId + "/newSubmission", submission);
        }
        catch (IllegalArgumentException ex) {
            log.error(
                    "Exception encountered when trying to extract the commit hash from the request body: processing submission for participation {} failed with request object {}: {}",
                    participationId, requestBody, ex);
            return badRequest();
        }
        catch (IllegalStateException ex) {
            log.error("Tried to create another submission for the same commitHash and participation: processing submission for participation {} failed with request object {}: {}",
                    participationId, requestBody, ex);
            return badRequest();
        }
        catch (EntityNotFoundException ex) {
            log.error("Participation with id {} is not a ProgrammingExerciseParticipation: processing submission for participation {} failed with request object {}: {}",
                    participationId, participationId, requestBody, ex);
            return notFound();
        }
>>>>>>> 5c5abb52

        return ResponseEntity.status(HttpStatus.OK).build();
    }

    /**
     * POST /programming-exercises/test-cases-changed/:exerciseId : informs Artemis about changed test cases for the "id" programmingExercise.
     * 
     * @param exerciseId the id of the programmingExercise where the test cases got changed
     * @return the ResponseEntity with status 200 (OK)
     */
    @PostMapping(Constants.TEST_CASE_CHANGED_PATH + "{exerciseId}")
    public ResponseEntity<Void> testCaseChanged(@PathVariable Long exerciseId, @RequestBody Object requestBody) {
        log.info("REST request to inform about changed test cases of ProgrammingExercise : {}", exerciseId);
        // This is needed as a request using a custom query is made using the ExerciseRepository, but the user is not authenticated
        // as the VCS-server performs the request
        SecurityUtils.setAuthorizationObject();

        Exercise exercise = exerciseService.findOne(exerciseId);
        if (!(exercise instanceof ProgrammingExercise)) {
            log.warn("REST request to inform about changed test cases of non existing ProgrammingExercise : {}", exerciseId);
            return ResponseEntity.notFound().build();
        }

<<<<<<< HEAD
        ProgrammingExercise programmingExercise = (ProgrammingExercise) exercise;
        List<ProgrammingSubmission> submissions = programmingExerciseService.notifyChangedTestCases(programmingExercise, requestBody);

        // notify users via websocket.
        for (ProgrammingSubmission submission : submissions) {
            messagingTemplate.convertAndSend("/topic/participation/" + submission.getParticipation().getId() + "/newSubmission", submission);
        }
=======
        programmingExerciseService.notifyChangedTestCases(exerciseId, requestBody);
>>>>>>> 5c5abb52

        return ResponseEntity.ok().build();
    }
}<|MERGE_RESOLUTION|>--- conflicted
+++ resolved
@@ -1,11 +1,9 @@
 package de.tum.in.www1.artemis.web.rest;
 
-<<<<<<< HEAD
-import java.util.List;
-=======
 import static de.tum.in.www1.artemis.web.rest.util.ResponseUtil.badRequest;
 import static de.tum.in.www1.artemis.web.rest.util.ResponseUtil.notFound;
->>>>>>> 5c5abb52
+
+import java.util.List;
 
 import org.slf4j.Logger;
 import org.slf4j.LoggerFactory;
@@ -65,21 +63,15 @@
     @PostMapping(value = Constants.PROGRAMMING_SUBMISSION_RESOURCE_PATH + "{participationId}")
     public ResponseEntity<?> notifyPush(@PathVariable("participationId") Long participationId, @RequestBody Object requestBody) {
         log.info("REST request to inform about new commit+push for participation: {}", participationId);
-<<<<<<< HEAD
-        ProgrammingSubmission submission = programmingSubmissionService.notifyPush(participationId, requestBody);
-
-        // Remove unnecessary information from the new submission.
-        submission.getParticipation().setExercise(null);
-        submission.getParticipation().setSubmissions(null);
-        // notify user via websocket.
-        messagingTemplate.convertAndSend("/topic/participation/" + submission.getParticipation().getId() + "/newSubmission", submission);
-=======
 
         try {
             // The 'user' is not properly logged into Artemis, this leads to an issue when accessing custom repository methods.
             // Therefore a mock auth object has to be created.
             SecurityUtils.setAuthorizationObject();
             ProgrammingSubmission submission = programmingSubmissionService.notifyPush(participationId, requestBody);
+            // Remove unnecessary information from the new submission.
+            submission.getParticipation().setExercise(null);
+            submission.getParticipation().setSubmissions(null);
             // notify the user via websocket.
             messagingTemplate.convertAndSend("/topic/participation/" + participationId + "/newSubmission", submission);
         }
@@ -99,7 +91,6 @@
                     participationId, participationId, requestBody, ex);
             return notFound();
         }
->>>>>>> 5c5abb52
 
         return ResponseEntity.status(HttpStatus.OK).build();
     }
@@ -123,17 +114,12 @@
             return ResponseEntity.notFound().build();
         }
 
-<<<<<<< HEAD
-        ProgrammingExercise programmingExercise = (ProgrammingExercise) exercise;
-        List<ProgrammingSubmission> submissions = programmingExerciseService.notifyChangedTestCases(programmingExercise, requestBody);
+        List<ProgrammingSubmission> submissions = programmingExerciseService.notifyChangedTestCases(exerciseId, requestBody);
 
         // notify users via websocket.
         for (ProgrammingSubmission submission : submissions) {
             messagingTemplate.convertAndSend("/topic/participation/" + submission.getParticipation().getId() + "/newSubmission", submission);
         }
-=======
-        programmingExerciseService.notifyChangedTestCases(exerciseId, requestBody);
->>>>>>> 5c5abb52
 
         return ResponseEntity.ok().build();
     }
