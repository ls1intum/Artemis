package de.tum.in.www1.artemis.web.rest;

import static de.tum.in.www1.artemis.web.rest.util.ResponseUtil.*;

import java.time.ZonedDateTime;
import java.util.LinkedList;
import java.util.List;
import java.util.Optional;
import java.util.Set;

import org.eclipse.jgit.lib.ObjectId;
import org.slf4j.Logger;
import org.slf4j.LoggerFactory;
import org.springframework.beans.factory.annotation.Value;
import org.springframework.http.HttpStatus;
import org.springframework.http.ResponseEntity;
import org.springframework.messaging.simp.SimpMessageSendingOperations;
import org.springframework.security.access.prepost.PreAuthorize;
import org.springframework.web.bind.annotation.*;

import de.tum.in.www1.artemis.config.Constants;
import de.tum.in.www1.artemis.domain.*;
import de.tum.in.www1.artemis.domain.enumeration.SubmissionType;
import de.tum.in.www1.artemis.security.SecurityUtils;
import de.tum.in.www1.artemis.service.*;
import de.tum.in.www1.artemis.service.connectors.ContinuousIntegrationService;
import de.tum.in.www1.artemis.service.connectors.VersionControlService;
import de.tum.in.www1.artemis.web.rest.errors.AccessForbiddenException;
import de.tum.in.www1.artemis.web.rest.errors.EntityNotFoundException;

/**
 * REST controller for managing ProgrammingSubmission.
 */
@RestController
@RequestMapping("/api")
public class ProgrammingSubmissionResource {

    private final Logger log = LoggerFactory.getLogger(ProgrammingSubmissionResource.class);

    private static final String ENTITY_NAME = "programmingSubmission";

    @Value("${jhipster.clientApp.name}")
    private String applicationName;

    private final ProgrammingSubmissionService programmingSubmissionService;

    private final ExerciseService exerciseService;

    private final ProgrammingExerciseService programmingExerciseService;

    private final SimpMessageSendingOperations messagingTemplate;

    private final AuthorizationCheckService authCheckService;

    private final ProgrammingExerciseParticipationService programmingExerciseParticipationService;

    private final ResultService resultService;

    private final Optional<VersionControlService> versionControlService;

<<<<<<< HEAD
    private final UserService userService;

    public ProgrammingSubmissionResource(ProgrammingSubmissionService programmingSubmissionService, ExerciseService exerciseService,
            ProgrammingExerciseService programmingExerciseService, SimpMessageSendingOperations messagingTemplate, AuthorizationCheckService authCheckService,
            ProgrammingExerciseParticipationService programmingExerciseParticipationService, Optional<VersionControlService> versionControlService, UserService userService) {
=======
    private final Optional<ContinuousIntegrationService> continuousIntegrationService;

    public ProgrammingSubmissionResource(ProgrammingSubmissionService programmingSubmissionService, ExerciseService exerciseService,
            ProgrammingExerciseService programmingExerciseService, SimpMessageSendingOperations messagingTemplate, AuthorizationCheckService authCheckService,
            ProgrammingExerciseParticipationService programmingExerciseParticipationService, ResultService resultService, Optional<VersionControlService> versionControlService,
            Optional<ContinuousIntegrationService> continuousIntegrationService) {
>>>>>>> 33a02bd4
        this.programmingSubmissionService = programmingSubmissionService;
        this.exerciseService = exerciseService;
        this.programmingExerciseService = programmingExerciseService;
        this.messagingTemplate = messagingTemplate;
        this.authCheckService = authCheckService;
        this.programmingExerciseParticipationService = programmingExerciseParticipationService;
        this.resultService = resultService;
        this.versionControlService = versionControlService;
<<<<<<< HEAD
        this.userService = userService;
=======
        this.continuousIntegrationService = continuousIntegrationService;
>>>>>>> 33a02bd4
    }

    /**
     * POST /programming-submissions/:participationId : Notify the application about a new push to the VCS for the participation with Id participationId This API is invoked by the
     * VCS Server at the push of a new commit
     *
     * @param participationId the participationId of the participation the repository is linked to
     * @param requestBody the body of the post request by the VCS.
     * @return the ResponseEntity with status 200 (OK), or with status 400 (Bad Request) if the latest commit was already notified about
     */
    @PostMapping(value = Constants.PROGRAMMING_SUBMISSION_RESOURCE_PATH + "{participationId}")
    public ResponseEntity<?> notifyPush(@PathVariable("participationId") Long participationId, @RequestBody Object requestBody) {
        log.info("REST request to inform about new commit+push for participation: {}", participationId);

        try {
            // The 'user' is not properly logged into Artemis, this leads to an issue when accessing custom repository methods.
            // Therefore a mock auth object has to be created.
            SecurityUtils.setAuthorizationObject();
            ProgrammingSubmission submission = programmingSubmissionService.notifyPush(participationId, requestBody);
            // Remove unnecessary information from the new submission.
            submission.getParticipation().setExercise(null);
            submission.getParticipation().setSubmissions(null);

            programmingSubmissionService.notifyUserAboutSubmission(submission);
        }
        catch (IllegalArgumentException ex) {
            log.error(
                    "Exception encountered when trying to extract the commit hash from the request body: processing submission for participation {} failed with request object {}: {}",
                    participationId, requestBody, ex);
            return badRequest();
        }
        catch (IllegalStateException ex) {
            log.error("Tried to create another submission for the same commitHash and participation: processing submission for participation {} failed with request object {}: {}",
                    participationId, requestBody, ex);
            return badRequest();
        }
        catch (EntityNotFoundException ex) {
            log.error("Participation with id {} is not a ProgrammingExerciseParticipation: processing submission for participation {} failed with request object {}: {}",
                    participationId, participationId, requestBody, ex);
            return notFound();
        }

        // TODO: we should not really return status code other than 200, because Bitbucket might kill the webhook, if there are too many errors
        return ResponseEntity.status(HttpStatus.OK).build();
    }

    /**
     * Trigger the CI build of the given participation.
     * The build result will be treated as if the user would have done a commit.
     *
     * @param participationId of the participation.
     * @param submissionType  will be used for the newly created submission.
     * @return ok if the participation could be found and has permissions, otherwise forbidden (403) or notFound (404). Will also return notFound if the user's git repository is not available.
     * The REST path would be: "/programming-submissions/{participationId}/trigger-build"
     */
    @PostMapping(Constants.PROGRAMMING_SUBMISSION_RESOURCE_PATH + "{participationId}/trigger-build")
    @PreAuthorize("hasAnyRole('USER', 'TA', 'INSTRUCTOR', 'ADMIN')")
    public ResponseEntity<Void> triggerBuild(@PathVariable Long participationId, @RequestParam(defaultValue = "MANUAL") SubmissionType submissionType) {
        Participation participation = programmingExerciseParticipationService.findParticipation(participationId);
        if (!(participation instanceof ProgrammingExerciseParticipation)) {
            return notFound();
        }
        ProgrammingExerciseParticipation programmingExerciseParticipation = (ProgrammingExerciseParticipation) participation;
        if (!programmingExerciseParticipationService.canAccessParticipation(programmingExerciseParticipation)
                || (submissionType.equals(SubmissionType.INSTRUCTOR) && !authCheckService.isAtLeastInstructorForExercise(participation.getExercise()))) {
            return forbidden();
        }
        ProgrammingSubmission submission;
        try {
            submission = programmingSubmissionService.createSubmissionWithLastCommitHashForParticipation(programmingExerciseParticipation, submissionType);
        }
        catch (IllegalStateException ex) {
            return notFound();
        }

        programmingSubmissionService.triggerBuildAndNotifyUser(submission);

        return ResponseEntity.ok().build();
    }

    /**
     * Trigger the CI build for the latest submission of a given participation, if it did not receive a result.
     *
     * @param participationId to which the submission belongs.
     * @return 404 if there is no participation for the given id, 403 if the user mustn't access the participation, 200 if the build was triggered, a result already exists or the build is running.
     */
    @PostMapping(Constants.PROGRAMMING_SUBMISSION_RESOURCE_PATH + "{participationId}/trigger-failed-build")
    @PreAuthorize("hasAnyRole('USER', 'TA', 'INSTRUCTOR', 'ADMIN')")
    public ResponseEntity<Void> triggerFailedBuild(@PathVariable Long participationId) {
        Participation participation = programmingExerciseParticipationService.findParticipation(participationId);
        if (!(participation instanceof ProgrammingExerciseParticipation)) {
            return notFound();
        }
        ProgrammingExerciseParticipation programmingExerciseParticipation = (ProgrammingExerciseParticipation) participation;
        if (!programmingExerciseParticipationService.canAccessParticipation(programmingExerciseParticipation)) {
            return forbidden();
        }
        Optional<ProgrammingSubmission> submission = programmingSubmissionService.getLatestPendingSubmission(participationId);
        if (submission.isEmpty()) {
            return badRequest();
        }

        // If there is a result on the CIS for the submission, there must have been a communication issue between the CIS and Artemis. In this case we can just save the result.
        Optional<Result> result = continuousIntegrationService.get().retrieveLatestBuildResult(programmingExerciseParticipation, submission.get());
        if (result.isPresent()) {
            resultService.notifyUserAboutNewResult(result.get(), participationId);
            return ResponseEntity.ok().build();
        }
        // If a build is already queued/running for the given participation, we just return. Note: We don't check that the running build belongs to the failed submission.
        ContinuousIntegrationService.BuildStatus buildStatus = continuousIntegrationService.get().getBuildStatus(programmingExerciseParticipation);
        if (buildStatus == ContinuousIntegrationService.BuildStatus.BUILDING || buildStatus == ContinuousIntegrationService.BuildStatus.QUEUED) {
            // We inform the user through the websocket that the submission is still in progress (build is running/queued, result should arrive soon).
            // This resets the pending submission timer in the client.
            programmingSubmissionService.notifyUserAboutSubmission(submission.get());
            return ResponseEntity.ok().build();
        }
        // If there is no result on the CIS, we trigger a new build and hope it will arrive in Artemis this time.
        programmingSubmissionService.triggerBuildAndNotifyUser(submission.get());
        return ResponseEntity.ok().build();
    }

    /**
     * Trigger the CI of all participations of the given exercise.
     * The build result will become rated regardless of the due date as the submission type is INSTRUCTOR.
     *
     * @param exerciseId to identify the programming exercise.
     * @return ok if the operation was successful, notFound (404) if the programming exercise does not exist, forbidden (403) if the user is not allowed to access the exercise.
     */
    @PostMapping("/programming-exercises/{exerciseId}/trigger-instructor-build-all")
    @PreAuthorize("hasAnyRole('INSTRUCTOR', 'ADMIN')")
    public ResponseEntity<Void> triggerInstructorBuildForExercise(@PathVariable Long exerciseId) {
        try {
            programmingSubmissionService.triggerInstructorBuildForExercise(exerciseId);
            return ResponseEntity.ok().build();
        }
        catch (EntityNotFoundException ex) {
            return notFound();
        }
    }

    /**
     * Trigger the CI of the provided participations of the given exercise.
     * The build result will become rated regardless of the due date as the submission type is INSTRUCTOR.
     *
     * Note: If a participationId does not belong to the exercise, it will be ignored!
     *
     * @param exerciseId to identify the programming exercise.
     * @param participationIds list of participation ids.
     * @return ok if the operation was successful, notFound (404) if the programming exercise does not exist, forbidden (403) if the user is not allowed to access the exercise.
     */
    @PostMapping("/programming-exercises/{exerciseId}/trigger-instructor-build")
    @PreAuthorize("hasAnyRole('INSTRUCTOR', 'ADMIN')")
    public ResponseEntity<Void> triggerInstructorBuildForExercise(@PathVariable Long exerciseId, @RequestBody Set<Long> participationIds) {
        if (participationIds.isEmpty()) {
            return badRequest();
        }
        ProgrammingExercise programmingExercise = programmingExerciseService.findById(exerciseId);
        if (programmingExercise == null) {
            return notFound();
        }
        if (!authCheckService.isAtLeastInstructorForExercise(programmingExercise)) {
            return forbidden();
        }
        List<ProgrammingExerciseParticipation> participations = new LinkedList<>(
                programmingExerciseParticipationService.findByExerciseAndParticipationIds(exerciseId, participationIds));
        List<ProgrammingSubmission> submissions = programmingSubmissionService.createSubmissionWithLastCommitHashForParticipationsOfExercise(participations,
                SubmissionType.INSTRUCTOR);

        programmingSubmissionService.notifyUserTriggerBuildForNewSubmissions(submissions);

        return ResponseEntity.ok().build();
    }

    /**
     * POST /programming-exercises/test-cases-changed/:exerciseId : informs Artemis about changed test cases for the "id" programmingExercise.
     *
     * Problem with legacy programming exercises:
     * The repositories (solution, template, student) are built automatically when a commit is pushed into the test repository.
     * We have removed this trigger for newly created exercises, but can't remove it from legacy ones.
     * This means that legacy exercises will trigger the repositories to be built, but we won't create submissions here anymore.
     * Therefore incoming build results will have to create new submissions with SubmissionType.OTHER.
     * 
     * @param exerciseId the id of the programmingExercise where the test cases got changed
     * @param requestBody the body of the post request by the VCS.
     * @return the ResponseEntity with status 200 (OK)
     */
    @PostMapping(Constants.TEST_CASE_CHANGED_PATH + "{exerciseId}")
    public ResponseEntity<Void> testCaseChanged(@PathVariable Long exerciseId, @RequestBody Object requestBody) {
        log.info("REST request to inform about changed test cases of ProgrammingExercise : {}", exerciseId);
        // This is needed as a request using a custom query is made using the ExerciseRepository, but the user is not authenticated
        // as the VCS-server performs the request
        SecurityUtils.setAuthorizationObject();

        ObjectId lastCommitId = null;
        try {
            String lastCommitHash = versionControlService.get().getLastCommitHash(requestBody);
            lastCommitId = ObjectId.fromString(lastCommitHash);
            log.info("create new programmingSubmission with commitHash: " + lastCommitHash + " for exercise " + exerciseId);
        }
        catch (Exception ex) {
            log.debug("Commit hash could not be parsed for from test repository from exercise " + exerciseId
                    + ", the submission will be created with the latest commitHash of the solution repository.", ex);
        }

        // When the tests were changed, the solution repository will be built. We therefore create a submission for the solution participation.
        ProgrammingSubmission submission = programmingSubmissionService.createSolutionParticipationSubmissionWithTypeTest(exerciseId, lastCommitId);
        programmingSubmissionService.notifyUserAboutSubmission(submission);
        // It is possible that there is now a new test case or an old one has been removed. We use this flag to inform the instructor about outdated student results.
        programmingSubmissionService.setTestCasesChanged(exerciseId, true);

        return ResponseEntity.ok().build();
    }

    /**
     * GET /programming-submissions : get all the programming submissions for an exercise. It is possible to filter, to receive only the one that have been already submitted, or only the one
     * assessed by the tutor who is doing the call.
     *
     * @param exerciseId the id of the exercise.
     * @param submittedOnly if only submitted submissions should be returned.
     * @param assessedByTutor if the submission was assessed by calling tutor.
     * @return the ResponseEntity with status 200 (OK) and the list of Programming Submissions in body.
     */
    @GetMapping("/exercises/{exerciseId}/programming-submissions")
    @PreAuthorize("hasAnyRole('TA', 'INSTRUCTOR', 'ADMIN')")
    public ResponseEntity<List<ProgrammingSubmission>> getAllProgrammingSubmissions(@PathVariable Long exerciseId, @RequestParam(defaultValue = "false") boolean submittedOnly,
            @RequestParam(defaultValue = "false") boolean assessedByTutor) {
        log.debug("REST request to get all programming submissions");
        Exercise exercise = exerciseService.findOne(exerciseId);

        if (!authCheckService.isAtLeastTeachingAssistantForExercise(exercise)) {
            throw new AccessForbiddenException("You are not allowed to access this resource");
        }

        List<ProgrammingSubmission> programmingSubmissions;
        if (assessedByTutor) {
            User user = userService.getUserWithGroupsAndAuthorities();
            programmingSubmissions = programmingSubmissionService.getAllProgrammingSubmissionsByTutorForExercise(exerciseId, user.getId());
        }
        else {
            programmingSubmissions = programmingSubmissionService.getProgrammingSubmissions(exerciseId, submittedOnly);
        }

        return ResponseEntity.ok().body(programmingSubmissions);
    }

    /**
     * GET /programming-submission-without-assessment : get one Programming Submission without assessment.
     *
     * @param exerciseId the id of the exercise
     * @return the ResponseEntity with status 200 (OK) and the list of Programming Submissions in body
     */
    @GetMapping(value = "/exercises/{exerciseId}/programming-submission-without-assessment")
    @PreAuthorize("hasAnyRole('TA', 'INSTRUCTOR', 'ADMIN')")
    public ResponseEntity<ProgrammingSubmission> getProgrammingSubmissionWithoutAssessment(@PathVariable Long exerciseId) {
        log.debug("REST request to get a programming submission without assessment");
        ProgrammingExercise programmingExercise = programmingExerciseService.findById(exerciseId);
        if (!authCheckService.isAtLeastTeachingAssistantForExercise(programmingExercise)) {
            return forbidden();
        }

        // Tutors cannot start assessing submissions if the exercise due date hasn't been reached yet
        if (programmingExercise.getBuildAndTestStudentSubmissionsAfterDueDate() != null
                && programmingExercise.getBuildAndTestStudentSubmissionsAfterDueDate().isAfter(ZonedDateTime.now())) {
            return notFound();
        }

        // TODO: Handle lock limit.

        Optional<ProgrammingSubmission> programmingSubmissionOpt = programmingSubmissionService.getProgrammingSubmissionWithoutManualResult(programmingExercise);
        if (programmingSubmissionOpt.isEmpty()) {
            return notFound();
        }
        ProgrammingSubmission programmingSubmission = programmingSubmissionOpt.get();

        // Make sure the exercise is connected to the participation in the json response
        StudentParticipation studentParticipation = (StudentParticipation) programmingSubmission.getParticipation();
        studentParticipation.setExercise(programmingExercise);
        programmingSubmissionService.hideDetails(programmingSubmission);
        return ResponseEntity.ok(programmingSubmission);
    }
}<|MERGE_RESOLUTION|>--- conflicted
+++ resolved
@@ -58,20 +58,14 @@
 
     private final Optional<VersionControlService> versionControlService;
 
-<<<<<<< HEAD
+    private final Optional<ContinuousIntegrationService> continuousIntegrationService;
+
     private final UserService userService;
-
-    public ProgrammingSubmissionResource(ProgrammingSubmissionService programmingSubmissionService, ExerciseService exerciseService,
-            ProgrammingExerciseService programmingExerciseService, SimpMessageSendingOperations messagingTemplate, AuthorizationCheckService authCheckService,
-            ProgrammingExerciseParticipationService programmingExerciseParticipationService, Optional<VersionControlService> versionControlService, UserService userService) {
-=======
-    private final Optional<ContinuousIntegrationService> continuousIntegrationService;
 
     public ProgrammingSubmissionResource(ProgrammingSubmissionService programmingSubmissionService, ExerciseService exerciseService,
             ProgrammingExerciseService programmingExerciseService, SimpMessageSendingOperations messagingTemplate, AuthorizationCheckService authCheckService,
             ProgrammingExerciseParticipationService programmingExerciseParticipationService, ResultService resultService, Optional<VersionControlService> versionControlService,
-            Optional<ContinuousIntegrationService> continuousIntegrationService) {
->>>>>>> 33a02bd4
+            UserService userService, Optional<ContinuousIntegrationService> continuousIntegrationService) {
         this.programmingSubmissionService = programmingSubmissionService;
         this.exerciseService = exerciseService;
         this.programmingExerciseService = programmingExerciseService;
@@ -80,11 +74,8 @@
         this.programmingExerciseParticipationService = programmingExerciseParticipationService;
         this.resultService = resultService;
         this.versionControlService = versionControlService;
-<<<<<<< HEAD
         this.userService = userService;
-=======
         this.continuousIntegrationService = continuousIntegrationService;
->>>>>>> 33a02bd4
     }
 
     /**
