--- conflicted
+++ resolved
@@ -390,14 +390,10 @@
             return forbidden();
         }
 
-<<<<<<< HEAD
-        // Optional<Result> manualResult =
-=======
         if (!((ProgrammingExercise) participation.getExercise()).areManualResultsAllowed()) {
             return forbidden("assessment", "assessmentSaveNotAllowed", "Creating manual results is disabled for this exercise!");
         }
 
->>>>>>> 4e8210f3
         int numberOfManualResults = participation.getResults().stream().filter(Result::isManual).collect(Collectors.toList()).size();
         if (numberOfManualResults == correctionRound + 1) {
             return ResponseEntity.ok(participation);
