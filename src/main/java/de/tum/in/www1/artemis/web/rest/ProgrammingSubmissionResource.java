--- conflicted
+++ resolved
@@ -391,11 +391,7 @@
         // Make sure the exercise is connected to the participation in the json response
         StudentParticipation studentParticipation = (StudentParticipation) programmingSubmission.getParticipation();
         studentParticipation.setExercise(programmingExercise);
-<<<<<<< HEAD
-        programmingSubmission.hideDetails(authCheckService);
-=======
-        programmingSubmissionService.hideDetails(programmingSubmission, user);
->>>>>>> ea982b4b
+        programmingSubmission.hideDetails(authCheckService, user);
         return ResponseEntity.ok(programmingSubmission);
     }
 }