--- conflicted
+++ resolved
@@ -7,7 +7,6 @@
 
 import org.slf4j.Logger;
 import org.slf4j.LoggerFactory;
-import org.springframework.beans.factory.annotation.Value;
 import org.springframework.http.ResponseEntity;
 import org.springframework.web.bind.annotation.*;
 
@@ -53,11 +52,7 @@
         }
         FileUploadSubmission result = fileUploadSubmissionRepository.save(fileUploadSubmission);
         return ResponseEntity.created(new URI("/api/file-upload-submissions/" + result.getId()))
-<<<<<<< HEAD
                 .headers(HeaderUtil.createEntityCreationAlert(applicationName, true, ENTITY_NAME, result.getId().toString())).body(result);
-=======
-                .headers(HeaderUtil.createEntityCreationAlert(ENTITY_NAME, result.getId().toString())).body(result);
->>>>>>> ce8441a7
     }
 
     /**
@@ -75,11 +70,7 @@
             return createFileUploadSubmission(fileUploadSubmission);
         }
         FileUploadSubmission result = fileUploadSubmissionRepository.save(fileUploadSubmission);
-<<<<<<< HEAD
         return ResponseEntity.ok().headers(HeaderUtil.createEntityUpdateAlert(applicationName, true, ENTITY_NAME, fileUploadSubmission.getId().toString())).body(result);
-=======
-        return ResponseEntity.ok().headers(HeaderUtil.createEntityUpdateAlert(ENTITY_NAME, fileUploadSubmission.getId().toString())).body(result);
->>>>>>> ce8441a7
     }
 
     /**
