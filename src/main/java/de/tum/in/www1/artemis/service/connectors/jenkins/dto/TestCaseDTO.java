--- conflicted
+++ resolved
@@ -16,17 +16,11 @@
 
     private double time;
 
-<<<<<<< HEAD
-    private List<TestCaseDetailMessageDTO> failures;
+    private List<TestCaseDetailMessageDTO> failures = new ArrayList<>();
 
-    private List<TestCaseDetailMessageDTO> errors;
+    private List<TestCaseDetailMessageDTO> errors = new ArrayList<>();
 
-    private List<TestCaseDetailMessageDTO> successInfos;
-=======
-    private List<ErrorOrFailureDTO> failures = new ArrayList<>();
-
-    private List<ErrorOrFailureDTO> errors = new ArrayList<>();
->>>>>>> 41dc1ccf
+    private List<TestCaseDetailMessageDTO> successInfos = new ArrayList<>();
 
     public String getName() {
         return name;
