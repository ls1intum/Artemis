package de.tum.in.www1.artemis.service;

import java.io.File;
import java.io.IOException;
import java.nio.file.Path;
import java.time.ZonedDateTime;
import java.time.format.DateTimeFormatter;
import java.util.*;
import java.util.stream.Collectors;

import javax.annotation.Nullable;

import org.apache.commons.lang3.mutable.MutableInt;
import org.slf4j.Logger;
import org.slf4j.LoggerFactory;
import org.springframework.beans.factory.annotation.Value;
import org.springframework.stereotype.Service;

import de.tum.in.www1.artemis.domain.Course;
import de.tum.in.www1.artemis.domain.DomainObject;
import de.tum.in.www1.artemis.domain.Exercise;
import de.tum.in.www1.artemis.domain.Submission;
import de.tum.in.www1.artemis.domain.participation.StudentParticipation;
import de.tum.in.www1.artemis.repository.ExerciseRepository;
import de.tum.in.www1.artemis.service.archival.ArchivalReportEntry;
import de.tum.in.www1.artemis.web.rest.dto.SubmissionExportOptionsDTO;
import de.tum.in.www1.artemis.web.rest.errors.BadRequestAlertException;

@Service
public abstract class SubmissionExportService {

    @Value("${artemis.submission-export-path}")
    private String submissionExportPath;

    private static final int EXPORTED_SUBMISSIONS_DELETION_DELAY_IN_MINUTES = 30;

    private final Logger log = LoggerFactory.getLogger(SubmissionExportService.class);

    private final ExerciseRepository exerciseRepository;

    private final ZipFileService zipFileService;

    private final FileService fileService;

    public SubmissionExportService(ExerciseRepository exerciseRepository, ZipFileService zipFileService, FileService fileService) {
        this.exerciseRepository = exerciseRepository;
        this.zipFileService = zipFileService;
        this.fileService = fileService;
    }

    /**
     * Exports student submission of an exercise to a zip file located in the submission exports folder.
     * The zip file is deleted automatically after 30 minutes. The function throws a bad request if the
     * export process fails.
     *
     * @param exerciseId              the id of the exercise to be exported
     * @param submissionExportOptions the options for the export
     * @return the zipped file with the exported submissions
     */
    public File exportStudentSubmissionsElseThrow(Long exerciseId, SubmissionExportOptionsDTO submissionExportOptions) {
        return exportStudentSubmissions(exerciseId, submissionExportOptions)
                .orElseThrow(() -> new BadRequestAlertException("Failed to export student submissions.", "SubmissionExport", "noSubmissions"));
    }

    /**
     * Exports student submission of an exercise to a zip file located in the submission exports folder.
     * The zip file is deleted automatically after 30 minutes.
     *
     * @param exerciseId              the id of the exercise to be exported
     * @param submissionExportOptions the options for the export
     * @return the zipped file with the exported submissions
     */
    public Optional<File> exportStudentSubmissions(Long exerciseId, SubmissionExportOptionsDTO submissionExportOptions) {
        Path outputDir = Path.of(fileService.getUniquePathString(submissionExportPath));
        try {
            return exportStudentSubmissions(exerciseId, submissionExportOptions, outputDir, new ArrayList<>(), new ArrayList<>());
        }
        catch (IOException e) {
            log.error("Failed to export student submissions for exercise {} to {}: {}", exerciseId, outputDir, e);
            return Optional.empty();
        }
        finally {
            fileService.scheduleForDirectoryDeletion(outputDir, EXPORTED_SUBMISSIONS_DELETION_DELAY_IN_MINUTES);
        }
    }

    /**
     * Exports student submissions to a zip file for an exercise.
     *
     * The outputDir is used to store the zip file and temporary files used for zipping so make
     * sure to delete it if it's no longer used.
     *
     * @param exerciseId              the id of the exercise to be exported
     * @param submissionExportOptions the options for the export
     * @param outputDir               directory to store the temporary files in
     * @param exportErrors            a list of errors for submissions that couldn't be exported and are not included in the file
     * @param reportData              a list of all exercises and their statistics
     * @return a reference to the zipped file
     * @throws IOException if an error occurred while zipping
     */
    public Optional<File> exportStudentSubmissions(Long exerciseId, SubmissionExportOptionsDTO submissionExportOptions, Path outputDir, List<String> exportErrors,
            List<ArchivalReportEntry> reportData) throws IOException {

        Optional<Exercise> exerciseOpt = exerciseRepository.findWithEagerStudentParticipationsStudentAndSubmissionsById(exerciseId);

        if (exerciseOpt.isEmpty()) {
            return Optional.empty();
        }

        Exercise exercise = exerciseOpt.get();

        // Select the participations that should be exported
        List<StudentParticipation> exportedStudentParticipations;

        if (submissionExportOptions.isExportAllParticipants()) {
            exportedStudentParticipations = new ArrayList<>(exercise.getStudentParticipations());
        }
        else {
            List<String> participantIds = Arrays.stream(submissionExportOptions.getParticipantIdentifierList().split(",")).map(String::trim).toList();

            exportedStudentParticipations = exercise.getStudentParticipations().stream().filter(participation -> participantIds.contains(participation.getParticipantIdentifier()))
                    .collect(Collectors.toCollection(ArrayList::new));
        }

        boolean enableFilterAfterDueDate = false;
        ZonedDateTime filterLateSubmissionsDate = null;
        if (submissionExportOptions.isFilterLateSubmissions()) {
            if (submissionExportOptions.getFilterLateSubmissionsDate() == null) {
                enableFilterAfterDueDate = true;
            }
            else {
                filterLateSubmissionsDate = submissionExportOptions.getFilterLateSubmissionsDate();
            }
        }

        // Sort the student participations by id
        exportedStudentParticipations.sort(Comparator.comparing(DomainObject::getId));

        return createZipFileFromParticipations(exercise, exportedStudentParticipations, enableFilterAfterDueDate, filterLateSubmissionsDate, outputDir, exportErrors, reportData);
    }

    /**
     * Creates a zip file from a list of participations for an exercise.
     *
     * The outputDir is used to store the zip file and temporary files used for zipping so make
     * sure to delete it if it's no longer used.
     *
     * @param exercise                 the exercise in question
     * @param participations           a list of participations to include
     * @param enableFilterAfterDueDate true, if all submissions that have been submitted after the due date should not be included in the file
     * @param lateSubmissionFilter     an optional date filter for submissions
     * @param outputDir                directory to store the temporary files in
     * @param exportErrors             a list of errors for submissions that couldn't be exported and are not included in the file
     * @param reportData               a list of all exercises and their statistics
     * @return the zipped file
     * @throws IOException if an error occurred while zipping
     */
    private Optional<File> createZipFileFromParticipations(Exercise exercise, List<StudentParticipation> participations, boolean enableFilterAfterDueDate,
            @Nullable ZonedDateTime lateSubmissionFilter, Path outputDir, List<String> exportErrors, List<ArchivalReportEntry> reportData) throws IOException {

        Course course = exercise.getCourseViaExerciseGroupOrCourseMember();

        // Create unique name for directory
        String zipGroupName = course.getShortName() + "-" + exercise.getTitle() + "-" + exercise.getId();
<<<<<<< HEAD
        String cleanZipGroupName = fileService.sanitizeFilename(zipGroupName);
=======
        String cleanZipGroupName = FileService.removeIllegalCharacters(zipGroupName);
>>>>>>> e2c9344b
        String zipFileName = cleanZipGroupName + "-" + ZonedDateTime.now().format(DateTimeFormatter.ofPattern("yyyyMMdd-Hmss")) + ".zip";

        // Create directory
        Path submissionsFolderPath = Path.of(outputDir.toString(), "zippedSubmissions", zipGroupName);
        Path zipFilePath = Path.of(outputDir.toString(), "zippedSubmissions", zipFileName);

        File submissionFolder = submissionsFolderPath.toFile();
        if (!submissionFolder.exists() && !submissionFolder.mkdirs()) {
            log.error("Couldn't create dir: {}", submissionFolder);
            exportErrors.add("Cannot create directory: " + submissionFolder.toPath());
            return Optional.empty();
        }

        // Create counter for log entry
        MutableInt skippedEntries = new MutableInt();

        // Save all Submissions
        List<Path> submissionFilePaths = participations.stream().map(participation -> {
            Submission latestSubmission = latestSubmission(participation, enableFilterAfterDueDate, lateSubmissionFilter);
            if (latestSubmission == null) {
                skippedEntries.increment();
                return Optional.<Path>empty();
            }

            // create file path
            String submissionFileName = exercise.getTitle() + "-" + participation.getParticipantIdentifier() + "-" + latestSubmission.getId()
                    + this.getFileEndingForSubmission(latestSubmission);
            Path submissionFilePath = Path.of(submissionsFolderPath.toString(), submissionFileName);

            // store file
            try {
                this.saveSubmissionToFile(exercise, latestSubmission, submissionFilePath.toFile());
                return Optional.of(submissionFilePath);
            }
            catch (Exception ex) {
                String message = "Could not create file " + submissionFilePath + "  for exporting: " + ex.getMessage();
                log.error(message, ex);
                exportErrors.add(message);
                return Optional.<Path>empty();
            }
        }).flatMap(Optional::stream).toList();

        // Add report entry
<<<<<<< HEAD
        reportData.add(
                new ArchivalReportEntry(exercise, fileService.sanitizeFilename(exercise.getTitle()), participations.size(), submissionFilePaths.size(), skippedEntries.intValue()));
=======
        reportData.add(new ArchivalReportEntry(exercise, FileService.removeIllegalCharacters(exercise.getTitle()), participations.size(), submissionFilePaths.size(),
                skippedEntries.intValue()));
>>>>>>> e2c9344b

        if (submissionFilePaths.isEmpty()) {
            return Optional.empty();
        }

        // zip stores submissions
        try {
            zipFileService.createZipFile(zipFilePath, submissionFilePaths, submissionsFolderPath);
        }
        finally {
            log.debug("Delete all temporary files");
            fileService.deleteFiles(submissionFilePaths);
        }

        return Optional.of(zipFilePath.toFile());
    }

    /**
     * Finds the latest submission for the given participation while optionally ignoring all submissions after a given date.
     *
     * @param participation            for which the latest submission should be returned.
     * @param enableFilterAfterDueDate true, if all submissions that have been submitted after the due date should not be included in the file.
     * @param lateSubmissionFilter     an optional date filter for submissions.
     * @return the latest submission of the given participation.
     */
    private Submission latestSubmission(final StudentParticipation participation, boolean enableFilterAfterDueDate, @Nullable ZonedDateTime lateSubmissionFilter) {
        Submission latestSubmission = null;

        for (Submission submission : participation.getSubmissions()) {
            if (submission.getSubmissionDate() == null) {
                // ignore unsubmitted submissions
                continue;
            }
            // filter late submissions
            boolean isSubmittedBeforeDueDate = ExerciseDateService.getDueDate(participation).map(dueDate -> submission.getSubmissionDate().isBefore(dueDate)).orElse(true);
            if ((enableFilterAfterDueDate && isSubmittedBeforeDueDate) || lateSubmissionFilter == null || submission.getSubmissionDate().isBefore(lateSubmissionFilter)) {
                if (latestSubmission == null || submission.getSubmissionDate().isAfter(latestSubmission.getSubmissionDate())) {
                    latestSubmission = submission;
                }
            }
        }

        return latestSubmission;
    }

    protected abstract void saveSubmissionToFile(Exercise exercise, Submission submission, File file) throws IOException;

    protected abstract String getFileEndingForSubmission(Submission submission);

}<|MERGE_RESOLUTION|>--- conflicted
+++ resolved
@@ -162,11 +162,7 @@
 
         // Create unique name for directory
         String zipGroupName = course.getShortName() + "-" + exercise.getTitle() + "-" + exercise.getId();
-<<<<<<< HEAD
-        String cleanZipGroupName = fileService.sanitizeFilename(zipGroupName);
-=======
-        String cleanZipGroupName = FileService.removeIllegalCharacters(zipGroupName);
->>>>>>> e2c9344b
+        String cleanZipGroupName = FileService.sanitizeFilename(zipGroupName);
         String zipFileName = cleanZipGroupName + "-" + ZonedDateTime.now().format(DateTimeFormatter.ofPattern("yyyyMMdd-Hmss")) + ".zip";
 
         // Create directory
@@ -210,13 +206,8 @@
         }).flatMap(Optional::stream).toList();
 
         // Add report entry
-<<<<<<< HEAD
         reportData.add(
-                new ArchivalReportEntry(exercise, fileService.sanitizeFilename(exercise.getTitle()), participations.size(), submissionFilePaths.size(), skippedEntries.intValue()));
-=======
-        reportData.add(new ArchivalReportEntry(exercise, FileService.removeIllegalCharacters(exercise.getTitle()), participations.size(), submissionFilePaths.size(),
-                skippedEntries.intValue()));
->>>>>>> e2c9344b
+                new ArchivalReportEntry(exercise, FileService.sanitizeFilename(exercise.getTitle()), participations.size(), submissionFilePaths.size(), skippedEntries.intValue()));
 
         if (submissionFilePaths.isEmpty()) {
             return Optional.empty();
