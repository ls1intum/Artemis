package de.tum.in.www1.artemis.service;

import java.util.HashMap;
import java.util.List;

import javax.validation.constraints.NotNull;

import org.slf4j.Logger;
import org.slf4j.LoggerFactory;
import org.springframework.stereotype.Service;

import de.tum.in.www1.artemis.domain.FileUploadExercise;
import de.tum.in.www1.artemis.repository.ExampleSubmissionRepository;
import de.tum.in.www1.artemis.repository.FileUploadExerciseRepository;
import de.tum.in.www1.artemis.repository.ResultRepository;
import de.tum.in.www1.artemis.repository.SubmissionRepository;
import de.tum.in.www1.artemis.service.metis.conversation.ChannelService;

@Service
public class FileUploadExerciseImportService extends ExerciseImportService {

    private final Logger log = LoggerFactory.getLogger(FileUploadExerciseImportService.class);

    private final FileUploadExerciseRepository fileUploadExerciseRepository;

    private final ChannelService channelService;

    public FileUploadExerciseImportService(ExampleSubmissionRepository exampleSubmissionRepository, SubmissionRepository submissionRepository, ResultRepository resultRepository,
            FileUploadExerciseRepository fileUploadExerciseRepository, ChannelService channelService) {
        super(exampleSubmissionRepository, submissionRepository, resultRepository);
        this.fileUploadExerciseRepository = fileUploadExerciseRepository;
        this.channelService = channelService;
    }

    /**
     * Imports a file upload exercise creating a new entity, copying all basic values and saving it in the database.
     * All basic include everything except Student-, Tutor participations, and student questions. <br>
     * This method calls {@link #copyFileUploadExerciseBasis(FileUploadExercise)} to set up the basis of the exercise
     *
     * @param templateExercise The template exercise which should get imported
     * @param importedExercise The new exercise already containing values which should not get copied, i.e. overwritten
     * @return The newly created exercise
     */
    @NotNull
    public FileUploadExercise importFileUploadExercise(final FileUploadExercise templateExercise, FileUploadExercise importedExercise) {
        log.debug("Creating a new Exercise based on exercise {}", templateExercise);
        FileUploadExercise newExercise = copyFileUploadExerciseBasis(importedExercise);

        FileUploadExercise newFileUploadExercise = fileUploadExerciseRepository.save(newExercise);
<<<<<<< HEAD
        if (newExercise.isCourseExercise()) {
            Channel createdChannel = channelService.createExerciseChannel(newFileUploadExercise, importedExercise.getChannelName());
            newFileUploadExercise.setChannelName(createdChannel.getName());
            channelService.registerUsersToChannelAsynchronously(true, true, true, List.of(), createdChannel.getCourse(), createdChannel);
        }
=======

        channelService.createExerciseChannel(newFileUploadExercise, importedExercise.getChannelName());
>>>>>>> a17c91dc
        return newFileUploadExercise;
    }

    /**
     * This helper method copies all attributes of the {@code importedExercise} into the new exercise.
     * Here we ignore all external entities as well as the start-, end-, and assessment due date.
     *
     * @param importedExercise The exercise from which to copy the basis
     * @return the cloned TextExercise basis
     */
    @NotNull
    private FileUploadExercise copyFileUploadExerciseBasis(FileUploadExercise importedExercise) {
        log.debug("Copying the exercise basis from {}", importedExercise);
        FileUploadExercise newExercise = new FileUploadExercise();
        super.copyExerciseBasis(newExercise, importedExercise, new HashMap<>());
        newExercise.setFilePattern(importedExercise.getFilePattern());
        newExercise.setExampleSolution(importedExercise.getExampleSolution());
        return newExercise;
    }

}<|MERGE_RESOLUTION|>--- conflicted
+++ resolved
@@ -1,7 +1,6 @@
 package de.tum.in.www1.artemis.service;
 
 import java.util.HashMap;
-import java.util.List;
 
 import javax.validation.constraints.NotNull;
 
@@ -47,16 +46,8 @@
         FileUploadExercise newExercise = copyFileUploadExerciseBasis(importedExercise);
 
         FileUploadExercise newFileUploadExercise = fileUploadExerciseRepository.save(newExercise);
-<<<<<<< HEAD
-        if (newExercise.isCourseExercise()) {
-            Channel createdChannel = channelService.createExerciseChannel(newFileUploadExercise, importedExercise.getChannelName());
-            newFileUploadExercise.setChannelName(createdChannel.getName());
-            channelService.registerUsersToChannelAsynchronously(true, true, true, List.of(), createdChannel.getCourse(), createdChannel);
-        }
-=======
 
         channelService.createExerciseChannel(newFileUploadExercise, importedExercise.getChannelName());
->>>>>>> a17c91dc
         return newFileUploadExercise;
     }
 
