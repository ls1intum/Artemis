package de.tum.in.www1.artemis.repository.metis;

import java.util.List;

import org.springframework.data.jpa.repository.JpaRepository;
import org.springframework.data.jpa.repository.Query;
import org.springframework.data.repository.query.Param;
import org.springframework.stereotype.Repository;

import de.tum.in.www1.artemis.domain.metis.CourseWideContext;
import de.tum.in.www1.artemis.domain.metis.Post;
import de.tum.in.www1.artemis.web.rest.errors.EntityNotFoundException;

/**
 * Spring Data repository for the Post entity.
 */
@SuppressWarnings("unused")
@Repository
public interface PostRepository extends JpaRepository<Post, Long> {

    List<Post> findPostsByAuthorLogin(String login);

    @Query("""
            SELECT DISTINCT post FROM Post post
            LEFT JOIN post.lecture lecture LEFT JOIN post.exercise exercise
            LEFT JOIN post.answers answer LEFT JOIN post.reactions reaction
            WHERE post.conversation IS NULL
                AND (lecture.course.id = :#{#courseId}
                OR exercise.course.id = :#{#courseId}
                OR post.course.id = :#{#courseId})
            AND (:#{#courseWideContext} IS NULL
                OR post.courseWideContext = :#{#courseWideContext})
            AND (:#{#own} = false
                OR post.author.id = :#{#userId})
            AND (:#{#reactedOrReplied} = false
                OR answer.author.id = :#{#userId}
                OR reaction.user.id = :#{#userId})
            AND (:#{#unresolved} = false
                OR NOT EXISTS (SELECT answerPost FROM post.answers answerPost
                    WHERE answerPost.resolvesPost = true
                    AND answerPost.post.id = post.id))
            """)
    List<Post> findPostsForCourse(@Param("courseId") Long courseId, @Param("courseWideContext") CourseWideContext courseWideContext, @Param("unresolved") boolean unresolved,
            @Param("own") boolean own, @Param("reactedOrReplied") boolean reactedOrReplied, @Param("userId") Long userId);

    @Query("""
            SELECT DISTINCT tag FROM Post post
            LEFT JOIN post.tags tag LEFT JOIN post.lecture lecture LEFT JOIN post.exercise exercise
            WHERE (lecture.course.id = :#{#courseId}
            OR exercise.course.id = :#{#courseId}
            OR post.course.id = :#{#courseId})
            """)
    List<String> findPostTagsForCourse(@Param("courseId") Long courseId);

    @Query("""
            SELECT DISTINCT post FROM Post post
            LEFT JOIN post.answers answer LEFT JOIN post.reactions reaction
<<<<<<< HEAD
            WHERE post.conversation IS NULL
            AND post.lecture.id = :#{#lectureId}
            AND (:#{#own} IS NULL
=======
            WHERE post.lecture.id = :#{#lectureId}
            AND (:#{#own} = false
>>>>>>> bef1b8df
                OR post.author.id = :#{#userId})
            AND (:#{#reactedOrReplied} = false
                OR answer.author.id = :#{#userId}
                OR reaction.user.id = :#{#userId})
            AND (:#{#unresolved} = false
                OR NOT EXISTS (SELECT answerPost FROM post.answers answerPost
                    WHERE answerPost.resolvesPost = true
                    AND answerPost.post.id = post.id))
                """)
    List<Post> findPostsByLectureId(@Param("lectureId") Long lectureId, @Param("unresolved") boolean unresolved, @Param("own") boolean own,
            @Param("reactedOrReplied") boolean reactedOrReplied, @Param("userId") Long userId);

    @Query("""
            SELECT DISTINCT post FROM Post post
            LEFT JOIN post.answers answer LEFT JOIN post.reactions reaction
<<<<<<< HEAD
            WHERE post.conversation IS NULL
            AND post.exercise.id = :#{#exerciseId}
            AND (:#{#own} IS NULL
=======
            WHERE post.exercise.id = :#{#exerciseId}
            AND (:#{#own} = false
>>>>>>> bef1b8df
                OR post.author.id = :#{#userId})
            AND (:#{#reactedOrReplied} = false
                OR answer.author.id = :#{#userId}
                OR reaction.user.id = :#{#userId})
            AND (:#{#unresolved} = false
                OR NOT EXISTS (SELECT answerPost FROM post.answers answerPost
                    WHERE answerPost.resolvesPost = true
                    AND answerPost.post.id = post.id))
            """)
    List<Post> findPostsByExerciseId(@Param("exerciseId") Long exerciseId, @Param("unresolved") boolean unresolved, @Param("own") boolean own,
            @Param("reactedOrReplied") boolean reactedOrReplied, @Param("userId") Long userId);

    @Query("""
             SELECT DISTINCT post FROM Post post
             LEFT JOIN post.conversation conversation
             WHERE conversation.id = :#{#conversationId}
            """)
    List<Post> findPostsByConversationId(@Param("conversationId") Long conversationId);

    default Post findByIdElseThrow(Long postId) throws EntityNotFoundException {
        return findById(postId).orElseThrow(() -> new EntityNotFoundException("Post", postId));
    }
}<|MERGE_RESOLUTION|>--- conflicted
+++ resolved
@@ -55,14 +55,9 @@
     @Query("""
             SELECT DISTINCT post FROM Post post
             LEFT JOIN post.answers answer LEFT JOIN post.reactions reaction
-<<<<<<< HEAD
             WHERE post.conversation IS NULL
             AND post.lecture.id = :#{#lectureId}
-            AND (:#{#own} IS NULL
-=======
-            WHERE post.lecture.id = :#{#lectureId}
             AND (:#{#own} = false
->>>>>>> bef1b8df
                 OR post.author.id = :#{#userId})
             AND (:#{#reactedOrReplied} = false
                 OR answer.author.id = :#{#userId}
@@ -78,14 +73,9 @@
     @Query("""
             SELECT DISTINCT post FROM Post post
             LEFT JOIN post.answers answer LEFT JOIN post.reactions reaction
-<<<<<<< HEAD
             WHERE post.conversation IS NULL
             AND post.exercise.id = :#{#exerciseId}
-            AND (:#{#own} IS NULL
-=======
-            WHERE post.exercise.id = :#{#exerciseId}
             AND (:#{#own} = false
->>>>>>> bef1b8df
                 OR post.author.id = :#{#userId})
             AND (:#{#reactedOrReplied} = false
                 OR answer.author.id = :#{#userId}
