package de.tum.in.www1.artemis.repository.metis;

import java.util.List;

import org.springframework.data.jpa.repository.JpaRepository;
import org.springframework.data.jpa.repository.Query;
import org.springframework.data.repository.query.Param;
import org.springframework.stereotype.Repository;

import de.tum.in.www1.artemis.domain.metis.CourseWideContext;
import de.tum.in.www1.artemis.domain.metis.Post;
import de.tum.in.www1.artemis.web.rest.errors.EntityNotFoundException;

/**
 * Spring Data repository for the Post entity.
 */
@SuppressWarnings("unused")
@Repository
public interface PostRepository extends JpaRepository<Post, Long> {

    List<Post> findPostsByAuthorLogin(String login);

    @Query("""
            SELECT DISTINCT post FROM Post post
            LEFT JOIN post.lecture lecture LEFT JOIN post.exercise exercise
            LEFT JOIN post.answers answer LEFT JOIN post.reactions reaction
            WHERE post.conversation IS NULL
                AND (lecture.course.id = :#{#courseId}
                OR exercise.course.id = :#{#courseId}
                OR post.course.id = :#{#courseId})
            AND (:#{#courseWideContext} IS NULL
                OR post.courseWideContext = :#{#courseWideContext})
            AND (:#{#own} = false
                OR post.author.id = :#{#userId})
            AND (:#{#reactedOrReplied} = false
                OR answer.author.id = :#{#userId}
                OR reaction.user.id = :#{#userId})
            AND (:#{#unresolved} = false
                OR NOT EXISTS (SELECT answerPost FROM post.answers answerPost
                    WHERE answerPost.resolvesPost = true
                    AND answerPost.post.id = post.id))
            """)
    List<Post> findPostsForCourse(@Param("courseId") Long courseId, @Param("courseWideContext") CourseWideContext courseWideContext, @Param("unresolved") boolean unresolved,
            @Param("own") boolean own, @Param("reactedOrReplied") boolean reactedOrReplied, @Param("userId") Long userId);

    @Query("""
            SELECT DISTINCT tag FROM Post post
            LEFT JOIN post.tags tag LEFT JOIN post.lecture lecture LEFT JOIN post.exercise exercise
            WHERE (lecture.course.id = :#{#courseId}
            OR exercise.course.id = :#{#courseId}
            OR post.course.id = :#{#courseId})
            """)
    List<String> findPostTagsForCourse(@Param("courseId") Long courseId);

    @Query("""
            SELECT DISTINCT post FROM Post post
            LEFT JOIN post.answers answer LEFT JOIN post.reactions reaction
            WHERE post.conversation IS NULL
            AND post.lecture.id = :#{#lectureId}
            AND (:#{#own} = false
                OR post.author.id = :#{#userId})
            AND (:#{#reactedOrReplied} = false
                OR answer.author.id = :#{#userId}
                OR reaction.user.id = :#{#userId})
            AND (:#{#unresolved} = false
                OR NOT EXISTS (SELECT answerPost FROM post.answers answerPost
                    WHERE answerPost.resolvesPost = true
                    AND answerPost.post.id = post.id))
                """)
    List<Post> findPostsByLectureId(@Param("lectureId") Long lectureId, @Param("unresolved") boolean unresolved, @Param("own") boolean own,
            @Param("reactedOrReplied") boolean reactedOrReplied, @Param("userId") Long userId);

    @Query("""
            SELECT DISTINCT post FROM Post post
            LEFT JOIN post.answers answer LEFT JOIN post.reactions reaction
            WHERE post.conversation IS NULL
            AND post.exercise.id = :#{#exerciseId}
            AND (:#{#own} = false
                OR post.author.id = :#{#userId})
            AND (:#{#reactedOrReplied} = false
                OR answer.author.id = :#{#userId}
                OR reaction.user.id = :#{#userId})
            AND (:#{#unresolved} = false
                OR NOT EXISTS (SELECT answerPost FROM post.answers answerPost
                    WHERE answerPost.resolvesPost = true
                    AND answerPost.post.id = post.id))
            """)
    List<Post> findPostsByExerciseId(@Param("exerciseId") Long exerciseId, @Param("unresolved") boolean unresolved, @Param("own") boolean own,
            @Param("reactedOrReplied") boolean reactedOrReplied, @Param("userId") Long userId);

    @Query("""
<<<<<<< HEAD
             SELECT DISTINCT post FROM Post post
             LEFT JOIN post.conversation conversation
             WHERE conversation.id = :#{#conversationId}
            """)
    List<Post> findPostsByConversationId(@Param("conversationId") Long conversationId);

    default Post findPostByIdElseThrow(Long postId) throws EntityNotFoundException {
        return findById(postId).filter(post -> post.getConversation() == null).orElseThrow(() -> new EntityNotFoundException("Post", postId));
    }

    default Post findMessagePostByIdElseThrow(Long postId) throws EntityNotFoundException {
        return findById(postId).filter(post -> post.getConversation() != null).orElseThrow(() -> new EntityNotFoundException("Post", postId));
=======
            SELECT DISTINCT post FROM Post post
            LEFT JOIN post.answers answer LEFT JOIN post.reactions reaction
            WHERE post.plagiarismCase.id = :#{#plagiarismCaseId}
            """)
    List<Post> findPostsByPlagiarismCaseId(@Param("plagiarismCaseId") Long plagiarismCaseId);

    default Post findByIdElseThrow(Long postId) throws EntityNotFoundException {
        return findById(postId).orElseThrow(() -> new EntityNotFoundException("Post", postId));
>>>>>>> a0347b69
    }
}<|MERGE_RESOLUTION|>--- conflicted
+++ resolved
@@ -1,15 +1,14 @@
 package de.tum.in.www1.artemis.repository.metis;
 
-import java.util.List;
-
+import de.tum.in.www1.artemis.domain.metis.CourseWideContext;
+import de.tum.in.www1.artemis.domain.metis.Post;
+import de.tum.in.www1.artemis.web.rest.errors.EntityNotFoundException;
 import org.springframework.data.jpa.repository.JpaRepository;
 import org.springframework.data.jpa.repository.Query;
 import org.springframework.data.repository.query.Param;
 import org.springframework.stereotype.Repository;
 
-import de.tum.in.www1.artemis.domain.metis.CourseWideContext;
-import de.tum.in.www1.artemis.domain.metis.Post;
-import de.tum.in.www1.artemis.web.rest.errors.EntityNotFoundException;
+import java.util.List;
 
 /**
  * Spring Data repository for the Post entity.
@@ -89,7 +88,13 @@
             @Param("reactedOrReplied") boolean reactedOrReplied, @Param("userId") Long userId);
 
     @Query("""
-<<<<<<< HEAD
+            SELECT DISTINCT post FROM Post post
+            LEFT JOIN post.answers answer LEFT JOIN post.reactions reaction
+            WHERE post.plagiarismCase.id = :#{#plagiarismCaseId}
+            """)
+    List<Post> findPostsByPlagiarismCaseId(@Param("plagiarismCaseId") Long plagiarismCaseId);
+
+    @Query("""
              SELECT DISTINCT post FROM Post post
              LEFT JOIN post.conversation conversation
              WHERE conversation.id = :#{#conversationId}
@@ -102,15 +107,5 @@
 
     default Post findMessagePostByIdElseThrow(Long postId) throws EntityNotFoundException {
         return findById(postId).filter(post -> post.getConversation() != null).orElseThrow(() -> new EntityNotFoundException("Post", postId));
-=======
-            SELECT DISTINCT post FROM Post post
-            LEFT JOIN post.answers answer LEFT JOIN post.reactions reaction
-            WHERE post.plagiarismCase.id = :#{#plagiarismCaseId}
-            """)
-    List<Post> findPostsByPlagiarismCaseId(@Param("plagiarismCaseId") Long plagiarismCaseId);
-
-    default Post findByIdElseThrow(Long postId) throws EntityNotFoundException {
-        return findById(postId).orElseThrow(() -> new EntityNotFoundException("Post", postId));
->>>>>>> a0347b69
     }
 }