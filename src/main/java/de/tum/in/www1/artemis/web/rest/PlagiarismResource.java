--- conflicted
+++ resolved
@@ -31,7 +31,20 @@
 @RequestMapping("api/")
 public class PlagiarismResource {
 
-<<<<<<< HEAD
+    private final CourseRepository courseRepository;
+
+    private final SingleUserNotificationService singleUserNotificationService;
+
+    private final AuthorizationCheckService authenticationCheckService;
+
+    private final UserRepository userRepository;
+
+    private final Logger log = LoggerFactory.getLogger(PlagiarismResource.class);
+
+    private final PlagiarismComparisonRepository plagiarismComparisonRepository;
+
+    private final PlagiarismService plagiarismService;
+
     /**
      * helper class for plagiarism statement update requests
      */
@@ -40,33 +53,6 @@
         public String statement;
     }
 
-=======
->>>>>>> e2c727c8
-    private final CourseRepository courseRepository;
-
-    private final SingleUserNotificationService singleUserNotificationService;
-
-    private final AuthorizationCheckService authenticationCheckService;
-
-    private final UserRepository userRepository;
-
-    private final Logger log = LoggerFactory.getLogger(PlagiarismResource.class);
-
-    private final PlagiarismComparisonRepository plagiarismComparisonRepository;
-
-    private final PlagiarismService plagiarismService;
-
-<<<<<<< HEAD
-=======
-    /**
-     * helper class for plagiarism statement update requests
-     */
-    public static class PlagiarismStatementDTO {
-
-        public String statement;
-    }
-
->>>>>>> e2c727c8
     public PlagiarismResource(PlagiarismComparisonRepository plagiarismComparisonRepository, CourseRepository courseRepository,
             SingleUserNotificationService singleUserNotificationService, AuthorizationCheckService authenticationCheckService, UserRepository userRepository,
             PlagiarismService plagiarismService) {
@@ -174,11 +160,7 @@
         User user = userRepository.getUser();
 
         // check if current user is part of the comparison or not
-<<<<<<< HEAD
-        if (!comparison.getSubmissionA().getStudentLogin().equals(user.getLogin()) || !comparison.getSubmissionA().getStudentLogin().equals(user.getLogin())) {
-=======
         if (!comparison.getSubmissionA().getStudentLogin().equals(user.getLogin()) || !comparison.getSubmissionB().getStudentLogin().equals(user.getLogin())) {
->>>>>>> e2c727c8
             throw new AccessForbiddenException("User tried updating plagiarism case they're not affected by.");
         }
 
