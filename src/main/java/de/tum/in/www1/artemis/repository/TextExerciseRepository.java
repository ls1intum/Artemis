--- conflicted
+++ resolved
@@ -33,13 +33,8 @@
             """)
     List<TextExercise> findByCourseIdWithCategories(@Param("courseId") Long courseId);
 
-<<<<<<< HEAD
-    @EntityGraph(attributePaths = { "teamAssignmentConfig", "learningGoals", "categories" }, type = LOAD)
-    Optional<TextExercise> findWithEagerTeamAssignmentConfigAndCategoriesAndLearningGoalsById(Long exerciseId);
-=======
     @EntityGraph(type = LOAD, attributePaths = { "teamAssignmentConfig", "categories", "competencies" })
     Optional<TextExercise> findWithEagerTeamAssignmentConfigAndCategoriesAndCompetenciesById(Long exerciseId);
->>>>>>> 7c42b9e5
 
     List<TextExercise> findByAssessmentTypeAndDueDateIsAfter(AssessmentType assessmentType, ZonedDateTime dueDate);
 
