--- conflicted
+++ resolved
@@ -23,14 +23,10 @@
 public interface TextExerciseRepository extends JpaRepository<TextExercise, Long> {
 
     @Query("SELECT e FROM TextExercise e WHERE e.course.id = :#{#courseId}")
-    List<TextExercise> findAllByCourseId(@Param("courseId") Long courseId);
+    List<TextExercise> findByCourseId(@Param("courseId") Long courseId);
 
-<<<<<<< HEAD
-    List<TextExercise> findAllByAssessmentTypeAndDueDateIsAfter(AssessmentType assessmentType, ZonedDateTime dueDate);
-=======
     @EntityGraph(type = LOAD, attributePaths = { "teamAssignmentConfig", "categories" })
     Optional<TextExercise> findWithEagerTeamAssignmentConfigAndCategoriesById(Long exerciseId);
 
     List<TextExercise> findByAssessmentTypeAndDueDateIsAfter(AssessmentType assessmentType, ZonedDateTime dueDate);
->>>>>>> c333ddfd
 }