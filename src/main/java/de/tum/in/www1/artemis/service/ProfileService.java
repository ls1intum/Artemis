--- conflicted
+++ resolved
@@ -55,26 +55,13 @@
         return isProfileActive("scheduling");
     }
 
-<<<<<<< HEAD
-=======
     // VC & CI profiles
-
-    /**
-     * Checks if the bamboo profile is active
-     *
-     * @return true if the bamboo profile is active, false otherwise
-     */
-    @Deprecated
-    public boolean isBambooActive() {
-        return isProfileActive("bamboo");
-    }
 
     /**
      * Checks if the gitlabci or jenkins profile is active
      *
      * @return true if the gitlabci or jenkins profile is active, false otherwise
      */
->>>>>>> 13fee2b2
     public boolean isGitlabCiOrJenkinsActive() {
         return isProfileActive("gitlabci") || isJenkinsActive();
     }
