package de.tum.in.www1.artemis.web.rest;

import java.util.List;

import org.slf4j.Logger;
import org.slf4j.LoggerFactory;
import org.springframework.http.ResponseEntity;
import org.springframework.util.StringUtils;

import de.tum.in.www1.artemis.domain.*;
import de.tum.in.www1.artemis.domain.enumeration.FeedbackType;
import de.tum.in.www1.artemis.domain.participation.Participation;
import de.tum.in.www1.artemis.domain.participation.StudentParticipation;
import de.tum.in.www1.artemis.repository.*;
import de.tum.in.www1.artemis.security.Role;
import de.tum.in.www1.artemis.service.AssessmentService;
import de.tum.in.www1.artemis.service.AuthorizationCheckService;
import de.tum.in.www1.artemis.service.exam.ExamService;
import de.tum.in.www1.artemis.web.rest.errors.AccessForbiddenException;
import de.tum.in.www1.artemis.web.rest.errors.BadRequestAlertException;
import de.tum.in.www1.artemis.web.rest.errors.EntityNotFoundException;

public abstract class AssessmentResource {

    private static final Logger log = LoggerFactory.getLogger(AssessmentResource.class);

    protected final AuthorizationCheckService authCheckService;

    protected final UserRepository userRepository;

    protected final ExerciseRepository exerciseRepository;

    protected final AssessmentService assessmentService;

    protected final ResultRepository resultRepository;

    protected final ExamService examService;

    protected final ExampleSubmissionRepository exampleSubmissionRepository;

    protected final SubmissionRepository submissionRepository;

    public AssessmentResource(AuthorizationCheckService authCheckService, UserRepository userRepository, ExerciseRepository exerciseRepository, AssessmentService assessmentService,
            ResultRepository resultRepository, ExamService examService, ExampleSubmissionRepository exampleSubmissionRepository, SubmissionRepository submissionRepository) {
        this.authCheckService = authCheckService;
        this.userRepository = userRepository;
        this.exerciseRepository = exerciseRepository;
        this.assessmentService = assessmentService;
        this.resultRepository = resultRepository;
        this.examService = examService;
        this.exampleSubmissionRepository = exampleSubmissionRepository;
        this.submissionRepository = submissionRepository;
    }

    abstract String getEntityName();

    /**
     * Get the result of the submission with the given id. Returns a 403 Forbidden response if the user is not allowed to retrieve the assessment. The user is not allowed
     * to retrieve the assessment if he is not a student of the corresponding course, the submission is not his submission, the result is not finished or the assessment due date of
     * the corresponding exercise is in the future (or not set).
     *
     * @param submissionId the id of the submission that should be sent to the client
     * @return the assessment of the given id
     */
    ResponseEntity<Result> getAssessmentBySubmissionId(Long submissionId) {
        log.debug("REST request to get assessment for submission with id {}", submissionId);
<<<<<<< HEAD
        Submission submission = submissionRepository.findOneWithEagerResultAndFeedbackAndAssessmentNote(submissionId);
=======
        Submission submission = submissionRepository.findOneWithEagerResultAndFeedbackAndTeamStudents(submissionId);
>>>>>>> 50a61fdb
        StudentParticipation participation = (StudentParticipation) submission.getParticipation();
        Exercise exercise = participation.getExercise();

        Result result = submission.getLatestResult();
        if (result == null) {
            throw new EntityNotFoundException("Result with submission", submissionId);
        }

        if (!authCheckService.isUserAllowedToGetResult(exercise, participation, result)) {
            throw new AccessForbiddenException();
        }

        // remove sensitive information for students
        if (!authCheckService.isAtLeastTeachingAssistantForExercise(exercise)) {
            exercise.filterSensitiveInformation();
            result.filterSensitiveInformation();
        }

        return ResponseEntity.ok(result);
    }

    /**
     * Save or submit manual assessment depending on the submit flag.
     *
     * @param submission     the submission containing the assessment
     * @param feedbackList   list of feedbacks
     * @param submit         if true the assessment is submitted, else only saved
     * @param resultId       resultId of the result we save the feedbackList to, null of no results exists yet
     * @param assessmentNote the assessment note of the result
     * @return result after saving/submitting modeling assessment
     */
    ResponseEntity<Result> saveAssessment(Submission submission, boolean submit, List<Feedback> feedbackList, Long resultId, String assessmentNote) {
        User user = userRepository.getUserWithGroupsAndAuthorities();
        StudentParticipation studentParticipation = (StudentParticipation) submission.getParticipation();
        long exerciseId = studentParticipation.getExercise().getId();
        Exercise exercise = exerciseRepository.findByIdElseThrow(exerciseId);
        checkAuthorization(exercise, user);

        final var isAtLeastInstructor = authCheckService.isAtLeastInstructorForExercise(exercise, user);
        if (!assessmentService.isAllowedToCreateOrOverrideResult(submission.getLatestResult(), exercise, studentParticipation, user, isAtLeastInstructor)) {
            log.debug("The user {} is not allowed to override the assessment for the submission {}", user.getLogin(), submission.getId());
            throw new AccessForbiddenException("The user is not allowed to override the assessment");
        }

        Result result = assessmentService.saveAndSubmitManualAssessment(exercise, submission, feedbackList, resultId, assessmentNote, submit);

        var participation = result.getParticipation();
        // remove information about the student for tutors to ensure double-blind assessment
        if (!isAtLeastInstructor) {
            participation.filterSensitiveInformation();
        }
        return ResponseEntity.ok(result);
    }

    /**
     * @param exampleSubmissionId id of the example submission
     * @param feedbacks           list of feedbacks
     * @return result after saving example assessment
     */
    protected Result saveExampleAssessment(long exampleSubmissionId, List<Feedback> feedbacks) {
        User user = userRepository.getUserWithGroupsAndAuthorities();
        final var exampleSubmission = exampleSubmissionRepository.findByIdWithEagerResultAndFeedbackElseThrow(exampleSubmissionId);
        Submission submission = exampleSubmission.getSubmission();
        Exercise exercise = exampleSubmission.getExercise();
        checkAuthorization(exercise, user);
        // as parameter resultId is not set, we use the latest Result, if no latest Result exists, we use null
        Result result;
        if (submission.getLatestResult() == null) {
            result = assessmentService.saveManualAssessment(submission, feedbacks, null, null);
        }
        else {
            result = assessmentService.saveManualAssessment(submission, feedbacks, submission.getLatestResult().getId(), null);
        }
        return resultRepository.submitResult(result, exercise);
    }

    /**
     * Retrieve the result for an example submission, only if the user is an instructor or if the example submission is not used for tutorial purposes.
     *
     * @param exerciseId   the id of the exercise
     * @param submissionId the id of the example submission
     * @return the result linked to the example submission
     */
    protected ResponseEntity<Result> getExampleAssessment(long exerciseId, long submissionId) {
        Exercise exercise = exerciseRepository.findByIdElseThrow(exerciseId);
        final var exampleSubmission = exampleSubmissionRepository.findBySubmissionIdWithResultsElseThrow(submissionId);

        var user = userRepository.getUserWithGroupsAndAuthorities();
        var isAtLeastEditor = authCheckService.isAtLeastEditorForExercise(exercise, user);
        var isAtLeastTutor = authCheckService.isAtLeastTeachingAssistantForExercise(exercise, user);
        // It is allowed to get the example assessment, if the user is at least an editor or
        // if the user is a tutor and the submission is not used for tutorial in the assessment dashboard
        // The reason is that example submissions with isTutorial = false should be shown immediately (with the assessment) to the tutor and
        // for example submission with isTutorial = true, the assessment should not be shown to the tutor. Instead, the tutor should try to assess it him/herself
        // Therefore we send a result with only the references included, which is needed to tell the tutor which elements he missed to assess
        Result result = assessmentService.getExampleAssessment(submissionId);

        if (result != null && !(isAtLeastEditor || (isAtLeastTutor && !exampleSubmission.isUsedForTutorial()))) {
            Result freshResult = new Result();
            freshResult.setId(result.getId());
            if (result.getFeedbacks() != null) {
                result.getFeedbacks().stream().filter(feedback -> !FeedbackType.MANUAL_UNREFERENCED.equals(feedback.getType()) && StringUtils.hasText(feedback.getReference()))
                        .forEach(feedback -> {
                            Feedback freshFeedback = new Feedback();
                            freshFeedback.setId(feedback.getId());
                            freshResult.addFeedback(freshFeedback.reference(feedback.getReference()).type(feedback.getType()));
                        });
            }
            result = freshResult;
        }

        return ResponseEntity.ok(result);
    }

    /**
     * checks that the given user has at least tutor rights for the given exercise
     *
     * @param exercise the exercise for which the authorization should be checked
     * @throws BadRequestAlertException if no course is associated to the given exercise
     */
    void checkAuthorization(Exercise exercise, User user) throws BadRequestAlertException {
        validateExercise(exercise);
        authCheckService.checkHasAtLeastRoleForExerciseElseThrow(Role.TEACHING_ASSISTANT, exercise, user);
    }

    void validateExercise(Exercise exercise) throws BadRequestAlertException {
        Course course = exercise.getCourseViaExerciseGroupOrCourseMember();
        if (course == null) {
            throw new BadRequestAlertException("The course belonging to this exercise or its exercise group and exam does not exist", getEntityName(), "courseNotFound");
        }
    }

    protected ResponseEntity<Void> cancelAssessment(long submissionId) { // TODO: Add correction round !
        log.debug("REST request to cancel assessment of submission: {}", submissionId);
        Submission submission = submissionRepository.findByIdWithResultsElseThrow(submissionId);
        if (submission.getLatestResult() == null) {
            // if there is no result everything is fine
            return ResponseEntity.ok().build();
        }
        User user = userRepository.getUserWithGroupsAndAuthorities();
        StudentParticipation studentParticipation = (StudentParticipation) submission.getParticipation();
        long exerciseId = studentParticipation.getExercise().getId();
        Exercise exercise = exerciseRepository.findByIdElseThrow(exerciseId);
        checkAuthorization(exercise, user);
        boolean isAtLeastInstructor = authCheckService.isAtLeastInstructorForExercise(exercise, user);
        if (!(isAtLeastInstructor || userRepository.getUser().getId().equals(submission.getLatestResult().getAssessor().getId()))) {
            // tutors cannot cancel the assessment of other tutors (only instructors can)
            throw new AccessForbiddenException();
        }
        assessmentService.cancelAssessmentOfSubmission(submission);
        return ResponseEntity.ok().build();
    }

    protected ResponseEntity<Void> deleteAssessment(Long participationId, Long submissionId, Long resultId) {
        log.info("REST request by user: {} to delete result {}", userRepository.getUser().getLogin(), resultId);
        // check authentication
        Submission submission = submissionRepository.findByIdWithResultsElseThrow(submissionId);
        Result result = resultRepository.findByIdWithEagerFeedbacksElseThrow(resultId);
        Participation participation = submission.getParticipation();
        if (!participation.getId().equals(participationId)) {
            throw new BadRequestAlertException("participationId in path does not match the id of the participation to submission " + submissionId + "!", "Participation", "400");
        }
        Exercise exercise = exerciseRepository.findByIdElseThrow(participation.getExercise().getId());
        authCheckService.checkHasAtLeastRoleForExerciseElseThrow(Role.INSTRUCTOR, exercise, null);

        if (!submission.getResults().contains(result)) {
            throw new BadRequestAlertException("The specified result does not belong to the submission.", "Result", "invalidResultId");
        }
        // delete assessment
        assessmentService.deleteAssessment(submission, result);

        return ResponseEntity.ok().build();
    }
}<|MERGE_RESOLUTION|>--- conflicted
+++ resolved
@@ -64,11 +64,7 @@
      */
     ResponseEntity<Result> getAssessmentBySubmissionId(Long submissionId) {
         log.debug("REST request to get assessment for submission with id {}", submissionId);
-<<<<<<< HEAD
-        Submission submission = submissionRepository.findOneWithEagerResultAndFeedbackAndAssessmentNote(submissionId);
-=======
-        Submission submission = submissionRepository.findOneWithEagerResultAndFeedbackAndTeamStudents(submissionId);
->>>>>>> 50a61fdb
+        Submission submission = submissionRepository.findOneWithEagerResultAndFeedbackAndAssessmentNoteAndTeamStudents(submissionId);
         StudentParticipation participation = (StudentParticipation) submission.getParticipation();
         Exercise exercise = participation.getExercise();
 
