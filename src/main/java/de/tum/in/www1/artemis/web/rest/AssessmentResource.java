--- conflicted
+++ resolved
@@ -58,18 +58,8 @@
     }
 
     void validateExercise(Exercise exercise) throws BadRequestAlertException {
-<<<<<<< HEAD
-        Course course = exercise.getCourse();
-        try {
-            if (course == null && exercise.getExerciseGroup().getExam().getCourse() == null) {
-                throw new BadRequestAlertException("The course belonging to this exercise does not exist", getEntityName(), "courseNotFound");
-            }
-        }
-        catch (NullPointerException nullPointerException) {
-=======
         Course course = exercise.getCourseViaExerciseGroupOrCourseMember();
         if (course == null) {
->>>>>>> 8275fdba
             throw new BadRequestAlertException("The course belonging to this exercise or its exercise group and exam does not exist", getEntityName(), "courseNotFound");
         }
     }
