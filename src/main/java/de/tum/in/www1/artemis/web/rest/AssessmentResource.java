package de.tum.in.www1.artemis.web.rest;

import java.util.List;

import org.slf4j.Logger;
import org.slf4j.LoggerFactory;
import org.springframework.http.ResponseEntity;
import org.springframework.util.StringUtils;

import de.tum.in.www1.artemis.domain.*;
import de.tum.in.www1.artemis.domain.enumeration.FeedbackType;
import de.tum.in.www1.artemis.domain.participation.Participation;
import de.tum.in.www1.artemis.domain.participation.StudentParticipation;
import de.tum.in.www1.artemis.repository.*;
import de.tum.in.www1.artemis.security.Role;
import de.tum.in.www1.artemis.service.AssessmentService;
import de.tum.in.www1.artemis.service.AuthorizationCheckService;
import de.tum.in.www1.artemis.service.exam.ExamService;
import de.tum.in.www1.artemis.web.rest.errors.AccessForbiddenException;
import de.tum.in.www1.artemis.web.rest.errors.BadRequestAlertException;
import de.tum.in.www1.artemis.web.rest.errors.EntityNotFoundException;

public abstract class AssessmentResource {

    private static final Logger log = LoggerFactory.getLogger(AssessmentResource.class);

    protected final AuthorizationCheckService authCheckService;

    protected final UserRepository userRepository;

    protected final ExerciseRepository exerciseRepository;

    protected final AssessmentService assessmentService;

    protected final ResultRepository resultRepository;

    protected final ExamService examService;

    protected final ExampleSubmissionRepository exampleSubmissionRepository;

    protected final SubmissionRepository submissionRepository;

    public AssessmentResource(AuthorizationCheckService authCheckService, UserRepository userRepository, ExerciseRepository exerciseRepository, AssessmentService assessmentService,
            ResultRepository resultRepository, ExamService examService, ExampleSubmissionRepository exampleSubmissionRepository, SubmissionRepository submissionRepository) {
        this.authCheckService = authCheckService;
        this.userRepository = userRepository;
        this.exerciseRepository = exerciseRepository;
        this.assessmentService = assessmentService;
        this.resultRepository = resultRepository;
        this.examService = examService;
        this.exampleSubmissionRepository = exampleSubmissionRepository;
        this.submissionRepository = submissionRepository;
    }

    abstract String getEntityName();

    /**
     * Get the result of the submission with the given id. Returns a 403 Forbidden response if the user is not allowed to retrieve the assessment. The user is not allowed
     * to retrieve the assessment if he is not a student of the corresponding course, the submission is not his submission, the result is not finished or the assessment due date of
     * the corresponding exercise is in the future (or not set).
     *
     * @param submissionId the id of the submission that should be sent to the client
     * @return the assessment of the given id
     */
    ResponseEntity<Result> getAssessmentBySubmissionId(Long submissionId) {
        log.debug("REST request to get assessment for submission with id {}", submissionId);
        Submission submission = submissionRepository.findOneWithEagerResultAndFeedback(submissionId);
        StudentParticipation participation = (StudentParticipation) submission.getParticipation();
        Exercise exercise = participation.getExercise();

        Result result = submission.getLatestResult();
        if (result == null) {
            throw new EntityNotFoundException("Result with submission", submissionId);
        }

        if (!authCheckService.isUserAllowedToGetResult(exercise, participation, result)) {
            throw new AccessForbiddenException();
        }

        // remove sensitive information for students
        if (!authCheckService.isAtLeastTeachingAssistantForExercise(exercise)) {
            exercise.filterSensitiveInformation();
            result.filterSensitiveInformation();
        }

        return ResponseEntity.ok(result);
    }

    /**
     * Save or submit manual assessment depending on the submit flag.
     *
     * @param submission   the submission containing the assessment
     * @param feedbackList list of feedbacks
     * @param submit       if true the assessment is submitted, else only saved
     * @param resultId     resultId of the result we save the feedbackList to, null of no results exists yet
     * @return result after saving/submitting modeling assessment
     */
    ResponseEntity<Result> saveAssessment(Submission submission, boolean submit, List<Feedback> feedbackList, Long resultId, String assessmentNote) {
        User user = userRepository.getUserWithGroupsAndAuthorities();
        StudentParticipation studentParticipation = (StudentParticipation) submission.getParticipation();
        long exerciseId = studentParticipation.getExercise().getId();
        Exercise exercise = exerciseRepository.findByIdElseThrow(exerciseId);
        checkAuthorization(exercise, user);

        final var isAtLeastInstructor = authCheckService.isAtLeastInstructorForExercise(exercise, user);
        if (!assessmentService.isAllowedToCreateOrOverrideResult(submission.getLatestResult(), exercise, studentParticipation, user, isAtLeastInstructor)) {
            log.debug("The user {} is not allowed to override the assessment for the submission {}", user.getLogin(), submission.getId());
            throw new AccessForbiddenException("The user is not allowed to override the assessment");
        }

<<<<<<< HEAD
        Result result = assessmentService.saveManualAssessment(submission, feedbackList, resultId, assessmentNote);
        if (submit) {
            result = assessmentService.submitManualAssessment(result.getId(), exercise);
            Optional<User> optionalStudent = ((StudentParticipation) submission.getParticipation()).getStudent();
            if (optionalStudent.isPresent()) {
                singleUserNotificationService.checkNotificationForAssessmentExerciseSubmission(exercise, optionalStudent.get(), result);
            }
        }
=======
        Result result = assessmentService.saveAndSubmitManualAssessment(exercise, submission, feedbackList, resultId, submit);

>>>>>>> 5f2ae309
        var participation = result.getParticipation();
        // remove information about the student for tutors to ensure double-blind assessment
        if (!isAtLeastInstructor) {
            participation.filterSensitiveInformation();
        }
        return ResponseEntity.ok(result);
    }

    /**
     * @param exampleSubmissionId id of the example submission
     * @param feedbacks           list of feedbacks
     * @return result after saving example assessment
     */
    protected Result saveExampleAssessment(long exampleSubmissionId, List<Feedback> feedbacks) {
        User user = userRepository.getUserWithGroupsAndAuthorities();
        final var exampleSubmission = exampleSubmissionRepository.findByIdWithEagerResultAndFeedbackElseThrow(exampleSubmissionId);
        Submission submission = exampleSubmission.getSubmission();
        Exercise exercise = exampleSubmission.getExercise();
        checkAuthorization(exercise, user);
        // as parameter resultId is not set, we use the latest Result, if no latest Result exists, we use null
        Result result;
        if (submission.getLatestResult() == null) {
            result = assessmentService.saveManualAssessment(submission, feedbacks, null, "Example Tutor Note");
        }
        else {
            result = assessmentService.saveManualAssessment(submission, feedbacks, submission.getLatestResult().getId(), "Example Tutor Note");
        }
        return resultRepository.submitResult(result, exercise);
    }

    /**
     * Retrieve the result for an example submission, only if the user is an instructor or if the example submission is not used for tutorial purposes.
     *
     * @param exerciseId   the id of the exercise
     * @param submissionId the id of the example submission
     * @return the result linked to the example submission
     */
    protected ResponseEntity<Result> getExampleAssessment(long exerciseId, long submissionId) {
        Exercise exercise = exerciseRepository.findByIdElseThrow(exerciseId);
        final var exampleSubmission = exampleSubmissionRepository.findBySubmissionIdWithResultsElseThrow(submissionId);

        var user = userRepository.getUserWithGroupsAndAuthorities();
        var isAtLeastEditor = authCheckService.isAtLeastEditorForExercise(exercise, user);
        var isAtLeastTutor = authCheckService.isAtLeastTeachingAssistantForExercise(exercise, user);
        // It is allowed to get the example assessment, if the user is at least an editor or
        // if the user is a tutor and the submission is not used for tutorial in the assessment dashboard
        // The reason is that example submissions with isTutorial = false should be shown immediately (with the assessment) to the tutor and
        // for example submission with isTutorial = true, the assessment should not be shown to the tutor. Instead, the tutor should try to assess it him/herself
        // Therefore we send a result with only the references included, which is needed to tell the tutor which elements he missed to assess
        Result result = assessmentService.getExampleAssessment(submissionId);

        if (result != null && !(isAtLeastEditor || (isAtLeastTutor && !exampleSubmission.isUsedForTutorial()))) {
            Result freshResult = new Result();
            freshResult.setId(result.getId());
            if (result.getFeedbacks() != null) {
                result.getFeedbacks().stream().filter(feedback -> !FeedbackType.MANUAL_UNREFERENCED.equals(feedback.getType()) && StringUtils.hasText(feedback.getReference()))
                        .forEach(feedback -> {
                            Feedback freshFeedback = new Feedback();
                            freshFeedback.setId(feedback.getId());
                            freshResult.addFeedback(freshFeedback.reference(feedback.getReference()).type(feedback.getType()));
                        });
            }
            result = freshResult;
        }

        return ResponseEntity.ok(result);
    }

    /**
     * checks that the given user has at least tutor rights for the given exercise
     *
     * @param exercise the exercise for which the authorization should be checked
     * @throws BadRequestAlertException if no course is associated to the given exercise
     */
    void checkAuthorization(Exercise exercise, User user) throws BadRequestAlertException {
        validateExercise(exercise);
        authCheckService.checkHasAtLeastRoleForExerciseElseThrow(Role.TEACHING_ASSISTANT, exercise, user);
    }

    void validateExercise(Exercise exercise) throws BadRequestAlertException {
        Course course = exercise.getCourseViaExerciseGroupOrCourseMember();
        if (course == null) {
            throw new BadRequestAlertException("The course belonging to this exercise or its exercise group and exam does not exist", getEntityName(), "courseNotFound");
        }
    }

    protected ResponseEntity<Void> cancelAssessment(long submissionId) { // TODO: Add correction round !
        log.debug("REST request to cancel assessment of submission: {}", submissionId);
        Submission submission = submissionRepository.findByIdWithResultsElseThrow(submissionId);
        if (submission.getLatestResult() == null) {
            // if there is no result everything is fine
            return ResponseEntity.ok().build();
        }
        User user = userRepository.getUserWithGroupsAndAuthorities();
        StudentParticipation studentParticipation = (StudentParticipation) submission.getParticipation();
        long exerciseId = studentParticipation.getExercise().getId();
        Exercise exercise = exerciseRepository.findByIdElseThrow(exerciseId);
        checkAuthorization(exercise, user);
        boolean isAtLeastInstructor = authCheckService.isAtLeastInstructorForExercise(exercise, user);
        if (!(isAtLeastInstructor || userRepository.getUser().getId().equals(submission.getLatestResult().getAssessor().getId()))) {
            // tutors cannot cancel the assessment of other tutors (only instructors can)
            throw new AccessForbiddenException();
        }
        assessmentService.cancelAssessmentOfSubmission(submission);
        return ResponseEntity.ok().build();
    }

    protected ResponseEntity<Void> deleteAssessment(Long participationId, Long submissionId, Long resultId) {
        log.info("REST request by user: {} to delete result {}", userRepository.getUser().getLogin(), resultId);
        // check authentication
        Submission submission = submissionRepository.findByIdWithResultsElseThrow(submissionId);
        Result result = resultRepository.findByIdWithEagerFeedbacksElseThrow(resultId);
        Participation participation = submission.getParticipation();
        if (!participation.getId().equals(participationId)) {
            throw new BadRequestAlertException("participationId in path does not match the id of the participation to submission " + submissionId + "!", "Participation", "400");
        }
        Exercise exercise = exerciseRepository.findByIdElseThrow(participation.getExercise().getId());
        authCheckService.checkHasAtLeastRoleForExerciseElseThrow(Role.INSTRUCTOR, exercise, null);

        if (!submission.getResults().contains(result)) {
            throw new BadRequestAlertException("The specified result does not belong to the submission.", "Result", "invalidResultId");
        }
        // delete assessment
        assessmentService.deleteAssessment(submission, result);

        return ResponseEntity.ok().build();
    }
}<|MERGE_RESOLUTION|>--- conflicted
+++ resolved
@@ -108,19 +108,8 @@
             throw new AccessForbiddenException("The user is not allowed to override the assessment");
         }
 
-<<<<<<< HEAD
-        Result result = assessmentService.saveManualAssessment(submission, feedbackList, resultId, assessmentNote);
-        if (submit) {
-            result = assessmentService.submitManualAssessment(result.getId(), exercise);
-            Optional<User> optionalStudent = ((StudentParticipation) submission.getParticipation()).getStudent();
-            if (optionalStudent.isPresent()) {
-                singleUserNotificationService.checkNotificationForAssessmentExerciseSubmission(exercise, optionalStudent.get(), result);
-            }
-        }
-=======
         Result result = assessmentService.saveAndSubmitManualAssessment(exercise, submission, feedbackList, resultId, submit);
 
->>>>>>> 5f2ae309
         var participation = result.getParticipation();
         // remove information about the student for tutors to ensure double-blind assessment
         if (!isAtLeastInstructor) {
