package de.tum.in.www1.artemis.repository;

import static de.tum.in.www1.artemis.repository.specs.UserSpecs.*;
import static org.springframework.data.jpa.repository.EntityGraph.EntityGraphType.LOAD;

import java.time.ZonedDateTime;
import java.util.*;
import java.util.stream.Collectors;

import jakarta.validation.constraints.NotNull;

import org.springframework.data.domain.Page;
import org.springframework.data.domain.PageRequest;
import org.springframework.data.domain.Pageable;
import org.springframework.data.domain.Sort;
import org.springframework.data.jpa.domain.Specification;
import org.springframework.data.jpa.repository.*;
import org.springframework.data.repository.query.Param;
import org.springframework.stereotype.Repository;
import org.springframework.transaction.annotation.Transactional;
import org.springframework.util.StringUtils;

import de.tum.in.www1.artemis.domain.*;
import de.tum.in.www1.artemis.domain.enumeration.SortingOrder;
import de.tum.in.www1.artemis.security.Role;
import de.tum.in.www1.artemis.security.SecurityUtils;
import de.tum.in.www1.artemis.service.dto.UserDTO;
import de.tum.in.www1.artemis.web.rest.dto.UserPageableSearchDTO;
import de.tum.in.www1.artemis.web.rest.errors.EntityNotFoundException;

/**
 * Spring Data JPA repository for the User entity.<br>
 * <br>
 * <p>
 * <b>Note</b>: Please keep in mind that the User entities are soft-deleted when adding new queries to this repository.
 * If you don't need deleted user entities, add `WHERE user.isDeleted IS FALSE` to your query.
 * </p>
 */
@Repository
public interface UserRepository extends JpaRepository<User, Long>, JpaSpecificationExecutor<User> {

    String USERS_CACHE = "users";

    String FILTER_INTERNAL = "INTERNAL";

    String FILTER_EXTERNAL = "EXTERNAL";

    String FILTER_ACTIVATED = "ACTIVATED";

    String FILTER_DEACTIVATED = "DEACTIVATED";

    String FILTER_WITH_REG_NO = "WITH_REG_NO";

    String FILTER_WITHOUT_REG_NO = "WITHOUT_REG_NO";

    @EntityGraph(type = LOAD, attributePaths = { "groups" })
    Optional<User> findOneWithGroupsByActivationKey(String activationKey);

    Optional<User> findOneByResetKey(String resetKey);

    Optional<User> findOneByEmailIgnoreCase(String email);

    @EntityGraph(type = LOAD, attributePaths = { "groups" })
    Optional<User> findOneWithGroupsByEmailIgnoreCase(String email);

    Optional<User> findOneByLogin(String login);

    @EntityGraph(type = LOAD, attributePaths = { "groups", "authorities" })
    Optional<User> findOneWithGroupsAndAuthoritiesByRegistrationNumber(String registrationNumber);

    @EntityGraph(type = LOAD, attributePaths = { "groups" })
    Optional<User> findOneWithGroupsByLogin(String login);

    @EntityGraph(type = LOAD, attributePaths = { "groups", "authorities" })
    Optional<User> findOneWithGroupsAndAuthoritiesByLogin(String login);

    @EntityGraph(type = LOAD, attributePaths = { "authorities" })
    Optional<User> findOneWithAuthoritiesByLogin(String login);

    @EntityGraph(type = LOAD, attributePaths = { "groups", "authorities" })
    Optional<User> findOneWithGroupsAndAuthoritiesByEmail(String email);

    @EntityGraph(type = LOAD, attributePaths = { "groups", "authorities" })
    Optional<User> findOneWithGroupsAndAuthoritiesByLoginAndIsInternal(String login, boolean isInternal);

    @EntityGraph(type = LOAD, attributePaths = { "groups", "authorities" })
    Optional<User> findOneWithGroupsAndAuthoritiesById(Long id);

    @EntityGraph(type = LOAD, attributePaths = { "groups", "authorities" })
    Set<User> findAllWithGroupsAndAuthoritiesByIdIn(Set<Long> ids);

    @EntityGraph(type = LOAD, attributePaths = { "groups", "authorities", "organizations" })
    Optional<User> findOneWithGroupsAndAuthoritiesAndOrganizationsById(Long id);

    @EntityGraph(type = LOAD, attributePaths = { "groups", "authorities", "organizations" })
    Optional<User> findOneWithGroupsAndAuthoritiesAndOrganizationsByLogin(String userLogin);

    @EntityGraph(type = LOAD, attributePaths = { "groups", "authorities", "guidedTourSettings" })
    Optional<User> findOneWithGroupsAuthoritiesAndGuidedTourSettingsByLogin(String login);

    @EntityGraph(type = LOAD, attributePaths = { "learningPaths" })
    Optional<User> findOneWithLearningPathsByLogin(String login);

    @EntityGraph(type = LOAD, attributePaths = { "learningPaths" })
    Optional<User> findWithLearningPathsById(long userId);

    Long countByIsDeletedIsFalseAndGroupsContains(String groupName);

    @Query("""
            SELECT DISTINCT user
            FROM User user
            WHERE user.isDeleted IS FALSE
                AND (
                    LOWER(user.email) = LOWER(:searchInput)
                    OR LOWER(user.login) = LOWER(:searchInput)
                )
            """)
    List<User> findAllByEmailOrUsernameIgnoreCase(@Param("searchInput") String searchInput);

<<<<<<< HEAD
    @Query("""
            SELECT user
            FROM User user
                LEFT JOIN FETCH user.groups
                LEFT JOIN FETCH user.authorities
            WHERE user.isDeleted = FALSE
                AND :groupName MEMBER OF user.groups
            """)
    Set<User> findAllInGroupWithAuthorities(@Param("groupName") String groupName);
=======
    @EntityGraph(type = LOAD, attributePaths = { "groups", "authorities" })
    Set<User> findAllWithGroupsAndAuthoritiesByIsDeletedIsFalseAndGroupsContains(String groupName);
>>>>>>> e0432a22

    Set<User> findAllByIsDeletedIsFalseAndGroupsContains(String groupName);

    @Query("""
            SELECT new de.tum.in.www1.artemis.domain.ConversationNotificationRecipientSummary (
                user.id,
                user.login,
                user.firstName,
                user.lastName,
                user.langKey,
                user.email,
                CASE WHEN cp.isMuted = true THEN true ELSE false END,
                CASE WHEN cp.isHidden IS TRUE THEN TRUE ELSE FALSE END,
                CASE WHEN ug.group = :teachingAssistantGroupName
                    OR ug.group = :editorGroupName
                    OR ug.group = :instructorGroupName
                THEN TRUE ELSE FALSE END
            )
            FROM User user
                JOIN UserGroup ug ON ug.userId = user.id
                LEFT JOIN ConversationParticipant cp ON cp.user = user AND cp.conversation.id = :conversationId
            WHERE user.isDeleted IS FALSE
                AND (
                    ug.group = :studentGroupName
                    OR ug.group = :teachingAssistantGroupName
                    OR ug.group = :editorGroupName
                    OR ug.group = :instructorGroupName
                )
            """)
    Set<ConversationNotificationRecipientSummary> findAllNotificationRecipientsInCourseForConversation(@Param("conversationId") long conversationId,
            @Param("studentGroupName") String studentGroupName, @Param("teachingAssistantGroupName") String teachingAssistantGroupName,
            @Param("editorGroupName") String editorGroupName, @Param("instructorGroupName") String instructorGroupName);

    /**
     * Searches for users in a group by their login or full name.
     *
     * @param groupName   Name of group in which to search for users
     * @param loginOrName Either a login (e.g. ga12abc) or name (e.g. Max Mustermann) by which to search
     * @return list of found users that match the search criteria
     */
    @Query("""
<<<<<<< HEAD
            SELECT user FROM User user
                LEFT JOIN FETCH user.groups
            WHERE user.isDeleted = false AND (:#{#groupName} MEMBER OF user.groups
            AND (user.login LIKE :#{#loginOrName}%
            OR concat(user.firstName, ' ', user.lastName) LIKE %:#{#loginOrName}%))
=======
            SELECT DISTINCT user
            FROM User user
                LEFT JOIN FETCH user.groups
            WHERE user.isDeleted IS FALSE
                AND :groupName MEMBER OF user.groups
                AND (
                    user.login LIKE :#{#loginOrName}%
                    OR CONCAT_WS(' ', user.firstName, user.lastName) LIKE %:#{#loginOrName}%
                )
>>>>>>> e0432a22
            """)
    List<User> searchByLoginOrNameInGroup(@Param("groupName") String groupName, @Param("loginOrName") String loginOrName);

    /**
     * Searches for users in groups by their full name.
     *
     * @param groupNames List of names of groups in which to search for users
     * @param nameOfUser Name (e.g. Max Mustermann) by which to search
     * @return list of found users that match the search criteria
     */
    @Query("""
<<<<<<< HEAD
             SELECT user FROM User user
             LEFT JOIN user.groups userGroup
             WHERE user.isDeleted = false AND (
                userGroup IN :#{#groupNames}
                AND concat(user.firstName, ' ', user.lastName) LIKE %:#{#nameOfUser}%
             )
             ORDER BY concat(user.firstName, ' ', user.lastName)
=======
            SELECT user
            FROM User user
                LEFT JOIN user.groups userGroup
            WHERE user.isDeleted IS FALSE
                AND (
                    userGroup IN :groupNames
                    AND CONCAT_WS(' ', user.firstName, user.lastName) LIKE %:nameOfUser%
                 )
            ORDER BY CONCAT_WS(' ', user.firstName, user.lastName)
>>>>>>> e0432a22
            """)
    List<User> searchByNameInGroups(@Param("groupNames") Set<String> groupNames, @Param("nameOfUser") String nameOfUser);

    /**
     * Search for all users by login or name in a group
     *
     * @param pageable    Pageable configuring paginated access (e.g. to limit the number of records returned)
     * @param loginOrName Search query that will be searched for in login and name field
     * @param groupName   Name of group in which to search for users
     * @return all users matching search criteria in the group converted to DTOs
     */
<<<<<<< HEAD
    @Query("""
            SELECT user
            FROM User user
                LEFT JOIN FETCH user.groups
            WHERE user.isDeleted = FALSE
                AND :groupName MEMBER OF user.groups
                AND (
                    user.login LIKE :#{#loginOrName}%
                    OR CONCAT(user.firstName, ' ', user.lastName) LIKE %:#{#loginOrName}%
=======
    @Query(value = """
            SELECT user
            FROM User user
                LEFT JOIN FETCH user.groups
            WHERE user.isDeleted IS FALSE
                AND :groupName MEMBER OF user.groups
                AND (
                    user.login LIKE :#{#loginOrName}%
                    OR CONCAT_WS(' ', user.firstName, user.lastName) LIKE %:#{#loginOrName}%
                )
            """, countQuery = """
            SELECT COUNT(user)
            FROM User user
            WHERE user.isDeleted IS FALSE
                AND :groupName MEMBER OF user.groups
                AND (
                    user.login LIKE :#{#loginOrName}%
                    OR CONCAT_WS(' ', user.firstName, user.lastName) LIKE %:#{#loginOrName}%
>>>>>>> e0432a22
                )
            """)
    Page<User> searchAllByLoginOrNameInGroup(Pageable pageable, @Param("loginOrName") String loginOrName, @Param("groupName") String groupName);

<<<<<<< HEAD
    @Query("""
             SELECT user
             FROM User user
             LEFT JOIN FETCH user.groups userGroup
             WHERE user.isDeleted = false AND (
                userGroup IN :#{#groupNames}
                AND (user.login LIKE :#{#loginOrName}% OR concat(user.firstName, ' ', user.lastName) LIKE %:#{#loginOrName}%)
                AND user.id <> :#{#idOfUser}
             )
             ORDER BY concat(user.firstName, ' ', user.lastName)
=======
    @Query(value = """
            SELECT user
            FROM User user
                LEFT JOIN FETCH user.groups userGroup
            WHERE user.isDeleted IS FALSE
                AND userGroup IN :groupNames
                AND (
                    user.login LIKE :#{#loginOrName}%
                    OR CONCAT_WS(' ', user.firstName, user.lastName) LIKE %:#{#loginOrName}%
                ) AND user.id <> :idOfUser
            ORDER BY CONCAT_WS(' ', user.firstName, user.lastName)
            """, countQuery = """
            SELECT COUNT(user)
            FROM User user
                LEFT JOIN user.groups userGroup
            WHERE user.isDeleted IS FALSE
                AND userGroup IN :groupNames
                AND (
                    user.login LIKE :#{#loginOrName}%
                    OR CONCAT_WS(' ', user.firstName, user.lastName) LIKE %:#{#loginOrName}%
                ) AND user.id <> :idOfUser
            ORDER BY CONCAT_WS(' ', user.firstName, user.lastName)
>>>>>>> e0432a22
            """)
    Page<User> searchAllByLoginOrNameInGroupsNotUserId(Pageable pageable, @Param("loginOrName") String loginOrName, @Param("groupNames") Set<String> groupNames,
            @Param("idOfUser") long idOfUser);

    /**
     * Search for all users by login or name within the provided groups
     *
     * @param pageable    Pageable configuring paginated access (e.g. to limit the number of records returned)
     * @param loginOrName Search query that will be searched for in login and name field
     * @param groupNames  Names of groups in which to search for users
     * @return All users matching search criteria
     */
    @Query("""
<<<<<<< HEAD
             SELECT user
             FROM User user
             LEFT JOIN FETCH user.groups userGroup
             WHERE user.isDeleted = false AND (
                userGroup IN :#{#groupNames}
                AND (user.login LIKE :#{#loginOrName}% OR concat(user.firstName, ' ', user.lastName) LIKE %:#{#loginOrName}%)
             )
            """)
    Page<User> searchAllByLoginOrNameInGroups(Pageable pageable, @Param("loginOrName") String loginOrName, @Param("groupNames") Set<String> groupNames);

    @Query("""
            SELECT DISTINCT user
            FROM User user
                JOIN ConversationParticipant conversationParticipant ON conversationParticipant.user.id = user.id
                JOIN Conversation conversation ON conversation.id = conversationParticipant.conversation.id
                LEFT JOIN FETCH user.groups
            WHERE user.isDeleted = FALSE AND (
                conversation.id = :conversationId
                AND (
                    :loginOrName = ''
                    OR user.login LIKE :#{#loginOrName}%
                    OR CONCAT(user.firstName, ' ', user.lastName) LIKE %:#{#loginOrName}%
                )
            )
=======
            SELECT user
            FROM User user
                LEFT JOIN user.groups userGroup
            WHERE user.isDeleted IS FALSE
                AND userGroup IN :groupNames
                AND (
                    user.login LIKE :#{#loginOrName}%
                    OR CONCAT_WS(' ', user.firstName, user.lastName) LIKE %:#{#loginOrName}%
                )
            """)
    Page<User> searchAllByLoginOrNameInGroups(Pageable pageable, @Param("loginOrName") String loginOrName, @Param("groupNames") Set<String> groupNames);

    @Query(value = """
            SELECT DISTINCT user
            FROM User user
                LEFT JOIN FETCH user.groups
                JOIN ConversationParticipant conversationParticipant ON conversationParticipant.user.id = user.id
                JOIN Conversation conversation ON conversation.id = conversationParticipant.conversation.id
            WHERE user.isDeleted IS FALSE
                AND conversation.id = :conversationId
                AND (
                    :loginOrName = ''
                    OR user.login LIKE :#{#loginOrName}%
                    OR CONCAT_WS(' ', user.firstName, user.lastName) LIKE %:#{#loginOrName}%
                )
            """, countQuery = """
            SELECT DISTINCT user
            FROM User user
                JOIN ConversationParticipant conversationParticipant ON conversationParticipant.user.id = user.id
                JOIN Conversation conversation ON conversation.id = conversationParticipant.conversation.id
            WHERE user.isDeleted IS FALSE
                AND conversation.id = :conversationId
                AND (
                    :loginOrName = ''
                    OR user.login LIKE :#{#loginOrName}%
                    OR CONCAT_WS(' ', user.firstName, user.lastName) LIKE %:#{#loginOrName}%
                )
>>>>>>> e0432a22
            """)
    Page<User> searchAllByLoginOrNameInConversation(Pageable pageable, @Param("loginOrName") String loginOrName, @Param("conversationId") long conversationId);

<<<<<<< HEAD
    @Query("""
             SELECT DISTINCT user
             FROM User user
                 LEFT JOIN FETCH user.groups userGroup
                 JOIN ConversationParticipant conversationParticipant ON conversationParticipant.user.id = user.id
                 JOIN Conversation conversation ON conversation.id = conversationParticipant.conversation.id
             WHERE user.isDeleted = FALSE AND (
                conversation.id = :conversationId
                AND (
                    :loginOrName = ''
                    OR user.login LIKE :#{#loginOrName}%
                    OR concat(user.firstName, ' ', user.lastName) LIKE %:#{#loginOrName}%
                ) AND userGroup IN :groupNames
             )
=======
    @Query(value = """
            SELECT DISTINCT user
            FROM User user
                JOIN FETCH user.groups userGroup
                JOIN ConversationParticipant conversationParticipant ON conversationParticipant.user.id = user.id
                JOIN Conversation conversation ON conversation.id = conversationParticipant.conversation.id
            WHERE user.isDeleted IS FALSE
                AND conversation.id = :conversationId
                AND (
                    :loginOrName = ''
                    OR user.login LIKE :#{#loginOrName}%
                    OR CONCAT_WS(' ', user.firstName, user.lastName) LIKE %:#{#loginOrName}%
                ) AND userGroup IN :groupNames
            """, countQuery = """
            SELECT DISTINCT user
            FROM User user
                JOIN user.groups userGroup
                JOIN ConversationParticipant conversationParticipant ON conversationParticipant.user.id = user.id
                JOIN Conversation conversation ON conversation.id = conversationParticipant.conversation.id
            WHERE user.isDeleted IS FALSE
                AND conversation.id = :conversationId
                AND (
                    :loginOrName = ''
                    OR user.login LIKE :#{#loginOrName}%
                    OR CONCAT_WS(' ', user.firstName, user.lastName) LIKE %:#{#loginOrName}%
                ) AND userGroup IN :groupNames
>>>>>>> e0432a22
            """)
    Page<User> searchAllByLoginOrNameInConversationWithCourseGroups(Pageable pageable, @Param("loginOrName") String loginOrName, @Param("conversationId") long conversationId,
            @Param("groupNames") Set<String> groupNames);

    @Query("""
            SELECT DISTINCT user
            FROM User user
<<<<<<< HEAD
                JOIN ConversationParticipant conversationParticipant ON conversationParticipant.user.id = user.id
                JOIN Conversation conversation ON conversation.id = conversationParticipant.conversation.id
                LEFT JOIN FETCH user.groups
            WHERE user.isDeleted = false
            AND (
                conversation.id = :#{#conversationId}
                AND (:#{#loginOrName} = '' OR (user.login LIKE :#{#loginOrName}% OR concat(user.firstName, ' ', user.lastName) LIKE %:#{#loginOrName}%))
                AND conversationParticipant.isModerator = true
                )
=======
                JOIN user.groups userGroup
                JOIN ConversationParticipant conversationParticipant ON conversationParticipant.user.id = user.id
                JOIN Conversation conversation ON conversation.id = conversationParticipant.conversation.id
            WHERE user.isDeleted IS FALSE
                AND conversation.id = :conversationId
                AND (
                    :loginOrName = ''
                    OR user.login LIKE :#{#loginOrName}%
                    OR CONCAT_WS(' ', user.firstName, user.lastName) LIKE %:#{#loginOrName}%
                ) AND conversationParticipant.isModerator IS TRUE
>>>>>>> e0432a22
            """)
    Page<User> searchChannelModeratorsByLoginOrNameInConversation(Pageable pageable, @Param("loginOrName") String loginOrName, @Param("conversationId") long conversationId);

    /**
     * Search for all users by login or name in a group and convert them to {@link UserDTO}
     *
     * @param pageable    Pageable configuring paginated access (e.g. to limit the number of records returned)
     * @param loginOrName Search query that will be searched for in login and name field
     * @param groupName   Name of group in which to search for users
     * @return all users matching search criteria in the group converted to {@link UserDTO}
     */
    default Page<UserDTO> searchAllUsersByLoginOrNameInGroupAndConvertToDTO(Pageable pageable, String loginOrName, String groupName) {
        Page<User> users = searchAllByLoginOrNameInGroup(pageable, loginOrName, groupName);
        return users.map(UserDTO::new);
    }

<<<<<<< HEAD
    /**
     * Gets users in a group by their registration number.
     *
     * @param groupName           Name of group in which to search for users
     * @param registrationNumbers Registration numbers of users
     * @return found users that match the criteria
     */
    @Query("""
            SELECT user
            FROM User user
                LEFT JOIN FETCH user.groups
            WHERE user.isDeleted = FALSE
                AND :groupName MEMBER OF user.groups
                AND user.registrationNumber IN :registrationNumbers
            """)
    List<User> findAllByRegistrationNumbersInGroup(@Param("groupName") String groupName, @Param("registrationNumbers") Set<String> registrationNumbers);

    /**
     * Gets users in a group by their login.
     *
     * @param groupName Name of group in which to search for users
     * @param logins    Logins of users
     * @return found users that match the criteria
     */
    @Query("""
            SELECT user
            FROM User user
                LEFT JOIN FETCH user.groups
            WHERE user.isDeleted = FALSE
                AND :groupName MEMBER OF user.groups
                AND user.login IN :logins
            """)
    List<User> findAllByLoginsInGroup(@Param("groupName") String groupName, @Param("logins") Set<String> logins);

    /**
     * Gets users with groups by their login.
     *
     * @param logins Logins of users
     * @return found users that match the criteria
     */
    @Query("""
            SELECT DISTINCT user
            FROM User user
                LEFT JOIN FETCH user.groups
                LEFT JOIN FETCH user.authorities
            WHERE user.isDeleted = FALSE
                AND user.login IN :logins
            """)
    Set<User> findAllByLogins(@Param("logins") Set<String> logins);
=======
    @EntityGraph(type = LOAD, attributePaths = { "groups" })
    List<User> findAllWithGroupsByIsDeletedIsFalseAndGroupsContainsAndRegistrationNumberIn(String groupName, Set<String> registrationNumbers);

    @EntityGraph(type = LOAD, attributePaths = { "groups" })
    List<User> findAllWithGroupsByIsDeletedIsFalseAndGroupsContainsAndLoginIn(String groupName, Set<String> logins);

    @EntityGraph(type = LOAD, attributePaths = { "groups", "authorities" })
    Set<User> findAllWithGroupsAndAuthoritiesByIsDeletedIsFalseAndLoginIn(Set<String> logins);
>>>>>>> e0432a22

    /**
     * Searches for users by their login or full name.
     *
     * @param page        Pageable related info (e.g. for page size)
     * @param loginOrName Either a login (e.g. ga12abc) or name (e.g. Max Mustermann) by which to search
     * @return list of found users that match the search criteria
     */
    @Query("""
<<<<<<< HEAD
            SELECT user FROM User user WHERE user.isDeleted = false
            AND (user.login like :#{#loginOrName}% OR concat(user.firstName, ' ', user.lastName) LIKE %:#{#loginOrName}%)
=======
            SELECT user
            FROM User user
            WHERE user.isDeleted IS FALSE
                AND (
                    user.login LIKE :#{#loginOrName}%
                    OR CONCAT_WS(' ', user.firstName, user.lastName) LIKE %:#{#loginOrName}%
                )
>>>>>>> e0432a22
            """)
    Page<User> searchAllByLoginOrName(Pageable page, @Param("loginOrName") String loginOrName);

    /**
     * Searches for users in a course by their login or full name.
     *
     * @param page        Pageable related info (e.g. for page size)
     * @param loginOrName Either a login (e.g. ga12abc) or name (e.g. Max Mustermann) by which to search
     * @param courseId    Id of the course the user has to be a member of
     * @return list of found users that match the search criteria
     */
<<<<<<< HEAD
    @Query("""
            SELECT user
            FROM User user
                JOIN Course course ON course.id = :courseId
                LEFT JOIN FETCH user.groups
            WHERE user.isDeleted = FALSE
                AND (user.login LIKE :loginOrName% OR CONCAT(user.firstName, ' ', user.lastName) LIKE %:loginOrName%)
                AND (
                    course.studentGroupName MEMBER OF user.groups
=======
    @Query(value = """
            SELECT DISTINCT user
            FROM User user
                LEFT JOIN FETCH user.groups
                JOIN Course course ON course.id = :courseId
            WHERE user.isDeleted IS FALSE
                AND (
                    user.login LIKE :#{#loginOrName}%
                    OR CONCAT_WS(' ', user.firstName, user.lastName) LIKE %:#{#loginOrName}%
                )
                AND (course.studentGroupName MEMBER OF user.groups
                    OR course.teachingAssistantGroupName MEMBER OF user.groups
                    OR course.editorGroupName MEMBER OF user.groups
                    OR course.instructorGroupName MEMBER OF user.groups
                )
            """, countQuery = """
            SELECT COUNT(DISTINCT user)
            FROM User user
                JOIN Course course ON course.id = :courseId
            WHERE user.isDeleted IS FALSE
                AND (
                    user.login LIKE :#{#loginOrName}%
                    OR CONCAT_WS(' ', user.firstName, user.lastName) LIKE %:#{#loginOrName}%
                )
                AND (course.studentGroupName MEMBER OF user.groups
>>>>>>> e0432a22
                    OR course.teachingAssistantGroupName MEMBER OF user.groups
                    OR course.editorGroupName MEMBER OF user.groups
                    OR course.instructorGroupName MEMBER OF user.groups
                )
            """)
    Page<User> searchAllByLoginOrNameInCourse(Pageable page, @Param("loginOrName") String loginOrName, @Param("courseId") long courseId);

<<<<<<< HEAD
    @Query("""
            SELECT user
            FROM User user
                LEFT JOIN FETCH user.groups
            WHERE user.isDeleted = FALSE
            """)
    Page<User> findAllWithGroups(Pageable pageable);

    @Query("""
            SELECT user
            FROM User user
                LEFT JOIN FETCH user.groups
                LEFT JOIN FETCH user.authorities
            WHERE user.isDeleted = FALSE
            """)
    Set<User> findAllWithGroupsAndAuthorities();
=======
    @EntityGraph(type = LOAD, attributePaths = { "groups" })
    Page<User> findAllWithGroupsByIsDeletedIsFalse(Pageable pageable);

    @EntityGraph(type = LOAD, attributePaths = { "groups", "authorities" })
    Set<User> findAllWithGroupsAndAuthoritiesByIsDeletedIsFalse();
>>>>>>> e0432a22

    @Modifying
    @Transactional // ok because of modifying query
    @Query("""
            UPDATE User user
            SET user.lastNotificationRead = :lastNotificationRead
            WHERE user.id = :userId
            """)
    void updateUserNotificationReadDate(@Param("userId") long userId, @Param("lastNotificationRead") ZonedDateTime lastNotificationRead);

    /**
     * Update user notification hide until property for current user
     * I.e. updates the filter that hides all notifications with a creation/notification date prior to the set value.
     * If the value is null then all notifications should be shown.
     * (Not to be confused with notification settings. This filter is based on the notification date alone)
     *
     * @param userId                of the user
     * @param hideNotificationUntil indicates a time that is used to filter all notifications that are prior to it
     *                                  (if null -> show all notifications)
     */
    @Modifying
    @Transactional // ok because of modifying query
    @Query("""
            UPDATE User user
            SET user.hideNotificationsUntil = :hideNotificationUntil
            WHERE user.id = :userId
            """)
    void updateUserNotificationVisibility(@Param("userId") long userId, @Param("hideNotificationUntil") ZonedDateTime hideNotificationUntil);

    @Modifying
    @Transactional // ok because of modifying query
    @Query("""
            UPDATE User user
            SET user.langKey = :languageKey
            WHERE user.id = :userId
            """)
    void updateUserLanguageKey(@Param("userId") long userId, @Param("languageKey") String languageKey);

    @Modifying
    @Transactional
    @Query("""
            UPDATE User user
            SET user.irisAccepted = :acceptDatetime
            WHERE user.id = :userId
            """)
    void updateIrisAcceptedToDate(@Param("userId") long userId, @Param("acceptDatetime") ZonedDateTime acceptDatetime);

    @Query("""
<<<<<<< HEAD
            SELECT user
            FROM User user
                LEFT JOIN FETCH user.groups
            WHERE user.isDeleted = FALSE
=======
            SELECT DISTINCT user
            FROM User user
                LEFT JOIN FETCH user.groups
            WHERE user.isDeleted IS FALSE
>>>>>>> e0432a22
                AND :groupName MEMBER OF user.groups
                AND user NOT IN :ignoredUsers
            """)
    Set<User> findAllInGroupContainingAndNotIn(@Param("groupName") String groupName, @Param("ignoredUsers") Set<User> ignoredUsers);

    @Query("""
            SELECT DISTINCT team.students AS student
            FROM Team team
                JOIN team.students st
            WHERE st.isDeleted IS FALSE
                AND team.exercise.course.id = :courseId
                AND team.shortName = :teamShortName
            """)
    Set<User> findAllInTeam(@Param("courseId") long courseId, @Param("teamShortName") String teamShortName);

    /**
     * Get all managed users
     *
     * @param userSearch used to find users
     * @return all users
     */
    default Page<UserDTO> getAllManagedUsers(UserPageableSearchDTO userSearch) {
        // Prepare filter
        final var searchTerm = userSearch.getSearchTerm();
        var sorting = Sort.by(userSearch.getSortedColumn());
        sorting = userSearch.getSortingOrder() == SortingOrder.ASCENDING ? sorting.ascending() : sorting.descending();
        final var sorted = PageRequest.of(userSearch.getPage(), userSearch.getPageSize(), sorting);

        // List of authorities that a user should match at least one
        Set<String> authorities = userSearch.getAuthorities();
        var modifiedAuthorities = authorities.stream().map(auth -> Role.ROLE_PREFIX + auth).collect(Collectors.toSet());

        // Internal or external users or both
        final var internal = userSearch.getOrigins().contains(FILTER_INTERNAL);
        final var external = userSearch.getOrigins().contains(FILTER_EXTERNAL);

        // Activated or deactivated users or both
        var activated = userSearch.getStatus().contains(FILTER_ACTIVATED);
        var deactivated = userSearch.getStatus().contains(FILTER_DEACTIVATED);

        // Course Ids
        var courseIds = userSearch.getCourseIds();

        // Users without registration numbers or with registration numbers
        var noRegistrationNumber = userSearch.getRegistrationNumbers().contains(FILTER_WITHOUT_REG_NO);
        var withRegistrationNumber = userSearch.getRegistrationNumbers().contains(FILTER_WITH_REG_NO);

        Specification<User> specification = Specification.where(distinct()).and(notSoftDeleted()).and(getSearchTermSpecification(searchTerm))
                .and(getInternalOrExternalSpecification(internal, external)).and(getActivatedOrDeactivatedSpecification(activated, deactivated))
                .and(getAuthoritySpecification(modifiedAuthorities, courseIds)).and(getCourseSpecification(courseIds, modifiedAuthorities))
                .and(getAuthorityAndCourseSpecification(courseIds, modifiedAuthorities))
                .and(getWithOrWithoutRegistrationNumberSpecification(noRegistrationNumber, withRegistrationNumber));

        return findAll(specification, sorted).map(user -> {
            user.setVisibleRegistrationNumber();
            return new UserDTO(user);
        });
    }

    /**
     * Search for all users by login or name
     *
     * @param pageable    Pageable configuring paginated access (e.g. to limit the number of records returned)
     * @param loginOrName Search query that will be searched for in login and name field
     * @return all users matching search criteria
     */
    default Page<UserDTO> searchAllUsersByLoginOrName(Pageable pageable, String loginOrName) {
        Page<User> users = searchAllByLoginOrName(pageable, loginOrName);
        return users.map(UserDTO::new);
    }

    /**
     * @return existing user object by current user login
     */
    @NotNull
    default User getUser() {
        String currentUserLogin = getCurrentUserLogin();
        Optional<User> user = findOneByLogin(currentUserLogin);
        return unwrapOptionalUser(user, currentUserLogin);
    }

    /**
     * Retrieve a user by its login, or else throw exception
     *
     * @param login the login of the user to search
     * @return the user entity if it exists
     */
    @NotNull
    default User getUserByLoginElseThrow(String login) {
        return findOneByLogin(login).orElseThrow(() -> new EntityNotFoundException("User: " + login));
    }

    /**
     * Get user with user groups and authorities of currently logged-in user
     *
     * @return currently logged-in user
     */
    @NotNull
    default User getUserWithGroupsAndAuthorities() {
        String currentUserLogin = getCurrentUserLogin();
        Optional<User> user = findOneWithGroupsAndAuthoritiesByLogin(currentUserLogin);
        return unwrapOptionalUser(user, currentUserLogin);
    }

    /**
     * Get user with authorities of currently logged-in user
     *
     * @return currently logged-in user
     */
    default User getUserWithAuthorities() {
        String currentUserLogin = getCurrentUserLogin();
        Optional<User> user = findOneWithAuthoritiesByLogin(currentUserLogin);
        return unwrapOptionalUser(user, currentUserLogin);
    }

    /**
     * Get user with user groups, authorities and organizations of currently logged-in user
     *
     * @return currently logged-in user
     */
    @NotNull
    default User getUserWithGroupsAndAuthoritiesAndOrganizations() {
        String currentUserLogin = getCurrentUserLogin();
        Optional<User> user = findOneWithGroupsAndAuthoritiesAndOrganizationsByLogin(currentUserLogin);
        return unwrapOptionalUser(user, currentUserLogin);
    }

    /**
     * Get user with user groups, authorities and guided tour settings of currently logged-in user
     * Note: this method should only be invoked if the guided tour settings are really needed
     *
     * @return currently logged-in user
     */
    @NotNull
    default User getUserWithGroupsAuthoritiesAndGuidedTourSettings() {
        String currentUserLogin = getCurrentUserLogin();
        Optional<User> user = findOneWithGroupsAuthoritiesAndGuidedTourSettingsByLogin(currentUserLogin);
        return unwrapOptionalUser(user, currentUserLogin);
    }

    @NotNull
    private User unwrapOptionalUser(Optional<User> optionalUser, String currentUserLogin) {
        return optionalUser.orElseThrow(() -> new EntityNotFoundException("No user found with login: " + currentUserLogin));
    }

    private String getCurrentUserLogin() {
        Optional<String> currentUserLogin = SecurityUtils.getCurrentUserLogin();
        if (currentUserLogin.isPresent()) {
            return currentUserLogin.get();
        }
        throw new EntityNotFoundException("ERROR: No current user login found!");
    }

    /**
     * Get user with user groups and authorities with the username (i.e. user.getLogin() or principal.getName())
     *
     * @param username the username of the user who should be retrieved from the database
     * @return the user that belongs to the given principal with eagerly loaded groups and authorities
     */
    @NotNull
    default User getUserWithGroupsAndAuthorities(@NotNull String username) {
        Optional<User> user = findOneWithGroupsAndAuthoritiesByLogin(username);
        return unwrapOptionalUser(user, username);
    }

    /**
     * Get user with authorities with the username (i.e. user.getLogin() or principal.getName())
     *
     * @param username the username of the user who should be retrieved from the database
     * @return the user that belongs to the given principal with eagerly loaded authorities
     */
    default User getUserWithAuthorities(@NotNull String username) {
        Optional<User> user = findOneWithAuthoritiesByLogin(username);
        return unwrapOptionalUser(user, username);
    }

    /**
     * Finds a single user with groups and authorities using the registration number
     *
     * @param registrationNumber user registration number as string
     * @return the user with groups and authorities
     */
    default Optional<User> findUserWithGroupsAndAuthoritiesByRegistrationNumber(String registrationNumber) {
        if (!StringUtils.hasText(registrationNumber)) {
            return Optional.empty();
        }
        return findOneWithGroupsAndAuthoritiesByRegistrationNumber(registrationNumber);
    }

    /**
     * Finds a single user with groups and authorities using the login name
     *
     * @param login user login string
     * @return the user with groups and authorities
     */
    default Optional<User> findUserWithGroupsAndAuthoritiesByLogin(String login) {
        if (!StringUtils.hasText(login)) {
            return Optional.empty();
        }
        return findOneWithGroupsAndAuthoritiesByLogin(login);
    }

    /**
     * Finds a single user with groups and authorities using the email
     *
     * @param email user email string
     * @return the user with groups and authorities
     */
    default Optional<User> findUserWithGroupsAndAuthoritiesByEmail(String email) {
        if (!StringUtils.hasText(email)) {
            return Optional.empty();
        }
        return findOneWithGroupsAndAuthoritiesByEmail(email);
    }

    @NotNull
    default User findByIdWithGroupsAndAuthoritiesElseThrow(long userId) {
        return findOneWithGroupsAndAuthoritiesById(userId).orElseThrow(() -> new EntityNotFoundException("User", userId));
    }

    /**
     * Find user with eagerly loaded groups, authorities and organizations by its id
     *
     * @param userId the id of the user to find
     * @return the user with groups, authorities and organizations if it exists, else throw exception
     */
    @NotNull
    default User findByIdWithGroupsAndAuthoritiesAndOrganizationsElseThrow(long userId) {
        return findOneWithGroupsAndAuthoritiesAndOrganizationsById(userId).orElseThrow(() -> new EntityNotFoundException("User", userId));
    }

    /**
     * Find user with eagerly loaded learning paths by its id
     *
     * @param userId the id of the user to find
     * @return the user with learning paths if it exists, else throw exception
     */
    @NotNull
    default User findWithLearningPathsByIdElseThrow(long userId) {
        return findWithLearningPathsById(userId).orElseThrow(() -> new EntityNotFoundException("User", userId));
    }

    /**
     * Get students by given course
     *
     * @param course object
     * @return students for given course
     */
    default Set<User> getStudents(Course course) {
        return findAllWithGroupsAndAuthoritiesByIsDeletedIsFalseAndGroupsContains(course.getStudentGroupName());
    }

    /**
     * Get tutors by given course
     *
     * @param course object
     * @return tutors for given course
     */
    default Set<User> getTutors(Course course) {
        return findAllWithGroupsAndAuthoritiesByIsDeletedIsFalseAndGroupsContains(course.getTeachingAssistantGroupName());
    }

    /**
     * Get editors by given course
     *
     * @param course object
     * @return editors for given course
     */
    default Set<User> getEditors(Course course) {
        return findAllWithGroupsAndAuthoritiesByIsDeletedIsFalseAndGroupsContains(course.getEditorGroupName());
    }

    /**
     * Get all instructors for a given course
     *
     * @param course The course for which to fetch all instructors
     * @return instructors for the given course
     */
    default Set<User> getInstructors(Course course) {
        return findAllWithGroupsAndAuthoritiesByIsDeletedIsFalseAndGroupsContains(course.getInstructorGroupName());
    }

    /**
     * Finds all users that are part of the specified group, but are not contained in the collection of excluded users
     *
     * @param groupName     The group by which all users should get filtered
     * @param excludedUsers The users that should get ignored/excluded
     * @return users who are in the given group except the excluded ones
     */
    default Set<User> findAllUserInGroupAndNotIn(String groupName, Collection<User> excludedUsers) {
        // For an empty list, we have to use another query, because Hibernate builds an invalid query with empty lists
        if (!excludedUsers.isEmpty()) {
            return findAllInGroupContainingAndNotIn(groupName, new HashSet<>(excludedUsers));
        }
        return findAllWithGroupsAndAuthoritiesByIsDeletedIsFalseAndGroupsContains(groupName);
    }

    default Long countUserInGroup(String groupName) {
        return countByIsDeletedIsFalseAndGroupsContains(groupName);
    }

    /**
     * Update user notification read date for current user
     *
     * @param userId the user for which the notification read date should be updated
     */
    default void updateUserNotificationReadDate(long userId) {
        updateUserNotificationReadDate(userId, ZonedDateTime.now());
    }

    @Query(value = """
            SELECT *
            FROM jhi_user u
            WHERE is_deleted IS FALSE
                AND REGEXP_LIKE(u.email, :emailPattern)
            """, nativeQuery = true)
    List<User> findAllMatchingEmailPattern(@Param("emailPattern") String emailPattern);

    /**
     * Add organization to user, if not contained already
     *
     * @param userId       the id of the user to add to the organization
     * @param organization the organization to add to the user
     */
    default void addOrganizationToUser(Long userId, Organization organization) {
        User user = findByIdWithGroupsAndAuthoritiesAndOrganizationsElseThrow(userId);
        if (!user.getOrganizations().contains(organization)) {
            user.getOrganizations().add(organization);
            save(user);
        }
    }

    /**
     * Remove organization from user, if currently contained
     *
     * @param userId       the id of the user to remove from the organization
     * @param organization the organization to remove from the user
     */
    default void removeOrganizationFromUser(Long userId, Organization organization) {
        User user = findByIdWithGroupsAndAuthoritiesAndOrganizationsElseThrow(userId);
        if (user.getOrganizations().contains(organization)) {
            user.getOrganizations().remove(organization);
            save(user);
        }
    }

    /**
     * Return true if the current users' login matches the provided login
     *
     * @param login user login
     * @return true if both logins match
     */
    default boolean isCurrentUser(String login) {
        return SecurityUtils.getCurrentUserLogin().map(currentLogin -> currentLogin.equals(login)).orElse(false);
    }

    default User findByIdElseThrow(long userId) throws EntityNotFoundException {
        return findById(userId).orElseThrow(() -> new EntityNotFoundException("User", userId));
    }
}<|MERGE_RESOLUTION|>--- conflicted
+++ resolved
@@ -117,20 +117,8 @@
             """)
     List<User> findAllByEmailOrUsernameIgnoreCase(@Param("searchInput") String searchInput);
 
-<<<<<<< HEAD
-    @Query("""
-            SELECT user
-            FROM User user
-                LEFT JOIN FETCH user.groups
-                LEFT JOIN FETCH user.authorities
-            WHERE user.isDeleted = FALSE
-                AND :groupName MEMBER OF user.groups
-            """)
-    Set<User> findAllInGroupWithAuthorities(@Param("groupName") String groupName);
-=======
     @EntityGraph(type = LOAD, attributePaths = { "groups", "authorities" })
     Set<User> findAllWithGroupsAndAuthoritiesByIsDeletedIsFalseAndGroupsContains(String groupName);
->>>>>>> e0432a22
 
     Set<User> findAllByIsDeletedIsFalseAndGroupsContains(String groupName);
 
@@ -172,23 +160,15 @@
      * @return list of found users that match the search criteria
      */
     @Query("""
-<<<<<<< HEAD
-            SELECT user FROM User user
+            SELECT DISTINCT user
+            FROM User user
                 LEFT JOIN FETCH user.groups
-            WHERE user.isDeleted = false AND (:#{#groupName} MEMBER OF user.groups
-            AND (user.login LIKE :#{#loginOrName}%
-            OR concat(user.firstName, ' ', user.lastName) LIKE %:#{#loginOrName}%))
-=======
-            SELECT DISTINCT user
-            FROM User user
-                LEFT JOIN FETCH user.groups
-            WHERE user.isDeleted IS FALSE
+            WHERE user.isDeleted = FALSE
                 AND :groupName MEMBER OF user.groups
                 AND (
                     user.login LIKE :#{#loginOrName}%
                     OR CONCAT_WS(' ', user.firstName, user.lastName) LIKE %:#{#loginOrName}%
                 )
->>>>>>> e0432a22
             """)
     List<User> searchByLoginOrNameInGroup(@Param("groupName") String groupName, @Param("loginOrName") String loginOrName);
 
@@ -200,25 +180,15 @@
      * @return list of found users that match the search criteria
      */
     @Query("""
-<<<<<<< HEAD
-             SELECT user FROM User user
-             LEFT JOIN user.groups userGroup
-             WHERE user.isDeleted = false AND (
-                userGroup IN :#{#groupNames}
-                AND concat(user.firstName, ' ', user.lastName) LIKE %:#{#nameOfUser}%
-             )
-             ORDER BY concat(user.firstName, ' ', user.lastName)
-=======
             SELECT user
             FROM User user
                 LEFT JOIN user.groups userGroup
-            WHERE user.isDeleted IS FALSE
+            WHERE user.isDeleted = FALSE
                 AND (
                     userGroup IN :groupNames
                     AND CONCAT_WS(' ', user.firstName, user.lastName) LIKE %:nameOfUser%
                  )
             ORDER BY CONCAT_WS(' ', user.firstName, user.lastName)
->>>>>>> e0432a22
             """)
     List<User> searchByNameInGroups(@Param("groupNames") Set<String> groupNames, @Param("nameOfUser") String nameOfUser);
 
@@ -230,22 +200,11 @@
      * @param groupName   Name of group in which to search for users
      * @return all users matching search criteria in the group converted to DTOs
      */
-<<<<<<< HEAD
-    @Query("""
-            SELECT user
-            FROM User user
-                LEFT JOIN FETCH user.groups
-            WHERE user.isDeleted = FALSE
-                AND :groupName MEMBER OF user.groups
-                AND (
-                    user.login LIKE :#{#loginOrName}%
-                    OR CONCAT(user.firstName, ' ', user.lastName) LIKE %:#{#loginOrName}%
-=======
     @Query(value = """
             SELECT user
             FROM User user
                 LEFT JOIN FETCH user.groups
-            WHERE user.isDeleted IS FALSE
+            WHERE user.isDeleted = FALSE
                 AND :groupName MEMBER OF user.groups
                 AND (
                     user.login LIKE :#{#loginOrName}%
@@ -254,33 +213,20 @@
             """, countQuery = """
             SELECT COUNT(user)
             FROM User user
-            WHERE user.isDeleted IS FALSE
+            WHERE user.isDeleted = FALSE
                 AND :groupName MEMBER OF user.groups
                 AND (
                     user.login LIKE :#{#loginOrName}%
                     OR CONCAT_WS(' ', user.firstName, user.lastName) LIKE %:#{#loginOrName}%
->>>>>>> e0432a22
                 )
             """)
     Page<User> searchAllByLoginOrNameInGroup(Pageable pageable, @Param("loginOrName") String loginOrName, @Param("groupName") String groupName);
 
-<<<<<<< HEAD
-    @Query("""
-             SELECT user
-             FROM User user
-             LEFT JOIN FETCH user.groups userGroup
-             WHERE user.isDeleted = false AND (
-                userGroup IN :#{#groupNames}
-                AND (user.login LIKE :#{#loginOrName}% OR concat(user.firstName, ' ', user.lastName) LIKE %:#{#loginOrName}%)
-                AND user.id <> :#{#idOfUser}
-             )
-             ORDER BY concat(user.firstName, ' ', user.lastName)
-=======
     @Query(value = """
             SELECT user
             FROM User user
                 LEFT JOIN FETCH user.groups userGroup
-            WHERE user.isDeleted IS FALSE
+            WHERE user.isDeleted = FALSE
                 AND userGroup IN :groupNames
                 AND (
                     user.login LIKE :#{#loginOrName}%
@@ -291,14 +237,13 @@
             SELECT COUNT(user)
             FROM User user
                 LEFT JOIN user.groups userGroup
-            WHERE user.isDeleted IS FALSE
+            WHERE user.isDeleted = FALSE
                 AND userGroup IN :groupNames
                 AND (
                     user.login LIKE :#{#loginOrName}%
                     OR CONCAT_WS(' ', user.firstName, user.lastName) LIKE %:#{#loginOrName}%
                 ) AND user.id <> :idOfUser
             ORDER BY CONCAT_WS(' ', user.firstName, user.lastName)
->>>>>>> e0432a22
             """)
     Page<User> searchAllByLoginOrNameInGroupsNotUserId(Pageable pageable, @Param("loginOrName") String loginOrName, @Param("groupNames") Set<String> groupNames,
             @Param("idOfUser") long idOfUser);
@@ -312,36 +257,10 @@
      * @return All users matching search criteria
      */
     @Query("""
-<<<<<<< HEAD
-             SELECT user
-             FROM User user
-             LEFT JOIN FETCH user.groups userGroup
-             WHERE user.isDeleted = false AND (
-                userGroup IN :#{#groupNames}
-                AND (user.login LIKE :#{#loginOrName}% OR concat(user.firstName, ' ', user.lastName) LIKE %:#{#loginOrName}%)
-             )
-            """)
-    Page<User> searchAllByLoginOrNameInGroups(Pageable pageable, @Param("loginOrName") String loginOrName, @Param("groupNames") Set<String> groupNames);
-
-    @Query("""
-            SELECT DISTINCT user
-            FROM User user
-                JOIN ConversationParticipant conversationParticipant ON conversationParticipant.user.id = user.id
-                JOIN Conversation conversation ON conversation.id = conversationParticipant.conversation.id
-                LEFT JOIN FETCH user.groups
-            WHERE user.isDeleted = FALSE AND (
-                conversation.id = :conversationId
-                AND (
-                    :loginOrName = ''
-                    OR user.login LIKE :#{#loginOrName}%
-                    OR CONCAT(user.firstName, ' ', user.lastName) LIKE %:#{#loginOrName}%
-                )
-            )
-=======
             SELECT user
             FROM User user
                 LEFT JOIN user.groups userGroup
-            WHERE user.isDeleted IS FALSE
+            WHERE user.isDeleted = FALSE
                 AND userGroup IN :groupNames
                 AND (
                     user.login LIKE :#{#loginOrName}%
@@ -356,7 +275,7 @@
                 LEFT JOIN FETCH user.groups
                 JOIN ConversationParticipant conversationParticipant ON conversationParticipant.user.id = user.id
                 JOIN Conversation conversation ON conversation.id = conversationParticipant.conversation.id
-            WHERE user.isDeleted IS FALSE
+            WHERE user.isDeleted = FALSE
                 AND conversation.id = :conversationId
                 AND (
                     :loginOrName = ''
@@ -368,40 +287,23 @@
             FROM User user
                 JOIN ConversationParticipant conversationParticipant ON conversationParticipant.user.id = user.id
                 JOIN Conversation conversation ON conversation.id = conversationParticipant.conversation.id
-            WHERE user.isDeleted IS FALSE
+            WHERE user.isDeleted = FALSE
                 AND conversation.id = :conversationId
                 AND (
                     :loginOrName = ''
                     OR user.login LIKE :#{#loginOrName}%
                     OR CONCAT_WS(' ', user.firstName, user.lastName) LIKE %:#{#loginOrName}%
                 )
->>>>>>> e0432a22
             """)
     Page<User> searchAllByLoginOrNameInConversation(Pageable pageable, @Param("loginOrName") String loginOrName, @Param("conversationId") long conversationId);
 
-<<<<<<< HEAD
-    @Query("""
-             SELECT DISTINCT user
-             FROM User user
-                 LEFT JOIN FETCH user.groups userGroup
-                 JOIN ConversationParticipant conversationParticipant ON conversationParticipant.user.id = user.id
-                 JOIN Conversation conversation ON conversation.id = conversationParticipant.conversation.id
-             WHERE user.isDeleted = FALSE AND (
-                conversation.id = :conversationId
-                AND (
-                    :loginOrName = ''
-                    OR user.login LIKE :#{#loginOrName}%
-                    OR concat(user.firstName, ' ', user.lastName) LIKE %:#{#loginOrName}%
-                ) AND userGroup IN :groupNames
-             )
-=======
     @Query(value = """
             SELECT DISTINCT user
             FROM User user
                 JOIN FETCH user.groups userGroup
                 JOIN ConversationParticipant conversationParticipant ON conversationParticipant.user.id = user.id
                 JOIN Conversation conversation ON conversation.id = conversationParticipant.conversation.id
-            WHERE user.isDeleted IS FALSE
+            WHERE user.isDeleted = FALSE
                 AND conversation.id = :conversationId
                 AND (
                     :loginOrName = ''
@@ -414,14 +316,13 @@
                 JOIN user.groups userGroup
                 JOIN ConversationParticipant conversationParticipant ON conversationParticipant.user.id = user.id
                 JOIN Conversation conversation ON conversation.id = conversationParticipant.conversation.id
-            WHERE user.isDeleted IS FALSE
+            WHERE user.isDeleted = FALSE
                 AND conversation.id = :conversationId
                 AND (
                     :loginOrName = ''
                     OR user.login LIKE :#{#loginOrName}%
                     OR CONCAT_WS(' ', user.firstName, user.lastName) LIKE %:#{#loginOrName}%
                 ) AND userGroup IN :groupNames
->>>>>>> e0432a22
             """)
     Page<User> searchAllByLoginOrNameInConversationWithCourseGroups(Pageable pageable, @Param("loginOrName") String loginOrName, @Param("conversationId") long conversationId,
             @Param("groupNames") Set<String> groupNames);
@@ -429,28 +330,16 @@
     @Query("""
             SELECT DISTINCT user
             FROM User user
-<<<<<<< HEAD
-                JOIN ConversationParticipant conversationParticipant ON conversationParticipant.user.id = user.id
-                JOIN Conversation conversation ON conversation.id = conversationParticipant.conversation.id
-                LEFT JOIN FETCH user.groups
-            WHERE user.isDeleted = false
-            AND (
-                conversation.id = :#{#conversationId}
-                AND (:#{#loginOrName} = '' OR (user.login LIKE :#{#loginOrName}% OR concat(user.firstName, ' ', user.lastName) LIKE %:#{#loginOrName}%))
-                AND conversationParticipant.isModerator = true
-                )
-=======
                 JOIN user.groups userGroup
                 JOIN ConversationParticipant conversationParticipant ON conversationParticipant.user.id = user.id
                 JOIN Conversation conversation ON conversation.id = conversationParticipant.conversation.id
-            WHERE user.isDeleted IS FALSE
+            WHERE user.isDeleted = FALSE
                 AND conversation.id = :conversationId
                 AND (
                     :loginOrName = ''
                     OR user.login LIKE :#{#loginOrName}%
                     OR CONCAT_WS(' ', user.firstName, user.lastName) LIKE %:#{#loginOrName}%
-                ) AND conversationParticipant.isModerator IS TRUE
->>>>>>> e0432a22
+                ) AND conversationParticipant.isModerator = TRUE
             """)
     Page<User> searchChannelModeratorsByLoginOrNameInConversation(Pageable pageable, @Param("loginOrName") String loginOrName, @Param("conversationId") long conversationId);
 
@@ -467,57 +356,6 @@
         return users.map(UserDTO::new);
     }
 
-<<<<<<< HEAD
-    /**
-     * Gets users in a group by their registration number.
-     *
-     * @param groupName           Name of group in which to search for users
-     * @param registrationNumbers Registration numbers of users
-     * @return found users that match the criteria
-     */
-    @Query("""
-            SELECT user
-            FROM User user
-                LEFT JOIN FETCH user.groups
-            WHERE user.isDeleted = FALSE
-                AND :groupName MEMBER OF user.groups
-                AND user.registrationNumber IN :registrationNumbers
-            """)
-    List<User> findAllByRegistrationNumbersInGroup(@Param("groupName") String groupName, @Param("registrationNumbers") Set<String> registrationNumbers);
-
-    /**
-     * Gets users in a group by their login.
-     *
-     * @param groupName Name of group in which to search for users
-     * @param logins    Logins of users
-     * @return found users that match the criteria
-     */
-    @Query("""
-            SELECT user
-            FROM User user
-                LEFT JOIN FETCH user.groups
-            WHERE user.isDeleted = FALSE
-                AND :groupName MEMBER OF user.groups
-                AND user.login IN :logins
-            """)
-    List<User> findAllByLoginsInGroup(@Param("groupName") String groupName, @Param("logins") Set<String> logins);
-
-    /**
-     * Gets users with groups by their login.
-     *
-     * @param logins Logins of users
-     * @return found users that match the criteria
-     */
-    @Query("""
-            SELECT DISTINCT user
-            FROM User user
-                LEFT JOIN FETCH user.groups
-                LEFT JOIN FETCH user.authorities
-            WHERE user.isDeleted = FALSE
-                AND user.login IN :logins
-            """)
-    Set<User> findAllByLogins(@Param("logins") Set<String> logins);
-=======
     @EntityGraph(type = LOAD, attributePaths = { "groups" })
     List<User> findAllWithGroupsByIsDeletedIsFalseAndGroupsContainsAndRegistrationNumberIn(String groupName, Set<String> registrationNumbers);
 
@@ -526,7 +364,6 @@
 
     @EntityGraph(type = LOAD, attributePaths = { "groups", "authorities" })
     Set<User> findAllWithGroupsAndAuthoritiesByIsDeletedIsFalseAndLoginIn(Set<String> logins);
->>>>>>> e0432a22
 
     /**
      * Searches for users by their login or full name.
@@ -536,18 +373,13 @@
      * @return list of found users that match the search criteria
      */
     @Query("""
-<<<<<<< HEAD
-            SELECT user FROM User user WHERE user.isDeleted = false
-            AND (user.login like :#{#loginOrName}% OR concat(user.firstName, ' ', user.lastName) LIKE %:#{#loginOrName}%)
-=======
             SELECT user
             FROM User user
-            WHERE user.isDeleted IS FALSE
+            WHERE user.isDeleted = FALSE
                 AND (
                     user.login LIKE :#{#loginOrName}%
                     OR CONCAT_WS(' ', user.firstName, user.lastName) LIKE %:#{#loginOrName}%
                 )
->>>>>>> e0432a22
             """)
     Page<User> searchAllByLoginOrName(Pageable page, @Param("loginOrName") String loginOrName);
 
@@ -559,23 +391,12 @@
      * @param courseId    Id of the course the user has to be a member of
      * @return list of found users that match the search criteria
      */
-<<<<<<< HEAD
-    @Query("""
-            SELECT user
-            FROM User user
-                JOIN Course course ON course.id = :courseId
-                LEFT JOIN FETCH user.groups
-            WHERE user.isDeleted = FALSE
-                AND (user.login LIKE :loginOrName% OR CONCAT(user.firstName, ' ', user.lastName) LIKE %:loginOrName%)
-                AND (
-                    course.studentGroupName MEMBER OF user.groups
-=======
     @Query(value = """
             SELECT DISTINCT user
             FROM User user
                 LEFT JOIN FETCH user.groups
                 JOIN Course course ON course.id = :courseId
-            WHERE user.isDeleted IS FALSE
+            WHERE user.isDeleted = FALSE
                 AND (
                     user.login LIKE :#{#loginOrName}%
                     OR CONCAT_WS(' ', user.firstName, user.lastName) LIKE %:#{#loginOrName}%
@@ -589,13 +410,12 @@
             SELECT COUNT(DISTINCT user)
             FROM User user
                 JOIN Course course ON course.id = :courseId
-            WHERE user.isDeleted IS FALSE
+            WHERE user.isDeleted = FALSE
                 AND (
                     user.login LIKE :#{#loginOrName}%
                     OR CONCAT_WS(' ', user.firstName, user.lastName) LIKE %:#{#loginOrName}%
                 )
                 AND (course.studentGroupName MEMBER OF user.groups
->>>>>>> e0432a22
                     OR course.teachingAssistantGroupName MEMBER OF user.groups
                     OR course.editorGroupName MEMBER OF user.groups
                     OR course.instructorGroupName MEMBER OF user.groups
@@ -603,30 +423,11 @@
             """)
     Page<User> searchAllByLoginOrNameInCourse(Pageable page, @Param("loginOrName") String loginOrName, @Param("courseId") long courseId);
 
-<<<<<<< HEAD
-    @Query("""
-            SELECT user
-            FROM User user
-                LEFT JOIN FETCH user.groups
-            WHERE user.isDeleted = FALSE
-            """)
-    Page<User> findAllWithGroups(Pageable pageable);
-
-    @Query("""
-            SELECT user
-            FROM User user
-                LEFT JOIN FETCH user.groups
-                LEFT JOIN FETCH user.authorities
-            WHERE user.isDeleted = FALSE
-            """)
-    Set<User> findAllWithGroupsAndAuthorities();
-=======
     @EntityGraph(type = LOAD, attributePaths = { "groups" })
     Page<User> findAllWithGroupsByIsDeletedIsFalse(Pageable pageable);
 
     @EntityGraph(type = LOAD, attributePaths = { "groups", "authorities" })
     Set<User> findAllWithGroupsAndAuthoritiesByIsDeletedIsFalse();
->>>>>>> e0432a22
 
     @Modifying
     @Transactional // ok because of modifying query
@@ -675,17 +476,10 @@
     void updateIrisAcceptedToDate(@Param("userId") long userId, @Param("acceptDatetime") ZonedDateTime acceptDatetime);
 
     @Query("""
-<<<<<<< HEAD
-            SELECT user
+            SELECT DISTINCT user
             FROM User user
                 LEFT JOIN FETCH user.groups
             WHERE user.isDeleted = FALSE
-=======
-            SELECT DISTINCT user
-            FROM User user
-                LEFT JOIN FETCH user.groups
-            WHERE user.isDeleted IS FALSE
->>>>>>> e0432a22
                 AND :groupName MEMBER OF user.groups
                 AND user NOT IN :ignoredUsers
             """)
