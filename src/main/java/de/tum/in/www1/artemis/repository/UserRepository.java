--- conflicted
+++ resolved
@@ -121,7 +121,6 @@
     List<User> searchByLoginOrNameInGroup(@Param("groupName") String groupName, @Param("loginOrName") String loginOrName);
 
     /**
-<<<<<<< HEAD
      * Searches for users in groups by their full name.
      *
      * @param groupNames   List of names of groups in which to search for users
@@ -136,7 +135,8 @@
              ORDER BY concat_ws(' ', user.firstName, user.lastName)
             """)
     List<User> searchByNameInGroups(@Param("groupNames") Set<String> groupNames, @Param("nameOfUser") String nameOfUser);
-=======
+
+    /**
      * Search for all users by login or name in a group
      *
      * @param pageable    Pageable configuring paginated access (e.g. to limit the number of records returned)
@@ -161,7 +161,6 @@
         Page<User> users = searchAllByLoginOrNameInGroup(pageable, loginOrName, groupName);
         return users.map(UserDTO::new);
     }
->>>>>>> be91820c
 
     /**
      * Gets users in a group by their registration number.
