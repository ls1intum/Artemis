--- conflicted
+++ resolved
@@ -56,13 +56,11 @@
     @EntityGraph(type = LOAD, attributePaths = { "groups", "authorities" })
     Optional<User> findOneWithGroupsAndAuthoritiesByLogin(String login);
 
-<<<<<<< HEAD
+    @EntityGraph(type = LOAD, attributePaths = { "groups", "authorities" })
+    Optional<User> findOneWithGroupsAndAuthoritiesById(Long id);
+
     @EntityGraph(type = LOAD, attributePaths = { "groups", "authorities", "organizations" })
     Optional<User> findOneWithGroupsAndAuthoritiesAndOrganizationsByLogin(String login);
-=======
-    @EntityGraph(type = LOAD, attributePaths = { "groups", "authorities" })
-    Optional<User> findOneWithGroupsAndAuthoritiesById(Long id);
->>>>>>> eb4060e2
 
     @EntityGraph(type = LOAD, attributePaths = { "groups", "authorities", "guidedTourSettings" })
     Optional<User> findOneWithGroupsAuthoritiesAndGuidedTourSettingsByLogin(String login);
@@ -147,13 +145,6 @@
     @Query("select distinct team.students from Team team where team.exercise.course.id = :#{#courseId} and team.shortName = :#{#teamShortName}")
     Set<User> findAllInTeam(@Param("courseId") Long courseId, @Param("teamShortName") String teamShortName);
 
-<<<<<<< HEAD
-    @Query("select user from User user left join fetch user.organizations")
-    List<User> findAllWithEagerOrganizations();
-
-    @Query("select user from User user left join fetch user.organizations where user.login like :#{#login}")
-    Optional<User> findOneWithOrganizations(@Param("login") String login);
-=======
     /**
      * Get all managed users
      *
@@ -328,5 +319,10 @@
     default void updateUserNotificationReadDate(long userId) {
         updateUserNotificationReadDate(userId, ZonedDateTime.now());
     }
->>>>>>> eb4060e2
+
+    @Query("select user from User user left join fetch user.organizations")
+    List<User> findAllWithEagerOrganizations();
+
+    @Query("select user from User user left join fetch user.organizations where user.login like :#{#login}")
+    Optional<User> findOneWithOrganizations(@Param("login") String login);
 }