--- conflicted
+++ resolved
@@ -121,28 +121,16 @@
     List<User> searchByLoginOrNameInGroup(@Param("groupName") String groupName, @Param("loginOrName") String loginOrName);
 
     /**
-<<<<<<< HEAD
-     * Searches for users in a group by their login or full name.
-     *
-     * @param page        the pagination information
-     * @param groupName   Name of group in which to search for users
-     * @param loginOrName Either a login (e.g. ga12abc) or name (e.g. Max Mustermann) by which to search
-     * @return list of found users that match the search criteria
-=======
      * Search for all users by login or name in a group
      *
      * @param pageable    Pageable configuring paginated access (e.g. to limit the number of records returned)
      * @param loginOrName Search query that will be searched for in login and name field
      * @param groupName   Name of group in which to search for users
      * @return all users matching search criteria in the group converted to DTOs
->>>>>>> aecac9c4
      */
     @EntityGraph(type = LOAD, attributePaths = { "groups" })
     @Query("select user from User user where :#{#groupName} member of user.groups and "
             + "(user.login like :#{#loginOrName}% or concat_ws(' ', user.firstName, user.lastName) like %:#{#loginOrName}%)")
-<<<<<<< HEAD
-    Page<User> searchAllByLoginOrNameInGroup(Pageable page, @Param("loginOrName") String loginOrName, @Param("groupName") String groupName);
-=======
     Page<User> searchAllByLoginOrNameInGroup(Pageable pageable, @Param("loginOrName") String loginOrName, @Param("groupName") String groupName);
 
     /**
@@ -157,7 +145,6 @@
         Page<User> users = searchAllByLoginOrNameInGroup(pageable, loginOrName, groupName);
         return users.map(UserDTO::new);
     }
->>>>>>> aecac9c4
 
     /**
      * Gets users in a group by their registration number.
@@ -295,19 +282,6 @@
     }
 
     /**
-     * Search for all users by login or name in a group
-     *
-     * @param pageable    Pageable configuring paginated access (e.g. to limit the number of records returned)
-     * @param loginOrName Search query that will be searched for in login and name field
-     * @param groupName   Group name to search in
-     * @return all users matching search criteria in the group
-     */
-    default Page<UserDTO> searchAllUsersByLoginOrNameInGroup(Pageable pageable, String loginOrName, String groupName) {
-        Page<User> users = searchAllByLoginOrNameInGroup(pageable, loginOrName, groupName);
-        return users.map(UserDTO::new);
-    }
-
-    /**
      * @return existing user object by current user login
      */
     @NotNull
