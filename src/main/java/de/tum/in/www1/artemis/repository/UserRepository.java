--- conflicted
+++ resolved
@@ -165,15 +165,9 @@
     @Query("""
             SELECT DISTINCT user
             FROM User user
-<<<<<<< HEAD
-                LEFT JOIN FETCH user.groups
-            WHERE user.isDeleted = FALSE
-                AND :groupName MEMBER OF user.groups
-=======
                 LEFT JOIN FETCH user.groups userGroup
             WHERE user.isDeleted = FALSE
                 AND :groupName = userGroup
->>>>>>> 6db03803
                 AND (
                     user.login LIKE :#{#loginOrName}%
                     OR CONCAT(user.firstName, ' ', user.lastName) LIKE %:#{#loginOrName}%
@@ -212,15 +206,9 @@
     @Query(value = """
             SELECT user
             FROM User user
-<<<<<<< HEAD
-                LEFT JOIN FETCH user.groups
-            WHERE user.isDeleted = FALSE
-                AND :groupName MEMBER OF user.groups
-=======
                 LEFT JOIN FETCH user.groups userGroup
             WHERE user.isDeleted = FALSE
                 AND :groupName = userGroup
->>>>>>> 6db03803
                 AND (
                     user.login LIKE :#{#loginOrName}%
                     OR CONCAT(user.firstName, ' ', user.lastName) LIKE %:#{#loginOrName}%
@@ -228,14 +216,9 @@
             """, countQuery = """
             SELECT COUNT(user)
             FROM User user
-<<<<<<< HEAD
-            WHERE user.isDeleted = FALSE
-                AND :groupName MEMBER OF user.groups
-=======
                 LEFT JOIN user.groups userGroup
             WHERE user.isDeleted = FALSE
                 AND :groupName = userGroup
->>>>>>> 6db03803
                 AND (
                     user.login LIKE :#{#loginOrName}%
                     OR CONCAT(user.firstName, ' ', user.lastName) LIKE %:#{#loginOrName}%
@@ -285,7 +268,7 @@
                 AND userGroup IN :groupNames
                 AND (
                     user.login LIKE :#{#loginOrName}%
-                    OR CONCAT_WS(' ', user.firstName, user.lastName) LIKE %:#{#loginOrName}%
+                    OR CONCAT(user.firstName, ' ', user.lastName) LIKE %:#{#loginOrName}%
                 )
             """, countQuery = """
             SELECT COUNT(user)
@@ -329,21 +312,12 @@
     Page<User> searchAllByLoginOrNameInConversation(Pageable pageable, @Param("loginOrName") String loginOrName, @Param("conversationId") long conversationId);
 
     @Query(value = """
-<<<<<<< HEAD
-            SELECT DISTINCT user
-            FROM User user
-                JOIN FETCH user.groups userGroup
-                JOIN ConversationParticipant conversationParticipant ON conversationParticipant.user.id = user.id
-                JOIN Conversation conversation ON conversation.id = conversationParticipant.conversation.id
-            WHERE user.isDeleted = FALSE
-=======
              SELECT DISTINCT user
              FROM User user
                  LEFT JOIN FETCH user.groups userGroup
                  JOIN ConversationParticipant conversationParticipant ON conversationParticipant.user.id = user.id
                  JOIN Conversation conversation ON conversation.id = conversationParticipant.conversation.id
              WHERE user.isDeleted = FALSE
->>>>>>> 6db03803
                 AND conversation.id = :conversationId
                 AND (
                     :loginOrName = ''
@@ -367,11 +341,7 @@
     Page<User> searchAllByLoginOrNameInConversationWithCourseGroups(Pageable pageable, @Param("loginOrName") String loginOrName, @Param("conversationId") long conversationId,
             @Param("groupNames") Set<String> groupNames);
 
-<<<<<<< HEAD
-    @Query("""
-=======
     @Query(value = """
->>>>>>> 6db03803
             SELECT DISTINCT user
             FROM User user
                 JOIN FETCH user.groups userGroup
@@ -382,7 +352,7 @@
                 AND (
                     :loginOrName = ''
                     OR user.login LIKE :#{#loginOrName}%
-                    OR CONCAT_WS(' ', user.firstName, user.lastName) LIKE %:#{#loginOrName}%
+                    OR CONCAT(user.firstName, ' ', user.lastName) LIKE %:#{#loginOrName}%
                 ) AND conversationParticipant.isModerator = TRUE
             """, countQuery = """
             SELECT COUNT(DISTINCT user)
@@ -395,11 +365,7 @@
                 AND (
                     :loginOrName = ''
                     OR user.login LIKE :#{#loginOrName}%
-<<<<<<< HEAD
-                    OR CONCAT(user.firstName, ' ', user.lastName) LIKE %:#{#loginOrName}%
-=======
-                    OR CONCAT_WS(' ', user.firstName, user.lastName) LIKE %:#{#loginOrName}%
->>>>>>> 6db03803
+                    OR CONCAT(user.firstName, ' ', user.lastName) LIKE %:#{#loginOrName}%
                 ) AND conversationParticipant.isModerator = TRUE
             """)
     Page<User> searchChannelModeratorsByLoginOrNameInConversation(Pageable pageable, @Param("loginOrName") String loginOrName, @Param("conversationId") long conversationId);
@@ -540,15 +506,9 @@
     @Query("""
             SELECT DISTINCT user
             FROM User user
-<<<<<<< HEAD
-                LEFT JOIN FETCH user.groups
-            WHERE user.isDeleted = FALSE
-                AND :groupName MEMBER OF user.groups
-=======
                 LEFT JOIN FETCH user.groups userGroup
             WHERE user.isDeleted = FALSE
                 AND :groupName = userGroup
->>>>>>> 6db03803
                 AND user NOT IN :ignoredUsers
             """)
     Set<User> findAllInGroupContainingAndNotIn(@Param("groupName") String groupName, @Param("ignoredUsers") Set<User> ignoredUsers);
