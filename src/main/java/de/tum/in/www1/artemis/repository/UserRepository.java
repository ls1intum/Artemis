package de.tum.in.www1.artemis.repository;

import static de.tum.in.www1.artemis.config.Constants.PROFILE_CORE;
import static de.tum.in.www1.artemis.repository.specs.UserSpecs.distinct;
import static de.tum.in.www1.artemis.repository.specs.UserSpecs.getActivatedOrDeactivatedSpecification;
<<<<<<< HEAD
=======
import static de.tum.in.www1.artemis.repository.specs.UserSpecs.getAllUsersWithoutUserGroups;
>>>>>>> 610bf9b9
import static de.tum.in.www1.artemis.repository.specs.UserSpecs.getAuthoritySpecification;
import static de.tum.in.www1.artemis.repository.specs.UserSpecs.getInternalOrExternalSpecification;
import static de.tum.in.www1.artemis.repository.specs.UserSpecs.getSearchTermSpecification;
import static de.tum.in.www1.artemis.repository.specs.UserSpecs.getWithOrWithoutRegistrationNumberSpecification;
import static de.tum.in.www1.artemis.repository.specs.UserSpecs.notSoftDeleted;
import static org.springframework.data.jpa.repository.EntityGraph.EntityGraphType.LOAD;

import java.time.ZonedDateTime;
import java.util.Collection;
import java.util.HashSet;
import java.util.List;
import java.util.Optional;
import java.util.Set;
import java.util.stream.Collectors;

import jakarta.validation.constraints.NotNull;

import org.springframework.context.annotation.Profile;
import org.springframework.data.domain.Page;
import org.springframework.data.domain.PageRequest;
import org.springframework.data.domain.Pageable;
import org.springframework.data.domain.Sort;
import org.springframework.data.jpa.domain.Specification;
import org.springframework.data.jpa.repository.EntityGraph;
import org.springframework.data.jpa.repository.JpaRepository;
import org.springframework.data.jpa.repository.JpaSpecificationExecutor;
import org.springframework.data.jpa.repository.Modifying;
import org.springframework.data.jpa.repository.Query;
import org.springframework.data.repository.query.Param;
import org.springframework.stereotype.Repository;
import org.springframework.transaction.annotation.Transactional;
import org.springframework.util.StringUtils;

import de.tum.in.www1.artemis.domain.ConversationNotificationRecipientSummary;
import de.tum.in.www1.artemis.domain.Course;
import de.tum.in.www1.artemis.domain.Organization;
import de.tum.in.www1.artemis.domain.User;
import de.tum.in.www1.artemis.domain.enumeration.SortingOrder;
import de.tum.in.www1.artemis.security.Role;
import de.tum.in.www1.artemis.security.SecurityUtils;
import de.tum.in.www1.artemis.service.dto.UserDTO;
import de.tum.in.www1.artemis.web.rest.dto.pageablesearch.UserPageableSearchDTO;
import de.tum.in.www1.artemis.web.rest.errors.EntityNotFoundException;

/**
 * Spring Data JPA repository for the User entity.<br>
 * <br>
 * <p>
 * <b>Note</b>: Please keep in mind that the User entities are soft-deleted when adding new queries to this repository.
 * If you don't need deleted user entities, add `WHERE user.isDeleted = FALSE` to your query.
 * </p>
 */
@Profile(PROFILE_CORE)
@Repository
public interface UserRepository extends JpaRepository<User, Long>, JpaSpecificationExecutor<User> {

    String USERS_CACHE = "users";

    String FILTER_INTERNAL = "INTERNAL";

    String FILTER_EXTERNAL = "EXTERNAL";

    String FILTER_ACTIVATED = "ACTIVATED";

    String FILTER_DEACTIVATED = "DEACTIVATED";

    String FILTER_WITH_REG_NO = "WITH_REG_NO";

    String FILTER_WITHOUT_REG_NO = "WITHOUT_REG_NO";

    @EntityGraph(type = LOAD, attributePaths = { "groups" })
    Optional<User> findOneWithGroupsByActivationKey(String activationKey);

    Optional<User> findOneByResetKey(String resetKey);

    Optional<User> findOneByEmailIgnoreCase(String email);

    @EntityGraph(type = LOAD, attributePaths = { "groups" })
    Optional<User> findOneWithGroupsByEmailIgnoreCase(String email);

    Optional<User> findOneByLogin(String login);

    @EntityGraph(type = LOAD, attributePaths = { "groups", "authorities" })
    Optional<User> findOneWithGroupsAndAuthoritiesByRegistrationNumber(String registrationNumber);

    @EntityGraph(type = LOAD, attributePaths = { "groups" })
    Optional<User> findOneWithGroupsByLogin(String login);

    @EntityGraph(type = LOAD, attributePaths = { "groups", "authorities" })
    Optional<User> findOneWithGroupsAndAuthoritiesByLogin(String login);

    @EntityGraph(type = LOAD, attributePaths = { "authorities" })
    Optional<User> findOneWithAuthoritiesByLogin(String login);

    @EntityGraph(type = LOAD, attributePaths = { "groups", "authorities" })
    Optional<User> findOneWithGroupsAndAuthoritiesByEmail(String email);

    @EntityGraph(type = LOAD, attributePaths = { "groups", "authorities" })
    Optional<User> findOneWithGroupsAndAuthoritiesByLoginAndIsInternal(String login, boolean isInternal);

    @EntityGraph(type = LOAD, attributePaths = { "groups", "authorities" })
    Optional<User> findOneWithGroupsAndAuthoritiesById(Long id);

    @EntityGraph(type = LOAD, attributePaths = { "groups", "authorities" })
    Set<User> findAllWithGroupsAndAuthoritiesByIdIn(Set<Long> ids);

    @EntityGraph(type = LOAD, attributePaths = { "groups", "authorities", "organizations" })
    Optional<User> findOneWithGroupsAndAuthoritiesAndOrganizationsById(Long id);

    @EntityGraph(type = LOAD, attributePaths = { "groups", "authorities", "organizations" })
    Optional<User> findOneWithGroupsAndAuthoritiesAndOrganizationsByLogin(String userLogin);

    @EntityGraph(type = LOAD, attributePaths = { "groups", "authorities", "guidedTourSettings" })
    Optional<User> findOneWithGroupsAuthoritiesAndGuidedTourSettingsByLogin(String login);

    @EntityGraph(type = LOAD, attributePaths = { "learningPaths" })
    Optional<User> findOneWithLearningPathsByLogin(String login);

    @EntityGraph(type = LOAD, attributePaths = { "learningPaths" })
    Optional<User> findWithLearningPathsById(long userId);

    Long countByIsDeletedIsFalseAndGroupsContains(String groupName);

    @Query("""
            SELECT DISTINCT user
            FROM User user
            WHERE user.isDeleted = FALSE
                AND (
                    LOWER(user.email) = LOWER(:searchInput)
                    OR LOWER(user.login) = LOWER(:searchInput)
                )
            """)
    List<User> findAllByEmailOrUsernameIgnoreCase(@Param("searchInput") String searchInput);

    @EntityGraph(type = LOAD, attributePaths = { "groups", "authorities" })
    Set<User> findAllWithGroupsAndAuthoritiesByIsDeletedIsFalseAndGroupsContains(String groupName);

    Set<User> findAllByIsDeletedIsFalseAndGroupsContains(String groupName);

    @Query("""
            SELECT new de.tum.in.www1.artemis.domain.ConversationNotificationRecipientSummary (
                user.id,
                user.login,
                user.firstName,
                user.lastName,
                user.langKey,
                user.email,
                CASE WHEN cp.isMuted = TRUE THEN TRUE ELSE FALSE END,
                CASE WHEN cp.isHidden = TRUE THEN TRUE ELSE FALSE END,
                CASE WHEN ug.group = :teachingAssistantGroupName
                    OR ug.group = :editorGroupName
                    OR ug.group = :instructorGroupName
                THEN TRUE ELSE FALSE END
            )
            FROM User user
                JOIN UserGroup ug ON ug.userId = user.id
                LEFT JOIN ConversationParticipant cp ON cp.user = user AND cp.conversation.id = :conversationId
            WHERE user.isDeleted = FALSE
                AND (
                    ug.group = :studentGroupName
                    OR ug.group = :teachingAssistantGroupName
                    OR ug.group = :editorGroupName
                    OR ug.group = :instructorGroupName
                )
            """)
    Set<ConversationNotificationRecipientSummary> findAllNotificationRecipientsInCourseForConversation(@Param("conversationId") long conversationId,
            @Param("studentGroupName") String studentGroupName, @Param("teachingAssistantGroupName") String teachingAssistantGroupName,
            @Param("editorGroupName") String editorGroupName, @Param("instructorGroupName") String instructorGroupName);

    /**
     * Searches for users in a group by their login or full name.
     *
     * @param groupName   Name of group in which to search for users
     * @param loginOrName Either a login (e.g. ga12abc) or name (e.g. Max Mustermann) by which to search
     * @return list of found users that match the search criteria
     */
    @Query("""
            SELECT DISTINCT user
            FROM User user
                LEFT JOIN FETCH user.groups userGroup
            WHERE user.isDeleted = FALSE
                AND :groupName = userGroup
                AND (
                    user.login LIKE :#{#loginOrName}%
                    OR CONCAT(user.firstName, ' ', user.lastName) LIKE %:#{#loginOrName}%
                )
            """)
    List<User> searchByLoginOrNameInGroup(@Param("groupName") String groupName, @Param("loginOrName") String loginOrName);

    /**
     * Searches for users in groups by their full name.
     *
     * @param groupNames List of names of groups in which to search for users
     * @param nameOfUser Name (e.g. Max Mustermann) by which to search
     * @return list of found users that match the search criteria
     */
    @Query("""
            SELECT user
            FROM User user
                LEFT JOIN user.groups userGroup
            WHERE user.isDeleted = FALSE
                AND (
                    userGroup IN :groupNames
                    AND CONCAT(user.firstName, ' ', user.lastName) LIKE %:nameOfUser%
                 )
            ORDER BY CONCAT(user.firstName, ' ', user.lastName)
            """)
    List<User> searchByNameInGroups(@Param("groupNames") Set<String> groupNames, @Param("nameOfUser") String nameOfUser);

    /**
     * Search for all users by login or name in a group
     *
     * @param pageable    Pageable configuring paginated access (e.g. to limit the number of records returned)
     * @param loginOrName Search query that will be searched for in login and name field
     * @param groupName   Name of group in which to search for users
     * @return all users matching search criteria in the group converted to DTOs
     */
    @Query(value = """
            SELECT user
            FROM User user
                LEFT JOIN FETCH user.groups userGroup
            WHERE user.isDeleted = FALSE
                AND :groupName = userGroup
                AND (
                    user.login LIKE :#{#loginOrName}%
                    OR CONCAT(user.firstName, ' ', user.lastName) LIKE %:#{#loginOrName}%
                )
            """, countQuery = """
            SELECT COUNT(user)
            FROM User user
                LEFT JOIN user.groups userGroup
            WHERE user.isDeleted = FALSE
                AND :groupName = userGroup
                AND (
                    user.login LIKE :#{#loginOrName}%
                    OR CONCAT(user.firstName, ' ', user.lastName) LIKE %:#{#loginOrName}%
                )
            """)
    Page<User> searchAllByLoginOrNameInGroup(Pageable pageable, @Param("loginOrName") String loginOrName, @Param("groupName") String groupName);

    @Query(value = """
            SELECT user
            FROM User user
                LEFT JOIN FETCH user.groups userGroup
            WHERE user.isDeleted = FALSE
                AND userGroup IN :groupNames
                AND (
                    user.login LIKE :#{#loginOrName}%
                    OR CONCAT(user.firstName, ' ', user.lastName) LIKE %:#{#loginOrName}%
                ) AND user.id <> :idOfUser
            ORDER BY CONCAT(user.firstName, ' ', user.lastName)
            """, countQuery = """
            SELECT COUNT(user)
            FROM User user
                LEFT JOIN user.groups userGroup
            WHERE user.isDeleted = FALSE
                AND userGroup IN :groupNames
                AND (
                    user.login LIKE :#{#loginOrName}%
                    OR CONCAT(user.firstName, ' ', user.lastName) LIKE %:#{#loginOrName}%
                ) AND user.id <> :idOfUser
            ORDER BY CONCAT(user.firstName, ' ', user.lastName)
            """)
    Page<User> searchAllByLoginOrNameInGroupsNotUserId(Pageable pageable, @Param("loginOrName") String loginOrName, @Param("groupNames") Set<String> groupNames,
            @Param("idOfUser") long idOfUser);

    /**
     * Search for all users by login or name within the provided groups
     *
     * @param pageable    Pageable configuring paginated access (e.g. to limit the number of records returned)
     * @param loginOrName Search query that will be searched for in login and name field
     * @param groupNames  Names of groups in which to search for users
     * @return All users matching search criteria
     */
    @Query(value = """
            SELECT user
            FROM User user
                LEFT JOIN FETCH user.groups userGroup
            WHERE user.isDeleted = FALSE
                AND userGroup IN :groupNames
                AND (
                    user.login LIKE :#{#loginOrName}%
                    OR CONCAT(user.firstName, ' ', user.lastName) LIKE %:#{#loginOrName}%
                )
            """, countQuery = """
            SELECT COUNT(user)
            FROM User user
                LEFT JOIN user.groups userGroup
            WHERE user.isDeleted = FALSE
                AND userGroup IN :groupNames
                AND (
                    user.login LIKE :#{#loginOrName}%
                    OR CONCAT(user.firstName, ' ', user.lastName) LIKE %:#{#loginOrName}%
                )
            """)
    Page<User> searchAllByLoginOrNameInGroups(Pageable pageable, @Param("loginOrName") String loginOrName, @Param("groupNames") Set<String> groupNames);

    @Query(value = """
            SELECT DISTINCT user
            FROM User user
                LEFT JOIN FETCH user.groups
                JOIN ConversationParticipant conversationParticipant ON conversationParticipant.user.id = user.id
                JOIN Conversation conversation ON conversation.id = conversationParticipant.conversation.id
            WHERE user.isDeleted = FALSE
                AND conversation.id = :conversationId
                AND (
                    :loginOrName = ''
                    OR user.login LIKE :#{#loginOrName}%
                    OR CONCAT(user.firstName, ' ', user.lastName) LIKE %:#{#loginOrName}%
                )
            """, countQuery = """
            SELECT COUNT(DISTINCT user)
            FROM User user
                JOIN ConversationParticipant conversationParticipant ON conversationParticipant.user.id = user.id
                JOIN Conversation conversation ON conversation.id = conversationParticipant.conversation.id
            WHERE user.isDeleted = FALSE
                AND conversation.id = :conversationId
                AND (
                    :loginOrName = ''
                    OR user.login LIKE :#{#loginOrName}%
                    OR CONCAT(user.firstName, ' ', user.lastName) LIKE %:#{#loginOrName}%
                )
            """)
    Page<User> searchAllByLoginOrNameInConversation(Pageable pageable, @Param("loginOrName") String loginOrName, @Param("conversationId") long conversationId);

    @Query(value = """
             SELECT DISTINCT user
             FROM User user
                 LEFT JOIN FETCH user.groups userGroup
                 JOIN ConversationParticipant conversationParticipant ON conversationParticipant.user.id = user.id
                 JOIN Conversation conversation ON conversation.id = conversationParticipant.conversation.id
             WHERE user.isDeleted = FALSE
                AND conversation.id = :conversationId
                AND (
                    :loginOrName = ''
                    OR user.login LIKE :#{#loginOrName}%
                    OR CONCAT(user.firstName, ' ', user.lastName) LIKE %:#{#loginOrName}%
                ) AND userGroup IN :groupNames
            """, countQuery = """
            SELECT COUNT(DISTINCT user)
            FROM User user
                JOIN user.groups userGroup
                JOIN ConversationParticipant conversationParticipant ON conversationParticipant.user.id = user.id
                JOIN Conversation conversation ON conversation.id = conversationParticipant.conversation.id
            WHERE user.isDeleted = FALSE
                AND conversation.id = :conversationId
                AND (
                    :loginOrName = ''
                    OR user.login LIKE :#{#loginOrName}%
                    OR CONCAT(user.firstName, ' ', user.lastName) LIKE %:#{#loginOrName}%
                ) AND userGroup IN :groupNames
            """)
    Page<User> searchAllByLoginOrNameInConversationWithCourseGroups(Pageable pageable, @Param("loginOrName") String loginOrName, @Param("conversationId") long conversationId,
            @Param("groupNames") Set<String> groupNames);

    @Query(value = """
            SELECT DISTINCT user
            FROM User user
                JOIN FETCH user.groups userGroup
                JOIN ConversationParticipant conversationParticipant ON conversationParticipant.user.id = user.id
                JOIN Conversation conversation ON conversation.id = conversationParticipant.conversation.id
            WHERE user.isDeleted = FALSE
                AND conversation.id = :conversationId
                AND (
                    :loginOrName = ''
                    OR user.login LIKE :#{#loginOrName}%
                    OR CONCAT(user.firstName, ' ', user.lastName) LIKE %:#{#loginOrName}%
                ) AND conversationParticipant.isModerator = TRUE
            """, countQuery = """
            SELECT COUNT(DISTINCT user)
            FROM User user
                JOIN user.groups userGroup
                JOIN ConversationParticipant conversationParticipant ON conversationParticipant.user.id = user.id
                JOIN Conversation conversation ON conversation.id = conversationParticipant.conversation.id
            WHERE user.isDeleted = FALSE
                AND conversation.id = :conversationId
                AND (
                    :loginOrName = ''
                    OR user.login LIKE :#{#loginOrName}%
                    OR CONCAT(user.firstName, ' ', user.lastName) LIKE %:#{#loginOrName}%
                ) AND conversationParticipant.isModerator = TRUE
            """)
    Page<User> searchChannelModeratorsByLoginOrNameInConversation(Pageable pageable, @Param("loginOrName") String loginOrName, @Param("conversationId") long conversationId);

    /**
     * Search for all users by login or name in a group and convert them to {@link UserDTO}
     *
     * @param pageable    Pageable configuring paginated access (e.g. to limit the number of records returned)
     * @param loginOrName Search query that will be searched for in login and name field
     * @param groupName   Name of group in which to search for users
     * @return all users matching search criteria in the group converted to {@link UserDTO}
     */
    default Page<UserDTO> searchAllUsersByLoginOrNameInGroupAndConvertToDTO(Pageable pageable, String loginOrName, String groupName) {
        Page<User> users = searchAllByLoginOrNameInGroup(pageable, loginOrName, groupName);
        return users.map(UserDTO::new);
    }

    @EntityGraph(type = LOAD, attributePaths = { "groups" })
    List<User> findAllWithGroupsByIsDeletedIsFalseAndGroupsContainsAndRegistrationNumberIn(String groupName, Set<String> registrationNumbers);

    @EntityGraph(type = LOAD, attributePaths = { "groups" })
    List<User> findAllWithGroupsByIsDeletedIsFalseAndGroupsContainsAndLoginIn(String groupName, Set<String> logins);

    @EntityGraph(type = LOAD, attributePaths = { "groups", "authorities" })
    Set<User> findAllWithGroupsAndAuthoritiesByIsDeletedIsFalseAndLoginIn(Set<String> logins);

    /**
     * Searches for users by their login or full name.
     *
     * @param page        Pageable related info (e.g. for page size)
     * @param loginOrName Either a login (e.g. ga12abc) or name (e.g. Max Mustermann) by which to search
     * @return list of found users that match the search criteria
     */
    @Query("""
            SELECT user
            FROM User user
            WHERE user.isDeleted = FALSE
                AND (
                    user.login LIKE :#{#loginOrName}%
                    OR CONCAT(user.firstName, ' ', user.lastName) LIKE %:#{#loginOrName}%
                )
            """)
    Page<User> searchAllByLoginOrName(Pageable page, @Param("loginOrName") String loginOrName);

    /**
     * Searches for users in a course by their login or full name.
     *
     * @param page        Pageable related info (e.g. for page size)
     * @param loginOrName Either a login (e.g. ga12abc) or name (e.g. Max Mustermann) by which to search
     * @param courseId    Id of the course the user has to be a member of
     * @return list of found users that match the search criteria
     */
    @Query(value = """
            SELECT DISTINCT user
            FROM User user
                LEFT JOIN FETCH user.groups userGroup
                JOIN Course course ON course.id = :courseId
            WHERE user.isDeleted = FALSE
                AND (
                    user.login LIKE :#{#loginOrName}%
                    OR CONCAT(user.firstName, ' ', user.lastName) LIKE %:#{#loginOrName}%
                )
                AND (course.studentGroupName = userGroup
                    OR course.teachingAssistantGroupName = userGroup
                    OR course.editorGroupName = userGroup
                    OR course.instructorGroupName = userGroup
                )
            """, countQuery = """
            SELECT COUNT(DISTINCT user)
            FROM User user
                LEFT JOIN user.groups userGroup
                JOIN Course course ON course.id = :courseId
            WHERE user.isDeleted = FALSE
                AND (
                    user.login LIKE :#{#loginOrName}%
                    OR CONCAT(user.firstName, ' ', user.lastName) LIKE %:#{#loginOrName}%
                )
                AND (course.studentGroupName = userGroup
                    OR course.teachingAssistantGroupName = userGroup
                    OR course.editorGroupName = userGroup
                    OR course.instructorGroupName = userGroup
                )
            """)
    Page<User> searchAllByLoginOrNameInCourse(Pageable page, @Param("loginOrName") String loginOrName, @Param("courseId") long courseId);

    @EntityGraph(type = LOAD, attributePaths = { "groups" })
    Page<User> findAllWithGroupsByIsDeletedIsFalse(Pageable pageable);

    @EntityGraph(type = LOAD, attributePaths = { "groups", "authorities" })
    Set<User> findAllWithGroupsAndAuthoritiesByIsDeletedIsFalse();

    @Modifying
    @Transactional // ok because of modifying query
    @Query("""
            UPDATE User user
            SET user.lastNotificationRead = :lastNotificationRead
            WHERE user.id = :userId
            """)
    void updateUserNotificationReadDate(@Param("userId") long userId, @Param("lastNotificationRead") ZonedDateTime lastNotificationRead);

    /**
     * Update user notification hide until property for current user
     * I.e. updates the filter that hides all notifications with a creation/notification date prior to the set value.
     * If the value is null then all notifications should be shown.
     * (Not to be confused with notification settings. This filter is based on the notification date alone)
     *
     * @param userId                of the user
     * @param hideNotificationUntil indicates a time that is used to filter all notifications that are prior to it
     *                                  (if null -> show all notifications)
     */
    @Modifying
    @Transactional // ok because of modifying query
    @Query("""
            UPDATE User user
            SET user.hideNotificationsUntil = :hideNotificationUntil
            WHERE user.id = :userId
            """)
    void updateUserNotificationVisibility(@Param("userId") long userId, @Param("hideNotificationUntil") ZonedDateTime hideNotificationUntil);

    @Modifying
    @Transactional // ok because of modifying query
    @Query("""
            UPDATE User user
            SET user.langKey = :languageKey
            WHERE user.id = :userId
            """)
    void updateUserLanguageKey(@Param("userId") long userId, @Param("languageKey") String languageKey);

    @Modifying
    @Transactional // ok because of modifying query
    @Query("""
            UPDATE User user
            SET user.irisAccepted = :acceptDatetime
            WHERE user.id = :userId
            """)
    void updateIrisAcceptedToDate(@Param("userId") long userId, @Param("acceptDatetime") ZonedDateTime acceptDatetime);

    @Query("""
            SELECT DISTINCT user
            FROM User user
                LEFT JOIN FETCH user.groups userGroup
            WHERE user.isDeleted = FALSE
                AND :groupName = userGroup
                AND user NOT IN :ignoredUsers
            """)
    Set<User> findAllInGroupContainingAndNotIn(@Param("groupName") String groupName, @Param("ignoredUsers") Set<User> ignoredUsers);

    @Query("""
            SELECT DISTINCT team.students AS student
            FROM Team team
                JOIN team.students st
            WHERE st.isDeleted = FALSE
                AND team.exercise.course.id = :courseId
                AND team.shortName = :teamShortName
            """)
    Set<User> findAllInTeam(@Param("courseId") long courseId, @Param("teamShortName") String teamShortName);

    /**
     * Get all managed users
     *
     * @param userSearch used to find users
     * @return all users
     */
    default Page<UserDTO> getAllManagedUsers(UserPageableSearchDTO userSearch) {
        // Prepare filter
        final var searchTerm = userSearch.getSearchTerm();
        var sorting = Sort.by(userSearch.getSortedColumn());
        sorting = userSearch.getSortingOrder() == SortingOrder.ASCENDING ? sorting.ascending() : sorting.descending();
        final var sorted = PageRequest.of(userSearch.getPage(), userSearch.getPageSize(), sorting);

        // List of authorities that a user should match at least one
        Set<String> authorities = userSearch.getAuthorities();
        var modifiedAuthorities = authorities.stream().map(auth -> Role.ROLE_PREFIX + auth).collect(Collectors.toSet());

        // Internal or external users or both
        final var internal = userSearch.getOrigins().contains(FILTER_INTERNAL);
        final var external = userSearch.getOrigins().contains(FILTER_EXTERNAL);

        // Activated or deactivated users or both
        var activated = userSearch.getStatus().contains(FILTER_ACTIVATED);
        var deactivated = userSearch.getStatus().contains(FILTER_DEACTIVATED);

        // Users without registration numbers or with registration numbers
        var noRegistrationNumber = userSearch.getRegistrationNumbers().contains(FILTER_WITHOUT_REG_NO);
        var withRegistrationNumber = userSearch.getRegistrationNumbers().contains(FILTER_WITH_REG_NO);

        Specification<User> specification = Specification.where(distinct()).and(notSoftDeleted()).and(getSearchTermSpecification(searchTerm))
                .and(getInternalOrExternalSpecification(internal, external)).and(getActivatedOrDeactivatedSpecification(activated, deactivated))
                .and(getAuthoritySpecification(modifiedAuthorities)).and(getWithOrWithoutRegistrationNumberSpecification(noRegistrationNumber, withRegistrationNumber));
<<<<<<< HEAD
=======

        if (userSearch.isFindWithoutUserGroups()) {
            specification = specification.and(getAllUsersWithoutUserGroups());
        }
>>>>>>> 610bf9b9

        return findAll(specification, sorted).map(user -> {
            user.setVisibleRegistrationNumber();
            return new UserDTO(user);
        });
    }

    /**
     * Search for all users by login or name
     *
     * @param pageable    Pageable configuring paginated access (e.g. to limit the number of records returned)
     * @param loginOrName Search query that will be searched for in login and name field
     * @return all users matching search criteria
     */
    default Page<UserDTO> searchAllUsersByLoginOrName(Pageable pageable, String loginOrName) {
        Page<User> users = searchAllByLoginOrName(pageable, loginOrName);
        return users.map(UserDTO::new);
    }

    /**
     * @return existing user object by current user login
     */
    @NotNull
    default User getUser() {
        String currentUserLogin = getCurrentUserLogin();
        Optional<User> user = findOneByLogin(currentUserLogin);
        return unwrapOptionalUser(user, currentUserLogin);
    }

    /**
     * Retrieve a user by its login, or else throw exception
     *
     * @param login the login of the user to search
     * @return the user entity if it exists
     */
    @NotNull
    default User getUserByLoginElseThrow(String login) {
        return findOneByLogin(login).orElseThrow(() -> new EntityNotFoundException("User: " + login));
    }

    /**
     * Get user with user groups and authorities of currently logged-in user
     *
     * @return currently logged-in user
     */
    @NotNull
    default User getUserWithGroupsAndAuthorities() {
        String currentUserLogin = getCurrentUserLogin();
        Optional<User> user = findOneWithGroupsAndAuthoritiesByLogin(currentUserLogin);
        return unwrapOptionalUser(user, currentUserLogin);
    }

    /**
     * Get user with user groups, authorities and organizations of currently logged-in user
     *
     * @return currently logged-in user
     */
    @NotNull
    default User getUserWithGroupsAndAuthoritiesAndOrganizations() {
        String currentUserLogin = getCurrentUserLogin();
        Optional<User> user = findOneWithGroupsAndAuthoritiesAndOrganizationsByLogin(currentUserLogin);
        return unwrapOptionalUser(user, currentUserLogin);
    }

    /**
     * Get user with user groups, authorities and guided tour settings of currently logged-in user
     * Note: this method should only be invoked if the guided tour settings are really needed
     *
     * @return currently logged-in user
     */
    @NotNull
    default User getUserWithGroupsAuthoritiesAndGuidedTourSettings() {
        String currentUserLogin = getCurrentUserLogin();
        Optional<User> user = findOneWithGroupsAuthoritiesAndGuidedTourSettingsByLogin(currentUserLogin);
        return unwrapOptionalUser(user, currentUserLogin);
    }

    @NotNull
    private User unwrapOptionalUser(Optional<User> optionalUser, String currentUserLogin) {
        return optionalUser.orElseThrow(() -> new EntityNotFoundException("No user found with login: " + currentUserLogin));
    }

    private String getCurrentUserLogin() {
        Optional<String> currentUserLogin = SecurityUtils.getCurrentUserLogin();
        if (currentUserLogin.isPresent()) {
            return currentUserLogin.get();
        }
        throw new EntityNotFoundException("ERROR: No current user login found!");
    }

    /**
     * Get user with user groups and authorities with the username (i.e. user.getLogin() or principal.getName())
     *
     * @param username the username of the user who should be retrieved from the database
     * @return the user that belongs to the given principal with eagerly loaded groups and authorities
     */
    @NotNull
    default User getUserWithGroupsAndAuthorities(@NotNull String username) {
        Optional<User> user = findOneWithGroupsAndAuthoritiesByLogin(username);
        return unwrapOptionalUser(user, username);
    }

    /**
     * Get user with authorities with the username (i.e. user.getLogin() or principal.getName())
     *
     * @param username the username of the user who should be retrieved from the database
     * @return the user that belongs to the given principal with eagerly loaded authorities
     */
    default User getUserWithAuthorities(@NotNull String username) {
        Optional<User> user = findOneWithAuthoritiesByLogin(username);
        return unwrapOptionalUser(user, username);
    }

    /**
     * Finds a single user with groups and authorities using the registration number
     *
     * @param registrationNumber user registration number as string
     * @return the user with groups and authorities
     */
    default Optional<User> findUserWithGroupsAndAuthoritiesByRegistrationNumber(String registrationNumber) {
        if (!StringUtils.hasText(registrationNumber)) {
            return Optional.empty();
        }
        return findOneWithGroupsAndAuthoritiesByRegistrationNumber(registrationNumber);
    }

    /**
     * Finds a single user with groups and authorities using the login name
     *
     * @param login user login string
     * @return the user with groups and authorities
     */
    default Optional<User> findUserWithGroupsAndAuthoritiesByLogin(String login) {
        if (!StringUtils.hasText(login)) {
            return Optional.empty();
        }
        return findOneWithGroupsAndAuthoritiesByLogin(login);
    }

    /**
     * Finds a single user with groups and authorities using the email
     *
     * @param email user email string
     * @return the user with groups and authorities
     */
    default Optional<User> findUserWithGroupsAndAuthoritiesByEmail(String email) {
        if (!StringUtils.hasText(email)) {
            return Optional.empty();
        }
        return findOneWithGroupsAndAuthoritiesByEmail(email);
    }

    @NotNull
    default User findByIdWithGroupsAndAuthoritiesElseThrow(long userId) {
        return findOneWithGroupsAndAuthoritiesById(userId).orElseThrow(() -> new EntityNotFoundException("User", userId));
    }

    /**
     * Find user with eagerly loaded groups, authorities and organizations by its id
     *
     * @param userId the id of the user to find
     * @return the user with groups, authorities and organizations if it exists, else throw exception
     */
    @NotNull
    default User findByIdWithGroupsAndAuthoritiesAndOrganizationsElseThrow(long userId) {
        return findOneWithGroupsAndAuthoritiesAndOrganizationsById(userId).orElseThrow(() -> new EntityNotFoundException("User", userId));
    }

    /**
     * Find user with eagerly loaded learning paths by its id
     *
     * @param userId the id of the user to find
     * @return the user with learning paths if it exists, else throw exception
     */
    @NotNull
    default User findWithLearningPathsByIdElseThrow(long userId) {
        return findWithLearningPathsById(userId).orElseThrow(() -> new EntityNotFoundException("User", userId));
    }

    /**
     * Get students by given course
     *
     * @param course object
     * @return students for given course
     */
    default Set<User> getStudents(Course course) {
        return findAllWithGroupsAndAuthoritiesByIsDeletedIsFalseAndGroupsContains(course.getStudentGroupName());
    }

    /**
     * Get tutors by given course
     *
     * @param course object
     * @return tutors for given course
     */
    default Set<User> getTutors(Course course) {
        return findAllWithGroupsAndAuthoritiesByIsDeletedIsFalseAndGroupsContains(course.getTeachingAssistantGroupName());
    }

    /**
     * Get editors by given course
     *
     * @param course object
     * @return editors for given course
     */
    default Set<User> getEditors(Course course) {
        return findAllWithGroupsAndAuthoritiesByIsDeletedIsFalseAndGroupsContains(course.getEditorGroupName());
    }

    /**
     * Get all instructors for a given course
     *
     * @param course The course for which to fetch all instructors
     * @return instructors for the given course
     */
    default Set<User> getInstructors(Course course) {
        return findAllWithGroupsAndAuthoritiesByIsDeletedIsFalseAndGroupsContains(course.getInstructorGroupName());
    }

    /**
     * Finds all users that are part of the specified group, but are not contained in the collection of excluded users
     *
     * @param groupName     The group by which all users should get filtered
     * @param excludedUsers The users that should get ignored/excluded
     * @return users who are in the given group except the excluded ones
     */
    default Set<User> findAllUserInGroupAndNotIn(String groupName, Collection<User> excludedUsers) {
        // For an empty list, we have to use another query, because Hibernate builds an invalid query with empty lists
        if (!excludedUsers.isEmpty()) {
            return findAllInGroupContainingAndNotIn(groupName, new HashSet<>(excludedUsers));
        }
        return findAllWithGroupsAndAuthoritiesByIsDeletedIsFalseAndGroupsContains(groupName);
    }

    default Long countUserInGroup(String groupName) {
        return countByIsDeletedIsFalseAndGroupsContains(groupName);
    }

    /**
     * Update user notification read date for current user
     *
     * @param userId the user for which the notification read date should be updated
     */
    default void updateUserNotificationReadDate(long userId) {
        updateUserNotificationReadDate(userId, ZonedDateTime.now());
    }

    @Query(value = """
            SELECT *
            FROM jhi_user u
            WHERE is_deleted = FALSE
                AND REGEXP_LIKE(u.email, :emailPattern)
            """, nativeQuery = true)
    List<User> findAllMatchingEmailPattern(@Param("emailPattern") String emailPattern);

    /**
     * Add organization to user, if not contained already
     *
     * @param userId       the id of the user to add to the organization
     * @param organization the organization to add to the user
     */
    default void addOrganizationToUser(Long userId, Organization organization) {
        User user = findByIdWithGroupsAndAuthoritiesAndOrganizationsElseThrow(userId);
        if (!user.getOrganizations().contains(organization)) {
            user.getOrganizations().add(organization);
            save(user);
        }
    }

    /**
     * Remove organization from user, if currently contained
     *
     * @param userId       the id of the user to remove from the organization
     * @param organization the organization to remove from the user
     */
    default void removeOrganizationFromUser(Long userId, Organization organization) {
        User user = findByIdWithGroupsAndAuthoritiesAndOrganizationsElseThrow(userId);
        if (user.getOrganizations().contains(organization)) {
            user.getOrganizations().remove(organization);
            save(user);
        }
    }

    /**
     * Return true if the current users' login matches the provided login
     *
     * @param login user login
     * @return true if both logins match
     */
    default boolean isCurrentUser(String login) {
        return SecurityUtils.getCurrentUserLogin().map(currentLogin -> currentLogin.equals(login)).orElse(false);
    }

    default User findByIdElseThrow(long userId) throws EntityNotFoundException {
        return findById(userId).orElseThrow(() -> new EntityNotFoundException("User", userId));
    }

    /**
     * Finds all users which a non-null VCS access token that expires before some given date.
     *
     * @param expirationDate the maximal expiration date of the retrieved users
     * @return all users with expiring VCS access tokens before the given date
     */
    @Query("""
            SELECT user
            FROM User user
            WHERE user.vcsAccessToken IS NOT NULL
                AND user.vcsAccessTokenExpiryDate IS NOT NULL
                AND user.vcsAccessTokenExpiryDate <= :date
            """)
    Set<User> getUsersWithAccessTokenExpirationDateBefore(@Param("date") ZonedDateTime expirationDate);

    /**
     * Finds all users with VCS access tokens set to null.
     *
     * @return all users without VCS access tokens
     */
    @Query("""
            SELECT user
            FROM User user
            WHERE user.vcsAccessToken IS NULL
            """)
    Set<User> getUsersWithAccessTokenNull();

    @Query("""
            SELECT COUNT(user) > 0
            FROM User user
            INNER JOIN Course course
            ON user.login = :login
                AND course.id = :courseId
            WHERE (course.studentGroupName MEMBER OF user.groups)
                    OR (course.teachingAssistantGroupName MEMBER OF user.groups)
                    OR (course.editorGroupName MEMBER OF user.groups)
                    OR (course.instructorGroupName MEMBER OF user.groups)
                    OR (:#{T(de.tum.in.www1.artemis.domain.Authority).ADMIN_AUTHORITY} MEMBER OF user.authorities)
            """)
    boolean isAtLeastStudentInCourse(@Param("login") String login, @Param("courseId") long courseId);

    @Query("""
            SELECT COUNT(user) > 0
            FROM User user
            INNER JOIN Course course
            ON user.login = :login
                AND course.id = :courseId
            WHERE (course.teachingAssistantGroupName MEMBER OF user.groups)
                    OR (course.editorGroupName MEMBER OF user.groups)
                    OR (course.instructorGroupName MEMBER OF user.groups)
                    OR (:#{T(de.tum.in.www1.artemis.domain.Authority).ADMIN_AUTHORITY} MEMBER OF user.authorities)
            """)
    boolean isAtLeastTeachingAssistantInCourse(@Param("login") String login, @Param("courseId") long courseId);

    @Query("""
            SELECT COUNT(user) > 0
            FROM User user
            INNER JOIN Course course
            ON user.login = :login
                AND course.id = :courseId
            WHERE (course.editorGroupName MEMBER OF user.groups)
                    OR (course.instructorGroupName MEMBER OF user.groups)
                    OR (:#{T(de.tum.in.www1.artemis.domain.Authority).ADMIN_AUTHORITY} MEMBER OF user.authorities)
            """)
    boolean isAtLeastEditorInCourse(@Param("login") String login, @Param("courseId") long courseId);

    @Query("""
            SELECT COUNT(user) > 0
            FROM User user
            INNER JOIN Course course
            ON user.login = :login
                AND course.id = :courseId
            WHERE (course.instructorGroupName MEMBER OF user.groups)
                OR (:#{T(de.tum.in.www1.artemis.domain.Authority).ADMIN_AUTHORITY} MEMBER OF user.authorities)
            """)
    boolean isAtLeastInstructorInCourse(@Param("login") String login, @Param("courseId") long courseId);

    @Query("""
            SELECT COUNT(user) > 0
            FROM User user
            INNER JOIN Exercise exercise
            ON user.login = :login
                AND exercise.id = :exerciseId
            INNER JOIN exercise.course course
            WHERE (course.studentGroupName MEMBER OF user.groups)
                    OR (course.teachingAssistantGroupName MEMBER OF user.groups)
                    OR (course.editorGroupName MEMBER OF user.groups)
                    OR (course.instructorGroupName MEMBER OF user.groups)
                    OR (:#{T(de.tum.in.www1.artemis.domain.Authority).ADMIN_AUTHORITY} MEMBER OF user.authorities)
            """)
    boolean isAtLeastStudentInExercise(@Param("login") String login, @Param("exerciseId") long exerciseId);

    @Query("""
            SELECT COUNT(user) > 0
            FROM User user
            INNER JOIN Exercise exercise
            ON user.login = :login
                AND exercise.id = :exerciseId
            INNER JOIN exercise.course course
            WHERE (course.teachingAssistantGroupName MEMBER OF user.groups)
                    OR (course.editorGroupName MEMBER OF user.groups)
                    OR (course.instructorGroupName MEMBER OF user.groups)
                    OR (:#{T(de.tum.in.www1.artemis.domain.Authority).ADMIN_AUTHORITY} MEMBER OF user.authorities)
            """)
    boolean isAtLeastTeachingAssistantInExercise(@Param("login") String login, @Param("exerciseId") long exerciseId);

    @Query("""
            SELECT COUNT(user) > 0
            FROM User user
            INNER JOIN Exercise exercise
            ON user.login = :login
                AND exercise.id = :exerciseId
            INNER JOIN exercise.course course
            WHERE (course.editorGroupName MEMBER OF user.groups)
                    OR (course.instructorGroupName MEMBER OF user.groups)
                    OR (:#{T(de.tum.in.www1.artemis.domain.Authority).ADMIN_AUTHORITY} MEMBER OF user.authorities)
            """)
    boolean isAtLeastEditorInExercise(@Param("login") String login, @Param("exerciseId") long exerciseId);

    @Query("""
            SELECT COUNT(user) > 0
            FROM User user
            INNER JOIN Exercise exercise
            ON user.login = :login
                AND exercise.id = :exerciseId
            INNER JOIN exercise.course course
            WHERE (course.instructorGroupName MEMBER OF user.groups)
                    OR (:#{T(de.tum.in.www1.artemis.domain.Authority).ADMIN_AUTHORITY} MEMBER OF user.authorities)
            """)
    boolean isAtLeastInstructorInExercise(@Param("login") String login, @Param("exerciseId") long exerciseId);
}<|MERGE_RESOLUTION|>--- conflicted
+++ resolved
@@ -3,10 +3,7 @@
 import static de.tum.in.www1.artemis.config.Constants.PROFILE_CORE;
 import static de.tum.in.www1.artemis.repository.specs.UserSpecs.distinct;
 import static de.tum.in.www1.artemis.repository.specs.UserSpecs.getActivatedOrDeactivatedSpecification;
-<<<<<<< HEAD
-=======
 import static de.tum.in.www1.artemis.repository.specs.UserSpecs.getAllUsersWithoutUserGroups;
->>>>>>> 610bf9b9
 import static de.tum.in.www1.artemis.repository.specs.UserSpecs.getAuthoritySpecification;
 import static de.tum.in.www1.artemis.repository.specs.UserSpecs.getInternalOrExternalSpecification;
 import static de.tum.in.www1.artemis.repository.specs.UserSpecs.getSearchTermSpecification;
@@ -576,13 +573,10 @@
         Specification<User> specification = Specification.where(distinct()).and(notSoftDeleted()).and(getSearchTermSpecification(searchTerm))
                 .and(getInternalOrExternalSpecification(internal, external)).and(getActivatedOrDeactivatedSpecification(activated, deactivated))
                 .and(getAuthoritySpecification(modifiedAuthorities)).and(getWithOrWithoutRegistrationNumberSpecification(noRegistrationNumber, withRegistrationNumber));
-<<<<<<< HEAD
-=======
 
         if (userSearch.isFindWithoutUserGroups()) {
             specification = specification.and(getAllUsersWithoutUserGroups());
         }
->>>>>>> 610bf9b9
 
         return findAll(specification, sorted).map(user -> {
             user.setVisibleRegistrationNumber();
