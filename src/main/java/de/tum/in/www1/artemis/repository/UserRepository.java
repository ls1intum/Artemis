package de.tum.in.www1.artemis.repository;

import static de.tum.in.www1.artemis.repository.specs.UserSpecs.*;
import static org.springframework.data.jpa.repository.EntityGraph.EntityGraphType.LOAD;

import java.time.ZonedDateTime;
import java.util.*;
import java.util.stream.Collectors;

import javax.validation.constraints.NotNull;

import org.springframework.data.domain.Page;
import org.springframework.data.domain.PageRequest;
import org.springframework.data.domain.Pageable;
import org.springframework.data.domain.Sort;
import org.springframework.data.jpa.domain.Specification;
import org.springframework.data.jpa.repository.*;
import org.springframework.data.repository.query.Param;
import org.springframework.stereotype.Repository;
import org.springframework.transaction.annotation.Transactional;
import org.springframework.util.StringUtils;

import de.tum.in.www1.artemis.domain.Course;
import de.tum.in.www1.artemis.domain.Organization;
import de.tum.in.www1.artemis.domain.User;
import de.tum.in.www1.artemis.domain.enumeration.SortingOrder;
import de.tum.in.www1.artemis.security.Role;
import de.tum.in.www1.artemis.security.SecurityUtils;
import de.tum.in.www1.artemis.service.dto.UserDTO;
import de.tum.in.www1.artemis.web.rest.dto.UserPageableSearchDTO;
import de.tum.in.www1.artemis.web.rest.errors.EntityNotFoundException;

/**
 * Spring Data JPA repository for the User entity.
 */
@Repository
public interface UserRepository extends JpaRepository<User, Long>, JpaSpecificationExecutor<User> {

    String USERS_CACHE = "users";

    String FILTER_INTERNAL = "INTERNAL";

    String FILTER_EXTERNAL = "EXTERNAL";

    String FILTER_ACTIVATED = "ACTIVATED";

    String FILTER_DEACTIVATED = "DEACTIVATED";

    String FILTER_WITH_REG_NO = "WITH_REG_NO";

    String FILTER_WITHOUT_REG_NO = "WITHOUT_REG_NO";

    @EntityGraph(type = LOAD, attributePaths = { "groups" })
    Optional<User> findOneWithGroupsByActivationKey(String activationKey);

    Optional<User> findOneByResetKey(String resetKey);

    Optional<User> findOneByEmailIgnoreCase(String email);

    @EntityGraph(type = LOAD, attributePaths = { "groups" })
    Optional<User> findOneWithGroupsByEmailIgnoreCase(String email);

    Optional<User> findOneByLogin(String login);

    @EntityGraph(type = LOAD, attributePaths = { "groups", "authorities" })
    Optional<User> findOneWithGroupsAndAuthoritiesByRegistrationNumber(String registrationNumber);

    @EntityGraph(type = LOAD, attributePaths = { "groups" })
    Optional<User> findOneWithGroupsByLogin(String login);

    @EntityGraph(type = LOAD, attributePaths = { "authorities" })
    Optional<User> findOneWithAuthoritiesByLogin(String login);

    @EntityGraph(type = LOAD, attributePaths = { "groups", "authorities" })
    Optional<User> findOneWithGroupsAndAuthoritiesByLogin(String login);

    @EntityGraph(type = LOAD, attributePaths = { "groups", "authorities" })
    Optional<User> findOneWithGroupsAndAuthoritiesByLoginAndIsInternal(String login, boolean isInternal);

    @EntityGraph(type = LOAD, attributePaths = { "groups", "authorities" })
    Optional<User> findOneWithGroupsAndAuthoritiesById(Long id);

    @EntityGraph(type = LOAD, attributePaths = { "groups", "authorities" })
    Set<User> findAllWithGroupsAndAuthoritiesByIdIn(Set<Long> ids);

    @EntityGraph(type = LOAD, attributePaths = { "groups", "authorities", "organizations" })
    Optional<User> findOneWithGroupsAndAuthoritiesAndOrganizationsById(Long id);

    @EntityGraph(type = LOAD, attributePaths = { "groups", "authorities", "organizations" })
    Optional<User> findOneWithGroupsAndAuthoritiesAndOrganizationsByLogin(String userLogin);

    @EntityGraph(type = LOAD, attributePaths = { "groups", "authorities", "guidedTourSettings" })
    Optional<User> findOneWithGroupsAuthoritiesAndGuidedTourSettingsByLogin(String login);

    @Query("select count(*) from User user where :#{#groupName} member of user.groups")
    Long countByGroupsIsContaining(@Param("groupName") String groupName);

    @Query("select user from User user where lower(user.email) = lower(:#{#searchInput}) or lower(user.login) = lower(:#{#searchInput})")
    List<User> findAllByEmailOrUsernameIgnoreCase(@Param("searchInput") String searchInput);

    @EntityGraph(type = LOAD, attributePaths = { "groups", "authorities" })
    @Query("select user from User user where :#{#groupName} member of user.groups")
    List<User> findAllInGroupWithAuthorities(@Param("groupName") String groupName);

    @Query("select user from User user where :#{#groupName} member of user.groups")
    List<User> findAllInGroup(@Param("groupName") String groupName);

    @Query("select user from User user where user.isInternal = :#{#isInternal}")
    List<User> findAllByInternal(boolean isInternal);

    /**
     * Searches for users in a group by their login or full name.
     *
     * @param groupName   Name of group in which to search for users
     * @param loginOrName Either a login (e.g. ga12abc) or name (e.g. Max Mustermann) by which to search
     * @return list of found users that match the search criteria
     */
    @EntityGraph(type = LOAD, attributePaths = { "groups" })
    @Query("select user from User user where :#{#groupName} member of user.groups and "
            + "(user.login like :#{#loginOrName}% or concat_ws(' ', user.firstName, user.lastName) like %:#{#loginOrName}%)")
    List<User> searchByLoginOrNameInGroup(@Param("groupName") String groupName, @Param("loginOrName") String loginOrName);

    /**
<<<<<<< HEAD
=======
     * Searches for users in groups by their full name.
     *
     * @param groupNames   List of names of groups in which to search for users
     * @param nameOfUser        Name (e.g. Max Mustermann) by which to search
     * @return list of found users that match the search criteria
     */
    @Query("""
             SELECT user FROM User user
             LEFT JOIN user.groups userGroup
             WHERE userGroup IN :#{#groupNames}
             AND concat_ws(' ', user.firstName, user.lastName) LIKE %:#{#nameOfUser}%
             ORDER BY concat_ws(' ', user.firstName, user.lastName)
            """)
    List<User> searchByNameInGroups(@Param("groupNames") Set<String> groupNames, @Param("nameOfUser") String nameOfUser);

    /**
>>>>>>> 6edbff8a
     * Search for all users by login or name in a group
     *
     * @param pageable    Pageable configuring paginated access (e.g. to limit the number of records returned)
     * @param loginOrName Search query that will be searched for in login and name field
     * @param groupName   Name of group in which to search for users
     * @return all users matching search criteria in the group converted to DTOs
     */
    @EntityGraph(type = LOAD, attributePaths = { "groups" })
    @Query("select user from User user where :#{#groupName} member of user.groups and "
            + "(user.login like :#{#loginOrName}% or concat_ws(' ', user.firstName, user.lastName) like %:#{#loginOrName}%)")
    Page<User> searchAllByLoginOrNameInGroup(Pageable pageable, @Param("loginOrName") String loginOrName, @Param("groupName") String groupName);

    /**
     * Search for all users by login or name in a group and convert them to {@link UserDTO}
     *
     * @param pageable    Pageable configuring paginated access (e.g. to limit the number of records returned)
     * @param loginOrName Search query that will be searched for in login and name field
     * @param groupName   Name of group in which to search for users
     * @return all users matching search criteria in the group converted to {@link UserDTO}
     */
    default Page<UserDTO> searchAllUsersByLoginOrNameInGroupAndConvertToDTO(Pageable pageable, String loginOrName, String groupName) {
        Page<User> users = searchAllByLoginOrNameInGroup(pageable, loginOrName, groupName);
        return users.map(UserDTO::new);
    }

    /**
     * Gets users in a group by their registration number.
     *
     * @param groupName           Name of group in which to search for users
     * @param registrationNumbers Registration numbers of users
     * @return found users that match the criteria
     */
    @EntityGraph(type = LOAD, attributePaths = { "groups" })
    @Query("""
            select user
            from User user
            where :#{#groupName} member of user.groups and user.registrationNumber in :#{#registrationNumbers}
            """)
    List<User> findAllByRegistrationNumbersInGroup(@Param("groupName") String groupName, @Param("registrationNumbers") Set<String> registrationNumbers);

    /**
     * Gets users in a group by their login.
     *
     * @param groupName Name of group in which to search for users
     * @param logins    Logins of users
     * @return found users that match the criteria
     */
    @EntityGraph(type = LOAD, attributePaths = { "groups" })
    @Query("""
            select user
            from User user
            where :#{#groupName} member of user.groups and user.login in :#{#logins}
            """)
    List<User> findAllByLoginsInGroup(@Param("groupName") String groupName, @Param("logins") Set<String> logins);

    /**
     * Searches for users by their login or full name.
     *
     * @param page        Pageable related info (e.g. for page size)
     * @param loginOrName Either a login (e.g. ga12abc) or name (e.g. Max Mustermann) by which to search
     * @return            list of found users that match the search criteria
     */
    @Query("select user from User user where user.login like :#{#loginOrName}% or concat_ws(' ', user.firstName, user.lastName) like %:#{#loginOrName}%")
    Page<User> searchAllByLoginOrName(Pageable page, @Param("loginOrName") String loginOrName);

    @EntityGraph(type = LOAD, attributePaths = { "groups" })
    @Query("select user from User user")
    Page<User> findAllWithGroups(Pageable pageable);

    @EntityGraph(type = LOAD, attributePaths = { "groups", "authorities" })
    @Query("select user from User user")
    Set<User> findAllWithGroupsAndAuthorities();

    @Modifying
    @Transactional // ok because of modifying query
    @Query("Update User user set user.lastNotificationRead = :#{#lastNotificationRead} where user.id = :#{#userId}")
    void updateUserNotificationReadDate(@Param("userId") Long userId, @Param("lastNotificationRead") ZonedDateTime lastNotificationRead);

    /**
     * Update user notification hide until property for current user
     * I.e. updates the filter that hides all notifications with a creation/notification date prior to the set value.
     * If the value is null then all notifications should be shown.
     * (Not to be confused with notification settings. This filter is based on the notification date alone)
     *
     * @param userId                of the user
     * @param hideNotificationUntil indicates a time that is used to filter all notifications that are prior to it
     *                              (if null -> show all notifications)
     */
    @Modifying
    @Transactional // ok because of modifying query
    @Query("Update User user set user.hideNotificationsUntil = :#{#hideNotificationUntil} where user.id = :#{#userId}")
    void updateUserNotificationVisibility(@Param("userId") Long userId, @Param("hideNotificationUntil") ZonedDateTime hideNotificationUntil);

    @Modifying
    @Transactional // ok because of modifying query
    @Query("Update User user set user.langKey = :#{#languageKey} where user.id = :#{#userId}")
    void updateUserLanguageKey(@Param("userId") Long userId, @Param("languageKey") String languageKey);

    @EntityGraph(type = LOAD, attributePaths = { "groups" })
    @Query("select user from User user where :#{#groupName} member of user.groups and user not in :#{#ignoredUsers}")
    List<User> findAllInGroupContainingAndNotIn(@Param("groupName") String groupName, @Param("ignoredUsers") Set<User> ignoredUsers);

    @Query("select distinct team.students from Team team where team.exercise.course.id = :#{#courseId} and team.shortName = :#{#teamShortName}")
    Set<User> findAllInTeam(@Param("courseId") Long courseId, @Param("teamShortName") String teamShortName);

    /**
     * Get all managed users
     *
     * @param userSearch used to find users
     * @return all users
     */
    default Page<UserDTO> getAllManagedUsers(UserPageableSearchDTO userSearch) {
        // Prepare filter
        final var searchTerm = userSearch.getSearchTerm();
        var sorting = Sort.by(userSearch.getSortedColumn());
        sorting = userSearch.getSortingOrder() == SortingOrder.ASCENDING ? sorting.ascending() : sorting.descending();
        final var sorted = PageRequest.of(userSearch.getPage(), userSearch.getPageSize(), sorting);

        // List of authorities that a user should match at least one
        Set<String> authorities = userSearch.getAuthorities();
        var modifiedAuthorities = authorities.stream().map(auth -> Role.ROLE_PREFIX + auth).collect(Collectors.toSet());

        // Internal or external users or both
        final var internal = userSearch.getOrigins().contains(FILTER_INTERNAL);
        final var external = userSearch.getOrigins().contains(FILTER_EXTERNAL);

        // Activated or deactivated users or both
        var activated = userSearch.getStatus().contains(FILTER_ACTIVATED);
        var deactivated = userSearch.getStatus().contains(FILTER_DEACTIVATED);

        // Course Ids
        var courseIds = userSearch.getCourseIds();

        // Users without registration numbers or with registration numbers
        var noRegistrationNumber = userSearch.getRegistrationNumbers().contains(FILTER_WITHOUT_REG_NO);
        var withRegistrationNumber = userSearch.getRegistrationNumbers().contains(FILTER_WITH_REG_NO);

        Specification<User> specification = Specification.where(distinct()).and(getSearchTermSpecification(searchTerm)).and(getInternalOrExternalSpecification(internal, external))
                .and(getActivatedOrDeactivatedSpecification(activated, deactivated)).and(getAuthoritySpecification(modifiedAuthorities, courseIds))
                .and(getCourseSpecification(courseIds, modifiedAuthorities)).and(getAuthorityAndCourseSpecification(courseIds, modifiedAuthorities))
                .and(getWithOrWithoutRegistrationNumberSpecification(noRegistrationNumber, withRegistrationNumber));

        return findAll(specification, sorted).map(user -> {
            user.setVisibleRegistrationNumber();
            return new UserDTO(user);
        });
    }

    /**
     * Search for all users by login or name
     *
     * @param pageable    Pageable configuring paginated access (e.g. to limit the number of records returned)
     * @param loginOrName Search query that will be searched for in login and name field
     * @return all users matching search criteria
     */
    default Page<UserDTO> searchAllUsersByLoginOrName(Pageable pageable, String loginOrName) {
        Page<User> users = searchAllByLoginOrName(pageable, loginOrName);
        return users.map(UserDTO::new);
    }

    /**
     * @return existing user object by current user login
     */
    @NotNull
    default User getUser() {
        String currentUserLogin = getCurrentUserLogin();
        Optional<User> user = findOneByLogin(currentUserLogin);
        return unwrapOptionalUser(user, currentUserLogin);
    }

    /**
     * Retrieve a user by its login, or else throw exception
     *
     * @param login the login of the user to search
     * @return the user entity if it exists
     */
    @NotNull
    default User getUserByLoginElseThrow(String login) {
        return findOneByLogin(login).orElseThrow(() -> new EntityNotFoundException("User: " + login));
    }

    /**
     * Get user with user groups and authorities of currently logged-in user
     *
     * @return currently logged-in user
     */
    @NotNull
    default User getUserWithGroupsAndAuthorities() {
        String currentUserLogin = getCurrentUserLogin();
        Optional<User> user = findOneWithGroupsAndAuthoritiesByLogin(currentUserLogin);
        return unwrapOptionalUser(user, currentUserLogin);
    }

    /**
     * Get user with user groups, authorities and organizations of currently logged-in user
     *
     * @return currently logged-in user
     */
    @NotNull
    default User getUserWithGroupsAndAuthoritiesAndOrganizations() {
        String currentUserLogin = getCurrentUserLogin();
        Optional<User> user = findOneWithGroupsAndAuthoritiesAndOrganizationsByLogin(currentUserLogin);
        return unwrapOptionalUser(user, currentUserLogin);
    }

    /**
     * Get user with user groups, authorities and guided tour settings of currently logged-in user
     * Note: this method should only be invoked if the guided tour settings are really needed
     *
     * @return currently logged-in user
     */
    @NotNull
    default User getUserWithGroupsAuthoritiesAndGuidedTourSettings() {
        String currentUserLogin = getCurrentUserLogin();
        Optional<User> user = findOneWithGroupsAuthoritiesAndGuidedTourSettingsByLogin(currentUserLogin);
        return unwrapOptionalUser(user, currentUserLogin);
    }

    @NotNull
    private User unwrapOptionalUser(Optional<User> optionalUser, String currentUserLogin) {
        return optionalUser.orElseThrow(() -> new EntityNotFoundException("No user found with login: " + currentUserLogin));
    }

    private String getCurrentUserLogin() {
        Optional<String> currentUserLogin = SecurityUtils.getCurrentUserLogin();
        if (currentUserLogin.isPresent()) {
            return currentUserLogin.get();
        }
        throw new EntityNotFoundException("ERROR: No current user login found!");
    }

    /**
     * Get user with user groups and authorities with the username (i.e. user.getLogin() or principal.getName())
     *
     * @param username the username of the user who should be retrieved from the database
     * @return the user that belongs to the given principal with eagerly loaded groups and authorities
     */
    @NotNull
    default User getUserWithGroupsAndAuthorities(@NotNull String username) {
        Optional<User> user = findOneWithGroupsAndAuthoritiesByLogin(username);
        return unwrapOptionalUser(user, username);
    }

    /**
     * Finds a single user with groups and authorities using the registration number
     *
     * @param registrationNumber user registration number as string
     * @return the user with groups and authorities
     */
    default Optional<User> findUserWithGroupsAndAuthoritiesByRegistrationNumber(String registrationNumber) {
        if (!StringUtils.hasText(registrationNumber)) {
            return Optional.empty();
        }
        return findOneWithGroupsAndAuthoritiesByRegistrationNumber(registrationNumber);
    }

    /**
     * Finds a single user with groups and authorities using the login name
     *
     * @param login user login string
     * @return the user with groups and authorities
     */
    default Optional<User> findUserWithGroupsAndAuthoritiesByLogin(String login) {
        if (!StringUtils.hasText(login)) {
            return Optional.empty();
        }
        return findOneWithGroupsAndAuthoritiesByLogin(login);
    }

    @NotNull
    default User findByIdWithGroupsAndAuthoritiesElseThrow(long userId) {
        return findOneWithGroupsAndAuthoritiesById(userId).orElseThrow(() -> new EntityNotFoundException("User", userId));
    }

    /**
     * Find user with eagerly loaded groups, authorities and organizations by its id
     *
     * @param userId the id of the user to find
     * @return the user with groups, authorities and organizations if it exists, else throw exception
     */
    @NotNull
    default User findByIdWithGroupsAndAuthoritiesAndOrganizationsElseThrow(long userId) {
        return findOneWithGroupsAndAuthoritiesAndOrganizationsById(userId).orElseThrow(() -> new EntityNotFoundException("User", userId));
    }

    /**
     * Get students by given course
     *
     * @param course object
     * @return list of students for given course
     */
    default List<User> getStudents(Course course) {
        return findAllInGroupWithAuthorities(course.getStudentGroupName());
    }

    /**
     * Get tutors by given course
     *
     * @param course object
     * @return list of tutors for given course
     */
    default List<User> getTutors(Course course) {
        return findAllInGroupWithAuthorities(course.getTeachingAssistantGroupName());
    }

    /**
     * Get editors by given course
     *
     * @param course object
     * @return list of editors for given course
     */
    default List<User> getEditors(Course course) {
        return findAllInGroupWithAuthorities(course.getEditorGroupName());
    }

    /**
     * Get all instructors for a given course
     *
     * @param course The course for which to fetch all instructors
     * @return A list of all users that have the role of instructor in the course
     */
    default List<User> getInstructors(Course course) {
        return findAllInGroupWithAuthorities(course.getInstructorGroupName());
    }

    /**
     * Finds all users that are part of the specified group, but are not contained in the collection of excluded users
     *
     * @param groupName     The group by which all users should get filtered
     * @param excludedUsers The users that should get ignored/excluded
     * @return A list of filtered users
     */
    default List<User> findAllUserInGroupAndNotIn(String groupName, Collection<User> excludedUsers) {
        // For an empty list, we have to use another query, because Hibernate builds an invalid query with empty lists
        if (!excludedUsers.isEmpty()) {
            return findAllInGroupContainingAndNotIn(groupName, new HashSet<>(excludedUsers));
        }
        return findAllInGroupWithAuthorities(groupName);
    }

    default Long countUserInGroup(String groupName) {
        return countByGroupsIsContaining(groupName);
    }

    /**
     * Update user notification read date for current user
     *
     * @param userId the user for which the notification read date should be updated
     */
    default void updateUserNotificationReadDate(long userId) {
        updateUserNotificationReadDate(userId, ZonedDateTime.now());
    }

    @Query(value = "SELECT * from jhi_user u where u.email regexp ?1", nativeQuery = true)
    List<User> findAllMatchingEmailPattern(@Param("emailPattern") String emailPattern);

    /**
     * Add organization to user, if not contained already
     *
     * @param userId       the id of the user to add to the organization
     * @param organization the organization to add to the user
     */
    @NotNull
    default void addOrganizationToUser(Long userId, Organization organization) {
        User user = findByIdWithGroupsAndAuthoritiesAndOrganizationsElseThrow(userId);
        if (!user.getOrganizations().contains(organization)) {
            user.getOrganizations().add(organization);
            save(user);
        }
    }

    /**
     * Remove organization from user, if currently contained
     *
     * @param userId       the id of the user to remove from the organization
     * @param organization the organization to remove from the user
     */
    @NotNull
    default void removeOrganizationFromUser(Long userId, Organization organization) {
        User user = findByIdWithGroupsAndAuthoritiesAndOrganizationsElseThrow(userId);
        if (user.getOrganizations().contains(organization)) {
            user.getOrganizations().remove(organization);
            save(user);
        }
    }

    /**
     * Return true if the current users' login matches the provided login
     * @param login user login
     * @return true if both logins match
     */
    default boolean isCurrentUser(String login) {
        var currentUserLogin = SecurityUtils.getCurrentUserLogin();
        if (currentUserLogin.isEmpty()) {
            return false;
        }
        return currentUserLogin.get().equals(login);
    }

    default User findByIdElseThrow(long userId) throws EntityNotFoundException {
        return findById(userId).orElseThrow(() -> new EntityNotFoundException("User", userId));
    }
}<|MERGE_RESOLUTION|>--- conflicted
+++ resolved
@@ -121,8 +121,6 @@
     List<User> searchByLoginOrNameInGroup(@Param("groupName") String groupName, @Param("loginOrName") String loginOrName);
 
     /**
-<<<<<<< HEAD
-=======
      * Searches for users in groups by their full name.
      *
      * @param groupNames   List of names of groups in which to search for users
@@ -139,7 +137,6 @@
     List<User> searchByNameInGroups(@Param("groupNames") Set<String> groupNames, @Param("nameOfUser") String nameOfUser);
 
     /**
->>>>>>> 6edbff8a
      * Search for all users by login or name in a group
      *
      * @param pageable    Pageable configuring paginated access (e.g. to limit the number of records returned)
