--- conflicted
+++ resolved
@@ -130,17 +130,12 @@
                 user.lastName,
                 user.langKey,
                 user.email,
-<<<<<<< HEAD
+                CASE WHEN cp.isMuted = true THEN true ELSE false END,
                 CASE WHEN cp.isHidden IS TRUE THEN TRUE ELSE FALSE END,
                 CASE WHEN ug.group = :teachingAssistantGroupName
                     OR ug.group = :editorGroupName
                     OR ug.group = :instructorGroupName
                 THEN TRUE ELSE FALSE END
-=======
-                CASE WHEN cp.isMuted = true THEN true ELSE false END,
-                CASE WHEN cp.isHidden = true THEN true ELSE false END,
-                CASE WHEN ug.group = :teachingAssistantGroupName OR ug.group = :editorGroupName OR ug.group = :instructorGroupName THEN true ELSE false END
->>>>>>> 82469f7f
             )
             FROM User user
                 JOIN UserGroup ug ON ug.userId = user.id
