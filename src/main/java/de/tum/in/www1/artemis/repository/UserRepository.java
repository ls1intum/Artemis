package de.tum.in.www1.artemis.repository;

import static de.tum.in.www1.artemis.config.Constants.PROFILE_CORE;
import static de.tum.in.www1.artemis.repository.specs.UserSpecs.*;
import static org.springframework.data.jpa.repository.EntityGraph.EntityGraphType.LOAD;

import java.time.ZonedDateTime;
import java.util.*;
import java.util.stream.Collectors;

import javax.validation.constraints.NotNull;

import org.springframework.context.annotation.Profile;
import org.springframework.data.domain.Page;
import org.springframework.data.domain.PageRequest;
import org.springframework.data.domain.Pageable;
import org.springframework.data.domain.Sort;
import org.springframework.data.jpa.domain.Specification;
import org.springframework.data.jpa.repository.*;
import org.springframework.data.repository.query.Param;
import org.springframework.stereotype.Repository;
import org.springframework.transaction.annotation.Transactional;
import org.springframework.util.StringUtils;

import de.tum.in.www1.artemis.domain.*;
import de.tum.in.www1.artemis.domain.enumeration.SortingOrder;
import de.tum.in.www1.artemis.security.Role;
import de.tum.in.www1.artemis.security.SecurityUtils;
import de.tum.in.www1.artemis.service.dto.UserDTO;
import de.tum.in.www1.artemis.web.rest.dto.pageablesearch.UserPageableSearchDTO;
import de.tum.in.www1.artemis.web.rest.errors.EntityNotFoundException;

/**
 * Spring Data JPA repository for the User entity.<br>
 * <br>
 * <p>
 * <b>Note</b>: Please keep in mind that the User entities are soft-deleted when adding new queries to this repository.
 * If you don't need deleted user entities, add `WHERE user.isDeleted = FALSE` to your query.
 * </p>
 */
@Profile(PROFILE_CORE)
@Repository
public interface UserRepository extends JpaRepository<User, Long>, JpaSpecificationExecutor<User> {

    String USERS_CACHE = "users";

    String FILTER_INTERNAL = "INTERNAL";

    String FILTER_EXTERNAL = "EXTERNAL";

    String FILTER_ACTIVATED = "ACTIVATED";

    String FILTER_DEACTIVATED = "DEACTIVATED";

    String FILTER_WITH_REG_NO = "WITH_REG_NO";

    String FILTER_WITHOUT_REG_NO = "WITHOUT_REG_NO";

    @EntityGraph(type = LOAD, attributePaths = { "groups" })
    Optional<User> findOneWithGroupsByActivationKey(String activationKey);

    Optional<User> findOneByResetKey(String resetKey);

    Optional<User> findOneByEmailIgnoreCase(String email);

    @EntityGraph(type = LOAD, attributePaths = { "groups" })
    Optional<User> findOneWithGroupsByEmailIgnoreCase(String email);

    Optional<User> findOneByLogin(String login);

    @EntityGraph(type = LOAD, attributePaths = { "groups", "authorities" })
    Optional<User> findOneWithGroupsAndAuthoritiesByRegistrationNumber(String registrationNumber);

    @EntityGraph(type = LOAD, attributePaths = { "groups" })
    Optional<User> findOneWithGroupsByLogin(String login);

    @EntityGraph(type = LOAD, attributePaths = { "groups", "authorities" })
    Optional<User> findOneWithGroupsAndAuthoritiesByLogin(String login);

    @EntityGraph(type = LOAD, attributePaths = { "authorities" })
    Optional<User> findOneWithAuthoritiesByLogin(String login);

    @EntityGraph(type = LOAD, attributePaths = { "groups", "authorities" })
    Optional<User> findOneWithGroupsAndAuthoritiesByEmail(String email);

    @EntityGraph(type = LOAD, attributePaths = { "groups", "authorities" })
    Optional<User> findOneWithGroupsAndAuthoritiesByLoginAndIsInternal(String login, boolean isInternal);

    @EntityGraph(type = LOAD, attributePaths = { "groups", "authorities" })
    Optional<User> findOneWithGroupsAndAuthoritiesById(Long id);

    @EntityGraph(type = LOAD, attributePaths = { "groups", "authorities" })
    Set<User> findAllWithGroupsAndAuthoritiesByIdIn(Set<Long> ids);

    @EntityGraph(type = LOAD, attributePaths = { "groups", "authorities", "organizations" })
    Optional<User> findOneWithGroupsAndAuthoritiesAndOrganizationsById(Long id);

    @EntityGraph(type = LOAD, attributePaths = { "groups", "authorities", "organizations" })
    Optional<User> findOneWithGroupsAndAuthoritiesAndOrganizationsByLogin(String userLogin);

    @EntityGraph(type = LOAD, attributePaths = { "groups", "authorities", "guidedTourSettings" })
    Optional<User> findOneWithGroupsAuthoritiesAndGuidedTourSettingsByLogin(String login);

    @EntityGraph(type = LOAD, attributePaths = { "learningPaths" })
    Optional<User> findOneWithLearningPathsByLogin(String login);

    @EntityGraph(type = LOAD, attributePaths = { "learningPaths" })
    Optional<User> findWithLearningPathsById(long userId);

    Long countByIsDeletedIsFalseAndGroupsContains(String groupName);

    @Query("""
            SELECT DISTINCT user
            FROM User user
                LEFT JOIN FETCH user.groups
                LEFT JOIN FETCH user.authorities
            WHERE user.isDeleted = FALSE
                AND (
                    LOWER(user.email) = LOWER(:searchInput)
                    OR LOWER(user.login) = LOWER(:searchInput)
                )
            """)
    List<User> findAllByEmailOrUsernameIgnoreCase(@Param("searchInput") String searchInput);

    @EntityGraph(type = LOAD, attributePaths = { "groups", "authorities" })
    Set<User> findAllWithGroupsAndAuthoritiesByIsDeletedIsFalseAndGroupsContains(String groupName);

    Set<User> findAllByIsDeletedIsFalseAndGroupsContains(String groupName);

    @Query("""
            SELECT new de.tum.in.www1.artemis.domain.ConversationNotificationRecipientSummary (
                user.id,
                user.login,
                user.firstName,
                user.lastName,
                user.langKey,
                user.email,
                CASE WHEN cp.isMuted = TRUE THEN TRUE ELSE FALSE END,
<<<<<<< HEAD
                CASE WHEN cp.isHidden = TRUE THEN TRUE ELSE FALSE END,
=======
                CASE WHEN cp.isHidden IS TRUE THEN TRUE ELSE FALSE END,
>>>>>>> 57c79016
                CASE WHEN ug.group = :teachingAssistantGroupName
                    OR ug.group = :editorGroupName
                    OR ug.group = :instructorGroupName
                THEN TRUE ELSE FALSE END
            )
            FROM User user
                JOIN UserGroup ug ON ug.userId = user.id
                LEFT JOIN ConversationParticipant cp ON cp.user = user AND cp.conversation.id = :conversationId
            WHERE user.isDeleted = FALSE
                AND (
                    ug.group = :studentGroupName
                    OR ug.group = :teachingAssistantGroupName
                    OR ug.group = :editorGroupName
                    OR ug.group = :instructorGroupName
                )
            """)
    Set<ConversationNotificationRecipientSummary> findAllNotificationRecipientsInCourseForConversation(@Param("conversationId") long conversationId,
            @Param("studentGroupName") String studentGroupName, @Param("teachingAssistantGroupName") String teachingAssistantGroupName,
            @Param("editorGroupName") String editorGroupName, @Param("instructorGroupName") String instructorGroupName);

    /**
     * Searches for users in a group by their login or full name.
     *
     * @param groupName   Name of group in which to search for users
     * @param loginOrName Either a login (e.g. ga12abc) or name (e.g. Max Mustermann) by which to search
     * @return list of found users that match the search criteria
     */
    @Query("""
            SELECT DISTINCT user
            FROM User user
                LEFT JOIN FETCH user.groups
            WHERE user.isDeleted = FALSE
                AND :groupName MEMBER OF user.groups
                AND (
                    user.login LIKE :#{#loginOrName}%
                    OR CONCAT_WS(' ', user.firstName, user.lastName) LIKE %:#{#loginOrName}%
                )
            """)
    List<User> searchByLoginOrNameInGroup(@Param("groupName") String groupName, @Param("loginOrName") String loginOrName);

    /**
     * Searches for users in groups by their full name.
     *
     * @param groupNames List of names of groups in which to search for users
     * @param nameOfUser Name (e.g. Max Mustermann) by which to search
     * @return list of found users that match the search criteria
     */
    @Query("""
            SELECT user
            FROM User user
                LEFT JOIN user.groups userGroup
            WHERE user.isDeleted = FALSE
                AND (
                    userGroup IN :groupNames
                    AND CONCAT_WS(' ', user.firstName, user.lastName) LIKE %:nameOfUser%
                 )
            ORDER BY CONCAT_WS(' ', user.firstName, user.lastName)
            """)
    List<User> searchByNameInGroups(@Param("groupNames") Set<String> groupNames, @Param("nameOfUser") String nameOfUser);

    /**
     * Search for all users by login or name in a group
     *
     * @param pageable    Pageable configuring paginated access (e.g. to limit the number of records returned)
     * @param loginOrName Search query that will be searched for in login and name field
     * @param groupName   Name of group in which to search for users
     * @return all users matching search criteria in the group converted to DTOs
     */
    @Query(value = """
            SELECT user
            FROM User user
                LEFT JOIN FETCH user.groups
            WHERE user.isDeleted = FALSE
                AND :groupName MEMBER OF user.groups
                AND (
                    user.login LIKE :#{#loginOrName}%
                    OR CONCAT_WS(' ', user.firstName, user.lastName) LIKE %:#{#loginOrName}%
                )
            """, countQuery = """
            SELECT COUNT(user)
            FROM User user
            WHERE user.isDeleted = FALSE
                AND :groupName MEMBER OF user.groups
                AND (
                    user.login LIKE :#{#loginOrName}%
                    OR CONCAT_WS(' ', user.firstName, user.lastName) LIKE %:#{#loginOrName}%
                )
            """)
    Page<User> searchAllByLoginOrNameInGroup(Pageable pageable, @Param("loginOrName") String loginOrName, @Param("groupName") String groupName);

    @Query(value = """
            SELECT user
            FROM User user
                LEFT JOIN FETCH user.groups userGroup
            WHERE user.isDeleted = FALSE
                AND userGroup IN :groupNames
                AND (
                    user.login LIKE :#{#loginOrName}%
                    OR CONCAT_WS(' ', user.firstName, user.lastName) LIKE %:#{#loginOrName}%
                ) AND user.id <> :idOfUser
            ORDER BY CONCAT_WS(' ', user.firstName, user.lastName)
            """, countQuery = """
            SELECT COUNT(user)
            FROM User user
                LEFT JOIN user.groups userGroup
            WHERE user.isDeleted = FALSE
                AND userGroup IN :groupNames
                AND (
                    user.login LIKE :#{#loginOrName}%
                    OR CONCAT_WS(' ', user.firstName, user.lastName) LIKE %:#{#loginOrName}%
                ) AND user.id <> :idOfUser
            ORDER BY CONCAT_WS(' ', user.firstName, user.lastName)
            """)
    Page<User> searchAllByLoginOrNameInGroupsNotUserId(Pageable pageable, @Param("loginOrName") String loginOrName, @Param("groupNames") Set<String> groupNames,
            @Param("idOfUser") long idOfUser);

    /**
     * Search for all users by login or name within the provided groups
     *
     * @param pageable    Pageable configuring paginated access (e.g. to limit the number of records returned)
     * @param loginOrName Search query that will be searched for in login and name field
     * @param groupNames  Names of groups in which to search for users
     * @return All users matching search criteria
     */
    @Query(value = """
            SELECT user
            FROM User user
                LEFT JOIN FETCH user.groups userGroup
            WHERE user.isDeleted = FALSE
                AND userGroup IN :groupNames
                AND (
                    user.login LIKE :#{#loginOrName}%
                    OR CONCAT_WS(' ', user.firstName, user.lastName) LIKE %:#{#loginOrName}%
                )
            """, countQuery = """
            SELECT COUNT(user)
            FROM User user
                LEFT JOIN user.groups userGroup
            WHERE user.isDeleted = FALSE
                AND userGroup IN :groupNames
                AND (
                    user.login LIKE :#{#loginOrName}%
                    OR CONCAT_WS(' ', user.firstName, user.lastName) LIKE %:#{#loginOrName}%
                )
            """)
    Page<User> searchAllByLoginOrNameInGroups(Pageable pageable, @Param("loginOrName") String loginOrName, @Param("groupNames") Set<String> groupNames);

    @Query(value = """
            SELECT DISTINCT user
            FROM User user
                LEFT JOIN FETCH user.groups
                JOIN ConversationParticipant conversationParticipant ON conversationParticipant.user.id = user.id
                JOIN Conversation conversation ON conversation.id = conversationParticipant.conversation.id
            WHERE user.isDeleted = FALSE
                AND conversation.id = :conversationId
                AND (
                    :loginOrName = ''
                    OR user.login LIKE :#{#loginOrName}%
                    OR CONCAT_WS(' ', user.firstName, user.lastName) LIKE %:#{#loginOrName}%
                )
            """, countQuery = """
            SELECT COUNT(DISTINCT user)
            FROM User user
                JOIN ConversationParticipant conversationParticipant ON conversationParticipant.user.id = user.id
                JOIN Conversation conversation ON conversation.id = conversationParticipant.conversation.id
            WHERE user.isDeleted = FALSE
                AND conversation.id = :conversationId
                AND (
                    :loginOrName = ''
                    OR user.login LIKE :#{#loginOrName}%
                    OR CONCAT_WS(' ', user.firstName, user.lastName) LIKE %:#{#loginOrName}%
                )
            """)
    Page<User> searchAllByLoginOrNameInConversation(Pageable pageable, @Param("loginOrName") String loginOrName, @Param("conversationId") long conversationId);

    @Query(value = """
             SELECT DISTINCT user
             FROM User user
                 LEFT JOIN FETCH user.groups userGroup
                 JOIN ConversationParticipant conversationParticipant ON conversationParticipant.user.id = user.id
                 JOIN Conversation conversation ON conversation.id = conversationParticipant.conversation.id
             WHERE user.isDeleted = FALSE
                AND conversation.id = :conversationId
                AND (
                    :loginOrName = ''
                    OR user.login LIKE :#{#loginOrName}%
                    OR CONCAT_WS(' ', user.firstName, user.lastName) LIKE %:#{#loginOrName}%
                ) AND userGroup IN :groupNames
            """, countQuery = """
            SELECT DISTINCT user
            FROM User user
                JOIN user.groups userGroup
                JOIN ConversationParticipant conversationParticipant ON conversationParticipant.user.id = user.id
                JOIN Conversation conversation ON conversation.id = conversationParticipant.conversation.id
            WHERE user.isDeleted = FALSE
                AND conversation.id = :conversationId
                AND (
                    :loginOrName = ''
                    OR user.login LIKE :#{#loginOrName}%
                    OR CONCAT_WS(' ', user.firstName, user.lastName) LIKE %:#{#loginOrName}%
                ) AND userGroup IN :groupNames
            """)
    Page<User> searchAllByLoginOrNameInConversationWithCourseGroups(Pageable pageable, @Param("loginOrName") String loginOrName, @Param("conversationId") long conversationId,
            @Param("groupNames") Set<String> groupNames);

    @Query(value = """
            SELECT DISTINCT user
            FROM User user
                JOIN FETCH user.groups userGroup
                JOIN ConversationParticipant conversationParticipant ON conversationParticipant.user.id = user.id
                JOIN Conversation conversation ON conversation.id = conversationParticipant.conversation.id
            WHERE user.isDeleted = FALSE
                AND conversation.id = :conversationId
                AND (
                    :loginOrName = ''
                    OR user.login LIKE :#{#loginOrName}%
                    OR CONCAT_WS(' ', user.firstName, user.lastName) LIKE %:#{#loginOrName}%
                ) AND conversationParticipant.isModerator = TRUE
            """, countQuery = """
            SELECT DISTINCT user
            FROM User user
                JOIN user.groups userGroup
                JOIN ConversationParticipant conversationParticipant ON conversationParticipant.user.id = user.id
                JOIN Conversation conversation ON conversation.id = conversationParticipant.conversation.id
            WHERE user.isDeleted = FALSE
                AND conversation.id = :conversationId
                AND (
                    :loginOrName = ''
                    OR user.login LIKE :#{#loginOrName}%
                    OR CONCAT_WS(' ', user.firstName, user.lastName) LIKE %:#{#loginOrName}%
                ) AND conversationParticipant.isModerator = TRUE
            """)
    Page<User> searchChannelModeratorsByLoginOrNameInConversation(Pageable pageable, @Param("loginOrName") String loginOrName, @Param("conversationId") long conversationId);

    /**
     * Search for all users by login or name in a group and convert them to {@link UserDTO}
     *
     * @param pageable    Pageable configuring paginated access (e.g. to limit the number of records returned)
     * @param loginOrName Search query that will be searched for in login and name field
     * @param groupName   Name of group in which to search for users
     * @return all users matching search criteria in the group converted to {@link UserDTO}
     */
    default Page<UserDTO> searchAllUsersByLoginOrNameInGroupAndConvertToDTO(Pageable pageable, String loginOrName, String groupName) {
        Page<User> users = searchAllByLoginOrNameInGroup(pageable, loginOrName, groupName);
        return users.map(UserDTO::new);
    }

    @EntityGraph(type = LOAD, attributePaths = { "groups" })
    List<User> findAllWithGroupsByIsDeletedIsFalseAndGroupsContainsAndRegistrationNumberIn(String groupName, Set<String> registrationNumbers);

    @EntityGraph(type = LOAD, attributePaths = { "groups" })
    List<User> findAllWithGroupsByIsDeletedIsFalseAndGroupsContainsAndLoginIn(String groupName, Set<String> logins);

    @EntityGraph(type = LOAD, attributePaths = { "groups", "authorities" })
    Set<User> findAllWithGroupsAndAuthoritiesByIsDeletedIsFalseAndLoginIn(Set<String> logins);

    /**
     * Searches for users by their login or full name.
     *
     * @param page        Pageable related info (e.g. for page size)
     * @param loginOrName Either a login (e.g. ga12abc) or name (e.g. Max Mustermann) by which to search
     * @return list of found users that match the search criteria
     */
    @Query("""
            SELECT user
            FROM User user
            WHERE user.isDeleted = FALSE
                AND (
                    user.login LIKE :#{#loginOrName}%
                    OR CONCAT_WS(' ', user.firstName, user.lastName) LIKE %:#{#loginOrName}%
                )
            """)
    Page<User> searchAllByLoginOrName(Pageable page, @Param("loginOrName") String loginOrName);

    /**
     * Searches for users in a course by their login or full name.
     *
     * @param page        Pageable related info (e.g. for page size)
     * @param loginOrName Either a login (e.g. ga12abc) or name (e.g. Max Mustermann) by which to search
     * @param courseId    Id of the course the user has to be a member of
     * @return list of found users that match the search criteria
     */
    @Query(value = """
            SELECT DISTINCT user
            FROM User user
                LEFT JOIN FETCH user.groups groups
                JOIN Course course ON course.id = :courseId
            WHERE user.isDeleted = FALSE
                AND (
                    user.login LIKE :#{#loginOrName}%
                    OR CONCAT(user.firstName, ' ', user.lastName) LIKE %:#{#loginOrName}%
                )
                AND (course.studentGroupName MEMBER OF groups
                    OR course.teachingAssistantGroupName MEMBER OF groups
                    OR course.editorGroupName MEMBER OF groups
                    OR course.instructorGroupName MEMBER OF groups
                )
            """, countQuery = """
            SELECT COUNT(DISTINCT user)
            FROM User user
                LEFT JOIN user.groups groups
                JOIN Course course ON course.id = :courseId
            WHERE user.isDeleted = FALSE
                AND (
                    user.login LIKE :#{#loginOrName}%
                    OR CONCAT(user.firstName, ' ', user.lastName) LIKE %:#{#loginOrName}%
                )
                AND (course.studentGroupName MEMBER OF groups
                    OR course.teachingAssistantGroupName MEMBER OF groups
                    OR course.editorGroupName MEMBER OF groups
                    OR course.instructorGroupName MEMBER OF groups
                )
            """)
    Page<User> searchAllByLoginOrNameInCourse(Pageable page, @Param("loginOrName") String loginOrName, @Param("courseId") long courseId);

    @EntityGraph(type = LOAD, attributePaths = { "groups" })
    Page<User> findAllWithGroupsByIsDeletedIsFalse(Pageable pageable);

    @EntityGraph(type = LOAD, attributePaths = { "groups", "authorities" })
    Set<User> findAllWithGroupsAndAuthoritiesByIsDeletedIsFalse();

    @Modifying
    @Transactional // ok because of modifying query
    @Query("""
            UPDATE User user
            SET user.lastNotificationRead = :lastNotificationRead
            WHERE user.id = :userId
            """)
    void updateUserNotificationReadDate(@Param("userId") long userId, @Param("lastNotificationRead") ZonedDateTime lastNotificationRead);

    /**
     * Update user notification hide until property for current user
     * I.e. updates the filter that hides all notifications with a creation/notification date prior to the set value.
     * If the value is null then all notifications should be shown.
     * (Not to be confused with notification settings. This filter is based on the notification date alone)
     *
     * @param userId                of the user
     * @param hideNotificationUntil indicates a time that is used to filter all notifications that are prior to it
     *                                  (if null -> show all notifications)
     */
    @Modifying
    @Transactional // ok because of modifying query
    @Query("""
            UPDATE User user
            SET user.hideNotificationsUntil = :hideNotificationUntil
            WHERE user.id = :userId
            """)
    void updateUserNotificationVisibility(@Param("userId") long userId, @Param("hideNotificationUntil") ZonedDateTime hideNotificationUntil);

    @Modifying
    @Transactional // ok because of modifying query
    @Query("""
            UPDATE User user
            SET user.langKey = :languageKey
            WHERE user.id = :userId
            """)
    void updateUserLanguageKey(@Param("userId") long userId, @Param("languageKey") String languageKey);

    @Modifying
    @Transactional
    @Query("""
            UPDATE User user
            SET user.irisAccepted = :acceptDatetime
            WHERE user.id = :userId
            """)
    void updateIrisAcceptedToDate(@Param("userId") long userId, @Param("acceptDatetime") ZonedDateTime acceptDatetime);

    @Query("""
            SELECT DISTINCT user
            FROM User user
                LEFT JOIN FETCH user.groups
            WHERE user.isDeleted = FALSE
                AND :groupName MEMBER OF user.groups
                AND user NOT IN :ignoredUsers
            """)
    Set<User> findAllInGroupContainingAndNotIn(@Param("groupName") String groupName, @Param("ignoredUsers") Set<User> ignoredUsers);

    @Query("""
            SELECT DISTINCT team.students AS student
            FROM Team team
                JOIN team.students st
            WHERE st.isDeleted = FALSE
                AND team.exercise.course.id = :courseId
                AND team.shortName = :teamShortName
            """)
    Set<User> findAllInTeam(@Param("courseId") long courseId, @Param("teamShortName") String teamShortName);

    /**
     * Get all managed users
     *
     * @param userSearch used to find users
     * @return all users
     */
    default Page<UserDTO> getAllManagedUsers(UserPageableSearchDTO userSearch) {
        // Prepare filter
        final var searchTerm = userSearch.getSearchTerm();
        var sorting = Sort.by(userSearch.getSortedColumn());
        sorting = userSearch.getSortingOrder() == SortingOrder.ASCENDING ? sorting.ascending() : sorting.descending();
        final var sorted = PageRequest.of(userSearch.getPage(), userSearch.getPageSize(), sorting);

        // List of authorities that a user should match at least one
        Set<String> authorities = userSearch.getAuthorities();
        var modifiedAuthorities = authorities.stream().map(auth -> Role.ROLE_PREFIX + auth).collect(Collectors.toSet());

        // Internal or external users or both
        final var internal = userSearch.getOrigins().contains(FILTER_INTERNAL);
        final var external = userSearch.getOrigins().contains(FILTER_EXTERNAL);

        // Activated or deactivated users or both
        var activated = userSearch.getStatus().contains(FILTER_ACTIVATED);
        var deactivated = userSearch.getStatus().contains(FILTER_DEACTIVATED);

        // Course Ids
        var courseIds = userSearch.getCourseIds();

        // Users without registration numbers or with registration numbers
        var noRegistrationNumber = userSearch.getRegistrationNumbers().contains(FILTER_WITHOUT_REG_NO);
        var withRegistrationNumber = userSearch.getRegistrationNumbers().contains(FILTER_WITH_REG_NO);

        Specification<User> specification = Specification.where(distinct()).and(notSoftDeleted()).and(getSearchTermSpecification(searchTerm))
                .and(getInternalOrExternalSpecification(internal, external)).and(getActivatedOrDeactivatedSpecification(activated, deactivated))
                .and(getAuthoritySpecification(modifiedAuthorities, courseIds)).and(getCourseSpecification(courseIds, modifiedAuthorities))
                .and(getAuthorityAndCourseSpecification(courseIds, modifiedAuthorities))
                .and(getWithOrWithoutRegistrationNumberSpecification(noRegistrationNumber, withRegistrationNumber));

        return findAll(specification, sorted).map(user -> {
            user.setVisibleRegistrationNumber();
            return new UserDTO(user);
        });
    }

    /**
     * Search for all users by login or name
     *
     * @param pageable    Pageable configuring paginated access (e.g. to limit the number of records returned)
     * @param loginOrName Search query that will be searched for in login and name field
     * @return all users matching search criteria
     */
    default Page<UserDTO> searchAllUsersByLoginOrName(Pageable pageable, String loginOrName) {
        Page<User> users = searchAllByLoginOrName(pageable, loginOrName);
        return users.map(UserDTO::new);
    }

    /**
     * @return existing user object by current user login
     */
    @NotNull
    default User getUser() {
        String currentUserLogin = getCurrentUserLogin();
        Optional<User> user = findOneByLogin(currentUserLogin);
        return unwrapOptionalUser(user, currentUserLogin);
    }

    /**
     * Retrieve a user by its login, or else throw exception
     *
     * @param login the login of the user to search
     * @return the user entity if it exists
     */
    @NotNull
    default User getUserByLoginElseThrow(String login) {
        return findOneByLogin(login).orElseThrow(() -> new EntityNotFoundException("User: " + login));
    }

    /**
     * Get user with user groups and authorities of currently logged-in user
     *
     * @return currently logged-in user
     */
    @NotNull
    default User getUserWithGroupsAndAuthorities() {
        String currentUserLogin = getCurrentUserLogin();
        Optional<User> user = findOneWithGroupsAndAuthoritiesByLogin(currentUserLogin);
        return unwrapOptionalUser(user, currentUserLogin);
    }

    /**
     * Get user with authorities of currently logged-in user
     *
     * @return currently logged-in user
     */
    default User getUserWithAuthorities() {
        String currentUserLogin = getCurrentUserLogin();
        Optional<User> user = findOneWithAuthoritiesByLogin(currentUserLogin);
        return unwrapOptionalUser(user, currentUserLogin);
    }

    /**
     * Get user with user groups, authorities and organizations of currently logged-in user
     *
     * @return currently logged-in user
     */
    @NotNull
    default User getUserWithGroupsAndAuthoritiesAndOrganizations() {
        String currentUserLogin = getCurrentUserLogin();
        Optional<User> user = findOneWithGroupsAndAuthoritiesAndOrganizationsByLogin(currentUserLogin);
        return unwrapOptionalUser(user, currentUserLogin);
    }

    /**
     * Get user with user groups, authorities and guided tour settings of currently logged-in user
     * Note: this method should only be invoked if the guided tour settings are really needed
     *
     * @return currently logged-in user
     */
    @NotNull
    default User getUserWithGroupsAuthoritiesAndGuidedTourSettings() {
        String currentUserLogin = getCurrentUserLogin();
        Optional<User> user = findOneWithGroupsAuthoritiesAndGuidedTourSettingsByLogin(currentUserLogin);
        return unwrapOptionalUser(user, currentUserLogin);
    }

    @NotNull
    private User unwrapOptionalUser(Optional<User> optionalUser, String currentUserLogin) {
        return optionalUser.orElseThrow(() -> new EntityNotFoundException("No user found with login: " + currentUserLogin));
    }

    private String getCurrentUserLogin() {
        Optional<String> currentUserLogin = SecurityUtils.getCurrentUserLogin();
        if (currentUserLogin.isPresent()) {
            return currentUserLogin.get();
        }
        throw new EntityNotFoundException("ERROR: No current user login found!");
    }

    /**
     * Get user with user groups and authorities with the username (i.e. user.getLogin() or principal.getName())
     *
     * @param username the username of the user who should be retrieved from the database
     * @return the user that belongs to the given principal with eagerly loaded groups and authorities
     */
    @NotNull
    default User getUserWithGroupsAndAuthorities(@NotNull String username) {
        Optional<User> user = findOneWithGroupsAndAuthoritiesByLogin(username);
        return unwrapOptionalUser(user, username);
    }

    /**
     * Get user with authorities with the username (i.e. user.getLogin() or principal.getName())
     *
     * @param username the username of the user who should be retrieved from the database
     * @return the user that belongs to the given principal with eagerly loaded authorities
     */
    default User getUserWithAuthorities(@NotNull String username) {
        Optional<User> user = findOneWithAuthoritiesByLogin(username);
        return unwrapOptionalUser(user, username);
    }

    /**
     * Finds a single user with groups and authorities using the registration number
     *
     * @param registrationNumber user registration number as string
     * @return the user with groups and authorities
     */
    default Optional<User> findUserWithGroupsAndAuthoritiesByRegistrationNumber(String registrationNumber) {
        if (!StringUtils.hasText(registrationNumber)) {
            return Optional.empty();
        }
        return findOneWithGroupsAndAuthoritiesByRegistrationNumber(registrationNumber);
    }

    /**
     * Finds a single user with groups and authorities using the login name
     *
     * @param login user login string
     * @return the user with groups and authorities
     */
    default Optional<User> findUserWithGroupsAndAuthoritiesByLogin(String login) {
        if (!StringUtils.hasText(login)) {
            return Optional.empty();
        }
        return findOneWithGroupsAndAuthoritiesByLogin(login);
    }

    /**
     * Finds a single user with groups and authorities using the email
     *
     * @param email user email string
     * @return the user with groups and authorities
     */
    default Optional<User> findUserWithGroupsAndAuthoritiesByEmail(String email) {
        if (!StringUtils.hasText(email)) {
            return Optional.empty();
        }
        return findOneWithGroupsAndAuthoritiesByEmail(email);
    }

    @NotNull
    default User findByIdWithGroupsAndAuthoritiesElseThrow(long userId) {
        return findOneWithGroupsAndAuthoritiesById(userId).orElseThrow(() -> new EntityNotFoundException("User", userId));
    }

    /**
     * Find user with eagerly loaded groups, authorities and organizations by its id
     *
     * @param userId the id of the user to find
     * @return the user with groups, authorities and organizations if it exists, else throw exception
     */
    @NotNull
    default User findByIdWithGroupsAndAuthoritiesAndOrganizationsElseThrow(long userId) {
        return findOneWithGroupsAndAuthoritiesAndOrganizationsById(userId).orElseThrow(() -> new EntityNotFoundException("User", userId));
    }

    /**
     * Find user with eagerly loaded learning paths by its id
     *
     * @param userId the id of the user to find
     * @return the user with learning paths if it exists, else throw exception
     */
    @NotNull
    default User findWithLearningPathsByIdElseThrow(long userId) {
        return findWithLearningPathsById(userId).orElseThrow(() -> new EntityNotFoundException("User", userId));
    }

    /**
     * Get students by given course
     *
     * @param course object
     * @return students for given course
     */
    default Set<User> getStudents(Course course) {
        return findAllWithGroupsAndAuthoritiesByIsDeletedIsFalseAndGroupsContains(course.getStudentGroupName());
    }

    /**
     * Get tutors by given course
     *
     * @param course object
     * @return tutors for given course
     */
    default Set<User> getTutors(Course course) {
        return findAllWithGroupsAndAuthoritiesByIsDeletedIsFalseAndGroupsContains(course.getTeachingAssistantGroupName());
    }

    /**
     * Get editors by given course
     *
     * @param course object
     * @return editors for given course
     */
    default Set<User> getEditors(Course course) {
        return findAllWithGroupsAndAuthoritiesByIsDeletedIsFalseAndGroupsContains(course.getEditorGroupName());
    }

    /**
     * Get all instructors for a given course
     *
     * @param course The course for which to fetch all instructors
     * @return instructors for the given course
     */
    default Set<User> getInstructors(Course course) {
        return findAllWithGroupsAndAuthoritiesByIsDeletedIsFalseAndGroupsContains(course.getInstructorGroupName());
    }

    /**
     * Finds all users that are part of the specified group, but are not contained in the collection of excluded users
     *
     * @param groupName     The group by which all users should get filtered
     * @param excludedUsers The users that should get ignored/excluded
     * @return users who are in the given group except the excluded ones
     */
    default Set<User> findAllUserInGroupAndNotIn(String groupName, Collection<User> excludedUsers) {
        // For an empty list, we have to use another query, because Hibernate builds an invalid query with empty lists
        if (!excludedUsers.isEmpty()) {
            return findAllInGroupContainingAndNotIn(groupName, new HashSet<>(excludedUsers));
        }
        return findAllWithGroupsAndAuthoritiesByIsDeletedIsFalseAndGroupsContains(groupName);
    }

    default Long countUserInGroup(String groupName) {
        return countByIsDeletedIsFalseAndGroupsContains(groupName);
    }

    /**
     * Update user notification read date for current user
     *
     * @param userId the user for which the notification read date should be updated
     */
    default void updateUserNotificationReadDate(long userId) {
        updateUserNotificationReadDate(userId, ZonedDateTime.now());
    }

    @Query(value = """
            SELECT *
            FROM jhi_user u
            WHERE is_deleted = FALSE
                AND REGEXP_LIKE(u.email, :emailPattern)
            """, nativeQuery = true)
    List<User> findAllMatchingEmailPattern(@Param("emailPattern") String emailPattern);

    /**
     * Add organization to user, if not contained already
     *
     * @param userId       the id of the user to add to the organization
     * @param organization the organization to add to the user
     */
    default void addOrganizationToUser(Long userId, Organization organization) {
        User user = findByIdWithGroupsAndAuthoritiesAndOrganizationsElseThrow(userId);
        if (!user.getOrganizations().contains(organization)) {
            user.getOrganizations().add(organization);
            save(user);
        }
    }

    /**
     * Remove organization from user, if currently contained
     *
     * @param userId       the id of the user to remove from the organization
     * @param organization the organization to remove from the user
     */
    default void removeOrganizationFromUser(Long userId, Organization organization) {
        User user = findByIdWithGroupsAndAuthoritiesAndOrganizationsElseThrow(userId);
        if (user.getOrganizations().contains(organization)) {
            user.getOrganizations().remove(organization);
            save(user);
        }
    }

    /**
     * Return true if the current users' login matches the provided login
     *
     * @param login user login
     * @return true if both logins match
     */
    default boolean isCurrentUser(String login) {
        return SecurityUtils.getCurrentUserLogin().map(currentLogin -> currentLogin.equals(login)).orElse(false);
    }

    default User findByIdElseThrow(long userId) throws EntityNotFoundException {
        return findById(userId).orElseThrow(() -> new EntityNotFoundException("User", userId));
    }
}<|MERGE_RESOLUTION|>--- conflicted
+++ resolved
@@ -136,11 +136,7 @@
                 user.langKey,
                 user.email,
                 CASE WHEN cp.isMuted = TRUE THEN TRUE ELSE FALSE END,
-<<<<<<< HEAD
                 CASE WHEN cp.isHidden = TRUE THEN TRUE ELSE FALSE END,
-=======
-                CASE WHEN cp.isHidden IS TRUE THEN TRUE ELSE FALSE END,
->>>>>>> 57c79016
                 CASE WHEN ug.group = :teachingAssistantGroupName
                     OR ug.group = :editorGroupName
                     OR ug.group = :instructorGroupName
