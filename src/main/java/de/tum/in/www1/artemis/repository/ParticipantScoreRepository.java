--- conflicted
+++ resolved
@@ -58,11 +58,7 @@
             FROM ParticipantScore p
             WHERE p.exercise.course.id = :courseId
             """)
-<<<<<<< HEAD
-    List<ParticipantScore> findAllByCourseId(long courseId);
-=======
     List<ParticipantScore> findAllByCourseId(@Param("courseId") long courseId);
->>>>>>> 53b8bc0c
 
     @Query("""
             SELECT AVG(p.lastScore)
