--- conflicted
+++ resolved
@@ -58,11 +58,7 @@
             FROM ParticipantScore p
             WHERE p.exercise.course.id = :courseId
             """)
-<<<<<<< HEAD
-    List<ParticipantScore> findAllByCourseId(long courseId);
-=======
     List<ParticipantScore> findAllByCourseId(@Param("courseId") long courseId);
->>>>>>> c5a5c285
 
     @Query("""
             SELECT AVG(p.lastScore)
