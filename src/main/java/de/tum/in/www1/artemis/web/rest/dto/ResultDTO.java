--- conflicted
+++ resolved
@@ -22,21 +22,12 @@
         Integer codeIssueCount) {
 
     @JsonInclude(JsonInclude.Include.NON_EMPTY)
-<<<<<<< HEAD
-    public record FeedbackDTO(long id, String text, String detailText, boolean hasLongFeedbackText, String reference, Double credits, Boolean positive, FeedbackType type,
+    public record FeedbackDTO(Long id, String text, String detailText, boolean hasLongFeedbackText, String reference, Double credits, Boolean positive, FeedbackType type,
             Visibility visibility, TestCaseDTO testCase) {
 
         public static FeedbackDTO of(Feedback feedback) {
             return new FeedbackDTO(feedback.getId(), feedback.getText(), feedback.getDetailText(), feedback.getHasLongFeedbackText(), feedback.getReference(),
                     feedback.getCredits(), feedback.isPositive(), feedback.getType(), feedback.getVisibility(), TestCaseDTO.of(feedback.getTestCase()));
-=======
-    public record FeedbackDTO(Long id, String text, String detailText, boolean hasLongFeedbackText, String reference, Double credits, Boolean positive, FeedbackType type,
-            Visibility visibility) {
-
-        public static FeedbackDTO of(Feedback feedback) {
-            return new FeedbackDTO(feedback.getId(), feedback.getText(), feedback.getDetailText(), feedback.getHasLongFeedbackText(), feedback.getReference(),
-                    feedback.getCredits(), feedback.isPositive(), feedback.getType(), feedback.getVisibility());
->>>>>>> acc30ba3
 
         }
     }
