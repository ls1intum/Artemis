--- conflicted
+++ resolved
@@ -11,6 +11,7 @@
 import java.util.List;
 import java.util.Optional;
 
+import javax.persistence.EntityNotFoundException;
 import javax.xml.stream.XMLInputFactory;
 import javax.xml.stream.XMLStreamException;
 import javax.xml.stream.XMLStreamReader;
@@ -52,16 +53,12 @@
 import de.tum.in.www1.artemis.service.connectors.localci.scaparser.strategy.ParserStrategy;
 import de.tum.in.www1.artemis.service.connectors.localvc.LocalVCRepositoryUrl;
 import de.tum.in.www1.artemis.service.connectors.vcs.VersionControlService;
-<<<<<<< HEAD
 import de.tum.in.www1.artemis.service.dto.StaticCodeAnalysisReportDTO;
-import de.tum.in.www1.artemis.service.util.TimeLogUtil;
-import de.tum.in.www1.artemis.service.util.XmlFileUtils;
-=======
 import de.tum.in.www1.artemis.service.programming.ProgrammingLanguageFeature;
 import de.tum.in.www1.artemis.service.programming.ProgrammingLanguageFeatureService;
 import de.tum.in.www1.artemis.service.util.TimeLogUtil;
+import de.tum.in.www1.artemis.service.util.XmlFileUtils;
 import de.tum.in.www1.artemis.web.rest.errors.EntityNotFoundException;
->>>>>>> 5ffb2feb
 
 /**
  * This service contains the logic to execute a build job for a programming exercise participation in the local CI system.
@@ -212,6 +209,7 @@
         catch (LocalVCInternalException e) {
             throw new LocalCIException("Error while creating LocalVCRepositoryUrl", e);
         }
+
         Path assignmentRepositoryPath = assignmentRepositoryUrl.getRepoClonePath(repoClonePath).toAbsolutePath();
         Path testsRepositoryPath = testsRepositoryUrl.getRepoClonePath(repoClonePath).toAbsolutePath();
         Path solutionRepositoryPath = null;
@@ -241,6 +239,7 @@
         catch (LocalVCInternalException e) {
             throw new LocalCIException("Error while getting branch of participation", e);
         }
+
         /*
          * If the commit hash is null, this means that the latest commit of the default branch should be built.
          * If this build job is triggered by a push to the test repository, the commit hash reflects changes to the test repository.
@@ -439,6 +438,7 @@
                 if (!isValidTestResultFile(tarEntry)) {
                     continue;
                 }
+
                 // Read the contents of the tar entry as a string.
                 String xmlString = readTarEntryContent(testResultsTarInputStream);
                 // Get the file name of the tar entry.
@@ -453,6 +453,7 @@
                 }
             }
         }
+
         return constructBuildResult(failedTests, successfulTests, assignmentRepoBranchName, assignmentRepoCommitHash, testsRepoCommitHash, !failedTests.isEmpty(),
                 buildCompletedDate, staticCodeAnalysisReports);
     }
@@ -544,6 +545,7 @@
             if (!xmlStreamReader.isStartElement() || !("testcase".equals(xmlStreamReader.getLocalName()))) {
                 continue;
             }
+
             // Now we are at the start of a "testcase" node.
             processTestCaseNode(xmlStreamReader, failedTests, successfulTests);
         }
