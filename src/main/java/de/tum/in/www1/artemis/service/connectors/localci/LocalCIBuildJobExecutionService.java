package de.tum.in.www1.artemis.service.connectors.localci;

import java.io.IOException;
import java.io.StringReader;
import java.net.URL;
import java.nio.charset.StandardCharsets;
import java.nio.file.Path;
import java.nio.file.Paths;
import java.time.ZonedDateTime;
import java.util.ArrayList;
import java.util.List;
import java.util.Optional;

import javax.persistence.EntityNotFoundException;
import javax.xml.stream.XMLInputFactory;
import javax.xml.stream.XMLStreamException;
import javax.xml.stream.XMLStreamReader;

import org.apache.commons.compress.archivers.tar.TarArchiveEntry;
import org.apache.commons.compress.archivers.tar.TarArchiveInputStream;
import org.apache.commons.io.IOUtils;
import org.eclipse.jgit.api.errors.GitAPIException;
import org.hibernate.Hibernate;
import org.slf4j.Logger;
import org.slf4j.LoggerFactory;
import org.springframework.beans.factory.annotation.Value;
import org.springframework.context.annotation.Profile;
import org.springframework.stereotype.Service;

import com.github.dockerjava.api.command.CreateContainerResponse;
import com.github.dockerjava.api.exception.NotFoundException;

import de.tum.in.www1.artemis.config.localvcci.LocalCIConfiguration;
import de.tum.in.www1.artemis.domain.*;
import de.tum.in.www1.artemis.domain.enumeration.ProgrammingLanguage;
import de.tum.in.www1.artemis.domain.enumeration.ProjectType;
import de.tum.in.www1.artemis.domain.participation.ProgrammingExerciseParticipation;
import de.tum.in.www1.artemis.exception.LocalCIException;
import de.tum.in.www1.artemis.exception.localvc.LocalVCInternalException;
import de.tum.in.www1.artemis.repository.AuxiliaryRepositoryRepository;
<<<<<<< HEAD
import de.tum.in.www1.artemis.repository.ParticipationRepository;
=======
import de.tum.in.www1.artemis.service.connectors.GitService;
>>>>>>> 95a3ac80
import de.tum.in.www1.artemis.service.connectors.ci.ContinuousIntegrationService;
import de.tum.in.www1.artemis.service.connectors.localci.dto.LocalCIBuildResult;
import de.tum.in.www1.artemis.service.connectors.localvc.LocalVCRepositoryUrl;
import de.tum.in.www1.artemis.service.connectors.vcs.VersionControlService;
import de.tum.in.www1.artemis.service.util.TimeLogUtil;

/**
 * This service contains the logic to execute a build job for a programming exercise participation in the local CI system.
 * The {@link #runBuildJob(ProgrammingExerciseParticipation, String, boolean, String, String)} method is wrapped into a Callable by the {@link LocalCIBuildJobManagementService} and
 * submitted to the executor service.
 */
@Service
@Profile("localci")
public class LocalCIBuildJobExecutionService {

    private final Logger log = LoggerFactory.getLogger(LocalCIBuildJobExecutionService.class);

    private final LocalCIBuildPlanService localCIBuildPlanService;

    private final Optional<VersionControlService> versionControlService;

    private final LocalCIContainerService localCIContainerService;

    private final AuxiliaryRepositoryRepository auxiliaryRepositoryRepository;

    private final ParticipationRepository participationRepository;

    /**
     * Instead of creating a new XMLInputFactory for every build job, it is created once and provided as a Bean (see {@link LocalCIConfiguration#localCIXMLInputFactory()}).
     */
    private final XMLInputFactory localCIXMLInputFactory;

    private final GitService gitService;

    @Value("${artemis.version-control.url}")
    private URL localVCBaseUrl;

    @Value("${artemis.repo-clone-path}")
    private String repoClonePath;

    public LocalCIBuildJobExecutionService(LocalCIBuildPlanService localCIBuildPlanService, Optional<VersionControlService> versionControlService,
<<<<<<< HEAD
            LocalCIContainerService localCIContainerService, AuxiliaryRepositoryRepository auxiliaryRepositoryRepository, ParticipationRepository participationRepository,
            XMLInputFactory localCIXMLInputFactory) {
=======
            LocalCIContainerService localCIContainerService, AuxiliaryRepositoryRepository auxiliaryRepositoryRepository, XMLInputFactory localCIXMLInputFactory,
            GitService gitService) {
>>>>>>> 95a3ac80
        this.localCIBuildPlanService = localCIBuildPlanService;
        this.versionControlService = versionControlService;
        this.localCIContainerService = localCIContainerService;
        this.auxiliaryRepositoryRepository = auxiliaryRepositoryRepository;
        this.participationRepository = participationRepository;
        this.localCIXMLInputFactory = localCIXMLInputFactory;
        this.gitService = gitService;
    }

    public enum LocalCIBuildJobRepositoryType {

        ASSIGNMENT("assignment"), TEST("test"), AUXILIARY("auxiliary");

        private final String name;

        LocalCIBuildJobRepositoryType(String name) {
            this.name = name;
        }

        @Override
        public String toString() {
            return name;
        }
    }

    /**
     * Prepare the paths to the assignment and test repositories, the branch to checkout, the volume configuration for the Docker container, and the container configuration,
     * and then call {@link #runScriptAndParseResults(ProgrammingExerciseParticipation, String, String, String, String, Path, Path, Path[], String[], Path)} to execute the job.
     *
     * @param participation The participation of the repository for which the build job should be executed.
     * @param commitHash    The commit hash of the commit that should be built. If it is null, the latest commit of the default branch will be built.
     * @param isTestPush    Defines if the build job is triggered by a push to a test repository
     * @param containerName The name of the Docker container that will be used to run the build job.
     *                          It needs to be prepared beforehand to stop and remove the container if something goes wrong here.
     * @param dockerImage   The Docker image that will be used to run the build job.
     * @return The build result.
     * @throws LocalCIException If some error occurs while preparing or running the build job.
     */
<<<<<<< HEAD
    public LocalCIBuildResult runBuildJob(ProgrammingExerciseParticipation participation, String commitHash, String containerName, String dockerImage) {
        // Check if participation has been deleted to cancel the job
        try {
            participation = (ProgrammingExerciseParticipation) participationRepository.findByIdElseThrow(participation.getId());
        }
        catch (EntityNotFoundException e) {
            throw new LocalCIException("Participation has been deleted", e);
        }

=======
    public LocalCIBuildResult runBuildJob(ProgrammingExerciseParticipation participation, String commitHash, boolean isTestPush, String containerName, String dockerImage) {
>>>>>>> 95a3ac80
        // Update the build plan status to "BUILDING".
        localCIBuildPlanService.updateBuildPlanStatus(participation, ContinuousIntegrationService.BuildStatus.BUILDING);

        List<AuxiliaryRepository> auxiliaryRepositories;

        // If the auxiliary repositories are not initialized, we need to fetch them from the database.
        if (Hibernate.isInitialized(participation.getProgrammingExercise().getAuxiliaryRepositories())) {
            auxiliaryRepositories = participation.getProgrammingExercise().getAuxiliaryRepositories();
        }
        else {
            auxiliaryRepositories = auxiliaryRepositoryRepository.findByExerciseId(participation.getProgrammingExercise().getId());
        }

        // Prepare script
        Path buildScriptPath = localCIContainerService.createBuildScript(participation);

        // Retrieve the paths to the repositories that the build job needs.
        // This includes the assignment repository (the one to be tested, e.g. the student's repository, or the template repository), and the tests repository which includes
        // the tests to be executed.
        LocalVCRepositoryUrl assignmentRepositoryUrl;
        LocalVCRepositoryUrl testsRepositoryUrl;
        LocalVCRepositoryUrl[] auxiliaryRepositoriesUrls;
        Path[] auxiliaryRepositoriesPaths;
        String[] auxiliaryRepositoryCheckoutDirectories;

        try {
            assignmentRepositoryUrl = new LocalVCRepositoryUrl(participation.getRepositoryUrl(), localVCBaseUrl);
            testsRepositoryUrl = new LocalVCRepositoryUrl(participation.getProgrammingExercise().getTestRepositoryUrl(), localVCBaseUrl);

            if (!auxiliaryRepositories.isEmpty()) {
                auxiliaryRepositoriesUrls = new LocalVCRepositoryUrl[auxiliaryRepositories.size()];
                auxiliaryRepositoriesPaths = new Path[auxiliaryRepositories.size()];
                auxiliaryRepositoryCheckoutDirectories = new String[auxiliaryRepositories.size()];

                for (int i = 0; i < auxiliaryRepositories.size(); i++) {
                    auxiliaryRepositoriesUrls[i] = new LocalVCRepositoryUrl(auxiliaryRepositories.get(i).getRepositoryUrl(), localVCBaseUrl);
                    auxiliaryRepositoriesPaths[i] = auxiliaryRepositoriesUrls[i].getRepoClonePath(repoClonePath).toAbsolutePath();
                    auxiliaryRepositoryCheckoutDirectories[i] = auxiliaryRepositories.get(i).getCheckoutDirectory();
                }
            }
            else {
                auxiliaryRepositoriesPaths = new Path[0];
                auxiliaryRepositoryCheckoutDirectories = new String[0];
            }
        }
        catch (LocalVCInternalException e) {
            throw new LocalCIException("Error while creating LocalVCRepositoryUrl", e);
        }

        Path assignmentRepositoryPath = assignmentRepositoryUrl.getRepoClonePath(repoClonePath).toAbsolutePath();
        Path testsRepositoryPath = testsRepositoryUrl.getRepoClonePath(repoClonePath).toAbsolutePath();

        String branch;
        try {
            branch = versionControlService.orElseThrow().getOrRetrieveBranchOfParticipation(participation);
        }
        catch (LocalVCInternalException e) {
            throw new LocalCIException("Error while getting branch of participation", e);
        }

        if (commitHash != null && !isTestPush) {
            // Clone the assignment repository into a temporary directory with the name of the commit hash and then checkout the commit hash.
            assignmentRepositoryPath = cloneAndCheckoutRepository(participation, commitHash);
        }

        // Create the container from the "ls1tum/artemis-maven-template" image with the local paths to the Git repositories and the shell script bound to it. Also give the
        // container information about the branch and commit hash to be used.
        // This does not start the container yet.
        CreateContainerResponse container = localCIContainerService.configureContainer(containerName, branch, commitHash, dockerImage);

        return runScriptAndParseResults(participation, containerName, container.getId(), branch, commitHash, assignmentRepositoryPath, testsRepositoryPath,
                auxiliaryRepositoriesPaths, auxiliaryRepositoryCheckoutDirectories, buildScriptPath);
    }

    /**
     * Runs the build job. This includes creating and starting a Docker container, executing the build script, and processing the build result.
     *
     * @param participation The participation for which the build job should be run.
     * @param containerName The name of the container that should be used for the build job. This is used to remove the container and is also accessible from outside build job
     *                          running in its own thread.
     * @param containerId   The id of the container that should be used for the build job.
     * @param branch        The branch that should be built.
     * @param commitHash    The commit hash of the commit that should be built. If it is null, this method uses the latest commit of the repository.
     * @return The build result.
     * @throws LocalCIException if something went wrong while running the build job.
     */
    private LocalCIBuildResult runScriptAndParseResults(ProgrammingExerciseParticipation participation, String containerName, String containerId, String branch, String commitHash,
            Path assignmentRepositoryPath, Path testsRepositoryPath, Path[] auxiliaryRepositoriesPaths, String[] auxiliaryRepositoryCheckoutDirectories, Path buildScriptPath) {

        ProgrammingLanguage programmingLanguage = participation.getProgrammingExercise().getProgrammingLanguage();

        long timeNanoStart = System.nanoTime();

        localCIContainerService.startContainer(containerId);

        log.info("Started container for build job {}", containerName);

        localCIContainerService.populateBuildJobContainer(containerId, assignmentRepositoryPath, testsRepositoryPath, auxiliaryRepositoriesPaths,
                auxiliaryRepositoryCheckoutDirectories, buildScriptPath, programmingLanguage);

        List<BuildLogEntry> buildLogEntries = localCIContainerService.runScriptInContainer(containerId);

        log.info("Finished running the build script in container {}", containerName);

        ZonedDateTime buildCompletedDate = ZonedDateTime.now();

        String assignmentRepoCommitHash = commitHash;
        String testRepoCommitHash = "";

        try {
            if (commitHash == null) {
                // Retrieve the latest commit hash from the assignment repository.
                assignmentRepoCommitHash = localCIContainerService.getCommitHashOfBranch(containerId, LocalCIBuildJobRepositoryType.ASSIGNMENT, branch, programmingLanguage);
            }
            // Always use the latest commit from the test repository.
            testRepoCommitHash = localCIContainerService.getCommitHashOfBranch(containerId, LocalCIBuildJobRepositoryType.TEST, branch, programmingLanguage);
        }
        catch (NotFoundException | IOException e) {
            // Could not read commit hash from .git folder. Stop the container and return a build result that indicates that the build failed (empty list for failed tests and
            // empty list for successful tests).
            localCIContainerService.stopContainer(containerName);
            // Delete script file from host system
            localCIContainerService.deleteScriptFile(participation.getId().toString());
            return constructFailedBuildResult(branch, assignmentRepoCommitHash, testRepoCommitHash, buildCompletedDate);
        }

        List<String> testResultsPaths = getTestResultPaths(participation.getProgrammingExercise());

        // Get an input stream of the test result files.
        List<TarArchiveInputStream> testResultsTarInputStreams = new ArrayList<>();
        boolean errorOccurred = false;
        try {
            for (String testResultsPath : testResultsPaths) {
                testResultsTarInputStreams.add(localCIContainerService.getArchiveFromContainer(containerId, testResultsPath));
            }
        }
        catch (NotFoundException e) {
            // If the test results are not found, this means that something went wrong during the build and testing of the submission.
            errorOccurred = true;
        }
        finally {
            localCIContainerService.stopContainer(containerName);

            // Delete script file from host system
            localCIContainerService.deleteScriptFile(participation.getId().toString());

            // Delete cloned repository
            if (commitHash != null) {
                deleteCloneRepo(participation, commitHash);
            }
        }

        if (errorOccurred) {
            // If the test results are not found, this means that something went wrong during the build and testing of the submission.
            return constructFailedBuildResult(branch, assignmentRepoCommitHash, testRepoCommitHash, buildCompletedDate);
        }

        LocalCIBuildResult buildResult;
        try {
            buildResult = parseTestResults(testResultsTarInputStreams, branch, assignmentRepoCommitHash, testRepoCommitHash, buildCompletedDate);
            buildResult.setBuildLogEntries(buildLogEntries);
        }
        catch (IOException | XMLStreamException | IllegalStateException e) {
            throw new LocalCIException("Error while parsing test results", e);
        }

        // Set the build status to "INACTIVE" to indicate that the build is not running anymore.
        localCIBuildPlanService.updateBuildPlanStatus(participation, ContinuousIntegrationService.BuildStatus.INACTIVE);

        log.info("Building and testing submission for repository {} and commit hash {} took {}", participation.getRepositoryUrl(), commitHash,
                TimeLogUtil.formatDurationFrom(timeNanoStart));

        return buildResult;
    }

    // --- Helper methods ----

    private List<String> getTestResultPaths(ProgrammingExercise programmingExercise) {
        switch (programmingExercise.getProgrammingLanguage()) {
            case JAVA, KOTLIN -> {
                return getJavaKotlinTestResultPaths(programmingExercise);
            }
            case PYTHON -> {
                return getPythonTestResultPaths();
            }
            default -> throw new IllegalArgumentException("Programming language " + programmingExercise.getProgrammingLanguage() + " is not supported");
        }
    }

    private List<String> getJavaKotlinTestResultPaths(ProgrammingExercise programmingExercise) {
        List<String> testResultPaths = new ArrayList<>();
        if (ProjectType.isMavenProject(programmingExercise.getProjectType())) {
            if (programmingExercise.hasSequentialTestRuns()) {
                testResultPaths.add("/testing-dir/structural/target/surefire-reports");
                testResultPaths.add("/testing-dir/behavior/target/surefire-reports");
            }
            else {
                testResultPaths.add("/testing-dir/target/surefire-reports");
            }
        }
        else {
            if (programmingExercise.hasSequentialTestRuns()) {
                testResultPaths.add("/testing-dir/build/test-results/behaviorTests");
                testResultPaths.add("/testing-dir/build/test-results/structuralTests");
            }
            else {
                testResultPaths.add("/testing-dir/build/test-results/test");
            }
        }
        return testResultPaths;
    }

    private List<String> getPythonTestResultPaths() {
        List<String> testResultPaths = new ArrayList<>();
        testResultPaths.add("/testing-dir/test-reports");
        return testResultPaths;
    }

    private LocalCIBuildResult parseTestResults(List<TarArchiveInputStream> testResultsTarInputStreams, String assignmentRepoBranchName, String assignmentRepoCommitHash,
            String testsRepoCommitHash, ZonedDateTime buildCompletedDate) throws IOException, XMLStreamException {

        List<LocalCIBuildResult.LocalCITestJobDTO> failedTests = new ArrayList<>();
        List<LocalCIBuildResult.LocalCITestJobDTO> successfulTests = new ArrayList<>();

        TarArchiveEntry tarEntry;
        for (TarArchiveInputStream testResultsTarInputStream : testResultsTarInputStreams) {
            if (testResultsTarInputStream == null) {
                continue;
            }
            while ((tarEntry = testResultsTarInputStream.getNextTarEntry()) != null) {
                // Go through all tar entries that are test result files.
                if (!isValidTestResultFile(tarEntry)) {
                    continue;
                }

                // Read the contents of the tar entry as a string.
                String xmlString = readTarEntryContent(testResultsTarInputStream);

                processTestResultFile(xmlString, failedTests, successfulTests);
            }
        }

        return constructBuildResult(failedTests, successfulTests, assignmentRepoBranchName, assignmentRepoCommitHash, testsRepoCommitHash, !failedTests.isEmpty(),
                buildCompletedDate);
    }

    private boolean isValidTestResultFile(TarArchiveEntry tarArchiveEntry) {
        String name = tarArchiveEntry.getName();
        int lastIndexOfSlash = name.lastIndexOf('/');
        String result = (lastIndexOfSlash != -1 && lastIndexOfSlash + 1 < name.length()) ? name.substring(lastIndexOfSlash + 1) : name;

        // Java test result files are named "TEST-*.xml", Python test result files are named "*results.xml".
        return !tarArchiveEntry.isDirectory() && ((result.endsWith(".xml") && !result.equals("pom.xml")));
    }

    private String readTarEntryContent(TarArchiveInputStream tarArchiveInputStream) throws IOException {
        return IOUtils.toString(tarArchiveInputStream, StandardCharsets.UTF_8);
    }

    /**
     * Processes a test result file and adds the failed and successful tests to the corresponding lists.
     *
     * @param testResultFileString The string that represents the test results XML file.
     * @param failedTests          The list of failed tests.
     * @param successfulTests      The list of successful tests.
     * @throws XMLStreamException    if the XML stream reader cannot be created or there is an error while parsing the XML file
     * @throws IllegalStateException if the first start element of the XML file is not a "testsuite" node
     */
    private void processTestResultFile(String testResultFileString, List<LocalCIBuildResult.LocalCITestJobDTO> failedTests,
            List<LocalCIBuildResult.LocalCITestJobDTO> successfulTests) throws XMLStreamException {
        // Create an XML stream reader for the string that represents the test results XML file.
        XMLStreamReader xmlStreamReader = localCIXMLInputFactory.createXMLStreamReader(new StringReader(testResultFileString));

        // Move to the first start element.
        while (xmlStreamReader.hasNext() && !xmlStreamReader.isStartElement()) {
            xmlStreamReader.next();
        }

        if ("testsuites".equals(xmlStreamReader.getLocalName())) {
            xmlStreamReader.next();
        }

        // Check if the start element is the "testsuite" node.
        if (!("testsuite".equals(xmlStreamReader.getLocalName()))) {
            throw new IllegalStateException("Expected testsuite element, but got " + xmlStreamReader.getLocalName());
        }

        // Go through all testcase nodes.
        while (xmlStreamReader.hasNext()) {
            xmlStreamReader.next();

            if (!xmlStreamReader.isStartElement() || !("testcase".equals(xmlStreamReader.getLocalName()))) {
                continue;
            }

            // Now we are at the start of a "testcase" node.
            processTestCaseNode(xmlStreamReader, failedTests, successfulTests);
        }

        // Close the XML stream reader.
        xmlStreamReader.close();
    }

    private void processTestCaseNode(XMLStreamReader xmlStreamReader, List<LocalCIBuildResult.LocalCITestJobDTO> failedTests,
            List<LocalCIBuildResult.LocalCITestJobDTO> successfulTests) throws XMLStreamException {
        // Extract the name attribute from the "testcase" node. This is the name of the test case.
        String name = xmlStreamReader.getAttributeValue(null, "name");

        // Check if there is a failure node inside the testcase node.
        // Call next() until there is an end element (no failure node exists inside the testcase node) or a start element (failure node exists inside the
        // testcase node).
        xmlStreamReader.next();
        while (!(xmlStreamReader.isEndElement() || xmlStreamReader.isStartElement())) {
            xmlStreamReader.next();
        }
        if (xmlStreamReader.isStartElement() && "failure".equals(xmlStreamReader.getLocalName())) {
            // Extract the message attribute from the "failure" node.
            String error = xmlStreamReader.getAttributeValue(null, "message");

            // Add the failed test to the list of failed tests.
            List<String> errors = error != null ? List.of(error) : List.of();
            failedTests.add(new LocalCIBuildResult.LocalCITestJobDTO(name, errors));
        }
        else {
            // Add the successful test to the list of successful tests.
            successfulTests.add(new LocalCIBuildResult.LocalCITestJobDTO(name, List.of()));
        }
    }

    /**
     * Constructs a {@link LocalCIBuildResult} that indicates a failed build from the given parameters. The lists of failed and successful tests are both empty which will be
     * interpreted as a failed build by Artemis.
     *
     * @param assignmentRepoBranchName The name of the branch of the assignment repository that was checked out for the build.
     * @param assignmentRepoCommitHash The commit hash of the assignment repository that was checked out for the build.
     * @param testsRepoCommitHash      The commit hash of the tests repository that was checked out for the build.
     * @param buildRunDate             The date when the build was completed.
     * @return a {@link LocalCIBuildResult} that indicates a failed build
     */
    private LocalCIBuildResult constructFailedBuildResult(String assignmentRepoBranchName, String assignmentRepoCommitHash, String testsRepoCommitHash,
            ZonedDateTime buildRunDate) {
        return constructBuildResult(List.of(), List.of(), assignmentRepoBranchName, assignmentRepoCommitHash, testsRepoCommitHash, false, buildRunDate);
    }

    /**
     * Constructs a {@link LocalCIBuildResult} from the given parameters.
     *
     * @param failedTests              The list of failed tests.
     * @param successfulTests          The list of successful tests.
     * @param assignmentRepoBranchName The name of the branch of the assignment repository that was checked out for the build.
     * @param assignmentRepoCommitHash The commit hash of the assignment repository that was checked out for the build.
     * @param testsRepoCommitHash      The commit hash of the tests repository that was checked out for the build.
     * @param isBuildSuccessful        Whether the build was successful or not.
     * @param buildRunDate             The date when the build was completed.
     * @return a {@link LocalCIBuildResult}
     */
    private LocalCIBuildResult constructBuildResult(List<LocalCIBuildResult.LocalCITestJobDTO> failedTests, List<LocalCIBuildResult.LocalCITestJobDTO> successfulTests,
            String assignmentRepoBranchName, String assignmentRepoCommitHash, String testsRepoCommitHash, boolean isBuildSuccessful, ZonedDateTime buildRunDate) {
        LocalCIBuildResult.LocalCIJobDTO job = new LocalCIBuildResult.LocalCIJobDTO(failedTests, successfulTests);

        return new LocalCIBuildResult(assignmentRepoBranchName, assignmentRepoCommitHash, testsRepoCommitHash, isBuildSuccessful, buildRunDate, List.of(job));
    }

    private Path cloneAndCheckoutRepository(ProgrammingExerciseParticipation participation, String commitHash) {
        try {
            // Clone the assignment repository into a temporary directory with the name of the commit hash and then checkout the commit hash.
            Repository repository = gitService.getOrCheckoutRepository(participation.getVcsRepositoryUrl(), Paths.get("checked-out-repos", commitHash), false);
            gitService.checkoutRepositoryAtCommit(repository, commitHash);
            return repository.getLocalPath();
        }
        catch (GitAPIException e) {
            throw new LocalCIException("Error while cloning repository", e);
        }
    }

    private void deleteCloneRepo(ProgrammingExerciseParticipation participation, String commitHash) {
        try {
            Repository repository = gitService.getOrCheckoutRepository(participation.getVcsRepositoryUrl(), Paths.get("checked-out-repos", commitHash), false);
            gitService.deleteLocalRepository(repository);
        }
        catch (GitAPIException e) {
            throw new LocalCIException("Error while checking out repository", e);
        }
        catch (IOException e) {
            throw new RuntimeException("Error while deleting repository", e);
        }
    }
}<|MERGE_RESOLUTION|>--- conflicted
+++ resolved
@@ -38,11 +38,8 @@
 import de.tum.in.www1.artemis.exception.LocalCIException;
 import de.tum.in.www1.artemis.exception.localvc.LocalVCInternalException;
 import de.tum.in.www1.artemis.repository.AuxiliaryRepositoryRepository;
-<<<<<<< HEAD
 import de.tum.in.www1.artemis.repository.ParticipationRepository;
-=======
 import de.tum.in.www1.artemis.service.connectors.GitService;
->>>>>>> 95a3ac80
 import de.tum.in.www1.artemis.service.connectors.ci.ContinuousIntegrationService;
 import de.tum.in.www1.artemis.service.connectors.localci.dto.LocalCIBuildResult;
 import de.tum.in.www1.artemis.service.connectors.localvc.LocalVCRepositoryUrl;
@@ -84,13 +81,8 @@
     private String repoClonePath;
 
     public LocalCIBuildJobExecutionService(LocalCIBuildPlanService localCIBuildPlanService, Optional<VersionControlService> versionControlService,
-<<<<<<< HEAD
-            LocalCIContainerService localCIContainerService, AuxiliaryRepositoryRepository auxiliaryRepositoryRepository, ParticipationRepository participationRepository,
-            XMLInputFactory localCIXMLInputFactory) {
-=======
             LocalCIContainerService localCIContainerService, AuxiliaryRepositoryRepository auxiliaryRepositoryRepository, XMLInputFactory localCIXMLInputFactory,
-            GitService gitService) {
->>>>>>> 95a3ac80
+            GitService gitService, ParticipationRepository participationRepository) {
         this.localCIBuildPlanService = localCIBuildPlanService;
         this.versionControlService = versionControlService;
         this.localCIContainerService = localCIContainerService;
@@ -122,15 +114,13 @@
      *
      * @param participation The participation of the repository for which the build job should be executed.
      * @param commitHash    The commit hash of the commit that should be built. If it is null, the latest commit of the default branch will be built.
-     * @param isTestPush    Defines if the build job is triggered by a push to a test repository
      * @param containerName The name of the Docker container that will be used to run the build job.
      *                          It needs to be prepared beforehand to stop and remove the container if something goes wrong here.
      * @param dockerImage   The Docker image that will be used to run the build job.
      * @return The build result.
      * @throws LocalCIException If some error occurs while preparing or running the build job.
      */
-<<<<<<< HEAD
-    public LocalCIBuildResult runBuildJob(ProgrammingExerciseParticipation participation, String commitHash, String containerName, String dockerImage) {
+    public LocalCIBuildResult runBuildJob(ProgrammingExerciseParticipation participation, String commitHash, boolean isTestPush, String containerName, String dockerImage) {
         // Check if participation has been deleted to cancel the job
         try {
             participation = (ProgrammingExerciseParticipation) participationRepository.findByIdElseThrow(participation.getId());
@@ -139,9 +129,6 @@
             throw new LocalCIException("Participation has been deleted", e);
         }
 
-=======
-    public LocalCIBuildResult runBuildJob(ProgrammingExerciseParticipation participation, String commitHash, boolean isTestPush, String containerName, String dockerImage) {
->>>>>>> 95a3ac80
         // Update the build plan status to "BUILDING".
         localCIBuildPlanService.updateBuildPlanStatus(participation, ContinuousIntegrationService.BuildStatus.BUILDING);
 
