package de.tum.in.www1.artemis.domain;

import java.net.URL;
import java.util.Set;

public interface ProgrammingExerciseParticipation extends ParticipationInterface {

    String getRepositoryUrl();

    void setRepositoryUrl(String repositoryUrl);

    String getBuildPlanId();

    void setBuildPlanId(String buildPlanId);

    URL getRepositoryUrlAsUrl();

    ProgrammingExercise getProgrammingExercise();

    void setProgrammingExercise(ProgrammingExercise programmingExercise);
<<<<<<< HEAD

    void addSubmissions(ProgrammingSubmission submission);

    Set<Result> getResults();
=======
>>>>>>> 44d86921
}<|MERGE_RESOLUTION|>--- conflicted
+++ resolved
@@ -18,11 +18,6 @@
     ProgrammingExercise getProgrammingExercise();
 
     void setProgrammingExercise(ProgrammingExercise programmingExercise);
-<<<<<<< HEAD
-
-    void addSubmissions(ProgrammingSubmission submission);
 
     Set<Result> getResults();
-=======
->>>>>>> 44d86921
 }