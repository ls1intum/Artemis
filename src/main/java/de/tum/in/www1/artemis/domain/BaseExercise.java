--- conflicted
+++ resolved
@@ -248,10 +248,7 @@
 
     /**
      * a helper method to get the exercise title in a sanitized form (i.e. usable in file names)
-<<<<<<< HEAD
-=======
      * exercise abc?+# -> exercise_abc
->>>>>>> 7097db58
      *
      * @return the sanitized exercise title
      **/
