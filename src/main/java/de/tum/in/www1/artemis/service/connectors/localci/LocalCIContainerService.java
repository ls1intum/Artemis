--- conflicted
+++ resolved
@@ -448,19 +448,11 @@
      * Deletes the build script for a given programming exercise.
      * The build script is stored in a file in the local-ci-scripts directory.
      *
-<<<<<<< HEAD
      * @param containerName the name of the container for which to delete the build script
      */
     public void deleteScriptFile(String containerName) {
         Path scriptsPath = Path.of("local-ci-scripts");
         Path buildScriptPath = scriptsPath.resolve(containerName + "-build.sh").toAbsolutePath();
-=======
-     * @param participationId the ID of the participation for which to delete the build script
-     */
-    public void deleteScriptFile(String participationId) {
-        Path scriptsPath = Path.of("local-ci-scripts");
-        Path buildScriptPath = scriptsPath.resolve(participationId + "-build.sh").toAbsolutePath();
->>>>>>> c227a8d0
         try {
             Files.deleteIfExists(buildScriptPath);
         }
