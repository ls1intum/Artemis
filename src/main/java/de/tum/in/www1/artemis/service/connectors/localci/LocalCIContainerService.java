--- conflicted
+++ resolved
@@ -414,7 +414,6 @@
                 actions = windfile.getScriptActions();
             }
 
-<<<<<<< HEAD
             actions.forEach(action -> {
                 String workdir = action.getWorkdir();
                 if (workdir != null) {
@@ -425,21 +424,8 @@
                     buildScript.append("cd ").append(WORKING_DIRECTORY).append("/testing-dir\n");
                 }
             });
-            // Fall back to hardcoded scripts for old exercises without windfile
-            // *****************
-            // TODO: Delete once windfile templates can be used as fallbacks
-            if (actions.isEmpty()) {
-                // Windfile actions are not defined, use default build script
-                switch (programmingExercise.getProgrammingLanguage()) {
-                    case JAVA, KOTLIN -> scriptForJavaKotlin(programmingExercise, buildScript, hasSequentialTestRuns, hasStaticCodeAnalysis);
-                    case PYTHON -> scriptForPython(buildScript);
-                    default -> throw new IllegalArgumentException("No build stage setup for programming language " + programmingExercise.getProgrammingLanguage());
-                }
-            }
-        }
-        // *****************
-=======
->>>>>>> 25e6735a
+
+        }
         try {
             FileUtils.writeStringToFile(buildScriptPath.toFile(), buildScript.toString(), StandardCharsets.UTF_8);
         }
