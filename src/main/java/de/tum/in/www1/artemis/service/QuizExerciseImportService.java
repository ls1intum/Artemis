--- conflicted
+++ resolved
@@ -51,16 +51,8 @@
         copyQuizBatches(importedExercise, newExercise);
 
         QuizExercise newQuizExercise = quizExerciseService.save(newExercise);
-<<<<<<< HEAD
-        if (newExercise.isCourseExercise()) {
-            Channel createdChannel = channelService.createExerciseChannel(newQuizExercise, importedExercise.getChannelName());
-            newQuizExercise.setChannelName(createdChannel.getName());
-            channelService.registerUsersToChannelAsynchronously(true, true, true, List.of(), createdChannel.getCourse(), createdChannel);
-        }
-=======
 
         channelService.createExerciseChannel(newQuizExercise, importedExercise.getChannelName());
->>>>>>> a17c91dc
         return newQuizExercise;
     }
 
