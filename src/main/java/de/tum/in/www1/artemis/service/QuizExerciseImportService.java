--- conflicted
+++ resolved
@@ -49,17 +49,11 @@
         log.debug("Creating a new Exercise based on exercise {}", templateExercise);
         QuizExercise newExercise = copyQuizExerciseBasis(importedExercise);
 
-<<<<<<< HEAD
-        if (newExercise.isCourseExercise() && importedExercise.getChannel() != null) {
-            Channel createdChannel = channelService.createExerciseChannel(newExercise, importedExercise.getChannel().getName());
-            newExercise.setChannel(createdChannel);
-            channelService.registerUsersToChannelAsynchronously(true, true, true, List.of(), createdChannel.getCourse(), createdChannel);
-=======
         QuizExercise newQuizExercise = quizExerciseService.save(newExercise);
         if (newExercise.isCourseExercise()) {
-            Channel channel = channelService.createExerciseChannel(newQuizExercise, importedExercise.getChannelName());
+            Channel createdChannel = channelService.createExerciseChannel(newQuizExercise, importedExercise.getChannelName());
             newQuizExercise.setChannelName(channel.getName());
->>>>>>> 2dce451b
+            channelService.registerUsersToChannelAsynchronously(true, true, true, List.of(), createdChannel.getCourse(), createdChannel);
         }
 
         copyQuizQuestions(importedExercise, newExercise);
