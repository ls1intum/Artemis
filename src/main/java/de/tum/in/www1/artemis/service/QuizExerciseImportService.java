--- conflicted
+++ resolved
@@ -123,11 +123,7 @@
             // Need to copy the file and get a new path, otherwise two different questions would share the same image and would cause problems in case one was deleted
             Path oldPath = FilePathService.actualPathForPublicPath(backgroundFilePublicPath);
             Path newPath = fileService.copyExistingFileToTarget(oldPath, FilePathService.getDragAndDropBackgroundFilePath());
-<<<<<<< HEAD
-            dndQuestion.setBackgroundFilePath(FilePathService.publicPathForActualPath(newPath, null).toString());
-=======
             dndQuestion.setBackgroundFilePath(FilePathService.publicPathForActualPathOrThrow(newPath, null).toString());
->>>>>>> 3afd5b02
         }
         else {
             log.warn("BackgroundFilePath of DragAndDropQuestion {} is null", dndQuestion.getId());
@@ -158,11 +154,7 @@
             // Need to copy the file and get a new path, same as above
             Path oldDragItemPath = FilePathService.actualPathForPublicPath(pictureFilePublicPath);
             Path newDragItemPath = fileService.copyExistingFileToTarget(oldDragItemPath, FilePathService.getDragItemFilePath());
-<<<<<<< HEAD
-            dragItem.setPictureFilePath(FilePathService.publicPathForActualPath(newDragItemPath, null).toString());
-=======
             dragItem.setPictureFilePath(FilePathService.publicPathForActualPathOrThrow(newDragItemPath, null).toString());
->>>>>>> 3afd5b02
         }
     }
 
