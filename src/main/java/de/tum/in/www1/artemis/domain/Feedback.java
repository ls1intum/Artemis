--- conflicted
+++ resolved
@@ -403,16 +403,4 @@
         return totalScore;
     }
 
-<<<<<<< HEAD
-    /**
-     * Checks whether the feedback contains any additional feedback text
-     *
-     * @return true if the feedback contains additional feedback text, false otherwise
-     */
-    @JsonIgnore
-    public boolean hasDetails() {
-        return !Boolean.TRUE.equals(isPositive()) || detailText != null || gradingInstruction != null;
-    }
-=======
->>>>>>> f089f06a
 }