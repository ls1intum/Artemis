--- conflicted
+++ resolved
@@ -227,15 +227,16 @@
     }
 
     /**
-<<<<<<< HEAD
      * Checks whether the feedback is not an automatically generated feedback (test cases or SCA). We check for
      * manual (FeedbackType.MANUAL), unreferenced (FeedbackType.MANUAL_UNREFERENCED) and general (null) feedback.
+     * 
      * @return true if the it is not an automatically generated feedback else false
      */
     @JsonIgnore
     public boolean isNotAutomaticFeedback() {
         return this.type != FeedbackType.AUTOMATIC || this.type == null;
-=======
+    }
+    /**
      * Returns the Artemis static code analysis category to which this feedback belongs. The method returns an empty
      * String, if the feedback is not static code analysis feedback.
      *
@@ -247,7 +248,6 @@
             return this.getText().substring(Feedback.STATIC_CODE_ANALYSIS_FEEDBACK_IDENTIFIER.length());
         }
         return "";
->>>>>>> 6a28744b
     }
 
     public boolean referenceEquals(Feedback otherFeedback) {
