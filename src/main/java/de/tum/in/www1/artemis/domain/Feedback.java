package de.tum.in.www1.artemis.domain;

import java.io.Serializable;
import java.util.ArrayList;
import java.util.List;
import java.util.Objects;

import javax.persistence.*;
import javax.validation.constraints.Size;

import org.hibernate.annotations.Cache;
import org.hibernate.annotations.CacheConcurrencyStrategy;

import com.fasterxml.jackson.annotation.JsonIgnore;
import com.fasterxml.jackson.annotation.JsonIgnoreProperties;
import com.fasterxml.jackson.annotation.JsonInclude;
import de.tum.in.www1.artemis.domain.enumeration.FeedbackType;

/**
 * A Feedback.
 */
@Entity
@Table(name = "feedback")
@Cache(usage = CacheConcurrencyStrategy.NONSTRICT_READ_WRITE)
@JsonInclude(JsonInclude.Include.NON_EMPTY)
public class Feedback implements Serializable {

    public static final int MAX_REFERENCE_LENGTH = 2000;

    private static final long serialVersionUID = 1L;

    public static final String STATIC_CODE_ANALYSIS_FEEDBACK_IDENTIFIER = "SCAFeedbackIdentifier:";

    @Id
    @GeneratedValue(strategy = GenerationType.IDENTITY)
    private Long id;

    @Size(max = 500)
    @Column(name = "text")
    private String text;

    @Size(max = 5000)   // this ensures that the detail_text can be stored, even for long feedback
    @Column(name = "detail_text")
    private String detailText;

    /**
     * Reference to the assessed element (e.g. model element id or text element string)
     */
    @Size(max = MAX_REFERENCE_LENGTH)
    @Column(name = "reference")
    private String reference;

    /**
     * Absolute score for the assessed element (e.g. +0.5, -1.0, +2.0, etc.)
     */
    @Column(name = "credits")
    private Double credits;

    @Column(name = "positive")
    private Boolean positive;

    @Enumerated(EnumType.STRING)
    @Column(name = "type")
    private FeedbackType type;

    @ManyToOne
    @JsonIgnoreProperties("feedbacks")
    private Result result;

    @ManyToOne
    private GradingInstruction gradingInstruction;

    @OneToMany(mappedBy = "firstFeedback", orphanRemoval = true)
    private List<TextAssessmentConflict> firstConflicts = new ArrayList<>();

    @OneToMany(mappedBy = "secondFeedback", orphanRemoval = true)
    private List<TextAssessmentConflict> secondConflicts = new ArrayList<>();

    // jhipster-needle-entity-add-field - JHipster will add fields here, do not remove
    public Long getId() {
        return id;
    }

    public void setId(Long id) {
        this.id = id;
    }

    public String getText() {
        return text;
    }

    public Feedback text(String text) {
        this.text = text;
        return this;
    }

    public void setText(String text) {
        this.text = text;
    }

    public String getDetailText() {
        return detailText;
    }

    public Feedback detailText(String detailText) {
        this.detailText = detailText;
        return this;
    }

    public void setDetailText(String detailText) {
        this.detailText = detailText;
    }

    public String getReference() {
        return reference;
    }

    public Feedback reference(String reference) {
        this.reference = reference;
        return this;
    }

    public boolean hasReference() {
        return reference != null && !reference.isEmpty();
    }

    public void setReference(String reference) {
        this.reference = reference;
    }

    /**
     * For modeling submissions the reference looks like "<umlElementType>:<jsonElementId>". This function tries to split the reference string at ':' and returns the second part
     * (i.e. the jsonElementId).
     *
     * @return the jsonElementId for modeling submissions or null if the reference string does not contain ':'
     */
    @JsonIgnore
    public String getReferenceElementId() {
        if (reference == null || !reference.contains(":")) {
            return null;
        }
        return reference.split(":")[1];
    }

    /**
     * For modeling submissions the reference looks like "<umlElementType>:<jsonElementId>". This function tries to split the reference string at ':' and returns the first part
     * (i.e. the umlElementType).
     *
     * @return the umlElementType for modeling submissions or null if the reference string does not contain ':'
     */
    @JsonIgnore
    public String getReferenceElementType() {
        if (!reference.contains(":")) {
            return null;
        }
        return reference.split(":")[0];
    }

    public Double getCredits() {
        return credits;
    }

    public Feedback credits(Double credits) {
        this.credits = credits;
        return this;
    }

    public void setCredits(Double credits) {
        this.credits = credits;
    }

    public Boolean isPositive() {
        return positive;
    }

    public Feedback positive(Boolean positive) {
        this.positive = positive;
        return this;
    }

    public void setPositive(Boolean positive) {
        this.positive = positive;
    }

    public FeedbackType getType() {
        return type;
    }

    public Feedback type(FeedbackType type) {
        this.type = type;
        return this;
    }

    public void setType(FeedbackType type) {
        this.type = type;
    }

    public Result getResult() {
        return result;
    }

    public Feedback result(Result result) {
        this.result = result;
        return this;
    }

    public void setResult(Result result) {
        this.result = result;
    }
    // jhipster-needle-entity-add-getters-setters - JHipster will add getters and setters here, do not remove

    public GradingInstruction getGradingInstruction() {
        return gradingInstruction;
    }

    public void setGradingInstruction(GradingInstruction gradingInstruction) {
        this.gradingInstruction = gradingInstruction;
    }

<<<<<<< HEAD
    public List<TextAssessmentConflict> getFirstConflicts() {
        return firstConflicts;
    }

    public void setFirstConflicts(List<TextAssessmentConflict> firstConflicts) {
        this.firstConflicts = firstConflicts;
    }

    public List<TextAssessmentConflict> getSecondConflicts() {
        return secondConflicts;
    }

    public void setSecondConflicts(List<TextAssessmentConflict> secondConflicts) {
        this.secondConflicts = secondConflicts;
=======
    /**
     * Checks whether the feedback was created by static code analysis
     * @return true if the it is static code analysis feedback else false
     */
    @JsonIgnore
    public boolean isStaticCodeAnalysisFeedback() {
        return this.text != null && this.text.startsWith(STATIC_CODE_ANALYSIS_FEEDBACK_IDENTIFIER) && this.type == FeedbackType.AUTOMATIC;
>>>>>>> b3357b42
    }

    @Override
    public boolean equals(Object o) {
        if (this == o) {
            return true;
        }
        if (o == null || getClass() != o.getClass()) {
            return false;
        }
        Feedback feedback = (Feedback) o;
        if (feedback.getId() == null || getId() == null) {
            return false;
        }
        return Objects.equals(getId(), feedback.getId());
    }

    public boolean referenceEquals(Feedback otherFeedback) {
        return reference.equals(otherFeedback.reference);
    }

    @Override
    public int hashCode() {
        return Objects.hashCode(getId());
    }

    @Override
    public String toString() {
        return "Feedback{" + "id=" + getId() + ", text='" + getText() + "'" + ", detailText='" + getDetailText() + "'" + ", reference='" + getReference() + "'" + ", positive='"
                + isPositive() + "'" + ", type='" + getType() + ", gradingInstruction='" + getGradingInstruction() + "'" + "}";
    }
}<|MERGE_RESOLUTION|>--- conflicted
+++ resolved
@@ -217,7 +217,6 @@
         this.gradingInstruction = gradingInstruction;
     }
 
-<<<<<<< HEAD
     public List<TextAssessmentConflict> getFirstConflicts() {
         return firstConflicts;
     }
@@ -232,7 +231,8 @@
 
     public void setSecondConflicts(List<TextAssessmentConflict> secondConflicts) {
         this.secondConflicts = secondConflicts;
-=======
+    }
+
     /**
      * Checks whether the feedback was created by static code analysis
      * @return true if the it is static code analysis feedback else false
@@ -240,7 +240,6 @@
     @JsonIgnore
     public boolean isStaticCodeAnalysisFeedback() {
         return this.text != null && this.text.startsWith(STATIC_CODE_ANALYSIS_FEEDBACK_IDENTIFIER) && this.type == FeedbackType.AUTOMATIC;
->>>>>>> b3357b42
     }
 
     @Override
