package de.tum.in.www1.artemis.config.localvcci;

import java.util.List;
import java.util.concurrent.*;

import javax.xml.stream.XMLInputFactory;

import org.slf4j.Logger;
import org.slf4j.LoggerFactory;
import org.springframework.beans.factory.annotation.Value;
import org.springframework.context.annotation.Bean;
import org.springframework.context.annotation.Configuration;
import org.springframework.context.annotation.Profile;

import com.github.dockerjava.api.DockerClient;
import com.github.dockerjava.api.model.HostConfig;
import com.github.dockerjava.core.DefaultDockerClientConfig;
import com.github.dockerjava.core.DockerClientConfig;
import com.github.dockerjava.core.DockerClientImpl;
import com.github.dockerjava.httpclient5.ApacheDockerHttpClient;
import com.github.dockerjava.transport.DockerHttpClient;
import com.google.common.util.concurrent.ThreadFactoryBuilder;

import de.tum.in.www1.artemis.config.ProgrammingLanguageConfiguration;
import de.tum.in.www1.artemis.exception.LocalCIException;

/**
 * Creates beans needed for the local CI system.
 * This includes a Docker client and an executor service that manages the queue of build jobs.
 */
@Configuration
@Profile("localci")
public class LocalCIConfiguration {

    private final ProgrammingLanguageConfiguration programmingLanguageConfiguration;

    private final Logger log = LoggerFactory.getLogger(LocalCIConfiguration.class);

    @Value("${artemis.continuous-integration.queue-size-limit:30}")
    int queueSizeLimit;

    @Value("${artemis.continuous-integration.docker-connection-uri}")
    String dockerConnectionUri;

    @Value("${artemis.continuous-integration.concurrent-build-size:1}")
<<<<<<< HEAD
    int fixedThreadPoolSize;

    @Value("${artemis.continuous-integration.specify-concurrent-builds:false}")
    boolean specifyThreadPoolSize;
=======
    int concurrentBuildSize;

    @Value("${artemis.continuous-integration.specify-concurrent-builds:false}")
    boolean specifyConcurrentBuilds;
>>>>>>> cd029686

    @Value("${artemis.continuous-integration.build-container-prefix:local-ci-}")
    private String buildContainerPrefix;

    public LocalCIConfiguration(ProgrammingLanguageConfiguration programmingLanguageConfiguration) {
        this.programmingLanguageConfiguration = programmingLanguageConfiguration;
    }

    /**
     * Creates a HostConfig object that is used to configure the Docker container for build jobs.
     * The configuration is based on the default Docker flags for build jobs as specified in artemis.continuous-integration.build.
     *
     * @return The HostConfig bean.
     */
    @Bean
    public HostConfig hostConfig() {
        long cpuCount = 0;
        long cpuPeriod = 100000L;
        long memory = 0;
        long memorySwap = 0;
        long pidsLimit = 0;

        List<String> defaultDockerFlags = programmingLanguageConfiguration.getDefaultDockerFlags();

        for (int i = 0; i < defaultDockerFlags.size(); i += 2) {
            String flag = defaultDockerFlags.get(i);
            String value = defaultDockerFlags.get(i + 1);

            switch (flag) {
                case "--cpus" -> cpuCount = Long.parseLong(value.replaceAll("[^0-9]", ""));
                case "--memory" -> memory = parseMemoryString(value);
                case "--memory-swap" -> memorySwap = parseMemoryString(value);
                case "--pids-limit" -> pidsLimit = Long.parseLong(value.replaceAll("[^0-9]", ""));
                default -> throw new LocalCIException("Unknown docker flag: " + flag);
            }
        }

        log.info("Using Build Job Container HostConfig with cpus {}, memory {}, memorySwap {}, pidsLimit {}.", cpuCount, memory, memorySwap, pidsLimit);

        return HostConfig.newHostConfig().withCpuQuota(cpuCount * cpuPeriod).withCpuPeriod(cpuPeriod).withMemory(memory).withMemorySwap(memorySwap).withPidsLimit(pidsLimit)
                .withAutoRemove(true);
    }

    /**
     * Creates an executor service that manages the queue of build jobs.
     *
     * @return The executor service bean.
     */
    @Bean
    public ExecutorService localCIBuildExecutorService() {

        int threadPoolSize;

        if (specifyConcurrentBuilds) {
            threadPoolSize = concurrentBuildSize;
        }
        else {
            int availableProcessors = Runtime.getRuntime().availableProcessors();
            threadPoolSize = Math.max(1, (availableProcessors - 2) / 2);
        }

        log.info("Using ExecutorService with thread pool size {} and a queue size limit of {}.", threadPoolSize, queueSizeLimit);

        ThreadFactory customThreadFactory = new ThreadFactoryBuilder().setNameFormat("local-ci-build-%d")
                .setUncaughtExceptionHandler((thread, exception) -> log.error("Uncaught exception in thread {}", thread.getName(), exception)).build();

        RejectedExecutionHandler customRejectedExecutionHandler = (runnable, executor) -> {
            throw new RejectedExecutionException("Task " + runnable.toString() + " rejected from " + executor.toString());
        };

        return new ThreadPoolExecutor(threadPoolSize, threadPoolSize, 0L, TimeUnit.MILLISECONDS, new LinkedBlockingQueue<>(queueSizeLimit), customThreadFactory,
                customRejectedExecutionHandler);
    }

    /**
     * Creates an XMLInputFactory that is used to parse the test results during execution of the local CI build jobs.
     *
     * @return The XMLInputFactory bean.
     */
    @Bean
    public XMLInputFactory localCIXMLInputFactory() {
        return XMLInputFactory.newInstance();
    }

    // TODO: the Artemis server should start even if docker is not running. Also, pulling the image should be done after the start has finished or only on demand
    /**
     * Creates a Docker client that is used to communicate with the Docker daemon.
     *
     * @return The DockerClient bean.
     */
    @Bean
    public DockerClient dockerClient() {
        DockerClientConfig config = DefaultDockerClientConfig.createDefaultConfigBuilder().withDockerHost(dockerConnectionUri).build();
        DockerHttpClient httpClient = new ApacheDockerHttpClient.Builder().dockerHost(config.getDockerHost()).sslConfig(config.getSSLConfig()).build();
        DockerClient dockerClient = DockerClientImpl.getInstance(config, httpClient);

        log.info("Docker client created with connection URI: {}", dockerConnectionUri);

        // remove all stranded build containers
        dockerClient.listContainersCmd().withShowAll(true).exec().forEach(container -> {
            if (container.getNames()[0].startsWith("/" + buildContainerPrefix)) {
                dockerClient.removeContainerCmd(container.getId()).withForce(true).exec();
            }
        });

        return dockerClient;
    }

    /*-------------Helper methods-----------------*/

    private static long parseMemoryString(String memoryString) {
        if (memoryString.endsWith("g\"")) {
            return Long.parseLong(memoryString.replaceAll("[^0-9]", "")) * 1024L * 1024L * 1024L;
        }
        else if (memoryString.endsWith("m\"")) {
            return Long.parseLong(memoryString.replaceAll("[^0-9]", "")) * 1024L * 1024L;
        }
        else if (memoryString.endsWith("k\"")) {
            return Long.parseLong(memoryString.replaceAll("[^0-9]", "")) * 1024L;
        }
        else {
            return Long.parseLong(memoryString);
        }
    }
}<|MERGE_RESOLUTION|>--- conflicted
+++ resolved
@@ -43,17 +43,10 @@
     String dockerConnectionUri;
 
     @Value("${artemis.continuous-integration.concurrent-build-size:1}")
-<<<<<<< HEAD
-    int fixedThreadPoolSize;
-
-    @Value("${artemis.continuous-integration.specify-concurrent-builds:false}")
-    boolean specifyThreadPoolSize;
-=======
     int concurrentBuildSize;
 
     @Value("${artemis.continuous-integration.specify-concurrent-builds:false}")
     boolean specifyConcurrentBuilds;
->>>>>>> cd029686
 
     @Value("${artemis.continuous-integration.build-container-prefix:local-ci-}")
     private String buildContainerPrefix;
