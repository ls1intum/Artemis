package de.tum.in.www1.artemis.service.competency;

import static de.tum.in.www1.artemis.config.Constants.PROFILE_CORE;

import java.util.ArrayList;
import java.util.Collections;
import java.util.HashMap;
import java.util.LinkedHashSet;
import java.util.List;
import java.util.Map;

import jakarta.ws.rs.BadRequestException;

import org.springframework.context.annotation.Profile;
import org.springframework.stereotype.Service;

import de.tum.in.www1.artemis.domain.competency.KnowledgeArea;
import de.tum.in.www1.artemis.domain.competency.Source;
import de.tum.in.www1.artemis.domain.competency.StandardizedCompetency;
import de.tum.in.www1.artemis.repository.SourceRepository;
import de.tum.in.www1.artemis.repository.competency.KnowledgeAreaRepository;
import de.tum.in.www1.artemis.repository.competency.StandardizedCompetencyRepository;
import de.tum.in.www1.artemis.web.rest.dto.standardizedCompetency.KnowledgeAreaDTO;
import de.tum.in.www1.artemis.web.rest.dto.standardizedCompetency.KnowledgeAreasForImportDTO;
import de.tum.in.www1.artemis.web.rest.dto.standardizedCompetency.StandardizedCompetencyDTO;
import de.tum.in.www1.artemis.web.rest.errors.EntityNotFoundException;

/**
 * Service for managing {@link StandardizedCompetency} entities.
 */
@Profile(PROFILE_CORE)
@Service
public class StandardizedCompetencyService {

    private static final String FIRST_VERSION = "1.0.0";

    private final StandardizedCompetencyRepository standardizedCompetencyRepository;

    private final KnowledgeAreaRepository knowledgeAreaRepository;

    private final SourceRepository sourceRepository;

    public StandardizedCompetencyService(StandardizedCompetencyRepository standardizedCompetencyRepository, KnowledgeAreaRepository knowledgeAreaRepository,
            SourceRepository sourceRepository) {
        this.standardizedCompetencyRepository = standardizedCompetencyRepository;
        this.knowledgeAreaRepository = knowledgeAreaRepository;
        this.sourceRepository = sourceRepository;
    }

    /**
     * Verifies a standardized competency and then saves it to the database
     *
     * @param competency the standardized competency to create
     * @return the created standardized competency
     */
    public StandardizedCompetency createStandardizedCompetency(StandardizedCompetencyDTO competency) {

        KnowledgeArea knowledgeArea = knowledgeAreaRepository.findByIdElseThrow(competency.knowledgeAreaId());
        Source source = null;
        if (competency.sourceId() != null) {
            source = sourceRepository.findByIdElseThrow(competency.sourceId());
        }

        var competencyToCreate = new StandardizedCompetency(competency.title().trim(), competency.description(), competency.taxonomy(), FIRST_VERSION);
        competencyToCreate.setKnowledgeArea(knowledgeArea);
        competencyToCreate.setSource(source);

        competencyToCreate = standardizedCompetencyRepository.save(competencyToCreate);
        // set the reference to the first version of this standardized competency (itself)
        competencyToCreate.setFirstVersion(competencyToCreate);
        return standardizedCompetencyRepository.save(competencyToCreate);
    }

    /**
     * Updates an existing standardized competency with the provided competency data
     *
     * @param competency   competency object containing the data to update
     * @param competencyId the id of the competency to update
     * @return the updated standardized competency
     */
    public StandardizedCompetency updateStandardizedCompetency(StandardizedCompetencyDTO competency, long competencyId) {
        var existingCompetency = standardizedCompetencyRepository.findByIdElseThrow(competencyId);

        if (competency.version() != null && !competency.version().equals(existingCompetency.getVersion())) {
            throw new BadRequestException("You cannot change the version of a standardized competency");
        }

        existingCompetency.setTitle(competency.title());
        existingCompetency.setDescription(competency.description());
        existingCompetency.setTaxonomy(competency.taxonomy());

        if (competency.sourceId() == null) {
            existingCompetency.setSource(null);
        }
        else if (existingCompetency.getSource() == null || !competency.sourceId().equals(existingCompetency.getSource().getId())) {
            var source = sourceRepository.findByIdElseThrow(competency.sourceId());
            existingCompetency.setSource(source);
        }

        if (!competency.knowledgeAreaId().equals(existingCompetency.getKnowledgeArea().getId())) {
            var knowledgeArea = knowledgeAreaRepository.findByIdElseThrow(competency.knowledgeAreaId());
            existingCompetency.setKnowledgeArea(knowledgeArea);
        }

        return standardizedCompetencyRepository.save(existingCompetency);
    }

    /**
     * Deletes an existing standardized competency with the given id or throws an EntityNotFoundException
     *
     * @param competencyId the id of the competency to delete
     */
    public void deleteStandardizedCompetencyElseThrow(long competencyId) throws EntityNotFoundException {
        if (!standardizedCompetencyRepository.existsById(competencyId)) {
            throw new EntityNotFoundException("StandardizedCompetency", competencyId);
        }
        standardizedCompetencyRepository.deleteById(competencyId);
    }

    /**
     * Gets a hierarchical structure of all knowledge areas including their competencies, sorted by their title
     *
     * @return the list of knowledge areas with no parent, containing all their descendants and competencies
     */
    public List<KnowledgeAreaDTO> getAllForTreeView() {
        var knowledgeAreasForTreeView = new ArrayList<KnowledgeArea>();
        var idMap = new HashMap<Long, KnowledgeArea>();

        var knowledgeAreas = knowledgeAreaRepository.findAllWithCompetenciesByOrderByTitleAsc();
        for (var knowledgeArea : knowledgeAreas) {
            // use a linked hash set to retain order
            knowledgeArea.setChildren(new LinkedHashSet<>());
            idMap.put(knowledgeArea.getId(), knowledgeArea);
        }

        for (var knowledgeArea : knowledgeAreas) {
            // if the knowledge area has no parent add it to the result list
            if (knowledgeArea.getParent() == null) {
                knowledgeAreasForTreeView.add(knowledgeArea);
                continue;
            }
            // otherwise add it to the children of its parents
            var parent = idMap.get(knowledgeArea.getParent().getId());
            if (parent == null) {
                continue;
            }
            parent.addToChildren(knowledgeArea);
        }

        return knowledgeAreasForTreeView.stream().map(KnowledgeAreaDTO::of).toList();
    }
<<<<<<< HEAD

    public void adminImportStandardizedCompetencies(KnowledgeAreasForImportDTO knowledgeAreasForImportDTO) {
        List<KnowledgeAreaDTO> topLevelKnowledgeAreas = knowledgeAreasForImportDTO.knowledgeAreas() != null ? knowledgeAreasForImportDTO.knowledgeAreas() : Collections.emptyList();
        List<Source> sources = knowledgeAreasForImportDTO.sources() != null ? knowledgeAreasForImportDTO.sources() : Collections.emptyList();
        var sourceIds = sources.stream().map(Source::getId).toList();

        for (var knowledgeAreaDTO : topLevelKnowledgeAreas) {
            verifySelfAndDescendants(knowledgeAreaDTO, sourceIds);
        }

        var sourceMap = new HashMap<Long, Source>();
        for (var source : sources) {
            Long oldId = source.getId();
            source.setId(null);
            var newSource = sourceRepository.save(source);
            sourceMap.put(oldId, newSource);
        }

        for (var knowledgeAreaDTO : topLevelKnowledgeAreas) {
            importSelfAndDescendants(knowledgeAreaDTO, null, sourceMap);
        }
    }

    public void verifySelfAndDescendants(KnowledgeAreaDTO knowledgeArea, List<Long> sourceIds) {
        KnowledgeAreaService.knowledgeAreaIsValidOrElseThrow(knowledgeArea);
        List<KnowledgeAreaDTO> children = knowledgeArea.children() != null ? knowledgeArea.children() : Collections.emptyList();
        List<StandardizedCompetencyDTO> competencies = knowledgeArea.competencies() != null ? knowledgeArea.competencies() : Collections.emptyList();

        for (var child : children) {
            KnowledgeAreaService.knowledgeAreaIsValidOrElseThrow(child);
        }
        for (var competency : competencies) {
            standardizedCompetencyIsValidOrElseThrow(competency, false);
            var sourceId = competency.sourceId();
            if (sourceId != null && !sourceIds.contains(sourceId)) {
                throw new BadRequestException("The source with id " + sourceId + " used in the competency \"" + competency.title() + "\" does not exist in your import file!");
            }
            if (competency.version() == null || competency.version().length() > StandardizedCompetency.MAX_VERSION_LENGTH) {
                throw new BadRequestException("All standardized competencies must have a version and it may not be longer than 30 characters!");
            }
        }
    }

    private void importSelfAndDescendants(KnowledgeAreaDTO knowledgeArea, KnowledgeArea parent, Map<Long, Source> sourceMap) {
        // import self without competencies and children
        var knowledgeAreaToImport = new KnowledgeArea(knowledgeArea.title(), knowledgeArea.shortTitle(), knowledgeArea.description());
        knowledgeAreaToImport.setParent(parent);
        var importedKnowledgeArea = knowledgeAreaRepository.save(knowledgeAreaToImport);

        // import all competencies
        if (knowledgeArea.competencies() != null) {
            var competenciesToImport = new ArrayList<StandardizedCompetency>();
            for (var competency : knowledgeArea.competencies()) {
                var competencyToImport = new StandardizedCompetency(competency.title(), competency.description(), competency.taxonomy(), competency.version());
                competencyToImport.setKnowledgeArea(importedKnowledgeArea);
                if (competency.sourceId() != null) {
                    var source = sourceMap.get(competency.sourceId());
                    competencyToImport.setSource(source);
                }
                competenciesToImport.add(competencyToImport);
            }
            var importedCompetencies = standardizedCompetencyRepository.saveAll(competenciesToImport);
            importedCompetencies.forEach(competency -> competency.setFirstVersion(competency));
            standardizedCompetencyRepository.saveAll(importedCompetencies);
        }

        // import all children
        if (knowledgeArea.children() != null) {
            for (var child : knowledgeArea.children()) {
                importSelfAndDescendants(child, importedKnowledgeArea, sourceMap);
            }
        }
    }

    /**
     * Verifies that a standardized competency that is valid or throws a BadRequestException
     *
     * @param competency the standardized competency to verify
     */
    private static void standardizedCompetencyIsValidOrElseThrow(StandardizedCompetencyDTO competency) throws BadRequestException {
        standardizedCompetencyIsValidOrElseThrow(competency, true);
    }

    /**
     * Verifies that a standardized competency that is valid or throws a BadRequestException
     *
     * @param competency         the standardized competency to verify
     * @param checkKnowledgeArea if the knowledgeArea should be checked
     */
    private static void standardizedCompetencyIsValidOrElseThrow(StandardizedCompetencyDTO competency, boolean checkKnowledgeArea) throws BadRequestException {
        boolean titleIsInvalid = competency.title() == null || competency.title().trim().isEmpty() || competency.title().length() > StandardizedCompetency.MAX_TITLE_LENGTH;
        boolean descriptionIsInvalid = competency.description() != null && competency.description().length() > StandardizedCompetency.MAX_DESCRIPTION_LENGTH;
        boolean knowledgeAreaIsInvalid = competency.knowledgeAreaId() == null;

        if (titleIsInvalid) {
            throw new BadRequestException("A standardized competency must have a title and it cannot be longer than " + StandardizedCompetency.MAX_TITLE_LENGTH + " characters");
        }
        if (descriptionIsInvalid) {
            throw new BadRequestException("The description of a standardized competency cannot be longer than " + StandardizedCompetency.MAX_DESCRIPTION_LENGTH + " characters");
        }
        if (checkKnowledgeArea && knowledgeAreaIsInvalid) {
            throw new BadRequestException("A standardized competency must be part of a knowledge area");
        }
    }
=======
>>>>>>> 3a941409
}<|MERGE_RESOLUTION|>--- conflicted
+++ resolved
@@ -149,7 +149,6 @@
 
         return knowledgeAreasForTreeView.stream().map(KnowledgeAreaDTO::of).toList();
     }
-<<<<<<< HEAD
 
     public void adminImportStandardizedCompetencies(KnowledgeAreasForImportDTO knowledgeAreasForImportDTO) {
         List<KnowledgeAreaDTO> topLevelKnowledgeAreas = knowledgeAreasForImportDTO.knowledgeAreas() != null ? knowledgeAreasForImportDTO.knowledgeAreas() : Collections.emptyList();
@@ -174,15 +173,10 @@
     }
 
     public void verifySelfAndDescendants(KnowledgeAreaDTO knowledgeArea, List<Long> sourceIds) {
-        KnowledgeAreaService.knowledgeAreaIsValidOrElseThrow(knowledgeArea);
         List<KnowledgeAreaDTO> children = knowledgeArea.children() != null ? knowledgeArea.children() : Collections.emptyList();
         List<StandardizedCompetencyDTO> competencies = knowledgeArea.competencies() != null ? knowledgeArea.competencies() : Collections.emptyList();
 
-        for (var child : children) {
-            KnowledgeAreaService.knowledgeAreaIsValidOrElseThrow(child);
-        }
         for (var competency : competencies) {
-            standardizedCompetencyIsValidOrElseThrow(competency, false);
             var sourceId = competency.sourceId();
             if (sourceId != null && !sourceIds.contains(sourceId)) {
                 throw new BadRequestException("The source with id " + sourceId + " used in the competency \"" + competency.title() + "\" does not exist in your import file!");
@@ -223,37 +217,4 @@
             }
         }
     }
-
-    /**
-     * Verifies that a standardized competency that is valid or throws a BadRequestException
-     *
-     * @param competency the standardized competency to verify
-     */
-    private static void standardizedCompetencyIsValidOrElseThrow(StandardizedCompetencyDTO competency) throws BadRequestException {
-        standardizedCompetencyIsValidOrElseThrow(competency, true);
-    }
-
-    /**
-     * Verifies that a standardized competency that is valid or throws a BadRequestException
-     *
-     * @param competency         the standardized competency to verify
-     * @param checkKnowledgeArea if the knowledgeArea should be checked
-     */
-    private static void standardizedCompetencyIsValidOrElseThrow(StandardizedCompetencyDTO competency, boolean checkKnowledgeArea) throws BadRequestException {
-        boolean titleIsInvalid = competency.title() == null || competency.title().trim().isEmpty() || competency.title().length() > StandardizedCompetency.MAX_TITLE_LENGTH;
-        boolean descriptionIsInvalid = competency.description() != null && competency.description().length() > StandardizedCompetency.MAX_DESCRIPTION_LENGTH;
-        boolean knowledgeAreaIsInvalid = competency.knowledgeAreaId() == null;
-
-        if (titleIsInvalid) {
-            throw new BadRequestException("A standardized competency must have a title and it cannot be longer than " + StandardizedCompetency.MAX_TITLE_LENGTH + " characters");
-        }
-        if (descriptionIsInvalid) {
-            throw new BadRequestException("The description of a standardized competency cannot be longer than " + StandardizedCompetency.MAX_DESCRIPTION_LENGTH + " characters");
-        }
-        if (checkKnowledgeArea && knowledgeAreaIsInvalid) {
-            throw new BadRequestException("A standardized competency must be part of a knowledge area");
-        }
-    }
-=======
->>>>>>> 3a941409
 }