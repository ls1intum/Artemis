package de.tum.in.www1.artemis.web.rest.tutorialgroups;

import java.net.URI;
import java.net.URISyntaxException;
import java.util.*;

import javax.annotation.Nullable;
import javax.validation.Valid;
import javax.validation.constraints.NotNull;
import javax.validation.constraints.Size;
import javax.ws.rs.BadRequestException;

import org.slf4j.Logger;
import org.slf4j.LoggerFactory;
import org.springframework.http.ResponseEntity;
import org.springframework.security.access.prepost.PreAuthorize;
import org.springframework.util.StringUtils;
import org.springframework.web.bind.annotation.*;

import com.fasterxml.jackson.annotation.JsonInclude;

import de.tum.in.www1.artemis.config.Constants;
import de.tum.in.www1.artemis.domain.*;
import de.tum.in.www1.artemis.domain.enumeration.tutorialgroups.TutorialGroupRegistrationType;
import de.tum.in.www1.artemis.domain.tutorialgroups.TutorialGroup;
import de.tum.in.www1.artemis.domain.tutorialgroups.TutorialGroupSchedule;
import de.tum.in.www1.artemis.domain.tutorialgroups.TutorialGroupsConfiguration;
import de.tum.in.www1.artemis.repository.CourseRepository;
import de.tum.in.www1.artemis.repository.UserRepository;
import de.tum.in.www1.artemis.repository.tutorialgroups.TutorialGroupNotificationRepository;
import de.tum.in.www1.artemis.repository.tutorialgroups.TutorialGroupRepository;
import de.tum.in.www1.artemis.repository.tutorialgroups.TutorialGroupsConfigurationRepository;
import de.tum.in.www1.artemis.security.Role;
import de.tum.in.www1.artemis.service.AuthorizationCheckService;
import de.tum.in.www1.artemis.service.dto.StudentDTO;
import de.tum.in.www1.artemis.service.feature.Feature;
import de.tum.in.www1.artemis.service.feature.FeatureToggle;
import de.tum.in.www1.artemis.service.notifications.SingleUserNotificationService;
import de.tum.in.www1.artemis.service.notifications.TutorialGroupNotificationService;
import de.tum.in.www1.artemis.service.tutorialgroups.TutorialGroupScheduleService;
import de.tum.in.www1.artemis.service.tutorialgroups.TutorialGroupService;
import de.tum.in.www1.artemis.web.rest.errors.BadRequestAlertException;
import de.tum.in.www1.artemis.web.rest.errors.EntityNotFoundException;

@RestController
@RequestMapping("/api")
public class TutorialGroupResource {

    public static final String ENTITY_NAME = "tutorialGroup";

    private final Logger log = LoggerFactory.getLogger(TutorialGroupResource.class);

    private final TutorialGroupService tutorialGroupService;

    private final TutorialGroupRepository tutorialGroupRepository;

    private final CourseRepository courseRepository;

    private final UserRepository userRepository;

    private final AuthorizationCheckService authorizationCheckService;

    private final TutorialGroupNotificationService tutorialGroupNotificationService;

    private final TutorialGroupNotificationRepository tutorialGroupNotificationRepository;

    private final SingleUserNotificationService singleUserNotificationService;

    private final TutorialGroupsConfigurationRepository tutorialGroupsConfigurationRepository;

    private final TutorialGroupScheduleService tutorialGroupScheduleService;

    public TutorialGroupResource(AuthorizationCheckService authorizationCheckService, UserRepository userRepository, CourseRepository courseRepository,
            TutorialGroupService tutorialGroupService, TutorialGroupRepository tutorialGroupRepository, TutorialGroupNotificationService tutorialGroupNotificationService,
            TutorialGroupNotificationRepository tutorialGroupNotificationRepository, SingleUserNotificationService singleUserNotificationService,
            TutorialGroupsConfigurationRepository tutorialGroupsConfigurationRepository, TutorialGroupScheduleService tutorialGroupScheduleService) {
        this.tutorialGroupService = tutorialGroupService;
        this.courseRepository = courseRepository;
        this.userRepository = userRepository;
        this.authorizationCheckService = authorizationCheckService;
        this.tutorialGroupRepository = tutorialGroupRepository;
        this.tutorialGroupNotificationService = tutorialGroupNotificationService;
        this.tutorialGroupNotificationRepository = tutorialGroupNotificationRepository;
        this.singleUserNotificationService = singleUserNotificationService;
        this.tutorialGroupsConfigurationRepository = tutorialGroupsConfigurationRepository;
        this.tutorialGroupScheduleService = tutorialGroupScheduleService;
    }

    /**
     * GET /tutorial-groups/for-notifications
     *
     * @return the list of tutorial groups for which the current user should receive notifications
     */
    @GetMapping("/tutorial-groups/for-notifications")
    @PreAuthorize("hasRole('USER')")
    public List<TutorialGroup> getAllTutorialGroupsForNotifications() {
        log.debug("REST request to get all tutorial groups for which the current user should receive notifications");
        User user = userRepository.getUserWithGroupsAndAuthorities();
        return tutorialGroupService.findAllForNotifications(user);
    }

    /**
     * GET /tutorial-groups/:tutorialGroupId/title : Returns the title of the tutorial-group with the given id
     * <p>
     * NOTE: Used by entity-title service in the client to resolve the title of a tutorial group for breadcrumbs
     *
     * @param tutorialGroupId the id of the tutorial group
     * @return ResponseEntity with status 200 (OK) and with body containing the title of the tutorial group
     */
    @GetMapping("/tutorial-groups/{tutorialGroupId}/title")
    @PreAuthorize("hasRole('USER')")
    @FeatureToggle(Feature.TutorialGroups)
    public ResponseEntity<String> getTitle(@PathVariable Long tutorialGroupId) {
        log.debug("REST request to get title of TutorialGroup : {}", tutorialGroupId);
        return tutorialGroupRepository.getTutorialGroupTitle(tutorialGroupId).map(ResponseEntity::ok)
                .orElseThrow(() -> new EntityNotFoundException("TutorialGroup", tutorialGroupId));
    }

    /**
     * GET /courses/:courseId/tutorial-groups/campus-values : gets the campus values used for the tutorial groups of the course with the given id
     * Note: Used for autocomplete in the client tutorial form
     *
     * @param courseId the id of the course to which the tutorial groups belong to
     * @return ResponseEntity with status 200 (OK) and with body containing the unique campus values of the tutorial groups of the course
     */
    @GetMapping("/courses/{courseId}/tutorial-groups/campus-values")
    @PreAuthorize("hasRole('INSTRUCTOR')")
    @FeatureToggle(Feature.TutorialGroups)
    public ResponseEntity<Set<String>> getUniqueCampusValues(@PathVariable Long courseId) {
        log.debug("REST request to get unique campus values used for tutorial groups in course : {}", courseId);
        var course = courseRepository.findByIdElseThrow(courseId);
        authorizationCheckService.checkHasAtLeastRoleInCourseElseThrow(Role.INSTRUCTOR, course, null);
        return ResponseEntity.ok(tutorialGroupRepository.findAllUniqueCampusValuesInCourse(courseId));
    }

    /**
     * GET /courses/:courseId/tutorial-groups: gets the tutorial groups of the specified course.
     *
     * @param courseId the id of the course to which the tutorial groups belong to
     * @return the ResponseEntity with status 200 (OK) and with body containing the tutorial groups of the course
     */
    @GetMapping("/courses/{courseId}/tutorial-groups")
    @PreAuthorize("hasRole('USER')")
    @FeatureToggle(Feature.TutorialGroups)
    public ResponseEntity<List<TutorialGroup>> getAllForCourse(@PathVariable Long courseId) {
        log.debug("REST request to get all tutorial groups of course with id: {}", courseId);
        var course = courseRepository.findByIdElseThrow(courseId);
        var user = userRepository.getUserWithGroupsAndAuthorities();
        authorizationCheckService.checkHasAtLeastRoleInCourseElseThrow(Role.STUDENT, course, user);
        // ToDo: Optimization Idea: Do not send all registered student information but just the number in a DTO
        var tutorialGroups = tutorialGroupService.findAllForCourse(course, user);
        return ResponseEntity.ok(new ArrayList<>(tutorialGroups));
    }

    /**
     * GET /courses/{courseId}/tutorial-groups/:tutorialGroupId : gets the tutorial group with the specified id.
     *
     * @param courseId        the id of the course to which the tutorial group belongs to
     * @param tutorialGroupId the id of the tutorial group to retrieve
     * @return ResponseEntity with status 200 (OK) and with body the tutorial group
     */
    @GetMapping("/courses/{courseId}/tutorial-groups/{tutorialGroupId}")
    @PreAuthorize("hasRole('USER')")
    @FeatureToggle(Feature.TutorialGroups)
    public ResponseEntity<TutorialGroup> getOneOfCourse(@PathVariable Long courseId, @PathVariable Long tutorialGroupId) {
        log.debug("REST request to get tutorial group: {} of course: {}", tutorialGroupId, courseId);
        var course = courseRepository.findByIdElseThrow(courseId);
        var user = userRepository.getUserWithGroupsAndAuthorities();
        authorizationCheckService.checkHasAtLeastRoleInCourseElseThrow(Role.STUDENT, course, user);
        var tutorialGroup = tutorialGroupService.getOneOfCourse(course, user, tutorialGroupId);
        return ResponseEntity.ok().body(tutorialGroup);
    }

    /**
     * POST /courses/:courseId/tutorial-groups : creates a new tutorial group.
     *
     * @param courseId      the id of the course to which the tutorial group should be added
     * @param tutorialGroup the tutorial group that should be created
     * @return ResponseEntity with status 201 (Created) and in the body the new tutorial group
     */
    @PostMapping("/courses/{courseId}/tutorial-groups")
    @PreAuthorize("hasRole('INSTRUCTOR')")
    @FeatureToggle(Feature.TutorialGroups)
    public ResponseEntity<TutorialGroup> create(@PathVariable Long courseId, @RequestBody @Valid TutorialGroup tutorialGroup) throws URISyntaxException {
        log.debug("REST request to create TutorialGroup: {} in course: {}", tutorialGroup, courseId);
        if (tutorialGroup.getId() != null) {
            throw new BadRequestException("A new tutorial group cannot already have an ID");
        }
        var course = courseRepository.findByIdElseThrow(courseId);
        var responsibleUser = userRepository.getUserWithGroupsAndAuthorities();
        authorizationCheckService.checkHasAtLeastRoleInCourseElseThrow(Role.INSTRUCTOR, course, responsibleUser);

        Optional<TutorialGroupsConfiguration> configurationOptional = tutorialGroupsConfigurationRepository.findByCourse_Id(courseId);
        if (configurationOptional.isEmpty()) {
            throw new BadRequestException("The course has no tutorial groups configuration");
        }
        var configuration = configurationOptional.get();
        if (configuration.getCourse().getTimeZone() == null) {
            throw new BadRequestException("The course has no time zone");
        }

        tutorialGroup.setCourse(course);
        trimStringFields(tutorialGroup);
        checkTitleIsUnique(tutorialGroup);

        // persist first without schedule
        TutorialGroupSchedule tutorialGroupSchedule = tutorialGroup.getTutorialGroupSchedule();
        tutorialGroup.setTutorialGroupSchedule(null);
        TutorialGroup persistedTutorialGroup = tutorialGroupRepository.save(tutorialGroup);

        // persist the schedule and generate the sessions
        if (tutorialGroupSchedule != null) {
            tutorialGroupScheduleService.saveScheduleAndGenerateScheduledSessions(configuration, persistedTutorialGroup, tutorialGroupSchedule);
            persistedTutorialGroup.setTutorialGroupSchedule(tutorialGroupSchedule);
        }

        if (tutorialGroup.getTeachingAssistant() != null) {
            // Note: We have to load the teaching assistants from database otherwise languageKey is not defined and email sending fails
            var taFromDatabase = userRepository.findOneByLogin(tutorialGroup.getTeachingAssistant().getLogin());
            taFromDatabase.ifPresent(user -> singleUserNotificationService.notifyTutorAboutAssignmentToTutorialGroup(persistedTutorialGroup, user, responsibleUser));
        }

        return ResponseEntity.created(new URI("/api/courses/" + courseId + "/tutorial-groups/" + persistedTutorialGroup.getId()))
                .body(TutorialGroup.preventCircularJsonConversion(persistedTutorialGroup));
    }

    /**
     * DELETE /courses/:courseId/tutorial-groups/:tutorialGroupId : delete a tutorial group.
     *
     * @param courseId        the id of the course to which the tutorial group belongs to
     * @param tutorialGroupId the id of the tutorial group to delete
     * @return the ResponseEntity with status 204 (NO_CONTENT)
     */
    @DeleteMapping("/courses/{courseId}/tutorial-groups/{tutorialGroupId}")
    @PreAuthorize("hasRole('INSTRUCTOR')")
    @FeatureToggle(Feature.TutorialGroups)
    public ResponseEntity<Void> delete(@PathVariable Long courseId, @PathVariable Long tutorialGroupId) {
        log.info("REST request to delete a TutorialGroup: {} of course: {}", tutorialGroupId, courseId);
        var tutorialGroupFromDatabase = this.tutorialGroupRepository.findByIdWithTeachingAssistantAndRegistrationsElseThrow(tutorialGroupId);
        authorizationCheckService.checkHasAtLeastRoleInCourseElseThrow(Role.INSTRUCTOR, tutorialGroupFromDatabase.getCourse(), null);
        checkEntityIdMatchesPathIds(tutorialGroupFromDatabase, Optional.of(courseId), Optional.of(tutorialGroupId));
        tutorialGroupNotificationService.notifyAboutTutorialGroupDeletion(tutorialGroupFromDatabase);
        tutorialGroupNotificationRepository.deleteAllByTutorialGroupId(tutorialGroupId);
        tutorialGroupRepository.deleteById(tutorialGroupFromDatabase.getId());
        return ResponseEntity.noContent().build();
    }

    /**
     * A DTO representing an updated tutorial group with an optional notification text about the update
     *
     * @param tutorialGroup    the updated tutorial group
     * @param notificationText the optional notification text
     */
    public record TutorialGroupUpdateDTO(@Valid @NotNull TutorialGroup tutorialGroup, @Size(min = 1, max = 1000) @Nullable String notificationText) {
    }

    /**
     * PUT /courses/:courseId/tutorial-groups/:tutorialGroupId : Updates an existing tutorial group
     *
     * @param courseId               the id of the course to which the tutorial group belongs to
     * @param tutorialGroupId        the id of the tutorial group to update
     * @param tutorialGroupUpdateDTO dto containing the tutorial group to update and the optional notification text
     * @return the ResponseEntity with status 200 (OK) and with body the updated tutorial group
     */
    @PutMapping("/courses/{courseId}/tutorial-groups/{tutorialGroupId}")
    @PreAuthorize("hasRole('INSTRUCTOR')")
    @FeatureToggle(Feature.TutorialGroups)
    public ResponseEntity<TutorialGroup> update(@PathVariable Long courseId, @PathVariable Long tutorialGroupId,
            @RequestBody @Valid TutorialGroupUpdateDTO tutorialGroupUpdateDTO) {
        TutorialGroup updatedTutorialGroup = tutorialGroupUpdateDTO.tutorialGroup();
        log.debug("REST request to update TutorialGroup : {}", updatedTutorialGroup);
        if (updatedTutorialGroup.getId() == null) {
            throw new BadRequestException("A tutorial group cannot be updated without an id");
        }
        var oldTutorialGroup = this.tutorialGroupRepository.findByIdWithTeachingAssistantAndRegistrationsElseThrow(tutorialGroupId);
        checkEntityIdMatchesPathIds(oldTutorialGroup, Optional.ofNullable(courseId), Optional.ofNullable(tutorialGroupId));
        var responsibleUser = userRepository.getUserWithGroupsAndAuthorities();
        authorizationCheckService.checkHasAtLeastRoleInCourseElseThrow(Role.INSTRUCTOR, oldTutorialGroup.getCourse(), responsibleUser);

        trimStringFields(updatedTutorialGroup);
        if (!oldTutorialGroup.getTitle().equals(updatedTutorialGroup.getTitle())) {
            checkTitleIsUnique(updatedTutorialGroup);
        }

        // Note: We have to load the teaching assistants from database otherwise languageKey is not defined and email sending fails

        var oldTA = oldTutorialGroup.getTeachingAssistant();
        var newTA = updatedTutorialGroup.getTeachingAssistant();

        if (newTA != null && (oldTA == null || !oldTA.equals(newTA))) {
            var newTAFromDatabase = userRepository.findOneByLogin(newTA.getLogin());
            newTAFromDatabase.ifPresent(user -> singleUserNotificationService.notifyTutorAboutAssignmentToTutorialGroup(updatedTutorialGroup, user, responsibleUser));
        }
        if (oldTA != null && (newTA == null || !newTA.equals(oldTA))) {
            var oldTAFromDatabase = userRepository.findOneByLogin(oldTA.getLogin());
            oldTAFromDatabase.ifPresent(user -> singleUserNotificationService.notifyTutorAboutUnassignmentFromTutorialGroup(oldTutorialGroup, user, responsibleUser));
        }

        if (StringUtils.hasText(tutorialGroupUpdateDTO.notificationText())) {
            tutorialGroupNotificationService.notifyAboutTutorialGroupUpdate(oldTutorialGroup,
                    updatedTutorialGroup.getTeachingAssistant() == null || !updatedTutorialGroup.getTeachingAssistant().equals(responsibleUser),
                    StringUtils.trimWhitespace(tutorialGroupUpdateDTO.notificationText()));
        }

        overrideValues(updatedTutorialGroup, oldTutorialGroup);
        var persistedTutorialGroup = tutorialGroupRepository.save(oldTutorialGroup);

        Optional<TutorialGroupsConfiguration> configurationOptional = tutorialGroupsConfigurationRepository.findByCourse_Id(courseId);
        if (configurationOptional.isEmpty()) {
            throw new BadRequestException("The course has no tutorial groups configuration");
        }
        var configuration = configurationOptional.get();
        if (configuration.getCourse().getTimeZone() == null) {
            throw new BadRequestException("The course has no time zone");
        }

        tutorialGroupScheduleService.updateSchedule(configuration, persistedTutorialGroup, Optional.ofNullable(persistedTutorialGroup.getTutorialGroupSchedule()),
                Optional.ofNullable(updatedTutorialGroup.getTutorialGroupSchedule()));

        return ResponseEntity.ok(TutorialGroup.preventCircularJsonConversion(persistedTutorialGroup));
    }

    /**
     * DELETE /courses/:courseId/tutorial-groups/:tutorialGroupId/deregister/:studentLogin : deregister a student from a tutorial group.
     *
     * @param courseId        the id of the course to which the tutorial group belongs to
     * @param tutorialGroupId the id of the tutorial group
     * @param studentLogin    the login of the student to deregister
     * @return the ResponseEntity with status 204 (NO_CONTENT)
     */
    @DeleteMapping("/courses/{courseId}/tutorial-groups/{tutorialGroupId}/deregister/{studentLogin:" + Constants.LOGIN_REGEX + "}")
    @PreAuthorize("hasRole('TA')")
    @FeatureToggle(Feature.TutorialGroups)
    public ResponseEntity<Void> deregisterStudent(@PathVariable Long courseId, @PathVariable Long tutorialGroupId, @PathVariable String studentLogin) {
        log.debug("REST request to deregister {} student from tutorial group : {}", studentLogin, tutorialGroupId);
        var tutorialGroupFromDatabase = this.tutorialGroupRepository.findByIdElseThrow(tutorialGroupId);
        var responsibleUser = userRepository.getUserWithGroupsAndAuthorities();
        authorizationCheckService.isAllowedToChangeRegistrationsOfTutorialGroup(tutorialGroupFromDatabase, responsibleUser);
        checkEntityIdMatchesPathIds(tutorialGroupFromDatabase, Optional.of(courseId), Optional.of(tutorialGroupId));
        User studentToDeregister = userRepository.getUserWithGroupsAndAuthorities(studentLogin);
        tutorialGroupService.deregisterStudent(studentToDeregister, tutorialGroupFromDatabase, TutorialGroupRegistrationType.INSTRUCTOR_REGISTRATION, responsibleUser);
        return ResponseEntity.noContent().build();
    }

    /**
     * POST /courses/:courseId/tutorial-groups/:tutorialGroupId/register/:studentLogin : register a student to a tutorial group.
     *
     * @param courseId        the id of the course to which the tutorial group belongs to
     * @param tutorialGroupId the id of the tutorial group
     * @param studentLogin    the login of the student to register
     * @return the ResponseEntity with status 204 (NO_CONTENT)
     */
    @PostMapping("/courses/{courseId}/tutorial-groups/{tutorialGroupId}/register/{studentLogin:" + Constants.LOGIN_REGEX + "}")
    @PreAuthorize("hasRole('TA')")
    @FeatureToggle(Feature.TutorialGroups)
    public ResponseEntity<Void> registerStudent(@PathVariable Long courseId, @PathVariable Long tutorialGroupId, @PathVariable String studentLogin) {
        log.debug("REST request to register {} student to tutorial group : {}", studentLogin, tutorialGroupId);
        var tutorialGroupFromDatabase = this.tutorialGroupRepository.findByIdElseThrow(tutorialGroupId);
        var responsibleUser = userRepository.getUserWithGroupsAndAuthorities();
        authorizationCheckService.isAllowedToChangeRegistrationsOfTutorialGroup(tutorialGroupFromDatabase, responsibleUser);
        checkEntityIdMatchesPathIds(tutorialGroupFromDatabase, Optional.of(courseId), Optional.of(tutorialGroupId));
        User userToRegister = userRepository.getUserWithGroupsAndAuthorities(studentLogin);
        if (!userToRegister.getGroups().contains(tutorialGroupFromDatabase.getCourse().getStudentGroupName())) {
            throw new BadRequestAlertException("The user is not a student of the course", ENTITY_NAME, "userNotPartOfCourse");
        }
<<<<<<< HEAD
=======
        // ToDo: Discuss if we change the registration type if registration is done by the tutor itself
>>>>>>> d7df9c1c
        tutorialGroupService.registerStudent(userToRegister, tutorialGroupFromDatabase, TutorialGroupRegistrationType.INSTRUCTOR_REGISTRATION, responsibleUser);
        return ResponseEntity.noContent().build();
    }

    /**
     * POST /courses/:courseId/tutorial-groups/:tutorialGroupId/register-multiple" : Register multiple users to the tutorial group
     *
     * @param courseId        the id of the course to which the tutorial group belongs to
     * @param tutorialGroupId the id of the tutorial group to which the users should be registered to
     * @param studentDtos     the list of students who should be registered to the tutorial group
     * @return the list of students who could not be registered for the tutorial group, because they could NOT be found in the Artemis database as students of the tutorial group course
     */
    @PostMapping("/courses/{courseId}/tutorial-groups/{tutorialGroupId}/register-multiple")
    @PreAuthorize("hasRole('INSTRUCTOR')")
    @FeatureToggle(Feature.TutorialGroups)
    public ResponseEntity<Set<StudentDTO>> registerMultipleStudentsToTutorialGroup(@PathVariable Long courseId, @PathVariable Long tutorialGroupId,
            @RequestBody Set<StudentDTO> studentDtos) {
        log.debug("REST request to register {} to tutorial group {}", studentDtos, tutorialGroupId);
        var tutorialGroupFromDatabase = this.tutorialGroupRepository.findByIdElseThrow(tutorialGroupId);
        var responsibleUser = userRepository.getUserWithGroupsAndAuthorities();
        authorizationCheckService.checkHasAtLeastRoleInCourseElseThrow(Role.INSTRUCTOR, tutorialGroupFromDatabase.getCourse(), responsibleUser);
        checkEntityIdMatchesPathIds(tutorialGroupFromDatabase, Optional.ofNullable(courseId), Optional.ofNullable(tutorialGroupId));
        Set<StudentDTO> notFoundStudentDtos = tutorialGroupService.registerMultipleStudents(tutorialGroupFromDatabase, studentDtos,
                TutorialGroupRegistrationType.INSTRUCTOR_REGISTRATION, responsibleUser);
        return ResponseEntity.ok().body(notFoundStudentDtos);
    }

    /**
     * POST /courses/:courseId/tutorial-groups/import: Import tutorial groups and student registrations
     *
     * @param courseId   the id of the course to which the tutorial groups belong
     * @param importDTOs the list registration import DTOsd
     * @return the list of registrations with information about the success of the import sorted by tutorial group title
     */
    @PostMapping("/courses/{courseId}/tutorial-groups/import")
    @PreAuthorize("hasRole('INSTRUCTOR')")
    @FeatureToggle(Feature.TutorialGroups)
    public ResponseEntity<List<TutorialGroupRegistrationImportDTO>> importRegistrations(@PathVariable Long courseId,
            @RequestBody @Valid Set<TutorialGroupRegistrationImportDTO> importDTOs) {
        log.debug("REST request to import registrations {} to course {}", importDTOs, courseId);
        var courseFromDatabase = this.courseRepository.findByIdElseThrow(courseId);
        authorizationCheckService.checkHasAtLeastRoleInCourseElseThrow(Role.INSTRUCTOR, courseFromDatabase, null);
        var registrations = tutorialGroupService.importRegistrations(courseFromDatabase, importDTOs);
        var sortedRegistrations = registrations.stream().sorted(Comparator.comparing(TutorialGroupRegistrationImportDTO::title)).toList();
        return ResponseEntity.ok().body(sortedRegistrations);
    }

    private void trimStringFields(TutorialGroup tutorialGroup) {
        if (tutorialGroup.getTitle() != null) {
            tutorialGroup.setTitle(tutorialGroup.getTitle().trim());
        }
        if (tutorialGroup.getAdditionalInformation() != null) {
            tutorialGroup.setAdditionalInformation(tutorialGroup.getAdditionalInformation().trim());
        }
        if (tutorialGroup.getCampus() != null) {
            tutorialGroup.setCampus(tutorialGroup.getCampus().trim());
        }
    }

    private void checkTitleIsUnique(TutorialGroup tutorialGroup) {
        if (tutorialGroupRepository.existsByTitleAndCourse(tutorialGroup.getTitle(), tutorialGroup.getCourse())) {
            throw new BadRequestException("A tutorial group with this title already exists in the course.");
        }
    }

    private static void overrideValues(TutorialGroup sourceTutorialGroup, TutorialGroup originalTutorialGroup) {
        originalTutorialGroup.setTitle(sourceTutorialGroup.getTitle());
        originalTutorialGroup.setTeachingAssistant(sourceTutorialGroup.getTeachingAssistant());
        originalTutorialGroup.setAdditionalInformation(sourceTutorialGroup.getAdditionalInformation());
        originalTutorialGroup.setCapacity(sourceTutorialGroup.getCapacity());
        originalTutorialGroup.setIsOnline(sourceTutorialGroup.getIsOnline());
        originalTutorialGroup.setLanguage(sourceTutorialGroup.getLanguage());
        originalTutorialGroup.setCampus(sourceTutorialGroup.getCampus());
    }

    private void checkEntityIdMatchesPathIds(TutorialGroup tutorialGroup, Optional<Long> courseId, Optional<Long> tutorialGroupId) {
        courseId.ifPresent(courseIdValue -> {
            if (!tutorialGroup.getCourse().getId().equals(courseIdValue)) {
                throw new BadRequestAlertException("The courseId in the path does not match the courseId in the tutorial group", ENTITY_NAME, "courseIdMismatch");
            }
        });
        tutorialGroupId.ifPresent(tutorialGroupIdValue -> {
            if (!tutorialGroup.getId().equals(tutorialGroupIdValue)) {
                throw new BadRequestAlertException("The tutorialGroupId in the path does not match the id in the tutorial group", ENTITY_NAME, "tutorialGroupIdMismatch");
            }
        });
    }

    /**
     * Describes the Errors that can lead to a failed import of a tutorial group registration
     */
    public enum TutorialGroupImportErrors {
        NO_TITLE, NO_USER_FOUND, MULTIPLE_REGISTRATIONS
    }

    /**
     * DTO used for client-server communication in the import of tutorial groups and student registrations from csv files
     */
    @JsonInclude(JsonInclude.Include.NON_EMPTY)
    public record TutorialGroupRegistrationImportDTO(@Nullable String title, @Nullable StudentDTO student, @Nullable Boolean importSuccessful,
            @Nullable TutorialGroupImportErrors error) {

        public TutorialGroupRegistrationImportDTO withImportResult(boolean importSuccessful, TutorialGroupImportErrors error) {
            return new TutorialGroupRegistrationImportDTO(title(), student(), importSuccessful, error);
        }

        public TutorialGroupRegistrationImportDTO(@Nullable String title, @Nullable StudentDTO student) {
            this(title, student, null, null);
        }

        @Override
        public boolean equals(Object object) {
            if (this == object) {
                return true;
            }
            if (object == null || getClass() != object.getClass()) {
                return false;
            }

            TutorialGroupRegistrationImportDTO that = (TutorialGroupRegistrationImportDTO) object;

            if (!Objects.equals(title, that.title)) {
                return false;
            }
            return Objects.equals(student, that.student);
        }

        @Override
        public int hashCode() {
            int result = title != null ? title.hashCode() : 0;
            result = 31 * result + (student != null ? student.hashCode() : 0);
            return result;
        }

        @Override
        public String toString() {
            return "TutorialGroupRegistrationImportDTO{" + "title='" + title + '\'' + ", student=" + student + ", importSuccessful=" + importSuccessful + ", error=" + error + '}';
        }
    }
}<|MERGE_RESOLUTION|>--- conflicted
+++ resolved
@@ -363,10 +363,7 @@
         if (!userToRegister.getGroups().contains(tutorialGroupFromDatabase.getCourse().getStudentGroupName())) {
             throw new BadRequestAlertException("The user is not a student of the course", ENTITY_NAME, "userNotPartOfCourse");
         }
-<<<<<<< HEAD
-=======
         // ToDo: Discuss if we change the registration type if registration is done by the tutor itself
->>>>>>> d7df9c1c
         tutorialGroupService.registerStudent(userToRegister, tutorialGroupFromDatabase, TutorialGroupRegistrationType.INSTRUCTOR_REGISTRATION, responsibleUser);
         return ResponseEntity.noContent().build();
     }
