package de.tum.in.www1.artemis.web.rest.tutorialgroups;

import java.net.URI;
import java.net.URISyntaxException;
import java.util.*;

import javax.validation.Valid;
import javax.ws.rs.BadRequestException;

import org.hibernate.Hibernate;
import org.slf4j.Logger;
import org.slf4j.LoggerFactory;
import org.springframework.http.ResponseEntity;
import org.springframework.security.access.prepost.PreAuthorize;
import org.springframework.web.bind.annotation.*;

import de.tum.in.www1.artemis.config.Constants;
import de.tum.in.www1.artemis.domain.*;
import de.tum.in.www1.artemis.domain.enumeration.tutorialgroups.TutorialGroupRegistrationType;
import de.tum.in.www1.artemis.domain.tutorialgroups.TutorialGroup;
import de.tum.in.www1.artemis.domain.tutorialgroups.TutorialGroupSchedule;
import de.tum.in.www1.artemis.domain.tutorialgroups.TutorialGroupsConfiguration;
import de.tum.in.www1.artemis.repository.CourseRepository;
import de.tum.in.www1.artemis.repository.UserRepository;
import de.tum.in.www1.artemis.repository.tutorialgroups.TutorialGroupRepository;
import de.tum.in.www1.artemis.repository.tutorialgroups.TutorialGroupsConfigurationRepository;
import de.tum.in.www1.artemis.security.Role;
import de.tum.in.www1.artemis.service.AuthorizationCheckService;
import de.tum.in.www1.artemis.service.dto.StudentDTO;
import de.tum.in.www1.artemis.service.feature.Feature;
import de.tum.in.www1.artemis.service.feature.FeatureToggle;
import de.tum.in.www1.artemis.service.tutorialgroups.TutorialGroupScheduleService;
import de.tum.in.www1.artemis.service.tutorialgroups.TutorialGroupService;
import de.tum.in.www1.artemis.web.rest.errors.BadRequestAlertException;
import de.tum.in.www1.artemis.web.rest.errors.EntityNotFoundException;

@RestController
@RequestMapping("/api")
public class TutorialGroupResource {

    public static final String ENTITY_NAME = "tutorialGroup";

    private final Logger log = LoggerFactory.getLogger(TutorialGroupResource.class);

    private final TutorialGroupService tutorialGroupService;

    private final TutorialGroupRepository tutorialGroupRepository;

    private final CourseRepository courseRepository;

    private final UserRepository userRepository;

    private final AuthorizationCheckService authorizationCheckService;

    private final TutorialGroupScheduleService tutorialGroupScheduleService;

    private final TutorialGroupsConfigurationRepository tutorialGroupsConfigurationRepository;

    public TutorialGroupResource(AuthorizationCheckService authorizationCheckService, UserRepository userRepository, CourseRepository courseRepository,
            TutorialGroupService tutorialGroupService, TutorialGroupRepository tutorialGroupRepository, TutorialGroupScheduleService tutorialGroupScheduleService,
            TutorialGroupsConfigurationRepository tutorialGroupsConfigurationRepository) {
        this.tutorialGroupService = tutorialGroupService;
        this.courseRepository = courseRepository;
        this.userRepository = userRepository;
        this.authorizationCheckService = authorizationCheckService;
        this.tutorialGroupRepository = tutorialGroupRepository;
        this.tutorialGroupScheduleService = tutorialGroupScheduleService;
        this.tutorialGroupsConfigurationRepository = tutorialGroupsConfigurationRepository;
    }

    /**
     * GET /tutorial-groups/:tutorialGroupId/title : Returns the title of the tutorial-group with the given id
     * <p>
     * NOTE: Used by entity-title service in the client to resolve the title of a tutorial group for breadcrumbs
     *
     * @param tutorialGroupId the id of the tutorial group
     * @return ResponseEntity with status 200 (OK) and with body containing the title of the tutorial group
     */
    @GetMapping("/tutorial-groups/{tutorialGroupId}/title")
    @PreAuthorize("hasRole('USER')")
    @FeatureToggle(Feature.TutorialGroups)
    public ResponseEntity<String> getTitle(@PathVariable Long tutorialGroupId) {
        log.debug("REST request to get title of TutorialGroup : {}", tutorialGroupId);
        return tutorialGroupRepository.getTutorialGroupTitle(tutorialGroupId).map(ResponseEntity::ok)
                .orElseThrow(() -> new EntityNotFoundException("TutorialGroup", tutorialGroupId));
    }

    /**
     * GET /courses/:courseId/tutorial-groups/campus-values : gets the campus values used for the tutorial groups of the course with the given id
     * Note: Used for autocomplete in the client tutorial form
     *
     * @param courseId the id of the course to which the tutorial groups belong to
     * @return ResponseEntity with status 200 (OK) and with body containing the unique campus values of the tutorial groups of the course
     */
    @GetMapping("/courses/{courseId}/tutorial-groups/campus-values")
    @PreAuthorize("hasRole('INSTRUCTOR')")
    @FeatureToggle(Feature.TutorialGroups)
    public ResponseEntity<Set<String>> getUniqueCampusValues(@PathVariable Long courseId) {
        log.debug("REST request to get unique campus values used for tutorial groups in course : {}", courseId);
        var course = courseRepository.findByIdElseThrow(courseId);
        authorizationCheckService.checkHasAtLeastRoleInCourseElseThrow(Role.INSTRUCTOR, course, null);
        return ResponseEntity.ok(tutorialGroupRepository.findAllUniqueCampusValuesInCourse(courseId));
    }

    /**
     * GET /courses/:courseId/tutorial-groups: gets the tutorial groups of the specified course.
     *
     * @param courseId the id of the course to which the tutorial groups belong to
     * @return the ResponseEntity with status 200 (OK) and with body containing the tutorial groups of the course
     */
    @GetMapping("/courses/{courseId}/tutorial-groups")
    @PreAuthorize("hasRole('USER')")
    @FeatureToggle(Feature.TutorialGroups)
    public ResponseEntity<List<TutorialGroup>> getAllForCourse(@PathVariable Long courseId) {
        log.debug("REST request to get all tutorial groups of course with id: {}", courseId);
        var course = courseRepository.findByIdElseThrow(courseId);
        var user = userRepository.getUserWithGroupsAndAuthorities();
        authorizationCheckService.checkHasAtLeastRoleInCourseElseThrow(Role.STUDENT, course, user);
        // ToDo: Optimization Idea: Do not send all registered student information but just the number in a DTO
<<<<<<< HEAD
        var tutorialGroups = tutorialGroupRepository.findAllByCourseIdWithTeachingAssistantAndRegistrations(courseId);

        for (var tutorialGroup : tutorialGroups) {
            this.preventCircularJsonConversion(tutorialGroup);
        }

=======
        var tutorialGroups = tutorialGroupService.findAllForCourse(course, user);
>>>>>>> f25f2409
        return ResponseEntity.ok(new ArrayList<>(tutorialGroups));
    }

    /**
     * GET /courses/{courseId}/tutorial-groups/:tutorialGroupId : gets the tutorial group with the specified id.
     *
     * @param courseId        the id of the course to which the tutorial group belongs to
     * @param tutorialGroupId the id of the tutorial group to retrieve
     * @return ResponseEntity with status 200 (OK) and with body the tutorial group
     */
    @GetMapping("/courses/{courseId}/tutorial-groups/{tutorialGroupId}")
    @PreAuthorize("hasRole('USER')")
    @FeatureToggle(Feature.TutorialGroups)
    public ResponseEntity<TutorialGroup> getOneOfCourse(@PathVariable Long courseId, @PathVariable Long tutorialGroupId) {
        log.debug("REST request to get tutorial group: {} of course: {}", tutorialGroupId, courseId);
<<<<<<< HEAD
        var tutorialGroup = tutorialGroupRepository.findByIdWithTeachingAssistantAndRegistrationsElseThrow(tutorialGroupId);
        checkEntityIdMatchesPathIds(tutorialGroup, Optional.ofNullable(courseId), Optional.ofNullable(tutorialGroupId));
        this.preventCircularJsonConversion(tutorialGroup);
        authorizationCheckService.checkHasAtLeastRoleInCourseElseThrow(Role.INSTRUCTOR, tutorialGroup.getCourse(), null);
=======
        var course = courseRepository.findByIdElseThrow(courseId);
        var user = userRepository.getUserWithGroupsAndAuthorities();
        authorizationCheckService.checkHasAtLeastRoleInCourseElseThrow(Role.STUDENT, course, user);
        var tutorialGroup = tutorialGroupService.getOneOfCourse(course, user, tutorialGroupId);
>>>>>>> f25f2409
        return ResponseEntity.ok().body(tutorialGroup);
    }

    /**
     * POST /courses/:courseId/tutorial-groups : creates a new tutorial group.
     *
     * @param courseId      the id of the course to which the tutorial group should be added
     * @param tutorialGroup the tutorial group that should be created
     * @return ResponseEntity with status 201 (Created) and in the body the new tutorial group
     */
    @PostMapping("/courses/{courseId}/tutorial-groups")
    @PreAuthorize("hasRole('INSTRUCTOR')")
    @FeatureToggle(Feature.TutorialGroups)
    public ResponseEntity<TutorialGroup> create(@PathVariable Long courseId, @RequestBody @Valid TutorialGroup tutorialGroup) throws URISyntaxException {
        log.debug("REST request to create TutorialGroup: {} in course: {}", tutorialGroup, courseId);
        if (tutorialGroup.getId() != null) {
            throw new BadRequestException("A new tutorial group cannot already have an ID");
        }
        var course = courseRepository.findByIdElseThrow(courseId);
        authorizationCheckService.checkHasAtLeastRoleInCourseElseThrow(Role.INSTRUCTOR, course, null);

        Optional<TutorialGroupsConfiguration> configurationOptional = tutorialGroupsConfigurationRepository.findByCourse_Id(courseId);
        if (configurationOptional.isEmpty()) {
            throw new BadRequestException("The course has no tutorial groups configuration");
        }
        var configuration = configurationOptional.get();

        tutorialGroup.setCourse(course);
        trimStringFields(tutorialGroup);
        checkTitleIsUnique(tutorialGroup);

        // persist first without schedule
        TutorialGroupSchedule tutorialGroupSchedule = tutorialGroup.getTutorialGroupSchedule();
        tutorialGroup.setTutorialGroupSchedule(null);
        TutorialGroup persistedTutorialGroup = tutorialGroupRepository.save(tutorialGroup);

        // persist the schedule and generate the sessions
        if (tutorialGroupSchedule != null) {
            tutorialGroupScheduleService.saveScheduleAndGenerateScheduledSessions(configuration, persistedTutorialGroup, tutorialGroupSchedule);
            persistedTutorialGroup.setTutorialGroupSchedule(tutorialGroupSchedule);
        }

        this.preventCircularJsonConversion(persistedTutorialGroup);

        return ResponseEntity.created(new URI("/api/courses/" + courseId + "/tutorial-groups/" + persistedTutorialGroup.getId())).body(persistedTutorialGroup);
    }

    /**
     * DELETE /courses/:courseId/tutorial-groups/:tutorialGroupId : delete a tutorial group.
     *
     * @param courseId        the id of the course to which the tutorial group belongs to
     * @param tutorialGroupId the id of the tutorial group to delete
     * @return the ResponseEntity with status 204 (NO_CONTENT)
     */
    @DeleteMapping("/courses/{courseId}/tutorial-groups/{tutorialGroupId}")
    @PreAuthorize("hasRole('INSTRUCTOR')")
    @FeatureToggle(Feature.TutorialGroups)
    public ResponseEntity<Void> delete(@PathVariable Long courseId, @PathVariable Long tutorialGroupId) {
        log.info("REST request to delete a TutorialGroup: {} of course: {}", tutorialGroupId, courseId);
        var tutorialGroupFromDatabase = this.tutorialGroupRepository.findByIdWithTeachingAssistantAndRegistrationsElseThrow(tutorialGroupId);
        authorizationCheckService.checkHasAtLeastRoleInCourseElseThrow(Role.INSTRUCTOR, tutorialGroupFromDatabase.getCourse(), null);
        checkEntityIdMatchesPathIds(tutorialGroupFromDatabase, Optional.ofNullable(courseId), Optional.ofNullable(tutorialGroupId));
        tutorialGroupRepository.deleteById(tutorialGroupFromDatabase.getId());
        return ResponseEntity.noContent().build();
    }

    /**
     * PUT /courses/:courseId/tutorial-groups/:tutorialGroupId : Updates an existing tutorial group
     *
     * @param courseId             the id of the course to which the tutorial group belongs to
     * @param tutorialGroupId      the id of the tutorial group to update
     * @param updatedTutorialGroup group the tutorial group to update
     * @return the ResponseEntity with status 200 (OK) and with body the updated tutorial group
     */
    @PutMapping("/courses/{courseId}/tutorial-groups/{tutorialGroupId}")
    @PreAuthorize("hasRole('INSTRUCTOR')")
    @FeatureToggle(Feature.TutorialGroups)
    public ResponseEntity<TutorialGroup> update(@PathVariable Long courseId, @PathVariable Long tutorialGroupId, @RequestBody @Valid TutorialGroup updatedTutorialGroup) {
        log.debug("REST request to update TutorialGroup : {}", updatedTutorialGroup);
        if (updatedTutorialGroup.getId() == null) {
            throw new BadRequestException("A tutorial group cannot be updated without an id");
        }
        var tutorialGroupFromDatabase = this.tutorialGroupRepository.findByIdWithTeachingAssistantAndRegistrationsElseThrow(tutorialGroupId);
        checkEntityIdMatchesPathIds(tutorialGroupFromDatabase, Optional.ofNullable(courseId), Optional.ofNullable(tutorialGroupId));
        authorizationCheckService.checkHasAtLeastRoleInCourseElseThrow(Role.INSTRUCTOR, tutorialGroupFromDatabase.getCourse(), null);

        trimStringFields(updatedTutorialGroup);
        if (!tutorialGroupFromDatabase.getTitle().equals(updatedTutorialGroup.getTitle())) {
            checkTitleIsUnique(updatedTutorialGroup);
        }
        overrideValues(updatedTutorialGroup, tutorialGroupFromDatabase);
        var persistedTutorialGroup = tutorialGroupRepository.save(tutorialGroupFromDatabase);

        Optional<TutorialGroupsConfiguration> configurationOptional = tutorialGroupsConfigurationRepository.findByCourse_Id(courseId);
        if (configurationOptional.isEmpty()) {
            throw new BadRequestException("The course has no tutorial groups configuration");
        }
        var configuration = configurationOptional.get();

        tutorialGroupScheduleService.updateSchedule(configuration, persistedTutorialGroup, Optional.ofNullable(persistedTutorialGroup.getTutorialGroupSchedule()),
                Optional.ofNullable(updatedTutorialGroup.getTutorialGroupSchedule()));

        this.preventCircularJsonConversion(persistedTutorialGroup);

        return ResponseEntity.ok(persistedTutorialGroup);
    }

    /**
     * DELETE /courses/:courseId/tutorial-groups/:tutorialGroupId/deregister/:studentLogin : deregister a student from a tutorial group.
     *
     * @param courseId        the id of the course to which the tutorial group belongs to
     * @param tutorialGroupId the id of the tutorial group
     * @param studentLogin    the login of the student to deregister
     * @return the ResponseEntity with status 204 (NO_CONTENT)
     */
    @DeleteMapping("/courses/{courseId}/tutorial-groups/{tutorialGroupId}/deregister/{studentLogin:" + Constants.LOGIN_REGEX + "}")
    @PreAuthorize("hasRole('TA')")
    @FeatureToggle(Feature.TutorialGroups)
    public ResponseEntity<Void> deregisterStudent(@PathVariable Long courseId, @PathVariable Long tutorialGroupId, @PathVariable String studentLogin) {
        log.debug("REST request to deregister {} student from tutorial group : {}", studentLogin, tutorialGroupId);
        var tutorialGroupFromDatabase = this.tutorialGroupRepository.findByIdElseThrow(tutorialGroupId);
<<<<<<< HEAD
        authorizationCheckService.checkHasAtLeastRoleInCourseElseThrow(Role.INSTRUCTOR, tutorialGroupFromDatabase.getCourse(), null);
        checkEntityIdMatchesPathIds(tutorialGroupFromDatabase, Optional.ofNullable(courseId), Optional.ofNullable(tutorialGroupId));

=======
        authorizationCheckService.isAllowedToChangeRegistrationsOfTutorialGroup(tutorialGroupFromDatabase, null);
        checkEntityIdMatchesPathIds(tutorialGroupFromDatabase, Optional.of(courseId), Optional.of(tutorialGroupId));
>>>>>>> f25f2409
        User studentToDeregister = userRepository.getUserWithGroupsAndAuthorities(studentLogin);
        tutorialGroupService.deregisterStudent(studentToDeregister, tutorialGroupFromDatabase, TutorialGroupRegistrationType.INSTRUCTOR_REGISTRATION);
        return ResponseEntity.noContent().build();
    }

    /**
     * POST /courses/:courseId/tutorial-groups/:tutorialGroupId/register/:studentLogin : register a student to a tutorial group.
     *
     * @param courseId        the id of the course to which the tutorial group belongs to
     * @param tutorialGroupId the id of the tutorial group
     * @param studentLogin    the login of the student to register
     * @return the ResponseEntity with status 204 (NO_CONTENT)
     */
    @PostMapping("/courses/{courseId}/tutorial-groups/{tutorialGroupId}/register/{studentLogin:" + Constants.LOGIN_REGEX + "}")
    @PreAuthorize("hasRole('TA')")
    @FeatureToggle(Feature.TutorialGroups)
    public ResponseEntity<Void> registerStudent(@PathVariable Long courseId, @PathVariable Long tutorialGroupId, @PathVariable String studentLogin) {
        log.debug("REST request to register {} student to tutorial group : {}", studentLogin, tutorialGroupId);
        var tutorialGroupFromDatabase = this.tutorialGroupRepository.findByIdElseThrow(tutorialGroupId);
<<<<<<< HEAD
        authorizationCheckService.checkHasAtLeastRoleInCourseElseThrow(Role.INSTRUCTOR, tutorialGroupFromDatabase.getCourse(), null);
        checkEntityIdMatchesPathIds(tutorialGroupFromDatabase, Optional.ofNullable(courseId), Optional.ofNullable(tutorialGroupId));
=======
        authorizationCheckService.isAllowedToChangeRegistrationsOfTutorialGroup(tutorialGroupFromDatabase, null);
        checkEntityIdMatchesPathIds(tutorialGroupFromDatabase, Optional.of(courseId), Optional.of(tutorialGroupId));
>>>>>>> f25f2409
        User userToRegister = userRepository.getUserWithGroupsAndAuthorities(studentLogin);
        if (!userToRegister.getGroups().contains(tutorialGroupFromDatabase.getCourse().getStudentGroupName())) {
            throw new BadRequestAlertException("The user is not a student of the course", ENTITY_NAME, "userNotPartOfCourse");
        }
        // ToDo: Discuss if we change the registration type if registration is done by the tutor itself
        tutorialGroupService.registerStudent(userToRegister, tutorialGroupFromDatabase, TutorialGroupRegistrationType.INSTRUCTOR_REGISTRATION);
        return ResponseEntity.noContent().build();
    }

    /**
     * POST /courses/:courseId/tutorial-groups/:tutorialGroupId/register-multiple" : Register multiple users to the tutorial group
     *
     * @param courseId        the id of the course to which the tutorial group belongs to
     * @param tutorialGroupId the id of the tutorial group to which the users should be registered to
     * @param studentDtos     the list of students who should be registered to the tutorial group
     * @return the list of students who could not be registered for the tutorial group, because they could NOT be found in the Artemis database as students of the tutorial group course
     */
    @PostMapping("/courses/{courseId}/tutorial-groups/{tutorialGroupId}/register-multiple")
    @PreAuthorize("hasRole('INSTRUCTOR')")
    @FeatureToggle(Feature.TutorialGroups)
    public ResponseEntity<Set<StudentDTO>> registerMultipleStudentsToTutorialGroup(@PathVariable Long courseId, @PathVariable Long tutorialGroupId,
            @RequestBody Set<StudentDTO> studentDtos) {
        log.debug("REST request to register {} to tutorial group {}", studentDtos, tutorialGroupId);
        var tutorialGroupFromDatabase = this.tutorialGroupRepository.findByIdElseThrow(tutorialGroupId);
        authorizationCheckService.checkHasAtLeastRoleInCourseElseThrow(Role.INSTRUCTOR, tutorialGroupFromDatabase.getCourse(), null);
        checkEntityIdMatchesPathIds(tutorialGroupFromDatabase, Optional.ofNullable(courseId), Optional.ofNullable(tutorialGroupId));
        Set<StudentDTO> notFoundStudentDtos = tutorialGroupService.registerMultipleStudents(tutorialGroupFromDatabase, studentDtos,
                TutorialGroupRegistrationType.INSTRUCTOR_REGISTRATION);
        return ResponseEntity.ok().body(notFoundStudentDtos);
    }

    private void trimStringFields(TutorialGroup tutorialGroup) {
        if (tutorialGroup.getTitle() != null) {
            tutorialGroup.setTitle(tutorialGroup.getTitle().trim());
        }
        if (tutorialGroup.getAdditionalInformation() != null) {
            tutorialGroup.setAdditionalInformation(tutorialGroup.getAdditionalInformation().trim());
        }
        if (tutorialGroup.getCampus() != null) {
            tutorialGroup.setCampus(tutorialGroup.getCampus().trim());
        }
    }

    private void checkTitleIsUnique(TutorialGroup tutorialGroup) {
        if (tutorialGroupRepository.existsByTitleAndCourse(tutorialGroup.getTitle(), tutorialGroup.getCourse())) {
            throw new BadRequestException("A tutorial group with this title already exists in the course.");
        }
    }

    private static void overrideValues(TutorialGroup sourceTutorialGroup, TutorialGroup originalTutorialGroup) {
        originalTutorialGroup.setTitle(sourceTutorialGroup.getTitle());
        originalTutorialGroup.setTeachingAssistant(sourceTutorialGroup.getTeachingAssistant());
        originalTutorialGroup.setAdditionalInformation(sourceTutorialGroup.getAdditionalInformation());
        originalTutorialGroup.setCapacity(sourceTutorialGroup.getCapacity());
        originalTutorialGroup.setIsOnline(sourceTutorialGroup.getIsOnline());
        originalTutorialGroup.setLanguage(sourceTutorialGroup.getLanguage());
        originalTutorialGroup.setCampus(sourceTutorialGroup.getCampus());
    }

    private void preventCircularJsonConversion(TutorialGroup tutorialGroup) {
        // prevent circular to json conversion
        if (Hibernate.isInitialized(tutorialGroup.getTutorialGroupSchedule()) && tutorialGroup.getTutorialGroupSchedule() != null) {
            tutorialGroup.getTutorialGroupSchedule().setTutorialGroup(null);
        }
        if (Hibernate.isInitialized(tutorialGroup.getTutorialGroupSessions()) && tutorialGroup.getTutorialGroupSessions() != null) {
            tutorialGroup.getTutorialGroupSessions().forEach(tutorialGroupSession -> tutorialGroupSession.setTutorialGroup(null));
        }
    }

    private void checkEntityIdMatchesPathIds(TutorialGroup tutorialGroup, Optional<Long> courseId, Optional<Long> tutorialGroupId) {
        courseId.ifPresent(courseIdValue -> {
            if (!tutorialGroup.getCourse().getId().equals(courseIdValue)) {
                throw new BadRequestAlertException("The courseId in the path does not match the courseId in the tutorial group", ENTITY_NAME, "courseIdMismatch");
            }
        });
        tutorialGroupId.ifPresent(tutorialGroupIdValue -> {
            if (!tutorialGroup.getId().equals(tutorialGroupIdValue)) {
                throw new BadRequestAlertException("The tutorialGroupId in the path does not match the id in the tutorial group", ENTITY_NAME, "tutorialGroupIdMismatch");
            }
        });
    }

}<|MERGE_RESOLUTION|>--- conflicted
+++ resolved
@@ -117,16 +117,12 @@
         var user = userRepository.getUserWithGroupsAndAuthorities();
         authorizationCheckService.checkHasAtLeastRoleInCourseElseThrow(Role.STUDENT, course, user);
         // ToDo: Optimization Idea: Do not send all registered student information but just the number in a DTO
-<<<<<<< HEAD
-        var tutorialGroups = tutorialGroupRepository.findAllByCourseIdWithTeachingAssistantAndRegistrations(courseId);
+        var tutorialGroups = tutorialGroupService.findAllForCourse(course, user);
 
         for (var tutorialGroup : tutorialGroups) {
             this.preventCircularJsonConversion(tutorialGroup);
         }
 
-=======
-        var tutorialGroups = tutorialGroupService.findAllForCourse(course, user);
->>>>>>> f25f2409
         return ResponseEntity.ok(new ArrayList<>(tutorialGroups));
     }
 
@@ -142,17 +138,11 @@
     @FeatureToggle(Feature.TutorialGroups)
     public ResponseEntity<TutorialGroup> getOneOfCourse(@PathVariable Long courseId, @PathVariable Long tutorialGroupId) {
         log.debug("REST request to get tutorial group: {} of course: {}", tutorialGroupId, courseId);
-<<<<<<< HEAD
-        var tutorialGroup = tutorialGroupRepository.findByIdWithTeachingAssistantAndRegistrationsElseThrow(tutorialGroupId);
-        checkEntityIdMatchesPathIds(tutorialGroup, Optional.ofNullable(courseId), Optional.ofNullable(tutorialGroupId));
-        this.preventCircularJsonConversion(tutorialGroup);
-        authorizationCheckService.checkHasAtLeastRoleInCourseElseThrow(Role.INSTRUCTOR, tutorialGroup.getCourse(), null);
-=======
         var course = courseRepository.findByIdElseThrow(courseId);
         var user = userRepository.getUserWithGroupsAndAuthorities();
         authorizationCheckService.checkHasAtLeastRoleInCourseElseThrow(Role.STUDENT, course, user);
         var tutorialGroup = tutorialGroupService.getOneOfCourse(course, user, tutorialGroupId);
->>>>>>> f25f2409
+        this.preventCircularJsonConversion(tutorialGroup);
         return ResponseEntity.ok().body(tutorialGroup);
     }
 
@@ -274,14 +264,8 @@
     public ResponseEntity<Void> deregisterStudent(@PathVariable Long courseId, @PathVariable Long tutorialGroupId, @PathVariable String studentLogin) {
         log.debug("REST request to deregister {} student from tutorial group : {}", studentLogin, tutorialGroupId);
         var tutorialGroupFromDatabase = this.tutorialGroupRepository.findByIdElseThrow(tutorialGroupId);
-<<<<<<< HEAD
-        authorizationCheckService.checkHasAtLeastRoleInCourseElseThrow(Role.INSTRUCTOR, tutorialGroupFromDatabase.getCourse(), null);
-        checkEntityIdMatchesPathIds(tutorialGroupFromDatabase, Optional.ofNullable(courseId), Optional.ofNullable(tutorialGroupId));
-
-=======
         authorizationCheckService.isAllowedToChangeRegistrationsOfTutorialGroup(tutorialGroupFromDatabase, null);
         checkEntityIdMatchesPathIds(tutorialGroupFromDatabase, Optional.of(courseId), Optional.of(tutorialGroupId));
->>>>>>> f25f2409
         User studentToDeregister = userRepository.getUserWithGroupsAndAuthorities(studentLogin);
         tutorialGroupService.deregisterStudent(studentToDeregister, tutorialGroupFromDatabase, TutorialGroupRegistrationType.INSTRUCTOR_REGISTRATION);
         return ResponseEntity.noContent().build();
@@ -301,13 +285,8 @@
     public ResponseEntity<Void> registerStudent(@PathVariable Long courseId, @PathVariable Long tutorialGroupId, @PathVariable String studentLogin) {
         log.debug("REST request to register {} student to tutorial group : {}", studentLogin, tutorialGroupId);
         var tutorialGroupFromDatabase = this.tutorialGroupRepository.findByIdElseThrow(tutorialGroupId);
-<<<<<<< HEAD
-        authorizationCheckService.checkHasAtLeastRoleInCourseElseThrow(Role.INSTRUCTOR, tutorialGroupFromDatabase.getCourse(), null);
-        checkEntityIdMatchesPathIds(tutorialGroupFromDatabase, Optional.ofNullable(courseId), Optional.ofNullable(tutorialGroupId));
-=======
         authorizationCheckService.isAllowedToChangeRegistrationsOfTutorialGroup(tutorialGroupFromDatabase, null);
         checkEntityIdMatchesPathIds(tutorialGroupFromDatabase, Optional.of(courseId), Optional.of(tutorialGroupId));
->>>>>>> f25f2409
         User userToRegister = userRepository.getUserWithGroupsAndAuthorities(studentLogin);
         if (!userToRegister.getGroups().contains(tutorialGroupFromDatabase.getCourse().getStudentGroupName())) {
             throw new BadRequestAlertException("The user is not a student of the course", ENTITY_NAME, "userNotPartOfCourse");
