--- conflicted
+++ resolved
@@ -36,16 +36,12 @@
     abstract QuizExercise getExercise();
 
     /**
-<<<<<<< HEAD
-     * QuizSubmissions by username
-=======
      * QuizBatch ids by username
      */
     abstract Map<String, Long> getBatches();
 
     /**
-     * QuizSubmissions by user name
->>>>>>> bdc61f17
+     * QuizSubmissions by username
      */
     abstract Map<String, QuizSubmission> getSubmissions();
 
