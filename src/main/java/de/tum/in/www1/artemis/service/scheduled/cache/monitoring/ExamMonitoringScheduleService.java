package de.tum.in.www1.artemis.service.scheduled.cache.monitoring;

import java.time.Duration;
import java.time.ZonedDateTime;
import java.util.ArrayList;
import java.util.Comparator;
import java.util.List;
import java.util.concurrent.TimeUnit;

import org.slf4j.Logger;
import org.slf4j.LoggerFactory;
import org.springframework.boot.context.event.ApplicationReadyEvent;
import org.springframework.context.event.EventListener;
import org.springframework.stereotype.Service;

import com.hazelcast.config.Config;
import com.hazelcast.core.HazelcastInstance;
import com.hazelcast.scheduledexecutor.*;

import de.tum.in.www1.artemis.config.Constants;
import de.tum.in.www1.artemis.domain.exam.Exam;
import de.tum.in.www1.artemis.domain.exam.StudentExam;
import de.tum.in.www1.artemis.domain.exam.monitoring.ExamAction;
import de.tum.in.www1.artemis.domain.exam.monitoring.ExamActivity;
import de.tum.in.www1.artemis.repository.ExamRepository;
import de.tum.in.www1.artemis.repository.StudentExamRepository;
import de.tum.in.www1.artemis.security.SecurityUtils;
import de.tum.in.www1.artemis.service.WebsocketMessagingService;
import de.tum.in.www1.artemis.service.scheduled.cache.Cache;

/**
 * For all {@link Exam}s where monitoring is enabled, the scheduling service schedules the cache reset after another 30 minutes {@link Constants}
 * after the last {@link StudentExam} is completed. In addition, it takes care of adding new {@link ExamAction}s per {@link ExamActivity} and {@link Exam}.
 * The service works as an interface for the distributed hazelcast exam monitoring cache;
 */
@Service
public class ExamMonitoringScheduleService {

    private final Logger logger = LoggerFactory.getLogger(ExamMonitoringScheduleService.class);

    private final ExamCache examCache;

    private final IScheduledExecutorService threadPoolTaskScheduler;

    private final ExamRepository examRepository;

    private final StudentExamRepository studentExamRepository;

    private final WebsocketMessagingService messagingService;

    public ExamMonitoringScheduleService(HazelcastInstance hazelcastInstance, ExamRepository examRepository, StudentExamRepository studentExamRepository,
            WebsocketMessagingService messagingService) {
        this.threadPoolTaskScheduler = hazelcastInstance.getScheduledExecutorService(Constants.HAZELCAST_MONITORING_SCHEDULER);
        this.examCache = new ExamCache(hazelcastInstance);
        this.examRepository = examRepository;
        this.studentExamRepository = studentExamRepository;
        this.messagingService = messagingService;
    }

    /**
     * Configures Hazelcast for the ExamActivityService before the HazelcastInstance is created.
     *
     * @param config the {@link Config} the ExamActivityService-specific configuration should be added to
     */
    public static void configureHazelcast(Config config) {
        ExamCache.configureHazelcast(config);
        config.getScheduledExecutorConfig(Constants.HAZELCAST_MONITORING_SCHEDULER).setPoolSize(16).setCapacity(1000).setDurability(1);
    }

    @EventListener(ApplicationReadyEvent.class)
    public void applicationReady() {
        // activate Exam Monitoring Service
        SecurityUtils.setAuthorizationObject();
        startSchedule();
    }

    /**
     * Used to set the exam activity fort a specific student exam in the cache.
     *
     * @param examId        identifies the cache
     * @param studentExamId identifies the exam activity
     * @param examActivity  new or updated exam activity in the cache
     */
    public void updateExamActivity(Long examId, long studentExamId, ExamActivity examActivity) {
        if (examActivity != null) {
            ((ExamMonitoringCache) examCache.getTransientWriteCacheFor(examId)).getActivities().put(studentExamId, examActivity);
        }
    }

    /**
     * Used to handle the received actions.
     *
     * @param examId    identifies the cache
     * @param action    new exam action
     */
    public void addExamActions(Long examId, ExamAction action) {
        if (action != null && action.getStudentExamId() != null) {
            Long studentExamId = action.getStudentExamId();

            // Retrieve the activity from the cache
            ExamActivity examActivity = ((ExamMonitoringCache) examCache.getTransientWriteCacheFor(examId)).getActivities().get(studentExamId);

            if (examActivity == null) {
                examActivity = new ExamActivity();
                examActivity.setStudentExamId(studentExamId);
                // Since we don't store the activity in the database at the moment, we reuse the student exam id
                examActivity.setId(studentExamId);
                // TODO: Save Activity
            }

            // Connect action and activity
            action.setExamActivityId(examActivity.getId());

            examActivity.addExamAction(action);
            updateExamActivity(examId, studentExamId, examActivity);

            // send message to subscribers
            messagingService.sendMessage("/topic/exam-monitoring/" + examId + "/action", action);
        }
    }

    /**
<<<<<<< HEAD
     * Used to update monitoring during the exam.
     *
     * @param examId        identifies the cache
     * @param monitoring    new exam action
     */
    public void notifyMonitoringUpdate(Long examId, boolean monitoring) {
        messagingService.sendMessage("/topic/exam-monitoring/" + examId + "/update", monitoring);
=======
     * Returns all exam actions.
     *
     * @param examId identifies the cache
     * @return all exam actions of the exam
     */
    public List<ExamAction> getAllExamActions(Long examId) {
        var examActivities = ((ExamMonitoringCache) examCache.getTransientWriteCacheFor(examId)).getActivities();
        var examActions = new ArrayList<ExamAction>();

        for (var examActivity : examActivities.values()) {
            examActions.addAll(examActivity.getExamActions());
        }

        return examActions;
>>>>>>> 69bb09a5
    }

    /**
     * This method schedules all exam activity save tasks after a server (re-)start.
     */
    public void startSchedule() {
        List<Exam> exams = examRepository.findAllCurrentAndUpcomingExams().stream().filter(Exam::isMonitoring).toList();
        logger.info("Found {} exams that are not yet ended or are scheduled to start in the future", exams.size());
        for (Exam exam : exams) {
            cancelExamActivitySave(exam.getId());
            if (exam.isMonitoring()) {
                scheduleExamActivitySave(exam.getId());
            }
        }
    }

    /**
     * Stops the exam activity save for all exams.
     */
    public void stopSchedule() {
        for (Cache cachedExamMonitoring : examCache.getAllCaches()) {
            if (((ExamMonitoringCache) cachedExamMonitoring).getExamActivitySaveHandler() != null) {
                cancelExamActivitySave(((ExamMonitoringCache) cachedExamMonitoring).getExamId());
            }
        }
        threadPoolTaskScheduler.shutdown();
        threadPoolTaskScheduler.destroy();
    }

    /**
     * Schedules the exam activity save task for a specific exam.
     *
     * @param examId specific exam
     */
    public void scheduleExamActivitySave(final long examId) {
        this.cancelExamActivitySave(examId);
        // reload from database to make sure there are no proxy objects
        final var exam = examRepository.findByIdElseThrow(examId);
        try {
            // Check if there is a student exam with longer working time
            var studentExams = studentExamRepository.findByExamId(examId);
            var studentExam = studentExams.stream().max(Comparator.comparingLong(StudentExam::getWorkingTime));
            var duration = Duration.between(ZonedDateTime.now(), exam.getEndDate());
            long delay = duration.toMillis();
            if (studentExam.isPresent()) {
                var durationWithTimeExtension = Duration.between(ZonedDateTime.now(), exam.getStartDate()).toSeconds() + studentExam.get().getWorkingTime();
                if (duration.toSeconds() < durationWithTimeExtension) {
                    delay = durationWithTimeExtension * 1000;
                }
            }

            delay += Constants.MONITORING_CACHE_RESET_DELAY;

            var scheduledFuture = threadPoolTaskScheduler.schedule(new ExamActivitySaveTask(examId), delay, TimeUnit.MILLISECONDS);
            // save scheduled future in HashMap
            examCache.performCacheWrite(examId, examMonitoringCache -> {
                ((ExamMonitoringCache) examMonitoringCache).setExamActivitySaveHandler(List.of(scheduledFuture.getHandler()));
                return examMonitoringCache;
            });
        }
        catch (@SuppressWarnings("unused") DuplicateTaskException e) {
            logger.debug("Exam {} monitoring save task already registered", examId);
            // this is expected if we run on multiple nodes
        }
    }

    /**
     * Cancels the exam activity save task for a specific exam.
     *
     * @param examId specific exam
     */
    public void cancelExamActivitySave(final long examId) {
        ((ExamMonitoringCache) examCache.getReadCacheFor(examId)).getExamActivitySaveHandler().forEach(taskHandler -> {
            IScheduledFuture<?> scheduledFuture = threadPoolTaskScheduler.getScheduledFuture(taskHandler);
            try {
                // if the task has been disposed, this will throw a StaleTaskException
                boolean taskNotDone = !scheduledFuture.isDone();
                boolean cancelSuccess = false;
                if (taskNotDone) {
                    cancelSuccess = scheduledFuture.cancel(false);
                }
                scheduledFuture.dispose();
                if (taskNotDone) {
                    logger.info("Stop scheduled exam activity save for exam {} was successful: {}", examId, cancelSuccess);
                }
            }
            catch (@SuppressWarnings("unused") StaleTaskException e) {
                logger.info("Stop scheduled exam activity save for exam {} already disposed/cancelled", examId);
                // has already been disposed (sadly there is no method to check that)
            }
        });
        examCache.performCacheWriteIfPresent(examId, cachedMonitoring -> {
            ((ExamMonitoringCache) cachedMonitoring).setExamActivitySaveHandler(ExamMonitoringCache.getEmptyExamActivitySaveHandler());
            return cachedMonitoring;
        });
    }

    /**
     * Saves the exam activities and actions into the database (after the end of the exam) for a specific exam.
     *
     * @param examId specific exam
     */
    public void executeExamActivitySaveTask(Long examId) {
        examCache.performCacheWriteIfPresent(examId, examMonitoringCache -> {
            ((ExamMonitoringCache) examMonitoringCache).getExamActivitySaveHandler().clear();
            logger.debug("Removed exam {} monitoring save tasks", examId);
            return examMonitoringCache;
        });

        ExamMonitoringCache cache = (ExamMonitoringCache) examCache.getReadCacheFor(examId);

        // TODO: Save actions in future PR in database
        // examActivityService.saveAll(cache.getActivities().values());
        cache.getActivities().clear();
    }

    /**
     * Clears all cached exam monitoring data.
     * <p>
     * This will cause cached exam activity to be lost.
     */
    public void clearAllExamMonitoringData() {
        examCache.clear();
    }

    /**
     * Returns the exam activity for a specific exam and student exam.
     *
     * @param examId        id of the current exam
     * @param studentExamId id of the student exam
     * @return ExamActivity performed by the student
     */
    public ExamActivity getExamActivityFromCache(Long examId, Long studentExamId) {
        return ((ExamMonitoringCache) examCache.getReadCacheFor(examId)).getActivities().getOrDefault(studentExamId, null);
    }
}<|MERGE_RESOLUTION|>--- conflicted
+++ resolved
@@ -120,7 +120,6 @@
     }
 
     /**
-<<<<<<< HEAD
      * Used to update monitoring during the exam.
      *
      * @param examId        identifies the cache
@@ -128,7 +127,9 @@
      */
     public void notifyMonitoringUpdate(Long examId, boolean monitoring) {
         messagingService.sendMessage("/topic/exam-monitoring/" + examId + "/update", monitoring);
-=======
+    }
+
+    /**
      * Returns all exam actions.
      *
      * @param examId identifies the cache
@@ -143,7 +144,6 @@
         }
 
         return examActions;
->>>>>>> 69bb09a5
     }
 
     /**
