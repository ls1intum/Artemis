--- conflicted
+++ resolved
@@ -1,17 +1,13 @@
 package de.tum.in.www1.artemis.service.scheduled.cache.monitoring;
 
-<<<<<<< HEAD
 import java.time.*;
+import java.time.temporal.ChronoUnit;
+import java.util.*;
 import java.util.ArrayList;
 import java.util.List;
-import java.util.concurrent.TimeUnit;
-=======
-import java.time.temporal.ChronoUnit;
-import java.util.*;
 import java.util.concurrent.ScheduledFuture;
 
 import javax.annotation.PostConstruct;
->>>>>>> 203421af
 
 import org.slf4j.Logger;
 import org.slf4j.LoggerFactory;
@@ -30,9 +26,9 @@
 import de.tum.in.www1.artemis.domain.exam.monitoring.ExamAction;
 import de.tum.in.www1.artemis.domain.exam.monitoring.ExamActivity;
 import de.tum.in.www1.artemis.repository.ExamRepository;
+import de.tum.in.www1.artemis.repository.StudentExamRepository;
 import de.tum.in.www1.artemis.security.SecurityUtils;
 import de.tum.in.www1.artemis.service.WebsocketMessagingService;
-import de.tum.in.www1.artemis.service.exam.monitoring.ExamActivityService;
 import de.tum.in.www1.artemis.service.scheduled.cache.Cache;
 import tech.jhipster.config.JHipsterConstants;
 
@@ -56,22 +52,19 @@
 
     private final ExamRepository examRepository;
 
+    private final StudentExamRepository studentExamRepository;
+
     private final WebsocketMessagingService messagingService;
 
-<<<<<<< HEAD
     private final ExamActivityService examActivityService;
 
-    public ExamMonitoringScheduleService(HazelcastInstance hazelcastInstance, ExamRepository examRepository, WebsocketMessagingService messagingService,
-            ExamActivityService examActivityService) {
-        this.threadPoolTaskScheduler = hazelcastInstance.getScheduledExecutorService(Constants.HAZELCAST_MONITORING_SCHEDULER);
-=======
     public ExamMonitoringScheduleService(HazelcastInstance hazelcastInstance, @Qualifier("taskScheduler") TaskScheduler scheduler, Environment env, ExamRepository examRepository,
-            StudentExamRepository studentExamRepository, WebsocketMessagingService messagingService) {
->>>>>>> 203421af
+            StudentExamRepository studentExamRepository, WebsocketMessagingService messagingService, ExamActivityService examActivityService) {
         this.examCache = new ExamCache(hazelcastInstance);
         this.scheduler = scheduler;
         this.env = env;
         this.examRepository = examRepository;
+        this.studentExamRepository = studentExamRepository;
         this.messagingService = messagingService;
         this.examActivityService = examActivityService;
     }
@@ -195,36 +188,16 @@
         // reload from database to make sure there are no proxy objects
         final var exam = examRepository.findByIdElseThrow(examId);
         try {
-<<<<<<< HEAD
+            if (!exam.isMonitoring()) {
+                return;
+            }
             // 3 am after the end of the exam
             ZonedDateTime endOfExamDay = exam.getEndDate().toLocalDate().atTime(LocalTime.MAX).atZone(ZoneId.systemDefault());
-
-            var saveTimeDelay = Duration.between(ZonedDateTime.now(), endOfExamDay).toSeconds() + 3600 * 3;
-
-            var scheduledFuture = threadPoolTaskScheduler.schedule(new ExamActivitySaveTask(examId), saveTimeDelay, TimeUnit.MILLISECONDS);
-            // save scheduled future in HashMap
-            examCache.performCacheWrite(examId, examMonitoringCache -> {
-                ((ExamMonitoringCache) examMonitoringCache).setExamActivitySaveHandler(List.of(scheduledFuture.getHandler()));
-                return examMonitoringCache;
-            });
-=======
-            if (!exam.isMonitoring()) {
-                return;
-            }
-            // Check if there is a student exam with longer working time
-            var studentExams = studentExamRepository.findByExamId(examId);
-            var studentExam = studentExams.stream().max(Comparator.comparingLong(StudentExam::getWorkingTime));
-            var schedulingTime = exam.getEndDate();
-            if (studentExam.isPresent()) {
-                schedulingTime = exam.getStartDate().plus(studentExam.get().getWorkingTime(), ChronoUnit.SECONDS);
-            }
-
-            schedulingTime = schedulingTime.plus(Constants.MONITORING_CACHE_RESET_DELAY, ChronoUnit.SECONDS);
-
-            var future = scheduler.schedule(() -> this.executeExamActivitySaveTask(examId), schedulingTime.toInstant());
+            var schedulingTime = endOfExamDay.plus(3600 * 3, ChronoUnit.SECONDS);
+            var scheduledFuture = scheduler.schedule(() -> this.executeExamActivitySaveTask(examId), schedulingTime.toInstant());
+
             scheduledExamMonitoring.put(examId, future);
             logger.info("Schedule task for Exam Monitoring ({}) at {}.", examId, schedulingTime);
->>>>>>> 203421af
         }
         catch (@SuppressWarnings("unused") DuplicateTaskException e) {
             logger.info("Exam {} monitoring save task already registered", examId);
@@ -254,22 +227,11 @@
      * @param examId specific exam
      */
     public void executeExamActivitySaveTask(Long examId) {
-<<<<<<< HEAD
         examCache.performCacheWriteIfPresent(examId, examMonitoringCache -> {
-            ((ExamMonitoringCache) examMonitoringCache).getExamActivitySaveHandler().clear();
-            logger.debug("Removed exam {} monitoring save tasks", examId);
-
             // Save actions in database
             examActivityService.saveAll(((ExamMonitoringCache) examMonitoringCache).getActivities().values());
             ((ExamMonitoringCache) examMonitoringCache).getActivities().clear();
             return examMonitoringCache;
-=======
-        // TODO: Save actions in future PR in database
-        // examActivityService.saveAll(cache.getActivities().values());
-        examCache.performCacheWriteIfPresent(examId, cachedMonitoring -> {
-            ((ExamMonitoringCache) cachedMonitoring).getActivities().clear();
-            return cachedMonitoring;
->>>>>>> 203421af
         });
     }
 
