package de.tum.in.www1.artemis.service;

import java.security.Principal;
import java.time.ZonedDateTime;
import java.util.ArrayList;
import java.util.List;
import java.util.Optional;
import java.util.Random;
import java.util.stream.Collectors;

import org.springframework.http.HttpStatus;
import org.springframework.messaging.simp.SimpMessageSendingOperations;
import org.springframework.stereotype.Service;
import org.springframework.transaction.annotation.Transactional;
import org.springframework.web.server.ResponseStatusException;

import de.tum.in.www1.artemis.domain.*;
import de.tum.in.www1.artemis.domain.enumeration.InitializationState;
import de.tum.in.www1.artemis.domain.enumeration.SubmissionType;
import de.tum.in.www1.artemis.repository.ResultRepository;
import de.tum.in.www1.artemis.repository.StudentParticipationRepository;
import de.tum.in.www1.artemis.repository.SubmissionRepository;
import de.tum.in.www1.artemis.repository.TextSubmissionRepository;
import de.tum.in.www1.artemis.web.rest.errors.EntityNotFoundException;

@Service
@Transactional
public class TextSubmissionService extends SubmissionService {

    private final TextSubmissionRepository textSubmissionRepository;

    private final StudentParticipationRepository studentParticipationRepository;

    private final ParticipationService participationService;

    private final ResultRepository resultRepository;

    private final SimpMessageSendingOperations messagingTemplate;

    public TextSubmissionService(TextSubmissionRepository textSubmissionRepository, SubmissionRepository submissionRepository,
            StudentParticipationRepository studentParticipationRepository, ParticipationService participationService, ResultRepository resultRepository, UserService userService,
            SimpMessageSendingOperations messagingTemplate) {
        super(submissionRepository, userService);
        this.textSubmissionRepository = textSubmissionRepository;
        this.studentParticipationRepository = studentParticipationRepository;
        this.participationService = participationService;
        this.resultRepository = resultRepository;
        this.messagingTemplate = messagingTemplate;
    }

    /**
     * Handles text submissions sent from the client and saves them in the database.
     *
     * @param textSubmission the text submission that should be saved
     * @param textExercise   the corresponding text exercise
     * @param principal      the user principal
     * @return the saved text submission
     */
    @Transactional
    public TextSubmission handleTextSubmission(TextSubmission textSubmission, TextExercise textExercise, Principal principal) {
        if (textSubmission.isExampleSubmission() == Boolean.TRUE) {
            textSubmission = save(textSubmission);
        }
        else {
            Optional<StudentParticipation> optionalParticipation = participationService.findOneByExerciseIdAndStudentLoginAnyState(textExercise.getId(), principal.getName());
            if (!optionalParticipation.isPresent()) {
                throw new ResponseStatusException(HttpStatus.FAILED_DEPENDENCY, "No participation found for " + principal.getName() + " in exercise " + textExercise.getId());
            }
            StudentParticipation participation = optionalParticipation.get();

            if (participation.getInitializationState() == InitializationState.FINISHED) {
                throw new ResponseStatusException(HttpStatus.BAD_REQUEST, "You cannot submit more than once");
            }

            textSubmission = save(textSubmission, participation);
        }
        return textSubmission;
    }

    /**
     * Saves the given submission. Is used for creating and updating text submissions. Rolls back if inserting fails - occurs for concurrent createTextSubmission() calls.
     *
     * @param textSubmission the submission that should be saved
     * @param participation  the participation the participation the submission belongs to
     * @return the textSubmission entity that was saved to the database
     */
    @Transactional(rollbackFor = Exception.class)
<<<<<<< HEAD
    public TextSubmission save(TextSubmission textSubmission, TextExercise textExercise, StudentParticipation participation) {
=======
    public TextSubmission save(TextSubmission textSubmission, Participation participation) {
>>>>>>> a0f8d739
        // update submission properties
        textSubmission.setSubmissionDate(ZonedDateTime.now());
        textSubmission.setType(SubmissionType.MANUAL);
        textSubmission.setParticipation(participation);
        textSubmission = textSubmissionRepository.save(textSubmission);

        participation.addSubmissions(textSubmission);

        User user = participation.getStudent();

        if (textSubmission.isSubmitted()) {
            participation.setInitializationState(InitializationState.FINISHED);

            messagingTemplate.convertAndSendToUser(participation.getStudent().getLogin(), "/topic/exercise/" + participation.getExercise().getId() + "/participation",
                    participation);
        }
<<<<<<< HEAD
        Participation savedParticipation = studentParticipationRepository.save(participation);
=======

        Participation savedParticipation = participationRepository.save(participation);

>>>>>>> a0f8d739
        if (textSubmission.getId() == null) {
            Optional<TextSubmission> optionalTextSubmission = savedParticipation.findLatestTextSubmission();
            if (optionalTextSubmission.isPresent()) {
                textSubmission = optionalTextSubmission.get();
            }
        }

        return textSubmission;
    }

    /**
     * The same as `save()`, but without participation, is used by example submission, which aren't linked to any participation
     *
     * @param textSubmission the submission to notifyCompass
     * @return the textSubmission entity
     */
    @Transactional(rollbackFor = Exception.class)
    public TextSubmission save(TextSubmission textSubmission) {
        textSubmission.setSubmissionDate(ZonedDateTime.now());
        textSubmission.setType(SubmissionType.MANUAL);

        // Rebuild connection between result and submission, if it has been lost, because hibernate needs it
        if (textSubmission.getResult() != null && textSubmission.getResult().getSubmission() == null) {
            textSubmission.getResult().setSubmission(textSubmission);
        }

        textSubmission = textSubmissionRepository.save(textSubmission);

        return textSubmission;
    }

    /**
     * Given an exercise id, find a random text submission for that exercise which still doesn't have any manual result. No manual result means that no user has started an
     * assessment for the corresponding submission yet.
     *
     * @param textExercise the exercise for which we want to retrieve a submission without manual result
     * @return a textSubmission without any manual result or an empty Optional if no submission without manual result could be found
     */
    @Transactional(readOnly = true)
    public Optional<TextSubmission> getTextSubmissionWithoutManualResult(TextExercise textExercise) {
        Random r = new Random();
        List<TextSubmission> submissionsWithoutResult = participationService.findByExerciseIdWithEagerSubmittedSubmissionsWithoutManualResults(textExercise.getId()).stream()
                .map(Participation::findLatestTextSubmission).filter(Optional::isPresent).map(Optional::get).collect(Collectors.toList());

        if (submissionsWithoutResult.isEmpty()) {
            return Optional.empty();
        }
        return Optional.of(submissionsWithoutResult.get(r.nextInt(submissionsWithoutResult.size())));
    }

    /**
     * Given an exercise id and a tutor id, it returns all the text submissions where the tutor has a result associated
     *
     * @param exerciseId - the id of the exercise we are looking for
     * @param tutorId    - the id of the tutor we are interested in
     * @return a list of text Submissions
     */
    @Transactional(readOnly = true)
    public List<TextSubmission> getAllTextSubmissionsByTutorForExercise(Long exerciseId, Long tutorId) {
        // We take all the results in this exercise associated to the tutor, and from there we retrieve the submissions
        List<Result> results = this.resultRepository.findAllByParticipationExerciseIdAndAssessorId(exerciseId, tutorId);

        return results.stream().map(result -> {
            Submission submission = result.getSubmission();
            TextSubmission textSubmission = new TextSubmission();

            result.setSubmission(null);
            textSubmission.setResult(result);
            textSubmission.setParticipation(submission.getParticipation());
            textSubmission.setId(submission.getId());
            textSubmission.setSubmissionDate(submission.getSubmissionDate());

            return textSubmission;
        }).collect(Collectors.toList());
    }

    /**
     * Given an exerciseId, returns all the submissions for that exercise, including their results. Submissions can be filtered to include only already submitted submissions
     *
     * @param exerciseId    - the id of the exercise we are interested into
     * @param submittedOnly - if true, it returns only submission with submitted flag set to true
     * @return a list of text submissions for the given exercise id
     */
    public List<TextSubmission> getTextSubmissionsByExerciseId(Long exerciseId, boolean submittedOnly) {
        List<StudentParticipation> participations = studentParticipationRepository.findAllByExerciseIdWithEagerSubmissionsAndEagerResultsAndEagerAssessor(exerciseId);
        List<TextSubmission> textSubmissions = new ArrayList<>();

        for (StudentParticipation participation : participations) {
            Optional<TextSubmission> optionalTextSubmission = participation.findLatestTextSubmission();

            if (!optionalTextSubmission.isPresent()) {
                continue;
            }

            if (submittedOnly && optionalTextSubmission.get().isSubmitted() != Boolean.TRUE) {
                continue;
            }

            if (optionalTextSubmission.get().getResult() != null) {
                optionalTextSubmission.get().getResult().getAssessor().setGroups(null);
            }

            textSubmissions.add(optionalTextSubmission.get());
        }
        return textSubmissions;
    }

    public TextSubmission findOneWithEagerResultAndAssessor(Long id) {
        return textSubmissionRepository.findByIdWithEagerResultAndAssessor(id)
                .orElseThrow(() -> new EntityNotFoundException("Text submission with id \"" + id + "\" does not exist"));
    }

    /**
     * @param courseId the course we are interested in
     * @return the number of text submissions which should be assessed, so we ignore the ones after the exercise due date
     */
    @Transactional(readOnly = true)
    public long countSubmissionsToAssessByCourseId(Long courseId) {
        return textSubmissionRepository.countByCourseIdSubmittedBeforeDueDate(courseId);
    }

    /**
     * @param exerciseId the exercise we are interested in
     * @return the number of text submissions which should be assessed, so we ignore the ones after the exercise due date
     */
    @Transactional(readOnly = true)
    public long countSubmissionsToAssessByExerciseId(Long exerciseId) {
        return textSubmissionRepository.countByExerciseIdSubmittedBeforeDueDate(exerciseId);
    }
}<|MERGE_RESOLUTION|>--- conflicted
+++ resolved
@@ -85,11 +85,7 @@
      * @return the textSubmission entity that was saved to the database
      */
     @Transactional(rollbackFor = Exception.class)
-<<<<<<< HEAD
-    public TextSubmission save(TextSubmission textSubmission, TextExercise textExercise, StudentParticipation participation) {
-=======
-    public TextSubmission save(TextSubmission textSubmission, Participation participation) {
->>>>>>> a0f8d739
+    public TextSubmission save(TextSubmission textSubmission, StudentParticipation participation) {
         // update submission properties
         textSubmission.setSubmissionDate(ZonedDateTime.now());
         textSubmission.setType(SubmissionType.MANUAL);
@@ -106,13 +102,7 @@
             messagingTemplate.convertAndSendToUser(participation.getStudent().getLogin(), "/topic/exercise/" + participation.getExercise().getId() + "/participation",
                     participation);
         }
-<<<<<<< HEAD
         Participation savedParticipation = studentParticipationRepository.save(participation);
-=======
-
-        Participation savedParticipation = participationRepository.save(participation);
-
->>>>>>> a0f8d739
         if (textSubmission.getId() == null) {
             Optional<TextSubmission> optionalTextSubmission = savedParticipation.findLatestTextSubmission();
             if (optionalTextSubmission.isPresent()) {
