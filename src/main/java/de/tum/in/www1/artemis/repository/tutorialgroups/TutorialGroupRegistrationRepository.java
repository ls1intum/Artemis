--- conflicted
+++ resolved
@@ -8,7 +8,6 @@
 import org.springframework.data.jpa.repository.JpaRepository;
 import org.springframework.data.jpa.repository.Modifying;
 import org.springframework.stereotype.Repository;
-import org.springframework.transaction.annotation.Transactional;
 
 import de.tum.in.www1.artemis.domain.Course;
 import de.tum.in.www1.artemis.domain.User;
@@ -26,10 +25,7 @@
 
     @Modifying
     @Transactional
-<<<<<<< HEAD
     // ok because of delete
-=======
->>>>>>> 69949599
     void deleteAllByStudent(User student);
 
     @Modifying
