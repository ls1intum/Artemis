--- conflicted
+++ resolved
@@ -9,7 +9,6 @@
 import org.springframework.data.jpa.repository.JpaRepository;
 import org.springframework.data.jpa.repository.Modifying;
 import org.springframework.stereotype.Repository;
-import org.springframework.transaction.annotation.Transactional;
 
 import de.tum.in.www1.artemis.domain.Course;
 import de.tum.in.www1.artemis.domain.User;
@@ -25,18 +24,13 @@
 
     Set<TutorialGroupRegistration> findAllByTutorialGroupAndType(TutorialGroup tutorialGroup, TutorialGroupRegistrationType type);
 
-<<<<<<< HEAD
+    @Modifying
     @Transactional
-    @Modifying
     void deleteAllByStudent(User student);
 
     @Transactional
     @Modifying
     void deleteById(@NotNull Long tutorialGroupRegistrationId);
-=======
-    @Modifying
-    @Transactional
-    void deleteAllByStudent(User student);
 
     @Modifying
     @Transactional
@@ -45,6 +39,5 @@
     boolean existsByTutorialGroupTitleAndStudentAndType(String title, User student, TutorialGroupRegistrationType type);
 
     Integer countByStudentAndTutorialGroupCourseIdAndType(User student, Long courseId, TutorialGroupRegistrationType type);
->>>>>>> 69949599
 
 }