--- conflicted
+++ resolved
@@ -3,12 +3,6 @@
 import java.util.Optional;
 import java.util.Set;
 
-<<<<<<< HEAD
-=======
-import javax.transaction.Transactional;
-import javax.validation.constraints.NotNull;
-
->>>>>>> 2f3ec530
 import org.springframework.data.jpa.repository.JpaRepository;
 import org.springframework.data.jpa.repository.Modifying;
 import org.springframework.stereotype.Repository;
@@ -34,10 +28,6 @@
 
     @Transactional // ok because of delete
     @Modifying
-    void deleteById(long tutorialGroupRegistrationId);
-
-    @Transactional // ok because of delete
-    @Modifying
     void deleteAllByStudentIsInAndTypeAndTutorialGroupCourse(Set<User> students, TutorialGroupRegistrationType type, Course course);
 
     boolean existsByTutorialGroupTitleAndStudentAndType(String title, User student, TutorialGroupRegistrationType type);
