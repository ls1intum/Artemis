--- conflicted
+++ resolved
@@ -162,11 +162,7 @@
             throw new BadRequestAlertException("The team does not belong to the specified exercise id.", Constants.TEAM_ENTITY_NAME, "wrongExerciseId");
         }
         if (!team.getShortName().equals(existingTeam.get().getShortName())) {
-<<<<<<< HEAD
-            return forbidden(Constants.TEAM_ENTITY_NAME, "shortNameChangeForbidden", "The team's short name cannot be changed after the team has been created.");
-=======
-            throw new BadRequestAlertException("The team's short name cannot be changed after the team has been created.", ENTITY_NAME, "shortNameChangeNotAllowed");
->>>>>>> daae8c5f
+            throw new BadRequestAlertException("The team's short name cannot be changed after the team has been created.", Constants.TEAM_ENTITY_NAME, "shortNameChangeNotAllowed");
         }
         // Remove illegal characters from the long name
         team.setName(stripIllegalCharacters(team.getName()));
