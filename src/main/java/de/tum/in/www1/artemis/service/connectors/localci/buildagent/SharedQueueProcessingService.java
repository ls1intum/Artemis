package de.tum.in.www1.artemis.service.connectors.localci.buildagent;

import java.time.ZonedDateTime;
import java.util.*;
import java.util.concurrent.*;
import java.util.concurrent.atomic.AtomicInteger;
import java.util.concurrent.locks.ReentrantLock;
import java.util.stream.Collectors;

import javax.annotation.PostConstruct;

import org.slf4j.Logger;
import org.slf4j.LoggerFactory;
import org.springframework.context.annotation.Profile;
import org.springframework.scheduling.annotation.Scheduled;
import org.springframework.stereotype.Service;

import com.hazelcast.collection.IQueue;
import com.hazelcast.collection.ItemEvent;
import com.hazelcast.collection.ItemListener;
import com.hazelcast.core.HazelcastInstance;
import com.hazelcast.cp.lock.FencedLock;
import com.hazelcast.map.IMap;

import de.tum.in.www1.artemis.domain.enumeration.BuildJobResult;
import de.tum.in.www1.artemis.security.SecurityUtils;
import de.tum.in.www1.artemis.service.connectors.localci.dto.*;

/**
 * Includes functionality for processing build jobs from the shared build job queue.
 */
@Profile("buildagent")
@Service
public class SharedQueueProcessingService {

    private static final Logger log = LoggerFactory.getLogger(SharedQueueProcessingService.class);

    private final HazelcastInstance hazelcastInstance;

    private final ThreadPoolExecutor localCIBuildExecutorService;

    private final BuildJobManagementService buildJobManagementService;

    private final List<LocalCIBuildJobQueueItem> recentBuildJobs = new ArrayList<>();

    private final AtomicInteger localProcessingJobs = new AtomicInteger(0);

    /**
     * Lock to prevent multiple nodes from processing the same build job.
     */
    private FencedLock sharedLock;

    private IQueue<LocalCIBuildJobQueueItem> queue;

    private IQueue<ResultQueueItem> resultQueue;

    /**
     * Map of build jobs currently being processed across all nodes
     */
    private IMap<String, LocalCIBuildJobQueueItem> processingJobs;

    private IMap<String, LocalCIBuildAgentInformation> buildAgentInformation;

    /**
     * Lock for operations on single instance.
     */
    private final ReentrantLock instanceLock = new ReentrantLock();

    private UUID listenerId;

    public SharedQueueProcessingService(HazelcastInstance hazelcastInstance, ExecutorService localCIBuildExecutorService, BuildJobManagementService buildJobManagementService) {
        this.hazelcastInstance = hazelcastInstance;
        this.localCIBuildExecutorService = (ThreadPoolExecutor) localCIBuildExecutorService;
        this.buildJobManagementService = buildJobManagementService;
    }

    /**
     * Initialize relevant data from hazelcast
     */
    @PostConstruct
    public void init() {
        this.buildAgentInformation = this.hazelcastInstance.getMap("buildAgentInformation");
        this.processingJobs = this.hazelcastInstance.getMap("processingJobs");
        this.sharedLock = this.hazelcastInstance.getCPSubsystem().getLock("buildJobQueueLock");
        this.queue = this.hazelcastInstance.getQueue("buildJobQueue");
        this.resultQueue = this.hazelcastInstance.getQueue("buildResultQueue");
        this.listenerId = this.queue.addItemListener(new SharedQueueProcessingService.QueuedBuildJobItemListener(), true);
    }

    public void removeListener() {
        this.queue.removeItemListener(this.listenerId);
    }

    /**
     * Wait 1 minute after startup and then every 1 minute update the build agent information of the local hazelcast member.
     * This is necessary because the build agent information is not updated automatically when a node joins the cluster.
     */
    @Scheduled(initialDelay = 60000, fixedRate = 60000) // 1 minute initial delay, 1 minute fixed rate
    public void updateBuildAgentInformation() {
        // Remove build agent information of offline nodes
        removeOfflineNodes();

        // Add build agent information of local hazelcast member to map if not already present
        if (!buildAgentInformation.containsKey(hazelcastInstance.getCluster().getLocalMember().getAddress().toString())) {
            updateLocalBuildAgentInformation();
        }
    }

    /**
     * Check every 10 seconds whether the node has at least one thread available for a new build job.
     * If so, process the next build job.
     * This is a backup mechanism in case the build queue is not empty, no new build jobs are entering the queue and the
     * node otherwise stopped checking for build jobs in the queue.
     */
    @Scheduled(fixedRate = 10000)
    public void checkForBuildJobs() {
        checkAvailabilityAndProcessNextBuild();
    }

    /**
     * Checks whether the node has at least one thread available for a new build job.
     * If so, process the next build job.
     */
    private void checkAvailabilityAndProcessNextBuild() {
        // Check conditions before acquiring the lock to avoid unnecessary locking
        if (!nodeIsAvailable()) {
            // Add build agent information of local hazelcast member to map if not already present
            if (!buildAgentInformation.containsKey(hazelcastInstance.getCluster().getLocalMember().getAddress().toString())) {
                updateLocalBuildAgentInformation();
            }

            log.debug("Node has no available threads currently");
            return;
        }

        if (queue.isEmpty()) {
            return;
        }

        instanceLock.lock();
        try {
            // Recheck conditions after acquiring the lock to ensure they are still valid
            if (!nodeIsAvailable() || queue.isEmpty()) {
                return;
            }

            LocalCIBuildJobQueueItem buildJob;

            // Lock the queue to prevent multiple nodes from processing the same build job
            sharedLock.lock();
            try {
                buildJob = addToProcessingJobs();
            }
            finally {
                sharedLock.unlock();
            }
            processBuild(buildJob);
        }
        finally {
            instanceLock.unlock();
        }
    }

    private LocalCIBuildJobQueueItem addToProcessingJobs() {
        LocalCIBuildJobQueueItem buildJob = queue.poll();
        if (buildJob != null) {
            String hazelcastMemberAddress = hazelcastInstance.getCluster().getLocalMember().getAddress().toString();

            LocalCIBuildJobQueueItem processingJob = new LocalCIBuildJobQueueItem(buildJob, hazelcastMemberAddress);

            processingJobs.put(processingJob.id(), processingJob);
            localProcessingJobs.incrementAndGet();

            updateLocalBuildAgentInformation();
            return processingJob;
        }
        return null;
    }

    private void updateLocalBuildAgentInformation() {
        // Add/update
        String memberAddress = hazelcastInstance.getCluster().getLocalMember().getAddress().toString();
        List<LocalCIBuildJobQueueItem> processingJobsOfMember = getProcessingJobsOfNode(memberAddress);
        int numberOfCurrentBuildJobs = processingJobsOfMember.size();
        int maxNumberOfConcurrentBuilds = localCIBuildExecutorService.getMaximumPoolSize();
        boolean active = numberOfCurrentBuildJobs > 0;
        LocalCIBuildAgentInformation info = new LocalCIBuildAgentInformation(memberAddress, maxNumberOfConcurrentBuilds, numberOfCurrentBuildJobs, processingJobsOfMember, active,
                recentBuildJobs);
        buildAgentInformation.put(memberAddress, info);
    }

    private List<LocalCIBuildJobQueueItem> getProcessingJobsOfNode(String memberAddress) {
        return processingJobs.values().stream().filter(job -> Objects.equals(job.buildAgentAddress(), memberAddress)).toList();
    }

    private void removeOfflineNodes() {
        Set<String> memberAddresses = hazelcastInstance.getCluster().getMembers().stream().map(member -> member.getAddress().toString()).collect(Collectors.toSet());
        for (String key : buildAgentInformation.keySet()) {
            if (!memberAddresses.contains(key)) {
                buildAgentInformation.remove(key);
            }
        }
    }

    /**
     * Process a build job by submitting it to the local CI executor service.
     * On completion, check for next job.
     */
    private void processBuild(LocalCIBuildJobQueueItem buildJob) {
        // The 'user' is not properly logged into Artemis, this leads to an issue when accessing custom repository methods.
        // Therefore, a mock auth object has to be created.
        SecurityUtils.setAuthorizationObject();

        if (buildJob == null) {
            return;
        }

        log.info("Processing build job: {}", buildJob);

        CompletableFuture<LocalCIBuildResult> futureResult = buildJobManagementService.executeBuildJob(buildJob);
        futureResult.thenAccept(buildResult -> {

            JobTimingInfo jobTimingInfo = new JobTimingInfo(buildJob.jobTimingInfo().submissionDate(), buildJob.jobTimingInfo().buildStartDate(), ZonedDateTime.now());

            LocalCIBuildJobQueueItem finishedJob = new LocalCIBuildJobQueueItem(buildJob.id(), buildJob.name(), buildJob.buildAgentAddress(), buildJob.participationId(),
                    buildJob.courseId(), buildJob.exerciseId(), buildJob.retryCount(), buildJob.priority(), BuildJobResult.SUCCESSFUL, buildJob.repositoryInfo(), jobTimingInfo,
                    buildJob.buildConfig());

            ResultQueueItem resultQueueItem = new ResultQueueItem(buildResult, finishedJob, null);
            resultQueue.add(resultQueueItem);

            // after processing a build job, remove it from the processing jobs
            processingJobs.remove(buildJob.id());
            localProcessingJobs.decrementAndGet();
            addToRecentBuildJobs(finishedJob);
            updateLocalBuildAgentInformation();

            // process next build job if node is available
            checkAvailabilityAndProcessNextBuild();

        }).exceptionally(ex -> {
            JobTimingInfo jobTimingInfo = new JobTimingInfo(buildJob.jobTimingInfo().submissionDate(), buildJob.jobTimingInfo().buildStartDate(), ZonedDateTime.now());

            LocalCIBuildJobQueueItem job = new LocalCIBuildJobQueueItem(buildJob.id(), buildJob.name(), buildJob.buildAgentAddress(), buildJob.participationId(),
                    buildJob.courseId(), buildJob.exerciseId(), buildJob.retryCount(), buildJob.priority(), BuildJobResult.CANCELLED, buildJob.repositoryInfo(), jobTimingInfo,
                    buildJob.buildConfig());

            if (!(ex.getCause() instanceof CancellationException) || !ex.getMessage().equals("Build job with id " + buildJob.id() + " was cancelled.")) {
                log.error("Error while processing build job: {}", buildJob, ex);
<<<<<<< HEAD
                job = new LocalCIBuildJobQueueItem(buildJob.id(), buildJob.name(), buildJob.buildAgentAddress(), buildJob.participationId(), buildJob.courseId(),
                        buildJob.exerciseId(), buildJob.retryCount(), buildJob.priority(), BuildJobResult.FAILED, buildJob.repositoryInfo(), jobTimingInfo, buildJob.buildConfig());
=======
>>>>>>> 38ca8d91
            }

            ResultQueueItem resultQueueItem = new ResultQueueItem(null, job, ex);
            resultQueue.add(resultQueueItem);

            processingJobs.remove(buildJob.id());
            localProcessingJobs.decrementAndGet();
            addToRecentBuildJobs(job);

            checkAvailabilityAndProcessNextBuild();
            return null;
        });
    }

    /**
     * Add a build job to the list of recent build jobs. Only the last 5 build jobs are needed.
     *
     * @param buildJob The build job to add to the list of recent build jobs
     */
    private void addToRecentBuildJobs(LocalCIBuildJobQueueItem buildJob) {
        if (recentBuildJobs.size() >= 5) {
            recentBuildJobs.remove(0);
        }
        recentBuildJobs.add(buildJob);
        updateLocalBuildAgentInformation();
    }

    /**
     * Checks whether the node has at least one thread available for a new build job.
     */
    private boolean nodeIsAvailable() {
        log.debug("Currently processing jobs on this node: {}, maximum pool size of thread executor : {}", localProcessingJobs.get(),
                localCIBuildExecutorService.getMaximumPoolSize());
        return localProcessingJobs.get() < localCIBuildExecutorService.getMaximumPoolSize();
    }

    public class QueuedBuildJobItemListener implements ItemListener<LocalCIBuildJobQueueItem> {

        @Override
        public void itemAdded(ItemEvent<LocalCIBuildJobQueueItem> event) {
            log.debug("CIBuildJobQueueItem added to queue: {}", event.getItem());
            checkAvailabilityAndProcessNextBuild();
        }

        @Override
        public void itemRemoved(ItemEvent<LocalCIBuildJobQueueItem> event) {
            log.debug("CIBuildJobQueueItem removed from queue: {}", event.getItem());
        }
    }
}<|MERGE_RESOLUTION|>--- conflicted
+++ resolved
@@ -241,17 +241,17 @@
         }).exceptionally(ex -> {
             JobTimingInfo jobTimingInfo = new JobTimingInfo(buildJob.jobTimingInfo().submissionDate(), buildJob.jobTimingInfo().buildStartDate(), ZonedDateTime.now());
 
-            LocalCIBuildJobQueueItem job = new LocalCIBuildJobQueueItem(buildJob.id(), buildJob.name(), buildJob.buildAgentAddress(), buildJob.participationId(),
-                    buildJob.courseId(), buildJob.exerciseId(), buildJob.retryCount(), buildJob.priority(), BuildJobResult.CANCELLED, buildJob.repositoryInfo(), jobTimingInfo,
-                    buildJob.buildConfig());
-
-            if (!(ex.getCause() instanceof CancellationException) || !ex.getMessage().equals("Build job with id " + buildJob.id() + " was cancelled.")) {
+            LocalCIBuildJobQueueItem job;
+
+            if (ex.getCause() instanceof CancellationException && ex.getMessage().equals("Build job with id " + buildJob.id() + " was cancelled.")) {
+                job = new LocalCIBuildJobQueueItem(buildJob.id(), buildJob.name(), buildJob.buildAgentAddress(), buildJob.participationId(), buildJob.courseId(),
+                        buildJob.exerciseId(), buildJob.retryCount(), buildJob.priority(), BuildJobResult.CANCELLED, buildJob.repositoryInfo(), jobTimingInfo,
+                        buildJob.buildConfig());
+            }
+            else {
                 log.error("Error while processing build job: {}", buildJob, ex);
-<<<<<<< HEAD
                 job = new LocalCIBuildJobQueueItem(buildJob.id(), buildJob.name(), buildJob.buildAgentAddress(), buildJob.participationId(), buildJob.courseId(),
                         buildJob.exerciseId(), buildJob.retryCount(), buildJob.priority(), BuildJobResult.FAILED, buildJob.repositoryInfo(), jobTimingInfo, buildJob.buildConfig());
-=======
->>>>>>> 38ca8d91
             }
 
             ResultQueueItem resultQueueItem = new ResultQueueItem(null, job, ex);
