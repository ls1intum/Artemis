package de.tum.in.www1.artemis.service.connectors.localci.buildagent;

import static de.tum.in.www1.artemis.config.Constants.PROFILE_BUILDAGENT;

import java.time.ZonedDateTime;
import java.util.ArrayList;
import java.util.List;
import java.util.Objects;
import java.util.Set;
import java.util.UUID;
import java.util.concurrent.CancellationException;
import java.util.concurrent.CompletableFuture;
import java.util.concurrent.ExecutorService;
import java.util.concurrent.ThreadPoolExecutor;
import java.util.concurrent.atomic.AtomicInteger;
import java.util.concurrent.locks.ReentrantLock;
import java.util.stream.Collectors;

import jakarta.annotation.PostConstruct;
import jakarta.annotation.PreDestroy;

import org.slf4j.Logger;
import org.slf4j.LoggerFactory;
import org.springframework.beans.factory.annotation.Qualifier;
import org.springframework.context.annotation.Profile;
import org.springframework.scheduling.annotation.Scheduled;
import org.springframework.stereotype.Service;

import com.hazelcast.cluster.Member;
import com.hazelcast.collection.IQueue;
import com.hazelcast.collection.ItemEvent;
import com.hazelcast.collection.ItemListener;
import com.hazelcast.core.HazelcastInstance;
import com.hazelcast.cp.lock.FencedLock;
import com.hazelcast.map.IMap;

import de.tum.in.www1.artemis.domain.BuildLogEntry;
import de.tum.in.www1.artemis.domain.enumeration.BuildStatus;
import de.tum.in.www1.artemis.security.SecurityUtils;
import de.tum.in.www1.artemis.service.connectors.localci.dto.BuildAgentInformation;
import de.tum.in.www1.artemis.service.connectors.localci.dto.BuildJobQueueItem;
import de.tum.in.www1.artemis.service.connectors.localci.dto.BuildResult;
import de.tum.in.www1.artemis.service.connectors.localci.dto.JobTimingInfo;
<<<<<<< HEAD
import de.tum.in.www1.artemis.service.connectors.localci.dto.LocalCIBuildAgentInformation;
import de.tum.in.www1.artemis.service.connectors.localci.dto.LocalCIBuildJobItemReference;
import de.tum.in.www1.artemis.service.connectors.localci.dto.LocalCIBuildJobQueueItem;
import de.tum.in.www1.artemis.service.connectors.localci.dto.LocalCIBuildResult;
=======
>>>>>>> ca97e7ed
import de.tum.in.www1.artemis.service.connectors.localci.dto.ResultQueueItem;

/**
 * Includes functionality for processing build jobs from the shared build job queue.
 */
@Profile(PROFILE_BUILDAGENT)
@Service
public class SharedQueueProcessingService {

    private static final Logger log = LoggerFactory.getLogger(SharedQueueProcessingService.class);

    private final HazelcastInstance hazelcastInstance;

    private final ThreadPoolExecutor localCIBuildExecutorService;

    private final BuildJobManagementService buildJobManagementService;

    private final BuildLogsMap buildLogsMap;

    private final AtomicInteger localProcessingJobs = new AtomicInteger(0);

    /**
     * Lock to prevent multiple nodes from processing the same build job.
     */
    private FencedLock sharedLock;

<<<<<<< HEAD
    private IQueue<LocalCIBuildJobItemReference> queue;

    private IMap<Long, LocalCIBuildJobQueueItem> buildJobItemMap;
=======
    private IQueue<BuildJobQueueItem> queue;
>>>>>>> ca97e7ed

    private IQueue<ResultQueueItem> resultQueue;

    /**
     * Map of build jobs currently being processed across all nodes
     */
    private IMap<String, BuildJobQueueItem> processingJobs;

    private IMap<String, BuildAgentInformation> buildAgentInformation;

    /**
     * Lock for operations on single instance.
     */
    private final ReentrantLock instanceLock = new ReentrantLock();

    private UUID listenerId;

    public SharedQueueProcessingService(@Qualifier("hazelcastInstance") HazelcastInstance hazelcastInstance, ExecutorService localCIBuildExecutorService,
            BuildJobManagementService buildJobManagementService, BuildLogsMap buildLogsMap) {
        this.hazelcastInstance = hazelcastInstance;
        this.localCIBuildExecutorService = (ThreadPoolExecutor) localCIBuildExecutorService;
        this.buildJobManagementService = buildJobManagementService;
        this.buildLogsMap = buildLogsMap;
    }

    /**
     * Initialize relevant data from hazelcast
     */
    @PostConstruct
    public void init() {
        this.buildAgentInformation = this.hazelcastInstance.getMap("buildAgentInformation");
        this.processingJobs = this.hazelcastInstance.getMap("processingJobs");
        this.sharedLock = this.hazelcastInstance.getCPSubsystem().getLock("buildJobQueueLock");
        this.queue = this.hazelcastInstance.getQueue("buildJobQueue");
        this.buildJobItemMap = this.hazelcastInstance.getMap("buildJobItemMap");
        this.resultQueue = this.hazelcastInstance.getQueue("buildResultQueue");
        this.listenerId = this.queue.addItemListener(new SharedQueueProcessingService.QueuedBuildJobItemListener(), true);
    }

    @PreDestroy
    public void removeListener() {
        this.queue.removeItemListener(this.listenerId);
    }

    /**
     * Wait 1 minute after startup and then every 1 minute update the build agent information of the local hazelcast member.
     * This is necessary because the build agent information is not updated automatically when a node joins the cluster.
     */
    @Scheduled(initialDelay = 60000, fixedRate = 60000) // 1 minute initial delay, 1 minute fixed rate
    public void updateBuildAgentInformation() {
        if (noDataMemberInClusterAvailable(hazelcastInstance)) {
            log.debug("There are only lite member in the cluster. Not updating build agent information.");
            return;
        }
        // Remove build agent information of offline nodes
        removeOfflineNodes();

        // Add build agent information of local hazelcast member to map if not already present
        if (!buildAgentInformation.containsKey(hazelcastInstance.getCluster().getLocalMember().getAddress().toString())) {
            updateLocalBuildAgentInformation();
        }
    }

    /**
     * Check every 10 seconds whether the node has at least one thread available for a new build job.
     * If so, process the next build job.
     * This is a backup mechanism in case the build queue is not empty, no new build jobs are entering the queue and the
     * node otherwise stopped checking for build jobs in the queue.
     */
    @Scheduled(fixedRate = 10000)
    public void checkForBuildJobs() {
        checkAvailabilityAndProcessNextBuild();
    }

    /**
     * Checks whether the node has at least one thread available for a new build job.
     * If so, process the next build job.
     */
    private void checkAvailabilityAndProcessNextBuild() {
        if (noDataMemberInClusterAvailable(hazelcastInstance)) {
            log.debug("There are only lite member in the cluster. Not processing build jobs.");
            return;
        }
        // Check conditions before acquiring the lock to avoid unnecessary locking
        if (!nodeIsAvailable()) {
            // Add build agent information of local hazelcast member to map if not already present
            if (!buildAgentInformation.containsKey(hazelcastInstance.getCluster().getLocalMember().getAddress().toString())) {
                updateLocalBuildAgentInformation();
            }

            log.debug("Node has no available threads currently");
            return;
        }

        if (queue.isEmpty()) {
            return;
        }

        instanceLock.lock();
        try {
            // Recheck conditions after acquiring the lock to ensure they are still valid
            if (!nodeIsAvailable() || queue.isEmpty()) {
                return;
            }

            BuildJobQueueItem buildJob;

            // Lock the queue to prevent multiple nodes from processing the same build job
            sharedLock.lock();
            try {
                buildJob = addToProcessingJobs();
            }
            finally {
                sharedLock.unlock();
            }
            if (buildJob != null) {
                processBuild(buildJob);
            }
            else {
                checkAvailabilityAndProcessNextBuild();
            }
        }
        finally {
            instanceLock.unlock();
        }
    }

<<<<<<< HEAD
    private LocalCIBuildJobQueueItem addToProcessingJobs() {
        LocalCIBuildJobItemReference buildJobReference = queue.poll();
        if (buildJobReference != null) {
            LocalCIBuildJobQueueItem buildJob = buildJobItemMap.remove(buildJobReference.participationId());
            if (buildJob == null) {
                return null;
            }

=======
    private static boolean noDataMemberInClusterAvailable(HazelcastInstance hazelcastInstance) {
        return hazelcastInstance.getCluster().getMembers().stream().allMatch(Member::isLiteMember);
    }

    private BuildJobQueueItem addToProcessingJobs() {
        BuildJobQueueItem buildJob = queue.poll();
        if (buildJob != null) {
>>>>>>> ca97e7ed
            String hazelcastMemberAddress = hazelcastInstance.getCluster().getLocalMember().getAddress().toString();

            BuildJobQueueItem processingJob = new BuildJobQueueItem(buildJob, hazelcastMemberAddress);

            processingJobs.put(processingJob.id(), processingJob);
            localProcessingJobs.incrementAndGet();

            updateLocalBuildAgentInformation();
            return processingJob;
        }
        return null;
    }

    private void updateLocalBuildAgentInformation() {
        updateLocalBuildAgentInformationWithRecentJob(null);
    }

    private void updateLocalBuildAgentInformationWithRecentJob(BuildJobQueueItem recentBuildJob) {
        String memberAddress = hazelcastInstance.getCluster().getLocalMember().getAddress().toString();
        try {
            buildAgentInformation.lock(memberAddress);
            // Add/update
            BuildAgentInformation info = getUpdatedLocalBuildAgentInformation(recentBuildJob);
            try {
                buildAgentInformation.put(info.name(), info);
            }
            catch (Exception e) {
                log.error("Error while updating build agent information for agent {}", info.name(), e);
            }
        }
        finally {
            buildAgentInformation.unlock(memberAddress);
        }
    }

    private BuildAgentInformation getUpdatedLocalBuildAgentInformation(BuildJobQueueItem recentBuildJob) {
        String memberAddress = hazelcastInstance.getCluster().getLocalMember().getAddress().toString();
        List<BuildJobQueueItem> processingJobsOfMember = getProcessingJobsOfNode(memberAddress);
        int numberOfCurrentBuildJobs = processingJobsOfMember.size();
        int maxNumberOfConcurrentBuilds = localCIBuildExecutorService.getMaximumPoolSize();
        boolean active = numberOfCurrentBuildJobs > 0;
        BuildAgentInformation agent = buildAgentInformation.get(memberAddress);
        List<BuildJobQueueItem> recentBuildJobs;
        if (agent != null) {
            recentBuildJobs = agent.recentBuildJobs();
        }
        else {
            recentBuildJobs = new ArrayList<>();
        }
        // TODO: Make this number configurable
        if (recentBuildJob != null) {
            if (recentBuildJobs.size() >= 20) {
                recentBuildJobs.removeFirst();
            }
            recentBuildJobs.add(recentBuildJob);
        }

        return new BuildAgentInformation(memberAddress, maxNumberOfConcurrentBuilds, numberOfCurrentBuildJobs, processingJobsOfMember, active, recentBuildJobs);
    }

    private List<BuildJobQueueItem> getProcessingJobsOfNode(String memberAddress) {
        return processingJobs.values().stream().filter(job -> Objects.equals(job.buildAgentAddress(), memberAddress)).toList();
    }

    private void removeOfflineNodes() {
        Set<String> memberAddresses = hazelcastInstance.getCluster().getMembers().stream().map(member -> member.getAddress().toString()).collect(Collectors.toSet());
        for (String key : buildAgentInformation.keySet()) {
            if (!memberAddresses.contains(key)) {
                buildAgentInformation.remove(key);
            }
        }
    }

    /**
     * Process a build job by submitting it to the local CI executor service.
     * On completion, check for next job.
     */
    private void processBuild(BuildJobQueueItem buildJob) {
        // The 'user' is not properly logged into Artemis, this leads to an issue when accessing custom repository methods.
        // Therefore, a mock auth object has to be created.
        SecurityUtils.setAuthorizationObject();

        if (buildJob == null) {
            return;
        }

        log.info("Processing build job: {}", buildJob);

        CompletableFuture<BuildResult> futureResult = buildJobManagementService.executeBuildJob(buildJob);
        futureResult.thenAccept(buildResult -> {

            JobTimingInfo jobTimingInfo = new JobTimingInfo(buildJob.jobTimingInfo().submissionDate(), buildJob.jobTimingInfo().buildStartDate(), ZonedDateTime.now());

            BuildJobQueueItem finishedJob = new BuildJobQueueItem(buildJob.id(), buildJob.name(), buildJob.buildAgentAddress(), buildJob.participationId(), buildJob.courseId(),
                    buildJob.exerciseId(), buildJob.retryCount(), buildJob.priority(), BuildStatus.SUCCESSFUL, buildJob.repositoryInfo(), jobTimingInfo, buildJob.buildConfig(),
                    null);

            List<BuildLogEntry> buildLogs = buildLogsMap.getBuildLogs(buildJob.id());
            buildLogsMap.removeBuildLogs(buildJob.id());

            ResultQueueItem resultQueueItem = new ResultQueueItem(buildResult, finishedJob, buildLogs, null);
            resultQueue.add(resultQueueItem);

            // after processing a build job, remove it from the processing jobs
            processingJobs.remove(buildJob.id());
            localProcessingJobs.decrementAndGet();
            updateLocalBuildAgentInformationWithRecentJob(finishedJob);

            // process next build job if node is available
            checkAvailabilityAndProcessNextBuild();
        });

        futureResult.exceptionally(ex -> {
            ZonedDateTime completionDate = ZonedDateTime.now();

            BuildJobQueueItem job;
            BuildStatus status;

            if (!(ex.getCause() instanceof CancellationException) || !ex.getMessage().equals("Build job with id " + buildJob.id() + " was cancelled.")) {
                status = BuildStatus.FAILED;
                log.error("Error while processing build job: {}", buildJob, ex);
            }
            else {
                status = BuildStatus.CANCELLED;
            }

            job = new BuildJobQueueItem(buildJob, completionDate, status);

            List<BuildLogEntry> buildLogs = buildLogsMap.getBuildLogs(buildJob.id());
            buildLogsMap.removeBuildLogs(buildJob.id());

            BuildResult failedResult = new BuildResult(buildJob.buildConfig().branch(), buildJob.buildConfig().assignmentCommitHash(), buildJob.buildConfig().testCommitHash(),
                    false);
            failedResult.setBuildLogEntries(buildLogs);

            ResultQueueItem resultQueueItem = new ResultQueueItem(failedResult, job, buildLogs, ex);
            resultQueue.add(resultQueueItem);

            processingJobs.remove(buildJob.id());
            localProcessingJobs.decrementAndGet();
            updateLocalBuildAgentInformationWithRecentJob(job);

            checkAvailabilityAndProcessNextBuild();
            return null;
        });
    }

    /**
     * Checks whether the node has at least one thread available for a new build job.
     */
    private boolean nodeIsAvailable() {
        log.debug("Currently processing jobs on this node: {}, maximum pool size of thread executor : {}", localProcessingJobs.get(),
                localCIBuildExecutorService.getMaximumPoolSize());
        return localProcessingJobs.get() < localCIBuildExecutorService.getMaximumPoolSize();
    }

<<<<<<< HEAD
    public class QueuedBuildJobItemListener implements ItemListener<LocalCIBuildJobItemReference> {

        @Override
        public void itemAdded(ItemEvent<LocalCIBuildJobItemReference> event) {
=======
    public class QueuedBuildJobItemListener implements ItemListener<BuildJobQueueItem> {

        @Override
        public void itemAdded(ItemEvent<BuildJobQueueItem> event) {
>>>>>>> ca97e7ed
            log.debug("CIBuildJobQueueItem added to queue: {}", event.getItem());
            checkAvailabilityAndProcessNextBuild();
        }

        @Override
<<<<<<< HEAD
        public void itemRemoved(ItemEvent<LocalCIBuildJobItemReference> event) {
=======
        public void itemRemoved(ItemEvent<BuildJobQueueItem> event) {
>>>>>>> ca97e7ed
            log.debug("CIBuildJobQueueItem removed from queue: {}", event.getItem());
        }
    }
}<|MERGE_RESOLUTION|>--- conflicted
+++ resolved
@@ -41,13 +41,7 @@
 import de.tum.in.www1.artemis.service.connectors.localci.dto.BuildJobQueueItem;
 import de.tum.in.www1.artemis.service.connectors.localci.dto.BuildResult;
 import de.tum.in.www1.artemis.service.connectors.localci.dto.JobTimingInfo;
-<<<<<<< HEAD
-import de.tum.in.www1.artemis.service.connectors.localci.dto.LocalCIBuildAgentInformation;
 import de.tum.in.www1.artemis.service.connectors.localci.dto.LocalCIBuildJobItemReference;
-import de.tum.in.www1.artemis.service.connectors.localci.dto.LocalCIBuildJobQueueItem;
-import de.tum.in.www1.artemis.service.connectors.localci.dto.LocalCIBuildResult;
-=======
->>>>>>> ca97e7ed
 import de.tum.in.www1.artemis.service.connectors.localci.dto.ResultQueueItem;
 
 /**
@@ -74,13 +68,9 @@
      */
     private FencedLock sharedLock;
 
-<<<<<<< HEAD
     private IQueue<LocalCIBuildJobItemReference> queue;
 
-    private IMap<Long, LocalCIBuildJobQueueItem> buildJobItemMap;
-=======
-    private IQueue<BuildJobQueueItem> queue;
->>>>>>> ca97e7ed
+    private IMap<Long, BuildJobQueueItem> buildJobItemMap;
 
     private IQueue<ResultQueueItem> resultQueue;
 
@@ -208,24 +198,18 @@
         }
     }
 
-<<<<<<< HEAD
-    private LocalCIBuildJobQueueItem addToProcessingJobs() {
+    private static boolean noDataMemberInClusterAvailable(HazelcastInstance hazelcastInstance) {
+        return hazelcastInstance.getCluster().getMembers().stream().allMatch(Member::isLiteMember);
+    }
+
+    private BuildJobQueueItem addToProcessingJobs() {
         LocalCIBuildJobItemReference buildJobReference = queue.poll();
         if (buildJobReference != null) {
-            LocalCIBuildJobQueueItem buildJob = buildJobItemMap.remove(buildJobReference.participationId());
+            BuildJobQueueItem buildJob = buildJobItemMap.remove(buildJobReference.participationId());
             if (buildJob == null) {
                 return null;
             }
 
-=======
-    private static boolean noDataMemberInClusterAvailable(HazelcastInstance hazelcastInstance) {
-        return hazelcastInstance.getCluster().getMembers().stream().allMatch(Member::isLiteMember);
-    }
-
-    private BuildJobQueueItem addToProcessingJobs() {
-        BuildJobQueueItem buildJob = queue.poll();
-        if (buildJob != null) {
->>>>>>> ca97e7ed
             String hazelcastMemberAddress = hazelcastInstance.getCluster().getLocalMember().getAddress().toString();
 
             BuildJobQueueItem processingJob = new BuildJobQueueItem(buildJob, hazelcastMemberAddress);
@@ -382,27 +366,16 @@
         return localProcessingJobs.get() < localCIBuildExecutorService.getMaximumPoolSize();
     }
 
-<<<<<<< HEAD
     public class QueuedBuildJobItemListener implements ItemListener<LocalCIBuildJobItemReference> {
 
         @Override
         public void itemAdded(ItemEvent<LocalCIBuildJobItemReference> event) {
-=======
-    public class QueuedBuildJobItemListener implements ItemListener<BuildJobQueueItem> {
-
-        @Override
-        public void itemAdded(ItemEvent<BuildJobQueueItem> event) {
->>>>>>> ca97e7ed
             log.debug("CIBuildJobQueueItem added to queue: {}", event.getItem());
             checkAvailabilityAndProcessNextBuild();
         }
 
         @Override
-<<<<<<< HEAD
         public void itemRemoved(ItemEvent<LocalCIBuildJobItemReference> event) {
-=======
-        public void itemRemoved(ItemEvent<BuildJobQueueItem> event) {
->>>>>>> ca97e7ed
             log.debug("CIBuildJobQueueItem removed from queue: {}", event.getItem());
         }
     }
