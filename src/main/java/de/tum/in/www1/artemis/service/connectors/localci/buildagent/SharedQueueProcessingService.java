--- conflicted
+++ resolved
@@ -24,7 +24,6 @@
 import com.hazelcast.cp.lock.FencedLock;
 import com.hazelcast.map.IMap;
 
-import de.tum.in.www1.artemis.domain.Result;
 import de.tum.in.www1.artemis.domain.enumeration.BuildStatus;
 import de.tum.in.www1.artemis.security.SecurityUtils;
 import de.tum.in.www1.artemis.service.connectors.localci.dto.*;
@@ -72,10 +71,6 @@
     /**
      * Lock for operations to update build agent.
      */
-<<<<<<< HEAD
-    private final ReentrantLock updateAgentLock = new ReentrantLock();
-=======
->>>>>>> 8a99c751
 
     private UUID listenerId;
 
@@ -190,39 +185,6 @@
     }
 
     private void updateLocalBuildAgentInformation() {
-<<<<<<< HEAD
-        try {
-            updateAgentLock.lock();
-            // Add/update
-            String memberAddress = hazelcastInstance.getCluster().getLocalMember().getAddress().toString();
-            List<LocalCIBuildJobQueueItem> processingJobsOfMember = getProcessingJobsOfNode(memberAddress);
-            int numberOfCurrentBuildJobs = processingJobsOfMember.size();
-            int maxNumberOfConcurrentBuilds = localCIBuildExecutorService.getMaximumPoolSize();
-            boolean active = numberOfCurrentBuildJobs > 0;
-            LocalCIBuildAgentInformation agent = buildAgentInformation.get(memberAddress);
-            List<LocalCIBuildJobQueueItem> recentBuildJobs;
-            if (agent != null) {
-                recentBuildJobs = agent.recentBuildJobs();
-            }
-            else {
-                recentBuildJobs = new ArrayList<>();
-            }
-            LocalCIBuildAgentInformation info = new LocalCIBuildAgentInformation(memberAddress, maxNumberOfConcurrentBuilds, numberOfCurrentBuildJobs, processingJobsOfMember,
-                    active, recentBuildJobs);
-            try {
-                buildAgentInformation.lock(memberAddress);
-                buildAgentInformation.put(memberAddress, info);
-            }
-            catch (Exception e) {
-                log.error("Error while updating build agent information for agent {}", memberAddress, e);
-            }
-            finally {
-                buildAgentInformation.unlock(memberAddress);
-            }
-        }
-        finally {
-            updateAgentLock.unlock();
-=======
         updateLocalBuildAgentInformationWithRecentJob(null);
     }
 
@@ -267,7 +229,6 @@
                 recentBuildJobs.remove(0);
             }
             recentBuildJobs.add(recentBuildJob);
->>>>>>> 8a99c751
         }
 
         return new LocalCIBuildAgentInformation(memberAddress, maxNumberOfConcurrentBuilds, numberOfCurrentBuildJobs, processingJobsOfMember, active, recentBuildJobs);
@@ -351,80 +312,6 @@
     }
 
     /**
-<<<<<<< HEAD
-     * Add a build job to the list of recent build jobs. Only the last 20 build jobs are needed.
-     * TODO: make the number configurable
-     *
-     * @param buildJob The build job to add to the list of recent build jobs
-     */
-    private void addToRecentBuildJobs(LocalCIBuildJobQueueItem buildJob) {
-        try {
-            updateAgentLock.lock();
-            String memberAddress = hazelcastInstance.getCluster().getLocalMember().getAddress().toString();
-            LocalCIBuildAgentInformation agent = buildAgentInformation.get(memberAddress);
-            if (agent != null) {
-                List<LocalCIBuildJobQueueItem> recentBuildJobs = agent.recentBuildJobs();
-                if (recentBuildJobs.size() >= 20) {
-                    recentBuildJobs.remove(0);
-                }
-                recentBuildJobs.add(buildJob);
-                try {
-                    buildAgentInformation.lock(memberAddress);
-                    buildAgentInformation.put(memberAddress, new LocalCIBuildAgentInformation(agent, recentBuildJobs));
-                }
-                catch (Exception e) {
-                    log.error("Error while updating recent build jobs for agent {}", memberAddress, e);
-                }
-                finally {
-                    buildAgentInformation.unlock(memberAddress);
-                }
-            }
-        }
-        finally {
-            updateAgentLock.unlock();
-            updateLocalBuildAgentInformation();
-        }
-    }
-
-    /**
-     * Adds the given result to the recent build jobs of the build agent that processed the build job.
-     *
-     * @param buildJob the build job
-     * @param result   the result of the build job
-     */
-    public void addResultToBuildAgentsRecentBuildJobs(LocalCIBuildJobQueueItem buildJob, Result result) {
-        try {
-            updateAgentLock.lock();
-            String memberAddress = buildJob.buildAgentAddress();
-            LocalCIBuildAgentInformation buildAgent = buildAgentInformation.get(memberAddress);
-            if (buildAgent != null) {
-                List<LocalCIBuildJobQueueItem> recentBuildJobs = buildAgent.recentBuildJobs();
-                for (int i = 0; i < recentBuildJobs.size(); i++) {
-                    if (recentBuildJobs.get(i).id().equals(buildJob.id())) {
-                        recentBuildJobs.set(i, new LocalCIBuildJobQueueItem(buildJob, result));
-                        break;
-                    }
-                }
-                try {
-                    buildAgentInformation.lock(memberAddress);
-                    buildAgentInformation.put(memberAddress, new LocalCIBuildAgentInformation(buildAgent, recentBuildJobs));
-                }
-                catch (Exception e) {
-                    log.error("Error while updating build agent information for agent {}", memberAddress, e);
-                }
-                finally {
-                    buildAgentInformation.unlock(memberAddress);
-                }
-            }
-        }
-        finally {
-            updateAgentLock.unlock();
-        }
-    }
-
-    /**
-=======
->>>>>>> 8a99c751
      * Checks whether the node has at least one thread available for a new build job.
      */
     private boolean nodeIsAvailable() {
