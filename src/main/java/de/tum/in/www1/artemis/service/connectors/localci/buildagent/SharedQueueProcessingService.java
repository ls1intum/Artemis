--- conflicted
+++ resolved
@@ -74,12 +74,9 @@
         this.buildJobManagementService = buildJobManagementService;
     }
 
-<<<<<<< HEAD
-=======
     /**
      * Initialize relevant data from hazelcast
      */
->>>>>>> b7e5c49f
     @PostConstruct
     public void init() {
         this.buildAgentInformation = this.hazelcastInstance.getMap("buildAgentInformation");
