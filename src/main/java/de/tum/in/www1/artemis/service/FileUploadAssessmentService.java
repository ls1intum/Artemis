package de.tum.in.www1.artemis.service;

import java.time.ZonedDateTime;
import java.util.List;

import org.springframework.stereotype.Service;
import org.springframework.transaction.annotation.Transactional;

import de.tum.in.www1.artemis.domain.*;
import de.tum.in.www1.artemis.domain.enumeration.AssessmentType;
import de.tum.in.www1.artemis.repository.*;
import de.tum.in.www1.artemis.web.rest.errors.BadRequestAlertException;
import de.tum.in.www1.artemis.web.rest.errors.EntityNotFoundException;

@Service
public class FileUploadAssessmentService extends AssessmentService {

    private final FileUploadSubmissionRepository fileUploadSubmissionRepository;

    private final UserService userService;

    private final FileUploadSubmissionService fileUploadSubmissionService;

    private final TutorScoreService tutorScoreService;

    public FileUploadAssessmentService(UserService userService, ComplaintResponseService complaintResponseService, ComplaintRepository complaintRepository,
            FeedbackRepository feedbackRepository, ResultRepository resultRepository, FileUploadSubmissionRepository fileUploadSubmissionRepository,
            StudentParticipationRepository studentParticipationRepository, ResultService resultService, FileUploadSubmissionService fileUploadSubmissionService,
<<<<<<< HEAD
            SubmissionRepository submissionRepository, ExamService examService, TutorScoreService tutorScoreService) {
        super(complaintResponseService, complaintRepository, feedbackRepository, resultRepository, studentParticipationRepository, resultService, submissionRepository,
                examService);
=======
            SubmissionRepository submissionRepository, ExamService examService, GradingCriterionService gradingCriterionService) {
        super(complaintResponseService, complaintRepository, feedbackRepository, resultRepository, studentParticipationRepository, resultService, submissionRepository, examService,
                gradingCriterionService);
>>>>>>> 8afe10c5
        this.fileUploadSubmissionRepository = fileUploadSubmissionRepository;
        this.fileUploadSubmissionService = fileUploadSubmissionService;
        this.userService = userService;
        this.tutorScoreService = tutorScoreService;
    }

    /**
     * This function is used for submitting a manual assessment/result. It updates the completion date, sets the assessment type to MANUAL and sets the assessor attribute.
     * Furthermore, it saves the result in the database.
     *
     * @param resultId   the result the assessment belongs to
     * @param fileUploadExercise the exercise the assessment belongs to
     * @param submissionDate the date manual assessment was submitted
     * @return the ResponseEntity with result as body
     */
    @Transactional
    public Result submitAssessment(long resultId, FileUploadExercise fileUploadExercise, ZonedDateTime submissionDate) {
        Result result = resultRepository.findWithEagerSubmissionAndFeedbackAndAssessorById(resultId)
                .orElseThrow(() -> new EntityNotFoundException("No result for the given resultId could be found"));
        result.setRatedIfNotExceeded(fileUploadExercise.getDueDate(), submissionDate);
        result.setCompletionDate(ZonedDateTime.now());
        Double calculatedScore = calculateTotalScore(result.getFeedbacks());
        return submitResult(result, fileUploadExercise, calculatedScore);
        // return resultRepository.save(result);
    }

    /**
     * This function is used for saving a manual assessment/result. It sets the assessment type to MANUAL and sets the assessor attribute. Furthermore, it saves the result in the
     * database.
     *
     * @param fileUploadSubmission the file upload submission to which the feedback belongs to
     * @param fileUploadAssessment the assessment as a feedback list that should be added to the result of the corresponding submission
     * @return result that was saved in the database
     */
    @Transactional
    public Result saveAssessment(FileUploadSubmission fileUploadSubmission, List<Feedback> fileUploadAssessment) {
        Result result = fileUploadSubmission.getResult();
        if (result == null) {
            result = fileUploadSubmissionService.setNewResult(fileUploadSubmission);
        }
        final long generalFeedbackCount = fileUploadAssessment.stream().filter(feedback -> feedback.getCredits() == 0).count();
        if (generalFeedbackCount > 1) {
            throw new BadRequestAlertException("There cannot be more than one general Feedback per Assessment", "assessment", "moreThanOneGeneralFeedback");
        }

        // remove result from TutorScore because the assessor changes here
        tutorScoreService.removeResult(result);

        result.setHasComplaint(false);
        result.setExampleResult(fileUploadSubmission.isExampleSubmission());
        result.setAssessmentType(AssessmentType.MANUAL);
        User user = userService.getUser();
        result.setAssessor(user);
        result.updateAllFeedbackItems(fileUploadAssessment, false);
        // Note: this boolean flag is only used for programming exercises
        result.setHasFeedback(false);

        if (result.getSubmission() == null) {
            result.setSubmission(fileUploadSubmission);
            fileUploadSubmission.setResult(result);
            fileUploadSubmissionRepository.save(fileUploadSubmission);
        }
        // Note: This also saves the feedback objects in the database because of the 'cascade =
        // CascadeType.ALL' option.
        return resultRepository.save(result);
    }

}<|MERGE_RESOLUTION|>--- conflicted
+++ resolved
@@ -26,15 +26,9 @@
     public FileUploadAssessmentService(UserService userService, ComplaintResponseService complaintResponseService, ComplaintRepository complaintRepository,
             FeedbackRepository feedbackRepository, ResultRepository resultRepository, FileUploadSubmissionRepository fileUploadSubmissionRepository,
             StudentParticipationRepository studentParticipationRepository, ResultService resultService, FileUploadSubmissionService fileUploadSubmissionService,
-<<<<<<< HEAD
-            SubmissionRepository submissionRepository, ExamService examService, TutorScoreService tutorScoreService) {
-        super(complaintResponseService, complaintRepository, feedbackRepository, resultRepository, studentParticipationRepository, resultService, submissionRepository,
-                examService);
-=======
-            SubmissionRepository submissionRepository, ExamService examService, GradingCriterionService gradingCriterionService) {
+            SubmissionRepository submissionRepository, ExamService examService, GradingCriterionService gradingCriterionService, TutorScoreService tutorScoreService) {
         super(complaintResponseService, complaintRepository, feedbackRepository, resultRepository, studentParticipationRepository, resultService, submissionRepository, examService,
                 gradingCriterionService);
->>>>>>> 8afe10c5
         this.fileUploadSubmissionRepository = fileUploadSubmissionRepository;
         this.fileUploadSubmissionService = fileUploadSubmissionService;
         this.userService = userService;
