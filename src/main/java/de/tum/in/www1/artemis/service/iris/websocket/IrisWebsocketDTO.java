package de.tum.in.www1.artemis.service.iris.websocket;

import java.util.List;
import java.util.Objects;

import jakarta.annotation.Nullable;

import com.fasterxml.jackson.annotation.JsonInclude;

import de.tum.in.www1.artemis.domain.iris.message.IrisMessage;
import de.tum.in.www1.artemis.service.connectors.pyris.dto.status.PyrisStageDTO;
import de.tum.in.www1.artemis.service.iris.IrisRateLimitService;

/**
 * A DTO for sending status updates of Iris to the client via the websocket
 *
 * @param type          the type of the message
 * @param message       an IrisMessage instance if the type is MESSAGE
 * @param rateLimitInfo the rate limit information
 * @param stages        the stages of the Pyris pipeline
 */
@JsonInclude(JsonInclude.Include.NON_EMPTY)
public record IrisWebsocketDTO(IrisWebsocketMessageType type, IrisMessage message, IrisRateLimitService.IrisRateLimitInformation rateLimitInfo, List<PyrisStageDTO> stages) {

    /**
     * Creates a new IrisWebsocketDTO instance with the given parameters
     * Takes care of setting the type correctly
     *
     * @param message       the IrisMessage (optional)
     * @param rateLimitInfo the rate limit information
     * @param stages        the stages of the Pyris pipeline
     */
    public IrisWebsocketDTO(@Nullable IrisMessage message, IrisRateLimitService.IrisRateLimitInformation rateLimitInfo, List<PyrisStageDTO> stages) {
        this(determineType(message), message, rateLimitInfo, stages);
    }

    /**
     * Determines the type of WebSocket message based on the presence of a message or throwable.
     * <p>
     * This method categorizes the WebSocket message type as follows:
     * <ul>
     * <li>{@link IrisWebsocketMessageType#MESSAGE} if the {@code message} parameter is not null.</li>
     * <li>{@link IrisWebsocketMessageType#STATUS} if both {@code message} and {@code throwable} are null.</li>
     * </ul>
     *
     * @param message The message associated with the WebSocket, which may be null.
     * @return The {@link IrisWebsocketMessageType} indicating the type of the message based on the given parameters.
     */
    private static IrisWebsocketMessageType determineType(@Nullable IrisMessage message) {
        if (message != null) {
            return IrisWebsocketMessageType.MESSAGE;
        }
        return IrisWebsocketMessageType.STATUS;
    }

    @Override
    public boolean equals(Object o) {
<<<<<<< HEAD
        if (this == o)
            return true;
        if (o == null || getClass() != o.getClass())
            return false;
=======
        if (this == o) {
            return true;
        }
        if (o == null || getClass() != o.getClass()) {
            return false;
        }
>>>>>>> 0c52732f
        IrisWebsocketDTO that = (IrisWebsocketDTO) o;
        return type == that.type && Objects.equals(message, that.message) && Objects.equals(rateLimitInfo, that.rateLimitInfo) && Objects.equals(stages, that.stages);
    }

    public enum IrisWebsocketMessageType {
        MESSAGE, STATUS
    }
}<|MERGE_RESOLUTION|>--- conflicted
+++ resolved
@@ -55,19 +55,12 @@
 
     @Override
     public boolean equals(Object o) {
-<<<<<<< HEAD
-        if (this == o)
-            return true;
-        if (o == null || getClass() != o.getClass())
-            return false;
-=======
         if (this == o) {
             return true;
         }
         if (o == null || getClass() != o.getClass()) {
             return false;
         }
->>>>>>> 0c52732f
         IrisWebsocketDTO that = (IrisWebsocketDTO) o;
         return type == that.type && Objects.equals(message, that.message) && Objects.equals(rateLimitInfo, that.rateLimitInfo) && Objects.equals(stages, that.stages);
     }
