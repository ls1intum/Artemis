--- conflicted
+++ resolved
@@ -110,11 +110,7 @@
 
         Course createdCourse = courseRepository.save(course);
 
-<<<<<<< HEAD
-        Arrays.stream(DefaultChannelType.values()).toList().forEach(channelType -> this.createDefaultChannel(createdCourse, channelType));
-=======
         Arrays.stream(DefaultChannelType.values()).forEach(channelType -> this.createChannel(createdCourse, channelType));
->>>>>>> fc94e8d2
 
         return ResponseEntity.created(new URI("/api/courses/" + createdCourse.getId())).body(createdCourse);
     }
