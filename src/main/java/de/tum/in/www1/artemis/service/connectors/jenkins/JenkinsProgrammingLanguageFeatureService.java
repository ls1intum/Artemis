package de.tum.in.www1.artemis.service.connectors.jenkins;

import static de.tum.in.www1.artemis.domain.enumeration.ProgrammingLanguage.*;
import static de.tum.in.www1.artemis.domain.enumeration.ProjectType.*;

import java.util.List;

import org.springframework.context.annotation.Profile;
import org.springframework.stereotype.Service;

import de.tum.in.www1.artemis.service.programming.ProgrammingLanguageFeature;
import de.tum.in.www1.artemis.service.programming.ProgrammingLanguageFeatureService;

@Service
@Profile("jenkins")
public class JenkinsProgrammingLanguageFeatureService extends ProgrammingLanguageFeatureService {

    public JenkinsProgrammingLanguageFeatureService() {
        // Must be extended once a new programming language is added
        programmingLanguageFeatures.put(EMPTY, new ProgrammingLanguageFeature(EMPTY, false, false, false, false, false, List.of(), false, true, true));
        programmingLanguageFeatures.put(JAVA,
                new ProgrammingLanguageFeature(JAVA, true, true, true, true, false, List.of(PLAIN_GRADLE, GRADLE_GRADLE, PLAIN_MAVEN, MAVEN_MAVEN), true, true, true));
        programmingLanguageFeatures.put(KOTLIN, new ProgrammingLanguageFeature(KOTLIN, true, false, true, true, false, List.of(), true, true, true));
        programmingLanguageFeatures.put(PYTHON, new ProgrammingLanguageFeature(PYTHON, false, false, true, false, false, List.of(), false, true, true));
        // Jenkins is not supporting XCODE at the moment
<<<<<<< HEAD
        programmingLanguageFeatures.put(SWIFT, new ProgrammingLanguageFeature(SWIFT, false, true, true, true, false, List.of(PLAIN)));
        programmingLanguageFeatures.put(C, new ProgrammingLanguageFeature(C, false, false, true, false, false, List.of(FACT, GCC)));
        programmingLanguageFeatures.put(HASKELL, new ProgrammingLanguageFeature(HASKELL, false, false, false, false, true, List.of()));
=======
        programmingLanguageFeatures.put(SWIFT, new ProgrammingLanguageFeature(SWIFT, false, true, true, true, false, List.of(PLAIN), false, true, true));
        programmingLanguageFeatures.put(C, new ProgrammingLanguageFeature(C, false, false, true, false, false, List.of(FACT, GCC), false, true, true));
        programmingLanguageFeatures.put(HASKELL, new ProgrammingLanguageFeature(HASKELL, false, false, false, false, false, List.of(), false, true, true));
>>>>>>> a9963ac2
    }
}<|MERGE_RESOLUTION|>--- conflicted
+++ resolved
@@ -23,14 +23,8 @@
         programmingLanguageFeatures.put(KOTLIN, new ProgrammingLanguageFeature(KOTLIN, true, false, true, true, false, List.of(), true, true, true));
         programmingLanguageFeatures.put(PYTHON, new ProgrammingLanguageFeature(PYTHON, false, false, true, false, false, List.of(), false, true, true));
         // Jenkins is not supporting XCODE at the moment
-<<<<<<< HEAD
-        programmingLanguageFeatures.put(SWIFT, new ProgrammingLanguageFeature(SWIFT, false, true, true, true, false, List.of(PLAIN)));
-        programmingLanguageFeatures.put(C, new ProgrammingLanguageFeature(C, false, false, true, false, false, List.of(FACT, GCC)));
-        programmingLanguageFeatures.put(HASKELL, new ProgrammingLanguageFeature(HASKELL, false, false, false, false, true, List.of()));
-=======
         programmingLanguageFeatures.put(SWIFT, new ProgrammingLanguageFeature(SWIFT, false, true, true, true, false, List.of(PLAIN), false, true, true));
         programmingLanguageFeatures.put(C, new ProgrammingLanguageFeature(C, false, false, true, false, false, List.of(FACT, GCC), false, true, true));
-        programmingLanguageFeatures.put(HASKELL, new ProgrammingLanguageFeature(HASKELL, false, false, false, false, false, List.of(), false, true, true));
->>>>>>> a9963ac2
+        programmingLanguageFeatures.put(HASKELL, new ProgrammingLanguageFeature(HASKELL, false, false, false, false, true, List.of(), false, true, true));
     }
 }