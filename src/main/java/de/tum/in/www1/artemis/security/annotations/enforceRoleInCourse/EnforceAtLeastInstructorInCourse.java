--- conflicted
+++ resolved
@@ -22,10 +22,6 @@
      *
      * @return the name of the field in the method parameters that contains the course id
      */
-<<<<<<< HEAD
     @AliasFor(annotation = EnforceRoleInCourse.class)
-    String courseIdFieldName() default "courseId";
-=======
     String resourceIdFieldName() default "courseId";
->>>>>>> 2ee441a0
 }