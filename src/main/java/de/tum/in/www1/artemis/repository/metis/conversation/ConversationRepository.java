--- conflicted
+++ resolved
@@ -41,24 +41,6 @@
      * @return a list of user-related conversation info for the provided conversations
      */
     @Query("""
-<<<<<<< HEAD
-             SELECT new de.tum.in.www1.artemis.domain.metis.conversation.UserConversationInfo (
-                 conv.id,
-                 cp.id,
-                 cp.isModerator,
-                 cp.isFavorite,
-                 cp.isHidden,
-                 cp.lastRead,
-                 COUNT(p.id)
-             )
-             FROM Conversation conv
-                 LEFT JOIN Channel channel ON conv.id = channel.id
-                 LEFT JOIN ConversationParticipant cp ON conv.id = cp.conversation.id AND cp.user.id = :userId
-                 LEFT JOIN Post p ON conv.id = p.conversation.id AND (p.creationDate > cp.lastRead OR (channel.isCourseWide = true AND cp.lastRead IS null))
-             WHERE conv.id IN :conversationIds
-                 AND (channel.isCourseWide = true OR (conv.id = cp.conversation.id AND cp.user.id = :userId))
-             GROUP BY conv.id, cp.id, cp.isModerator, cp.isFavorite, cp.isHidden, cp.lastRead
-=======
             SELECT new de.tum.in.www1.artemis.domain.metis.conversation.UserConversationInfo (
                 conv.id,
                 cp.id,
@@ -72,11 +54,10 @@
             FROM Conversation conv
                 LEFT JOIN Channel channel ON conv.id = channel.id
                 LEFT JOIN ConversationParticipant cp ON conv.id = cp.conversation.id AND cp.user.id = :userId
-                LEFT JOIN Post p ON conv.id = p.conversation.id AND (p.creationDate > cp.lastRead OR (channel.isCourseWide IS TRUE AND cp.lastRead IS NULL))
+                LEFT JOIN Post p ON conv.id = p.conversation.id AND (p.creationDate > cp.lastRead OR (channel.isCourseWide = TRUE AND cp.lastRead IS NULL))
             WHERE conv.id IN :conversationIds
                 AND (channel.isCourseWide IS TRUE OR (conv.id = cp.conversation.id AND cp.user.id = :userId))
             GROUP BY conv.id, cp.id, cp.isModerator, cp.isFavorite, cp.isHidden, cp.lastRead
->>>>>>> e0432a22
             """)
     List<UserConversationInfo> getUserInformationForConversations(@Param("conversationIds") Iterable<Long> conversationIds, @Param("userId") Long userId);
 
@@ -99,18 +80,6 @@
     List<GeneralConversationInfo> getGeneralInformationForConversations(@Param("conversationIds") Iterable<Long> conversationIds);
 
     @Query("""
-<<<<<<< HEAD
-             SELECT COUNT(p.id) > 0
-             FROM Conversation c
-                 JOIN c.posts p
-                 LEFT JOIN ConversationParticipant cp ON c.id = cp.conversation.id AND cp.user.id = :userId
-                 LEFT JOIN Channel ch ON c.id = ch.id
-             WHERE c.course.id = :courseId
-             AND (
-                 p.creationDate > cp.lastRead OR
-                 (ch.isCourseWide = true AND cp.id IS null)
-             )
-=======
             SELECT COUNT(p.id) > 0
             FROM Conversation c
                 JOIN c.posts p
@@ -119,9 +88,8 @@
             WHERE c.course.id = :courseId
             AND (
                 p.creationDate > cp.lastRead OR
-                (ch.isCourseWide IS TRUE AND cp.id IS NULL)
+                (ch.isCourseWide = TRUE AND cp.id IS NULL)
             )
->>>>>>> e0432a22
             """)
     boolean userHasUnreadMessageInCourse(@Param("courseId") Long courseId, @Param("userId") Long userId);
 }