package de.tum.in.www1.artemis.repository.metis.conversation;

<<<<<<< HEAD
import java.util.List;
=======
import java.util.Set;
>>>>>>> 0d1ae459

import javax.transaction.Transactional;
import javax.validation.constraints.NotNull;

import org.springframework.data.jpa.repository.JpaRepository;
import org.springframework.data.jpa.repository.Modifying;
import org.springframework.data.jpa.repository.Query;
import org.springframework.data.repository.query.Param;
import org.springframework.stereotype.Repository;

import de.tum.in.www1.artemis.domain.User;
import de.tum.in.www1.artemis.domain.metis.conversation.Conversation;
import de.tum.in.www1.artemis.web.rest.errors.EntityNotFoundException;

@Repository
public interface ConversationRepository extends JpaRepository<Conversation, Long> {

    @Transactional
    @Modifying
    void deleteById(@NotNull Long conversationId);

    @Transactional // ok because of delete
    @Modifying
    void deleteAllByCreator(User creator);

    default Conversation findByIdElseThrow(long conversationId) {
        return this.findById(conversationId).orElseThrow(() -> new EntityNotFoundException("Conversation", conversationId));
    }

<<<<<<< HEAD
    @Query("""
            SELECT DISTINCT c
            FROM Conversation c
                LEFT JOIN FETCH c.conversationParticipants cp
                LEFT JOIN FETCH cp.user user
                LEFT JOIN c.course
            WHERE user.id = :userId
            """)
    List<Conversation> findAllWhereUserIsParticipant(@Param("userId") Long userId);

    @Query("""
            SELECT DISTINCT c
            FROM Conversation c
                LEFT JOIN FETCH c.conversationParticipants cp
                LEFT JOIN FETCH cp.user user
                LEFT JOIN c.course
            WHERE user.id = :userId AND cp.unreadMessagesCount > 0
            """)
    List<Conversation> findAllUnreadConversationsWhereUserIsParticipant(@Param("userId") Long userId);
=======
    Set<Conversation> findAllByCreator(User creator);
>>>>>>> 0d1ae459
}<|MERGE_RESOLUTION|>--- conflicted
+++ resolved
@@ -1,10 +1,7 @@
 package de.tum.in.www1.artemis.repository.metis.conversation;
 
-<<<<<<< HEAD
 import java.util.List;
-=======
 import java.util.Set;
->>>>>>> 0d1ae459
 
 import javax.transaction.Transactional;
 import javax.validation.constraints.NotNull;
@@ -34,7 +31,6 @@
         return this.findById(conversationId).orElseThrow(() -> new EntityNotFoundException("Conversation", conversationId));
     }
 
-<<<<<<< HEAD
     @Query("""
             SELECT DISTINCT c
             FROM Conversation c
@@ -54,7 +50,6 @@
             WHERE user.id = :userId AND cp.unreadMessagesCount > 0
             """)
     List<Conversation> findAllUnreadConversationsWhereUserIsParticipant(@Param("userId") Long userId);
-=======
+
     Set<Conversation> findAllByCreator(User creator);
->>>>>>> 0d1ae459
 }