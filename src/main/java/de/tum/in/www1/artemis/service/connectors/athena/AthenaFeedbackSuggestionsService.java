--- conflicted
+++ resolved
@@ -44,12 +44,8 @@
             AthenaDTOConverterService athenaDTOConverterService) {
         textAthenaConnector = new AthenaConnector<>(athenaRestTemplate, ResponseDTOText.class);
         programmingAthenaConnector = new AthenaConnector<>(athenaRestTemplate, ResponseDTOProgramming.class);
-<<<<<<< HEAD
         modelingAthenaConnector = new AthenaConnector<>(athenaRestTemplate, ResponseDTOModeling.class);
-        this.athenaDTOConverter = athenaDTOConverter;
-=======
         this.athenaDTOConverterService = athenaDTOConverterService;
->>>>>>> 26dcaf4c
         this.athenaModuleService = athenaModuleService;
     }
 
