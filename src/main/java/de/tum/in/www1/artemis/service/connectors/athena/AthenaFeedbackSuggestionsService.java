--- conflicted
+++ resolved
@@ -70,11 +70,7 @@
                     "Exercise", "exerciseIdDoesNotMatch");
         }
 
-<<<<<<< HEAD
-        final RequestDTO request = new RequestDTO(athenaDTOConverter.ofExercise(exercise), athenaDTOConverter.ofSubmission(exercise.getId(), submission), isGraded);
-=======
-        final RequestDTO request = new RequestDTO(athenaDTOConverterService.ofExercise(exercise), athenaDTOConverterService.ofSubmission(exercise.getId(), submission));
->>>>>>> 957fe782
+        final RequestDTO request = new RequestDTO(athenaDTOConverterService.ofExercise(exercise), athenaDTOConverterService.ofSubmission(exercise.getId(), submission), isGraded);
         ResponseDTOText response = textAthenaConnector.invokeWithRetry(athenaModuleService.getAthenaModuleUrl(exercise) + "/feedback_suggestions", request, 0);
         log.info("Athena responded to '{}' feedback suggestions request: {}", isGraded ? "Graded" : "Non Graded", response.data);
         return response.data.stream().toList();
@@ -91,12 +87,7 @@
     public List<ProgrammingFeedbackDTO> getProgrammingFeedbackSuggestions(ProgrammingExercise exercise, ProgrammingSubmission submission, boolean isGraded)
             throws NetworkingException {
         log.debug("Start Athena '{}' Feedback Suggestions Service for Exercise '{}' (#{}).", isGraded ? "Graded" : "Non Graded", exercise.getTitle(), exercise.getId());
-
-<<<<<<< HEAD
-        final RequestDTO request = new RequestDTO(athenaDTOConverter.ofExercise(exercise), athenaDTOConverter.ofSubmission(exercise.getId(), submission), isGraded);
-=======
-        final RequestDTO request = new RequestDTO(athenaDTOConverterService.ofExercise(exercise), athenaDTOConverterService.ofSubmission(exercise.getId(), submission));
->>>>>>> 957fe782
+        final RequestDTO request = new RequestDTO(athenaDTOConverterService.ofExercise(exercise), athenaDTOConverterService.ofSubmission(exercise.getId(), submission), isGraded);
         ResponseDTOProgramming response = programmingAthenaConnector.invokeWithRetry(athenaModuleService.getAthenaModuleUrl(exercise) + "/feedback_suggestions", request, 0);
         log.info("Athena responded to '{}' feedback suggestions request: {}", isGraded ? "Graded" : "Non Graded", response.data);
         return response.data.stream().toList();
