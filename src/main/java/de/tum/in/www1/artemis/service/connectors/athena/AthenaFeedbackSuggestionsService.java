--- conflicted
+++ resolved
@@ -62,12 +62,8 @@
         this.athenaModuleService = athenaModuleService;
     }
 
-<<<<<<< HEAD
     @JsonInclude(JsonInclude.Include.NON_EMPTY)
-    private record RequestDTO(ExerciseDTO exercise, SubmissionDTO submission) {
-=======
     private record RequestDTO(ExerciseDTO exercise, SubmissionDTO submission, boolean isGraded) {
->>>>>>> d9143b99
     }
 
     @JsonInclude(JsonInclude.Include.NON_EMPTY)
