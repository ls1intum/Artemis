package de.tum.in.www1.artemis.web.rest;

import javax.ws.rs.BadRequestException;

import org.slf4j.Logger;
import org.slf4j.LoggerFactory;
import org.springframework.http.ResponseEntity;
import org.springframework.web.bind.annotation.*;

import de.tum.in.www1.artemis.domain.Course;
import de.tum.in.www1.artemis.domain.User;
import de.tum.in.www1.artemis.domain.competency.LearningPath;
import de.tum.in.www1.artemis.repository.CourseRepository;
import de.tum.in.www1.artemis.repository.LearningPathRepository;
import de.tum.in.www1.artemis.repository.UserRepository;
import de.tum.in.www1.artemis.security.Role;
import de.tum.in.www1.artemis.security.annotations.EnforceAtLeastInstructor;
import de.tum.in.www1.artemis.security.annotations.EnforceAtLeastStudent;
import de.tum.in.www1.artemis.service.AuthorizationCheckService;
import de.tum.in.www1.artemis.service.LearningPathService;
import de.tum.in.www1.artemis.service.feature.Feature;
import de.tum.in.www1.artemis.service.feature.FeatureToggle;
import de.tum.in.www1.artemis.web.rest.dto.PageableSearchDTO;
import de.tum.in.www1.artemis.web.rest.dto.SearchResultPageDTO;
import de.tum.in.www1.artemis.web.rest.dto.competency.LearningPathHealthDTO;
import de.tum.in.www1.artemis.web.rest.dto.competency.LearningPathPageableSearchDTO;
import de.tum.in.www1.artemis.web.rest.dto.competency.NgxLearningPathDTO;
import de.tum.in.www1.artemis.web.rest.errors.AccessForbiddenException;

@RestController
@RequestMapping("api/")
public class LearningPathResource {

    private final Logger log = LoggerFactory.getLogger(LearningPathResource.class);

    private final CourseRepository courseRepository;

    private final AuthorizationCheckService authorizationCheckService;

    private final LearningPathService learningPathService;

    private final LearningPathRepository learningPathRepository;

    private final UserRepository userRepository;

    public LearningPathResource(CourseRepository courseRepository, AuthorizationCheckService authorizationCheckService, LearningPathService learningPathService,
            LearningPathRepository learningPathRepository, UserRepository userRepository) {
        this.courseRepository = courseRepository;
        this.authorizationCheckService = authorizationCheckService;
        this.learningPathService = learningPathService;
        this.learningPathRepository = learningPathRepository;
        this.userRepository = userRepository;
    }

    /**
     * PUT courses/:courseId/learning-paths/enable : Enables and generates learning paths for the course
     *
     * @param courseId the id of the course for which the learning paths should be enabled
     * @return the ResponseEntity with status 200 (OK)
     */
    @PutMapping("courses/{courseId}/learning-paths/enable")
    @FeatureToggle(Feature.LearningPaths)
    @EnforceAtLeastInstructor
    public ResponseEntity<Void> enableLearningPathsForCourse(@PathVariable long courseId) {
        log.debug("REST request to enable learning paths for course with id: {}", courseId);
        Course course = courseRepository.findWithEagerCompetenciesByIdElseThrow(courseId);
        authorizationCheckService.checkHasAtLeastRoleInCourseElseThrow(Role.INSTRUCTOR, course, null);
        if (course.getLearningPathsEnabled()) {
            throw new BadRequestException("Learning paths are already enabled for this course.");
        }

        course.setLearningPathsEnabled(true);
        learningPathService.generateLearningPaths(course);
        courseRepository.save(course);

        return ResponseEntity.ok().build();
    }

    /**
     * PUT courses/:courseId/learning-paths/generate-missing : Generates missing learning paths for the course
     *
     * @param courseId the id of the course for which the learning paths should be created
     * @return the ResponseEntity with status 200 (OK)
     */
    @PutMapping("courses/{courseId}/learning-paths/generate-missing")
    @FeatureToggle(Feature.LearningPaths)
    @EnforceAtLeastInstructor
    public ResponseEntity<Void> generateMissingLearningPathsForCourse(@PathVariable long courseId) {
        log.debug("REST request to generate missing learning paths for course with id: {}", courseId);
        Course course = courseRepository.findWithEagerCompetenciesByIdElseThrow(courseId);
        authorizationCheckService.checkHasAtLeastRoleInCourseElseThrow(Role.INSTRUCTOR, course, null);
        if (!course.getLearningPathsEnabled()) {
            throw new BadRequestException("Learning paths not enabled for this course.");
        }
        learningPathService.generateLearningPaths(course);
        return ResponseEntity.ok().build();
    }

    /**
     * GET courses/:courseId/learning-paths : Gets all the learning paths of a course. The result is pageable.
     *
     * @param courseId the id of the course for which the learning paths should be fetched
     * @param search   the pageable search containing the page size, page number and query string
     * @return the ResponseEntity with status 200 (OK) and with body the desired page, sorted and matching the given query
     */
    @GetMapping("courses/{courseId}/learning-paths")
    @FeatureToggle(Feature.LearningPaths)
    @EnforceAtLeastInstructor
    public ResponseEntity<SearchResultPageDTO<LearningPathPageableSearchDTO>> getLearningPathsOnPage(@PathVariable long courseId, PageableSearchDTO<String> search) {
        log.debug("REST request to get learning paths for course with id: {}", courseId);
        Course course = courseRepository.findByIdElseThrow(courseId);
        authorizationCheckService.checkHasAtLeastRoleInCourseElseThrow(Role.INSTRUCTOR, course, null);
        if (!course.getLearningPathsEnabled()) {
            throw new BadRequestException("Learning paths are not enabled for this course.");
        }

        return ResponseEntity.ok(learningPathService.getAllOfCourseOnPageWithSize(search, course));
    }

    /**
     * GET courses/:courseId/learning-path-health : Gets the health status of learning paths for the course.
     *
     * @param courseId the id of the course for which the health status should be fetched
     * @return the ResponseEntity with status 200 (OK) and with body the health status
     */
    @GetMapping("courses/{courseId}/learning-path-health")
    @FeatureToggle(Feature.LearningPaths)
    @EnforceAtLeastInstructor
    public ResponseEntity<LearningPathHealthDTO> getHealthStatusForCourse(@PathVariable long courseId) {
        log.debug("REST request to get health status of learning paths in course with id: {}", courseId);

        Course course = courseRepository.findByIdElseThrow(courseId);
        if (!authorizationCheckService.isAtLeastInstructorInCourse(course, null) && !authorizationCheckService.isAdmin()) {
            throw new AccessForbiddenException("You are not allowed to access the health status of learning paths for this course.");
        }

        return ResponseEntity.ok(learningPathService.getHealthStatusForCourse(course));
    }

    /**
     * GET /learning-path/:learningPathId/graph : Gets the ngx representation of the learning path as a graph.
     *
     * @param learningPathId the id of the learning path that should be fetched
     * @return the ResponseEntity with status 200 (OK) and with body the ngx representation of the learning path
     */
    @GetMapping("/learning-path/{learningPathId}/graph")
    @FeatureToggle(Feature.LearningPaths)
    @EnforceAtLeastStudent
    public ResponseEntity<NgxLearningPathDTO> getLearningPathNgxGraph(@PathVariable Long learningPathId) {
<<<<<<< HEAD
        log.debug("REST request to get ngx representation of learning path with id: {}", learningPathId);
        return getLearningPathNgx(learningPathId, NgxRequestType.GRAPH);
    }

    /**
     * GET /learning-path/:learningPathId/path : Gets the ngx representation of the learning path as a sequential path.
     *
     * @param learningPathId the id of the learning path that should be fetched
     * @return the ResponseEntity with status 200 (OK) and with body the ngx representation of the learning path
     */
    @GetMapping("/learning-path/{learningPathId}/path")
    @FeatureToggle(Feature.LearningPaths)
    @EnforceAtLeastStudent
    public ResponseEntity<NgxLearningPathDTO> getLearningPathNgxPath(@PathVariable Long learningPathId) {
        log.debug("REST request to get ngx path representation of learning path with id: {}", learningPathId);
        return getLearningPathNgx(learningPathId, NgxRequestType.PATH);
    }

    private ResponseEntity<NgxLearningPathDTO> getLearningPathNgx(@PathVariable Long learningPathId, NgxRequestType type) {
=======
        log.debug("REST request to get ngx graph representation of learning path with id: {}", learningPathId);
>>>>>>> 0d3de49c
        LearningPath learningPath = learningPathRepository.findWithEagerCompetenciesAndLearningObjectsAndCompletedUsersByIdElseThrow(learningPathId);
        Course course = courseRepository.findByIdElseThrow(learningPath.getCourse().getId());
        if (!course.getLearningPathsEnabled()) {
            throw new BadRequestException("Learning paths are not enabled for this course.");
        }
        User user = userRepository.getUserWithGroupsAndAuthorities();
        if (authorizationCheckService.isStudentInCourse(course, user)) {
            if (!user.getId().equals(learningPath.getUser().getId())) {
                throw new AccessForbiddenException("You are not allowed to access another users learning path.");
            }
        }
        else if (!authorizationCheckService.isAtLeastInstructorInCourse(course, user) && !authorizationCheckService.isAdmin()) {
            throw new AccessForbiddenException("You are not allowed to access another users learning path.");
        }

        NgxLearningPathDTO ngxLearningPathDTO = switch (type) {
            case GRAPH -> learningPathService.generateNgxGraphRepresentation(learningPath);
            case PATH -> learningPathService.generateNgxPathRepresentation(learningPath);
        };
        return ResponseEntity.ok(ngxLearningPathDTO);
    }

    /**
     * GET /courses/:courseId/learning-path-id : Gets the id of the learning path.
     * If the learning path has not been generated although the course has learning paths enabled, the corresponding learning path will be created.
     *
     * @param courseId the id of the course from which the learning path id should be fetched
     * @return the ResponseEntity with status 200 (OK) and with body the id of the learning path
     */
    @GetMapping("/courses/{courseId}/learning-path-id")
    @EnforceAtLeastStudent
    public ResponseEntity<Long> getLearningPathId(@PathVariable Long courseId) {
        log.debug("REST request to get learning path id for course with id: {}", courseId);
        Course course = courseRepository.findByIdElseThrow(courseId);
        authorizationCheckService.isStudentInCourse(course, null);
        if (!course.getLearningPathsEnabled()) {
            throw new BadRequestException("Learning paths are not enabled for this course.");
        }

        // generate learning path if missing
        User user = userRepository.getUser();
        final var learningPathOptional = learningPathRepository.findByCourseIdAndUserId(course.getId(), user.getId());
        LearningPath learningPath;
        if (learningPathOptional.isEmpty()) {
            course = courseRepository.findWithEagerCompetenciesByIdElseThrow(courseId);
            learningPath = learningPathService.generateLearningPathForUser(course, user);
        }
        else {
            learningPath = learningPathOptional.get();
        }
        return ResponseEntity.ok(learningPath.getId());
    }

    private enum NgxRequestType {
        GRAPH, PATH
    }
}<|MERGE_RESOLUTION|>--- conflicted
+++ resolved
@@ -147,8 +147,7 @@
     @FeatureToggle(Feature.LearningPaths)
     @EnforceAtLeastStudent
     public ResponseEntity<NgxLearningPathDTO> getLearningPathNgxGraph(@PathVariable Long learningPathId) {
-<<<<<<< HEAD
-        log.debug("REST request to get ngx representation of learning path with id: {}", learningPathId);
+        log.debug("REST request to get ngx graph representation of learning path with id: {}", learningPathId);
         return getLearningPathNgx(learningPathId, NgxRequestType.GRAPH);
     }
 
@@ -167,9 +166,6 @@
     }
 
     private ResponseEntity<NgxLearningPathDTO> getLearningPathNgx(@PathVariable Long learningPathId, NgxRequestType type) {
-=======
-        log.debug("REST request to get ngx graph representation of learning path with id: {}", learningPathId);
->>>>>>> 0d3de49c
         LearningPath learningPath = learningPathRepository.findWithEagerCompetenciesAndLearningObjectsAndCompletedUsersByIdElseThrow(learningPathId);
         Course course = courseRepository.findByIdElseThrow(learningPath.getCourse().getId());
         if (!course.getLearningPathsEnabled()) {
