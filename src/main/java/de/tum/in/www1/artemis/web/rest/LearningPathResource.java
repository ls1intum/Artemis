--- conflicted
+++ resolved
@@ -214,11 +214,7 @@
      */
     @GetMapping("/courses/{courseId}/learning-path-id")
     @EnforceAtLeastStudent
-<<<<<<< HEAD
-    public ResponseEntity<Long> getLearningPathId(@PathVariable Long courseId, Principal principal) {
-=======
-    public ResponseEntity<Long> getLearningPathId(@PathVariable long courseId) {
->>>>>>> 799339d4
+    public ResponseEntity<Long> getLearningPathId(@PathVariable long courseId, Principal principal) {
         log.debug("REST request to get learning path id for course with id: {}", courseId);
         Course course = courseRepository.findByIdElseThrow(courseId);
         if (!authorizationCheckService.isUserWithLoginAtLeastStudentInCourse(course, principal.getName())) {
