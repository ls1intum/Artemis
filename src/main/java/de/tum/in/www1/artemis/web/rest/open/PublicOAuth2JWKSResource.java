package de.tum.in.www1.artemis.web.rest.open;

import org.slf4j.Logger;
import org.slf4j.LoggerFactory;
import org.springframework.context.annotation.Profile;
import org.springframework.http.HttpStatus;
import org.springframework.http.ResponseEntity;
import org.springframework.web.bind.annotation.GetMapping;
import org.springframework.web.bind.annotation.RestController;

import com.fasterxml.jackson.core.JsonProcessingException;
import com.fasterxml.jackson.databind.ObjectMapper;
import com.fasterxml.jackson.databind.SerializationFeature;

import de.tum.in.www1.artemis.security.OAuth2JWKSService;
import de.tum.in.www1.artemis.security.annotations.EnforceNothing;
import de.tum.in.www1.artemis.security.annotations.ManualConfig;
import de.tum.in.www1.artemis.versioning.IgnoreGlobalMapping;

/**
 * REST controller to serve the public JWKSet related to all OAuth2 clients.
 */
@Profile("lti")
// TODO: should we adapt the mapping based on the profile?
@RestController
public class PublicOAuth2JWKSResource {

    private static final Logger log = LoggerFactory.getLogger(PublicOAuth2JWKSResource.class);

    private final OAuth2JWKSService jwksService;

    public PublicOAuth2JWKSResource(OAuth2JWKSService jwksService) {
        this.jwksService = jwksService;
    }

    /**
     * GET JWKS: Retrieves the JSON Web Key Set (JWKS).
     *
     * @return ResponseEntity containing the JWKS as a JSON string with status 200 (OK). If an error occurs, returns null.
     */
<<<<<<< HEAD
    @IgnoreGlobalMapping
    @GetMapping("/.well-known/jwks.json")
=======
    @GetMapping(".well-known/jwks.json")
>>>>>>> f3948ccb
    @EnforceNothing
    @ManualConfig
    public ResponseEntity<String> getJwkSet() {
        String keysAsJson = null;
        try {
            keysAsJson = new ObjectMapper().enable(SerializationFeature.INDENT_OUTPUT).writeValueAsString(jwksService.getJwkSet().toPublicJWKSet().toJSONObject());
        }
        catch (JsonProcessingException exception) {
            log.debug("Error occurred parsing jwkSet: {}", exception.getMessage());
        }
        return new ResponseEntity<>(keysAsJson, HttpStatus.OK);
    }
}<|MERGE_RESOLUTION|>--- conflicted
+++ resolved
@@ -38,12 +38,8 @@
      *
      * @return ResponseEntity containing the JWKS as a JSON string with status 200 (OK). If an error occurs, returns null.
      */
-<<<<<<< HEAD
     @IgnoreGlobalMapping
-    @GetMapping("/.well-known/jwks.json")
-=======
     @GetMapping(".well-known/jwks.json")
->>>>>>> f3948ccb
     @EnforceNothing
     @ManualConfig
     public ResponseEntity<String> getJwkSet() {
