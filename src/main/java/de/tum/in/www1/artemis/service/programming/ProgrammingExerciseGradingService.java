--- conflicted
+++ resolved
@@ -33,16 +33,12 @@
 import de.tum.in.www1.artemis.exception.VersionControlException;
 import de.tum.in.www1.artemis.repository.*;
 import de.tum.in.www1.artemis.service.*;
-<<<<<<< HEAD
-import de.tum.in.www1.artemis.service.connectors.VersionControlService;
-import de.tum.in.www1.artemis.service.connectors.ci.ContinuousIntegrationResultService;
-=======
 import de.tum.in.www1.artemis.service.connectors.ci.ContinuousIntegrationResultService;
 import de.tum.in.www1.artemis.service.connectors.vcs.VersionControlService;
->>>>>>> 74320eb9
 import de.tum.in.www1.artemis.service.dto.AbstractBuildResultNotificationDTO;
 import de.tum.in.www1.artemis.service.notifications.GroupNotificationService;
 import de.tum.in.www1.artemis.web.rest.dto.ProgrammingExerciseGradingStatisticsDTO;
+import de.tum.in.www1.artemis.web.rest.errors.EntityNotFoundException;
 
 @Service
 public class ProgrammingExerciseGradingService {
@@ -85,37 +81,21 @@
 
     private final StaticCodeAnalysisCategoryRepository staticCodeAnalysisCategoryRepository;
 
-<<<<<<< HEAD
-    public ProgrammingExerciseGradingService(ProgrammingExerciseFeedbackService programmingExerciseFeedbackService, ProgrammingExerciseTestCaseRepository testCaseRepository,
-            StudentParticipationRepository studentParticipationRepository, ResultRepository resultRepository,
-            Optional<ContinuousIntegrationResultService> continuousIntegrationResultService, Optional<VersionControlService> versionControlService,
-            SimpMessageSendingOperations messagingTemplate, TemplateProgrammingExerciseParticipationRepository templateProgrammingExerciseParticipationRepository,
-=======
     public ProgrammingExerciseGradingService(StudentParticipationRepository studentParticipationRepository, ResultRepository resultRepository,
             Optional<ContinuousIntegrationResultService> continuousIntegrationResultService, Optional<VersionControlService> versionControlService,
             ProgrammingExerciseFeedbackService programmingExerciseFeedbackService, SimpMessageSendingOperations messagingTemplate,
             ProgrammingExerciseTestCaseRepository testCaseRepository, TemplateProgrammingExerciseParticipationRepository templateProgrammingExerciseParticipationRepository,
->>>>>>> 74320eb9
             SolutionProgrammingExerciseParticipationRepository solutionProgrammingExerciseParticipationRepository, ProgrammingSubmissionRepository programmingSubmissionRepository,
             AuditEventRepository auditEventRepository, GroupNotificationService groupNotificationService, ResultService resultService, ExerciseDateService exerciseDateService,
             SubmissionPolicyService submissionPolicyService, ProgrammingExerciseRepository programmingExerciseRepository, BuildLogEntryService buildLogService,
             StaticCodeAnalysisCategoryRepository staticCodeAnalysisCategoryRepository) {
-<<<<<<< HEAD
-        this.programmingExerciseFeedbackService = programmingExerciseFeedbackService;
-        this.testCaseRepository = testCaseRepository;
-=======
->>>>>>> 74320eb9
         this.studentParticipationRepository = studentParticipationRepository;
         this.continuousIntegrationResultService = continuousIntegrationResultService;
         this.resultRepository = resultRepository;
         this.versionControlService = versionControlService;
-<<<<<<< HEAD
-        this.messagingTemplate = messagingTemplate;
-=======
         this.programmingExerciseFeedbackService = programmingExerciseFeedbackService;
         this.messagingTemplate = messagingTemplate;
         this.testCaseRepository = testCaseRepository;
->>>>>>> 74320eb9
         this.templateProgrammingExerciseParticipationRepository = templateProgrammingExerciseParticipationRepository;
         this.solutionProgrammingExerciseParticipationRepository = solutionProgrammingExerciseParticipationRepository;
         this.programmingSubmissionRepository = programmingSubmissionRepository;
@@ -143,11 +123,7 @@
 
         Result newResult = null;
         try {
-<<<<<<< HEAD
-            var buildResult = continuousIntegrationResultService.get().convertBuildResult(requestBody);
-=======
             var buildResult = continuousIntegrationResultService.orElseThrow().convertBuildResult(requestBody);
->>>>>>> 74320eb9
             checkCorrectBranchElseThrow(participation, buildResult);
 
             newResult = continuousIntegrationResultService.get().createResultFromBuildResult(buildResult, participation);
@@ -246,16 +222,12 @@
             try {
                 // Try to get the actual date, the push might be 10s - 3min earlier, depending on how long the build takes.
                 // Note: the whole method is a fallback in case creating the submission initially (when the user pushed the code) was not successful for whatever reason
-<<<<<<< HEAD
                 // This is also the case when a new programming exercise is created and the local CI system builds and tests the template and solution repositories for the first
                 // time.
-                submissionDate = versionControlService.get().getPushDate(participation, commitHash.get(), null);
-=======
                 submissionDate = versionControlService.orElseThrow().getPushDate(participation, commitHash.get(), null);
->>>>>>> 74320eb9
             }
             catch (VersionControlException e) {
-                log.warn("Could not retrieve push date for participation {} and build plan {}", participation.getId(), participation.getBuildPlanId(), e);
+                log.error("Could not retrieve push date for participation {} and build plan {}", participation.getId(), participation.getBuildPlanId(), e);
             }
         }
         var submission = createFallbackSubmission(participation, submissionDate, commitHash.orElse(null));
