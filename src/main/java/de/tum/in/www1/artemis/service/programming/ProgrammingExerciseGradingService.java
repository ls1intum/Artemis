--- conflicted
+++ resolved
@@ -127,7 +127,6 @@
             var buildResult = ciResultService.convertBuildResult(requestBody);
             checkCorrectBranchElseThrow(participation, buildResult);
 
-<<<<<<< HEAD
             ProgrammingExercise exercise = participation.getProgrammingExercise();
 
             // Find out which test cases were executed and calculate the score according to their status and weight.
@@ -137,10 +136,7 @@
                 feedbackCreationService.extractTestCasesFromResultAndBroadcastUpdates(buildResult, exercise);
             }
 
-            Result newResult = continuousIntegrationResultService.get().createResultFromBuildResult(buildResult, participation);
-=======
             Result newResult = ciResultService.createResultFromBuildResult(buildResult, participation);
->>>>>>> dddbe67d
 
             // Fetch submission or create a fallback
             var latestSubmission = getSubmissionForBuildResult(participation.getId(), buildResult).orElseGet(() -> createAndSaveFallbackSubmission(participation, buildResult));
