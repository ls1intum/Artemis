--- conflicted
+++ resolved
@@ -85,11 +85,9 @@
 
     private final ProgrammingExerciseGitDiffReportRepository programmingExerciseGitDiffReportRepository;
 
-<<<<<<< HEAD
+    private final BuildLogEntryService buildLogService;
+  
     private final TestwiseCoverageService testwiseCoverageService;
-=======
-    private final BuildLogEntryService buildLogService;
->>>>>>> ef4fef05
 
     public ProgrammingExerciseGradingService(ProgrammingExerciseTestCaseService testCaseService, ProgrammingSubmissionService programmingSubmissionService,
             StudentParticipationRepository studentParticipationRepository, ResultRepository resultRepository, Optional<ContinuousIntegrationService> continuousIntegrationService,
@@ -99,11 +97,7 @@
             AuditEventRepository auditEventRepository, GroupNotificationService groupNotificationService, ResultService resultService, ExerciseDateService exerciseDateService,
             SubmissionPolicyService submissionPolicyService, ProgrammingExerciseRepository programmingExerciseRepository,
             ProgrammingExerciseGitDiffReportService programmingExerciseGitDiffReportService, ProgrammingExerciseGitDiffReportRepository programmingExerciseGitDiffReportRepository,
-<<<<<<< HEAD
-            TestwiseCoverageService testwiseCoverageService) {
-=======
-            BuildLogEntryService buildLogService) {
->>>>>>> ef4fef05
+            BuildLogEntryService buildLogService, TestwiseCoverageService testwiseCoverageService) {
         this.testCaseService = testCaseService;
         this.programmingSubmissionService = programmingSubmissionService;
         this.studentParticipationRepository = studentParticipationRepository;
@@ -123,11 +117,8 @@
         this.exerciseDateService = exerciseDateService;
         this.programmingExerciseGitDiffReportService = programmingExerciseGitDiffReportService;
         this.programmingExerciseGitDiffReportRepository = programmingExerciseGitDiffReportRepository;
-<<<<<<< HEAD
+        this.buildLogService = buildLogService;
         this.testwiseCoverageService = testwiseCoverageService;
-=======
-        this.buildLogService = buildLogService;
->>>>>>> ef4fef05
     }
 
     /**
