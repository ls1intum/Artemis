--- conflicted
+++ resolved
@@ -48,8 +48,6 @@
 
     private final Optional<VersionControlService> versionControlService;
 
-    private final ProgrammingExerciseFeedbackService programmingExerciseFeedbackService;
-
     private final ProgrammingExerciseTestCaseRepository testCaseRepository;
 
     private final ResultRepository resultRepository;
@@ -64,6 +62,8 @@
 
     private final AuditEventRepository auditEventRepository;
 
+    private final ProgrammingTriggerService programmingTriggerService;
+
     private final GroupNotificationService groupNotificationService;
 
     private final ResultService resultService;
@@ -78,33 +78,20 @@
 
     private final StaticCodeAnalysisCategoryRepository staticCodeAnalysisCategoryRepository;
 
-<<<<<<< HEAD
     public ProgrammingExerciseGradingService(StudentParticipationRepository studentParticipationRepository, ResultRepository resultRepository,
             Optional<ContinuousIntegrationResultService> continuousIntegrationResultService, Optional<VersionControlService> versionControlService,
-            ProgrammingExerciseFeedbackService programmingExerciseFeedbackService, SimpMessageSendingOperations messagingTemplate,
-            ProgrammingExerciseTestCaseRepository testCaseRepository, TemplateProgrammingExerciseParticipationRepository templateProgrammingExerciseParticipationRepository,
-=======
-    public ProgrammingExerciseGradingService(ProgrammingExerciseTestCaseService testCaseService, StudentParticipationRepository studentParticipationRepository,
-            ResultRepository resultRepository, Optional<ContinuousIntegrationService> continuousIntegrationService, Optional<VersionControlService> versionControlService,
             ProgrammingTriggerService programmingTriggerService, StaticCodeAnalysisService staticCodeAnalysisService,
             TemplateProgrammingExerciseParticipationRepository templateProgrammingExerciseParticipationRepository,
->>>>>>> c7a6b857
             SolutionProgrammingExerciseParticipationRepository solutionProgrammingExerciseParticipationRepository, ProgrammingSubmissionRepository programmingSubmissionRepository,
             AuditEventRepository auditEventRepository, GroupNotificationService groupNotificationService, ResultService resultService, ExerciseDateService exerciseDateService,
             SubmissionPolicyService submissionPolicyService, ProgrammingExerciseRepository programmingExerciseRepository, BuildLogEntryService buildLogService,
-            StaticCodeAnalysisCategoryRepository staticCodeAnalysisCategoryRepository) {
+            StaticCodeAnalysisCategoryRepository staticCodeAnalysisCategoryRepository, ProgrammingExerciseTestCaseRepository testCaseRepository) {
         this.studentParticipationRepository = studentParticipationRepository;
         this.continuousIntegrationResultService = continuousIntegrationResultService;
         this.resultRepository = resultRepository;
         this.versionControlService = versionControlService;
-<<<<<<< HEAD
-        this.programmingExerciseFeedbackService = programmingExerciseFeedbackService;
-        this.messagingTemplate = messagingTemplate;
+        this.programmingTriggerService = programmingTriggerService;
         this.testCaseRepository = testCaseRepository;
-=======
-        this.programmingTriggerService = programmingTriggerService;
-        this.staticCodeAnalysisService = staticCodeAnalysisService;
->>>>>>> c7a6b857
         this.templateProgrammingExerciseParticipationRepository = templateProgrammingExerciseParticipationRepository;
         this.solutionProgrammingExerciseParticipationRepository = solutionProgrammingExerciseParticipationRepository;
         this.programmingSubmissionRepository = programmingSubmissionRepository;
@@ -329,20 +316,6 @@
     }
 
     /**
-<<<<<<< HEAD
-     * Generates test cases from the given result's feedbacks & notifies the subscribing users about the test cases if they have changed. Has the side effect of sending a message
-     * through the websocket!
-     *
-     * @param exercise the programming exercise for which the test cases should be extracted from the new result
-     * @param result   from which to extract the test cases.
-     */
-    private void extractTestCasesFromResult(ProgrammingExercise exercise, Result result) {
-        boolean haveTestCasesChanged = programmingExerciseFeedbackService.generateTestCasesFromFeedbacks(result.getFeedbacks(), exercise);
-        if (haveTestCasesChanged) {
-            // Notify the client about the updated testCases
-            Set<ProgrammingExerciseTestCase> testCases = testCaseRepository.findByExerciseId(exercise.getId());
-            messagingTemplate.convertAndSend("/topic/programming-exercises/" + exercise.getId() + "/test-cases", testCases);
-=======
      * Trigger the build of the template repository, if the submission of the provided result is of type TEST.
      * Will use the commitHash of the submission for triggering the template build.
      * <p>
@@ -365,7 +338,6 @@
             log.error(
                     "Could not trigger the build of the template repository for the programming exercise id {} because no template participation could be found for the given exercise",
                     programmingExerciseId);
->>>>>>> c7a6b857
         }
     }
 
