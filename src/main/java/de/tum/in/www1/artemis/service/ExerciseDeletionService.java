package de.tum.in.www1.artemis.service;

import java.util.HashSet;
import java.util.List;

import org.slf4j.Logger;
import org.slf4j.LoggerFactory;
import org.springframework.stereotype.Service;
import org.springframework.transaction.annotation.Transactional;

import de.tum.in.www1.artemis.domain.ExampleSubmission;
import de.tum.in.www1.artemis.domain.Exercise;
import de.tum.in.www1.artemis.domain.ProgrammingExercise;
import de.tum.in.www1.artemis.domain.TextExercise;
import de.tum.in.www1.artemis.domain.exam.Exam;
import de.tum.in.www1.artemis.domain.exam.StudentExam;
import de.tum.in.www1.artemis.domain.lecture.ExerciseUnit;
import de.tum.in.www1.artemis.domain.modeling.ModelingExercise;
import de.tum.in.www1.artemis.domain.participation.ProgrammingExerciseStudentParticipation;
import de.tum.in.www1.artemis.domain.participation.StudentParticipation;
import de.tum.in.www1.artemis.domain.quiz.QuizExercise;
import de.tum.in.www1.artemis.repository.*;
import de.tum.in.www1.artemis.repository.plagiarism.PlagiarismResultRepository;
import de.tum.in.www1.artemis.service.programming.ProgrammingExerciseService;

/**
 * Service Implementation for managing Exercise.
 */
@Service
public class ExerciseDeletionService {

    private final Logger log = LoggerFactory.getLogger(ExerciseDeletionService.class);

    private final ParticipationService participationService;

    private final ProgrammingExerciseService programmingExerciseService;

    private final ModelingExerciseService modelingExerciseService;

    private final QuizExerciseService quizExerciseService;

    private final ExampleSubmissionService exampleSubmissionService;

    private final ExamRepository examRepository;

    private final StudentExamRepository studentExamRepository;

    private final ExerciseUnitRepository exerciseUnitRepository;

    private final ExerciseRepository exerciseRepository;

    private final TutorParticipationRepository tutorParticipationRepository;

    private final ParticipantScoreRepository participantScoreRepository;

    private final LectureUnitService lectureUnitService;

    private final PlagiarismResultRepository plagiarismResultRepository;

    private final TextAssessmentKnowledgeService textAssessmentKnowledgeService;

    private final ModelAssessmentKnowledgeService modelAssessmentKnowledgeService;

    private final TextExerciseRepository textExerciseRepository;

    private final ModelingExerciseRepository modelingExerciseRepository;

    public ExerciseDeletionService(ExerciseRepository exerciseRepository, ExerciseUnitRepository exerciseUnitRepository, ParticipationService participationService,
            ProgrammingExerciseService programmingExerciseService, ModelingExerciseService modelingExerciseService, QuizExerciseService quizExerciseService,
            TutorParticipationRepository tutorParticipationRepository, ExampleSubmissionService exampleSubmissionService, StudentExamRepository studentExamRepository,
            ExamRepository examRepository, ParticipantScoreRepository participantScoreRepository, LectureUnitService lectureUnitService,
            TextExerciseRepository textExerciseRepository, PlagiarismResultRepository plagiarismResultRepository, TextAssessmentKnowledgeService textAssessmentKnowledgeService,
            ModelingExerciseRepository modelingExerciseRepository, ModelAssessmentKnowledgeService modelAssessmentKnowledgeService) {
        this.exerciseRepository = exerciseRepository;
        this.examRepository = examRepository;
        this.participationService = participationService;
        this.programmingExerciseService = programmingExerciseService;
        this.modelingExerciseService = modelingExerciseService;
        this.tutorParticipationRepository = tutorParticipationRepository;
        this.exampleSubmissionService = exampleSubmissionService;
        this.quizExerciseService = quizExerciseService;
        this.studentExamRepository = studentExamRepository;
        this.exerciseUnitRepository = exerciseUnitRepository;
        this.participantScoreRepository = participantScoreRepository;
        this.lectureUnitService = lectureUnitService;
        this.plagiarismResultRepository = plagiarismResultRepository;
        this.textAssessmentKnowledgeService = textAssessmentKnowledgeService;
        this.modelAssessmentKnowledgeService = modelAssessmentKnowledgeService;
        this.textExerciseRepository = textExerciseRepository;
        this.modelingExerciseRepository = modelingExerciseRepository;
    }

    /**
     * Delete student build plans (except BASE/SOLUTION) and optionally git repositories of all exercise student participations.
     *
     * @param exerciseId         programming exercise for which build plans in respective student participations are deleted
     * @param deleteRepositories if true, the repositories gets deleted
     */
    public void cleanup(Long exerciseId, boolean deleteRepositories) {
        Exercise exercise = exerciseRepository.findByIdWithStudentParticipationsElseThrow(exerciseId);
        log.info("Request to cleanup all participations for Exercise : {}", exercise.getTitle());

        if (exercise instanceof ProgrammingExercise) {
            for (StudentParticipation participation : exercise.getStudentParticipations()) {
                participationService.cleanupBuildPlan((ProgrammingExerciseStudentParticipation) participation);
            }

            if (!deleteRepositories) {
                return; // in this case, we are done
            }

            for (StudentParticipation participation : exercise.getStudentParticipations()) {
                participationService.cleanupRepository((ProgrammingExerciseStudentParticipation) participation);
            }

        }
        else {
            log.warn("Exercise with exerciseId {} is not an instance of ProgrammingExercise. Ignoring the request to cleanup repositories and build plan", exerciseId);
        }
    }

    /**
     * Delete the exercise by id and all its participations.
     *
     * @param exerciseId                   the exercise to be deleted
     * @param deleteStudentReposBuildPlans whether the student repos and build plans should be deleted (can be true for programming exercises and should be false for all other exercise types)
     * @param deleteBaseReposBuildPlans    whether the template and solution repos and build plans should be deleted (can be true for programming exercises and should be false for all other exercise types)
     */
    @Transactional // ok
    public void delete(long exerciseId, boolean deleteStudentReposBuildPlans, boolean deleteBaseReposBuildPlans) {
        // Delete has a transactional mechanism. Therefore, all lazy objects that are deleted below, should be fetched when needed.
        final var exercise = exerciseRepository.findByIdElseThrow(exerciseId);

        log.info("Checking if exercise {} is modeling exercise", exercise.getId());
        if (exercise instanceof ModelingExercise) {
            log.info("Deleting clusters, elements and cancel scheduled operations of exercise {}", exercise.getId());

            modelingExerciseService.deleteClustersAndElements((ModelingExercise) exercise);
            modelingExerciseService.cancelScheduledOperations(exerciseId);
        }

        participantScoreRepository.deleteAllByExerciseIdTransactional(exerciseId);
        // delete all exercise units linking to the exercise
        List<ExerciseUnit> exerciseUnits = this.exerciseUnitRepository.findByIdWithLearningGoalsBidirectional(exerciseId);
        for (ExerciseUnit exerciseUnit : exerciseUnits) {
            this.lectureUnitService.removeLectureUnit(exerciseUnit);
        }

        // delete all plagiarism results belonging to this exercise
        plagiarismResultRepository.deletePlagiarismResultsByExerciseId(exerciseId);

        // delete all participations belonging to this exercise, this will also delete submissions, results, feedback, complaints, etc.
        participationService.deleteAllByExerciseId(exercise.getId(), deleteStudentReposBuildPlans, deleteStudentReposBuildPlans);
        // clean up the many-to-many relationship to avoid problems when deleting the entities but not the relationship table
        // to avoid a ConcurrentModificationException, we need to use a copy of the set
        var exampleSubmissions = new HashSet<>(exercise.getExampleSubmissions());
        for (ExampleSubmission exampleSubmission : exampleSubmissions) {
            exampleSubmissionService.deleteById(exampleSubmission.getId());
        }
        // make sure tutor participations are deleted before the exercise is deleted
        tutorParticipationRepository.deleteAllByAssessedExerciseId(exercise.getId());

        if (exercise.isExamExercise()) {
            Exam exam = examRepository.findOneWithEagerExercisesGroupsAndStudentExams(exercise.getExerciseGroup().getExam().getId());
            for (StudentExam studentExam : exam.getStudentExams()) {
                if (studentExam.getExercises().contains(exercise)) {
                    // remove exercise reference from student exam
                    List<Exercise> exerciseList = studentExam.getExercises();
                    exerciseList.remove(exercise);
                    studentExam.setExercises(exerciseList);
                    studentExamRepository.save(studentExam);
                }
            }
        }

        // Programming exercises have some special stuff that needs to be cleaned up (solution/template participation, build plans, etc.).
        if (exercise instanceof ProgrammingExercise) {
            // TODO: delete all schedules related to this programming exercise
            programmingExerciseService.delete(exercise.getId(), deleteBaseReposBuildPlans);
        }
        else {
            // delete text assessment knowledge if exercise is of type TextExercise and if no other exercise uses same knowledge
            if (exercise instanceof TextExercise) {
                // explicitly load the text exercise as such so that the knowledge is eagerly loaded as well
                TextExercise textExercise = textExerciseRepository.findByIdElseThrow(exercise.getId());
                if (textExercise.getKnowledge() != null) {
                    textAssessmentKnowledgeService.deleteKnowledge(textExercise.getKnowledge().getId(), textExercise.getId());
                }
            }
            // delete model assessment knowledge if exercise is of type ModelExercise and if no other exercise uses same knowledge
            else if (exercise instanceof ModelingExercise) {
                // explicitly load the modeling exercise as such so that the knowledge is eagerly loaded as well
                ModelingExercise modelingExercise = modelingExerciseRepository.findByIdElseThrow(exercise.getId());
                if (modelingExercise.getKnowledge() != null) {
                    modelAssessmentKnowledgeService.deleteKnowledge(modelingExercise.getKnowledge().getId(), modelingExercise.getId());
                }
            }
            exerciseRepository.delete(exercise);
        }
    }

    /**
     * Resets an Exercise by deleting all its participations and plagiarism results
     *
     * @param exercise which should be reset
     */
    public void reset(Exercise exercise) {
        log.debug("Request reset Exercise : {}", exercise.getId());

        this.deletePlagiarismResultsAndParticipations(exercise);

        if (exercise instanceof QuizExercise) {
            quizExerciseService.resetExercise(exercise.getId());
        }
    }

    /**
     * Deletes all plagiarism results and participations for an exercise.
     *
     * @param exercise for which the plagiarism results and participations should be deleted
     */
    public void deletePlagiarismResultsAndParticipations(Exercise exercise) {
        // delete all plagiarism results for this exercise
        plagiarismResultRepository.deletePlagiarismResultsByExerciseId(exercise.getId());

        // delete all participations belonging to this exercise, this will also delete submissions, results, feedback, complaints, etc.
        participationService.deleteAllByExerciseId(exercise.getId(), true, true);
<<<<<<< HEAD
=======

        // and additional call to the quizExerciseService is only needed for course exercises, not for exam exercises
        if (exercise instanceof QuizExercise && exercise.isCourseExercise()) {
            quizExerciseService.resetExercise(exercise.getId());
        }
>>>>>>> a88dc6dd
    }
}<|MERGE_RESOLUTION|>--- conflicted
+++ resolved
@@ -209,7 +209,8 @@
 
         this.deletePlagiarismResultsAndParticipations(exercise);
 
-        if (exercise instanceof QuizExercise) {
+        // and additional call to the quizExerciseService is only needed for course exercises, not for exam exercises
+        if (exercise instanceof QuizExercise && exercise.isCourseExercise()) {
             quizExerciseService.resetExercise(exercise.getId());
         }
     }
@@ -225,13 +226,5 @@
 
         // delete all participations belonging to this exercise, this will also delete submissions, results, feedback, complaints, etc.
         participationService.deleteAllByExerciseId(exercise.getId(), true, true);
-<<<<<<< HEAD
-=======
-
-        // and additional call to the quizExerciseService is only needed for course exercises, not for exam exercises
-        if (exercise instanceof QuizExercise && exercise.isCourseExercise()) {
-            quizExerciseService.resetExercise(exercise.getId());
-        }
->>>>>>> a88dc6dd
     }
 }