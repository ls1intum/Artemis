package de.tum.in.www1.artemis.service;

import java.util.HashSet;
import java.util.List;
import java.util.Set;

import org.slf4j.Logger;
import org.slf4j.LoggerFactory;
import org.springframework.stereotype.Service;

import de.tum.in.www1.artemis.domain.Exercise;
import de.tum.in.www1.artemis.domain.ProgrammingExercise;
import de.tum.in.www1.artemis.domain.TextExercise;
import de.tum.in.www1.artemis.domain.exam.StudentExam;
import de.tum.in.www1.artemis.domain.lecture.ExerciseUnit;
import de.tum.in.www1.artemis.domain.metis.conversation.Channel;
import de.tum.in.www1.artemis.domain.modeling.ModelingExercise;
import de.tum.in.www1.artemis.domain.participation.ProgrammingExerciseStudentParticipation;
import de.tum.in.www1.artemis.domain.participation.StudentParticipation;
import de.tum.in.www1.artemis.domain.quiz.QuizExercise;
import de.tum.in.www1.artemis.repository.*;
import de.tum.in.www1.artemis.repository.metis.conversation.ChannelRepository;
import de.tum.in.www1.artemis.repository.plagiarism.PlagiarismResultRepository;
import de.tum.in.www1.artemis.service.metis.conversation.ChannelService;
import de.tum.in.www1.artemis.service.programming.ProgrammingExerciseService;
import de.tum.in.www1.artemis.web.rest.errors.EntityNotFoundException;

/**
 * Service Implementation for managing Exercise.
 */
@Service
public class ExerciseDeletionService {

    private final Logger log = LoggerFactory.getLogger(ExerciseDeletionService.class);

    private final ParticipationService participationService;

    private final ProgrammingExerciseService programmingExerciseService;

    private final ModelingExerciseService modelingExerciseService;

    private final QuizExerciseService quizExerciseService;

    private final ExampleSubmissionService exampleSubmissionService;

    private final StudentExamRepository studentExamRepository;

    private final ExerciseUnitRepository exerciseUnitRepository;

    private final ExerciseRepository exerciseRepository;

    private final TutorParticipationRepository tutorParticipationRepository;

    private final LectureUnitService lectureUnitService;

    private final PlagiarismResultRepository plagiarismResultRepository;

    private final TextExerciseService textExerciseService;

<<<<<<< HEAD
    public ExerciseDeletionService(ExerciseRepository exerciseRepository, ExerciseUnitRepository exerciseUnitRepository, ParticipationService participationService,
            ProgrammingExerciseService programmingExerciseService, ModelingExerciseService modelingExerciseService, QuizExerciseService quizExerciseService,
            TutorParticipationRepository tutorParticipationRepository, ExampleSubmissionService exampleSubmissionService, StudentExamRepository studentExamRepository,
            LectureUnitService lectureUnitService, PlagiarismResultRepository plagiarismResultRepository, TextExerciseService textExerciseService) {
=======
    private final TextClusterRepository textClusterRepository;

    private final ChannelRepository channelRepository;

    private final ChannelService channelService;

    public ExerciseDeletionService(ExerciseRepository exerciseRepository, ExerciseUnitRepository exerciseUnitRepository, ParticipationService participationService,
            ProgrammingExerciseService programmingExerciseService, ModelingExerciseService modelingExerciseService, QuizExerciseService quizExerciseService,
            TutorParticipationRepository tutorParticipationRepository, ExampleSubmissionService exampleSubmissionService, StudentExamRepository studentExamRepository,
            LectureUnitService lectureUnitService, PlagiarismResultRepository plagiarismResultRepository, TextExerciseService textExerciseService,
            TextClusterRepository textClusterRepository, ChannelRepository channelRepository, ChannelService channelService) {
>>>>>>> ff95e08b
        this.exerciseRepository = exerciseRepository;
        this.participationService = participationService;
        this.programmingExerciseService = programmingExerciseService;
        this.modelingExerciseService = modelingExerciseService;
        this.tutorParticipationRepository = tutorParticipationRepository;
        this.exampleSubmissionService = exampleSubmissionService;
        this.quizExerciseService = quizExerciseService;
        this.studentExamRepository = studentExamRepository;
        this.exerciseUnitRepository = exerciseUnitRepository;
        this.lectureUnitService = lectureUnitService;
        this.plagiarismResultRepository = plagiarismResultRepository;
        this.textExerciseService = textExerciseService;
<<<<<<< HEAD
=======
        this.textClusterRepository = textClusterRepository;
        this.channelRepository = channelRepository;
        this.channelService = channelService;
>>>>>>> ff95e08b
    }

    /**
     * Delete student build plans (except BASE/SOLUTION) and optionally git repositories of all exercise student participations.
     *
     * @param exerciseId         programming exercise for which build plans in respective student participations are deleted
     * @param deleteRepositories if true, the repositories gets deleted
     */
    public void cleanup(Long exerciseId, boolean deleteRepositories) {
        Exercise exercise = exerciseRepository.findByIdWithStudentParticipationsElseThrow(exerciseId);
        log.info("Request to cleanup all participations for Exercise : {}", exercise.getTitle());

        if (exercise instanceof ProgrammingExercise) {
            for (StudentParticipation participation : exercise.getStudentParticipations()) {
                participationService.cleanupBuildPlan((ProgrammingExerciseStudentParticipation) participation);
            }

            if (!deleteRepositories) {
                return; // in this case, we are done
            }

            for (StudentParticipation participation : exercise.getStudentParticipations()) {
                participationService.cleanupRepository((ProgrammingExerciseStudentParticipation) participation);
            }

        }
        else {
            log.warn("Exercise with exerciseId {} is not an instance of ProgrammingExercise. Ignoring the request to cleanup repositories and build plan", exerciseId);
        }
    }

    /**
     * Delete the exercise by id and all its participations.
     *
     * @param exerciseId                   the exercise to be deleted
     * @param deleteStudentReposBuildPlans whether the student repos and build plans should be deleted (can be true for programming exercises and should be false for all other
     *                                         exercise types)
     * @param deleteBaseReposBuildPlans    whether the template and solution repos and build plans should be deleted (can be true for programming exercises and should be false for
     *                                         all other exercise types)
     */
    public void delete(long exerciseId, boolean deleteStudentReposBuildPlans, boolean deleteBaseReposBuildPlans) {
        var exercise = exerciseRepository.findByIdWithCompetenciesElseThrow(exerciseId);
        log.info("Request to delete {} with id {}", exercise.getClass().getSimpleName(), exerciseId);

        Channel exreciseChannel = channelRepository.findChannelByExerciseId(exerciseId);
        channelService.deleteChannel(exreciseChannel);

        if (exercise instanceof ModelingExercise modelingExercise) {
            log.info("Deleting clusters, elements and cancel scheduled operations of exercise {}", exercise.getId());

            modelingExerciseService.deleteClustersAndElements(modelingExercise);
            modelingExerciseService.cancelScheduledOperations(exerciseId);
        }

        if (exercise instanceof TextExercise) {
            log.info("Cancel scheduled operations of exercise {}", exercise.getId());
            textExerciseService.cancelScheduledOperations(exerciseId);
        }

        // delete all exercise units linking to the exercise
        List<ExerciseUnit> exerciseUnits = this.exerciseUnitRepository.findByIdWithCompetenciesBidirectional(exerciseId);
        for (ExerciseUnit exerciseUnit : exerciseUnits) {
            lectureUnitService.removeLectureUnit(exerciseUnit);
        }

        // delete all plagiarism results belonging to this exercise
        plagiarismResultRepository.deletePlagiarismResultsByExerciseId(exerciseId);

        // delete all participations belonging to this exercise, this will also delete submissions, results, feedback, complaints, etc.
        participationService.deleteAllByExerciseId(exercise.getId(), deleteStudentReposBuildPlans, deleteStudentReposBuildPlans);

        // clean up the many-to-many relationship to avoid problems when deleting the entities but not the relationship table
        exercise = exerciseRepository.findByIdWithEagerExampleSubmissions(exerciseId).orElseThrow(() -> new EntityNotFoundException("Exercise", exerciseId));
        exercise.getExampleSubmissions().forEach(exampleSubmission -> exampleSubmissionService.deleteById(exampleSubmission.getId()));
        exercise.setExampleSubmissions(new HashSet<>());

        // make sure tutor participations are deleted before the exercise is deleted
        tutorParticipationRepository.deleteAllByAssessedExerciseId(exercise.getId());

        if (exercise.isExamExercise()) {
            Set<StudentExam> studentExams = studentExamRepository.findAllWithExercisesByExamId(exercise.getExerciseGroup().getExam().getId());
            for (StudentExam studentExam : studentExams) {
                if (studentExam.getExercises().contains(exercise)) {
                    // remove exercise reference from student exam
                    studentExam.removeExercise(exercise);
                    studentExamRepository.save(studentExam);
                }
            }
        }

        // Programming exercises have some special stuff that needs to be cleaned up (solution/template participation, build plans, etc.).
        if (exercise instanceof ProgrammingExercise) {
            programmingExerciseService.delete(exercise.getId(), deleteBaseReposBuildPlans);
        }
        else {
            // fetch the exercise again to allow Hibernate to delete it properly
            exercise = exerciseRepository.findByIdWithStudentParticipationsElseThrow(exerciseId);
            exerciseRepository.delete(exercise);
        }
    }

    /**
     * Resets an Exercise by deleting all its participations and plagiarism results
     *
     * @param exercise which should be reset
     */
    public void reset(Exercise exercise) {
        log.debug("Request reset Exercise : {}", exercise.getId());

        deletePlagiarismResultsAndParticipations(exercise);

        // and additional call to the quizExerciseService is only needed for course exercises, not for exam exercises
        if (exercise instanceof QuizExercise && exercise.isCourseExercise()) {
            quizExerciseService.resetExercise(exercise.getId());
        }
    }

    /**
     * Deletes all plagiarism results and participations for an exercise.
     *
     * @param exercise for which the plagiarism results and participations should be deleted
     */
    public void deletePlagiarismResultsAndParticipations(Exercise exercise) {
        // delete all plagiarism results for this exercise
        plagiarismResultRepository.deletePlagiarismResultsByExerciseId(exercise.getId());

        // delete all participations belonging to this exercise, this will also delete submissions, results, feedback, complaints, etc.
        participationService.deleteAllByExerciseId(exercise.getId(), true, true);
    }
}<|MERGE_RESOLUTION|>--- conflicted
+++ resolved
@@ -57,14 +57,6 @@
 
     private final TextExerciseService textExerciseService;
 
-<<<<<<< HEAD
-    public ExerciseDeletionService(ExerciseRepository exerciseRepository, ExerciseUnitRepository exerciseUnitRepository, ParticipationService participationService,
-            ProgrammingExerciseService programmingExerciseService, ModelingExerciseService modelingExerciseService, QuizExerciseService quizExerciseService,
-            TutorParticipationRepository tutorParticipationRepository, ExampleSubmissionService exampleSubmissionService, StudentExamRepository studentExamRepository,
-            LectureUnitService lectureUnitService, PlagiarismResultRepository plagiarismResultRepository, TextExerciseService textExerciseService) {
-=======
-    private final TextClusterRepository textClusterRepository;
-
     private final ChannelRepository channelRepository;
 
     private final ChannelService channelService;
@@ -73,8 +65,7 @@
             ProgrammingExerciseService programmingExerciseService, ModelingExerciseService modelingExerciseService, QuizExerciseService quizExerciseService,
             TutorParticipationRepository tutorParticipationRepository, ExampleSubmissionService exampleSubmissionService, StudentExamRepository studentExamRepository,
             LectureUnitService lectureUnitService, PlagiarismResultRepository plagiarismResultRepository, TextExerciseService textExerciseService,
-            TextClusterRepository textClusterRepository, ChannelRepository channelRepository, ChannelService channelService) {
->>>>>>> ff95e08b
+            ChannelRepository channelRepository, ChannelService channelService) {
         this.exerciseRepository = exerciseRepository;
         this.participationService = participationService;
         this.programmingExerciseService = programmingExerciseService;
@@ -87,12 +78,8 @@
         this.lectureUnitService = lectureUnitService;
         this.plagiarismResultRepository = plagiarismResultRepository;
         this.textExerciseService = textExerciseService;
-<<<<<<< HEAD
-=======
-        this.textClusterRepository = textClusterRepository;
         this.channelRepository = channelRepository;
         this.channelService = channelService;
->>>>>>> ff95e08b
     }
 
     /**
