package de.tum.in.www1.artemis.domain;

import com.fasterxml.jackson.annotation.JsonTypeName;
import com.fasterxml.jackson.annotation.JsonView;
import de.tum.in.www1.artemis.domain.view.QuizView;
import org.hibernate.annotations.Cache;
import org.hibernate.annotations.CacheConcurrencyStrategy;

import javax.persistence.*;
import java.io.Serializable;
import java.util.*;

 /**
 * A ShortAnswerQuestion.
 */
@Entity
@DiscriminatorValue(value = "SA")
@JsonTypeName("short-answer")
public class ShortAnswerQuestion extends QuizQuestion implements Serializable {

    private static final long serialVersionUID = 1L;

    @OneToMany(cascade = CascadeType.ALL, fetch = FetchType.EAGER, orphanRemoval = true)
    @OrderColumn
    @JoinColumn(name = "question_id")
    @Cache(usage = CacheConcurrencyStrategy.NONSTRICT_READ_WRITE)
    @JsonView(QuizView.Before.class)
    private List<ShortAnswerSpot> spots = new ArrayList<>();

    @OneToMany(cascade = CascadeType.ALL, fetch = FetchType.EAGER, orphanRemoval = true)
    @OrderColumn
    @JoinColumn(name = "question_id")
    @Cache(usage = CacheConcurrencyStrategy.NONSTRICT_READ_WRITE)
    @JsonView(QuizView.Before.class)
    private List<ShortAnswerSolution> solutions = new ArrayList<>();

    @OneToMany(cascade = CascadeType.ALL, fetch = FetchType.EAGER, orphanRemoval = true)
    @OrderColumn
    @JoinColumn(name = "question_id")
    @Cache(usage = CacheConcurrencyStrategy.NONSTRICT_READ_WRITE)
    @JsonView(QuizView.After.class)
    private List<ShortAnswerMapping> correctMappings = new ArrayList<>();

    // jhipster-needle-entity-add-field - JHipster will add fields here, do not remove

    public List<ShortAnswerSpot> getSpots() {
        return spots;
    }

    public ShortAnswerQuestion spots(List<ShortAnswerSpot> shortAnswerSpots) {
        this.spots = shortAnswerSpots;
        return this;
    }

    public ShortAnswerQuestion addSpots(ShortAnswerSpot shortAnswerSpot) {
        this.spots.add(shortAnswerSpot);
        shortAnswerSpot.setQuestion(this);
        // if a spot was added then add the associated AnswerCounter implicitly
        ((ShortAnswerQuestionStatistic) getQuizQuestionStatistic()).addSpot(shortAnswerSpot);
        return this;
    }

    public ShortAnswerQuestion removeSpots(ShortAnswerSpot shortAnswerSpot) {
        // if an spot was removed then remove the associated SpotCounter implicitly
        if (getQuizQuestionStatistic() instanceof ShortAnswerQuestionStatistic) {
            ShortAnswerQuestionStatistic shortAnswerStatistic = (ShortAnswerQuestionStatistic) getQuizQuestionStatistic();
            ShortAnswerSpotCounter spotCounterToDelete = null;
            for (ShortAnswerSpotCounter spotCounter : shortAnswerStatistic.getShortAnswerSpotCounters()) {
                if (shortAnswerSpot.equals(spotCounter.getSpot())) {
                    spotCounter.setSpot(null);
                    spotCounterToDelete = spotCounter;
                }
            }
            shortAnswerStatistic.getShortAnswerSpotCounters().remove(spotCounterToDelete);
        }
        this.spots.remove(shortAnswerSpot);
        shortAnswerSpot.setQuestion(null);
        return this;
    }

    public void setSpots(List<ShortAnswerSpot> shortAnswerSpots) {
        ShortAnswerQuestionStatistic shortAnswerStatistic;
        if (getQuizQuestionStatistic() instanceof ShortAnswerQuestionStatistic) {
            shortAnswerStatistic = (ShortAnswerQuestionStatistic) getQuizQuestionStatistic();
        }
        else{
            shortAnswerStatistic = new ShortAnswerQuestionStatistic();
            setQuizQuestionStatistic(shortAnswerStatistic);
        }
        this.spots = shortAnswerSpots;

        // if a spot was added then add the associated spotCounter implicitly
        for (ShortAnswerSpot spot : getSpots()) {
            shortAnswerStatistic.addSpot(spot);
        }

        // if an spot was removed then remove the associated spotCounters implicitly
        Set<ShortAnswerSpotCounter> spotCounterToDelete = new HashSet<>();
        for (ShortAnswerSpotCounter spotCounter : shortAnswerStatistic.getShortAnswerSpotCounters()) {
            if (spotCounter.getId() != null) {
                if(!(shortAnswerSpots.contains(spotCounter.getSpot()))) {
                    spotCounter.setSpot(null);
                    spotCounterToDelete.add(spotCounter);
                }
            }
        }
        shortAnswerStatistic.getShortAnswerSpotCounters().removeAll(spotCounterToDelete);
    }

    public List<ShortAnswerSolution> getSolutions() {
        return solutions;
    }

    public ShortAnswerQuestion solutions(List<ShortAnswerSolution> shortAnswerSolutions) {
        this.solutions = shortAnswerSolutions;
        return this;
    }

    public ShortAnswerQuestion addSolutions(ShortAnswerSolution shortAnswerSolution) {
        this.solutions.add(shortAnswerSolution);
        shortAnswerSolution.setQuestion(this);
        return this;
    }

    public ShortAnswerQuestion removeSolutions(ShortAnswerSolution shortAnswerSolution) {
        this.solutions.remove(shortAnswerSolution);
        shortAnswerSolution.setQuestion(null);
        return this;
    }

    public void setSolutions(List<ShortAnswerSolution> shortAnswerSolutions) {
        this.solutions = shortAnswerSolutions;
    }

    public List<ShortAnswerMapping> getCorrectMappings() {
        return correctMappings;
    }

    public ShortAnswerQuestion correctMappings(List<ShortAnswerMapping> shortAnswerMappings) {
        this.correctMappings = shortAnswerMappings;
        return this;
    }

    public ShortAnswerQuestion addCorrectMappings(ShortAnswerMapping shortAnswerMapping) {
        this.correctMappings.add(shortAnswerMapping);
        shortAnswerMapping.setQuestion(this);
        return this;
    }

    public ShortAnswerQuestion removeCorrectMappings(ShortAnswerMapping shortAnswerMapping) {
        this.correctMappings.remove(shortAnswerMapping);
        shortAnswerMapping.setQuestion(null);
        return this;
    }

    public void setCorrectMappings(List<ShortAnswerMapping> shortAnswerMappings) {
        this.correctMappings = shortAnswerMappings;
    }
    // jhipster-needle-entity-add-getters-setters - JHipster will add getters and setters here, do not remove

    @Override
    public Boolean isValid() {
        // check general validity (using superclass)
        if (!super.isValid()) {
            return false;
        }

        // check if at least one correct mapping exists
        return getCorrectMappings() != null && !getCorrectMappings().isEmpty();

        // TODO (?): Add checks for "is solvable" and "no misleading correct mapping" --> look at the implementation in the client
    }

     /**
      * Get all solution items that are mapped to the given spot
      *
      * @param spot the spot  we want to find the correct solutions for
      * @return all solutions that are defined as correct for this spot
      */
     public Set<ShortAnswerSolution> getCorrectSolutionForSpot(ShortAnswerSpot spot) {
         Set<ShortAnswerSolution> result = new HashSet<>();
         for (ShortAnswerMapping mapping : correctMappings) {
             if (mapping.getSpot().equals(spot)) {
                 result.add(mapping.getSolution());
             }
         }
         return result;
     }

     /**
      * Get solution by ID
      *
      * @param solutionId the ID of the solution, which should be found
      * @return the sollution with the given ID, or null if the solution is not contained in this question
      */
     public ShortAnswerSolution findSolutionById (Long solutionId) {

         if (solutionId != null) {
             // iterate through all solutions of this quiz
             for (ShortAnswerSolution solution : solutions) {
                 // return solution if the IDs are equal
                 if (solution.getId().equals(solutionId)) {
                     return solution;
                 }
             }
         }
         return null;
     }

     /**
      * Get spot by ID
      *
      * @param spotId the ID of the spot, which should be found
      * @return the spot with the given ID, or null if the spot is not contained in this question
      */
     public ShortAnswerSpot findSpotById (Long spotId) {

         if (spotId != null) {
             // iterate through all spots of this quiz
             for (ShortAnswerSpot spot : spots) {
                 // return spot if the IDs are equal
                 if (spot.getId().equals(spotId)) {
                     return spot;
                 }
             }
         }
         return null;
     }


     /**
      * undo all solution- and spot-changes which are not allowed ( adding them)
      *
      * @param originalQuizQuestion the original QuizQuestion-object, which will be compared with this question
      *
      */
    @Override
<<<<<<< HEAD
    public void undoUnallowedChanges(Question originalQuestion) {
        if (originalQuestion instanceof ShortAnswerQuestion) {
            ShortAnswerQuestion shortAnswerOriginalQuestion = (ShortAnswerQuestion) originalQuestion;
            // undoUnallowedSolutionChanges(shortAnswerOriginalQuestion);
=======
    public void undoUnallowedChanges(QuizQuestion originalQuizQuestion) {
        if (originalQuizQuestion instanceof ShortAnswerQuestion) {
            ShortAnswerQuestion shortAnswerOriginalQuestion = (ShortAnswerQuestion) originalQuizQuestion;
            undoUnallowedSolutionChanges(shortAnswerOriginalQuestion);
>>>>>>> bb248021
            undoUnallowedSpotChanges(shortAnswerOriginalQuestion);
        }
    }

     /**
      * undo all solution-changes which are not allowed ( adding them)
      *
      * @param originalQuestion the original ShortAnswer-object, which will be compared with this question
      *
      */
     private void undoUnallowedSolutionChanges (ShortAnswerQuestion originalQuestion) {

         //find added solutions, which are not allowed to be added
         Set<ShortAnswerSolution> notAllowedAddedSolutions = new HashSet<>();
         // check every solution of the question
         for (ShortAnswerSolution solution : this.getSolutions()) {
             // check if the solution were already in the originalQuestion -> if not it's an added solution
             if (originalQuestion.getSolutions().contains(solution)) {
                 // find original solution
                 ShortAnswerSolution originalSolution = originalQuestion.findSolutionById(solution.getId());
                 // correct invalid = null to invalid = false
                 if (solution.isInvalid() == null) {
                     solution.setInvalid(false);
                 }
                 // reset invalid solution if it already set to true (it's not possible to set a solution valid again)
                 solution.setInvalid(solution.isInvalid()
                     || (originalSolution.isInvalid() != null && originalSolution.isInvalid()));
             } else {
                 // mark the added solution (adding solutions is not allowed)
                 notAllowedAddedSolutions.add(solution);
             }
         }
         // remove the added solutions
         this.getSolutions().removeAll(notAllowedAddedSolutions);
     }


     /**
      * undo all spot-changes which are not allowed ( adding them)
      *
      * @param originalQuestion the original spot-object, which will be compared with this question
      *
      */
     private void undoUnallowedSpotChanges (ShortAnswerQuestion originalQuestion) {

         // find added spots, which are not allowed to be added
         Set<ShortAnswerSpot> notAllowedAddedSpots = new HashSet<>();
         // check every spot of the question
         for (ShortAnswerSpot spot : this.getSpots()) {
             // check if the spot were already in the originalQuestion -> if not it's an added spot
             if (originalQuestion.getSpots().contains(spot)) {
                 // find original spot
                 ShortAnswerSpot originalSpot= originalQuestion.findSpotById(spot.getId());
                 // correct invalid = null to invalid = false
                 if (spot.isInvalid() == null) {
                     spot.setInvalid(false);
                 }
                 // reset invalid spot if it already set to true (it's not possible to set a spot valid again)
                 spot.setInvalid(spot.isInvalid()
                     || (originalSpot.isInvalid() != null && originalSpot.isInvalid()));
             } else {
                 // mark the added spot (adding spots is not allowed)
                 notAllowedAddedSpots.add(spot);
             }
         }
         // remove the added spots
         this.getSpots().removeAll(notAllowedAddedSpots);
     }


     @Override
    public boolean isUpdateOfResultsAndStatisticsNecessary(QuizQuestion originalQuizQuestion) {
        if (originalQuizQuestion instanceof ShortAnswerQuestion){
             ShortAnswerQuestion shortAnswerOriginalQuestion = (ShortAnswerQuestion) originalQuizQuestion;
             return checkSolutionsIfRecalculationIsNecessary(shortAnswerOriginalQuestion) ||
                 checkSpotsIfRecalculationIsNecessary(shortAnswerOriginalQuestion) ||
                 !getCorrectMappings().equals(shortAnswerOriginalQuestion.getCorrectMappings());
         }
        return false;
    }

     /**
      * check solutions if an update of the Results and Statistics is necessary
      *
      * @param originalQuestion the original ShortAnswerQuestion-object, which will be compared with this question
      *
      * @return a boolean which is true if the solution-changes make an update necessary and false if not
      */
     private boolean checkSolutionsIfRecalculationIsNecessary (ShortAnswerQuestion originalQuestion){

         boolean updateNecessary = false;

         // check every solution of the question
         for (ShortAnswerSolution solution : this.getSolutions()) {
             // check if the solution were already in the originalQuizExercise
             if (originalQuestion.getSolutions().contains(solution)) {
                 // find original solution
                 ShortAnswerSolution originalSolution = originalQuestion.findSolutionById(solution.getId());

                 // check if a solution is set invalid
                 // if true an update of the Statistics and Results is necessary
                 if ((solution.isInvalid() && !this.isInvalid() && originalSolution.isInvalid() == null) ||
                     (solution.isInvalid() && !this.isInvalid() && !originalSolution.isInvalid())) {
                     updateNecessary = true;
                 }
             }
         }
         // check if a solution was deleted (not allowed added solution are not relevant)
         // if true an update of the Statistics and Results is necessary
         if ( this.getSolutions().size() < originalQuestion.getSolutions().size()) {
             updateNecessary = true;
         }
         return updateNecessary;
     }

     /**
      * check spots if an update of the Results and Statistics is necessary
      *
      * @param originalQuestion the original ShortAnswerQuestion-object, which will be compared with this question
      *
      * @return a boolean which is true if the spot-changes make an update necessary and false if not
      */
     private boolean checkSpotsIfRecalculationIsNecessary (ShortAnswerQuestion originalQuestion){

         boolean updateNecessary = false;

         // check every spot of the question
         for (ShortAnswerSpot spot : this.getSpots()) {
             // check if the spot were already in the originalQuizExercise
             if (originalQuestion.getSpots().contains(spot)) {
                 // find original spot
                 ShortAnswerSpot originalSpot = originalQuestion.findSpotById(spot.getId());

                 // check if a spot is set invalid
                 // if true an update of the Statistics and Results is necessary
                 if ((spot.isInvalid() && !this.isInvalid() && originalSpot.isInvalid() == null) ||
                     (spot.isInvalid() && !this.isInvalid() && !originalSpot.isInvalid())) {
                     updateNecessary = true;
                 }
             }
         }
         // check if a spot was deleted (not allowed added spots are not relevant)
         // if true an update of the Statistics and Results is necessary
         if ( this.getSpots().size() < originalQuestion.getSpots().size()) {
             updateNecessary = true;
         }
         return updateNecessary;
     }

     @Override
     public void filterForStudentsDuringQuiz() {
         super.filterForStudentsDuringQuiz();
         setCorrectMappings(null);
         setSolutions(null);
     }

     @Override
     public void filterForStatisticWebsocket() {
         super.filterForStatisticWebsocket();
         setCorrectMappings(null);
     }

     @Override
     public boolean equals(Object o) {
         if (this == o) {
             return true;
         }
         if (o == null || getClass() != o.getClass()) {
             return false;
         }
         ShortAnswerQuestion shortAnswerQuestion = (ShortAnswerQuestion) o;
         if (shortAnswerQuestion.getId() == null || getId() == null) {
             return false;
         }
         return Objects.equals(getId(), shortAnswerQuestion.getId());
     }

     @Override
     public int hashCode() {
         return Objects.hashCode(getId());
     }

     @Override
     public String toString() {
         return "ShortAnswerQuestion{" +
             "id=" + getId() +
             "}";
     }

     /**
      * Constructor.
      *
      * 1. generate associated ShortAnswerQuestionStatistic implicitly
      */
     public ShortAnswerQuestion() {
         // create associated QuizStatistic implicitly
         ShortAnswerQuestionStatistic shortAnswerStatistic = new ShortAnswerQuestionStatistic();
         setQuizQuestionStatistic(shortAnswerStatistic);
         shortAnswerStatistic.setQuizQuestion(this);
     }
}<|MERGE_RESOLUTION|>--- conflicted
+++ resolved
@@ -235,17 +235,10 @@
       *
       */
     @Override
-<<<<<<< HEAD
-    public void undoUnallowedChanges(Question originalQuestion) {
-        if (originalQuestion instanceof ShortAnswerQuestion) {
-            ShortAnswerQuestion shortAnswerOriginalQuestion = (ShortAnswerQuestion) originalQuestion;
-            // undoUnallowedSolutionChanges(shortAnswerOriginalQuestion);
-=======
     public void undoUnallowedChanges(QuizQuestion originalQuizQuestion) {
         if (originalQuizQuestion instanceof ShortAnswerQuestion) {
             ShortAnswerQuestion shortAnswerOriginalQuestion = (ShortAnswerQuestion) originalQuizQuestion;
-            undoUnallowedSolutionChanges(shortAnswerOriginalQuestion);
->>>>>>> bb248021
+            //undoUnallowedSolutionChanges(shortAnswerOriginalQuestion);
             undoUnallowedSpotChanges(shortAnswerOriginalQuestion);
         }
     }
