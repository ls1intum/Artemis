--- conflicted
+++ resolved
@@ -165,7 +165,9 @@
             // if (participation.isLti()) {
             // }
             // handles new results and sends them to LTI consumers
-            ltiService.onNewBuildResult(participation);
+            if (participation instanceof ProgrammingExerciseStudentParticipation) {
+                ltiService.onNewBuildResult((ProgrammingExerciseStudentParticipation) participation);
+            }
         }
     }
 
@@ -206,16 +208,12 @@
             }
 
             messagingTemplate.convertAndSend("/topic/participation/" + result.getParticipation().getId() + "/newResults", result);
-<<<<<<< HEAD
-            ltiService.onNewBuildResult((ProgrammingExerciseParticipation) savedResult.getParticipation());
-=======
 
             if (!Hibernate.isInitialized(savedResult.getParticipation().getExercise())) {
                 Hibernate.initialize(savedResult.getParticipation().getExercise());
             }
 
-            ltiService.onNewBuildResult(savedResult.getParticipation());
->>>>>>> a0f8d739
+            ltiService.onNewBuildResult((ProgrammingExerciseStudentParticipation) savedResult.getParticipation());
         }
     }
 
