package de.tum.in.www1.artemis.service;

import java.util.List;
import java.util.Optional;
import java.util.Set;

import org.hibernate.Hibernate;
import org.slf4j.Logger;
import org.slf4j.LoggerFactory;
import org.springframework.messaging.simp.SimpMessageSendingOperations;
import org.springframework.scheduling.annotation.Async;
import org.springframework.stereotype.Service;
import org.springframework.transaction.annotation.Transactional;

import com.fasterxml.jackson.core.JsonProcessingException;
import com.fasterxml.jackson.databind.ObjectMapper;

import de.tum.in.www1.artemis.domain.*;
import de.tum.in.www1.artemis.domain.enumeration.AssessmentType;
import de.tum.in.www1.artemis.repository.ResultRepository;
import de.tum.in.www1.artemis.service.connectors.ContinuousIntegrationService;
import de.tum.in.www1.artemis.service.connectors.LtiService;
import de.tum.in.www1.artemis.web.rest.errors.EntityNotFoundException;

/**
 * Created by Josias Montag on 06.10.16.
 */
@Service
public class ResultService {

    private final Logger log = LoggerFactory.getLogger(ResultService.class);

    private final UserService userService;

    private final ParticipationService participationService;

    private final ResultRepository resultRepository;

    private final Optional<ContinuousIntegrationService> continuousIntegrationService;

    private final LtiService ltiService;

    private final SimpMessageSendingOperations messagingTemplate;

    private final ObjectMapper objectMapper;

    private final ProgrammingExerciseTestCaseService testCaseService;

    public ResultService(UserService userService, ParticipationService participationService, ResultRepository resultRepository,
            Optional<ContinuousIntegrationService> continuousIntegrationService, LtiService ltiService, SimpMessageSendingOperations messagingTemplate, ObjectMapper objectMapper,
            ProgrammingExerciseTestCaseService testCaseService) {
        this.userService = userService;
        this.participationService = participationService;
        this.resultRepository = resultRepository;
        this.continuousIntegrationService = continuousIntegrationService;
        this.ltiService = ltiService;
        this.messagingTemplate = messagingTemplate;
        this.objectMapper = objectMapper;
        this.testCaseService = testCaseService;
    }

    public Result findOne(long id) {
        log.debug("Request to get Result: {}", id);
        return resultRepository.findById(id).orElseThrow(() -> new EntityNotFoundException("Result with id: \"" + id + "\" does not exist"));
    }

    public Result findOneWithEagerFeedbacks(long id) {
        log.debug("Request to get Result: {}", id);
        return resultRepository.findByIdWithEagerFeedbacks(id).orElseThrow(() -> new EntityNotFoundException("Result with id: \"" + id + "\" does not exist"));
    }

    /**
     * Get a result from the database by its id together with the associated submission and the list of feedback items.
     *
     * @param resultId the id of the result to load from the database
     * @return the result with submission and feedback list
     */
    public Result findOneWithEagerSubmissionAndFeedback(long resultId) {
        log.debug("Request to get Result: {}", resultId);
        return resultRepository.findWithEagerSubmissionAndFeedbackById(resultId)
                .orElseThrow(() -> new EntityNotFoundException("Result with id: \"" + resultId + "\" does not exist"));
    }

    public Result findLatestResultWithFeedbacksForParticipation(Long participationId) throws EntityNotFoundException {
        Optional<Result> result = resultRepository.findFirstWithFeedbacksByParticipationIdOrderByCompletionDateDesc(participationId);
        if (!result.isPresent()) {
            throw new EntityNotFoundException("result for participation " + participationId + " could not be found");
        }
        else {
            return result.get();
        }
    }

    /**
     * Sets the assessor field of the given result with the current user and stores these changes to the database. The User object set as assessor gets Groups and Authorities
     * eagerly loaded.
     * 
     * @param result
     */
    public void setAssessor(Result result) {
        User currentUser = userService.getUserWithGroupsAndAuthorities();
        result.setAssessor(currentUser);
        resultRepository.save(result);
        log.debug("Assessment locked with result id: " + result.getId() + " for assessor: " + result.getAssessor().getFirstName());
    }

    /**
     * Perform async operations after we were notified about new results.
     *
     * @param participation Participation for which a new build is available
     */
    @Async
    @Deprecated
    public void onResultNotifiedOld(ProgrammingExerciseParticipation participation) {
        log.debug("Received new build result for participation " + participation.getId());
        // fetches the new build result
        Result result = continuousIntegrationService.get().onBuildCompletedOld(participation);
        notifyUser(participation, result);
    }

    /**
     * Use the given requestBody to extract the relevant information from it. Fetch and attach the result's feedback items to it. For programming exercises the test cases are
     * extracted from the feedbacks & the result is updated with the information from the test cases.
     *
     * @param participation Participation for which the build was finished
     * @param requestBody   RequestBody containing the build result and its feedback items
     */
    public void onResultNotifiedNew(ProgrammingExerciseParticipation participation, Object requestBody) throws Exception {
        log.info("Received new build result (NEW) for participation " + participation.getId());

        Result result = continuousIntegrationService.get().onBuildCompletedNew(participation, requestBody);

<<<<<<< HEAD
        if (participation.getExercise() instanceof ProgrammingExercise) {
            ProgrammingExercise programmingExercise = (ProgrammingExercise) participation.getExercise();
            boolean isSolutionParticipation = programmingExercise.isParticipationSolutionParticipationOfThisExercise(participation);
            boolean isTemplateParticipation = programmingExercise.isParticipationTemplateParticipationOfThisExercise(participation);
            // When the result is from a solution participation , extract the feedback items (= test cases) and store them in our database.
            if (result != null && isSolutionParticipation) {
                extractTestCasesFromResult(participation, result);
            }
            // Find out which test cases were executed and calculate the score according to their status and weight.
            // This needs to be done as some test cases might not have been executed.
            result = testCaseService.updateResultFromTestCases(result, programmingExercise, !(isSolutionParticipation || isTemplateParticipation));
=======
        ProgrammingExercise programmingExercise = participation.getProgrammingExercise();
        // When the result is from a solution participation , extract the feedback items (= test cases) and store them in our database.
        if (result != null && programmingExercise.isParticipationSolutionParticipationOfThisExercise(participation)) {
            extractTestCasesFromResult(participation, result);
>>>>>>> 05b31ce7
        }
        // Find out which test cases were executed and calculate the score according to their status and weight.
        // This needs to be done as some test cases might not have been executed.
        result = testCaseService.updateResultFromTestCases(result, programmingExercise);

        notifyUser(participation, result);
    }

    /**
     * Generates test cases from the given result's feedbacks & notifies the subscribing users about the test cases if they have changed. Has the side effect of sending a message
     * through the websocket!
     *
     * @param participation of the given result.
     * @param result        from which to extract the test cases.
     */
    private void extractTestCasesFromResult(ProgrammingExerciseParticipation participation, Result result) {
        ProgrammingExercise programmingExercise = participation.getProgrammingExercise();
        boolean haveTestCasesChanged = testCaseService.generateTestCasesFromFeedbacks(result.getFeedbacks(), programmingExercise);
        if (haveTestCasesChanged) {
            // Notify the client about the updated testCases
            Set<ProgrammingExerciseTestCase> testCases = testCaseService.findByExerciseId(participation.getProgrammingExercise().getId());
            messagingTemplate.convertAndSend("/topic/programming-exercise/" + participation.getProgrammingExercise().getId() + "/test-cases", testCases);
        }
    }

    @Transactional(readOnly = true)
    public void notifyUser(ProgrammingExerciseParticipation participation, Result result) {
        if (result != null) {
            // notify user via websocket
            messagingTemplate.convertAndSend("/topic/participation/" + participation.getId() + "/newResults", result);

            // TODO: can we avoid to invoke this code for non LTI students? (to improve performance)
            // if (participation.isLti()) {
            // }
            // handles new results and sends them to LTI consumers
            if (participation instanceof ProgrammingExerciseStudentParticipation) {
                ltiService.onNewBuildResult((ProgrammingExerciseStudentParticipation) participation);
            }
        }
    }

    /**
     * Handle the manual creation of a new result potentially including feedback
     *
     * @param result
     */
    public void createNewManualResult(Result result, boolean isProgrammingExerciseWithFeedback) {
        if (!result.getFeedbacks().isEmpty()) {
            result.setHasFeedback(isProgrammingExerciseWithFeedback);
        }

        // TODO: in this case we do not have a submission. However, it would be good to create one, even if it might be "empty"
        User user = userService.getUserWithGroupsAndAuthorities();

        result.setAssessmentType(AssessmentType.MANUAL);
        result.setAssessor(user);

        // manual feedback is always rated
        result.setRated(true);

        result.getFeedbacks().forEach(feedback -> {
            feedback.setResult(result);
        });

        // this call should cascade all feedback relevant changed and save them accordingly
        Result savedResult = resultRepository.save(result);

        // if it is an example result we do not have any participation (isExampleResult can be also null)
        if (result.isExampleResult() == Boolean.FALSE) {
            try {
                result.getParticipation().addResult(savedResult);
                participationService.save(result.getParticipation());
            }
            catch (NullPointerException ex) {
                log.warn("Unable to load result list for participation", ex);
            }

            messagingTemplate.convertAndSend("/topic/participation/" + result.getParticipation().getId() + "/newResults", result);

            if (!Hibernate.isInitialized(savedResult.getParticipation().getExercise())) {
                Hibernate.initialize(savedResult.getParticipation().getExercise());
            }

            if (savedResult.getParticipation() instanceof ProgrammingExerciseStudentParticipation) {
                ltiService.onNewBuildResult((ProgrammingExerciseStudentParticipation) savedResult.getParticipation());
            }
        }
    }

    public List<Result> findByCourseId(Long courseId) {
        return resultRepository.findAllByParticipation_Exercise_CourseId(courseId);
    }

    /**
     * Given a courseId, return the number of assessments for that course that have been completed (e.g. no draft!)
     *
     * @param courseId - the course we are interested in
     * @return a number of assessments for the course
     */
    public long countNumberOfAssessments(Long courseId) {
        return resultRepository.countByAssessorIsNotNullAndParticipation_Exercise_CourseIdAndRatedAndCompletionDateIsNotNull(courseId, true);
    }

    /**
     * Given a courseId and a tutorId, return the number of assessments for that course written by that tutor that have been completed (e.g. no draft!)
     *
     * @param courseId - the course we are interested in
     * @param tutorId  - the tutor we are interested in
     * @return a number of assessments for the course
     */
    @Transactional(readOnly = true)
    public long countNumberOfAssessmentsForTutor(Long courseId, Long tutorId) {
        return resultRepository.countByAssessor_IdAndParticipation_Exercise_CourseIdAndRatedAndCompletionDateIsNotNull(tutorId, courseId, true);
    }

    /**
     * Given an exerciseId, return the number of assessments for that exerciseId that have been completed (e.g. no draft!)
     *
     * @param exerciseId - the exercise we are interested in
     * @return a number of assessments for the exercise
     */
    @Transactional(readOnly = true)
    public long countNumberOfAssessmentsForExercise(Long exerciseId) {
        return resultRepository.countByAssessorIsNotNullAndParticipation_ExerciseIdAndRatedAndCompletionDateIsNotNull(exerciseId, true);
    }

    /**
     * Given a exerciseId and a tutorId, return the number of assessments for that exercise written by that tutor that have been completed (e.g. no draft!)
     *
     * @param exerciseId - the exercise we are interested in
     * @param tutorId    - the tutor we are interested in
     * @return a number of assessments for the exercise
     */
    @Transactional(readOnly = true)
    public long countNumberOfAssessmentsForTutorInExercise(Long exerciseId, Long tutorId) {
        return resultRepository.countByAssessor_IdAndParticipation_ExerciseIdAndRatedAndCompletionDateIsNotNull(tutorId, exerciseId, true);
    }

    /**
     * Creates a copy of the given original result with all properties except for the participation and submission and converts it to a JSON string. This method is used for storing
     * the original result of a submission before updating the result due to a complaint.
     *
     * @param originalResult the original result that was complained about
     * @return the reduced result as a JSON string
     * @throws JsonProcessingException when the conversion to JSON string fails
     */
    public String getOriginalResultAsString(Result originalResult) throws JsonProcessingException {
        Result resultCopy = new Result();
        resultCopy.setId(originalResult.getId());
        resultCopy.setResultString(originalResult.getResultString());
        resultCopy.setCompletionDate(originalResult.getCompletionDate());
        resultCopy.setSuccessful(originalResult.isSuccessful());
        resultCopy.setScore(originalResult.getScore());
        resultCopy.setRated(originalResult.isRated());
        resultCopy.hasFeedback(originalResult.getHasFeedback());
        resultCopy.setFeedbacks(originalResult.getFeedbacks());
        resultCopy.setAssessor(originalResult.getAssessor());
        resultCopy.setAssessmentType(originalResult.getAssessmentType());

        Optional<Boolean> hasComplaint = originalResult.getHasComplaint();
        if (hasComplaint.isPresent()) {
            resultCopy.setHasComplaint(originalResult.getHasComplaint().get());
        }
        else {
            resultCopy.setHasComplaint(false);
        }

        return objectMapper.writeValueAsString(resultCopy);
    }
}<|MERGE_RESOLUTION|>--- conflicted
+++ resolved
@@ -130,28 +130,16 @@
 
         Result result = continuousIntegrationService.get().onBuildCompletedNew(participation, requestBody);
 
-<<<<<<< HEAD
-        if (participation.getExercise() instanceof ProgrammingExercise) {
-            ProgrammingExercise programmingExercise = (ProgrammingExercise) participation.getExercise();
-            boolean isSolutionParticipation = programmingExercise.isParticipationSolutionParticipationOfThisExercise(participation);
-            boolean isTemplateParticipation = programmingExercise.isParticipationTemplateParticipationOfThisExercise(participation);
-            // When the result is from a solution participation , extract the feedback items (= test cases) and store them in our database.
-            if (result != null && isSolutionParticipation) {
-                extractTestCasesFromResult(participation, result);
-            }
-            // Find out which test cases were executed and calculate the score according to their status and weight.
-            // This needs to be done as some test cases might not have been executed.
-            result = testCaseService.updateResultFromTestCases(result, programmingExercise, !(isSolutionParticipation || isTemplateParticipation));
-=======
         ProgrammingExercise programmingExercise = participation.getProgrammingExercise();
+        boolean isSolutionParticipation = participation instanceof SolutionProgrammingExerciseParticipation;
+        boolean isTemplateParticipation = participation instanceof TemplateProgrammingExerciseParticipation;
         // When the result is from a solution participation , extract the feedback items (= test cases) and store them in our database.
-        if (result != null && programmingExercise.isParticipationSolutionParticipationOfThisExercise(participation)) {
+        if (result != null && isSolutionParticipation) {
             extractTestCasesFromResult(participation, result);
->>>>>>> 05b31ce7
         }
         // Find out which test cases were executed and calculate the score according to their status and weight.
         // This needs to be done as some test cases might not have been executed.
-        result = testCaseService.updateResultFromTestCases(result, programmingExercise);
+        result = testCaseService.updateResultFromTestCases(result, programmingExercise, !(isSolutionParticipation || isTemplateParticipation));
 
         notifyUser(participation, result);
     }
