--- conflicted
+++ resolved
@@ -22,11 +22,7 @@
 import de.tum.in.www1.artemis.repository.*;
 import de.tum.in.www1.artemis.security.Role;
 import de.tum.in.www1.artemis.service.connectors.lti.LtiNewResultService;
-<<<<<<< HEAD
 import de.tum.in.www1.artemis.web.rest.errors.BadRequestAlertException;
-import de.tum.in.www1.artemis.web.rest.errors.EntityNotFoundException;
-=======
->>>>>>> 4f326e30
 
 @Service
 public class ResultService {
@@ -65,32 +61,21 @@
 
     private final FeedbackConflictRepository feedbackConflictRepository;
 
-<<<<<<< HEAD
     public ResultService(UserRepository userRepository, ResultRepository resultRepository, LtiNewResultService ltiNewResultService,
             WebsocketMessagingService websocketMessagingService, ComplaintResponseRepository complaintResponseRepository, RatingRepository ratingRepository,
-            FeedbackRepository feedbackRepository, SubmissionRepository submissionRepository, ComplaintRepository complaintRepository,
-            ParticipantScoreRepository participantScoreRepository, AuthorizationCheckService authCheckService, ExerciseDateService exerciseDateService,
+            FeedbackRepository feedbackRepository, ComplaintRepository complaintRepository, ParticipantScoreRepository participantScoreRepository,
+            AuthorizationCheckService authCheckService, ExerciseDateService exerciseDateService,
             TemplateProgrammingExerciseParticipationRepository templateProgrammingExerciseParticipationRepository,
             SolutionProgrammingExerciseParticipationRepository solutionProgrammingExerciseParticipationRepository,
             ProgrammingExerciseStudentParticipationRepository programmingExerciseStudentParticipationRepository, StudentExamRepository studentExamRepository,
             FeedbackConflictRepository feedbackConflictRepository) {
-=======
-    public ResultService(UserRepository userRepository, ResultRepository resultRepository, LtiNewResultService ltiNewResultService, FeedbackRepository feedbackRepository,
-            WebsocketMessagingService websocketMessagingService, ComplaintResponseRepository complaintResponseRepository, ComplaintRepository complaintRepository,
-            RatingRepository ratingRepository, ParticipantScoreRepository participantScoreRepository, AuthorizationCheckService authCheckService,
-            ExerciseDateService exerciseDateService, StudentExamRepository studentExamRepository, FeedbackConflictRepository feedbackConflictRepository) {
->>>>>>> 4f326e30
         this.userRepository = userRepository;
         this.resultRepository = resultRepository;
         this.ltiNewResultService = ltiNewResultService;
         this.websocketMessagingService = websocketMessagingService;
         this.complaintResponseRepository = complaintResponseRepository;
-<<<<<<< HEAD
         this.ratingRepository = ratingRepository;
         this.feedbackRepository = feedbackRepository;
-        this.submissionRepository = submissionRepository;
-=======
->>>>>>> 4f326e30
         this.complaintRepository = complaintRepository;
         this.participantScoreRepository = participantScoreRepository;
         this.authCheckService = authCheckService;
