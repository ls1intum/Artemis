package de.tum.in.www1.artemis.service;

import java.time.ZonedDateTime;
import java.util.List;
import java.util.Optional;

import org.slf4j.Logger;
import org.slf4j.LoggerFactory;
import org.springframework.stereotype.Service;
import org.springframework.transaction.annotation.Transactional;

import com.fasterxml.jackson.core.JsonProcessingException;
import com.fasterxml.jackson.databind.ObjectMapper;

import de.tum.in.www1.artemis.domain.Feedback;
import de.tum.in.www1.artemis.domain.Result;
import de.tum.in.www1.artemis.domain.User;
import de.tum.in.www1.artemis.domain.enumeration.AssessmentType;
import de.tum.in.www1.artemis.domain.participation.Participation;
import de.tum.in.www1.artemis.domain.participation.ProgrammingExerciseStudentParticipation;
import de.tum.in.www1.artemis.domain.participation.StudentParticipation;
import de.tum.in.www1.artemis.repository.*;
import de.tum.in.www1.artemis.service.connectors.LtiService;
import de.tum.in.www1.artemis.web.rest.errors.EntityNotFoundException;

@Service
public class ResultService {

    private final Logger log = LoggerFactory.getLogger(ResultService.class);

    private final UserRepository userRepository;

    private final ResultRepository resultRepository;

    private final LtiService ltiService;

    private final ObjectMapper objectMapper;

    private final FeedbackRepository feedbackRepository;

    private final WebsocketMessagingService websocketMessagingService;

    private final ComplaintResponseRepository complaintResponseRepository;

    private final RatingRepository ratingRepository;

    private final SubmissionRepository submissionRepository;

    private final ComplaintRepository complaintRepository;

    public ResultService(UserRepository userRepository, ResultRepository resultRepository, LtiService ltiService, ObjectMapper objectMapper, FeedbackRepository feedbackRepository,
            WebsocketMessagingService websocketMessagingService, ComplaintResponseRepository complaintResponseRepository, SubmissionRepository submissionRepository,
            ComplaintRepository complaintRepository, RatingRepository ratingRepository) {
        this.userRepository = userRepository;
        this.resultRepository = resultRepository;
        this.ltiService = ltiService;
        this.objectMapper = objectMapper;
        this.feedbackRepository = feedbackRepository;
        this.websocketMessagingService = websocketMessagingService;
        this.complaintResponseRepository = complaintResponseRepository;
        this.submissionRepository = submissionRepository;
        this.complaintRepository = complaintRepository;
        this.ratingRepository = ratingRepository;
    }

    /**
     * Get a result from the database by its id,
     *
     * @param id the id of the result to load from the database
     * @return the result
     */
    public Result findOne(long id) {
        log.debug("Request to get Result: {}", id);
        return resultRepository.findById(id).orElseThrow(() -> new EntityNotFoundException("Result with id: \"" + id + "\" does not exist"));
    }

    /**
     * Get a result from the database by its id together with the associated submission and the list of feedback items.
     *
     * @param resultId the id of the result to load from the database
     * @return the result with submission and feedback list
     */
    public Result findOneWithEagerSubmissionAndFeedback(long resultId) {
        log.debug("Request to get Result: {}", resultId);
        return resultRepository.findWithEagerSubmissionAndFeedbackById(resultId)
                .orElseThrow(() -> new EntityNotFoundException("Result with id: \"" + resultId + "\" does not exist"));
    }

    /**
     * Get the latest result from the database by participation id together with the list of feedback items.
     *
     * @param participationId the id of the participation to load from the database
     * @param withSubmission determines whether the submission should also be fetched
     * @return an optional result (might exist or not).
     */
    public Optional<Result> findLatestResultWithFeedbacksForParticipation(Long participationId, boolean withSubmission) {
        if (withSubmission) {
            return resultRepository.findFirstWithSubmissionAndFeedbacksByParticipationIdOrderByCompletionDateDesc(participationId);
        }
        else {
            return resultRepository.findFirstWithFeedbacksByParticipationIdOrderByCompletionDateDesc(participationId);
        }
    }

    /**
     * Get the latest results for each participation in an exercise from the database together with the list of feedback items.
     *
     * @param exerciseId the id of the exercise to load from the database
     * @return an list of results.
     */
    public List<Result> findLatestAutomaticResultsWithFeedbacksForExercise(Long exerciseId) {
        return resultRepository.findLatestAutomaticResultsWithEagerFeedbacksForExercise(exerciseId);
    }

    /**
     * Check if there is a result for the given participation.
     *
     * @param participationId the id of the participation for which to check if there is a result.
     * @return true if there is a result for the given participation, otherwise not.
     */
    public Boolean existsByParticipationId(Long participationId) {
        return resultRepository.existsByParticipationId(participationId);
    }

    /**
     * Sets the assessor field of the given result with the current user and stores these changes to the database. The User object set as assessor gets Groups and Authorities
     * eagerly loaded.
     *
     * @param result Result for which current user is set as an assessor
     */
    public void setAssessor(Result result) {
        User currentUser = userRepository.getUser();
        result.setAssessor(currentUser);
    }

    /**
     * Update a manual result of a programming exercise.
     * Makes sure that the feedback items are persisted correctly, taking care of the OrderingColumn attribute of result.feedbacks.
     * See https://stackoverflow.com/questions/6763329/ordercolumn-onetomany-null-index-column-for-collection and inline doc for reference.
     *
     * Also informs the client using a websocket about the updated result.
     *
     * @param result Result.
     * @return updated result with eagerly loaded Submission and Feedback items.
     */
    public Result updateManualProgrammingExerciseResult(Result result) {
        // This is a workaround for saving a result with new feedbacks.
        // The issue seems to be that result.feedbacks is both a OneToMany relationship + has a the OrderColumn annotation.
        // Without this a 'null index column for collection' error is triggered when trying to save the result.
        if (result.getId() != null) {
            // This creates a null value in the feedbacks_order column, when the result is saved below, it is filled with the next available number (e.g. last item was 2, next is
            // 3).
            List<Feedback> savedFeedbackItems = feedbackRepository.saveAll(result.getFeedbacks());
            result.setFeedbacks(savedFeedbackItems);
        }
        return createNewRatedManualResult(result, true);
    }

    /**
     * Handle the manual creation of a new result potentially including feedback
     *
     * @param result newly created Result
     * @param isProgrammingExerciseWithFeedback defines if the programming exercise contains feedback
     * @param ratedResult override value for rated property of result
     *
     * @return updated result with eagerly loaded Submission and Feedback items.
     */
    public Result createNewManualResult(Result result, boolean isProgrammingExerciseWithFeedback, boolean ratedResult) {
        if (!result.getFeedbacks().isEmpty()) {
            result.setHasFeedback(isProgrammingExerciseWithFeedback);
        }

        User user = userRepository.getUserWithGroupsAndAuthorities();

        result.setAssessmentType(AssessmentType.MANUAL);
        result.setAssessor(user);
        result.setCompletionDate(ZonedDateTime.now());

        // manual feedback is always rated, can be overwritten though in the case of a result for an external submission
        result.setRated(ratedResult);

        result.getFeedbacks().forEach(feedback -> {
            feedback.setResult(result);
        });

        // this call should cascade all feedback relevant changed and save them accordingly
        var savedResult = resultRepository.save(result);
        // The websocket client expects the submission and feedbacks, so we retrieve the result again instead of using the save result.
        savedResult = findOneWithEagerSubmissionAndFeedback(result.getId());

        // if it is an example result we do not have any participation (isExampleResult can be also null)
        if (Boolean.FALSE.equals(savedResult.isExampleResult()) || savedResult.isExampleResult() == null) {

            if (savedResult.getParticipation() instanceof ProgrammingExerciseStudentParticipation) {
                ltiService.onNewResult((StudentParticipation) savedResult.getParticipation());
            }

            websocketMessagingService.broadcastNewResult(savedResult.getParticipation(), savedResult);
        }
        return savedResult;
    }

    public Result createNewRatedManualResult(Result result, boolean isProgrammingExerciseWithFeedback) {
        return createNewManualResult(result, isProgrammingExerciseWithFeedback, true);
    }

    /**
     * NOTE: As we use delete methods with underscores, we need a transactional context here!
     * Deletes result with corresponding complaint and complaint response
     * @param resultId the id of the result
     */
    @Transactional // ok
    public void deleteResultWithComplaint(long resultId) {
        complaintResponseRepository.deleteByComplaint_Result_Id(resultId);
        complaintRepository.deleteByResult_Id(resultId);
        ratingRepository.deleteByResult_Id(resultId);
        resultRepository.deleteById(resultId);
    }

    /**
     * Get a course from the database by its id.
     *
     * @param courseId the id of the course to load from the database
     * @return the course
     */
    public List<Result> findByCourseId(Long courseId) {
        return resultRepository.findAllByParticipation_Exercise_CourseId(courseId);
    }

    /**
<<<<<<< HEAD
     * Given a courseId, return the number of assessments for that course that have been completed (e.g. no draft!)
     *
     * @param courseId - the course we are interested in
     * @return a number of assessments for the course
     */
    public DueDateStat countNumberOfAssessments(Long courseId) {
        return new DueDateStat(resultRepository.countByAssessorIsNotNullAndParticipation_Exercise_CourseIdAndRatedAndCompletionDateIsNotNull(courseId, true),
                resultRepository.countByAssessorIsNotNullAndParticipation_Exercise_CourseIdAndRatedAndCompletionDateIsNotNull(courseId, false));
    }

    /**
     * Given a courseId, return the number of assessments for that course that have been completed
     * for rated (submitted within the dueDate) submissions (e.g. no draft!)
     *
     * @param courseId - the course we are interested in
     * @return a number of assessments for the course
     */
    public Long countNumberOfRatedAssessments(Long courseId) {
        return resultRepository.countByAssessorIsNotNullAndParticipation_Exercise_CourseIdAndRatedAndCompletionDateIsNotNull(courseId, true);
    }

    /**
     * Calculates the number of assessments done for each correction round.
     *
     * @param exercise the exercise for which we want to calculate the # of assessments for each correction round
     * @param examMode states whether or not the the function is called in the exam mode
     * @param totalNumberOfAssessments so total number of assessments sum up over all correction rounds
     * @return the number of assessments for each correction rounds
     */
    public DueDateStat[] calculateNrOfAssessmentsOfCorrectionRoundsForDashboard(Exercise exercise, boolean examMode, DueDateStat totalNumberOfAssessments) {
        DueDateStat[] numberOfAssessmentsOfCorrectionRounds;
        if (examMode) {
            // set number of corrections specific to each correction round
            int numberOfCorrectionRounds = exercise.getExerciseGroup().getExam().getNumberOfCorrectionRoundsInExam();
            numberOfAssessmentsOfCorrectionRounds = countNumberOfFinishedAssessmentsForExerciseByCorrectionRound(exercise, numberOfCorrectionRounds);
        }
        else {
            // no examMode here, so correction rounds defaults to 1 and is the same as totalNumberOfAssessments
            numberOfAssessmentsOfCorrectionRounds = new DueDateStat[] { totalNumberOfAssessments };
        }
        return numberOfAssessmentsOfCorrectionRounds;
    }

    /**
     * Given an exerciseId, return the number of assessments for that exerciseId that have been completed (e.g. no draft!)
     *
     * @param exerciseId - the exercise we are interested in
     * @param examMode should be used for exam exercises to ignore test run submissions
     * @return a number of assessments for the exercise
     */
    public DueDateStat countNumberOfFinishedAssessmentsForExercise(Long exerciseId, boolean examMode) {
        if (examMode) {
            return new DueDateStat(resultRepository.countNumberOfFinishedAssessmentsForExerciseIgnoreTestRuns(exerciseId), 0L);
        }
        return new DueDateStat(resultRepository.countNumberOfFinishedAssessmentsForExercise(exerciseId), 0L);
    }

    /**
     * Given an exerciseId and a correctionRound, return the number of assessments for that exerciseId and correctionRound that have been finished
     *
     * @param exercise  - the exercise we are interested in
     * @param correctionRounds - the correction round we want finished assessments for
     * @return an array of the number of assessments for the exercise for a given correction round
     */
    public DueDateStat[] countNumberOfFinishedAssessmentsForExerciseByCorrectionRound(Exercise exercise, int correctionRounds) {
        DueDateStat[] correctionRoundsDataStats = new DueDateStat[correctionRounds];

        for (int i = 0; i < correctionRounds; i++) {
            correctionRoundsDataStats[i] = new DueDateStat(resultRepository.countNumberOfFinishedAssessmentsByCorrectionRoundsAndExerciseIdIgnoreTestRuns(exercise.getId(), i), 0L);

        }

        return correctionRoundsDataStats;
    }

    /**
     * Given a exerciseId and a tutorId, return the number of assessments for that exercise written by that tutor that have been completed (e.g. no draft!)
     *
     * @param exerciseId - the exercise we are interested in
     * @param tutorId    - the tutor we are interested in
     * @return a number of assessments for the exercise
     */
    public long countNumberOfAssessmentsForTutorInExercise(Long exerciseId, Long tutorId) {
        return resultRepository.countByAssessor_IdAndParticipation_ExerciseIdAndRatedAndCompletionDateIsNotNull(tutorId, exerciseId, true);
    }

    /**
     * Calculate the number of assessments which are either AUTOMATIC or SEMI_AUTOMATIC for a given exercise
     *
     * @param exerciseId the exercise we are interested in
     * @return number of assessments for the exercise
     */
    public DueDateStat countNumberOfAutomaticAssistedAssessmentsForExercise(Long exerciseId) {
        return new DueDateStat(resultRepository.countNumberOfAssessmentsByTypeForExerciseBeforeDueDate(exerciseId, asList(AssessmentType.AUTOMATIC, AssessmentType.SEMI_AUTOMATIC)),
                resultRepository.countNumberOfAssessmentsByTypeForExerciseAfterDueDate(exerciseId, asList(AssessmentType.AUTOMATIC, AssessmentType.SEMI_AUTOMATIC)));
    }

    /**
=======
>>>>>>> cb415a5d
     * Creates a copy of the given original result with all properties except for the participation and submission and converts it to a JSON string. This method is used for storing
     * the original result of a submission before updating the result due to a complaint.
     *
     * @param originalResult the original result that was complained about
     * @return the reduced result as a JSON string
     * @throws JsonProcessingException when the conversion to JSON string fails
     */
    public String getOriginalResultAsString(Result originalResult) throws JsonProcessingException {
        Result resultCopy = new Result();
        resultCopy.setId(originalResult.getId());
        resultCopy.setResultString(originalResult.getResultString());
        resultCopy.setCompletionDate(originalResult.getCompletionDate());
        resultCopy.setSuccessful(originalResult.isSuccessful());
        resultCopy.setScore(originalResult.getScore());
        resultCopy.setRated(originalResult.isRated());
        resultCopy.hasFeedback(originalResult.getHasFeedback());
        resultCopy.setFeedbacks(originalResult.getFeedbacks());
        resultCopy.setAssessor(originalResult.getAssessor());
        resultCopy.setAssessmentType(originalResult.getAssessmentType());

        Optional<Boolean> hasComplaint = originalResult.getHasComplaint();
        if (hasComplaint.isPresent()) {
            resultCopy.setHasComplaint(originalResult.getHasComplaint().get());
        }
        else {
            resultCopy.setHasComplaint(false);
        }

        return objectMapper.writeValueAsString(resultCopy);
    }

    public void notifyUserAboutNewResult(Result result, Participation participation) {
        notifyNewResult(result, participation);
    }

    private void notifyNewResult(Result result, Participation participation) {
        websocketMessagingService.broadcastNewResult(participation, result);
    }

    /**
     * Create a new example result for the provided submission ID.
     *
     * @param submissionId The ID of the submission (that is connected to an example submission) for which a result should get created
     * @param isProgrammingExerciseWithFeedback defines if the programming exercise contains feedback
     * @return The newly created (and empty) example result
     */
    public Result createNewExampleResultForSubmissionWithExampleSubmission(long submissionId, boolean isProgrammingExerciseWithFeedback) {
        final var submission = submissionRepository.findById(submissionId)
                .orElseThrow(() -> new EntityNotFoundException("No example submission with ID " + submissionId + " found!"));
        if (!submission.isExampleSubmission()) {
            throw new IllegalArgumentException("Submission is no example submission! Example results are not allowed!");
        }

        final var newResult = new Result();
        newResult.setSubmission(submission);
        newResult.setExampleResult(true);
        return createNewRatedManualResult(newResult, isProgrammingExerciseWithFeedback);
    }
}<|MERGE_RESOLUTION|>--- conflicted
+++ resolved
@@ -228,107 +228,6 @@
     }
 
     /**
-<<<<<<< HEAD
-     * Given a courseId, return the number of assessments for that course that have been completed (e.g. no draft!)
-     *
-     * @param courseId - the course we are interested in
-     * @return a number of assessments for the course
-     */
-    public DueDateStat countNumberOfAssessments(Long courseId) {
-        return new DueDateStat(resultRepository.countByAssessorIsNotNullAndParticipation_Exercise_CourseIdAndRatedAndCompletionDateIsNotNull(courseId, true),
-                resultRepository.countByAssessorIsNotNullAndParticipation_Exercise_CourseIdAndRatedAndCompletionDateIsNotNull(courseId, false));
-    }
-
-    /**
-     * Given a courseId, return the number of assessments for that course that have been completed
-     * for rated (submitted within the dueDate) submissions (e.g. no draft!)
-     *
-     * @param courseId - the course we are interested in
-     * @return a number of assessments for the course
-     */
-    public Long countNumberOfRatedAssessments(Long courseId) {
-        return resultRepository.countByAssessorIsNotNullAndParticipation_Exercise_CourseIdAndRatedAndCompletionDateIsNotNull(courseId, true);
-    }
-
-    /**
-     * Calculates the number of assessments done for each correction round.
-     *
-     * @param exercise the exercise for which we want to calculate the # of assessments for each correction round
-     * @param examMode states whether or not the the function is called in the exam mode
-     * @param totalNumberOfAssessments so total number of assessments sum up over all correction rounds
-     * @return the number of assessments for each correction rounds
-     */
-    public DueDateStat[] calculateNrOfAssessmentsOfCorrectionRoundsForDashboard(Exercise exercise, boolean examMode, DueDateStat totalNumberOfAssessments) {
-        DueDateStat[] numberOfAssessmentsOfCorrectionRounds;
-        if (examMode) {
-            // set number of corrections specific to each correction round
-            int numberOfCorrectionRounds = exercise.getExerciseGroup().getExam().getNumberOfCorrectionRoundsInExam();
-            numberOfAssessmentsOfCorrectionRounds = countNumberOfFinishedAssessmentsForExerciseByCorrectionRound(exercise, numberOfCorrectionRounds);
-        }
-        else {
-            // no examMode here, so correction rounds defaults to 1 and is the same as totalNumberOfAssessments
-            numberOfAssessmentsOfCorrectionRounds = new DueDateStat[] { totalNumberOfAssessments };
-        }
-        return numberOfAssessmentsOfCorrectionRounds;
-    }
-
-    /**
-     * Given an exerciseId, return the number of assessments for that exerciseId that have been completed (e.g. no draft!)
-     *
-     * @param exerciseId - the exercise we are interested in
-     * @param examMode should be used for exam exercises to ignore test run submissions
-     * @return a number of assessments for the exercise
-     */
-    public DueDateStat countNumberOfFinishedAssessmentsForExercise(Long exerciseId, boolean examMode) {
-        if (examMode) {
-            return new DueDateStat(resultRepository.countNumberOfFinishedAssessmentsForExerciseIgnoreTestRuns(exerciseId), 0L);
-        }
-        return new DueDateStat(resultRepository.countNumberOfFinishedAssessmentsForExercise(exerciseId), 0L);
-    }
-
-    /**
-     * Given an exerciseId and a correctionRound, return the number of assessments for that exerciseId and correctionRound that have been finished
-     *
-     * @param exercise  - the exercise we are interested in
-     * @param correctionRounds - the correction round we want finished assessments for
-     * @return an array of the number of assessments for the exercise for a given correction round
-     */
-    public DueDateStat[] countNumberOfFinishedAssessmentsForExerciseByCorrectionRound(Exercise exercise, int correctionRounds) {
-        DueDateStat[] correctionRoundsDataStats = new DueDateStat[correctionRounds];
-
-        for (int i = 0; i < correctionRounds; i++) {
-            correctionRoundsDataStats[i] = new DueDateStat(resultRepository.countNumberOfFinishedAssessmentsByCorrectionRoundsAndExerciseIdIgnoreTestRuns(exercise.getId(), i), 0L);
-
-        }
-
-        return correctionRoundsDataStats;
-    }
-
-    /**
-     * Given a exerciseId and a tutorId, return the number of assessments for that exercise written by that tutor that have been completed (e.g. no draft!)
-     *
-     * @param exerciseId - the exercise we are interested in
-     * @param tutorId    - the tutor we are interested in
-     * @return a number of assessments for the exercise
-     */
-    public long countNumberOfAssessmentsForTutorInExercise(Long exerciseId, Long tutorId) {
-        return resultRepository.countByAssessor_IdAndParticipation_ExerciseIdAndRatedAndCompletionDateIsNotNull(tutorId, exerciseId, true);
-    }
-
-    /**
-     * Calculate the number of assessments which are either AUTOMATIC or SEMI_AUTOMATIC for a given exercise
-     *
-     * @param exerciseId the exercise we are interested in
-     * @return number of assessments for the exercise
-     */
-    public DueDateStat countNumberOfAutomaticAssistedAssessmentsForExercise(Long exerciseId) {
-        return new DueDateStat(resultRepository.countNumberOfAssessmentsByTypeForExerciseBeforeDueDate(exerciseId, asList(AssessmentType.AUTOMATIC, AssessmentType.SEMI_AUTOMATIC)),
-                resultRepository.countNumberOfAssessmentsByTypeForExerciseAfterDueDate(exerciseId, asList(AssessmentType.AUTOMATIC, AssessmentType.SEMI_AUTOMATIC)));
-    }
-
-    /**
-=======
->>>>>>> cb415a5d
      * Creates a copy of the given original result with all properties except for the participation and submission and converts it to a JSON string. This method is used for storing
      * the original result of a submission before updating the result due to a complaint.
      *
