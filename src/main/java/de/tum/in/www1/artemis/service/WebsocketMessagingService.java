--- conflicted
+++ resolved
@@ -3,13 +3,8 @@
 import org.springframework.messaging.simp.SimpMessageSendingOperations;
 import org.springframework.stereotype.Service;
 
-<<<<<<< HEAD
-import de.tum.in.www1.artemis.domain.Participation;
-import de.tum.in.www1.artemis.domain.Result;
-=======
 import de.tum.in.www1.artemis.domain.Result;
 import de.tum.in.www1.artemis.domain.participation.Participation;
->>>>>>> 7c7d8bb6
 
 /**
  * This service sends out websocket messages.
@@ -42,21 +37,12 @@
      */
     public void broadcastNewResult(Participation participation, Result result) {
         // remove unnecessary properties to reduce the data sent to the client (we should not send the exercise and its potentially huge problem statement)
-<<<<<<< HEAD
-        var resultParticipation = result.getParticipation();
-        result.setParticipation(null);
-=======
         var originalParticipation = result.getParticipation();
         result.setParticipation(originalParticipation.copyParticipationId());
->>>>>>> 7c7d8bb6
 
         messagingTemplate.convertAndSend("/topic/participation/" + participation.getId() + "/newResults", result);
 
         // recover the participation because we might want to use it again after this method
-<<<<<<< HEAD
-        result.setParticipation(resultParticipation);
-=======
         result.setParticipation(originalParticipation);
->>>>>>> 7c7d8bb6
     }
 }