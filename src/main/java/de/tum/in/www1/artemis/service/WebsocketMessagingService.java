--- conflicted
+++ resolved
@@ -3,11 +3,8 @@
 import static de.tum.in.www1.artemis.config.Constants.EXERCISE_TOPIC_ROOT;
 import static de.tum.in.www1.artemis.config.Constants.NEW_RESULT_TOPIC;
 
-<<<<<<< HEAD
+import java.time.ZonedDateTime;
 import java.util.ArrayList;
-=======
-import java.time.ZonedDateTime;
->>>>>>> 00cce132
 import java.util.Optional;
 import java.util.regex.Matcher;
 import java.util.regex.Pattern;
@@ -59,22 +56,17 @@
 
         // TODO: Are there other cases that must be handled here?
         if (participation instanceof StudentParticipation) {
-<<<<<<< HEAD
-            StudentParticipation studentParticipation = (StudentParticipation) participation;
-
-            result.filterSensitiveInformation();
-            result.filterSensitiveFeedbacks(studentParticipation.getExercise().isBeforeDueDate());
-
-            studentParticipation.getStudents().forEach(user -> messagingTemplate.convertAndSendToUser(user.getLogin(), NEW_RESULT_TOPIC, result));
-=======
             var exercise = participation.getExercise();
             // If the assessment due date is not over yet, do not send manual feedback to students!
             if (AssessmentType.AUTOMATIC.equals(result.getAssessmentType()) || exercise.getAssessmentDueDate() == null
                     || ZonedDateTime.now().isAfter(exercise.getAssessmentDueDate())) {
                 StudentParticipation studentParticipation = (StudentParticipation) participation;
+
+                result.filterSensitiveInformation();
+                result.filterSensitiveFeedbacks(studentParticipation.getExercise().isBeforeDueDate());
+
                 studentParticipation.getStudents().forEach(user -> messagingTemplate.convertAndSendToUser(user.getLogin(), NEW_RESULT_TOPIC, result));
             }
->>>>>>> 00cce132
         }
 
         // Restore information that should not go to students but tutors, instructors, and admins should still see
