package de.tum.in.www1.artemis.service;

import static de.tum.in.www1.artemis.config.Constants.*;

import java.time.ZonedDateTime;
import java.util.ArrayList;
import java.util.List;
import java.util.Optional;
import java.util.concurrent.CompletableFuture;
import java.util.concurrent.Executor;
import java.util.regex.Matcher;
import java.util.regex.Pattern;

import org.hibernate.Hibernate;
import org.slf4j.Logger;
import org.slf4j.LoggerFactory;
import org.springframework.beans.factory.annotation.Qualifier;
import org.springframework.messaging.Message;
import org.springframework.messaging.simp.SimpMessageSendingOperations;
import org.springframework.stereotype.Service;

import de.tum.in.www1.artemis.domain.Exercise;
import de.tum.in.www1.artemis.domain.ProgrammingSubmission;
import de.tum.in.www1.artemis.domain.Result;
import de.tum.in.www1.artemis.domain.enumeration.AssessmentType;
import de.tum.in.www1.artemis.domain.participation.Participation;
import de.tum.in.www1.artemis.domain.participation.StudentParticipation;
import de.tum.in.www1.artemis.service.exam.ExamDateService;

/**
 * This service sends out websocket messages.
 */
@Service
public class WebsocketMessagingService {

    private final Logger log = LoggerFactory.getLogger(WebsocketMessagingService.class);

    private final SimpMessageSendingOperations messagingTemplate;

    private final ExamDateService examDateService;

    private final ExerciseDateService exerciseDateService;

    private final AuthorizationCheckService authCheckService;

    private final Executor asyncExecutor;

    public WebsocketMessagingService(SimpMessageSendingOperations messagingTemplate, ExamDateService examDateService, ExerciseDateService exerciseDateService,
            AuthorizationCheckService authCheckService, @Qualifier("taskExecutor") Executor asyncExecutor) {
        this.messagingTemplate = messagingTemplate;
        this.examDateService = examDateService;
        this.exerciseDateService = exerciseDateService;
        this.authCheckService = authCheckService;
        this.asyncExecutor = asyncExecutor;
    }

    /**
     * Sends a message over websocket to the given topic.
     * The message will be sent asynchronously.
     *
     * @param topic   the destination to which subscription the message should be sent
     * @param message a prebuild message that should be sent to the destination (topic)
     * @return a future that can be used to check if the message was sent successfully or resulted in an exception
     */
    public CompletableFuture<Void> sendMessage(String topic, Message<?> message) {
        try {
            return CompletableFuture.runAsync(() -> messagingTemplate.send(topic, message), asyncExecutor);
        }
        // Note: explicitly catch ALL kinds of exceptions here and do NOT rethrow, because the actual task should NEVER be interrupted when the server cannot send WS messages
        catch (Exception ex) {
            log.error("Error when sending message {} to topic {}", message, topic, ex);
            return CompletableFuture.failedFuture(ex);
        }
    }

    /**
     * Sends a message over websocket to the given topic.
     * The message will be sent asynchronously.
     *
     * @param topic   the destination to which subscription the message should be sent
     * @param message any object that should be sent to the destination (topic), this will typically get transformed into json
     * @return a future that can be used to check if the message was sent successfully or resulted in an exception
     */
    public CompletableFuture<Void> sendMessage(String topic, Object message) {
        try {
            return CompletableFuture.runAsync(() -> messagingTemplate.convertAndSend(topic, message), asyncExecutor);
        }
        // Note: explicitly catch ALL kinds of exceptions here and do NOT rethrow, because the actual task should NEVER be interrupted when the server cannot send WS messages
        catch (Exception ex) {
            log.error("Error when sending message {} to topic {}", message, topic, ex);
            return CompletableFuture.failedFuture(ex);
        }
    }

    /**
     * Sends a message over websocket to the given topic to a specific user.
     * The message will be sent asynchronously.
     *
     * @param user    the user that should receive the message.
     * @param topic   the destination to send the message to
     * @param payload the payload to send
     * @return a future that can be used to check if the message was sent successfully or resulted in an exception
     */
    public CompletableFuture<Void> sendMessageToUser(String user, String topic, Object payload) {
        try {
            return CompletableFuture.runAsync(() -> messagingTemplate.convertAndSendToUser(user, topic, payload), asyncExecutor);
        }
        // Note: explicitly catch ALL kinds of exceptions here and do NOT rethrow, because the actual task should NEVER be interrupted when the server cannot send WS messages
        catch (Exception ex) {
            log.error("Error when sending message {} on topic {} to user {}", payload, topic, user, ex);
            return CompletableFuture.failedFuture(ex);
        }
    }

    /**
     * Broadcast a new result to the client.
     * Waits until all notifications are sent and the result properties are restored.
     * This allows the caller to reuse the passed result object again after calling.
     *
     * @param participation used to find the receivers of the notification
     * @param result        the result object to publish
     */
    public void awaitBroadcastNewResult(Participation participation, Result result) {
        // Wait until all notifications got send and the objects were reconnected.
        broadcastNewResult(participation, result).join();
    }

    /**
     * Broadcast a new result to the client.
     *
     * @param participation the id is used in the destination (so that only clients who have subscribed the specific participation will receive the result)
     * @param result        the new result that should be sent to the client. It typically includes feedback, its participation will be cut off here to reduce the payload size.
     *                          As the participation is already known to the client, we do not need to send it. This also cuts of the exercise (including the potentially huge
     *                          problem statement and the course with all potential attributes
     * @return a CompletableFuture allowing to wait until all messages got send.
     */
    public CompletableFuture<Void> broadcastNewResult(Participation participation, Result result) {
        // remove unnecessary properties to reduce the data sent to the client (we should not send the exercise and its potentially huge problem statement)
        var originalParticipation = result.getParticipation();
        result.setParticipation(originalParticipation.copyParticipationId());
        List<Result> originalResults = null;
        if (Hibernate.isInitialized(result.getSubmission()) && result.getSubmission() != null) {
            var submission = result.getSubmission();
            submission.setParticipation(null);
            if (Hibernate.isInitialized(submission.getResults())) {
                originalResults = submission.getResults();
                submission.setResults(null);
            }
            if (submission instanceof ProgrammingSubmission programmingSubmission && programmingSubmission.isBuildFailed()) {
                programmingSubmission.setBuildLogEntries(null);
            }
        }

        final var originalAssessor = result.getAssessor();
        final var originalFeedback = new ArrayList<>(result.getFeedbacks());

        CompletableFuture<?>[] allFutures = new CompletableFuture[0];

        // TODO: Are there other cases that must be handled here?
        if (participation instanceof StudentParticipation studentParticipation) {
            allFutures = broadcastNewResultToParticipants(studentParticipation, result);
        }

        final List<Result> finalOriginalResults = originalResults;
        return CompletableFuture.allOf(allFutures).thenCompose(v -> {
            // Restore information that should not go to students but tutors, instructors, and admins should still see
            // only add these values after the async broadcast is done to not publish it mistakenly
            result.setAssessor(originalAssessor);
            result.setFeedbacks(originalFeedback);

            // Send to tutors, instructors and admins
            return sendMessage(getNonPersonalExerciseResultDestination(participation.getExercise().getId()), result).thenAccept(v2 -> {
                // recover the participation and submission because we might want to use this result object again
                result.setParticipation(originalParticipation);
                if (Hibernate.isInitialized(result.getSubmission()) && result.getSubmission() != null) {
                    result.getSubmission().setParticipation(originalParticipation);
                    result.getSubmission().setResults(finalOriginalResults);
                }
            });
        });
    }

    private CompletableFuture<Void>[] broadcastNewResultToParticipants(StudentParticipation studentParticipation, Result result) {
        final Exercise exercise = studentParticipation.getExercise();
        boolean isWorkingPeriodOver;
        if (exercise.isExamExercise()) {
            isWorkingPeriodOver = examDateService.isExerciseWorkingPeriodOver(exercise, studentParticipation);
        }
        else {
            isWorkingPeriodOver = exerciseDateService.isAfterLatestDueDate(exercise);
        }
        // Don't send students results after the exam ended
        boolean isAfterExamEnd = isWorkingPeriodOver && exercise.isExamExercise() && !exercise.getExamViaExerciseGroupOrCourseMember().isTestExam();
        // If the assessment due date is not over yet, do not send manual feedback to students!
        boolean isAutomaticAssessmentOrDueDateOver = AssessmentType.AUTOMATIC == result.getAssessmentType() || exercise.getAssessmentDueDate() == null
                || ZonedDateTime.now().isAfter(exercise.getAssessmentDueDate());

<<<<<<< HEAD
                result.filterSensitiveFeedbacks(!isWorkingPeriodOver, originalParticipation.getExercise());
=======
        List<CompletableFuture<Void>> allFutures = new ArrayList<>();
        if (isAutomaticAssessmentOrDueDateOver && !isAfterExamEnd) {
            var students = studentParticipation.getStudents();
>>>>>>> 950ef1fe

            result.filterSensitiveInformation();

            allFutures.addAll(students.stream().filter(student -> authCheckService.isAtLeastTeachingAssistantForExercise(exercise, student))
                    .map(user -> sendMessageToUser(user.getLogin(), NEW_RESULT_TOPIC, result)).toList());

            result.filterSensitiveFeedbacks(!isWorkingPeriodOver);

            allFutures.addAll(students.stream().filter(student -> !authCheckService.isAtLeastTeachingAssistantForExercise(exercise, student))
                    .map(user -> sendMessageToUser(user.getLogin(), NEW_RESULT_TOPIC, result)).toList());
        }
        return allFutures.toArray(CompletableFuture[]::new);
    }

    /**
     * Returns true if the given destination is a 'non-personal' exercise result subscription.
     * Only teaching assistants, instructors and admins should be allowed to subscribe to this topic.
     *
     * @param destination Websocket destination topic which to check
     * @return flag whether the destination is a 'non-personal' exercise result subscription
     */
    public static boolean isNonPersonalExerciseResultDestination(String destination) {
        return Optional.ofNullable(getExerciseIdFromNonPersonalExerciseResultDestination(destination)).isPresent();
    }

    /**
     * Returns the exercise id from the destination route
     *
     * @param destination Websocket destination topic from which to extract the exercise id
     * @return exercise id
     */
    public static Long getExerciseIdFromNonPersonalExerciseResultDestination(String destination) {
        Pattern pattern = Pattern.compile("^" + getNonPersonalExerciseResultDestination("(\\d*)"));
        Matcher matcher = pattern.matcher(destination);
        return matcher.find() ? Long.parseLong(matcher.group(1)) : null;
    }

    private static String getNonPersonalExerciseResultDestination(long exerciseId) {
        return getNonPersonalExerciseResultDestination(String.valueOf(exerciseId));
    }

    private static String getNonPersonalExerciseResultDestination(String exerciseId) {
        return EXERCISE_TOPIC_ROOT + exerciseId + "/newResults";
    }
}<|MERGE_RESOLUTION|>--- conflicted
+++ resolved
@@ -195,20 +195,16 @@
         boolean isAutomaticAssessmentOrDueDateOver = AssessmentType.AUTOMATIC == result.getAssessmentType() || exercise.getAssessmentDueDate() == null
                 || ZonedDateTime.now().isAfter(exercise.getAssessmentDueDate());
 
-<<<<<<< HEAD
-                result.filterSensitiveFeedbacks(!isWorkingPeriodOver, originalParticipation.getExercise());
-=======
         List<CompletableFuture<Void>> allFutures = new ArrayList<>();
         if (isAutomaticAssessmentOrDueDateOver && !isAfterExamEnd) {
             var students = studentParticipation.getStudents();
->>>>>>> 950ef1fe
 
             result.filterSensitiveInformation();
 
             allFutures.addAll(students.stream().filter(student -> authCheckService.isAtLeastTeachingAssistantForExercise(exercise, student))
                     .map(user -> sendMessageToUser(user.getLogin(), NEW_RESULT_TOPIC, result)).toList());
 
-            result.filterSensitiveFeedbacks(!isWorkingPeriodOver);
+            result.filterSensitiveFeedbacks(!isWorkingPeriodOver, originalParticipation.getExercise());
 
             allFutures.addAll(students.stream().filter(student -> !authCheckService.isAtLeastTeachingAssistantForExercise(exercise, student))
                     .map(user -> sendMessageToUser(user.getLogin(), NEW_RESULT_TOPIC, result)).toList());
