--- conflicted
+++ resolved
@@ -84,86 +84,4 @@
             return CompletableFuture.failedFuture(ex);
         }
     }
-<<<<<<< HEAD
-
-    /**
-     * Broadcast a new result to the client.
-     *
-     * @param participation the id is used in the destination (so that only clients who have subscribed the specific participation will receive the result)
-     * @param result        the new result that should be sent to the client. It typically includes feedback, its participation will be cut off here to reduce the payload size.
-     *                          As the participation is already known to the client, we do not need to send it. This also cuts of the exercise (including the potentially huge
-     *                          problem statement and the course with all potential attributes
-     */
-    public void broadcastNewResult(Participation participation, Result result) {
-        // TODO: Are there other cases that must be handled here?
-        if (participation instanceof StudentParticipation studentParticipation) {
-            broadcastNewResultToParticipants(studentParticipation, result);
-        }
-
-        // Send to tutors, instructors and admins
-        sendMessage(getNonPersonalExerciseResultDestination(participation.getExercise().getId()), ResultDTO.of(result));
-    }
-
-    private void broadcastNewResultToParticipants(StudentParticipation studentParticipation, Result result) {
-        final Exercise exercise = studentParticipation.getExercise();
-        boolean isWorkingPeriodOver;
-        if (exercise.isExamExercise()) {
-            isWorkingPeriodOver = examDateService.isExerciseWorkingPeriodOver(exercise, studentParticipation);
-        }
-        else {
-            isWorkingPeriodOver = exerciseDateService.isAfterLatestDueDate(exercise);
-        }
-        // Don't send students results after the exam ended
-        boolean isAfterExamEnd = isWorkingPeriodOver && exercise.isExamExercise() && !exercise.getExamViaExerciseGroupOrCourseMember().isTestExam();
-        // If the assessment due date is not over yet, do not send manual feedback to students!
-        boolean isAutomaticAssessmentOrDueDateOver = AssessmentType.AUTOMATIC == result.getAssessmentType() || exercise.getAssessmentDueDate() == null
-                || ZonedDateTime.now().isAfter(exercise.getAssessmentDueDate());
-
-        if (isAutomaticAssessmentOrDueDateOver && !isAfterExamEnd) {
-            var students = studentParticipation.getStudents();
-
-            var resultDTO = ResultDTO.of(result);
-            students.stream().filter(student -> authCheckService.isAtLeastTeachingAssistantForExercise(exercise, student))
-                    .forEach(user -> sendMessageToUser(user.getLogin(), NEW_RESULT_TOPIC, resultDTO));
-
-            var filteredFeedback = result.createFilteredFeedbacks(!isWorkingPeriodOver, exercise);
-            var filteredFeedbackResultDTO = ResultDTO.of(result, filteredFeedback);
-
-            students.stream().filter(student -> !authCheckService.isAtLeastTeachingAssistantForExercise(exercise, student))
-                    .forEach(user -> sendMessageToUser(user.getLogin(), NEW_RESULT_TOPIC, filteredFeedbackResultDTO));
-        }
-    }
-
-    /**
-     * Returns true if the given destination is a 'non-personal' exercise result subscription.
-     * Only teaching assistants, instructors and admins should be allowed to subscribe to this topic.
-     *
-     * @param destination Websocket destination topic which to check
-     * @return flag whether the destination is a 'non-personal' exercise result subscription
-     */
-    public static boolean isNonPersonalExerciseResultDestination(String destination) {
-        return getExerciseIdFromNonPersonalExerciseResultDestination(destination) != null;
-    }
-
-    /**
-     * Returns the exercise id from the destination route
-     *
-     * @param destination Websocket destination topic from which to extract the exercise id
-     * @return exercise id
-     */
-    public static Long getExerciseIdFromNonPersonalExerciseResultDestination(String destination) {
-        Pattern pattern = Pattern.compile("^" + getNonPersonalExerciseResultDestination("(\\d*)"));
-        Matcher matcher = pattern.matcher(destination);
-        return matcher.find() ? Long.parseLong(matcher.group(1)) : null;
-    }
-
-    private static String getNonPersonalExerciseResultDestination(long exerciseId) {
-        return getNonPersonalExerciseResultDestination(String.valueOf(exerciseId));
-    }
-
-    private static String getNonPersonalExerciseResultDestination(String exerciseId) {
-        return EXERCISE_TOPIC_ROOT + exerciseId + "/newResults";
-    }
-=======
->>>>>>> df95678d
 }