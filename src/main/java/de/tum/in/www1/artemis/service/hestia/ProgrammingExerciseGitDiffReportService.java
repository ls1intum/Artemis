--- conflicted
+++ resolved
@@ -21,13 +21,9 @@
 import org.springframework.stereotype.Service;
 import org.springframework.util.FileSystemUtils;
 
-<<<<<<< HEAD
-import de.tum.in.www1.artemis.domain.*;
-=======
 import de.tum.in.www1.artemis.domain.DomainObject;
 import de.tum.in.www1.artemis.domain.ProgrammingExercise;
 import de.tum.in.www1.artemis.domain.VcsRepositoryUrl;
->>>>>>> d32f834a
 import de.tum.in.www1.artemis.domain.hestia.ProgrammingExerciseGitDiffEntry;
 import de.tum.in.www1.artemis.domain.hestia.ProgrammingExerciseGitDiffReport;
 import de.tum.in.www1.artemis.domain.participation.ProgrammingExerciseParticipation;
@@ -173,7 +169,6 @@
     }
 
     /**
-<<<<<<< HEAD
      * Creates a new ProgrammingExerciseGitDiffReport for a submission with the template repository.
      *
      * @param exercise   The exercise for which the report should be created
@@ -194,7 +189,9 @@
         var report = createReport(templateRepo, oldTreeParser, newTreeParser);
         gitService.switchBackToDefaultBranchHead(repo1);
         return report;
-=======
+    }
+
+    /**
      * Calculates git diff between two repositories and returns the cumulative number of diff lines.
      *
      * @param urlRepoA       url of the first repo to compare
@@ -219,7 +216,6 @@
             log.error("Error calculating number of diff lines between repositories: urlRepoA={}, urlRepoB={}.", urlRepoA, urlRepoB, e);
             return Integer.MAX_VALUE;
         }
->>>>>>> d32f834a
     }
 
     /**
