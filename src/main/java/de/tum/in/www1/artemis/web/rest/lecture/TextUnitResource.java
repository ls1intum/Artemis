package de.tum.in.www1.artemis.web.rest.lecture;

import java.net.URI;
import java.net.URISyntaxException;
import java.util.Optional;

import org.slf4j.Logger;
import org.slf4j.LoggerFactory;
import org.springframework.http.ResponseEntity;
import org.springframework.web.bind.annotation.*;

import de.tum.in.www1.artemis.domain.Lecture;
import de.tum.in.www1.artemis.domain.lecture.TextUnit;
import de.tum.in.www1.artemis.repository.LectureRepository;
import de.tum.in.www1.artemis.repository.TextUnitRepository;
import de.tum.in.www1.artemis.security.Role;
import de.tum.in.www1.artemis.security.annotations.EnforceAtLeastEditor;
import de.tum.in.www1.artemis.service.AuthorizationCheckService;
import de.tum.in.www1.artemis.service.CompetencyProgressService;
import de.tum.in.www1.artemis.web.rest.errors.BadRequestAlertException;
import de.tum.in.www1.artemis.web.rest.errors.ConflictException;
import de.tum.in.www1.artemis.web.rest.errors.EntityNotFoundException;

@RestController
@RequestMapping("/api")
public class TextUnitResource {

<<<<<<< HEAD
    private final Logger log = LoggerFactory.getLogger(TextUnitResource.class);
=======
    @Value("${jhipster.clientApp.name}")
    private String applicationName;

    private static final Logger log = LoggerFactory.getLogger(TextUnitResource.class);
>>>>>>> 5f2ae309

    private static final String ENTITY_NAME = "textUnit";

    private final LectureRepository lectureRepository;

    private final TextUnitRepository textUnitRepository;

    private final AuthorizationCheckService authorizationCheckService;

    private final CompetencyProgressService competencyProgressService;

    public TextUnitResource(LectureRepository lectureRepository, TextUnitRepository textUnitRepository, AuthorizationCheckService authorizationCheckService,
            CompetencyProgressService competencyProgressService) {
        this.lectureRepository = lectureRepository;
        this.textUnitRepository = textUnitRepository;
        this.authorizationCheckService = authorizationCheckService;
        this.competencyProgressService = competencyProgressService;
    }

    /**
     * GET lectures/:lectureId/text-units/:textUnitId : gets the text unit with the specified id
     *
     * @param textUnitId the id of the textUnit to retrieve
     * @param lectureId  the id of the lecture to which the unit belongs
     * @return the ResponseEntity with status 200 (OK) and with body the text unit, or with status 404 (Not Found)
     */
    @GetMapping("lectures/{lectureId}/text-units/{textUnitId}")
    @EnforceAtLeastEditor
    public ResponseEntity<TextUnit> getTextUnit(@PathVariable Long textUnitId, @PathVariable Long lectureId) {
        log.debug("REST request to get TextUnit : {}", textUnitId);
        Optional<TextUnit> optionalTextUnit = textUnitRepository.findByIdWithCompetencies(textUnitId);
        if (optionalTextUnit.isEmpty()) {
            throw new EntityNotFoundException("TextUnit");
        }
        TextUnit textUnit = optionalTextUnit.get();
        if (textUnit.getLecture() == null || textUnit.getLecture().getCourse() == null || !textUnit.getLecture().getId().equals(lectureId)) {
            throw new ConflictException("Input data not valid", ENTITY_NAME, "inputInvalid");
        }
        authorizationCheckService.checkHasAtLeastRoleForLectureElseThrow(Role.EDITOR, textUnit.getLecture(), null);
        return ResponseEntity.ok().body(textUnit);
    }

    /**
     * PUT /lectures/:lectureId/text-units : Updates an existing text unit
     *
     * @param lectureId    the id of the lecture to which the text unit belongs to update
     * @param textUnitForm the text unit to update
     * @return the ResponseEntity with status 200 (OK) and with body the updated textUnit
     */
    @PutMapping("/lectures/{lectureId}/text-units")
    @EnforceAtLeastEditor
    public ResponseEntity<TextUnit> updateTextUnit(@PathVariable Long lectureId, @RequestBody TextUnit textUnitForm) {
        log.debug("REST request to update an text unit : {}", textUnitForm);
        if (textUnitForm.getId() == null) {
            throw new BadRequestAlertException("A text unit must have an ID to be updated", ENTITY_NAME, "idNull");
        }

        var textUnit = textUnitRepository.findByIdWithCompetenciesBidirectional(textUnitForm.getId()).orElseThrow();

        if (textUnit.getLecture() == null || textUnit.getLecture().getCourse() == null || !textUnit.getLecture().getId().equals(lectureId)) {
            throw new ConflictException("Input data not valid", ENTITY_NAME, "inputInvalid");
        }
        authorizationCheckService.checkHasAtLeastRoleForLectureElseThrow(Role.EDITOR, textUnit.getLecture(), null);

        textUnitForm.setId(textUnit.getId());
        textUnitForm.setLecture(textUnit.getLecture());
        TextUnit result = textUnitRepository.save(textUnitForm);

        competencyProgressService.updateProgressByLearningObjectAsync(result);

        return ResponseEntity.ok(result);
    }

    /**
     * POST /lectures/:lectureId/text-units : creates a new text unit.
     *
     * @param lectureId the id of the lecture to which the text unit should be added
     * @param textUnit  the text unit that should be created
     * @return the ResponseEntity with status 201 (Created) and with body the new text unit
     * @throws URISyntaxException if the Location URI syntax is incorrect
     */
    @PostMapping("/lectures/{lectureId}/text-units")
    @EnforceAtLeastEditor
    public ResponseEntity<TextUnit> createTextUnit(@PathVariable Long lectureId, @RequestBody TextUnit textUnit) throws URISyntaxException {
        log.debug("REST request to create TextUnit : {}", textUnit);
        if (textUnit.getId() != null) {
            throw new BadRequestAlertException("A new text unit cannot have an id", ENTITY_NAME, "idExists");
        }

        Lecture lecture = lectureRepository.findByIdWithLectureUnitsAndAttachmentsElseThrow(lectureId);

        if (lecture.getCourse() == null || (textUnit.getLecture() != null && !lecture.getId().equals(textUnit.getLecture().getId()))) {
            throw new ConflictException("Input data not valid", ENTITY_NAME, "inputInvalid");
        }
        authorizationCheckService.checkHasAtLeastRoleForLectureElseThrow(Role.EDITOR, lecture, null);

        // persist lecture unit before lecture to prevent "null index column for collection" error
        textUnit.setLecture(null);
        textUnit = textUnitRepository.saveAndFlush(textUnit);
        textUnit.setLecture(lecture);
        lecture.addLectureUnit(textUnit);
        Lecture updatedLecture = lectureRepository.save(lecture);
        TextUnit persistedTextUnit = (TextUnit) updatedLecture.getLectureUnits().get(updatedLecture.getLectureUnits().size() - 1);

        competencyProgressService.updateProgressByLearningObjectAsync(persistedTextUnit);

        return ResponseEntity.created(new URI("/api/text-units/" + persistedTextUnit.getId())).body(persistedTextUnit);
    }
}<|MERGE_RESOLUTION|>--- conflicted
+++ resolved
@@ -25,14 +25,7 @@
 @RequestMapping("/api")
 public class TextUnitResource {
 
-<<<<<<< HEAD
-    private final Logger log = LoggerFactory.getLogger(TextUnitResource.class);
-=======
-    @Value("${jhipster.clientApp.name}")
-    private String applicationName;
-
-    private static final Logger log = LoggerFactory.getLogger(TextUnitResource.class);
->>>>>>> 5f2ae309
+    private static Logger log = LoggerFactory.getLogger(TextUnitResource.class);
 
     private static final String ENTITY_NAME = "textUnit";
 
