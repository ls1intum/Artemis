--- conflicted
+++ resolved
@@ -64,11 +64,7 @@
      * @param senderId       userId of the sender of the message(Post)
      * @param conversationId conversationId id of the conversation with participants
      */
-<<<<<<< HEAD
     @Transactional // ok because of delete
-=======
-    @Transactional
->>>>>>> b6f6ae51
     @Modifying
     @Query("""
             UPDATE ConversationParticipant conversationParticipant
@@ -85,11 +81,7 @@
      * @param senderId       userId of the sender of the message(Post)
      * @param conversationId conversationId id of the conversation with participants
      */
-<<<<<<< HEAD
     @Transactional // ok because of delete
-=======
-    @Transactional
->>>>>>> b6f6ae51
     @Modifying
     @Query("""
             UPDATE ConversationParticipant conversationParticipant
