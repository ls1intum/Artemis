--- conflicted
+++ resolved
@@ -2,8 +2,6 @@
 
 import java.util.Optional;
 import java.util.Set;
-
-import javax.transaction.Transactional;
 
 import javax.transaction.Transactional;
 
@@ -52,7 +50,6 @@
             AND conversationParticipant.user.id = :#{#userId}
             AND conversationParticipant.isModerator = true
             """)
-<<<<<<< HEAD
     Optional<ConversationParticipant> findModeratorConversationParticipantByConversationIdAndUserId(Long conversationId, Long userId);
 
     Integer countByConversationId(Long conversationId);
@@ -62,17 +59,14 @@
     // ok because of delete
     void deleteAllByConversationId(Long conversationId);
 
-=======
-    List<ConversationParticipant> findConversationParticipantByConversationId(@Param("conversationId") Long conversationId);
-
     /**
      * Increment unreadMessageCount field of ConversationParticipant
      *
-     * @param senderId            userId of the sender of the message(Post)
-     * @param conversationId    conversationId id of the conversation with participants
+     * @param senderId       userId of the sender of the message(Post)
+     * @param conversationId conversationId id of the conversation with participants
      */
     @Transactional
-    @Modifying(clearAutomatically = true)
+    @Modifying(clearAutomatically = true, flushAutomatically = true)
     @Query("""
             UPDATE ConversationParticipant conversationParticipant
             SET conversationParticipant.unreadMessagesCount = conversationParticipant.unreadMessagesCount + 1
@@ -85,11 +79,11 @@
     /**
      * Decrement unreadMessageCount field of ConversationParticipant
      *
-     * @param senderId            userId of the sender of the message(Post)
-     * @param conversationId    conversationId id of the conversation with participants
+     * @param senderId       userId of the sender of the message(Post)
+     * @param conversationId conversationId id of the conversation with participants
      */
     @Transactional
-    @Modifying(clearAutomatically = true)
+    @Modifying(clearAutomatically = true, flushAutomatically = true)
     @Query("""
             UPDATE ConversationParticipant conversationParticipant
             SET conversationParticipant.unreadMessagesCount = conversationParticipant.unreadMessagesCount - 1
@@ -99,5 +93,4 @@
             AND conversationParticipant.unreadMessagesCount IS NOT null
             """)
     void decrementUnreadMessagesCountOfParticipants(@Param("conversationId") Long conversationId, @Param("senderId") Long senderId);
->>>>>>> ccb6678e
 }