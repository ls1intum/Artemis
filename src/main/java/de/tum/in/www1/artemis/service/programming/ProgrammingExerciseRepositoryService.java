--- conflicted
+++ resolved
@@ -545,12 +545,7 @@
         // staging project files are only required for maven
         final boolean isMaven = isMavenProject(projectType);
         if (isMaven && stagePomXml.isPresent()) {
-<<<<<<< HEAD
-            // FileUtils.copyFile(stagePomXml.get().getFile(), buildStagePath.resolve(POM_XML).toFile());
-            Files.copy(stagePomXml.get().getInputStream(), buildStagePath.resolve(POM_XML));
-=======
             FileUtils.copyInputStreamToFile(stagePomXml.get().getInputStream(), buildStagePath.resolve(POM_XML).toFile());
->>>>>>> 18ea125f
         }
 
         final Path buildStageResourcesPath = templatePath.resolve(TEST_FILES_PATH).resolve(buildStageTemplateSubDirectory);
