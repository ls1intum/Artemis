package de.tum.in.www1.artemis.service.metis;

import java.time.ZonedDateTime;
import java.util.Objects;
import java.util.stream.Collectors;

import javax.validation.Valid;

import org.slf4j.Logger;
import org.slf4j.LoggerFactory;
import org.springframework.data.domain.Page;
import org.springframework.data.domain.Pageable;
import org.springframework.stereotype.Service;

import de.tum.in.www1.artemis.domain.Exercise;
import de.tum.in.www1.artemis.domain.User;
import de.tum.in.www1.artemis.domain.enumeration.DisplayPriority;
import de.tum.in.www1.artemis.domain.metis.ConversationParticipant;
import de.tum.in.www1.artemis.domain.metis.Post;
import de.tum.in.www1.artemis.domain.metis.conversation.Channel;
import de.tum.in.www1.artemis.domain.metis.conversation.Conversation;
import de.tum.in.www1.artemis.domain.metis.conversation.OneToOneChat;
import de.tum.in.www1.artemis.repository.CourseRepository;
import de.tum.in.www1.artemis.repository.ExerciseRepository;
import de.tum.in.www1.artemis.repository.LectureRepository;
import de.tum.in.www1.artemis.repository.UserRepository;
import de.tum.in.www1.artemis.repository.metis.ConversationMessageRepository;
import de.tum.in.www1.artemis.repository.metis.ConversationParticipantRepository;
import de.tum.in.www1.artemis.repository.metis.conversation.ConversationRepository;
import de.tum.in.www1.artemis.service.AuthorizationCheckService;
import de.tum.in.www1.artemis.service.WebsocketMessagingService;
import de.tum.in.www1.artemis.service.metis.conversation.ConversationService;
import de.tum.in.www1.artemis.service.metis.conversation.auth.ChannelAuthorizationService;
import de.tum.in.www1.artemis.web.rest.dto.PostContextFilter;
import de.tum.in.www1.artemis.web.rest.errors.AccessForbiddenException;
import de.tum.in.www1.artemis.web.rest.errors.BadRequestAlertException;
import de.tum.in.www1.artemis.web.websocket.dto.metis.MetisCrudAction;
import de.tum.in.www1.artemis.web.websocket.dto.metis.PostDTO;

@Service
public class ConversationMessagingService extends PostingService {

    private final Logger log = LoggerFactory.getLogger(this.getClass());

    private final ConversationService conversationService;

    private final ConversationMessageRepository conversationMessageRepository;

    private final ChannelAuthorizationService channelAuthorizationService;

    private final ConversationRepository conversationRepository;

    protected ConversationMessagingService(CourseRepository courseRepository, ExerciseRepository exerciseRepository, LectureRepository lectureRepository,
            ConversationMessageRepository conversationMessageRepository, AuthorizationCheckService authorizationCheckService, WebsocketMessagingService websocketMessagingService,
            UserRepository userRepository, ConversationService conversationService, ConversationParticipantRepository conversationParticipantRepository,
<<<<<<< HEAD
            ChannelAuthorizationService channelAuthorizationService) {
        super(courseRepository, userRepository, exerciseRepository, lectureRepository, authorizationCheckService, websocketMessagingService, conversationParticipantRepository);
=======
            ChannelAuthorizationService channelAuthorizationService, ConversationRepository conversationRepository) {
        super(courseRepository, userRepository, exerciseRepository, lectureRepository, authorizationCheckService, messagingTemplate, conversationParticipantRepository);
>>>>>>> 80b195f5
        this.conversationService = conversationService;
        this.conversationMessageRepository = conversationMessageRepository;
        this.channelAuthorizationService = channelAuthorizationService;
        this.conversationRepository = conversationRepository;
    }

    /**
     * Creates a new message in a conversation
     *
     * @param courseId   the id where the conversation is located
     * @param newMessage the message to be created includes the conversation id
     * @return the created message
     */
    public Post createMessage(Long courseId, Post newMessage) {
        if (newMessage.getId() != null) {
            throw new BadRequestAlertException("A new message post cannot already have an ID", METIS_POST_ENTITY_NAME, "idexists");
        }
        if (newMessage.getConversation() == null || newMessage.getConversation().getId() == null) {
            throw new BadRequestAlertException("A new message post must have a conversation", METIS_POST_ENTITY_NAME, "conversationnotset");
        }

        var author = this.userRepository.getUserWithGroupsAndAuthorities();
        newMessage.setAuthor(author);
        newMessage.setDisplayPriority(DisplayPriority.NONE);

        conversationService.isMemberElseThrow(newMessage.getConversation().getId(), author.getId());

        var conversation = conversationRepository.findWithConversationParticipantsByIdElseThrow(newMessage.getConversation().getId());
        var course = preCheckUserAndCourseForMessaging(author, courseId);

        // extra checks for channels
        if (conversation instanceof Channel channel) {
            channelAuthorizationService.isAllowedToCreateNewPostInChannel(channel, author);
        }

        // update last message date of conversation
        conversation.setLastMessageDate(ZonedDateTime.now());
        conversation.setCourse(course);
        conversation = conversationService.updateConversation(conversation);

        // update last read date and unread message count of author
        // invoke async due to db write access to avoid that the client has to wait
        conversationParticipantRepository.updateLastReadAsync(author.getId(), conversation.getId(), ZonedDateTime.now());

        var createdMessage = conversationMessageRepository.save(newMessage);
        broadcastForPost(new PostDTO(createdMessage, MetisCrudAction.CREATE), course);
        createdMessage.setConversation(conversation);
        if (conversation instanceof OneToOneChat) {
            var getNumberOfPosts = conversationMessageRepository.countByConversationId(conversation.getId());
            if (getNumberOfPosts == 1) { // first message in one to one chat --> notify all participants that a conversation with them has been created
                var participants = conversationParticipantRepository.findConversationParticipantByConversationId(conversation.getId()).stream()
                        .map(ConversationParticipant::getUser).filter(Objects::nonNull).collect(Collectors.toSet());
                conversationService.broadcastOnConversationMembershipChannel(course, MetisCrudAction.CREATE, conversation, participants);
            }
        }
        conversationParticipantRepository.incrementUnreadMessagesCountOfParticipants(conversation.getId(), author.getId());
        // ToDo: Optimization Idea: Maybe we can save this websocket call and instead get the last message date from the conversation object in the post somehow?
        // send conversation with updated last message date to participants. This is necessary to show the unread messages badge in the client
        conversationService.notifyAllConversationMembersAboutNewMessage(conversation, author);
        return createdMessage;
    }

    /**
     * fetch posts from database by conversationId
     *
     * @param pageable          requested page and page size
     * @param postContextFilter request object to fetch posts
     * @return page of posts that match the given context
     */
    public Page<Post> getMessages(Pageable pageable, @Valid PostContextFilter postContextFilter) {

        if (postContextFilter.getConversationId() == null) {
            throw new BadRequestAlertException("Messages must be associated with a conversion", METIS_POST_ENTITY_NAME, "conversationMissing");
        }

        var requestingUser = userRepository.getUser();
        if (!conversationService.isMember(postContextFilter.getConversationId(), requestingUser.getId())) {
            throw new AccessForbiddenException("User not allowed to access this conversation!");
        }

        // The following query loads posts, answerPosts and reactions to avoid too many database calls (due to eager references)
        Page<Post> conversationPosts = conversationMessageRepository.findMessages(postContextFilter, pageable, requestingUser.getId());

        // protect sample solution, grading instructions, etc.
        conversationPosts.stream().map(Post::getExercise).filter(Objects::nonNull).forEach(Exercise::filterSensitiveInformation);
        setAuthorRoleOfPostings(conversationPosts.getContent());

        // invoke async due to db write access to avoid that the client has to wait
        conversationParticipantRepository.updateLastReadAsync(requestingUser.getId(), postContextFilter.getConversationId(), ZonedDateTime.now());

        return conversationPosts;
    }

    /**
     * Checks course, user and post validity,
     * updates non-restricted field of the post, persists the post,
     * and ensures that sensitive information is filtered out
     *
     * @param courseId    id of the course the post belongs to
     * @param postId      id of the post to update
     * @param messagePost post to update
     * @return updated post that was persisted
     */
    public Post updateMessage(Long courseId, Long postId, Post messagePost) {
        final User user = userRepository.getUserWithGroupsAndAuthorities();
        // check
        if (messagePost.getId() == null || !Objects.equals(messagePost.getId(), postId)) {
            throw new BadRequestAlertException("Invalid id", METIS_POST_ENTITY_NAME, "idnull");
        }

        Post existingMessage = conversationMessageRepository.findMessagePostByIdElseThrow(postId);
        Conversation conversation = mayUpdateOrDeleteMessageElseThrow(existingMessage, user);
        var course = preCheckUserAndCourseForMessaging(user, courseId);
        // update: allow overwriting of values only for depicted fields
        existingMessage.setContent(messagePost.getContent());
        existingMessage.setUpdatedDate(ZonedDateTime.now());

        Post updatedPost = conversationMessageRepository.save(existingMessage);
        updatedPost.setConversation(conversation);

        // emit a post update via websocket
        broadcastForPost(new PostDTO(updatedPost, MetisCrudAction.UPDATE), course);

        return updatedPost;
    }

    /**
     * Checks course, user and post validity,
     * determines authority to delete post and deletes the post
     *
     * @param courseId id of the course the post belongs to
     * @param postId   id of the message post to delete
     */
    public void deleteMessageById(Long courseId, Long postId) {
        final User user = userRepository.getUserWithGroupsAndAuthorities();

        // checks
        Post post = conversationMessageRepository.findMessagePostByIdElseThrow(postId);
        var conversation = mayUpdateOrDeleteMessageElseThrow(post, user);
        var course = preCheckUserAndCourseForMessaging(user, courseId);
        post.setConversation(conversation);

        // delete
        conversationMessageRepository.deleteById(postId);
        conversationParticipantRepository.decrementUnreadMessagesCountOfParticipants(conversation.getId(), user.getId());
        conversation = conversationService.getConversationById(conversation.getId());

        conversationService.notifyAllConversationMembersAboutUpdate(conversation);

        broadcastForPost(new PostDTO(post, MetisCrudAction.DELETE), course);
    }

    private Conversation mayUpdateOrDeleteMessageElseThrow(Post existingMessagePost, User user) {
        if (existingMessagePost.getConversation() == null) {
            throw new BadRequestAlertException("The post does not belong to a conversation", METIS_POST_ENTITY_NAME, "conversationnotset");
        }

        var conversation = conversationService.getConversationById(existingMessagePost.getConversation().getId());
        if (existingMessagePost.getAuthor().getId().equals(user.getId())
                || (conversation instanceof Channel channel && channelAuthorizationService.isAllowedToEditOrDeleteMessagesOfOtherUsers(channel, user))) {
            if (conversation instanceof Channel channel && channel.getIsArchived()) {
                throw new BadRequestAlertException("A message cannot be created in an archived channel", METIS_POST_ENTITY_NAME, "channelarchived");
            }
            return conversation;
        }
        else {
            throw new AccessForbiddenException("You are not allowed to edit or delete this message");
        }
    }

    @Override
    public String getEntityName() {
        return METIS_POST_ENTITY_NAME;
    }
}<|MERGE_RESOLUTION|>--- conflicted
+++ resolved
@@ -53,13 +53,8 @@
     protected ConversationMessagingService(CourseRepository courseRepository, ExerciseRepository exerciseRepository, LectureRepository lectureRepository,
             ConversationMessageRepository conversationMessageRepository, AuthorizationCheckService authorizationCheckService, WebsocketMessagingService websocketMessagingService,
             UserRepository userRepository, ConversationService conversationService, ConversationParticipantRepository conversationParticipantRepository,
-<<<<<<< HEAD
-            ChannelAuthorizationService channelAuthorizationService) {
+            ChannelAuthorizationService channelAuthorizationService, ConversationRepository conversationRepository) {
         super(courseRepository, userRepository, exerciseRepository, lectureRepository, authorizationCheckService, websocketMessagingService, conversationParticipantRepository);
-=======
-            ChannelAuthorizationService channelAuthorizationService, ConversationRepository conversationRepository) {
-        super(courseRepository, userRepository, exerciseRepository, lectureRepository, authorizationCheckService, messagingTemplate, conversationParticipantRepository);
->>>>>>> 80b195f5
         this.conversationService = conversationService;
         this.conversationMessageRepository = conversationMessageRepository;
         this.channelAuthorizationService = channelAuthorizationService;
