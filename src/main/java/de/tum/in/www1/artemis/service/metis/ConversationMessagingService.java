--- conflicted
+++ resolved
@@ -146,30 +146,13 @@
         Course course = conversation.getCourse();
 
         // Websocket notification 1: this notifies everyone including the author that there is a new message
-<<<<<<< HEAD
-        Set<ConversationNotificationRecipientSummary> notificationRecipients;
-        Set<User> broadcastRecipients;
-        if (conversation instanceof Channel channel && channel.getIsCourseWide()) {
-=======
         Set<ConversationNotificationRecipientSummary> recipientSummaries;
         Set<User> recipientUsers;
         if (createdConversationMessage.completeConversation() instanceof Channel channel && channel.getIsCourseWide()) {
->>>>>>> 3b14e248
             // We don't need the list of participants for course-wide channels. We can delay the db query and send the WS messages first
             broadcastForPost(new PostDTO(createdMessage, MetisCrudAction.CREATE), course, null);
             log.debug("      broadcastForPost DONE");
 
-<<<<<<< HEAD
-            notificationRecipients = getNotificationRecipients(conversation).collect(Collectors.toSet());
-            log.debug("      getNotificationRecipients DONE");
-            broadcastRecipients = mapToUsers(notificationRecipients);
-        }
-        else {
-            // In all other cases we need the list of participants to send the WS messages to the correct topics. Hence, the db query has to be made before sending WS messages
-            notificationRecipients = getNotificationRecipients(conversation).collect(Collectors.toSet());
-            log.debug("      getNotificationRecipients DONE");
-            broadcastRecipients = mapToUsers(notificationRecipients);
-=======
             recipientSummaries = getNotificationRecipients(conversation).collect(Collectors.toSet());
             log.debug("      getNotificationRecipients DONE");
             recipientUsers = mapToUsers(recipientSummaries);
@@ -179,7 +162,6 @@
             recipientSummaries = getNotificationRecipients(conversation).collect(Collectors.toSet());
             log.debug("      getNotificationRecipients DONE");
             recipientUsers = mapToUsers(recipientSummaries);
->>>>>>> 3b14e248
 
             broadcastForPost(new PostDTO(createdMessage, MetisCrudAction.CREATE), course, recipientUsers);
             log.debug("      broadcastForPost DONE");
@@ -226,13 +208,8 @@
 
         // creation of message posts should not trigger entity creation alert
         // Websocket notification 3
-<<<<<<< HEAD
-        Set<User> newMessageNotificationRecipients = filterNotificationRecipients(author, conversation, notificationRecipients, mentionedUsers);
-        conversationNotificationService.notifyAboutNewMessage(createdMessage, newMessageNotificationRecipients, course, mentionedUsers);
-=======
         Set<User> notificationRecipients = filterNotificationRecipients(author, conversation, recipientSummaries, mentionedUsers);
         conversationNotificationService.notifyAboutNewMessage(createdMessage, conversation, notificationRecipients, course, mentionedUsers);
->>>>>>> 3b14e248
         log.debug("      conversationNotificationService.notifyAboutNewMessage DONE");
 
         if (conversation instanceof Channel channel && channel.getIsAnnouncementChannel()) {
@@ -260,17 +237,10 @@
      * If the conversation is not an announcement channel, the method filters out participants, that have hidden the conversation.
      * If the conversation is not visible to students, the method also filters out students from the provided list of recipients.
      *
-<<<<<<< HEAD
-     * @param author                 the author of the message
-     * @param conversation           the conversation the new message has been written in
-     * @param notificationRecipients the list of users that should be filtered
-     * @param mentionedUsers         users mentioned within the message
-=======
      * @param author              the author of the message
      * @param conversation        the conversation the new message has been written in
      * @param webSocketRecipients the list of users that should be filtered
      * @param mentionedUsers      users mentioned within the message
->>>>>>> 3b14e248
      * @return filtered list of users that are supposed to receive a notification
      */
     private Set<User> filterNotificationRecipients(User author, Conversation conversation, Set<ConversationNotificationRecipientSummary> notificationRecipients,
