package de.tum.in.www1.artemis.service.metis;

import java.time.ZonedDateTime;
import java.util.Objects;
import java.util.Optional;
import java.util.Set;
import java.util.function.Predicate;
import java.util.stream.Collectors;

import javax.validation.Valid;

import org.commonmark.node.Node;
import org.commonmark.parser.Parser;
import org.commonmark.renderer.html.HtmlRenderer;
import org.slf4j.Logger;
import org.slf4j.LoggerFactory;
import org.springframework.data.domain.Page;
import org.springframework.data.domain.Pageable;
<<<<<<< HEAD
import org.springframework.messaging.simp.user.SimpUserRegistry;
=======
import org.springframework.scheduling.annotation.Async;
>>>>>>> 79122e44
import org.springframework.stereotype.Service;

import de.tum.in.www1.artemis.domain.ConversationNotificationRecipientSummary;
import de.tum.in.www1.artemis.domain.Course;
import de.tum.in.www1.artemis.domain.Exercise;
import de.tum.in.www1.artemis.domain.User;
import de.tum.in.www1.artemis.domain.enumeration.DisplayPriority;
import de.tum.in.www1.artemis.domain.enumeration.NotificationType;
import de.tum.in.www1.artemis.domain.metis.CreatedConversationMessage;
import de.tum.in.www1.artemis.domain.metis.Post;
import de.tum.in.www1.artemis.domain.metis.conversation.Channel;
import de.tum.in.www1.artemis.domain.metis.conversation.Conversation;
import de.tum.in.www1.artemis.domain.metis.conversation.OneToOneChat;
<<<<<<< HEAD
import de.tum.in.www1.artemis.domain.notification.ConversationNotification;
=======
import de.tum.in.www1.artemis.domain.notification.NotificationConstants;
import de.tum.in.www1.artemis.domain.notification.SingleUserNotification;
import de.tum.in.www1.artemis.domain.notification.SingleUserNotificationFactory;
>>>>>>> 79122e44
import de.tum.in.www1.artemis.repository.*;
import de.tum.in.www1.artemis.repository.metis.ConversationMessageRepository;
import de.tum.in.www1.artemis.repository.metis.ConversationParticipantRepository;
import de.tum.in.www1.artemis.repository.metis.conversation.ConversationRepository;
import de.tum.in.www1.artemis.security.Role;
import de.tum.in.www1.artemis.security.SecurityUtils;
import de.tum.in.www1.artemis.service.AuthorizationCheckService;
import de.tum.in.www1.artemis.service.WebsocketMessagingService;
import de.tum.in.www1.artemis.service.metis.conversation.ConversationService;
import de.tum.in.www1.artemis.service.metis.conversation.auth.ChannelAuthorizationService;
import de.tum.in.www1.artemis.service.notifications.ConversationNotificationService;
import de.tum.in.www1.artemis.service.notifications.GroupNotificationService;
import de.tum.in.www1.artemis.web.rest.dto.PostContextFilter;
import de.tum.in.www1.artemis.web.rest.errors.AccessForbiddenException;
import de.tum.in.www1.artemis.web.rest.errors.BadRequestAlertException;
import de.tum.in.www1.artemis.web.websocket.dto.metis.MetisCrudAction;
import de.tum.in.www1.artemis.web.websocket.dto.metis.PostDTO;

@Service
public class ConversationMessagingService extends PostingService {

    private final Logger log = LoggerFactory.getLogger(this.getClass());

    private final ConversationService conversationService;

    private final ConversationNotificationService conversationNotificationService;

    private final ConversationMessageRepository conversationMessageRepository;

    private final ChannelAuthorizationService channelAuthorizationService;

    private final ConversationRepository conversationRepository;

    private final GroupNotificationService groupNotificationService;

<<<<<<< HEAD
    private final SimpUserRegistry simpUserRegistry;
=======
    private final SingleUserNotificationRepository singleUserNotificationRepository;
>>>>>>> 79122e44

    protected ConversationMessagingService(CourseRepository courseRepository, ExerciseRepository exerciseRepository, LectureRepository lectureRepository,
            ConversationMessageRepository conversationMessageRepository, AuthorizationCheckService authorizationCheckService, WebsocketMessagingService websocketMessagingService,
            UserRepository userRepository, ConversationService conversationService, ConversationParticipantRepository conversationParticipantRepository,
            ConversationNotificationService conversationNotificationService, ChannelAuthorizationService channelAuthorizationService, ConversationRepository conversationRepository,
<<<<<<< HEAD
            GroupNotificationService groupNotificationService, SimpUserRegistry simpUserRegistry) {
=======
            GroupNotificationService groupNotificationService, SingleUserNotificationRepository singleUserNotificationRepository) {
>>>>>>> 79122e44
        super(courseRepository, userRepository, exerciseRepository, lectureRepository, authorizationCheckService, websocketMessagingService, conversationParticipantRepository);
        this.conversationService = conversationService;
        this.conversationMessageRepository = conversationMessageRepository;
        this.conversationNotificationService = conversationNotificationService;
        this.channelAuthorizationService = channelAuthorizationService;
        this.conversationRepository = conversationRepository;
        this.groupNotificationService = groupNotificationService;
<<<<<<< HEAD
        this.simpUserRegistry = simpUserRegistry;
=======
        this.singleUserNotificationRepository = singleUserNotificationRepository;
>>>>>>> 79122e44
    }

    /**
     * Creates a new message in a conversation
     *
     * @param courseId   the id where the conversation is located
     * @param newMessage the message to be created includes the conversation id
     * @return the created message and associated data
     */
    public CreatedConversationMessage createMessage(Long courseId, Post newMessage) {
        var author = this.userRepository.getUserWithGroupsAndAuthorities();
        newMessage.setAuthor(author);
        newMessage.setDisplayPriority(DisplayPriority.NONE);

        var conversation = conversationService.isMemberOrCreateForCourseWideElseThrow(newMessage.getConversation().getId(), author, Optional.empty())
                .orElse(conversationRepository.findByIdElseThrow(newMessage.getConversation().getId()));
        log.debug("      createMessage:conversationService.isMemberOrCreateForCourseWideElseThrow DONE");

        // IMPORTANT we don't need it in the conversation any more, so we reduce the amount of data sent to clients
        conversation.setConversationParticipants(Set.of());
        var course = preCheckUserAndCourseForMessaging(author, courseId);

        // extra checks for channels
        if (conversation instanceof Channel channel) {
            channelAuthorizationService.isAllowedToCreateNewPostInChannel(channel, author);
        }
        log.debug("      createMessage:additional authorization DONE");
        Set<User> mentionedUsers = parseUserMentions(course, newMessage.getContent());
        log.debug("      createMessage:parseUserMentions DONE");

        // update last message date of conversation
        conversation.setLastMessageDate(ZonedDateTime.now());
        conversation.setCourse(course);
        Conversation savedConversation = conversationService.updateConversation(conversation);

        // update last read date and unread message count of author
        // invoke async due to db write access to avoid that the client has to wait
        conversationParticipantRepository.updateLastReadAsync(author.getId(), conversation.getId(), ZonedDateTime.now());

        var createdMessage = conversationMessageRepository.save(newMessage);
        log.debug("      conversationMessageRepository.save DONE");
        // set the conversation again, because it might have been lost during save
        createdMessage.setConversation(conversation);
        // reduce the payload of the response / websocket message: this is important to avoid overloading the involved subsystems
        createdMessage.getConversation().hideDetails();
        log.debug("      conversationMessageRepository.save DONE");

        return new CreatedConversationMessage(createdMessage, savedConversation, mentionedUsers);
    }

    /**
     * Notifies conversation members and mentioned users about a new message in a conversation
     *
     * @param createdConversationMessage the new message and associated data
     */
    @Async
    public void notifyAboutMessageCreation(CreatedConversationMessage createdConversationMessage) {
        SecurityUtils.setAuthorizationObject(); // required for async
        Post createdMessage = createdConversationMessage.messageWithHiddenDetails();
        Conversation conversation = createdConversationMessage.completeConversation();
        Course course = conversation.getCourse();

<<<<<<< HEAD
=======
        // Websocket notification 1: this notifies everyone including the author that there is a new message
        Set<ConversationNotificationRecipientSummary> recipientSummaries;
        Set<User> recipientUsers;
        if (createdConversationMessage.completeConversation() instanceof Channel channel && channel.getIsCourseWide()) {
            // We don't need the list of participants for course-wide channels. We can delay the db query and send the WS messages first
            broadcastForPost(new PostDTO(createdMessage, MetisCrudAction.CREATE), course, null);
            log.debug("      broadcastForPost DONE");

            recipientSummaries = getNotificationRecipients(conversation).collect(Collectors.toSet());
            log.debug("      getNotificationRecipients DONE");
            recipientUsers = mapToUsers(recipientSummaries);
        }
        else {
            // In all other cases we need the list of participants to send the WS messages to the correct topics. Hence, the db query has to be made before sending WS messages
            recipientSummaries = getNotificationRecipients(conversation).collect(Collectors.toSet());
            log.debug("      getNotificationRecipients DONE");
            recipientUsers = mapToUsers(recipientSummaries);

            broadcastForPost(new PostDTO(createdMessage, MetisCrudAction.CREATE), course, recipientUsers);
            log.debug("      broadcastForPost DONE");
        }

        sendAndSaveNotifications(createdConversationMessage, recipientUsers, recipientSummaries);
    }

    /**
     * Sends and saves notifications for users that have not already been notified via broadcast notifications
     *
     * @param createdConversationMessage the new message and associated data
     * @param recipientUsers             set of users that should receive notifications
     * @param recipientSummaries         set of setting summaries for the recipients
     */
    private void sendAndSaveNotifications(CreatedConversationMessage createdConversationMessage, Set<User> recipientUsers,
            Set<ConversationNotificationRecipientSummary> recipientSummaries) {
        // Add all mentioned users, including the author (if mentioned). Since working with sets, there are no duplicate user entries
        Post createdMessage = createdConversationMessage.messageWithHiddenDetails();
        User author = createdMessage.getAuthor();
        Conversation conversation = createdConversationMessage.completeConversation();
        Course course = conversation.getCourse();

        Set<User> mentionedUsers = createdConversationMessage.mentionedUsers().stream()
                .map(user -> new User(user.getId(), user.getLogin(), user.getFirstName(), user.getLastName(), user.getLangKey(), user.getEmail())).collect(Collectors.toSet());
        recipientUsers.addAll(mentionedUsers);

>>>>>>> 79122e44
        if (conversation instanceof OneToOneChat) {
            var getNumberOfPosts = conversationMessageRepository.countByConversationId(conversation.getId());
            if (getNumberOfPosts == 1) { // first message in one to one chat --> notify all participants that a conversation with them has been created
                // Another websocket notification
                conversationService.broadcastOnConversationMembershipChannel(course, MetisCrudAction.CREATE, conversation, recipientUsers);
            }
        }

        Set<User> notificationRecipients = filterNotificationRecipients(author, conversation, webSocketRecipients, mentionedUsers);
        ConversationNotification notification = conversationNotificationService.createNotification(createdMessage, conversation, notificationRecipients, course, mentionedUsers);
        log.debug("      conversationNotificationService.notifyAboutNewMessage DONE");

        Set<String> onlineUserLogins = getLoginsOfSubscribedUsers("/topic/metis/" + "courses/" + course.getId());
        log.debug("      getLoginsOfSubscribedUsers DONE");

        // Websocket notification 1: this notifies everyone including the author that there is a new message
        broadcastForPost(new PostDTO(createdMessage, MetisCrudAction.CREATE, null, notification), course, broadcastRecipients);
        log.debug("      broadcastForPost DONE");
        conversationParticipantRepository.incrementUnreadMessagesCountOfParticipants(conversation.getId(), author.getId());
        log.debug("      incrementUnreadMessagesCountOfParticipants DONE");
        // ToDo: Optimization Idea: Maybe we can save this websocket call and instead get the last message date from the conversation object in the post somehow?
        // send conversation with updated last message date to participants. This is necessary to show the unread messages badge in the client

        // TODO: why do we need notification 2 and 3? we should definitely re-work this!
        // Websocket notification 2
<<<<<<< HEAD
        // conversationService.notifyAllConversationMembersAboutNewMessage(course, conversation, broadcastRecipients);
        // log.debug(" conversationService.notifyAllConversationMembersAboutNewMessage DONE");

        // creation of message posts should not trigger entity creation alert
        // Websocket notification 3
        Set<User> notificationRecipients = filterNotificationRecipients(author, conversation, webSocketRecipients, mentionedUsers);
        conversationNotificationService.notifyAboutNewMessage(createdMessage, notificationRecipients, course, mentionedUsers);
        log.debug(" conversationNotificationService.notifyAboutNewMessage DONE");
=======
        conversationService.notifyAllConversationMembersAboutNewMessage(course, conversation, recipientUsers);
        log.debug("      conversationService.notifyAllConversationMembersAboutNewMessage DONE");

        // creation of message posts should not trigger entity creation alert
        // Websocket notification 3
        Set<User> notificationRecipients = filterNotificationRecipients(author, conversation, recipientSummaries, mentionedUsers);
        conversationNotificationService.notifyAboutNewMessage(createdMessage, conversation, notificationRecipients, course, mentionedUsers);
        log.debug("      conversationNotificationService.notifyAboutNewMessage DONE");
>>>>>>> 79122e44

        if (conversation instanceof Channel channel && channel.getIsAnnouncementChannel()) {
            saveAnnouncementNotification(createdMessage, channel, course, recipientUsers);
        }
        log.debug("      notifyAboutMessageCreation DONE");
    }

    /**
     * Maps a set of {@link ConversationNotificationRecipientSummary} to a set of {@link User}
     *
     * @param webSocketRecipients Set of recipient summaries
     * @return Set of users meant to receive WebSocket messages
     */
    private static Set<User> mapToUsers(Set<ConversationNotificationRecipientSummary> webSocketRecipients) {
        return webSocketRecipients.stream()
                .map(summary -> new User(summary.userId(), summary.userLogin(), summary.firstName(), summary.lastName(), summary.userLangKey(), summary.userEmail()))
                .collect(Collectors.toSet());
    }

    /**
     * Filters the given list of recipients for users that should receive a notification about a new message.
     * <p>
     * In all cases, the author will be filtered out.
     * If the conversation is not an announcement channel, the method filters out participants, that have hidden the conversation.
     * If the conversation is not visible to students, the method also filters out students from the provided list of recipients.
     *
     * @param author              the author of the message
     * @param conversation        the conversation the new message has been written in
     * @param webSocketRecipients the list of users that should be filtered
     * @param mentionedUsers      users mentioned within the message
     * @return filtered list of users that are supposed to receive a notification
     */
    private Set<User> filterNotificationRecipients(User author, Conversation conversation, Set<ConversationNotificationRecipientSummary> webSocketRecipients,
            Set<User> mentionedUsers) {
        // Initialize filter with check for author
        Predicate<ConversationNotificationRecipientSummary> filter = recipientSummary -> !Objects.equals(recipientSummary.userId(), author.getId());

        if (conversation instanceof Channel channel) {
            // If a channel is not an announcement channel, filter out users, that hid the conversation
            if (!channel.getIsAnnouncementChannel()) {
                filter = filter.and(summary -> !summary.isConversationHidden() || mentionedUsers
                        .contains(new User(summary.userId(), summary.userLogin(), summary.firstName(), summary.lastName(), summary.userLangKey(), summary.userEmail())));
            }

            // If a channel is not visible to students, filter out participants that are only students
            if (!conversationService.isChannelVisibleToStudents(channel)) {
                filter = filter.and(ConversationNotificationRecipientSummary::isAtLeastTutorInCourse);
            }
        }
        else {
            filter = filter.and(recipientSummary -> !recipientSummary.isConversationHidden());
        }

        return webSocketRecipients.stream().filter(filter)
                .map(summary -> new User(summary.userId(), summary.userLogin(), summary.firstName(), summary.lastName(), summary.userLangKey(), summary.userEmail()))
                .collect(Collectors.toSet());
    }

    /**
     * fetch posts from database by conversationId
     *
     * @param pageable          requested page and page size
     * @param postContextFilter request object to fetch posts
     * @param requestingUser    the user requesting messages in course-wide channels
     * @return page of posts that match the given context
     */
    public Page<Post> getMessages(Pageable pageable, @Valid PostContextFilter postContextFilter, User requestingUser) {
        conversationService.isMemberOrCreateForCourseWideElseThrow(postContextFilter.getConversationId(), requestingUser, Optional.of(ZonedDateTime.now()));

        // The following query loads posts, answerPosts and reactions to avoid too many database calls (due to eager references)
        Page<Post> conversationPosts = conversationMessageRepository.findMessages(postContextFilter, pageable, requestingUser.getId());

        // protect sample solution, grading instructions, etc.
        conversationPosts.stream().map(Post::getExercise).filter(Objects::nonNull).forEach(Exercise::filterSensitiveInformation);
        setAuthorRoleOfPostings(conversationPosts.getContent());

        // invoke async due to db write access to avoid that the client has to wait
        conversationParticipantRepository.updateLastReadAsync(requestingUser.getId(), postContextFilter.getConversationId(), ZonedDateTime.now());

        return conversationPosts;
    }

    /**
     * Fetch messages from database by a list of course-wide channels.
     *
     * @param pageable          requested page and page size
     * @param postContextFilter request object to fetch messages
     * @param requestingUser    the user requesting messages in course-wide channels
     * @return page of posts that match the given context
     */
    public Page<Post> getCourseWideMessages(Pageable pageable, @Valid PostContextFilter postContextFilter, User requestingUser) {
        // The following query loads posts, answerPosts and reactions to avoid too many database calls (due to eager references)
        Page<Post> conversationPosts = conversationMessageRepository.findCourseWideMessages(postContextFilter, pageable, requestingUser.getId());

        setAuthorRoleOfPostings(conversationPosts.getContent());

        return conversationPosts;
    }

    /**
     * Checks course, user and post validity,
     * updates non-restricted field of the post, persists the post,
     * and ensures that sensitive information is filtered out
     *
     * @param courseId    id of the course the post belongs to
     * @param postId      id of the post to update
     * @param messagePost post to update
     * @return updated post that was persisted
     */
    public Post updateMessage(Long courseId, Long postId, Post messagePost) {
        final User user = userRepository.getUserWithGroupsAndAuthorities();
        // check
        if (messagePost.getId() == null || !Objects.equals(messagePost.getId(), postId)) {
            throw new BadRequestAlertException("Invalid id", METIS_POST_ENTITY_NAME, "idnull");
        }

        Post existingMessage = conversationMessageRepository.findMessagePostByIdElseThrow(postId);
        Conversation conversation = mayUpdateOrDeleteMessageElseThrow(existingMessage, user);
        var course = preCheckUserAndCourseForMessaging(user, courseId);

        parseUserMentions(course, messagePost.getContent());

        // update: allow overwriting of values only for depicted fields
        existingMessage.setContent(messagePost.getContent());
        existingMessage.setTitle(messagePost.getTitle());
        existingMessage.setUpdatedDate(ZonedDateTime.now());

        Post updatedPost = conversationMessageRepository.save(existingMessage);
        updatedPost.setConversation(conversation);

        // emit a post update via websocket
        broadcastForPost(new PostDTO(updatedPost, MetisCrudAction.UPDATE), course, null);

        return updatedPost;
    }

    /**
     * Checks course, user and post validity,
     * determines authority to delete post and deletes the post
     *
     * @param courseId id of the course the post belongs to
     * @param postId   id of the message post to delete
     */
    public void deleteMessageById(Long courseId, Long postId) {
        final User user = userRepository.getUserWithGroupsAndAuthorities();

        // checks
        Post post = conversationMessageRepository.findMessagePostByIdElseThrow(postId);
        var conversation = mayUpdateOrDeleteMessageElseThrow(post, user);
        var course = preCheckUserAndCourseForMessaging(user, courseId);
        post.setConversation(conversation);

        // delete
        conversationMessageRepository.deleteById(postId);
        conversationParticipantRepository.decrementUnreadMessagesCountOfParticipants(conversation.getId(), user.getId());
        conversation = conversationService.getConversationById(conversation.getId());

        conversationService.notifyAllConversationMembersAboutUpdate(conversation);

        broadcastForPost(new PostDTO(post, MetisCrudAction.DELETE), course, null);
    }

    /**
     * Invokes the updateMessage method to persist the change of displayPriority
     *
     * @param courseId        id of the course the post belongs to
     * @param postId          id of the message to change the pin state for
     * @param displayPriority new displayPriority
     * @return updated post that was persisted
     */
    public Post changeDisplayPriority(Long courseId, Long postId, DisplayPriority displayPriority) {
        final User user = userRepository.getUserWithGroupsAndAuthorities();
        Course course = preCheckUserAndCourseForMessaging(user, courseId);
        authorizationCheckService.checkHasAtLeastRoleInCourseElseThrow(Role.TEACHING_ASSISTANT, course, user);

        Post message = conversationMessageRepository.findMessagePostByIdElseThrow(postId);
        message.setDisplayPriority(displayPriority);

        conversationService.isMemberOrCreateForCourseWideElseThrow(message.getConversation().getId(), user, Optional.empty());

        Post updatedMessage = conversationMessageRepository.save(message);
        message.getConversation().hideDetails();
        broadcastForPost(new PostDTO(message, MetisCrudAction.UPDATE), course, null);
        return updatedMessage;
    }

    private Conversation mayUpdateOrDeleteMessageElseThrow(Post existingMessagePost, User user) {
        if (existingMessagePost.getConversation() == null) {
            throw new BadRequestAlertException("The post does not belong to a conversation", METIS_POST_ENTITY_NAME, "conversationnotset");
        }

        var conversation = conversationService.getConversationById(existingMessagePost.getConversation().getId());
        if (existingMessagePost.getAuthor().getId().equals(user.getId())
                || (conversation instanceof Channel channel && channelAuthorizationService.isAllowedToEditOrDeleteMessagesOfOtherUsers(channel, user))) {
            if (conversation instanceof Channel channel && channel.getIsArchived()) {
                throw new BadRequestAlertException("A message cannot be created in an archived channel", METIS_POST_ENTITY_NAME, "channelarchived");
            }
            return conversation;
        }
        else {
            throw new AccessForbiddenException("You are not allowed to edit or delete this message");
        }
    }

    @Override
    public String getEntityName() {
        return METIS_POST_ENTITY_NAME;
    }

    /**
     * Saves announcement notifications for each course group
     *
     * @param message    message that triggered the notification
     * @param channel    announcement channel the message belongs to
     * @param course     course the channel belongs to
     * @param recipients channel members, if the channel is not course-wide
     */
    private void saveAnnouncementNotification(Post message, Channel channel, Course course, Set<User> recipients) {
        // create post for notification
        Post postForNotification = new Post();
        postForNotification.setId(message.getId());
        postForNotification.setAuthor(message.getAuthor());
        postForNotification.setCourse(course);
        postForNotification.setConversation(channel);
        postForNotification.setCreationDate(message.getCreationDate());
        postForNotification.setTitle(message.getTitle());

        // create html content
        Parser parser = Parser.builder().build();
        String htmlPostContent;
        try {
            Node document = parser.parse(message.getContent());
            HtmlRenderer renderer = HtmlRenderer.builder().build();
            htmlPostContent = renderer.render(document);
        }
        catch (Exception e) {
            htmlPostContent = "";
        }
        postForNotification.setContent(htmlPostContent);

        if (channel.getIsCourseWide()) {
            groupNotificationService.notifyAllGroupsAboutNewAnnouncement(postForNotification, course);
        }
        else {
            String[] placeholders = new String[] { course.getTitle(), message.getContent(), message.getCreationDate().toString(), channel.getName(), message.getAuthor().getName(),
                    "channel" };
            Set<SingleUserNotification> announcementNotifications = recipients.stream().map(recipient -> SingleUserNotificationFactory.createNotification(postForNotification,
                    NotificationType.NEW_ANNOUNCEMENT_POST, NotificationConstants.NEW_ANNOUNCEMENT_POST_TEXT, placeholders, recipient)).collect(Collectors.toSet());
            announcementNotifications.add(SingleUserNotificationFactory.createNotification(postForNotification, NotificationType.NEW_ANNOUNCEMENT_POST,
                    NotificationConstants.NEW_ANNOUNCEMENT_POST_TEXT, placeholders, postForNotification.getAuthor()));
            singleUserNotificationRepository.saveAll(announcementNotifications);
        }
    }

    /**
     * Finds all users that are currently subscribed to one the provided topic
     *
     * @param topic destination/topic for which to get the subscribers
     * @return an unmodifiable list of user logins subscribed to the provided topic
     */
    private Set<String> getLoginsOfSubscribedUsers(String topic) {
        return simpUserRegistry.findSubscriptions(subscription -> subscription.getDestination().equals(topic)).stream()
                .map(subscription -> subscription.getSession().getUser().getName()).collect(Collectors.toSet());
    }
}<|MERGE_RESOLUTION|>--- conflicted
+++ resolved
@@ -16,11 +16,8 @@
 import org.slf4j.LoggerFactory;
 import org.springframework.data.domain.Page;
 import org.springframework.data.domain.Pageable;
-<<<<<<< HEAD
 import org.springframework.messaging.simp.user.SimpUserRegistry;
-=======
 import org.springframework.scheduling.annotation.Async;
->>>>>>> 79122e44
 import org.springframework.stereotype.Service;
 
 import de.tum.in.www1.artemis.domain.ConversationNotificationRecipientSummary;
@@ -34,13 +31,10 @@
 import de.tum.in.www1.artemis.domain.metis.conversation.Channel;
 import de.tum.in.www1.artemis.domain.metis.conversation.Conversation;
 import de.tum.in.www1.artemis.domain.metis.conversation.OneToOneChat;
-<<<<<<< HEAD
 import de.tum.in.www1.artemis.domain.notification.ConversationNotification;
-=======
 import de.tum.in.www1.artemis.domain.notification.NotificationConstants;
 import de.tum.in.www1.artemis.domain.notification.SingleUserNotification;
 import de.tum.in.www1.artemis.domain.notification.SingleUserNotificationFactory;
->>>>>>> 79122e44
 import de.tum.in.www1.artemis.repository.*;
 import de.tum.in.www1.artemis.repository.metis.ConversationMessageRepository;
 import de.tum.in.www1.artemis.repository.metis.ConversationParticipantRepository;
@@ -76,21 +70,15 @@
 
     private final GroupNotificationService groupNotificationService;
 
-<<<<<<< HEAD
+    private final SingleUserNotificationRepository singleUserNotificationRepository;
+
     private final SimpUserRegistry simpUserRegistry;
-=======
-    private final SingleUserNotificationRepository singleUserNotificationRepository;
->>>>>>> 79122e44
 
     protected ConversationMessagingService(CourseRepository courseRepository, ExerciseRepository exerciseRepository, LectureRepository lectureRepository,
             ConversationMessageRepository conversationMessageRepository, AuthorizationCheckService authorizationCheckService, WebsocketMessagingService websocketMessagingService,
             UserRepository userRepository, ConversationService conversationService, ConversationParticipantRepository conversationParticipantRepository,
             ConversationNotificationService conversationNotificationService, ChannelAuthorizationService channelAuthorizationService, ConversationRepository conversationRepository,
-<<<<<<< HEAD
-            GroupNotificationService groupNotificationService, SimpUserRegistry simpUserRegistry) {
-=======
-            GroupNotificationService groupNotificationService, SingleUserNotificationRepository singleUserNotificationRepository) {
->>>>>>> 79122e44
+            GroupNotificationService groupNotificationService, SingleUserNotificationRepository singleUserNotificationRepository, SimpUserRegistry simpUserRegistry) {
         super(courseRepository, userRepository, exerciseRepository, lectureRepository, authorizationCheckService, websocketMessagingService, conversationParticipantRepository);
         this.conversationService = conversationService;
         this.conversationMessageRepository = conversationMessageRepository;
@@ -98,11 +86,8 @@
         this.channelAuthorizationService = channelAuthorizationService;
         this.conversationRepository = conversationRepository;
         this.groupNotificationService = groupNotificationService;
-<<<<<<< HEAD
+        this.singleUserNotificationRepository = singleUserNotificationRepository;
         this.simpUserRegistry = simpUserRegistry;
-=======
-        this.singleUserNotificationRepository = singleUserNotificationRepository;
->>>>>>> 79122e44
     }
 
     /**
@@ -165,8 +150,6 @@
         Conversation conversation = createdConversationMessage.completeConversation();
         Course course = conversation.getCourse();
 
-<<<<<<< HEAD
-=======
         // Websocket notification 1: this notifies everyone including the author that there is a new message
         Set<ConversationNotificationRecipientSummary> recipientSummaries;
         Set<User> recipientUsers;
@@ -185,6 +168,7 @@
             log.debug("      getNotificationRecipients DONE");
             recipientUsers = mapToUsers(recipientSummaries);
 
+            // TODO create notification
             broadcastForPost(new PostDTO(createdMessage, MetisCrudAction.CREATE), course, recipientUsers);
             log.debug("      broadcastForPost DONE");
         }
@@ -211,7 +195,6 @@
                 .map(user -> new User(user.getId(), user.getLogin(), user.getFirstName(), user.getLastName(), user.getLangKey(), user.getEmail())).collect(Collectors.toSet());
         recipientUsers.addAll(mentionedUsers);
 
->>>>>>> 79122e44
         if (conversation instanceof OneToOneChat) {
             var getNumberOfPosts = conversationMessageRepository.countByConversationId(conversation.getId());
             if (getNumberOfPosts == 1) { // first message in one to one chat --> notify all participants that a conversation with them has been created
@@ -220,7 +203,7 @@
             }
         }
 
-        Set<User> notificationRecipients = filterNotificationRecipients(author, conversation, webSocketRecipients, mentionedUsers);
+        Set<User> notificationRecipients = filterNotificationRecipients(author, conversation, recipientSummaries, mentionedUsers);
         ConversationNotification notification = conversationNotificationService.createNotification(createdMessage, conversation, notificationRecipients, course, mentionedUsers);
         log.debug("      conversationNotificationService.notifyAboutNewMessage DONE");
 
@@ -228,7 +211,7 @@
         log.debug("      getLoginsOfSubscribedUsers DONE");
 
         // Websocket notification 1: this notifies everyone including the author that there is a new message
-        broadcastForPost(new PostDTO(createdMessage, MetisCrudAction.CREATE, null, notification), course, broadcastRecipients);
+        // broadcastForPost(new PostDTO(createdMessage, MetisCrudAction.CREATE, null, notification), course, recipientUsers);
         log.debug("      broadcastForPost DONE");
         conversationParticipantRepository.incrementUnreadMessagesCountOfParticipants(conversation.getId(), author.getId());
         log.debug("      incrementUnreadMessagesCountOfParticipants DONE");
@@ -237,25 +220,14 @@
 
         // TODO: why do we need notification 2 and 3? we should definitely re-work this!
         // Websocket notification 2
-<<<<<<< HEAD
-        // conversationService.notifyAllConversationMembersAboutNewMessage(course, conversation, broadcastRecipients);
+        // conversationService.notifyAllConversationMembersAboutNewMessage(course, conversation, recipientUsers);
         // log.debug(" conversationService.notifyAllConversationMembersAboutNewMessage DONE");
 
         // creation of message posts should not trigger entity creation alert
         // Websocket notification 3
-        Set<User> notificationRecipients = filterNotificationRecipients(author, conversation, webSocketRecipients, mentionedUsers);
-        conversationNotificationService.notifyAboutNewMessage(createdMessage, notificationRecipients, course, mentionedUsers);
-        log.debug(" conversationNotificationService.notifyAboutNewMessage DONE");
-=======
-        conversationService.notifyAllConversationMembersAboutNewMessage(course, conversation, recipientUsers);
-        log.debug("      conversationService.notifyAllConversationMembersAboutNewMessage DONE");
-
-        // creation of message posts should not trigger entity creation alert
-        // Websocket notification 3
-        Set<User> notificationRecipients = filterNotificationRecipients(author, conversation, recipientSummaries, mentionedUsers);
-        conversationNotificationService.notifyAboutNewMessage(createdMessage, conversation, notificationRecipients, course, mentionedUsers);
-        log.debug("      conversationNotificationService.notifyAboutNewMessage DONE");
->>>>>>> 79122e44
+        // Set<User> notificationRecipients = filterNotificationRecipients(author, conversation, recipientSummaries, mentionedUsers);
+        // conversationNotificationService.notifyAboutNewMessage(createdMessage, conversation, notificationRecipients, course, mentionedUsers);
+        // log.debug(" conversationNotificationService.notifyAboutNewMessage DONE");
 
         if (conversation instanceof Channel channel && channel.getIsAnnouncementChannel()) {
             saveAnnouncementNotification(createdMessage, channel, course, recipientUsers);
