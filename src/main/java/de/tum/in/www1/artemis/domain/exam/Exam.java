package de.tum.in.www1.artemis.domain.exam;

import java.io.Serializable;
import java.time.ZonedDateTime;
import java.util.*;

import javax.persistence.*;

import org.hibernate.annotations.Cache;
import org.hibernate.annotations.CacheConcurrencyStrategy;

import com.fasterxml.jackson.annotation.JsonIgnoreProperties;
import com.fasterxml.jackson.annotation.JsonInclude;

import de.tum.in.www1.artemis.domain.Course;
import de.tum.in.www1.artemis.domain.User;

@Entity
@Table(name = "exam")
@Cache(usage = CacheConcurrencyStrategy.NONSTRICT_READ_WRITE)
@JsonInclude(JsonInclude.Include.NON_EMPTY)
public class Exam implements Serializable {

    @Id
    @Column(name = "id")
    @GeneratedValue(strategy = GenerationType.IDENTITY)
    private Long id;

    @Column(name = "title", nullable = false)
    private String title;

    /**
     * student can see the exam in the UI from {@link #visibleDate} date onwards
     */
    @Column(name = "visible_date")
    private ZonedDateTime visibleDate;

    /**
     * student can start working on exam from {@link #startDate}
     */
    @Column(name = "start_date")
    private ZonedDateTime startDate;

    /**
     * student can work on exam until {@link #endDate}
     */
    @Column(name = "end_date")
    private ZonedDateTime endDate;

    @Column(name = "start_text")
    @Lob
    private String startText;

    @Column(name = "end_text")
    @Lob
    private String endText;

    @Column(name = "confirmation_start_text")
    @Lob
    private String confirmationStartText;

    @Column(name = "confirmation_end_text")
    @Lob
    private String confirmationEndText;

    @Column(name = "max_points")
    private Integer maxPoints;

    /**
     * From all exercise groups connected to the exam, {@link #numberOfExercisesInExam} are randomly
     * chosen when generating the specific exam for the {@link #registeredUsers}
     */
    @Column(name = "number_of_exercises_in_exam")
    private Integer numberOfExercisesInExam;

<<<<<<< HEAD
    // -----------------------------------------------------------------------------------------------------------------
    // endregion

    // region RELATIONSHIPS
    // -----------------------------------------------------------------------------------------------------------------
=======
    @Column(name = "hasExerciseGroupOrder")
    private Boolean hasExerciseGroupOrder;
>>>>>>> 4de74598

    @ManyToOne
    @JoinColumn(name = "course_id")
    private Course course;

    @OneToMany(mappedBy = "exam", cascade = CascadeType.REMOVE, orphanRemoval = true, fetch = FetchType.LAZY)
    @OrderColumn(name = "exercise_group_order")
    @Cache(usage = CacheConcurrencyStrategy.NONSTRICT_READ_WRITE)
    @JsonIgnoreProperties("exam")
    private List<ExerciseGroup> exerciseGroups = new ArrayList<>();

    // TODO: add a big fat warning in case instructor delete exams where student exams already exist
    @OneToMany(mappedBy = "exam", cascade = CascadeType.REMOVE, orphanRemoval = true, fetch = FetchType.LAZY)
    @Cache(usage = CacheConcurrencyStrategy.NONSTRICT_READ_WRITE)
    @JsonIgnoreProperties("exam")
    private Set<StudentExam> studentExams = new HashSet<>();

    // Unidirectional
    @ManyToMany
    @Cache(usage = CacheConcurrencyStrategy.NONSTRICT_READ_WRITE)
    @JoinTable(name = "exam_user", joinColumns = @JoinColumn(name = "exam_id", referencedColumnName = "id"), inverseJoinColumns = @JoinColumn(name = "student_id", referencedColumnName = "id"))
    private Set<User> registeredUsers = new HashSet<>();

    public Long getId() {
        return id;
    }

    public void setId(Long id) {
        this.id = id;
    }

    public String getTitle() {
        return title;
    }

    public void setTitle(String title) {
        this.title = title;
    }

    public ZonedDateTime getVisibleDate() {
        return visibleDate;
    }

    public void setVisibleDate(ZonedDateTime visibleDate) {
        this.visibleDate = visibleDate;
    }

    public ZonedDateTime getStartDate() {
        return startDate;
    }

    public void setStartDate(ZonedDateTime startDate) {
        this.startDate = startDate;
    }

    public ZonedDateTime getEndDate() {
        return endDate;
    }

    public void setEndDate(ZonedDateTime endDate) {
        this.endDate = endDate;
    }

    public String getStartText() {
        return startText;
    }

    public void setStartText(String startText) {
        this.startText = startText;
    }

    public String getEndText() {
        return endText;
    }

    public void setEndText(String endText) {
        this.endText = endText;
    }

    public String getConfirmationStartText() {
        return confirmationStartText;
    }

    public void setConfirmationStartText(String confirmationStartText) {
        this.confirmationStartText = confirmationStartText;
    }

    public String getConfirmationEndText() {
        return confirmationEndText;
    }

    public void setConfirmationEndText(String confirmationEndText) {
        this.confirmationEndText = confirmationEndText;
    }

    public Integer getMaxPoints() {
        return this.maxPoints;
    }

    public void setMaxPoints(Integer maxPoints) {
        this.maxPoints = maxPoints;
    }

    public Integer getNumberOfExercisesInExam() {
        return numberOfExercisesInExam;
    }

    public void setNumberOfExercisesInExam(Integer numberOfExercisesInExam) {
        this.numberOfExercisesInExam = numberOfExercisesInExam;
    }

<<<<<<< HEAD
    // endregion
    // -----------------------------------------------------------------------------------------------------------------
=======
    public Boolean getHasExerciseGroupOrder() {
        return hasExerciseGroupOrder;
    }

    public void setHasExerciseGroupOrder(Boolean hasExerciseGroupOrder) {
        this.hasExerciseGroupOrder = hasExerciseGroupOrder;
    }

    public Course getCourse() {
        return course;
    }

    public void setCourse(Course course) {
        this.course = course;
    }

    public List<ExerciseGroup> getExerciseGroups() {
        return exerciseGroups;
    }

    public void setExerciseGroups(List<ExerciseGroup> exerciseGroups) {
        this.exerciseGroups = exerciseGroups;
    }

    public Exam addExerciseGroup(ExerciseGroup exerciseGroup) {
        this.exerciseGroups.add(exerciseGroup);
        exerciseGroup.setExam(this);
        return this;
    }

    public Exam removeExerciseGroup(ExerciseGroup exerciseGroup) {
        this.exerciseGroups.remove(exerciseGroup);
        exerciseGroup.setExam(null);
        return this;
    }

    public Set<StudentExam> getStudentExams() {
        return studentExams;
    }

    public void setStudentExams(Set<StudentExam> studentExams) {
        this.studentExams = studentExams;
    }

    public Exam addStudentExam(StudentExam studentExam) {
        this.studentExams.add(studentExam);
        studentExam.setExam(this);
        return this;
    }

    public Exam removeStudentExam(StudentExam studentExam) {
        this.studentExams.remove(studentExam);
        studentExam.setExam(null);
        return this;
    }

    public Set<User> getRegisteredUsers() {
        return registeredUsers;
    }

    public void setRegisteredUsers(Set<User> registeredUsers) {
        this.registeredUsers = registeredUsers;
    }

    public Exam addUser(User user) {
        this.registeredUsers.add(user);
        return this;
    }

    public Exam removeUser(User user) {
        this.registeredUsers.remove(user);
        return this;
    }
>>>>>>> 4de74598

    @Override
    public boolean equals(Object o) {
        if (this == o)
            return true;
        if (o == null || getClass() != o.getClass())
            return false;
        Exam exam = (Exam) o;
        return Objects.equals(getId(), exam.getId());
    }

    @Override
    public int hashCode() {
        return Objects.hashCode(getId());
    }
<<<<<<< HEAD

    // endregion
    // -----------------------------------------------------------------------------------------------------------------
=======
>>>>>>> 4de74598

    /**
     * check if students are allowed to see this exam
     *
     * @return true, if students are allowed to see this exam, otherwise false
     */
    public Boolean isVisibleToStudents() {
        if (visibleDate == null) {  // no visible date means the exercise is visible to students
            return Boolean.TRUE;
        }
        return visibleDate.isBefore(ZonedDateTime.now());
    }
}<|MERGE_RESOLUTION|>--- conflicted
+++ resolved
@@ -73,17 +73,6 @@
     @Column(name = "number_of_exercises_in_exam")
     private Integer numberOfExercisesInExam;
 
-<<<<<<< HEAD
-    // -----------------------------------------------------------------------------------------------------------------
-    // endregion
-
-    // region RELATIONSHIPS
-    // -----------------------------------------------------------------------------------------------------------------
-=======
-    @Column(name = "hasExerciseGroupOrder")
-    private Boolean hasExerciseGroupOrder;
->>>>>>> 4de74598
-
     @ManyToOne
     @JoinColumn(name = "course_id")
     private Course course;
@@ -194,18 +183,6 @@
         this.numberOfExercisesInExam = numberOfExercisesInExam;
     }
 
-<<<<<<< HEAD
-    // endregion
-    // -----------------------------------------------------------------------------------------------------------------
-=======
-    public Boolean getHasExerciseGroupOrder() {
-        return hasExerciseGroupOrder;
-    }
-
-    public void setHasExerciseGroupOrder(Boolean hasExerciseGroupOrder) {
-        this.hasExerciseGroupOrder = hasExerciseGroupOrder;
-    }
-
     public Course getCourse() {
         return course;
     }
@@ -271,7 +248,6 @@
         this.registeredUsers.remove(user);
         return this;
     }
->>>>>>> 4de74598
 
     @Override
     public boolean equals(Object o) {
@@ -287,12 +263,6 @@
     public int hashCode() {
         return Objects.hashCode(getId());
     }
-<<<<<<< HEAD
-
-    // endregion
-    // -----------------------------------------------------------------------------------------------------------------
-=======
->>>>>>> 4de74598
 
     /**
      * check if students are allowed to see this exam
