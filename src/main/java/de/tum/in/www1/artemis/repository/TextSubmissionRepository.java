--- conflicted
+++ resolved
@@ -35,7 +35,7 @@
      * @param submissionId the submission id we are interested in
      * @return the submission with its feedback and assessor
      */
-    @Query("select distinct s from TextSubmission s left join fetch s.results r left join fetch r.feedbacks left join fetch r.assessor left join fetch s.blocks where s.id = :#{#submissionId}")
+    @EntityGraph(type = LOAD, attributePaths = { "results", "results.assessor", "blocks", "results.feedbacks" })
     Optional<TextSubmission> findByIdWithEagerResultFeedbackAndTextBlocks(@Param("submissionId") Long submissionId);
 
     @Query("select distinct s from TextSubmission s left join fetch s.blocks where s.id = :#{#submissionId}")
@@ -49,13 +49,8 @@
     @EntityGraph(type = LOAD, attributePaths = { "blocks", "blocks.cluster", "results", "participation", "participation.submissions" })
     List<TextSubmission> findByParticipation_ExerciseIdAndResultsIsNullAndSubmittedIsTrue(Long exerciseId);
 
-<<<<<<< HEAD
     @Query("select distinct s from TextSubmission s left join fetch s.results r left join fetch r.assessor left join fetch s.blocks where r.id = :#{#resultId}")
-    Optional<TextSubmission> findByResultId(@Param("resultId") Long resultId);
-=======
-    @EntityGraph(type = LOAD, attributePaths = { "result", "result.assessor", "blocks", "result.feedbacks" })
-    Optional<TextSubmission> findWithEagerResultAndTextBlocksAndFeedbackByResult_Id(Long resultId);
->>>>>>> e392fcd9
+    Optional<TextSubmission> findByResultIdWithAssessorAndBlocks(@Param("resultId") Long resultId);
 
     /**
      * Gets all TextSubmissions which are submitted and loads all blocks
