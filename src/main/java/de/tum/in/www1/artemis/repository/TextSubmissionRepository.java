--- conflicted
+++ resolved
@@ -54,10 +54,6 @@
      * @param exerciseId the Id of the exercise
      * @return List of Text Submissions
      */
-<<<<<<< HEAD
-    @EntityGraph(attributePaths = { "blocks", "blocks.cluster", "result", "participation", "participation.submissions" })
-=======
-    @EntityGraph(type = LOAD, attributePaths = { "blocks", "result", "participation" })
->>>>>>> 293551e6
+    @EntityGraph(type = LOAD, attributePaths = { "blocks", "blocks.cluster", "result", "participation", "participation.submissions" })
     List<TextSubmission> findByParticipation_ExerciseIdAndResultIsNullAndSubmittedIsTrue(Long exerciseId);
 }