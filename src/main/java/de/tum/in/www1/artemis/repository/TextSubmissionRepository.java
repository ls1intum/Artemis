--- conflicted
+++ resolved
@@ -1,8 +1,11 @@
 package de.tum.in.www1.artemis.repository;
 
 import java.util.List;
+import java.util.Optional;
 
 import org.springframework.data.jpa.repository.EntityGraph;
+import org.springframework.data.jpa.repository.Query;
+import org.springframework.data.repository.query.Param;
 import org.springframework.stereotype.Repository;
 
 import de.tum.in.www1.artemis.domain.TextSubmission;
@@ -11,33 +14,10 @@
  * Spring Data JPA repository for the TextSubmission entity.
  */
 @Repository
-<<<<<<< HEAD
 public interface TextSubmissionRepository extends GenericSubmissionRepository<TextSubmission> {
-=======
-public interface TextSubmissionRepository extends JpaRepository<TextSubmission, Long> {
 
     @Query("select distinct submission from TextSubmission submission left join fetch submission.participation participation left join fetch participation.exercise left join fetch submission.result result left join fetch result.assessor left join fetch submission.blocks where submission.id = :#{#submissionId}")
     Optional<TextSubmission> findByIdWithEagerParticipationExerciseResultAssessorAndBlocks(@Param("submissionId") Long submissionId);
-
-    @Query("select distinct submission from TextSubmission submission left join fetch submission.result r left join fetch r.assessor where submission.id = :#{#submissionId}")
-    Optional<TextSubmission> findByIdWithEagerResultAndAssessor(@Param("submissionId") Long submissionId);
-
-    /**
-     * @param courseId the course id we are interested in
-     * @return the number of submissions belonging to the course id, which have the submitted flag set to true and the submission date before the exercise due date or no exercise
-     *         due date at all
-     */
-    @Query("SELECT COUNT (DISTINCT textSubmission) FROM TextSubmission textSubmission WHERE textSubmission.participation.exercise.course.id = :#{#courseId} AND textSubmission.submitted = TRUE AND (textSubmission.submissionDate < textSubmission.participation.exercise.dueDate OR textSubmission.participation.exercise.dueDate IS NULL)")
-    long countByCourseIdSubmittedBeforeDueDate(@Param("courseId") Long courseId);
-
-    /**
-     * @param exerciseId the exercise id we are interested in
-     * @return the number of submissions belonging to the exercise id, which have the submitted flag set to true and the submission date before the exercise due date or no exercise
-     *         due date at all
-     */
-    @Query("SELECT COUNT (DISTINCT textSubmission) FROM TextSubmission textSubmission WHERE textSubmission.participation.exercise.id = :#{#exerciseId} AND textSubmission.submitted = TRUE AND (textSubmission.submissionDate < textSubmission.participation.exercise.dueDate OR textSubmission.participation.exercise.dueDate IS NULL)")
-    long countByExerciseIdSubmittedBeforeDueDate(@Param("exerciseId") Long exerciseId);
->>>>>>> 7c7d8bb6
 
     /**
      * Gets all open (without a result) TextSubmissions which are submitted and loads all blocks, results, and participation
