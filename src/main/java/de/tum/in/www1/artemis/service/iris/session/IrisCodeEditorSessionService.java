package de.tum.in.www1.artemis.service.iris.session;

import java.io.IOException;
import java.util.*;
import java.util.stream.Collectors;

import javax.ws.rs.BadRequestException;

import org.eclipse.jgit.api.errors.GitAPIException;
import org.slf4j.Logger;
import org.slf4j.LoggerFactory;
import org.springframework.context.annotation.Profile;
import org.springframework.http.converter.json.MappingJackson2HttpMessageConverter;
import org.springframework.stereotype.Service;

import com.fasterxml.jackson.core.JsonProcessingException;
import com.fasterxml.jackson.databind.JsonNode;
import com.fasterxml.jackson.databind.ObjectMapper;

import de.tum.in.www1.artemis.domain.*;
import de.tum.in.www1.artemis.domain.iris.message.*;
import de.tum.in.www1.artemis.domain.iris.session.IrisCodeEditorSession;
import de.tum.in.www1.artemis.domain.iris.session.IrisSession;
import de.tum.in.www1.artemis.domain.iris.settings.IrisSubSettingsType;
import de.tum.in.www1.artemis.domain.participation.ProgrammingExerciseParticipation;
import de.tum.in.www1.artemis.repository.SolutionProgrammingExerciseParticipationRepository;
import de.tum.in.www1.artemis.repository.TemplateProgrammingExerciseParticipationRepository;
import de.tum.in.www1.artemis.repository.iris.IrisCodeEditorSessionRepository;
import de.tum.in.www1.artemis.repository.iris.IrisExercisePlanStepRepository;
import de.tum.in.www1.artemis.repository.iris.IrisSessionRepository;
import de.tum.in.www1.artemis.security.Role;
import de.tum.in.www1.artemis.service.AuthorizationCheckService;
import de.tum.in.www1.artemis.service.RepositoryService;
import de.tum.in.www1.artemis.service.connectors.GitService;
import de.tum.in.www1.artemis.service.connectors.iris.IrisConnectorService;
import de.tum.in.www1.artemis.service.connectors.vcs.VersionControlService;
import de.tum.in.www1.artemis.service.iris.IrisMessageService;
import de.tum.in.www1.artemis.service.iris.exception.IrisNoResponseException;
import de.tum.in.www1.artemis.service.iris.exception.IrisParseResponseException;
import de.tum.in.www1.artemis.service.iris.session.codeeditor.IrisChangeException;
import de.tum.in.www1.artemis.service.iris.session.codeeditor.file.*;
import de.tum.in.www1.artemis.service.iris.session.codeeditor.problemstatement.*;
import de.tum.in.www1.artemis.service.iris.settings.IrisSettingsService;
import de.tum.in.www1.artemis.service.iris.websocket.IrisCodeEditorWebsocketService;
import de.tum.in.www1.artemis.web.rest.dto.IrisClientArgumentsDTO;
import de.tum.in.www1.artemis.web.rest.dto.user.IrisCodeEditorClientDTO;
import de.tum.in.www1.artemis.web.rest.errors.AccessForbiddenException;

/**
 * Service to handle the code editor subsystem of Iris.
 */
@Service
@Profile("iris")
public class IrisCodeEditorSessionService implements IrisChatBasedFeatureInterface<IrisCodeEditorSession> {

    private static final Logger log = LoggerFactory.getLogger(IrisCodeEditorSessionService.class);

    private final IrisConnectorService irisConnectorService;

    private final IrisMessageService irisMessageService;

    private final IrisSettingsService irisSettingsService;

    private final IrisCodeEditorWebsocketService irisCodeEditorWebsocketService;

    private final AuthorizationCheckService authCheckService;

    private final IrisCodeEditorSessionRepository irisCodeEditorSessionRepository;

    private final IrisExercisePlanStepRepository irisExercisePlanStepRepository;

    private final VersionControlService versionControlService;

    private final GitService gitService;

    private final RepositoryService repositoryService;

    private final TemplateProgrammingExerciseParticipationRepository templateParticipationRepository;

    private final SolutionProgrammingExerciseParticipationRepository solutionParticipationRepository;

    private final IrisSessionRepository irisSessionRepository;

    private final ObjectMapper objectMapper;

    public IrisCodeEditorSessionService(IrisConnectorService irisConnectorService, IrisMessageService irisMessageService, IrisSettingsService irisSettingsService,
            IrisCodeEditorWebsocketService irisCodeEditorWebsocketService, AuthorizationCheckService authCheckService,
            IrisCodeEditorSessionRepository irisCodeEditorSessionRepository, IrisExercisePlanStepRepository irisExercisePlanStepRepository,
            VersionControlService versionControlService, GitService gitService, RepositoryService repositoryService,
            TemplateProgrammingExerciseParticipationRepository templateParticipationRepository, SolutionProgrammingExerciseParticipationRepository solutionParticipationRepository,
            IrisSessionRepository irisSessionRepository, MappingJackson2HttpMessageConverter springMvcJacksonConverter) {
        this.irisConnectorService = irisConnectorService;
        this.irisMessageService = irisMessageService;
        this.irisSettingsService = irisSettingsService;
        this.irisCodeEditorWebsocketService = irisCodeEditorWebsocketService;
        this.authCheckService = authCheckService;
        this.irisCodeEditorSessionRepository = irisCodeEditorSessionRepository;
        this.irisExercisePlanStepRepository = irisExercisePlanStepRepository;
        this.versionControlService = versionControlService;
        this.gitService = gitService;
        this.repositoryService = repositoryService;
        this.templateParticipationRepository = templateParticipationRepository;
        this.solutionParticipationRepository = solutionParticipationRepository;
        this.irisSessionRepository = irisSessionRepository;
        this.objectMapper = springMvcJacksonConverter.getObjectMapper();
    }

    /**
     * Creates a new Code Editor session for the given exercise and user, and saves it in the database.
     *
     * @param exercise The programming exercise
     * @param user     The user
     * @return The created session
     */
    public IrisCodeEditorSession createSession(ProgrammingExercise exercise, User user) {
        return irisCodeEditorSessionRepository.save(new IrisCodeEditorSession(exercise, user));
    }

    /**
     * Checks if the user has access to the Iris session. A user has access if they have access to the exercise and the
     * session belongs to them. If the user is null, the user is fetched from the database.
     *
     * @param user    The user to check
     * @param session The session to check
     */
    @Override
    public void checkHasAccessTo(User user, IrisCodeEditorSession session) {
        authCheckService.checkHasAtLeastRoleForExerciseElseThrow(Role.EDITOR, session.getExercise(), user);
        if (!Objects.equals(session.getUser(), user)) {
            throw new AccessForbiddenException("Iris Code Editor Session", session.getId());
        }
    }

    /**
     * Checks if the feature is active for the context (e.g. an exercise) of the session.
     *
     * @param session The session to check
     */
    @Override
    public void checkIsFeatureActivatedFor(IrisCodeEditorSession session) {
        irisSettingsService.isEnabledForElseThrow(IrisSubSettingsType.CODE_EDITOR, session.getExercise());
    }

    /**
     * Sends a message over the websocket to a specific user
     *
     * @param message that should be sent over the websocket
     */
    @Override
    public void sendOverWebsocket(IrisMessage message) {
        irisCodeEditorWebsocketService.sendMessage(message);
    }

    // @formatter:off
    record CodeEditorChatDTO(
            String problemStatement,
            Map<String, String> solutionRepository,
            Map<String, String> templateRepository,
            Map<String, String> testRepository,
            List<IrisMessage> chatHistory
    ) {}
    // @formatter:on

    /**
     * Sends a request containing the current state of the exercise repositories in the code editor and the entire
     * conversation history to the LLM, and handles the response.
     *
     * @param irisSession The code editor session to send the request for with all messages and message contents loaded
     * @param context     JsonNode containing the most up-to-date problem statement on the client
     */
    @Override
    public void requestAndHandleResponse(IrisSession irisSession, IrisClientArgumentsDTO context) {
        var sessionFromDB = irisSessionRepository.findByIdWithMessagesAndContents(irisSession.getId());
        if (!(sessionFromDB instanceof IrisCodeEditorSession session)) {
            throw new BadRequestException("Iris session is not a code editor session");
        }
        var exercise = session.getExercise();
<<<<<<< HEAD
        var params = initializeParams(exercise);
        params.put("chatHistory", session.getMessages()); // Additionally add the chat history to the request
        if (context instanceof IrisCodeEditorClientDTO client) {
            params.put("problemStatement", client.getProblemStatement());
        }
=======

        // @formatter:off
        var dto = new CodeEditorChatDTO(
                exercise.getProblemStatement(),
                filterFiles(read(solutionRepository(exercise))),
                filterFiles(read(templateRepository(exercise))),
                filterFiles(read(testRepository(exercise))),
                session.getMessages()
        );
        // @formatter:on
>>>>>>> b9f26b1b

        var settings = irisSettingsService.getCombinedIrisSettingsFor(exercise, false).irisCodeEditorSettings();
        irisConnectorService.sendRequestV2(settings.getChatTemplate().getContent(), settings.getPreferredModel(), dto).handleAsync((response, err) -> {
            if (err != null) {
                log.error("Error while getting response from Iris model", err);
                irisCodeEditorWebsocketService.sendException(session, err.getCause());
                return null;
            }
            if (response == null || !response.content().hasNonNull("response")) {
                log.error("No response from Iris model: {}", response);
                irisCodeEditorWebsocketService.sendException(session, new IrisNoResponseException());
                return null;
            }
            log.info("Received response from iris model: {}", response.content().toPrettyString());
            try {
                var irisMessage = toIrisMessage(response.content());
                var saved = irisMessageService.saveMessage(irisMessage, session, IrisMessageSender.LLM);
                irisCodeEditorWebsocketService.sendMessage(saved);
            }
            catch (IrisParseResponseException e) {
                log.error("Error while parsing response from Iris model", e);
                irisCodeEditorWebsocketService.sendException(session, e);
            }
            return null;
        });
    }

    /**
     * Converts a JsonNode into an IrisMessage.
     * To do this, it checks the JsonNode for a field "response".
     * If it is present, it creates an IrisTextMessageContent with the value of the field as the message content.
     * If the JsonNode also has a field "components", it creates an IrisExercisePlanMessageContent
     * with the parsed value of the field as the message content.
     *
     * @param content The JsonNode to convert
     * @return The converted IrisMessage
     * @throws IrisParseResponseException If the JsonNode does not have the correct structure
     */
    private IrisMessage toIrisMessage(JsonNode content) throws IrisParseResponseException {
        var message = new IrisMessage();
        try {
            var chatWindowResponse = content.required("response").asText();
            message.addContent(new IrisTextMessageContent(chatWindowResponse));
        }
        catch (IllegalArgumentException e) {
            log.error("Missing fields, could not parse IrisTextMessageContent: {}", content.toPrettyString(), e);
            throw new IrisParseResponseException("Iris response does not have the correct structure");
        }

        if (content.path("steps").isArray()) {
            message.addContent(toExercisePlan(content));
        }

        return message;
    }

    /**
     * Converts a JsonNode into an IrisExercisePlanMessageContent.
     * In order for this to succeed, the JsonNode must have the following structure:
     *
     * <pre>
     *     {
     *          "steps": [
     *              {
     *                  "component": "problem statement"|"solution"|"template"|"tests",
     *                  "instructions": "..."
     *              },
     *              ...
     *          ]
     *     }
     * </pre>
     *
     * @param content The JsonNode to convert
     * @return The converted IrisExercisePlanMessageContent
     * @throws IrisParseResponseException If the JsonNode does not have the correct structure
     */
    private IrisExercisePlan toExercisePlan(JsonNode content) throws IrisParseResponseException {
        var exercisePlan = new IrisExercisePlan();
        List<IrisExercisePlanStep> planSteps = new ArrayList<>();
        for (JsonNode node : content.get("steps")) {
            try {
                ExerciseComponent component = switch (node.required("component").asText()) {
                    // The model is instructed to respond with one of these strings or !done! to indicate that it is done
                    // The model might also misbehave and send something else, in which case we will ignore it
                    case "problem statement" -> ExerciseComponent.PROBLEM_STATEMENT;
                    case "solution" -> ExerciseComponent.SOLUTION_REPOSITORY;
                    case "template" -> ExerciseComponent.TEMPLATE_REPOSITORY;
                    case "tests" -> ExerciseComponent.TEST_REPOSITORY;
                    default -> null;
                };
                if (component == null) {
                    continue;
                }
                var instructions = node.required("instructions").asText();
                planSteps.add(new IrisExercisePlanStep(component, instructions));
            }
            catch (IllegalArgumentException e) {
                log.error("Missing fields, could not parse IrisExercisePlanStep: {}", node.toPrettyString(), e);
            }
        }
        exercisePlan.setSteps(planSteps);
        return exercisePlan;
    }

    // @formatter:off
    record CodeEditorChangeDTO(
            String problemStatement,
            Map<String, String> solutionRepository,
            Map<String, String> templateRepository,
            Map<String, String> testRepository,
            String instructions
    ) {}
    // @formatter:on

    /**
     * Requests exercise changes from the Iris model for the given session and exercise plan. This method sends a
     * request to the Iris model for each component in the exercise plan, and handles the response to extract the
     * changes and send them to the websocket service.
     *
     * @param session      The IrisCodeEditorSession to request exercise changes for
     * @param exerciseStep The IrisExercisePlanComponent to request exercise changes for
     */
    public void requestChangesToExerciseComponent(IrisCodeEditorSession session, IrisExercisePlanStep exerciseStep) {
        irisExercisePlanStepRepository.setInProgress(exerciseStep);
        var exercise = session.getExercise();
        var settings = irisSettingsService.getCombinedIrisSettingsFor(exercise, false).irisCodeEditorSettings();
        var component = exerciseStep.getComponent();

        String template = switch (component) {
            case PROBLEM_STATEMENT -> settings.getProblemStatementGenerationTemplate().getContent();
            case SOLUTION_REPOSITORY -> settings.getSolutionRepoGenerationTemplate().getContent();
            case TEMPLATE_REPOSITORY -> settings.getTemplateRepoGenerationTemplate().getContent();
            case TEST_REPOSITORY -> settings.getTestRepoGenerationTemplate().getContent();
        };

        // @formatter:off
        var dto = new CodeEditorChangeDTO(
                exercise.getProblemStatement(),
                filterFiles(read(solutionRepository(exercise))),
                filterFiles(read(templateRepository(exercise))),
                filterFiles(read(testRepository(exercise))),
                exerciseStep.getInstructions()
        );
        // @formatter:on

        irisConnectorService.sendRequestV2(template, settings.getPreferredModel(), dto).handleAsync((response, err) -> {
            if (err != null) {
                log.error("Error while getting response from Iris model", err);
                irisExercisePlanStepRepository.setFailed(exerciseStep);
                irisCodeEditorWebsocketService.notifyStepException(session, exerciseStep, err.getCause());
                return null;
            }
            if (response == null) {
                log.error("No response from Iris model");
                irisExercisePlanStepRepository.setFailed(exerciseStep);
                irisCodeEditorWebsocketService.notifyStepException(session, exerciseStep, new IrisNoResponseException());
                return null;
            }
            log.info("Received response from iris model: {}", response.content().toPrettyString());
            try {
                String updatedProblemStatement = null;
                Set<FileChange> successfulChanges = null;
                if (component == ExerciseComponent.PROBLEM_STATEMENT) {
                    var changes = extractProblemStatementChanges(response.content());
                    log.info("Extracted problem statement changes: {}", changes);
                    updatedProblemStatement = injectChangesIntoProblemStatement(exercise, changes);
                }
                else {
                    var changes = extractFileChanges(response.content());
                    log.info("Extracted file changes for exercise {}: {}", component, changes);
                    successfulChanges = injectChangesIntoRepository(repositoryFor(exercise, component), changes);
                }
                log.info("Setting exercise step as executed");
                irisExercisePlanStepRepository.setCompleted(exerciseStep);
                irisCodeEditorWebsocketService.notifyStepSuccess(session, exerciseStep, successfulChanges, updatedProblemStatement);
            }
            catch (IrisParseResponseException e) {
                log.error(e.getMessage(), e);
                irisExercisePlanStepRepository.setFailed(exerciseStep);
                irisCodeEditorWebsocketService.notifyStepException(session, exerciseStep, e);
            }
            return null;
        });
    }

    /**
     * Gets the solution repository for a given exercise. This method uses the
     * SolutionProgrammingExerciseParticipationRepository to find the solution participation for the exercise.
     * If the participation is not found, it will throw an exception.
     *
     * @param exercise The exercise to get the solution repository for
     * @return The solution repository
     */
    private Repository solutionRepository(ProgrammingExercise exercise) {
        return solutionParticipationRepository.findByProgrammingExerciseId(exercise.getId()).map(this::repositoryAt).orElseThrow();
    }

    /**
     * Fetches the template repository for a given exercise. This method uses the
     * TemplateProgrammingExerciseParticipationRepository to find the template participation for the exercise.
     * If the participation is not found, it will throw an exception.
     *
     * @param exercise The exercise to get the template repository for
     * @return The template repository
     */
    private Repository templateRepository(ProgrammingExercise exercise) {
        return templateParticipationRepository.findByProgrammingExerciseId(exercise.getId()).map(this::repositoryAt).orElseThrow();
    }

    /**
     * Gets the test repository for a given exercise. This method uses the URL of the test repository that is stored in
     * the exercise. If the URL is null, it will throw an exception.
     *
     * @param exercise The exercise to get the test repository for
     * @return The test repository
     */
    private Repository testRepository(ProgrammingExercise exercise) {
        return Optional.ofNullable(exercise.getVcsTestRepositoryUri()).map(this::repositoryAt).orElseThrow();
    }

    private Repository repositoryFor(ProgrammingExercise exercise, ExerciseComponent component) {
        return switch (component) {
            case PROBLEM_STATEMENT -> throw new IllegalArgumentException("Cannot get repository for problem statement");
            case SOLUTION_REPOSITORY -> solutionRepository(exercise);
            case TEMPLATE_REPOSITORY -> templateRepository(exercise);
            case TEST_REPOSITORY -> testRepository(exercise);
        };
    }

    /**
     * Fetches the repository for a given participation.
     * If the repository is already cached, it will be retrieved from the cache.
     *
     * @param participation The participation to fetch the repository for
     * @return The repository
     */
    private Repository repositoryAt(ProgrammingExerciseParticipation participation) {
        var url = participation.getVcsRepositoryUri();
        try {
            // This check reduces the amount of REST-calls that retrieve the default branch of a repository.
            // Retrieving the default branch is not necessary if the repository is already cached.
            if (gitService.isRepositoryCached(url)) {
                return gitService.getOrCheckoutRepository(url, true);
            }
            else {
                String branch = versionControlService.getOrRetrieveBranchOfParticipation(participation);
                return gitService.getOrCheckoutRepository(url, true, branch);
            }
        }
        catch (GitAPIException e) {
            log.error("Could not get or checkout exercise repository", e);
            return null;
        }
    }

    /**
     * Fetches the repository for a given URL.
     *
     * @param url The URL to fetch the repository for
     * @return The repository
     */
    private Repository repositoryAt(VcsRepositoryUri url) {
        try {
            return gitService.getOrCheckoutRepository(url, true);
        }
        catch (GitAPIException e) {
            log.error("Could not get or checkout exercise repository", e);
            return null;
        }
    }

    /**
     * Reads the files in a repository and returns them as a map from file name to file contents.
     *
     * @param repository The repository to read
     * @return The map of file names to file contents
     */
    private Map<String, String> read(Repository repository) {
        return new HashMap<>(repositoryService.getFilesWithContent(repository));
    }

    /**
     * There are a few files that we do not want to send to Iris because they are bulky, not representable in plain
     * text, or generally unrelated to the exercise content. This method filters out those files.
     *
     * @param repository The repository to filter
     * @return The filtered repository
     */
    private Map<String, String> filterFiles(Map<String, String> repository) {
        repository.remove("readme.md");
        repository.remove(".gitignore");
        repository.remove(".gitattributes");
        repository.remove("gradlew");
        repository.remove("gradlew.bat");
        repository.entrySet().removeIf(entry -> entry.getKey().contains("gradle/wrapper"));
        return repository;
    }

    /**
     * Extracts the problem statement changes from the response of the LLM.
     * The response must have one of the following structures:
     *
     * <pre>
     *     {
     *         "type": "modify",
     *         "changes": [
     *             {
     *                 "from": "start of quote to replace (inclusive)",
     *                 "to": "end of quote to replace (exclusive)",
     *                 "updated": "updated content to replace the quote with"
     *             },
     *             ...
     *         ]
     *     }
     * </pre>
     * <p>
     * or
     *
     * <pre>
     *     {
     *         "type": "overwrite",
     *         "updated": "new problem statement"
     *     }
     * </pre>
     *
     * @param content The JsonNode to extract the problem statement changes from
     * @return The extracted problem statement changes
     * @throws IrisParseResponseException If the JsonNode does not have the correct structure
     */
    private List<ProblemStatementChange> extractProblemStatementChanges(JsonNode content) throws IrisParseResponseException {
        List<ProblemStatementChange> changes = new ArrayList<>();
        try {
            var type = content.required("type").asText();
            switch (type) {
                case "overwrite" -> changes.add(ProblemStatementOverwrite.parse(content));
                case "modify" -> {
                    if (!content.path("changes").isArray()) {
                        log.error("Missing fields, could not parse ProblemStatementChange: {}", content.toPrettyString());
                        break;
                    }
                    for (JsonNode node : content.required("changes")) {
                        if (node.has("json")) {
                            try {
                                node = objectMapper.readTree(node.required("json").asText());
                            }
                            catch (JsonProcessingException e) {
                                log.error("Could not parse json field of ProblemStatementChange: {}", node.toPrettyString(), e);
                                continue;
                            }
                        }
                        try {
                            if (node.required("from").asText().equals("!done!")) {
                                // This is a special case when the LLM decides to stop generating changes.
                                // It means that the previous change was the final one, and we should stop parsing the response.
                                // Ideally, this last iteration should not even happen.
                                // The only reason it needs to is because of a bug with Guidance that compels us to
                                // use a workaround to break from the #geneach loop manually
                                // (see https://github.com/guidance-ai/guidance/issues/385).
                                break;
                            }
                            changes.add(ProblemStatementReplacement.parse(node));
                        }
                        catch (IllegalArgumentException e) {
                            log.error("Missing fields, could not parse ProblemStatementReplacement: {}", node.toPrettyString(), e);
                        }
                    }
                }
            }
        }
        catch (IllegalArgumentException e) {
            log.error("Missing fields, could not parse ProblemStatementChange: {}", content.toPrettyString(), e);
        }
        if (changes.isEmpty()) {
            throw new IrisParseResponseException("Was not able to parse any changes");
        }
        return changes;
    }

    /**
     * Extracts the changes for a specific component from the response of the LLM.
     * The response must have the following structure:
     *
     * <pre>
     *     {
     *         "changes": [
     *             {
     *                 "type": "modify|overwrite|create|delete|rename",
     *                 "file": "path/to/file",
     *                 --other fields depending on the specific type of change--
     *             },
     *             ...
     *         ]
     *     }
     * </pre>
     * <p>
     * If the type of change is unrecognized, it will be ignored.
     * This conveniently also allows us to ignore the final"!done!" change that Iris sends.
     *
     * @param content The JsonNode to extract the changes from
     * @return The extracted changes
     * @throws IrisParseResponseException If the JsonNode does not have the correct structure
     */
    private List<FileChange> extractFileChanges(JsonNode content) throws IrisParseResponseException {
        if (!content.path("changes").isArray()) {
            throw new IrisParseResponseException("Could not parse file changes: " + content.toPrettyString());
        }
        List<FileChange> changes = new ArrayList<>();
        for (JsonNode node : content.path("changes")) {
            try {
                String type = node.path("type").asText();
                if (node.has("json")) {
                    try {
                        node = objectMapper.readTree(node.required("json").asText());
                    }
                    catch (JsonProcessingException e) {
                        log.error("Could not parse json field of FileChange: {}", node.toPrettyString(), e);
                        continue;
                    }
                }
                var fileChange = switch (type) {
                    case "modify" -> ModifyFileChange.parse(node);
                    case "create" -> CreateFileChange.parse(node);
                    case "delete" -> DeleteFileChange.parse(node);
                    case "rename" -> RenameFileChange.parse(node);
                    default -> null;
                };
                if (fileChange != null) {
                    changes.add(fileChange);
                }
            }
            catch (IllegalArgumentException e) {
                log.error("Missing fields, could not parse FileChange: {}", node.toPrettyString(), e);
                throw new IrisParseResponseException("Parsing failed");
            }
        }
        if (changes.isEmpty()) {
            throw new IrisParseResponseException("Was not able to parse any changes");
        }
        return changes;
    }

    /**
     * Injects the changes into the problem statement of the exercise. This method replaces the first occurrence of each
     * original string with the corresponding updated string in the problem statement.
     *
     * @param exercise The programming exercise
     * @param changes  The changes to inject
     * @return The updated problem statement
     */
    private String injectChangesIntoProblemStatement(ProgrammingExercise exercise, List<ProblemStatementChange> changes) {
        log.info("Injecting changes into problem statement: \n{}", changes);
        var problemStatement = exercise.getProblemStatement();
        int successes = 0;
        int failures = 0;
        for (ProblemStatementChange change : changes) {
            try {
                // Replace the range with the updated string
                problemStatement = change.apply(problemStatement);
                successes++;
            }
            catch (IrisChangeException e) {
                log.info(e.getMessage());
                failures++;
            }
        }
        log.info("Successfully applied {} changes to problem statement, {} changes failed", successes, failures);
        return problemStatement;
    }

    /**
     * Injects the changes into the repository. This method replaces the first occurrence of each original string with
     * the corresponding updated string in the file with the same name as the file in the change.
     * Returned is a set of paths to the files that were actually modified.
     *
     * @param repository The repository to inject the changes into
     * @param changes    The changes to inject
     */
    private Set<FileChange> injectChangesIntoRepository(Repository repository, List<FileChange> changes) {
        log.info("Injecting changes into repository: \n{}", changes);
        // @formatter:off
        Map<String, Optional<File>> targetedFiles = changes.stream()
                .map(FileChange::path)
                .distinct()
                .collect(Collectors.toMap(fileName -> fileName,
                        fileName -> gitService.getFileByName(repository, fileName)));
        // @formatter:on
        Set<FileChange> successful = new HashSet<>();
        int successes = 0;
        int failures = 0;
        for (FileChange change : changes) {
            Optional<File> requestedFile = targetedFiles.get(change.path());
            try {
                change.apply(requestedFile, repositoryService, repository);
                successful.add(change);
                successes++;
            }
            catch (IOException e) {
                log.error("Encountered an IOException while applying change: {}", change, e);
            }
            catch (IrisChangeException e) {
                log.info(e.getMessage());
                failures++;
            }
        }
        log.info("Successfully applied {} changes to repository, {} changes failed", successes, failures);
        return successful;
    }

}<|MERGE_RESOLUTION|>--- conflicted
+++ resolved
@@ -174,25 +174,22 @@
         if (!(sessionFromDB instanceof IrisCodeEditorSession session)) {
             throw new BadRequestException("Iris session is not a code editor session");
         }
+
         var exercise = session.getExercise();
-<<<<<<< HEAD
-        var params = initializeParams(exercise);
-        params.put("chatHistory", session.getMessages()); // Additionally add the chat history to the request
+        String problemStatement = exercise.getProblemStatement();
         if (context instanceof IrisCodeEditorClientDTO client) {
-            params.put("problemStatement", client.getProblemStatement());
-        }
-=======
+            problemStatement = client.getProblemStatement();
+        }
 
         // @formatter:off
         var dto = new CodeEditorChatDTO(
-                exercise.getProblemStatement(),
+                problemStatement,
                 filterFiles(read(solutionRepository(exercise))),
                 filterFiles(read(templateRepository(exercise))),
                 filterFiles(read(testRepository(exercise))),
                 session.getMessages()
         );
         // @formatter:on
->>>>>>> b9f26b1b
 
         var settings = irisSettingsService.getCombinedIrisSettingsFor(exercise, false).irisCodeEditorSettings();
         irisConnectorService.sendRequestV2(settings.getChatTemplate().getContent(), settings.getPreferredModel(), dto).handleAsync((response, err) -> {
