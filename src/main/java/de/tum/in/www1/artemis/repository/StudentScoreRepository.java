package de.tum.in.www1.artemis.repository;

import static org.springframework.data.jpa.repository.EntityGraph.EntityGraphType.LOAD;

import java.util.List;
import java.util.Optional;
import java.util.Set;

import org.springframework.data.domain.Pageable;
import org.springframework.data.jpa.repository.EntityGraph;
import org.springframework.data.jpa.repository.JpaRepository;
import org.springframework.data.jpa.repository.Query;
import org.springframework.data.repository.query.Param;
import org.springframework.stereotype.Repository;

import de.tum.in.www1.artemis.domain.Exercise;
import de.tum.in.www1.artemis.domain.User;
import de.tum.in.www1.artemis.domain.scores.StudentScore;
import de.tum.in.www1.artemis.web.rest.dto.ParticipantScoreAverageDTO;

@Repository
public interface StudentScoreRepository extends JpaRepository<StudentScore, Long> {

    void deleteAllByUser(User user);

    @EntityGraph(type = LOAD, attributePaths = { "user", "exercise", "lastResult", "lastRatedResult" })
    Optional<StudentScore> findStudentScoreByExerciseAndUser(Exercise exercise, User user);

    @EntityGraph(type = LOAD, attributePaths = { "user", "exercise", "lastResult", "lastRatedResult" })
    List<StudentScore> findAllByExerciseIn(Set<Exercise> exercises, Pageable pageable);

    @Query("""
                    SELECT new de.tum.in.www1.artemis.web.rest.dto.ParticipantScoreAverageDTO(s.user, AVG(s.lastScore), AVG(s.lastRatedScore), AVG(s.lastPoints), AVG(s.lastRatedPoints))
                    FROM StudentScore s
                    WHERE s.exercise IN :exercises
                    GROUP BY s.user, s.exercise

            """)
    List<ParticipantScoreAverageDTO> getAvgScoreOfStudentsInExercises(@Param("exercises") Set<Exercise> exercises);

    @Query("""
<<<<<<< HEAD
                    SELECT s
                    FROM StudentScore s LEFT JOIN FETCH s.exercise
                    WHERE s.exercise IN :exercises AND s.user = :user
            """)
    List<StudentScore> findAllByExerciseAndUserWithEagerExercise(@Param("exercises") Set<Exercise> exercises, @Param("user") User user);
=======
                  SELECT DISTINCT s
                  FROM StudentScore s
                  WHERE s.exercise = :exercise AND s.user = :user
            """)
    Optional<StudentScore> findStudentScoreByExerciseAndUserLazy(@Param("exercise") Exercise exercise, @Param("user") User user);

    @Query("""
            SELECT sc.user, SUM(sc.lastRatedPoints)
            FROM StudentScore sc
            WHERE sc.exercise IN :exercises
            GROUP BY sc.user
            """)
    List<Object[]> getAchievedPointsOfStudents(@Param("exercises") Set<Exercise> exercises);
>>>>>>> a3168a1e

}<|MERGE_RESOLUTION|>--- conflicted
+++ resolved
@@ -33,19 +33,12 @@
                     SELECT new de.tum.in.www1.artemis.web.rest.dto.ParticipantScoreAverageDTO(s.user, AVG(s.lastScore), AVG(s.lastRatedScore), AVG(s.lastPoints), AVG(s.lastRatedPoints))
                     FROM StudentScore s
                     WHERE s.exercise IN :exercises
-                    GROUP BY s.user, s.exercise
+                    GROUP BY s.user
 
             """)
     List<ParticipantScoreAverageDTO> getAvgScoreOfStudentsInExercises(@Param("exercises") Set<Exercise> exercises);
 
     @Query("""
-<<<<<<< HEAD
-                    SELECT s
-                    FROM StudentScore s LEFT JOIN FETCH s.exercise
-                    WHERE s.exercise IN :exercises AND s.user = :user
-            """)
-    List<StudentScore> findAllByExerciseAndUserWithEagerExercise(@Param("exercises") Set<Exercise> exercises, @Param("user") User user);
-=======
                   SELECT DISTINCT s
                   FROM StudentScore s
                   WHERE s.exercise = :exercise AND s.user = :user
@@ -59,6 +52,12 @@
             GROUP BY sc.user
             """)
     List<Object[]> getAchievedPointsOfStudents(@Param("exercises") Set<Exercise> exercises);
->>>>>>> a3168a1e
+
+    @Query("""
+                    SELECT s
+                    FROM StudentScore s LEFT JOIN FETCH s.exercise
+                    WHERE s.exercise IN :exercises AND s.user = :user
+            """)
+    List<StudentScore> findAllByExerciseAndUserWithEagerExercise(@Param("exercises") Set<Exercise> exercises, @Param("user") User user);
 
 }