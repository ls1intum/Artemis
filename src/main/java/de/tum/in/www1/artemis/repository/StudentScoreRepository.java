package de.tum.in.www1.artemis.repository;

import static org.springframework.data.jpa.repository.EntityGraph.EntityGraphType.LOAD;

import java.util.List;
import java.util.Optional;
import java.util.Set;

import org.springframework.data.domain.Pageable;
import org.springframework.data.jpa.repository.EntityGraph;
import org.springframework.data.jpa.repository.JpaRepository;
import org.springframework.data.jpa.repository.Query;
import org.springframework.data.repository.query.Param;
import org.springframework.stereotype.Repository;

import de.tum.in.www1.artemis.domain.Exercise;
import de.tum.in.www1.artemis.domain.User;
import de.tum.in.www1.artemis.domain.scores.StudentScore;
import de.tum.in.www1.artemis.web.rest.dto.ParticipantScoreAverageDTO;

@Repository
public interface StudentScoreRepository extends JpaRepository<StudentScore, Long> {

    void deleteAllByUser(User user);

    @EntityGraph(type = LOAD, attributePaths = { "user", "exercise", "lastResult", "lastRatedResult" })
    Optional<StudentScore> findStudentScoreByExerciseAndUser(Exercise exercise, User user);

    @EntityGraph(type = LOAD, attributePaths = { "user", "exercise", "lastResult", "lastRatedResult" })
    List<StudentScore> findAllByExerciseIn(Set<Exercise> exercises, Pageable pageable);

    @Query("""
                    SELECT new de.tum.in.www1.artemis.web.rest.dto.ParticipantScoreAverageDTO(s.user, AVG(s.lastScore), AVG(s.lastRatedScore), AVG(s.lastPoints), AVG(s.lastRatedPoints))
                    FROM StudentScore s
                    WHERE s.exercise IN :exercises
                    GROUP BY s.user

            """)
    List<ParticipantScoreAverageDTO> getAvgScoreOfStudentsInExercises(@Param("exercises") Set<Exercise> exercises);

    @Query("""
<<<<<<< HEAD
            SELECT sc.user, SUM(sc.lastRatedPoints)
            FROM StudentScore sc
            WHERE sc.exercise IN :exercises
            GROUP BY sc.user
            """)
    List<Object[]> getAchievedPointsOfStudents(@Param("exercises") Set<Exercise> exercises);
=======
                  SELECT DISTINCT s
                  FROM StudentScore s
                  WHERE s.exercise = :exercise AND s.user = :user
            """)
    Optional<StudentScore> findStudentScoreByExerciseAndUserLazy(@Param("exercise") Exercise exercise, @Param("user") User user);
>>>>>>> 026733ed

}<|MERGE_RESOLUTION|>--- conflicted
+++ resolved
@@ -39,19 +39,18 @@
     List<ParticipantScoreAverageDTO> getAvgScoreOfStudentsInExercises(@Param("exercises") Set<Exercise> exercises);
 
     @Query("""
-<<<<<<< HEAD
+                  SELECT DISTINCT s
+                  FROM StudentScore s
+                  WHERE s.exercise = :exercise AND s.user = :user
+            """)
+    Optional<StudentScore> findStudentScoreByExerciseAndUserLazy(@Param("exercise") Exercise exercise, @Param("user") User user);
+
+    @Query("""
             SELECT sc.user, SUM(sc.lastRatedPoints)
             FROM StudentScore sc
             WHERE sc.exercise IN :exercises
             GROUP BY sc.user
             """)
     List<Object[]> getAchievedPointsOfStudents(@Param("exercises") Set<Exercise> exercises);
-=======
-                  SELECT DISTINCT s
-                  FROM StudentScore s
-                  WHERE s.exercise = :exercise AND s.user = :user
-            """)
-    Optional<StudentScore> findStudentScoreByExerciseAndUserLazy(@Param("exercise") Exercise exercise, @Param("user") User user);
->>>>>>> 026733ed
 
 }