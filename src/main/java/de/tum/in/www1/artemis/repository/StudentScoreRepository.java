package de.tum.in.www1.artemis.repository;

import static org.springframework.data.jpa.repository.EntityGraph.EntityGraphType.LOAD;

import java.util.List;
import java.util.Optional;
import java.util.Set;

import org.springframework.data.domain.Pageable;
import org.springframework.data.jpa.repository.EntityGraph;
import org.springframework.data.jpa.repository.JpaRepository;
import org.springframework.data.jpa.repository.Modifying;
import org.springframework.data.jpa.repository.Query;
import org.springframework.data.repository.query.Param;
import org.springframework.stereotype.Repository;
import org.springframework.transaction.annotation.Transactional;

import de.tum.in.www1.artemis.domain.Exercise;
import de.tum.in.www1.artemis.domain.User;
import de.tum.in.www1.artemis.domain.scores.StudentScore;
import de.tum.in.www1.artemis.web.rest.dto.ParticipantScoreAverageDTO;

@Repository
public interface StudentScoreRepository extends JpaRepository<StudentScore, Long> {

    @Transactional // ok because of delete
    @Modifying
    void deleteAllByUserId(long userId);

    @EntityGraph(type = LOAD, attributePaths = { "user", "exercise" })
    Optional<StudentScore> findByExercise_IdAndUser_Id(Long exerciseId, Long userId);

    @EntityGraph(type = LOAD, attributePaths = { "user", "exercise", "lastResult", "lastRatedResult" })
    List<StudentScore> findAllByExerciseIn(Set<Exercise> exercises, Pageable pageable);

    @Query("""
            SELECT new de.tum.in.www1.artemis.web.rest.dto.ParticipantScoreAverageDTO(s.user.login, AVG(s.lastScore), AVG(s.lastRatedScore), AVG(s.lastPoints), AVG(s.lastRatedPoints))
            FROM StudentScore s
            WHERE s.exercise IN :exercises
<<<<<<< HEAD
            GROUP BY s.user.login
=======
            GROUP BY s.user
>>>>>>> 7a8145a1
            """)
    List<ParticipantScoreAverageDTO> getAvgScoreOfStudentsInExercises(@Param("exercises") Set<Exercise> exercises);

    @Query("""
<<<<<<< HEAD
              SELECT DISTINCT s
              FROM StudentScore s
              WHERE s.exercise = :exercise AND s.user = :user
=======
            SELECT DISTINCT s
            FROM StudentScore s
            WHERE s.exercise = :exercise AND s.user = :user
>>>>>>> 7a8145a1
            """)
    Optional<StudentScore> findStudentScoreByExerciseAndUserLazy(@Param("exercise") Exercise exercise, @Param("user") User user);

    // TODO: use a custom object instead of Object[] (as in the example above with ParticipantScoreAverageDTO)
    @Query("""
            SELECT u, SUM(sc.lastRatedPoints)
            FROM StudentScore sc LEFT JOIN sc.user u
            WHERE sc.exercise IN :exercises
            GROUP BY u.id
            """)
    List<Object[]> getAchievedPointsOfStudents(@Param("exercises") Set<Exercise> exercises);

    @Query("""
            SELECT s
            FROM StudentScore s LEFT JOIN FETCH s.exercise
            WHERE s.exercise IN :exercises AND s.user = :user
            """)
    List<StudentScore> findAllByExerciseAndUserWithEagerExercise(@Param("exercises") Set<Exercise> exercises, @Param("user") User user);

    @Transactional // ok because of delete
    @Modifying
    void deleteByExerciseAndUser(Exercise exercise, User user);
}<|MERGE_RESOLUTION|>--- conflicted
+++ resolved
@@ -37,24 +37,14 @@
             SELECT new de.tum.in.www1.artemis.web.rest.dto.ParticipantScoreAverageDTO(s.user.login, AVG(s.lastScore), AVG(s.lastRatedScore), AVG(s.lastPoints), AVG(s.lastRatedPoints))
             FROM StudentScore s
             WHERE s.exercise IN :exercises
-<<<<<<< HEAD
             GROUP BY s.user.login
-=======
-            GROUP BY s.user
->>>>>>> 7a8145a1
             """)
     List<ParticipantScoreAverageDTO> getAvgScoreOfStudentsInExercises(@Param("exercises") Set<Exercise> exercises);
 
     @Query("""
-<<<<<<< HEAD
               SELECT DISTINCT s
               FROM StudentScore s
               WHERE s.exercise = :exercise AND s.user = :user
-=======
-            SELECT DISTINCT s
-            FROM StudentScore s
-            WHERE s.exercise = :exercise AND s.user = :user
->>>>>>> 7a8145a1
             """)
     Optional<StudentScore> findStudentScoreByExerciseAndUserLazy(@Param("exercise") Exercise exercise, @Param("user") User user);
 
