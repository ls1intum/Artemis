--- conflicted
+++ resolved
@@ -67,20 +67,13 @@
         this.queue = this.hazelcastInstance.getQueue("buildJobQueue");
         this.canceledBuildJobsTopic = hazelcastInstance.getTopic("canceledBuildJobsTopic");
         this.dockerImageCleanupInfo = this.hazelcastInstance.getMap("dockerImageCleanupInfo");
-<<<<<<< HEAD
-        pushDockerImageCleanupInfo();
-=======
         this.dockerImageCleanupInfo = this.hazelcastInstance.getMap("dockerImageCleanupInfo");
->>>>>>> e43aff5c
     }
 
     /**
      * Pushes the last build dates for all docker images to the hazelcast map dockerImageCleanupInfo
      */
-<<<<<<< HEAD
-=======
     @Scheduled(fixedRate = 90000, initialDelay = Long.MAX_VALUE)
->>>>>>> e43aff5c
     public void pushDockerImageCleanupInfo() {
         dockerImageCleanupInfo.clear();
         Set<DockerImageBuild> lastBuildDatesForDockerImages = buildJobRepository.findAllLastBuildDatesForDockerImages();
