--- conflicted
+++ resolved
@@ -314,11 +314,7 @@
 
         Map<Long, BuildJob> buildJobMap = unorderedBuildJobs.stream().collect(Collectors.toMap(BuildJob::getId, Function.identity()));
 
-<<<<<<< HEAD
-        List<BuildJob> buildJobs = buildJobRepository.findWithDataByIdIn(buildJobIdsPage.toList());
-=======
         List<BuildJob> orderedBuildJobs = buildJobIds.stream().map(buildJobMap::get).toList();
->>>>>>> f8f489da
 
         return new PageImpl<>(orderedBuildJobs, buildJobIdsPage.getPageable(), buildJobIdsPage.getTotalElements());
     }
