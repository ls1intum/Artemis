--- conflicted
+++ resolved
@@ -43,15 +43,11 @@
 
     private final HazelcastInstance hazelcastInstance;
 
-<<<<<<< HEAD
     private IQueue<LocalCIBuildJobItemReference> queue;
 
     private IMap<Long, LocalCIBuildJobItem> buildJobItemMap;
-=======
+
     private final ProfileService profileService;
-
-    private IQueue<LocalCIBuildJobQueueItem> queue;
->>>>>>> 8f5183bd
 
     /**
      * Map of build jobs currently being processed across all nodes
