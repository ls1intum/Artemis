package de.tum.in.www1.artemis.service.connectors.localci;

import java.time.ZonedDateTime;
import java.util.*;

import javax.annotation.PostConstruct;

import org.slf4j.Logger;
import org.slf4j.LoggerFactory;
import org.springframework.context.annotation.Profile;
import org.springframework.stereotype.Service;

import com.hazelcast.collection.IQueue;
import com.hazelcast.core.HazelcastInstance;
import com.hazelcast.cp.lock.FencedLock;
import com.hazelcast.map.IMap;
import com.hazelcast.topic.ITopic;

import de.tum.in.www1.artemis.repository.BuildJobRepository;
import de.tum.in.www1.artemis.service.connectors.localci.dto.*;

/**
 * Includes methods for managing and retrieving the shared build job queue and build agent information. Also contains methods for cancelling build jobs.
 */
@Service
@Profile("localci")
public class SharedQueueManagementService {

    private static final Logger log = LoggerFactory.getLogger(SharedQueueManagementService.class);

    private final BuildJobRepository buildJobRepository;

    private final HazelcastInstance hazelcastInstance;

    private IQueue<LocalCIBuildJobQueueItem> queue;

    /**
     * Map of build jobs currently being processed across all nodes
     */
    private IMap<String, LocalCIBuildJobQueueItem> processingJobs;

    private IMap<String, LocalCIBuildAgentInformation> buildAgentInformation;
<<<<<<< HEAD
=======

    private IMap<String, ZonedDateTime> dockerImageCleanupInfo;
>>>>>>> 8cfbc901

    /**
     * Lock to prevent multiple nodes from processing the same build job.
     */
    private FencedLock sharedLock;

    private ITopic<String> canceledBuildJobsTopic;

    public SharedQueueManagementService(BuildJobRepository buildJobRepository, HazelcastInstance hazelcastInstance) {
        this.buildJobRepository = buildJobRepository;
        this.hazelcastInstance = hazelcastInstance;
    }

    /**
<<<<<<< HEAD
     * Initialize relevant data from hazelcast
=======
     * Initialize all hazelcast data structures used by the shared queue management service.
>>>>>>> 8cfbc901
     */
    @PostConstruct
    public void init() {
        this.buildAgentInformation = this.hazelcastInstance.getMap("buildAgentInformation");
        this.processingJobs = this.hazelcastInstance.getMap("processingJobs");
        this.sharedLock = this.hazelcastInstance.getCPSubsystem().getLock("buildJobQueueLock");
        this.queue = this.hazelcastInstance.getQueue("buildJobQueue");
        this.canceledBuildJobsTopic = hazelcastInstance.getTopic("canceledBuildJobsTopic");
        this.dockerImageCleanupInfo = this.hazelcastInstance.getMap("dockerImageCleanupInfo");
    }

    /**
     * Pushes the last build dates for all docker images to the hazelcast map dockerImageCleanupInfo.
     */
    @PostConstruct
    public void pushDockerImageCleanupInfo() {
        Set<DockerImageBuild> lastBuildDatesForDockerImages = buildJobRepository.findAllLastBuildDatesForDockerImages();

        for (DockerImageBuild dockerImageBuild : lastBuildDatesForDockerImages) {
            dockerImageCleanupInfo.put(dockerImageBuild.dockerImage(), dockerImageBuild.lastBuildCompletionDate());
        }
    }

    public List<LocalCIBuildJobQueueItem> getQueuedJobs() {
        return queue.stream().toList();
    }

    public List<LocalCIBuildJobQueueItem> getProcessingJobs() {
        return processingJobs.values().stream().toList();
    }

    public List<LocalCIBuildJobQueueItem> getQueuedJobsForCourse(long courseId) {
        return queue.stream().filter(job -> job.courseId() == courseId).toList();
    }

    public List<LocalCIBuildJobQueueItem> getProcessingJobsForCourse(long courseId) {
        return processingJobs.values().stream().filter(job -> job.courseId() == courseId).toList();
    }

    public List<LocalCIBuildAgentInformation> getBuildAgentInformation() {
        return buildAgentInformation.values().stream().toList();
    }

    /**
     * Cancel a build job by removing it from the queue or stopping the build process.
     *
     * @param buildJobId id of the build job to cancel
     */
    public void cancelBuildJob(String buildJobId) {
        sharedLock.lock();
        try {
            // Remove build job if it is queued
            if (queue.stream().anyMatch(job -> Objects.equals(job.id(), buildJobId))) {
                List<LocalCIBuildJobQueueItem> toRemove = new ArrayList<>();
                for (LocalCIBuildJobQueueItem job : queue) {
                    if (Objects.equals(job.id(), buildJobId)) {
                        toRemove.add(job);
                    }
                }
                queue.removeAll(toRemove);
            }
            else {
                // Cancel build job if it is currently being processed
                LocalCIBuildJobQueueItem buildJob = processingJobs.remove(buildJobId);
                if (buildJob != null) {
                    triggerBuildJobCancellation(buildJobId);
                }
            }
        }
        finally {
            sharedLock.unlock();
        }
    }

    /**
     * Trigger the cancellation of the build job for the given buildJobId.
     * The listener for the canceledBuildJobsTopic will then cancel the build job.
     *
     * @param buildJobId The id of the build job that should be cancelled.
     */
    private void triggerBuildJobCancellation(String buildJobId) {
        // Publish a message to the topic indicating that the specific build job should be canceled
        canceledBuildJobsTopic.publish(buildJobId);
    }

    /**
     * Cancel all queued build jobs.
     */
    public void cancelAllQueuedBuildJobs() {
        sharedLock.lock();
        try {
            log.debug("Cancelling all queued build jobs");
            queue.clear();
        }
        finally {
            sharedLock.unlock();
        }
    }

    /**
     * Cancel all running build jobs.
     */
    public void cancelAllRunningBuildJobs() {
        sharedLock.lock();
        try {
            for (LocalCIBuildJobQueueItem buildJob : processingJobs.values()) {
                cancelBuildJob(buildJob.id());
            }
        }
        finally {
            sharedLock.unlock();
        }
    }

    /**
     * Cancel all queued build jobs for a course.
     *
     * @param courseId id of the course
     */
    public void cancelAllQueuedBuildJobsForCourse(long courseId) {
        sharedLock.lock();
        try {
            List<LocalCIBuildJobQueueItem> toRemove = new ArrayList<>();
            for (LocalCIBuildJobQueueItem job : queue) {
                if (job.courseId() == courseId) {
                    toRemove.add(job);
                }
            }
            queue.removeAll(toRemove);
        }
        finally {
            sharedLock.unlock();
        }
    }

    /**
     * Cancel all running build jobs for a course.
     *
     * @param courseId id of the course
     */
    public void cancelAllRunningBuildJobsForCourse(long courseId) {
        for (LocalCIBuildJobQueueItem buildJob : processingJobs.values()) {
            if (buildJob.courseId() == courseId) {
                cancelBuildJob(buildJob.id());
            }
        }
    }

    /**
     * Remove all queued build jobs for a participation from the shared build job queue.
     *
     * @param participationId id of the participation
     */
    public void cancelAllJobsForParticipation(long participationId) {
        sharedLock.lock();
        try {
            List<LocalCIBuildJobQueueItem> toRemove = new ArrayList<>();
            for (LocalCIBuildJobQueueItem queuedJob : queue) {
                if (queuedJob.participationId() == participationId) {
                    toRemove.add(queuedJob);
                }
            }
            queue.removeAll(toRemove);

            for (LocalCIBuildJobQueueItem runningJob : processingJobs.values()) {
                if (runningJob.participationId() == participationId) {
                    cancelBuildJob(runningJob.id());
                }
            }
        }
        finally {
            sharedLock.unlock();
        }
    }

}<|MERGE_RESOLUTION|>--- conflicted
+++ resolved
@@ -40,11 +40,8 @@
     private IMap<String, LocalCIBuildJobQueueItem> processingJobs;
 
     private IMap<String, LocalCIBuildAgentInformation> buildAgentInformation;
-<<<<<<< HEAD
-=======
 
     private IMap<String, ZonedDateTime> dockerImageCleanupInfo;
->>>>>>> 8cfbc901
 
     /**
      * Lock to prevent multiple nodes from processing the same build job.
@@ -59,11 +56,7 @@
     }
 
     /**
-<<<<<<< HEAD
      * Initialize relevant data from hazelcast
-=======
-     * Initialize all hazelcast data structures used by the shared queue management service.
->>>>>>> 8cfbc901
      */
     @PostConstruct
     public void init() {
