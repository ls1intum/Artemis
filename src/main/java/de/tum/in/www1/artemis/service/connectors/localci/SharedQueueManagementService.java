--- conflicted
+++ resolved
@@ -1,10 +1,7 @@
 package de.tum.in.www1.artemis.service.connectors.localci;
 
-<<<<<<< HEAD
+import static de.tum.in.www1.artemis.config.Constants.PROFILE_LOCALCI;
 import static java.util.stream.Collectors.toSet;
-=======
-import static de.tum.in.www1.artemis.config.Constants.PROFILE_LOCALCI;
->>>>>>> ca97e7ed
 
 import java.time.ZonedDateTime;
 import java.util.ArrayList;
@@ -33,12 +30,7 @@
 import de.tum.in.www1.artemis.service.connectors.localci.dto.BuildAgentInformation;
 import de.tum.in.www1.artemis.service.connectors.localci.dto.BuildJobQueueItem;
 import de.tum.in.www1.artemis.service.connectors.localci.dto.DockerImageBuild;
-<<<<<<< HEAD
-import de.tum.in.www1.artemis.service.connectors.localci.dto.LocalCIBuildAgentInformation;
 import de.tum.in.www1.artemis.service.connectors.localci.dto.LocalCIBuildJobItemReference;
-import de.tum.in.www1.artemis.service.connectors.localci.dto.LocalCIBuildJobQueueItem;
-=======
->>>>>>> ca97e7ed
 
 /**
  * Includes methods for managing and retrieving the shared build job queue and build agent information. Also contains methods for cancelling build jobs.
@@ -55,13 +47,9 @@
 
     private IQueue<LocalCIBuildJobItemReference> queue;
 
-<<<<<<< HEAD
-    private IMap<Long, LocalCIBuildJobQueueItem> buildJobItemMap;
+    private IMap<Long, BuildJobQueueItem> buildJobItemMap;
 
     private final ProfileService profileService;
-=======
-    private IQueue<BuildJobQueueItem> queue;
->>>>>>> ca97e7ed
 
     /**
      * Map of build jobs currently being processed across all nodes
@@ -116,40 +104,25 @@
         }
     }
 
-<<<<<<< HEAD
-    public List<LocalCIBuildJobQueueItem> getQueuedJobs() {
+    public List<BuildJobQueueItem> getQueuedJobs() {
         return buildJobItemMap.values().stream().filter(Objects::nonNull).toList();
-=======
-    public List<BuildJobQueueItem> getQueuedJobs() {
-        return queue.stream().toList();
->>>>>>> ca97e7ed
     }
 
     public List<BuildJobQueueItem> getProcessingJobs() {
         return processingJobs.values().stream().toList();
     }
 
-<<<<<<< HEAD
-    public List<LocalCIBuildJobQueueItem> getQueuedJobsForCourse(long courseId) {
+    public List<BuildJobQueueItem> getQueuedJobsForCourse(long courseId) {
         Set<Long> participationIds = queue.stream().filter(job -> job.courseId() == courseId).map(LocalCIBuildJobItemReference::participationId).collect(toSet());
         return buildJobItemMap.getAll(participationIds).values().stream().filter(Objects::nonNull).toList();
-=======
-    public List<BuildJobQueueItem> getQueuedJobsForCourse(long courseId) {
-        return queue.stream().filter(job -> job.courseId() == courseId).toList();
->>>>>>> ca97e7ed
     }
 
     public List<BuildJobQueueItem> getProcessingJobsForCourse(long courseId) {
         return processingJobs.values().stream().filter(job -> job.courseId() == courseId).toList();
     }
 
-<<<<<<< HEAD
-    public List<LocalCIBuildJobQueueItem> getQueuedJobsForParticipation(long participationId) {
+    public List<BuildJobQueueItem> getQueuedJobsForParticipation(long participationId) {
         return Stream.of(buildJobItemMap.get(participationId)).filter(Objects::nonNull).toList();
-=======
-    public List<BuildJobQueueItem> getQueuedJobsForParticipation(long participationId) {
-        return queue.stream().filter(job -> job.participationId() == participationId).toList();
->>>>>>> ca97e7ed
     }
 
     public List<BuildJobQueueItem> getProcessingJobsForParticipation(long participationId) {
@@ -175,13 +148,8 @@
         try {
             // Remove build job if it is queued
             if (queue.stream().anyMatch(job -> Objects.equals(job.id(), buildJobId))) {
-<<<<<<< HEAD
                 List<LocalCIBuildJobItemReference> toRemove = new ArrayList<>();
                 for (LocalCIBuildJobItemReference job : queue) {
-=======
-                List<BuildJobQueueItem> toRemove = new ArrayList<>();
-                for (BuildJobQueueItem job : queue) {
->>>>>>> ca97e7ed
                     if (Objects.equals(job.id(), buildJobId)) {
                         toRemove.add(job);
                         // Used delete instead of RemoveAll(predicate) to avoid unnecessary deserialization
@@ -268,13 +236,8 @@
     public void cancelAllQueuedBuildJobsForCourse(long courseId) {
         sharedLock.lock();
         try {
-<<<<<<< HEAD
             List<LocalCIBuildJobItemReference> toRemove = new ArrayList<>();
             for (LocalCIBuildJobItemReference job : queue) {
-=======
-            List<BuildJobQueueItem> toRemove = new ArrayList<>();
-            for (BuildJobQueueItem job : queue) {
->>>>>>> ca97e7ed
                 if (job.courseId() == courseId) {
                     toRemove.add(job);
                     // Used delete instead of RemoveAll(predicate) to avoid unnecessary deserialization
@@ -309,13 +272,8 @@
     public void cancelAllJobsForParticipation(long participationId) {
         sharedLock.lock();
         try {
-<<<<<<< HEAD
             List<LocalCIBuildJobItemReference> toRemove = new ArrayList<>();
             for (LocalCIBuildJobItemReference queuedJob : queue) {
-=======
-            List<BuildJobQueueItem> toRemove = new ArrayList<>();
-            for (BuildJobQueueItem queuedJob : queue) {
->>>>>>> ca97e7ed
                 if (queuedJob.participationId() == participationId) {
                     toRemove.add(queuedJob);
                 }
