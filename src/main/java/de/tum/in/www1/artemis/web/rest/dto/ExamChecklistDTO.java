--- conflicted
+++ resolved
@@ -12,126 +12,9 @@
  * @param numberOfTotalParticipationsForAssessment              all exercises summed up
  */
 @JsonInclude(JsonInclude.Include.NON_EMPTY)
-<<<<<<< HEAD
 public record ExamChecklistDTO(@Nullable Long numberOfGeneratedStudentExams, @Nullable Long numberOfTestRuns,
         @Nullable Long[] numberOfTotalExamAssessmentsFinishedByCorrectionRound, Long numberOfTotalParticipationsForAssessment, @Nullable Long numberOfExamsSubmitted,
-        @Nullable Long numberOfExamsStarted, Long numberOfAllComplaints, Long numberOfAllComplaintsDone, @Nullable Boolean allExamExercisesAllStudentsPrepared) {
-=======
-public class ExamChecklistDTO {
-
-    private Long numberOfGeneratedStudentExams;
-
-    private Long numberOfTestRuns;
-
-    private Long[] numberOfTotalExamAssessmentsFinishedByCorrectionRound; // all exercises summed up
-
-    private Long numberOfTotalParticipationsForAssessment; // all exercises summed up
-
-    private Long numberOfExamsSubmitted;
-
-    private Long numberOfExamsStarted;
-
-    private Long numberOfAllComplaints;
-
-    private Long numberOfAllComplaintsDone;
-
-    private boolean allExamExercisesAllStudentsPrepared;
-
-    private boolean existsUnassessedQuizzes;
-
-    private boolean existsUnsubmittedExercises;
-
-    public boolean getExistsUnassessedQuizzes() {
-        return existsUnassessedQuizzes;
-    }
-
-    public void setExistsUnassessedQuizzes(boolean existsUnassessedQuizzes) {
-        this.existsUnassessedQuizzes = existsUnassessedQuizzes;
-    }
-
-    public boolean getExistsUnsubmittedExercises() {
-        return existsUnsubmittedExercises;
-    }
-
-    public void setExistsUnsubmittedExercises(boolean existsUnsubmittedExercises) {
-        this.existsUnsubmittedExercises = existsUnsubmittedExercises;
-    }
-
-    public Long getNumberOfTotalParticipationsForAssessment() {
-        return numberOfTotalParticipationsForAssessment;
-    }
-
-    public void setNumberOfTotalParticipationsForAssessment(Long numberOfTotalParticipationsForAssessment) {
-        this.numberOfTotalParticipationsForAssessment = numberOfTotalParticipationsForAssessment;
-    }
-
-    public Long getNumberOfExamsStarted() {
-        return numberOfExamsStarted;
-    }
-
-    public void setNumberOfExamsStarted(Long numberOfExamsStarted) {
-        this.numberOfExamsStarted = numberOfExamsStarted;
-    }
-
-    public Long getNumberOfExamsSubmitted() {
-        return numberOfExamsSubmitted;
-    }
-
-    public void setNumberOfExamsSubmitted(Long numberOfExamsSubmitted) {
-        this.numberOfExamsSubmitted = numberOfExamsSubmitted;
-    }
-
-    public Long[] getNumberOfTotalExamAssessmentsFinishedByCorrectionRound() {
-        return numberOfTotalExamAssessmentsFinishedByCorrectionRound;
-    }
-
-    public void setNumberOfTotalExamAssessmentsFinishedByCorrectionRound(Long[] numberOfTotalExamAssessmentsFinishedByCorrectionRound) {
-        this.numberOfTotalExamAssessmentsFinishedByCorrectionRound = numberOfTotalExamAssessmentsFinishedByCorrectionRound;
-    }
-
-    public Long getNumberOfAllComplaints() {
-        return numberOfAllComplaints;
-    }
-
-    public void setNumberOfAllComplaints(Long numberOfAllComplaints) {
-        this.numberOfAllComplaints = numberOfAllComplaints;
-    }
-
-    public Long getNumberOfAllComplaintsDone() {
-        return numberOfAllComplaintsDone;
-    }
-
-    public void setNumberOfAllComplaintsDone(Long numberOfAllComplaintsDone) {
-        this.numberOfAllComplaintsDone = numberOfAllComplaintsDone;
-    }
-
-    public boolean isAllExamExercisesAllStudentsPrepared() {
-        return allExamExercisesAllStudentsPrepared;
-    }
-
-    public boolean getAllExamExercisesAllStudentsPrepared() {
-        return this.allExamExercisesAllStudentsPrepared;
-    }
-
-    public void setAllExamExercisesAllStudentsPrepared(boolean allExamExercisesAllStudentsPrepared) {
-        this.allExamExercisesAllStudentsPrepared = allExamExercisesAllStudentsPrepared;
-    }
-
-    public Long getNumberOfGeneratedStudentExams() {
-        return this.numberOfGeneratedStudentExams;
-    }
-
-    public void setNumberOfGeneratedStudentExams(Long numberOfGeneratedStudentExams) {
-        this.numberOfGeneratedStudentExams = numberOfGeneratedStudentExams;
-    }
-
-    public Long getNumberOfTestRuns() {
-        return this.numberOfTestRuns;
-    }
-
-    public void setNumberOfTestRuns(Long numberOfTestRuns) {
-        this.numberOfTestRuns = numberOfTestRuns;
-    }
->>>>>>> fc307678
+        @Nullable Long numberOfExamsStarted, Long numberOfAllComplaints, Long numberOfAllComplaintsDone, @Nullable Boolean allExamExercisesAllStudentsPrepared,
+        Boolean existsUnassessedQuizzes, Boolean existsUnsubmittedExercises) {
 
 }