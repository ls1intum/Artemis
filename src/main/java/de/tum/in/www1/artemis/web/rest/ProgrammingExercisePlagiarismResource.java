package de.tum.in.www1.artemis.web.rest;

import static de.tum.in.www1.artemis.web.rest.ProgrammingExerciseResourceEndpoints.*;

import java.io.FileInputStream;
import java.io.IOException;

import org.slf4j.Logger;
import org.slf4j.LoggerFactory;
import org.springframework.beans.factory.annotation.Value;
import org.springframework.core.io.InputStreamResource;
import org.springframework.core.io.Resource;
import org.springframework.http.MediaType;
import org.springframework.http.ResponseEntity;
import org.springframework.security.access.prepost.PreAuthorize;
import org.springframework.web.bind.annotation.*;

import de.jplag.exceptions.ExitException;
import de.tum.in.www1.artemis.domain.ProgrammingExercise;
import de.tum.in.www1.artemis.domain.plagiarism.text.TextPlagiarismResult;
import de.tum.in.www1.artemis.repository.ProgrammingExerciseRepository;
import de.tum.in.www1.artemis.repository.plagiarism.PlagiarismResultRepository;
import de.tum.in.www1.artemis.security.Role;
import de.tum.in.www1.artemis.service.AuthorizationCheckService;
import de.tum.in.www1.artemis.service.feature.Feature;
import de.tum.in.www1.artemis.service.feature.FeatureToggle;
import de.tum.in.www1.artemis.service.plagiarism.PlagiarismChecksConfigHelper;
import de.tum.in.www1.artemis.service.plagiarism.PlagiarismChecksService;
import de.tum.in.www1.artemis.service.plagiarism.ProgrammingLanguageNotSupportedFroPlagiarismChecksException;
import de.tum.in.www1.artemis.service.util.TimeLogUtil;
import de.tum.in.www1.artemis.web.rest.errors.BadRequestAlertException;

/**
 * REST controller for managing ProgrammingExercise.
 */
@RestController
@RequestMapping(ROOT)
public class ProgrammingExercisePlagiarismResource {

    private final Logger log = LoggerFactory.getLogger(ProgrammingExercisePlagiarismResource.class);

    private static final String ENTITY_NAME = "programmingExercise";

    @Value("${jhipster.clientApp.name}")
    private String applicationName;

    private final ProgrammingExerciseRepository programmingExerciseRepository;

    private final AuthorizationCheckService authCheckService;

    private final PlagiarismResultRepository plagiarismResultRepository;

    private final PlagiarismChecksService plagiarismChecksService;

    public ProgrammingExercisePlagiarismResource(ProgrammingExerciseRepository programmingExerciseRepository, AuthorizationCheckService authCheckService,
            PlagiarismResultRepository plagiarismResultRepository, PlagiarismChecksService plagiarismChecksService) {
        this.programmingExerciseRepository = programmingExerciseRepository;
        this.authCheckService = authCheckService;
        this.plagiarismResultRepository = plagiarismResultRepository;
        this.plagiarismChecksService = plagiarismChecksService;
    }

    /**
     * GET /programming-exercises/{exerciseId}/plagiarism-result : Return the latest plagiarism result or null, if no plagiarism was detected for this exercise yet.
     *
     * @param exerciseId ID of the programming exercise for which the plagiarism result should be returned
     * @return The ResponseEntity with status 200 (Ok) or with status 400 (Bad Request) if the parameters are invalid
     */
    @GetMapping(PLAGIARISM_RESULT)
    @PreAuthorize("hasRole('EDITOR')")
    @FeatureToggle(Feature.ProgrammingExercises)
    public ResponseEntity<TextPlagiarismResult> getPlagiarismResult(@PathVariable long exerciseId) {
        log.debug("REST request to get the latest plagiarism result for the programming exercise with id: {}", exerciseId);
        ProgrammingExercise programmingExercise = programmingExerciseRepository.findByIdElseThrow(exerciseId);
        authCheckService.checkHasAtLeastRoleForExerciseElseThrow(Role.EDITOR, programmingExercise, null);
        var plagiarismResult = plagiarismResultRepository.findFirstByExerciseIdOrderByLastModifiedDateDescOrNull(programmingExercise.getId());
        plagiarismResultRepository.prepareResultForClient(plagiarismResult);
        return ResponseEntity.ok((TextPlagiarismResult) plagiarismResult);
    }

    /**
     * GET /programming-exercises/{exerciseId}/check-plagiarism : Start the automated plagiarism detection for the given exercise and return its result.
     *
     * @param exerciseId The ID of the programming exercise for which the plagiarism check should be executed
     * @return the ResponseEntity with status 200 (OK) and the list of at most 500 pair-wise submissions with a similarity above the given threshold (e.g. 50%).
     * @throws ExitException is thrown if JPlag exits unexpectedly
     * @throws IOException   is thrown for file handling errors
     */
    @GetMapping(CHECK_PLAGIARISM)
    @PreAuthorize("hasRole('EDITOR')")
    @FeatureToggle({ Feature.ProgrammingExercises, Feature.PlagiarismChecks })
    public ResponseEntity<TextPlagiarismResult> checkPlagiarism(@PathVariable long exerciseId) throws ExitException, IOException {
<<<<<<< HEAD
        ProgrammingExercise programmingExercise = programmingExerciseRepository.findByIdElseThrow(exerciseId);
=======
        var programmingExercise = programmingExerciseRepository.findByIdWithPlagiarismChecksConfigElseThrow(exerciseId);
>>>>>>> 92f10fe3
        authCheckService.checkHasAtLeastRoleForExerciseElseThrow(Role.EDITOR, programmingExercise, null);

        long start = System.nanoTime();
<<<<<<< HEAD
        log.info("Start programmingPlagiarismDetectionService.checkPlagiarism for exercise {}", exerciseId);
        var plagiarismChecksConfig = programmingExerciseRepository.findByIdElseThrow(exerciseId).getPlagiarismChecksConfig();
        var plagiarismResult = programmingPlagiarismDetectionService.checkPlagiarism(exerciseId, plagiarismChecksConfig.getSimilarityThreshold(),
                plagiarismChecksConfig.getMinimumScore());
        log.info("Finished programmingExerciseExportService.checkPlagiarism call for {} comparisons in {}", plagiarismResult.getComparisons().size(),
                TimeLogUtil.formatDurationFrom(start));
        plagiarismResultRepository.prepareResultForClient(plagiarismResult);
        return ResponseEntity.ok(plagiarismResult);
=======
        log.info("Started manual plagiarism checks for programming exercise: exerciseId={}.", exerciseId);
        PlagiarismChecksConfigHelper.createAndSaveDefaultIfNull(programmingExercise, programmingExerciseRepository);
        try {
            var plagiarismResult = plagiarismChecksService.checkProgrammingExercise(programmingExercise);
            return ResponseEntity.ok(plagiarismResult);
        }
        catch (ProgrammingLanguageNotSupportedFroPlagiarismChecksException e) {
            throw new BadRequestAlertException(e.getMessage(), ENTITY_NAME, "programmingLanguageNotSupported");
        }
        finally {
            log.info("Finished manual plagiarism checks for programming exercise: exerciseId={}, elapsed={}.", exerciseId, TimeLogUtil.formatDurationFrom(start));
        }
>>>>>>> 92f10fe3
    }

    /**
     * GET /programming-exercises/{exerciseId}/plagiarism-check : Uses JPlag to check for plagiarism and returns the generated output as zip file
     *
     * @param exerciseId The ID of the programming exercise for which the plagiarism check should be executed
     * @return The ResponseEntity with status 201 (Created) or with status 400 (Bad Request) if the parameters are invalid
     * @throws IOException is thrown for file handling errors
     */
    @GetMapping(value = CHECK_PLAGIARISM_JPLAG_REPORT)
    @PreAuthorize("hasRole('EDITOR')")
    @FeatureToggle(Feature.ProgrammingExercises)
    public ResponseEntity<Resource> checkPlagiarismWithJPlagReport(@PathVariable long exerciseId) throws IOException {
        log.debug("REST request to check plagiarism for ProgrammingExercise with id: {}", exerciseId);
        var programmingExercise = programmingExerciseRepository.findByIdWithPlagiarismChecksConfigElseThrow(exerciseId);
        authCheckService.checkHasAtLeastRoleForExerciseElseThrow(Role.EDITOR, programmingExercise, null);

<<<<<<< HEAD
        var plagiarismChecksConfig = programmingExerciseRepository.findByIdElseThrow(exerciseId).getPlagiarismChecksConfig();
        var zipFile = programmingPlagiarismDetectionService.checkPlagiarismWithJPlagReport(exerciseId, plagiarismChecksConfig.getSimilarityThreshold(),
                plagiarismChecksConfig.getMinimumScore());
        if (zipFile == null) {
            throw new BadRequestAlertException("Insufficient amount of valid and long enough submissions available for comparison.", "Plagiarism Check", "notEnoughSubmissions");
=======
        long start = System.nanoTime();
        log.info("Started manual plagiarism checks with Jplag report for programming exercise: exerciseId={}.", exerciseId);
        PlagiarismChecksConfigHelper.createAndSaveDefaultIfNull(programmingExercise, programmingExerciseRepository);
        try {
            var zipFile = plagiarismChecksService.checkProgrammingExerciseWithJplagReport(programmingExercise);
            if (zipFile == null) {
                throw new BadRequestAlertException("Insufficient amount of valid and long enough submissions available for comparison.", "Plagiarism Check",
                        "notEnoughSubmissions");
            }

            var resource = new InputStreamResource(new FileInputStream(zipFile));
            return ResponseEntity.ok().contentLength(zipFile.length()).contentType(MediaType.APPLICATION_OCTET_STREAM).header("filename", zipFile.getName()).body(resource);
        }
        catch (ProgrammingLanguageNotSupportedFroPlagiarismChecksException e) {
            throw new BadRequestAlertException(e.getMessage(), ENTITY_NAME, "programmingLanguageNotSupported");
        }
        finally {
            log.info("Finished manual plagiarism checks with Jplag report for programming exercise: exerciseId={}, elapsed={}.", exerciseId, TimeLogUtil.formatDurationFrom(start));
>>>>>>> 92f10fe3
        }
    }
}<|MERGE_RESOLUTION|>--- conflicted
+++ resolved
@@ -90,24 +90,10 @@
     @PreAuthorize("hasRole('EDITOR')")
     @FeatureToggle({ Feature.ProgrammingExercises, Feature.PlagiarismChecks })
     public ResponseEntity<TextPlagiarismResult> checkPlagiarism(@PathVariable long exerciseId) throws ExitException, IOException {
-<<<<<<< HEAD
-        ProgrammingExercise programmingExercise = programmingExerciseRepository.findByIdElseThrow(exerciseId);
-=======
         var programmingExercise = programmingExerciseRepository.findByIdWithPlagiarismChecksConfigElseThrow(exerciseId);
->>>>>>> 92f10fe3
         authCheckService.checkHasAtLeastRoleForExerciseElseThrow(Role.EDITOR, programmingExercise, null);
 
         long start = System.nanoTime();
-<<<<<<< HEAD
-        log.info("Start programmingPlagiarismDetectionService.checkPlagiarism for exercise {}", exerciseId);
-        var plagiarismChecksConfig = programmingExerciseRepository.findByIdElseThrow(exerciseId).getPlagiarismChecksConfig();
-        var plagiarismResult = programmingPlagiarismDetectionService.checkPlagiarism(exerciseId, plagiarismChecksConfig.getSimilarityThreshold(),
-                plagiarismChecksConfig.getMinimumScore());
-        log.info("Finished programmingExerciseExportService.checkPlagiarism call for {} comparisons in {}", plagiarismResult.getComparisons().size(),
-                TimeLogUtil.formatDurationFrom(start));
-        plagiarismResultRepository.prepareResultForClient(plagiarismResult);
-        return ResponseEntity.ok(plagiarismResult);
-=======
         log.info("Started manual plagiarism checks for programming exercise: exerciseId={}.", exerciseId);
         PlagiarismChecksConfigHelper.createAndSaveDefaultIfNull(programmingExercise, programmingExerciseRepository);
         try {
@@ -120,7 +106,6 @@
         finally {
             log.info("Finished manual plagiarism checks for programming exercise: exerciseId={}, elapsed={}.", exerciseId, TimeLogUtil.formatDurationFrom(start));
         }
->>>>>>> 92f10fe3
     }
 
     /**
@@ -138,13 +123,6 @@
         var programmingExercise = programmingExerciseRepository.findByIdWithPlagiarismChecksConfigElseThrow(exerciseId);
         authCheckService.checkHasAtLeastRoleForExerciseElseThrow(Role.EDITOR, programmingExercise, null);
 
-<<<<<<< HEAD
-        var plagiarismChecksConfig = programmingExerciseRepository.findByIdElseThrow(exerciseId).getPlagiarismChecksConfig();
-        var zipFile = programmingPlagiarismDetectionService.checkPlagiarismWithJPlagReport(exerciseId, plagiarismChecksConfig.getSimilarityThreshold(),
-                plagiarismChecksConfig.getMinimumScore());
-        if (zipFile == null) {
-            throw new BadRequestAlertException("Insufficient amount of valid and long enough submissions available for comparison.", "Plagiarism Check", "notEnoughSubmissions");
-=======
         long start = System.nanoTime();
         log.info("Started manual plagiarism checks with Jplag report for programming exercise: exerciseId={}.", exerciseId);
         PlagiarismChecksConfigHelper.createAndSaveDefaultIfNull(programmingExercise, programmingExerciseRepository);
@@ -163,7 +141,6 @@
         }
         finally {
             log.info("Finished manual plagiarism checks with Jplag report for programming exercise: exerciseId={}, elapsed={}.", exerciseId, TimeLogUtil.formatDurationFrom(start));
->>>>>>> 92f10fe3
         }
     }
 }