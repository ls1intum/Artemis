--- conflicted
+++ resolved
@@ -381,11 +381,7 @@
 
         if (updateOfResultsAndStatisticsNecessary) {
             // update Statistics
-<<<<<<< HEAD
             statisticService.recalculateStatistics(result);
-=======
-            quizStatisticService.recalculateStatistics(quizExercise);
->>>>>>> bb248021
         }
 
         return ResponseEntity.ok()
