--- conflicted
+++ resolved
@@ -95,15 +95,10 @@
         QuizExercise result = quizExerciseService.save(quizExercise);
         quizScheduleService.scheduleQuizStart(result);
 
-<<<<<<< HEAD
+        groupNotificationService.notifyTutorGroupAboutExerciseCreated(result);
+
         return ResponseEntity.created(new URI("/api/quiz-exercises/" + result.getId()))
                 .headers(HeaderUtil.createEntityCreationAlert(applicationName, true, ENTITY_NAME, result.getId().toString())).body(result);
-=======
-        groupNotificationService.notifyTutorGroupAboutExerciseCreated(result);
-
-        return ResponseEntity.created(new URI("/api/quiz-exercises/" + result.getId())).headers(HeaderUtil.createEntityCreationAlert(ENTITY_NAME, result.getId().toString()))
-                .body(result);
->>>>>>> e857208b
     }
 
     /**
@@ -158,13 +153,8 @@
         // notify websocket channel of changes to the quiz exercise
         quizExerciseService.sendQuizExerciseToSubscribedClients(result);
 
-<<<<<<< HEAD
-        groupNotificationService.notifyGroupAboutExerciseChange(result);
+        groupNotificationService.notifyStudentGroupAboutExerciseUpdate(result);
         return ResponseEntity.ok().headers(HeaderUtil.createEntityUpdateAlert(applicationName, true, ENTITY_NAME, quizExercise.getId().toString())).body(result);
-=======
-        groupNotificationService.notifyStudentGroupAboutExerciseUpdate(result);
-        return ResponseEntity.ok().headers(HeaderUtil.createEntityUpdateAlert(ENTITY_NAME, quizExercise.getId().toString())).body(result);
->>>>>>> e857208b
     }
 
     /**
@@ -407,12 +397,7 @@
             quizStatisticService.recalculateStatistics(updatedQuizExercise);
         }
 
-<<<<<<< HEAD
-        groupNotificationService.notifyGroupAboutExerciseChange(updatedQuizExercise);
+        groupNotificationService.notifyStudentGroupAboutExerciseUpdate(updatedQuizExercise);
         return ResponseEntity.ok().headers(HeaderUtil.createEntityUpdateAlert(applicationName, true, ENTITY_NAME, quizExercise.getId().toString())).body(updatedQuizExercise);
-=======
-        groupNotificationService.notifyStudentGroupAboutExerciseUpdate(updatedQuizExercise);
-        return ResponseEntity.ok().headers(HeaderUtil.createEntityUpdateAlert(ENTITY_NAME, quizExercise.getId().toString())).body(updatedQuizExercise);
->>>>>>> e857208b
     }
 }