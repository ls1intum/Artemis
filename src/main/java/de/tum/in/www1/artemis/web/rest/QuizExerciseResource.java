package de.tum.in.www1.artemis.web.rest;

import static de.tum.in.www1.artemis.web.rest.util.ResponseUtil.forbidden;
import static de.tum.in.www1.artemis.web.rest.util.ResponseUtil.notFound;

import java.net.URI;
import java.net.URISyntaxException;
import java.time.ZonedDateTime;
import java.util.List;
import java.util.Optional;

import org.slf4j.Logger;
import org.slf4j.LoggerFactory;
import org.springframework.beans.factory.annotation.Value;
import org.springframework.http.HttpStatus;
import org.springframework.http.ResponseEntity;
import org.springframework.security.access.prepost.PreAuthorize;
import org.springframework.transaction.annotation.Transactional;
import org.springframework.web.bind.annotation.*;

import de.tum.in.www1.artemis.domain.Course;
import de.tum.in.www1.artemis.domain.quiz.QuizExercise;
import de.tum.in.www1.artemis.service.*;
import de.tum.in.www1.artemis.service.scheduled.QuizScheduleService;
import de.tum.in.www1.artemis.web.rest.util.HeaderUtil;
import io.github.jhipster.web.util.ResponseUtil;

/** REST controller for managing QuizExercise. */
@RestController
@RequestMapping("/api")
public class QuizExerciseResource {

    private final Logger log = LoggerFactory.getLogger(QuizExerciseResource.class);

    private static final String ENTITY_NAME = "quizExercise";

    @Value("${jhipster.clientApp.name}")
    private String applicationName;

    private final QuizExerciseService quizExerciseService;

    private final CourseService courseService;

    private final QuizStatisticService quizStatisticService;

    private final AuthorizationCheckService authCheckService;

    private final QuizScheduleService quizScheduleService;

    private final GroupNotificationService groupNotificationService;

    public QuizExerciseResource(QuizExerciseService quizExerciseService, CourseService courseService, QuizStatisticService quizStatisticService,
            AuthorizationCheckService authCheckService, GroupNotificationService groupNotificationService, QuizScheduleService quizScheduleService) {
        this.quizExerciseService = quizExerciseService;
        this.courseService = courseService;
        this.quizStatisticService = quizStatisticService;
        this.authCheckService = authCheckService;
        this.groupNotificationService = groupNotificationService;
        this.quizScheduleService = quizScheduleService;
    }

    /**
     * POST /quiz-exercises : Create a new quizExercise.
     *
     * @param quizExercise the quizExercise to create
     * @return the ResponseEntity with status 201 (Created) and with body the new quizExercise, or with status 400 (Bad Request) if the quizExercise has already an ID
     * @throws URISyntaxException if the Location URI syntax is incorrect
     */
    @PostMapping("/quiz-exercises")
    @PreAuthorize("hasAnyRole('TA', 'INSTRUCTOR', 'ADMIN')")
    public ResponseEntity<QuizExercise> createQuizExercise(@RequestBody QuizExercise quizExercise) throws URISyntaxException {
        log.debug("REST request to save QuizExercise : {}", quizExercise);
        if (quizExercise.getId() != null) {
            return ResponseEntity.badRequest()
                    .headers(HeaderUtil.createFailureAlert(applicationName, true, ENTITY_NAME, "idexists", "A new quizExercise cannot already have an ID")).body(null);
        }

        // fetch course from database to make sure client didn't change groups
        Course course = courseService.findOne(quizExercise.getCourse().getId());
        if (course == null) {
            return ResponseEntity.badRequest()
                    .headers(HeaderUtil.createFailureAlert(applicationName, true, ENTITY_NAME, "courseNotFound", "The course belonging to this quiz exercise does not exist"))
                    .body(null);
        }
        if (!courseService.userHasAtLeastTAPermissions(course)) {
            return forbidden();
        }

        // check if quiz is valid
        if (!quizExercise.isValid()) {
            return ResponseEntity.badRequest().headers(HeaderUtil.createFailureAlert(applicationName, true, ENTITY_NAME, "invalidQuiz", "The quiz exercise is invalid")).body(null);
        }

        quizExercise.setMaxScore(quizExercise.getMaxTotalScore().doubleValue());
        QuizExercise result = quizExerciseService.save(quizExercise);
        quizScheduleService.scheduleQuizStart(result);

        groupNotificationService.notifyTutorGroupAboutExerciseCreated(result);

        return ResponseEntity.created(new URI("/api/quiz-exercises/" + result.getId()))
                .headers(HeaderUtil.createEntityCreationAlert(applicationName, true, ENTITY_NAME, result.getId().toString())).body(result);
    }

    /**
     * PUT /quiz-exercises : Updates an existing quizExercise.
     *
     * @param quizExercise the quizExercise to update
     * @return the ResponseEntity with status 200 (OK) and with body the updated quizExercise, or with status 400 (Bad Request) if the quizExercise is not valid, or with status 500
     *         (Internal Server Error) if the quizExercise couldn't be updated
     * @throws URISyntaxException if the Location URI syntax is incorrect
     */
    @PutMapping("/quiz-exercises")
    @PreAuthorize("hasAnyRole('TA', 'INSTRUCTOR', 'ADMIN')")
    public ResponseEntity<QuizExercise> updateQuizExercise(@RequestBody QuizExercise quizExercise) throws URISyntaxException {
        log.debug("REST request to update QuizExercise : {}", quizExercise);
        if (quizExercise.getId() == null) {
            return createQuizExercise(quizExercise);
        }

        // fetch course from database to make sure client didn't change groups
        Course course = courseService.findOne(quizExercise.getCourse().getId());
        if (course == null) {
            return ResponseEntity.badRequest()
                    .headers(HeaderUtil.createFailureAlert(applicationName, true, ENTITY_NAME, "courseNotFound", "The course belonging to this quiz exercise does not exist"))
                    .body(null);
        }
        if (!courseService.userHasAtLeastTAPermissions(course)) {
            return forbidden();
        }

        // check if quiz is valid
        if (!quizExercise.isValid()) {
            return ResponseEntity.badRequest().headers(HeaderUtil.createFailureAlert(applicationName, true, ENTITY_NAME, "invalidQuiz", "The quiz exercise is invalid")).body(null);
        }

        // check if quiz is has already started
<<<<<<< HEAD
        QuizExercise originalQuiz = quizExerciseService.findOne(quizExercise.getId());
        if (originalQuiz == null) {
            return ResponseEntity.notFound().headers(HeaderUtil.createFailureAlert(applicationName, true, ENTITY_NAME, "quizExerciseNotFound",
                    "The quiz exercise does not exist yet. Use POST to create a new quizExercise.")).build();
        }
        if (originalQuiz.isStarted()) {
            return ResponseEntity.badRequest().headers(HeaderUtil.createFailureAlert(applicationName, true, ENTITY_NAME, "quizHasStarted",
                    "The quiz has already started. Use the re-evaluate endpoint to make retroactive corrections.")).body(null);
=======
        Optional<QuizExercise> originalQuiz = quizExerciseService.findById(quizExercise.getId());
        if (!originalQuiz.isPresent()) {
            return ResponseEntity.notFound()
                    .headers(HeaderUtil.createFailureAlert(ENTITY_NAME, "quizExerciseNotFound", "The quiz exercise does not exist yet. Use POST to create a new quizExercise."))
                    .build();
        }
        if (originalQuiz.get().isStarted()) {
            return ResponseEntity.badRequest().headers(
                    HeaderUtil.createFailureAlert(ENTITY_NAME, "quizHasStarted", "The quiz has already started. Use the re-evaluate endpoint to make retroactive corrections."))
                    .body(null);
>>>>>>> e9f0d13c
        }

        quizExercise.reconnectJSONIgnoreAttributes();

        quizExercise.setMaxScore(quizExercise.getMaxTotalScore().doubleValue());
        QuizExercise result = quizExerciseService.save(quizExercise);
        quizScheduleService.scheduleQuizStart(result);

        // notify websocket channel of changes to the quiz exercise
        quizExerciseService.sendQuizExerciseToSubscribedClients(result);

<<<<<<< HEAD
        groupNotificationService.notifyStudentGroupAboutExerciseUpdate(result);
        return ResponseEntity.ok().headers(HeaderUtil.createEntityUpdateAlert(applicationName, true, ENTITY_NAME, quizExercise.getId().toString())).body(result);
=======
        // NOTE: it does not make sense to notify students here!
        // groupNotificationService.notifyStudentGroupAboutExerciseUpdate(result);
        return ResponseEntity.ok().headers(HeaderUtil.createEntityUpdateAlert(ENTITY_NAME, quizExercise.getId().toString())).body(result);
>>>>>>> e9f0d13c
    }

    /**
     * GET /courses/:courseId/quiz-exercises : get all the exercises.
     *
     * @return the ResponseEntity with status 200 (OK) and the list of programmingExercises in body
     */
    @GetMapping(value = "/courses/{courseId}/quiz-exercises")
    @PreAuthorize("hasAnyRole('TA', 'INSTRUCTOR', 'ADMIN')")
    @Transactional(readOnly = true)
    public List<QuizExercise> getQuizExercisesForCourse(@PathVariable Long courseId) {
        log.debug("REST request to get all QuizExercises for the course with id : {}", courseId);
        List<QuizExercise> result = quizExerciseService.findByCourseId(courseId);

        for (QuizExercise quizExercise : result) {
            quizExercise.setQuizQuestions(null);
            // not required in the returned json body
            quizExercise.setParticipations(null);
            quizExercise.setCourse(null);
        }
        return result;
    }

    /**
     * GET /quiz-exercises/:quizExerciseId : get the quizExercise.
     *
     * @param quizExerciseId the id of the quizExercise to retrieve
     * @return the ResponseEntity with status 200 (OK) and with body the quizExercise, or with status 404 (Not Found)
     */
    @GetMapping("/quiz-exercises/{quizExerciseId}")
    @PreAuthorize("hasAnyRole('TA', 'INSTRUCTOR', 'ADMIN')")
    public ResponseEntity<QuizExercise> getQuizExercise(@PathVariable Long quizExerciseId) {
        log.debug("REST request to get QuizExercise : {}", quizExerciseId);
        QuizExercise quizExercise = quizExerciseService.findOneWithQuestionsAndStatistics(quizExerciseId);
        if (!authCheckService.isAllowedToSeeExercise(quizExercise, null)) {
            return forbidden();
        }
        return ResponseUtil.wrapOrNotFound(Optional.ofNullable(quizExercise));
    }

    /**
     * GET /quiz-exercises/:quizExerciseId/recalculate-statistics : recalculate all statistics in case something went wrong with them
     *
     * @param quizExerciseId the id of the quizExercise for which the statistics should be recalculated
     * @return the ResponseEntity with status 200 (OK) and with body the quizExercise, or with status 404 (Not Found)
     */
    @GetMapping("/quiz-exercises/{quizExerciseId}/recalculate-statistics")
    @PreAuthorize("hasAnyRole('TA', 'INSTRUCTOR', 'ADMIN')")
    public ResponseEntity<QuizExercise> recalculateStatistics(@PathVariable Long quizExerciseId) {
        log.debug("REST request to get QuizExercise : {}", quizExerciseId);
        QuizExercise quizExercise = quizExerciseService.findOneWithQuestionsAndStatistics(quizExerciseId);
        if (!authCheckService.isAllowedToSeeExercise(quizExercise, null)) {
            return forbidden();
        }
        quizStatisticService.recalculateStatistics(quizExercise);
        return ResponseUtil.wrapOrNotFound(Optional.ofNullable(quizExercise));
    }

    /**
     * GET /quiz-exercises/:id/for-student : get the "id" quizExercise. (information filtered for students)
     *
     * @param id the id of the quizExercise to retrieve
     * @return the ResponseEntity with status 200 (OK) and with body the quizExercise, or with status 404 (Not Found)
     */
    @GetMapping("/quiz-exercises/{id}/for-student")
    @PreAuthorize("hasAnyRole('USER', 'TA', 'INSTRUCTOR', 'ADMIN')")
    public ResponseEntity<QuizExercise> getQuizExerciseForStudent(@PathVariable Long id) {
        log.debug("REST request to get QuizExercise : {}", id);

        QuizExercise quizExercise = quizExerciseService.findOneWithQuestions(id);
        if (quizExercise == null) {
            return notFound();
        }
        if (!authCheckService.isAllowedToSeeExercise(quizExercise, null)) {
            return forbidden();
        }
        quizExercise.applyAppropriateFilterForStudents();

        // filter out information depending on quiz state
        quizExercise.filterForStudentsDuringQuiz();
        return ResponseEntity.ok(quizExercise);
    }

    /**
     * POST /quiz-exercises/:id/:action : perform the specified action for the quiz now
     *
     * @param id     the id of the quiz exercise to start
     * @param action the action to perform on the quiz (allowed actions: "start-now", "set-visible", "open-for-practice")
     * @return the response entity with status 204 if quiz was started, appropriate error code otherwise
     */
    @PostMapping("/quiz-exercises/{id}/{action}")
    @PreAuthorize("hasAnyRole('TA', 'INSTRUCTOR', 'ADMIN')")
    public ResponseEntity<String> performActionForQuizExercise(@PathVariable Long id, @PathVariable String action) {
        log.debug("REST request to immediately start QuizExercise : {}", id);

        // find quiz exercise
        QuizExercise quizExercise = quizExerciseService.findOneWithQuestionsAndStatistics(id);
        if (quizExercise == null) {
            return ResponseEntity.notFound().build();
        }

        // check permissions
        Course course = quizExercise.getCourse();
        if (!courseService.userHasAtLeastTAPermissions(course)) {
            return forbidden();
        }

        switch (action) {
        case "start-now":
            // check if quiz hasn't already started
            if (quizExercise.isStarted()) {
                return ResponseEntity.status(HttpStatus.BAD_REQUEST).body("{\"message\": \"Quiz has already started.\"}");
            }

            // set release date to now
            quizExercise.setReleaseDate(ZonedDateTime.now());
            quizExercise.setIsPlannedToStart(true);
            groupNotificationService.notifyStudentGroupAboutExerciseStart(quizExercise);
            break;
        case "set-visible":
            // check if quiz is already visible
            if (quizExercise.isVisibleToStudents()) {
                return ResponseEntity.status(HttpStatus.BAD_REQUEST).body("{\"message\": \"Quiz is already visible to students.\"}");
            }

            // set quiz to visible
            quizExercise.setIsVisibleBeforeStart(true);
            break;
        case "open-for-practice":
            // check if quiz has ended
            if (!quizExercise.isStarted() || quizExercise.getRemainingTime() > 0) {
                return ResponseEntity.status(HttpStatus.BAD_REQUEST).body("{\"message\": \"Quiz hasn't ended yet.\"}");
            }
            // check if quiz is already open for practice
            if (quizExercise.isIsOpenForPractice()) {
                return ResponseEntity.status(HttpStatus.BAD_REQUEST).body("{\"message\": \"Quiz is already open for practice.\"}");
            }

            // set quiz to open for practice
            quizExercise.setIsOpenForPractice(true);
            groupNotificationService.notifyStudentGroupAboutExercisePractice(quizExercise);
            break;
        default:
            return ResponseEntity.status(HttpStatus.BAD_REQUEST).body("{\"message\": \"Unknown action: " + action + "\"}");
        }

        // save quiz exercise
        quizExercise = quizExerciseService.save(quizExercise);
        quizScheduleService.scheduleQuizStart(quizExercise);

        // notify websocket channel of changes to the quiz exercise
        quizExerciseService.sendQuizExerciseToSubscribedClients(quizExercise);

        return ResponseEntity.noContent().build();
    }

    /**
     * DELETE /quiz-exercises/:id : delete the "id" quizExercise.
     *
     * @param id the id of the quizExercise to delete
     * @return the ResponseEntity with status 200 (OK)
     */
    @DeleteMapping("/quiz-exercises/{id}")
    @PreAuthorize("hasAnyRole('INSTRUCTOR', 'ADMIN')")
    public ResponseEntity<Void> deleteQuizExercise(@PathVariable Long id) {
        log.debug("REST request to delete QuizExercise : {}", id);

        Optional<QuizExercise> quizExercise = quizExerciseService.findById(id);
        if (!quizExercise.isPresent()) {
            return ResponseEntity.notFound().build();
        }

        Course course = quizExercise.get().getCourse();
        if (!courseService.userHasAtLeastInstructorPermissions(course)) {
            return forbidden();
        }

        quizExerciseService.delete(id);
        quizScheduleService.cancelScheduledQuizStart(id);
        quizScheduleService.clearQuizData(id);

        return ResponseEntity.ok().headers(HeaderUtil.createEntityDeletionAlert(applicationName, true, ENTITY_NAME, id.toString())).build();
    }

    /**
     * PUT /quiz-exercises-re-evaluate : Re-evaluates an existing quizExercise.
     * <p>
     * 1. reset not allowed changes and set flag updateResultsAndStatistics if a recalculation of results and statistics is necessary 2. save changed quizExercise 3. if flag is
     * set: -> change results if an answer or a question is set invalid -> recalculate statistics and results and save them.
     *
     * @param quizExercise the quizExercise to re-evaluate
     * @return the ResponseEntity with status 200 (OK) and with body the re-evaluated quizExercise, or with status 400 (Bad Request) if the quizExercise is not valid, or with
     *         status 500 (Internal Server Error) if the quizExercise couldn't be re-evaluated
     */
    @PutMapping("/quiz-exercises-re-evaluate")
    @PreAuthorize("hasAnyRole('INSTRUCTOR', 'ADMIN')")
    public ResponseEntity<QuizExercise> reEvaluateQuizExercise(@RequestBody QuizExercise quizExercise) {
        log.debug("REST request to re-evaluate QuizExercise : {}", quizExercise);
        if (quizExercise.getId() == null) {
            return ResponseEntity.notFound()
                    .headers(HeaderUtil.createFailureAlert(applicationName, true, ENTITY_NAME, "quizExerciseWithoutId", "The quiz exercise doesn't have an ID.")).build();
        }
        QuizExercise originalQuizExercise = quizExerciseService.findOneWithQuestionsAndStatistics(quizExercise.getId());
        if (originalQuizExercise == null) {
            return ResponseEntity.notFound().headers(HeaderUtil.createFailureAlert(applicationName, true, ENTITY_NAME, "quizExerciseNotFound",
                    "The quiz exercise does not exist yet. Use POST to create a new quizExercise.")).build();
        }
        if (!originalQuizExercise.isEnded()) {
            return ResponseEntity.badRequest().headers(HeaderUtil.createFailureAlert(applicationName, true, ENTITY_NAME, "quizExerciseNotEnded",
                    "The quiz exercise has not ended yet. Re-evaluation is only allowed after a quiz has ended.")).build();
        }

        // fetch course from database to make sure client didn't change groups
        Course course = courseService.findOne(quizExercise.getCourse().getId());
        if (course == null) {
            return ResponseEntity.badRequest()
                    .headers(HeaderUtil.createFailureAlert(applicationName, true, ENTITY_NAME, "courseNotFound", "The course belonging to this quiz exercise does not exist"))
                    .body(null);
        }
        if (!courseService.userHasAtLeastInstructorPermissions(course)) {
            return forbidden();
        }

        quizExercise.undoUnallowedChanges(originalQuizExercise);
        boolean updateOfResultsAndStatisticsNecessary = quizExercise.checkIfRecalculationIsNecessary(originalQuizExercise);

        // update QuizExercise
        quizExercise.reconnectJSONIgnoreAttributes();

        // needed in case the instructor adds a new solution to the question, the quizExercise has to be
        // saved again so that no PersistencyExceptions can appear
        QuizExercise updatedQuizExercise = quizExerciseService.save(quizExercise);

        // adjust existing results if an answer or and question was deleted and recalculate them
        quizExerciseService.adjustResultsOnQuizChanges(updatedQuizExercise);

        if (updateOfResultsAndStatisticsNecessary) {
            // update Statistics
            quizStatisticService.recalculateStatistics(updatedQuizExercise);
        }

<<<<<<< HEAD
        groupNotificationService.notifyStudentGroupAboutExerciseUpdate(updatedQuizExercise);
        return ResponseEntity.ok().headers(HeaderUtil.createEntityUpdateAlert(applicationName, true, ENTITY_NAME, quizExercise.getId().toString())).body(updatedQuizExercise);
=======
        return ResponseEntity.ok().headers(HeaderUtil.createEntityUpdateAlert(ENTITY_NAME, quizExercise.getId().toString())).body(updatedQuizExercise);
>>>>>>> e9f0d13c
    }
}<|MERGE_RESOLUTION|>--- conflicted
+++ resolved
@@ -134,27 +134,14 @@
         }
 
         // check if quiz is has already started
-<<<<<<< HEAD
-        QuizExercise originalQuiz = quizExerciseService.findOne(quizExercise.getId());
-        if (originalQuiz == null) {
+        Optional<QuizExercise> originalQuiz = quizExerciseService.findById(quizExercise.getId());
+        if (!originalQuiz.isPresent()) {
             return ResponseEntity.notFound().headers(HeaderUtil.createFailureAlert(applicationName, true, ENTITY_NAME, "quizExerciseNotFound",
                     "The quiz exercise does not exist yet. Use POST to create a new quizExercise.")).build();
         }
-        if (originalQuiz.isStarted()) {
+        if (originalQuiz.get().isStarted()) {
             return ResponseEntity.badRequest().headers(HeaderUtil.createFailureAlert(applicationName, true, ENTITY_NAME, "quizHasStarted",
                     "The quiz has already started. Use the re-evaluate endpoint to make retroactive corrections.")).body(null);
-=======
-        Optional<QuizExercise> originalQuiz = quizExerciseService.findById(quizExercise.getId());
-        if (!originalQuiz.isPresent()) {
-            return ResponseEntity.notFound()
-                    .headers(HeaderUtil.createFailureAlert(ENTITY_NAME, "quizExerciseNotFound", "The quiz exercise does not exist yet. Use POST to create a new quizExercise."))
-                    .build();
-        }
-        if (originalQuiz.get().isStarted()) {
-            return ResponseEntity.badRequest().headers(
-                    HeaderUtil.createFailureAlert(ENTITY_NAME, "quizHasStarted", "The quiz has already started. Use the re-evaluate endpoint to make retroactive corrections."))
-                    .body(null);
->>>>>>> e9f0d13c
         }
 
         quizExercise.reconnectJSONIgnoreAttributes();
@@ -166,14 +153,9 @@
         // notify websocket channel of changes to the quiz exercise
         quizExerciseService.sendQuizExerciseToSubscribedClients(result);
 
-<<<<<<< HEAD
-        groupNotificationService.notifyStudentGroupAboutExerciseUpdate(result);
-        return ResponseEntity.ok().headers(HeaderUtil.createEntityUpdateAlert(applicationName, true, ENTITY_NAME, quizExercise.getId().toString())).body(result);
-=======
         // NOTE: it does not make sense to notify students here!
         // groupNotificationService.notifyStudentGroupAboutExerciseUpdate(result);
-        return ResponseEntity.ok().headers(HeaderUtil.createEntityUpdateAlert(ENTITY_NAME, quizExercise.getId().toString())).body(result);
->>>>>>> e9f0d13c
+        return ResponseEntity.ok().headers(HeaderUtil.createEntityUpdateAlert(applicationName, true, ENTITY_NAME, quizExercise.getId().toString())).body(result);
     }
 
     /**
@@ -415,11 +397,6 @@
             quizStatisticService.recalculateStatistics(updatedQuizExercise);
         }
 
-<<<<<<< HEAD
-        groupNotificationService.notifyStudentGroupAboutExerciseUpdate(updatedQuizExercise);
         return ResponseEntity.ok().headers(HeaderUtil.createEntityUpdateAlert(applicationName, true, ENTITY_NAME, quizExercise.getId().toString())).body(updatedQuizExercise);
-=======
-        return ResponseEntity.ok().headers(HeaderUtil.createEntityUpdateAlert(ENTITY_NAME, quizExercise.getId().toString())).body(updatedQuizExercise);
->>>>>>> e9f0d13c
     }
 }