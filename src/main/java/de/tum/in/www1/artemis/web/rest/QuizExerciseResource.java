package de.tum.in.www1.artemis.web.rest;

import java.net.URI;
import java.net.URISyntaxException;
import java.time.ZonedDateTime;
import java.time.temporal.ChronoUnit;
import java.util.List;
import java.util.Set;
import java.util.stream.Collectors;

import org.slf4j.Logger;
import org.slf4j.LoggerFactory;
import org.springframework.beans.factory.annotation.Value;
import org.springframework.http.HttpStatus;
import org.springframework.http.ResponseEntity;
import org.springframework.security.access.prepost.PreAuthorize;
import org.springframework.web.bind.annotation.*;

import de.tum.in.www1.artemis.config.Constants;
import de.tum.in.www1.artemis.domain.Course;
import de.tum.in.www1.artemis.domain.User;
import de.tum.in.www1.artemis.domain.enumeration.QuizMode;
import de.tum.in.www1.artemis.domain.metis.conversation.Channel;
import de.tum.in.www1.artemis.domain.quiz.QuizBatch;
import de.tum.in.www1.artemis.domain.quiz.QuizExercise;
import de.tum.in.www1.artemis.exception.QuizJoinException;
import de.tum.in.www1.artemis.repository.*;
import de.tum.in.www1.artemis.repository.metis.conversation.ChannelRepository;
import de.tum.in.www1.artemis.security.Role;
import de.tum.in.www1.artemis.service.*;
import de.tum.in.www1.artemis.service.exam.ExamDateService;
import de.tum.in.www1.artemis.service.metis.conversation.ChannelService;
import de.tum.in.www1.artemis.service.metis.conversation.ConversationService;
import de.tum.in.www1.artemis.service.notifications.GroupNotificationScheduleService;
import de.tum.in.www1.artemis.service.notifications.GroupNotificationService;
import de.tum.in.www1.artemis.service.scheduled.cache.quiz.QuizScheduleService;
import de.tum.in.www1.artemis.web.rest.dto.PageableSearchDTO;
import de.tum.in.www1.artemis.web.rest.dto.QuizBatchJoinDTO;
import de.tum.in.www1.artemis.web.rest.dto.SearchResultPageDTO;
import de.tum.in.www1.artemis.web.rest.errors.AccessForbiddenException;
import de.tum.in.www1.artemis.web.rest.errors.BadRequestAlertException;
import de.tum.in.www1.artemis.web.rest.util.HeaderUtil;

/**
 * REST controller for managing QuizExercise.
 */
@RestController
@RequestMapping("/api")
public class QuizExerciseResource {

    private final Logger log = LoggerFactory.getLogger(QuizExerciseResource.class);

    private static final String ENTITY_NAME = "quizExercise";

    @Value("${jhipster.clientApp.name}")
    private String applicationName;

    private final QuizExerciseService quizExerciseService;

    private final QuizMessagingService quizMessagingService;

    private final QuizExerciseRepository quizExerciseRepository;

    private final UserRepository userRepository;

    private final CourseService courseService;

    private final CourseRepository courseRepository;

    private final ExerciseService exerciseService;

    private final ExerciseDeletionService exerciseDeletionService;

    private final ExamDateService examDateService;

    private final QuizScheduleService quizScheduleService;

    private final QuizStatisticService quizStatisticService;

    private final QuizExerciseImportService quizExerciseImportService;

    private final AuthorizationCheckService authCheckService;

    private final GroupNotificationService groupNotificationService;

    private final GroupNotificationScheduleService groupNotificationScheduleService;

    private final StudentParticipationRepository studentParticipationRepository;

    private final QuizBatchService quizBatchService;

    private final QuizBatchRepository quizBatchRepository;

    private final SubmissionRepository submissionRepository;

    private final ChannelService channelService;

    private final ChannelRepository channelRepository;

    private final ConversationService conversationService;

    public QuizExerciseResource(QuizExerciseService quizExerciseService, QuizExerciseRepository quizExerciseRepository, CourseService courseService, UserRepository userRepository,
            ExerciseDeletionService exerciseDeletionServiceService, QuizScheduleService quizScheduleService, QuizStatisticService quizStatisticService,
            QuizExerciseImportService quizExerciseImportService, AuthorizationCheckService authCheckService, CourseRepository courseRepository,
            GroupNotificationService groupNotificationService, ExerciseService exerciseService, ExamDateService examDateService, QuizMessagingService quizMessagingService,
            GroupNotificationScheduleService groupNotificationScheduleService, StudentParticipationRepository studentParticipationRepository, QuizBatchService quizBatchService,
            QuizBatchRepository quizBatchRepository, SubmissionRepository submissionRepository, ChannelService channelService, ChannelRepository channelRepository,
            ConversationService conversationService) {
        this.quizExerciseService = quizExerciseService;
        this.quizExerciseRepository = quizExerciseRepository;
        this.exerciseDeletionService = exerciseDeletionServiceService;
        this.userRepository = userRepository;
        this.courseService = courseService;
        this.quizScheduleService = quizScheduleService;
        this.quizStatisticService = quizStatisticService;
        this.quizExerciseImportService = quizExerciseImportService;
        this.authCheckService = authCheckService;
        this.groupNotificationService = groupNotificationService;
        this.exerciseService = exerciseService;
        this.examDateService = examDateService;
        this.courseRepository = courseRepository;
        this.quizMessagingService = quizMessagingService;
        this.groupNotificationScheduleService = groupNotificationScheduleService;
        this.studentParticipationRepository = studentParticipationRepository;
        this.quizBatchService = quizBatchService;
        this.quizBatchRepository = quizBatchRepository;
        this.submissionRepository = submissionRepository;
        this.channelService = channelService;
        this.channelRepository = channelRepository;
        this.conversationService = conversationService;
    }

    /**
     * POST /quiz-exercises : Create a new quizExercise.
     *
     * @param quizExercise the quizExercise to create
     * @return the ResponseEntity with status 201 (Created) and with body the new quizExercise, or with status 400 (Bad Request) if the quizExercise has already an ID
     * @throws URISyntaxException if the Location URI syntax is incorrect
     */
    @PostMapping("/quiz-exercises")
    @PreAuthorize("hasRole('EDITOR')")
    public ResponseEntity<QuizExercise> createQuizExercise(@RequestBody QuizExercise quizExercise) throws URISyntaxException {
        log.info("REST request to create QuizExercise : {}", quizExercise);
        if (quizExercise.getId() != null) {
            throw new BadRequestAlertException("A new quizExercise cannot already have an ID", ENTITY_NAME, "idExists");
        }

        // check if quiz is valid
        if (!quizExercise.isValid()) {
            // TODO: improve error message and tell the client why the quiz is invalid (also see below in update Quiz)
            throw new BadRequestAlertException("The quiz exercise is invalid", ENTITY_NAME, "invalidQuiz");
        }

        quizExercise.validateGeneralSettings();
        // Valid exercises have set either a course or an exerciseGroup
        quizExercise.checkCourseAndExerciseGroupExclusivity(ENTITY_NAME);

        // Retrieve the course over the exerciseGroup or the given courseId
        Course course = courseService.retrieveCourseOverExerciseGroupOrCourseId(quizExercise);
        authCheckService.checkHasAtLeastRoleInCourseElseThrow(Role.EDITOR, course, null);

        QuizExercise result = quizExerciseService.save(quizExercise);

<<<<<<< HEAD
        if (result.isCourseExercise()) {
            Channel createdChannel = channelService.createExerciseChannel(result, quizExercise.getChannelName());
            channelService.registerUsersToChannelAsynchronously(true, true, true, List.of(), createdChannel.getCourse(), createdChannel);
        }
=======
        channelService.createExerciseChannel(result, quizExercise.getChannelName());
>>>>>>> a17c91dc

        return ResponseEntity.created(new URI("/api/quiz-exercises/" + result.getId()))
                .headers(HeaderUtil.createEntityCreationAlert(applicationName, true, ENTITY_NAME, result.getId().toString())).body(result);
    }

    /**
     * PUT /quiz-exercises : Updates an existing quizExercise.
     *
     * @param quizExercise     the quizExercise to update
     * @param notificationText about the quiz exercise update that should be displayed to the student group
     * @return the ResponseEntity with status 200 (OK) and with body the updated quizExercise, or with status 400 (Bad Request) if the quizExercise is not valid, or with status 500
     *         (Internal Server Error) if the quizExercise couldn't be updated
     * @throws URISyntaxException if the Location URI syntax is incorrect
     */
    @PutMapping("/quiz-exercises")
    @PreAuthorize("hasRole('EDITOR')")
    public ResponseEntity<QuizExercise> updateQuizExercise(@RequestBody QuizExercise quizExercise,
            @RequestParam(value = "notificationText", required = false) String notificationText) throws URISyntaxException {
        log.info("REST request to update quiz exercise : {}", quizExercise);
        if (quizExercise.getId() == null) {
            return createQuizExercise(quizExercise);
        }

        // check if quiz is valid
        if (!quizExercise.isValid()) {
            // TODO: improve error message and tell the client why the quiz is invalid (also see above in create Quiz)
            throw new BadRequestAlertException("The quiz exercise is invalid", ENTITY_NAME, "invalidQuiz");
        }

        quizExercise.validateGeneralSettings();

        // Valid exercises have set either a course or an exerciseGroup
        quizExercise.checkCourseAndExerciseGroupExclusivity(ENTITY_NAME);
        // Retrieve the course over the exerciseGroup or the given courseId
        Course course = courseService.retrieveCourseOverExerciseGroupOrCourseId(quizExercise);
        var user = userRepository.getUserWithGroupsAndAuthorities();
        authCheckService.checkHasAtLeastRoleInCourseElseThrow(Role.EDITOR, course, user);

        // Forbid conversion between normal course exercise and exam exercise
        final var originalQuiz = quizExerciseRepository.findByIdElseThrow(quizExercise.getId());
        exerciseService.checkForConversionBetweenExamAndCourseExercise(quizExercise, originalQuiz, ENTITY_NAME);

        // check if quiz is has already started
        var batches = quizBatchRepository.findAllByQuizExercise(originalQuiz);
        if (batches.stream().anyMatch(QuizBatch::isStarted)) {
            throw new BadRequestAlertException("The quiz has already started. Use the re-evaluate endpoint to make retroactive corrections.", ENTITY_NAME, "quizHasStarted");
        }

        quizExercise.reconnectJSONIgnoreAttributes();

        // don't allow changing batches except in synchronized mode as the client doesn't have the full list and saving the exercise could otherwise end up deleting a bunch
        if (quizExercise.getQuizMode() != QuizMode.SYNCHRONIZED || quizExercise.getQuizBatches() == null || quizExercise.getQuizBatches().size() > 1) {
            quizExercise.setQuizBatches(batches);
        }

        Channel updatedChannel = channelService.updateExerciseChannel(originalQuiz, quizExercise);

        quizExercise = quizExerciseService.save(quizExercise);
        exerciseService.logUpdate(quizExercise, quizExercise.getCourseViaExerciseGroupOrCourseMember(), user);
        groupNotificationScheduleService.checkAndCreateAppropriateNotificationsWhenUpdatingExercise(originalQuiz, quizExercise, notificationText);
        if (updatedChannel != null) {
            quizExercise.setChannelName(updatedChannel.getName());
        }
        return ResponseEntity.ok(quizExercise);
    }

    /**
     * GET /courses/:courseId/quiz-exercises : get all the exercises.
     *
     * @param courseId id of the course of which all exercises should be fetched
     * @return the ResponseEntity with status 200 (OK) and the list of quiz exercises in body
     */
    @GetMapping(value = "/courses/{courseId}/quiz-exercises")
    @PreAuthorize("hasRole('TA')")
    public List<QuizExercise> getQuizExercisesForCourse(@PathVariable Long courseId) {
        log.info("REST request to get all quiz exercises for the course with id : {}", courseId);
        var course = courseRepository.findByIdElseThrow(courseId);
        User user = userRepository.getUserWithGroupsAndAuthorities();
        authCheckService.checkHasAtLeastRoleInCourseElseThrow(Role.TEACHING_ASSISTANT, course, user);
        var quizExercises = quizExerciseRepository.findByCourseIdWithCategories(courseId);

        for (QuizExercise quizExercise : quizExercises) {
            quizExercise.setQuizQuestions(null);
            // not required in the returned json body
            quizExercise.setStudentParticipations(null);
            quizExercise.setCourse(null);
            setQuizBatches(user, quizExercise);
        }

        return quizExercises;
    }

    /**
     * GET /:examId/quiz-exercises : get all the quiz exercises of an exam.
     *
     * @param examId id of the exam of which all exercises should be fetched
     * @return the ResponseEntity with status 200 (OK) and the list of quiz exercises in body
     */
    @GetMapping("exams/{examId}/quiz-exercises")
    @PreAuthorize("hasRole('EDITOR')")
    public List<QuizExercise> getQuizExercisesForExam(@PathVariable Long examId) {
        log.info("REST request to get all quiz exercises for the exam with id : {}", examId);
        List<QuizExercise> quizExercises = quizExerciseRepository.findByExamId(examId);
        Course course = quizExercises.get(0).getCourseViaExerciseGroupOrCourseMember();
        authCheckService.checkHasAtLeastRoleInCourseElseThrow(Role.EDITOR, course, null);

        for (QuizExercise quizExercise : quizExercises) {
            quizExercise.setQuizQuestions(null);
            // not required in the returned json body
            quizExercise.setStudentParticipations(null);
            quizExercise.setCourse(null);
            quizExercise.setExerciseGroup(null);
        }
        return quizExercises;
    }

    /**
     * GET /quiz-exercises/:quizExerciseId : get the quizExercise.
     *
     * @param quizExerciseId the id of the quizExercise to retrieve
     * @return the ResponseEntity with status 200 (OK) and with body the quizExercise, or with status 404 (Not Found)
     */
    @GetMapping("/quiz-exercises/{quizExerciseId}")
    @PreAuthorize("hasRole('TA')")
    public ResponseEntity<QuizExercise> getQuizExercise(@PathVariable Long quizExerciseId) {
        // TODO: Split this route in two: One for normal and one for exam exercises
        log.info("REST request to get quiz exercise : {}", quizExerciseId);
        User user = userRepository.getUserWithGroupsAndAuthorities();
        var quizExercise = quizExerciseRepository.findByIdWithQuestionsAndStatisticsAndCompetenciesElseThrow(quizExerciseId);
        if (quizExercise.isExamExercise()) {
            authCheckService.checkHasAtLeastRoleForExerciseElseThrow(Role.EDITOR, quizExercise, user);
            studentParticipationRepository.checkTestRunsExist(quizExercise);
        }
        else if (!authCheckService.isAllowedToSeeExercise(quizExercise, null)) {
            throw new AccessForbiddenException();
        }
        if (quizExercise.isCourseExercise()) {
            Channel channel = channelRepository.findChannelByExerciseId(quizExercise.getId());
            if (channel != null) {
                quizExercise.setChannelName(channel.getName());
            }
        }
        setQuizBatches(user, quizExercise);
        return ResponseEntity.ok(quizExercise);
    }

    /**
     * GET /quiz-exercises/:quizExerciseId/recalculate-statistics : recalculate all statistics in case something went wrong with them
     *
     * @param quizExerciseId the id of the quizExercise for which the statistics should be recalculated
     * @return the ResponseEntity with status 200 (OK) and with body the quizExercise, or with status 404 (Not Found)
     */
    @GetMapping("/quiz-exercises/{quizExerciseId}/recalculate-statistics")
    @PreAuthorize("hasRole('TA')")
    public ResponseEntity<QuizExercise> recalculateStatistics(@PathVariable Long quizExerciseId) {
        log.info("REST request to recalculate quiz statistics : {}", quizExerciseId);
        QuizExercise quizExercise = quizExerciseRepository.findByIdWithQuestionsAndStatisticsElseThrow(quizExerciseId);
        if (!authCheckService.isAllowedToSeeExercise(quizExercise, null)) {
            throw new AccessForbiddenException();
        }
        quizStatisticService.recalculateStatistics(quizExercise);
        // fetch the quiz exercise again to make sure the latest changes are included
        return ResponseEntity.ok(quizExerciseRepository.findByIdWithQuestionsAndStatisticsElseThrow(quizExercise.getId()));
    }

    /**
     * GET /quiz-exercises/:quizExerciseId/for-student : get the quizExercise with a particular batch. (information filtered for students)
     *
     * @param quizExerciseId the id of the quizExercise to retrieve
     * @return the ResponseEntity with status 200 (OK) and with body the quizExercise, or with status 404 (Not Found)
     */
    @GetMapping("/quiz-exercises/{quizExerciseId}/for-student")
    @PreAuthorize("hasRole('USER')")
    public ResponseEntity<QuizExercise> getQuizExerciseForStudent(@PathVariable Long quizExerciseId) {
        log.info("REST request to get quiz exercise : {}", quizExerciseId);
        QuizExercise quizExercise = quizExerciseRepository.findByIdWithQuestionsElseThrow(quizExerciseId);
        User user = userRepository.getUserWithGroupsAndAuthorities();
        if (!authCheckService.isAllowedToSeeExercise(quizExercise, user)) {
            throw new AccessForbiddenException();
        }
        quizExercise.setQuizBatches(null); // remove proxy and load batches only if required
        var batch = quizBatchService.getQuizBatchForStudentByLogin(quizExercise, user.getLogin());
        log.info("Found batch {} for user {}", batch.orElse(null), user.getLogin());
        quizExercise.setQuizBatches(batch.stream().collect(Collectors.toSet()));
        // filter out information depending on quiz state
        quizExercise.applyAppropriateFilterForStudents(batch.orElse(null));

        return ResponseEntity.ok(quizExercise);
    }

    /**
     * POST /quiz-exercises/:quizExerciseId/join : add a student to a particular batch for participating in it and if in INDIVIDUAL mode create the batch to join
     *
     * @param quizExerciseId the id of the quizExercise to which the batch to join belongs
     * @param joinRequest    DTO with the password for the batch to join; unused for quizzes in INDIVIDUAL mode
     * @return the ResponseEntity with status 200 (OK) and with body the quizBatch that was joined
     */
    @PostMapping("/quiz-exercises/{quizExerciseId}/join")
    @PreAuthorize("hasRole('USER')")
    public ResponseEntity<QuizBatch> joinBatch(@PathVariable Long quizExerciseId, @RequestBody QuizBatchJoinDTO joinRequest) {
        log.info("REST request to join quiz batch : {}, {}", quizExerciseId, joinRequest);
        QuizExercise quizExercise = quizExerciseRepository.findByIdElseThrow(quizExerciseId);
        var user = userRepository.getUserWithGroupsAndAuthorities();
        if (!authCheckService.isAllowedToSeeExercise(quizExercise, user) || !quizExercise.isQuizStarted() || quizExercise.isQuizEnded()) {
            throw new AccessForbiddenException();
        }
        if (quizScheduleService.getQuizBatchForStudentByLogin(quizExercise, user.getLogin()).isPresent()) {
            throw new BadRequestAlertException("Previous submission for this quiz is still pending.", ENTITY_NAME, "quizBatchPending");
        }

        var submissions = submissionRepository.countByExerciseIdAndStudentLogin(quizExerciseId, user.getLogin());
        if (quizExercise.getAllowedNumberOfAttempts() != null && submissions >= quizExercise.getAllowedNumberOfAttempts()) {
            throw new BadRequestAlertException("Maximum number of attempts reached.", ENTITY_NAME, "quizAttemptsExceeded");
        }

        try {
            var batch = quizBatchService.joinBatch(quizExercise, user, joinRequest.password());
            return ResponseEntity.ok(batch);
        }
        catch (QuizJoinException ex) {
            return ResponseEntity.notFound().headers(HeaderUtil.createFailureAlert(applicationName, true, "quizExercise", ex.getError(), ex.getMessage())).build();
        }
    }

    /**
     * POST /quiz-exercises/:quizExerciseId/add-batch : add a new batch to the exercise for batched running
     *
     * @param quizExerciseId the id of the quizExercise to add the batch to
     * @return the ResponseEntity with status 200 (OK) and with body the new batch
     */
    @PutMapping("/quiz-exercises/{quizExerciseId}/add-batch")
    @PreAuthorize("hasRole('TA')")
    public ResponseEntity<QuizBatch> addBatch(@PathVariable Long quizExerciseId) {
        log.info("REST request to add quiz batch : {}", quizExerciseId);
        QuizExercise quizExercise = quizExerciseRepository.findByIdWithBatchesElseThrow(quizExerciseId);
        var user = userRepository.getUserWithGroupsAndAuthorities();
        authCheckService.checkHasAtLeastRoleForExerciseElseThrow(Role.TEACHING_ASSISTANT, quizExercise, user);

        // TODO: quiz cleanup: it should be possible to limit the number of batches a tutor can create

        var quizBatch = quizBatchService.createBatch(quizExercise, user);
        quizBatch = quizBatchService.save(quizBatch);

        return ResponseEntity.ok(quizBatch);
    }

    /**
     * POST /quiz-exercises/:quizBatchId/start-batch : start a particular batch of the quiz
     *
     * @param quizBatchId the id of the quizBatch to start
     * @return the ResponseEntity with status 200 (OK)
     */
    @PutMapping("/quiz-exercises/{quizBatchId}/start-batch")
    @PreAuthorize("hasRole('TA')")
    public ResponseEntity<QuizBatch> startBatch(@PathVariable Long quizBatchId) {
        log.info("REST request to start quiz batch : {}", quizBatchId);
        QuizBatch batch = quizBatchRepository.findByIdElseThrow(quizBatchId);
        QuizExercise quizExercise = quizExerciseRepository.findByIdWithQuestionsElseThrow(batch.getQuizExercise().getId());
        var user = userRepository.getUserWithGroupsAndAuthorities();
        authCheckService.checkHasAtLeastRoleForExerciseElseThrow(Role.TEACHING_ASSISTANT, quizExercise, user);

        if (!user.getId().equals(batch.getCreator())) {
            authCheckService.checkHasAtLeastRoleForExerciseElseThrow(Role.INSTRUCTOR, quizExercise, user);
        }

        batch.setStartTime(quizBatchService.quizBatchStartDate(quizExercise, ZonedDateTime.now()));
        batch = quizBatchService.save(batch);

        // ensure that there is no scheduler that thinks the batch hasn't started yet
        quizScheduleService.updateQuizExercise(quizExerciseRepository.findByIdWithQuestionsAndStatisticsElseThrow(quizExercise.getId()));

        quizExercise.setQuizBatches(Set.of(batch));
        quizMessagingService.sendQuizExerciseToSubscribedClients(quizExercise, batch, "start-batch");

        return ResponseEntity.ok(batch);
    }

    /**
     * PUT /quiz-exercises/:quizExerciseId/:action : perform the specified action for the quiz now
     *
     * @param quizExerciseId the id of the quiz exercise to start
     * @param action         the action to perform on the quiz (allowed actions: "start-now", "set-visible", "open-for-practice")
     * @return the response entity with status 200 if quiz was started, appropriate error code otherwise
     */
    @PutMapping("/quiz-exercises/{quizExerciseId}/{action}")
    @PreAuthorize("hasRole('EDITOR')")
    public ResponseEntity<QuizExercise> performActionForQuizExercise(@PathVariable Long quizExerciseId, @PathVariable String action) {
        log.debug("REST request to perform action {} on quiz exercise {}", action, quizExerciseId);
        var quizExercise = quizExerciseRepository.findByIdWithQuestionsAndStatisticsElseThrow(quizExerciseId);
        var user = userRepository.getUserWithGroupsAndAuthorities();
        authCheckService.checkHasAtLeastRoleForExerciseElseThrow(Role.EDITOR, quizExercise, user);

        switch (action) {
            case "start-now" -> {
                // only synchronized quiz exercises can be started like this
                if (quizExercise.getQuizMode() != QuizMode.SYNCHRONIZED) {
                    return ResponseEntity.badRequest()
                            .headers(HeaderUtil.createFailureAlert(applicationName, true, "quizExercise", "quizNotSynchronized", "Quiz is not synchronized.")).build();
                }

                // check if quiz hasn't already started
                if (quizBatchService.getOrCreateSynchronizedQuizBatch(quizExercise).isStarted()) {
                    return ResponseEntity.badRequest()
                            .headers(HeaderUtil.createFailureAlert(applicationName, true, "quizExercise", "quizAlreadyStarted", "Quiz has already started.")).build();
                }

                // set release date to now, truncated to seconds
                var now = ZonedDateTime.now().truncatedTo(ChronoUnit.SECONDS);
                quizBatchService.getOrCreateSynchronizedQuizBatch(quizExercise).setStartTime(now);
                if (quizExercise.getReleaseDate() != null && quizExercise.getReleaseDate().isAfter(now)) {
                    // preserve null and valid releaseDates for quiz start lifecycle event
                    quizExercise.setReleaseDate(now);
                }
                quizExercise.setDueDate(now.plusSeconds(quizExercise.getDuration() + Constants.QUIZ_GRACE_PERIOD_IN_SECONDS));
            }
            case "end-now" -> {
                // editors may not end the quiz
                authCheckService.checkHasAtLeastRoleForExerciseElseThrow(Role.INSTRUCTOR, quizExercise, user);
                // only synchronized quiz exercises can be started like this
                if (quizExercise.getQuizMode() == QuizMode.SYNCHRONIZED) {
                    return ResponseEntity.badRequest().headers(HeaderUtil.createFailureAlert(applicationName, true, "quizExercise", "quizSynchronized", "Quiz is synchronized."))
                            .build();
                }

                // set release date to now, truncated to seconds because the database only stores seconds
                quizExerciseService.endQuiz(quizExercise, ZonedDateTime.now());
            }
            case "set-visible" -> {
                // check if quiz is already visible
                if (quizExercise.isVisibleToStudents()) {
                    return ResponseEntity.badRequest()
                            .headers(HeaderUtil.createFailureAlert(applicationName, true, "quizExercise", "quizAlreadyVisible", "Quiz is already visible to students.")).build();
                }

                // set quiz to visible
                quizExercise.setReleaseDate(ZonedDateTime.now().truncatedTo(ChronoUnit.SECONDS));
            }
            case "open-for-practice" -> {
                // check if quiz has ended
                if (!quizExercise.isQuizEnded()) {
                    return ResponseEntity.badRequest().headers(HeaderUtil.createFailureAlert(applicationName, true, "quizExercise", "quizNotEndedYet", "Quiz hasn't ended yet."))
                            .build();
                }
                // check if quiz is already open for practice
                if (quizExercise.isIsOpenForPractice()) {
                    return ResponseEntity.badRequest()
                            .headers(HeaderUtil.createFailureAlert(applicationName, true, "quizExercise", "quizAlreadyOpenForPractice", "Quiz is already open for practice."))
                            .build();
                }

                // set quiz to open for practice
                quizExercise.setIsOpenForPractice(true);
                groupNotificationService.notifyStudentGroupAboutExercisePractice(quizExercise);
            }
            default -> {
                return ResponseEntity.badRequest().headers(HeaderUtil.createFailureAlert(applicationName, true, "quizExercise", "unknownAction", "Unknown action: " + action))
                        .build();
            }
        }

        // save quiz exercise
        quizExercise = quizExerciseRepository.saveAndFlush(quizExercise);
        // reload the quiz exercise with questions and statistics to prevent problems with proxy objects
        quizExercise = quizExerciseRepository.findByIdWithQuestionsAndStatisticsElseThrow(quizExercise.getId());
        quizScheduleService.updateQuizExercise(quizExercise);

        // get the batch for synchronized quiz exercises and start-now action; otherwise it doesn't matter
        var quizBatch = quizBatchService.getQuizBatchForStudentByLogin(quizExercise, "any").orElse(null);

        // notify websocket channel of changes to the quiz exercise
        quizMessagingService.sendQuizExerciseToSubscribedClients(quizExercise, quizBatch, action);
        return new ResponseEntity<>(quizExercise, HttpStatus.OK);
    }

    /**
     * DELETE /quiz-exercises/:quizExerciseId : delete the "id" quizExercise.
     *
     * @param quizExerciseId the id of the quizExercise to delete
     * @return the ResponseEntity with status 200 (OK)
     */
    @DeleteMapping("/quiz-exercises/{quizExerciseId}")
    @PreAuthorize("hasRole('INSTRUCTOR')")
    public ResponseEntity<Void> deleteQuizExercise(@PathVariable Long quizExerciseId) {
        log.info("REST request to delete quiz exercise : {}", quizExerciseId);
        var quizExercise = quizExerciseRepository.findByIdElseThrow(quizExerciseId);
        var user = userRepository.getUserWithGroupsAndAuthorities();
        authCheckService.checkHasAtLeastRoleForExerciseElseThrow(Role.INSTRUCTOR, quizExercise, user);

        // note: we use the exercise service here, because this one makes sure to clean up all lazy references correctly.
        exerciseService.logDeletion(quizExercise, quizExercise.getCourseViaExerciseGroupOrCourseMember(), user);
        conversationService.deregisterAllClientsFromChannel(quizExercise);
        exerciseDeletionService.delete(quizExerciseId, false, false);
        quizExerciseService.cancelScheduledQuiz(quizExerciseId);
        return ResponseEntity.ok().headers(HeaderUtil.createEntityDeletionAlert(applicationName, true, ENTITY_NAME, quizExercise.getTitle())).build();
    }

    /**
     * PUT /quiz-exercises/:quizExerciseId/re-evaluate : Re-evaluates an existing quizExercise.
     * <p>
     * 1. reset not allowed changes and set flag updateResultsAndStatistics if a recalculation of results and statistics is necessary
     * 2. save changed quizExercise
     * 3. if flag is set: -> change results if an answer or a question is set invalid -> recalculate statistics and results and save them.
     *
     * @param quizExerciseId the quiz id for the quiz that should be re-evaluated
     * @param quizExercise   the quizExercise to re-evaluate
     * @return the ResponseEntity with status 200 (OK) and with body the re-evaluated quizExercise, or with status 400 (Bad Request) if the quizExercise is not valid, or with
     *         status 500 (Internal Server Error) if the quizExercise couldn't be re-evaluated
     */
    @PutMapping("/quiz-exercises/{quizExerciseId}/re-evaluate")
    @PreAuthorize("hasRole('INSTRUCTOR')")
    public ResponseEntity<QuizExercise> reEvaluateQuizExercise(@PathVariable Long quizExerciseId, @RequestBody QuizExercise quizExercise) {
        log.info("REST request to re-evaluate quiz exercise : {}", quizExerciseId);
        QuizExercise originalQuizExercise = quizExerciseRepository.findByIdWithQuestionsAndStatisticsElseThrow(quizExerciseId);

        if (originalQuizExercise.isExamExercise()) {
            // Re-evaluation of an exam quiz is only possible if all students finished their exam
            ZonedDateTime latestIndividualExamEndDate = examDateService.getLatestIndividualExamEndDate(originalQuizExercise.getExerciseGroup().getExam());
            if (latestIndividualExamEndDate == null || latestIndividualExamEndDate.isAfter(ZonedDateTime.now())) {
                throw new BadRequestAlertException("The exam of the quiz exercise has not ended yet. Re-evaluation is only allowed after an exam has ended.", ENTITY_NAME,
                        "examOfQuizExerciseNotEnded");
            }
        }
        else if (!originalQuizExercise.isQuizEnded()) {
            throw new BadRequestAlertException("The quiz exercise has not ended yet. Re-evaluation is only allowed after a quiz has ended.", ENTITY_NAME, "quizExerciseNotEnded");
        }

        var user = userRepository.getUserWithGroupsAndAuthorities();
        authCheckService.checkHasAtLeastRoleForExerciseElseThrow(Role.INSTRUCTOR, quizExercise, user);

        quizExercise = quizExerciseService.reEvaluate(quizExercise, originalQuizExercise);
        exerciseService.logUpdate(quizExercise, quizExercise.getCourseViaExerciseGroupOrCourseMember(), user);

        quizExercise.validateScoreSettings();
        return ResponseEntity.ok().body(quizExercise);
    }

    /**
     * Search for all quiz exercises by id, title and course title. The result is pageable since there
     * might be hundreds of exercises in the DB.
     *
     * @param search         The pageable search containing the page size, page number and query string
     * @param isCourseFilter Whether to search in the courses for exercises
     * @param isExamFilter   Whether to search in the groups for exercises
     * @return The desired page, sorted and matching the given query
     */
    @GetMapping("/quiz-exercises")
    @PreAuthorize("hasRole('EDITOR')")
    public ResponseEntity<SearchResultPageDTO<QuizExercise>> getAllExercisesOnPage(PageableSearchDTO<String> search, @RequestParam(defaultValue = "true") boolean isCourseFilter,
            @RequestParam(defaultValue = "true") boolean isExamFilter) {
        final var user = userRepository.getUserWithGroupsAndAuthorities();
        return ResponseEntity.ok(quizExerciseService.getAllOnPageWithSize(search, isCourseFilter, isExamFilter, user));
    }

    /**
     * POST /quiz-exercises/import: Imports an existing quiz exercise into an existing course
     * <p>
     * This will import the whole exercise except for the participations and dates. Referenced
     * entities will get cloned and assigned a new id.
     *
     * @param sourceExerciseId The ID of the original exercise which should get imported
     * @param importedExercise The new exercise containing values that should get overwritten in the
     *                             imported exercise, s.a. the title or difficulty
     * @return The imported exercise (200), a not found error (404) if the template does not exist,
     *         or a forbidden error (403) if the user is not at least an instructor in the target course.
     * @throws URISyntaxException When the URI of the response entity is invalid
     */
    @PostMapping("/quiz-exercises/import/{sourceExerciseId}")
    @PreAuthorize("hasRole('EDITOR')")
    public ResponseEntity<QuizExercise> importExercise(@PathVariable long sourceExerciseId, @RequestBody QuizExercise importedExercise) throws URISyntaxException {
        log.info("REST request to import from quiz exercise : {}", sourceExerciseId);
        if (sourceExerciseId <= 0 || (importedExercise.getCourseViaExerciseGroupOrCourseMember() == null && importedExercise.getExerciseGroup() == null)) {
            log.debug("Either the courseId or exerciseGroupId must be set for an import");
            throw new BadRequestAlertException("Either the courseId or exerciseGroupId must be set for an import", ENTITY_NAME, "noCourseIdOrExerciseGroupId");
        }

        // Valid exercises have set either a course or an exerciseGroup
        importedExercise.checkCourseAndExerciseGroupExclusivity(ENTITY_NAME);

        // Retrieve the course over the exerciseGroup or the given courseId
        Course course = courseService.retrieveCourseOverExerciseGroupOrCourseId(importedExercise);
        authCheckService.checkHasAtLeastRoleInCourseElseThrow(Role.EDITOR, course, null);

        if (!importedExercise.isValid()) {
            // TODO: improve error message and tell the client why the quiz is invalid (also see above in create Quiz)
            return ResponseEntity.badRequest().headers(HeaderUtil.createFailureAlert(applicationName, true, ENTITY_NAME, "invalidQuiz", "The quiz exercise is invalid")).body(null);
        }

        // validates general settings: points, dates
        importedExercise.validateGeneralSettings();

        final var originalQuizExercise = quizExerciseRepository.findByIdElseThrow(sourceExerciseId);
        final var newQuizExercise = quizExerciseImportService.importQuizExercise(originalQuizExercise, importedExercise);
        return ResponseEntity.created(new URI("/api/quiz-exercises/" + newQuizExercise.getId()))
                .headers(HeaderUtil.createEntityCreationAlert(applicationName, true, ENTITY_NAME, newQuizExercise.getId().toString())).body(newQuizExercise);
    }

    private void setQuizBatches(User user, QuizExercise quizExercise) {
        if (quizExercise.getQuizMode() != null) {
            Set<QuizBatch> batches = switch (quizExercise.getQuizMode()) {
                case SYNCHRONIZED -> quizBatchRepository.findAllByQuizExercise(quizExercise);
                case BATCHED -> quizBatchRepository.findAllByQuizExerciseAndCreator(quizExercise, user.getId());
                case INDIVIDUAL -> Set.of();
            };
            quizExercise.setQuizBatches(batches);
        }
    }
}<|MERGE_RESOLUTION|>--- conflicted
+++ resolved
@@ -161,14 +161,7 @@
 
         QuizExercise result = quizExerciseService.save(quizExercise);
 
-<<<<<<< HEAD
-        if (result.isCourseExercise()) {
-            Channel createdChannel = channelService.createExerciseChannel(result, quizExercise.getChannelName());
-            channelService.registerUsersToChannelAsynchronously(true, true, true, List.of(), createdChannel.getCourse(), createdChannel);
-        }
-=======
         channelService.createExerciseChannel(result, quizExercise.getChannelName());
->>>>>>> a17c91dc
 
         return ResponseEntity.created(new URI("/api/quiz-exercises/" + result.getId()))
                 .headers(HeaderUtil.createEntityCreationAlert(applicationName, true, ENTITY_NAME, result.getId().toString())).body(result);
