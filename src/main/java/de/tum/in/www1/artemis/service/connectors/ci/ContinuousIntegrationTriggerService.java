package de.tum.in.www1.artemis.service.connectors.ci;

import de.tum.in.www1.artemis.domain.participation.ProgrammingExerciseParticipation;
import de.tum.in.www1.artemis.exception.ContinuousIntegrationException;

/**
 * Abstract service for managing entities related to continuous integration.
 */
public interface ContinuousIntegrationTriggerService {

    /**
     * triggers a build for the build plan in the given participation
     *
     * @param participation the participation with the id of the build plan that should be triggered
     * @throws ContinuousIntegrationException if the request to the CI failed.
     */
    void triggerBuild(ProgrammingExerciseParticipation participation) throws ContinuousIntegrationException;

<<<<<<< HEAD
    void triggerBuild(ProgrammingExerciseParticipation participation, String commitHash) throws ContinuousIntegrationException;
=======
    /**
     * Triggers a build for the build plan in the given participation with an optional commit hash.
     *
     * @param participation the participation with the id of the build plan that should be triggered
     * @param commitHash    the commit hash to be used for the build trigger
     * @param isTestPush    defines if the build is triggered by a test push
     * @throws ContinuousIntegrationException if the request to the CI failed.
     */
    default void triggerBuild(ProgrammingExerciseParticipation participation, String commitHash, boolean isTestPush) throws ContinuousIntegrationException {
        triggerBuild(participation);
    }
>>>>>>> 3b14e248
}<|MERGE_RESOLUTION|>--- conflicted
+++ resolved
@@ -16,9 +16,8 @@
      */
     void triggerBuild(ProgrammingExerciseParticipation participation) throws ContinuousIntegrationException;
 
-<<<<<<< HEAD
     void triggerBuild(ProgrammingExerciseParticipation participation, String commitHash) throws ContinuousIntegrationException;
-=======
+
     /**
      * Triggers a build for the build plan in the given participation with an optional commit hash.
      *
@@ -30,5 +29,4 @@
     default void triggerBuild(ProgrammingExerciseParticipation participation, String commitHash, boolean isTestPush) throws ContinuousIntegrationException {
         triggerBuild(participation);
     }
->>>>>>> 3b14e248
 }