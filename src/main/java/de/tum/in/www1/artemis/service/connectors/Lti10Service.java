package de.tum.in.www1.artemis.service.connectors;

import java.io.IOException;
import java.security.GeneralSecurityException;
import java.util.Locale;
import java.util.Optional;

import javax.servlet.http.HttpServletRequest;
import javax.validation.constraints.NotNull;

import org.apache.http.HttpResponse;
import org.apache.http.client.HttpClient;
import org.apache.http.client.methods.HttpPost;
import org.apache.http.impl.client.BasicResponseHandler;
import org.apache.http.impl.client.HttpClientBuilder;
import org.imsglobal.lti.launch.LtiOauthVerifier;
import org.imsglobal.lti.launch.LtiVerificationException;
import org.imsglobal.lti.launch.LtiVerificationResult;
import org.imsglobal.lti.launch.LtiVerifier;
import org.imsglobal.pox.IMSPOXRequest;
import org.slf4j.Logger;
import org.slf4j.LoggerFactory;
import org.springframework.stereotype.Service;
import org.springframework.web.client.HttpClientErrorException;
import org.springframework.web.util.UriComponentsBuilder;
import org.thymeleaf.util.StringUtils;

import de.tum.in.www1.artemis.domain.*;
import de.tum.in.www1.artemis.domain.participation.StudentParticipation;
import de.tum.in.www1.artemis.repository.CourseRepository;
import de.tum.in.www1.artemis.repository.LtiOutcomeUrlRepository;
import de.tum.in.www1.artemis.repository.ResultRepository;
import de.tum.in.www1.artemis.repository.UserRepository;
import de.tum.in.www1.artemis.web.rest.dto.LtiLaunchRequestDTO;
import oauth.signpost.exception.OAuthException;

@Service
public class Lti10Service {

    private final Logger log = LoggerFactory.getLogger(Lti10Service.class);

    private final UserRepository userRepository;

    private final CourseRepository courseRepository;

    private final LtiService ltiService;

    private final LtiOutcomeUrlRepository ltiOutcomeUrlRepository;

    private final ResultRepository resultRepository;

    private final HttpClient client;

    public Lti10Service(UserRepository userRepository, LtiOutcomeUrlRepository ltiOutcomeUrlRepository, ResultRepository resultRepository, CourseRepository courseRepository,
            LtiService ltiService) {
        this.userRepository = userRepository;
        this.ltiOutcomeUrlRepository = ltiOutcomeUrlRepository;
        this.resultRepository = resultRepository;
        this.courseRepository = courseRepository;
        this.ltiService = ltiService;
        this.client = HttpClientBuilder.create().build();
    }

    /**
     * Checks if an LTI request is correctly signed via OAuth with the secret
     *
     * @param request The request to check
     * @param onlineCourseConfiguration The configuration containing the secret used to verify the request
     * @return null if the request is valid, otherwise an error message which indicates the reason why the verification failed
     */
    public String verifyRequest(HttpServletRequest request, OnlineCourseConfiguration onlineCourseConfiguration) {
        if (onlineCourseConfiguration == null) {
            String message = "verifyRequest for LTI is not supported for this course";
            log.warn(message);
            return message;
        }

        LtiVerifier ltiVerifier = new LtiOauthVerifier();
        try {
            LtiVerificationResult ltiResult = ltiVerifier.verify(request, onlineCourseConfiguration.getLtiSecret());
            if (!ltiResult.getSuccess()) {
                final var message = "LTI signature verification failed with message: " + ltiResult.getMessage() + "; error: " + ltiResult.getError() + ", launch result: "
                        + ltiResult.getLtiLaunchResult();
                log.error(message);
                return message;
            }
        }
        catch (LtiVerificationException e) {
            log.error("Lti signature verification failed. ", e);
            return "Lti signature verification failed; " + e.getMessage();
        }
        // this is the success case
        log.info("LTI Oauth Request Verification successful");
        return null;
    }

    /**
     * Performs an LTI 1.0 exercise launch with the LTI parameters contained in launchRequest.
     * If the launch was successful the user is added to the target exercise group (e.g. the course).
     *
     * @param launchRequest the launch request
     * @param exercise the target exercise for the launch request
     * @param onlineCourseConfiguration the online configuration for the course the exercise belongs to
     */
    public void performLaunch(LtiLaunchRequestDTO launchRequest, Exercise exercise, OnlineCourseConfiguration onlineCourseConfiguration) {
        String username = createUsernameFromLaunchRequest(launchRequest, onlineCourseConfiguration);
        String firstName = getUserFirstNameFromLaunchRequest(launchRequest);
        String lastName = getUserLastNameFromLaunchRequest(launchRequest);
<<<<<<< HEAD
        ltiService.authenticateLtiUser(launchRequest.getLis_person_contact_email_primary(), username, firstName, lastName, launchRequest.getCustom_require_existing_user(),
                launchRequest.getCustom_lookup_user_by_email());
=======
        ltiService.authenticateLtiUser(launchRequest.getLis_person_contact_email_primary(), launchRequest.getUser_id(), username, firstName, lastName,
                onlineCourseConfiguration.isRequireExistingUser());
>>>>>>> fde7e1e6
        User user = userRepository.getUserWithGroupsAndAuthorities();
        ltiService.onSuccessfulLtiAuthentication(user, exercise);
        saveLtiOutcomeUrl(user, exercise, launchRequest.getLis_outcome_service_url(), launchRequest.getLis_result_sourcedid());
    }

    /**
     * Gets the username for the LTI user prefixed with the configured user prefix
     *
     * @param launchRequest             the LTI launch request
     * @param onlineCourseConfiguration the configuration for the online course
     * @return the username for the LTI user
     */
    @NotNull
    protected String createUsernameFromLaunchRequest(LtiLaunchRequestDTO launchRequest, OnlineCourseConfiguration onlineCourseConfiguration) {
        String username;

        if (!StringUtils.isEmpty(launchRequest.getExt_user_username())) {
            username = launchRequest.getExt_user_username();
        }
        else if (!StringUtils.isEmpty(launchRequest.getLis_person_sourcedid())) {
            username = launchRequest.getLis_person_sourcedid();
        }
        else if (!StringUtils.isEmpty(launchRequest.getUser_id())) {
            username = launchRequest.getUser_id();
        }
        else {
            String userEmail = launchRequest.getLis_person_contact_email_primary();
            username = userEmail.substring(0, userEmail.indexOf('@')); // Get the initial part of the user's email
        }

        return onlineCourseConfiguration.getUserPrefix() + "_" + username;
    }

    /**
     * Gets the first name for the user based on the LTI launch request
     *
     * @param launchRequest the LTI launch request
     * @return the first name for the LTI user
     */
    protected String getUserFirstNameFromLaunchRequest(LtiLaunchRequestDTO launchRequest) {
        return launchRequest.getLis_person_name_given() != null ? launchRequest.getLis_person_name_given() : "";
    }

    /**
     * Gets the last name for the user considering the requests sent by the different LTI consumers
     *
     * @param launchRequest the LTI launch request
     * @return the last name for the LTI user
     */
    protected String getUserLastNameFromLaunchRequest(LtiLaunchRequestDTO launchRequest) {
        if (!StringUtils.isEmpty(launchRequest.getLis_person_name_family())) {
            return launchRequest.getLis_person_name_family();
        }
        else if (!StringUtils.isEmpty(launchRequest.getLis_person_sourcedid())) {
            return launchRequest.getLis_person_sourcedid();
        }
        return "";
    }

    /**
     * Save the LTI outcome url
     *
     * @param user      the user for which the lti outcome url should be saved
     * @param exercise  the exercise
     * @param url       the service url given by the LTI request
     * @param sourcedId the sourcedId given by the LTI request
     */
    private void saveLtiOutcomeUrl(User user, Exercise exercise, String url, String sourcedId) {

        if (url == null || url.isEmpty()) {
            return;
        }

        LtiOutcomeUrl ltiOutcomeUrl = ltiOutcomeUrlRepository.findByUserAndExercise(user, exercise).orElseGet(() -> {
            LtiOutcomeUrl newLtiOutcomeUrl = new LtiOutcomeUrl();
            newLtiOutcomeUrl.setUser(user);
            newLtiOutcomeUrl.setExercise(exercise);
            return newLtiOutcomeUrl;
        });
        ltiOutcomeUrl.setUrl(url);
        ltiOutcomeUrl.setSourcedId(sourcedId);
        ltiOutcomeUrlRepository.save(ltiOutcomeUrl);
    }

    /**
     * Adds the necessary query params for an LTI launch.
     *
     * @param uriComponentsBuilder the uri builder to add the query params to
     */
    public void addLtiQueryParams(UriComponentsBuilder uriComponentsBuilder) {
        ltiService.addLtiQueryParams(uriComponentsBuilder);
    }

    /**
     * This method is pinged on new exercise results. It sends a message to the LTI consumer with the new score.
     *
     * @param participation The exercise participation for which a new build result is available
     */
    public void onNewResult(StudentParticipation participation) {
        Course course = courseRepository.findByIdWithEagerOnlineCourseConfigurationElseThrow(participation.getExercise().getCourseViaExerciseGroupOrCourseMember().getId());
        OnlineCourseConfiguration onlineCourseConfiguration = course.getOnlineCourseConfiguration();

        if (onlineCourseConfiguration == null) {
            throw new IllegalStateException("Online course should have an online course configuration.");
        }

        // Get the LTI outcome URL
        participation.getStudents().forEach(student -> ltiOutcomeUrlRepository.findByUserAndExercise(student, participation.getExercise()).ifPresent(ltiOutcomeUrl -> {

            String score = "0.00";

            // Get the latest result
            Optional<Result> latestResult = resultRepository.findFirstByParticipationIdOrderByCompletionDateDesc(participation.getId());

            if (latestResult.isPresent() && latestResult.get().getScore() != null) {
                // LTI scores needs to be formatted as String between "0.00" and "1.00"
                score = String.format(Locale.ROOT, "%.2f", latestResult.get().getScore().floatValue() / 100);
            }

            try {
                log.info("Reporting score {} for participation {} to LTI consumer with outcome URL {} using the source id {}", score, participation, ltiOutcomeUrl.getUrl(),
                        ltiOutcomeUrl.getSourcedId());
                HttpPost request = IMSPOXRequest.buildReplaceResult(ltiOutcomeUrl.getUrl(), onlineCourseConfiguration.getLtiKey(), onlineCourseConfiguration.getLtiSecret(),
                        ltiOutcomeUrl.getSourcedId(), score, null, false);
                HttpResponse response = client.execute(request);
                String responseString = new BasicResponseHandler().handleResponse(response);
                log.info("Response from LTI consumer: {}", responseString);
            }
            catch (HttpClientErrorException | IOException | OAuthException | GeneralSecurityException ex) {
                log.error("Reporting to LTI consumer failed", ex);
            }
        }));
    }
}<|MERGE_RESOLUTION|>--- conflicted
+++ resolved
@@ -106,13 +106,7 @@
         String username = createUsernameFromLaunchRequest(launchRequest, onlineCourseConfiguration);
         String firstName = getUserFirstNameFromLaunchRequest(launchRequest);
         String lastName = getUserLastNameFromLaunchRequest(launchRequest);
-<<<<<<< HEAD
-        ltiService.authenticateLtiUser(launchRequest.getLis_person_contact_email_primary(), username, firstName, lastName, launchRequest.getCustom_require_existing_user(),
-                launchRequest.getCustom_lookup_user_by_email());
-=======
-        ltiService.authenticateLtiUser(launchRequest.getLis_person_contact_email_primary(), launchRequest.getUser_id(), username, firstName, lastName,
-                onlineCourseConfiguration.isRequireExistingUser());
->>>>>>> fde7e1e6
+        ltiService.authenticateLtiUser(launchRequest.getLis_person_contact_email_primary(), username, firstName, lastName, onlineCourseConfiguration.isRequireExistingUser());
         User user = userRepository.getUserWithGroupsAndAuthorities();
         ltiService.onSuccessfulLtiAuthentication(user, exercise);
         saveLtiOutcomeUrl(user, exercise, launchRequest.getLis_outcome_service_url(), launchRequest.getLis_result_sourcedid());
