package de.tum.in.www1.artemis.repository;

import java.util.Set;

import org.springframework.data.jpa.repository.JpaRepository;
import org.springframework.data.jpa.repository.Query;
import org.springframework.data.repository.query.Param;
import org.springframework.stereotype.Repository;

import de.tum.in.www1.artemis.domain.quiz.QuizQuestion;

/**
 * Spring Data JPA repository for the QuizQuestion entity.
 */
@Repository
public interface QuizQuestionRepository extends JpaRepository<QuizQuestion, Long> {

    @Query("""
            SELECT question
            FROM QuizExercise exercise
<<<<<<< HEAD
            LEFT JOIN  exercise.quizQuestions question
=======
                LEFT JOIN  exercise.quizQuestions question
>>>>>>> 7097db58
            WHERE exercise.id = :exerciseId
            """)
    Set<QuizQuestion> getQuizQuestionsByExerciseId(@Param("exerciseId") long exerciseId);

}<|MERGE_RESOLUTION|>--- conflicted
+++ resolved
@@ -18,11 +18,7 @@
     @Query("""
             SELECT question
             FROM QuizExercise exercise
-<<<<<<< HEAD
-            LEFT JOIN  exercise.quizQuestions question
-=======
                 LEFT JOIN  exercise.quizQuestions question
->>>>>>> 7097db58
             WHERE exercise.id = :exerciseId
             """)
     Set<QuizQuestion> getQuizQuestionsByExerciseId(@Param("exerciseId") long exerciseId);
