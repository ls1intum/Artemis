package de.tum.in.www1.artemis.web.rest;

import static de.tum.in.www1.artemis.web.rest.util.ResponseUtil.forbidden;

import java.net.URI;
import java.net.URISyntaxException;
import java.util.Optional;

import org.slf4j.Logger;
import org.slf4j.LoggerFactory;
import org.springframework.beans.factory.annotation.Value;
import org.springframework.http.ResponseEntity;
import org.springframework.security.access.prepost.PreAuthorize;
import org.springframework.web.bind.annotation.*;

import de.tum.in.www1.artemis.domain.Course;
import de.tum.in.www1.artemis.domain.StudentQuestionAnswer;
import de.tum.in.www1.artemis.domain.User;
import de.tum.in.www1.artemis.repository.StudentQuestionAnswerRepository;
import de.tum.in.www1.artemis.service.CourseService;
import de.tum.in.www1.artemis.service.GroupNotificationService;
import de.tum.in.www1.artemis.service.SingleUserNotificationService;
import de.tum.in.www1.artemis.service.UserService;
import de.tum.in.www1.artemis.web.rest.errors.BadRequestAlertException;
import de.tum.in.www1.artemis.web.rest.util.HeaderUtil;
import io.github.jhipster.web.util.ResponseUtil;

/**
 * REST controller for managing StudentQuestionAnswer.
 */
@RestController
@RequestMapping("/api")
public class StudentQuestionAnswerResource {

    private final Logger log = LoggerFactory.getLogger(StudentQuestionAnswerResource.class);

    private static final String ENTITY_NAME = "questionAnswer";

    @Value("${jhipster.clientApp.name}")
    private String applicationName;

    private final StudentQuestionAnswerRepository studentQuestionAnswerRepository;

    private final CourseService courseService;

    private final UserService userService;

    GroupNotificationService groupNotificationService;

    SingleUserNotificationService singleUserNotificationService;

    public StudentQuestionAnswerResource(StudentQuestionAnswerRepository studentQuestionAnswerRepository, GroupNotificationService groupNotificationService,
            SingleUserNotificationService singleUserNotificationService, CourseService courseService, UserService userService) {
        this.studentQuestionAnswerRepository = studentQuestionAnswerRepository;
        this.groupNotificationService = groupNotificationService;
        this.singleUserNotificationService = singleUserNotificationService;
        this.courseService = courseService;
        this.userService = userService;
    }

    /**
     * POST /question-answers : Create a new studentQuestionAnswer.
     *
     * @param studentQuestionAnswer the studentQuestionAnswer to create
     * @return the ResponseEntity with status 201 (Created) and with body the new studentQuestionAnswer, or with status 400 (Bad Request) if the studentQuestionAnswer has already
     *         an ID
     * @throws URISyntaxException if the Location URI syntax is incorrect
     */
    @PostMapping("/student-question-answers")
    @PreAuthorize("hasAnyRole('USER', 'TA', 'INSTRUCTOR', 'ADMIN')")
    public ResponseEntity<StudentQuestionAnswer> createStudentQuestionAnswer(@RequestBody StudentQuestionAnswer studentQuestionAnswer) throws URISyntaxException {
        log.debug("REST request to save StudentQuestionAnswer : {}", studentQuestionAnswer);
        if (studentQuestionAnswer.getId() != null) {
            throw new BadRequestAlertException("A new studentQuestionAnswer cannot already have an ID", ENTITY_NAME, "idexists");
        }
        StudentQuestionAnswer result = studentQuestionAnswerRepository.save(studentQuestionAnswer);
        if (result.getQuestion().getExercise() != null) {
            groupNotificationService.notifyTutorAndInstructorGroupAboutNewAnswerForExercise(result);
            singleUserNotificationService.notifyUserAboutNewAnswerForExercise(result);
        }
        if (result.getQuestion().getLecture() != null) {
            groupNotificationService.notifyTutorAndInstructorGroupAboutNewAnswerForLecture(result);
            singleUserNotificationService.notifyUserAboutNewAnswerForLecture(result);
        }
        return ResponseEntity.created(new URI("/api/question-answers/" + result.getId()))
                .headers(HeaderUtil.createEntityCreationAlert(applicationName, true, ENTITY_NAME, result.getId().toString())).body(result);
    }

    /**
     * PUT /question-answers : Updates an existing studentQuestionAnswer.
     *
     * @param studentQuestionAnswer the studentQuestionAnswer to update
     * @return the ResponseEntity with status 200 (OK) and with body the updated studentQuestionAnswer, or with status 400 (Bad Request) if the studentQuestionAnswer is not valid,
     *         or with status 500 (Internal Server Error) if the studentQuestionAnswer couldn't be updated
     * @throws URISyntaxException if the Location URI syntax is incorrect
     */
    @PutMapping("/student-question-answers")
    @PreAuthorize("hasAnyRole('USER', 'TA', 'INSTRUCTOR', 'ADMIN')")
    public ResponseEntity<StudentQuestionAnswer> updateStudentQuestionAnswer(@RequestBody StudentQuestionAnswer studentQuestionAnswer) throws URISyntaxException {
        log.debug("REST request to update StudentQuestionAnswer : {}", studentQuestionAnswer);
        if (studentQuestionAnswer.getId() == null) {
            throw new BadRequestAlertException("Invalid id", ENTITY_NAME, "idnull");
        }
        StudentQuestionAnswer result = studentQuestionAnswerRepository.save(studentQuestionAnswer);
        return ResponseEntity.ok().headers(HeaderUtil.createEntityUpdateAlert(applicationName, true, ENTITY_NAME, studentQuestionAnswer.getId().toString())).body(result);
    }

    /**
     * GET /question-answers/:id : get the "id" questionAnswer.
     *
     * @param id the id of the questionAnswer to retrieve
     * @return the ResponseEntity with status 200 (OK) and with body the questionAnswer, or with status 404 (Not Found)
     */
    @GetMapping("/student-question-answers/{id}")
    @PreAuthorize("hasAnyRole('INSTRUCTOR', 'ADMIN')")
    public ResponseEntity<StudentQuestionAnswer> getStudentQuestionAnswer(@PathVariable Long id) {
        log.debug("REST request to get StudentQuestionAnswer : {}", id);
        Optional<StudentQuestionAnswer> questionAnswer = studentQuestionAnswerRepository.findById(id);
        return ResponseUtil.wrapOrNotFound(questionAnswer);
    }

    /**
     * DELETE /question-answers/:id : delete the "id" questionAnswer.
     *
     * @param id the id of the questionAnswer to delete
     * @return the ResponseEntity with status 200 (OK)
     */
    @DeleteMapping("/student-question-answers/{id}")
    @PreAuthorize("hasAnyRole('USER', 'TA', 'INSTRUCTOR', 'ADMIN')")
    public ResponseEntity<Void> deleteStudentQuestionAnswer(@PathVariable Long id) {
<<<<<<< HEAD
        log.debug("REST request to delete StudentQuestionAnswer : {}", id);
        studentQuestionAnswerRepository.deleteById(id);
        return ResponseEntity.ok().headers(HeaderUtil.createEntityDeletionAlert(applicationName, true, ENTITY_NAME, id.toString())).build();
=======
        User user = userService.getUserWithGroupsAndAuthorities();
        Optional<StudentQuestionAnswer> optionalStudentQuestionAnswer = studentQuestionAnswerRepository.findById(id);
        if (!optionalStudentQuestionAnswer.isPresent()) {
            return ResponseEntity.notFound().build();
        }
        StudentQuestionAnswer studentQuestionAnswer = optionalStudentQuestionAnswer.get();
        Course course = null;
        String entity = "";
        if (studentQuestionAnswer.getQuestion().getLecture() != null) {
            course = studentQuestionAnswer.getQuestion().getLecture().getCourse();
            entity = "lecture with id: " + studentQuestionAnswer.getQuestion().getLecture().getId();
        }
        else if (studentQuestionAnswer.getQuestion().getExercise() != null) {
            course = studentQuestionAnswer.getQuestion().getExercise().getCourse();
            entity = "exercise with id: " + studentQuestionAnswer.getQuestion().getExercise().getId();
        }
        if (course == null) {
            return ResponseEntity.badRequest().build();
        }
        Boolean hasCourseTAAccess = courseService.userHasAtLeastTAPermissions(course);
        Boolean isUserAuthor = user.getId() == studentQuestionAnswer.getAuthor().getId();
        if (hasCourseTAAccess || isUserAuthor) {
            log.info("StudentQuestionAnswer deleted by " + user.getLogin() + ". Answer: " + studentQuestionAnswer.getAnswerText() + " for " + entity, user.getLogin());
            studentQuestionAnswerRepository.deleteById(id);
            return ResponseEntity.ok().headers(HeaderUtil.createEntityDeletionAlert(ENTITY_NAME, id.toString())).build();
        }
        else {
            return forbidden();
        }
>>>>>>> e9f0d13c
    }
}<|MERGE_RESOLUTION|>--- conflicted
+++ resolved
@@ -128,11 +128,6 @@
     @DeleteMapping("/student-question-answers/{id}")
     @PreAuthorize("hasAnyRole('USER', 'TA', 'INSTRUCTOR', 'ADMIN')")
     public ResponseEntity<Void> deleteStudentQuestionAnswer(@PathVariable Long id) {
-<<<<<<< HEAD
-        log.debug("REST request to delete StudentQuestionAnswer : {}", id);
-        studentQuestionAnswerRepository.deleteById(id);
-        return ResponseEntity.ok().headers(HeaderUtil.createEntityDeletionAlert(applicationName, true, ENTITY_NAME, id.toString())).build();
-=======
         User user = userService.getUserWithGroupsAndAuthorities();
         Optional<StudentQuestionAnswer> optionalStudentQuestionAnswer = studentQuestionAnswerRepository.findById(id);
         if (!optionalStudentQuestionAnswer.isPresent()) {
@@ -157,11 +152,10 @@
         if (hasCourseTAAccess || isUserAuthor) {
             log.info("StudentQuestionAnswer deleted by " + user.getLogin() + ". Answer: " + studentQuestionAnswer.getAnswerText() + " for " + entity, user.getLogin());
             studentQuestionAnswerRepository.deleteById(id);
-            return ResponseEntity.ok().headers(HeaderUtil.createEntityDeletionAlert(ENTITY_NAME, id.toString())).build();
+            return ResponseEntity.ok().headers(HeaderUtil.createEntityDeletionAlert(applicationName, true, ENTITY_NAME, id.toString())).build();
         }
         else {
             return forbidden();
         }
->>>>>>> e9f0d13c
     }
 }