--- conflicted
+++ resolved
@@ -58,11 +58,6 @@
             throw new BadRequestAlertException("A new studentQuestionAnswer cannot already have an ID", ENTITY_NAME, "idexists");
         }
         StudentQuestionAnswer result = studentQuestionAnswerRepository.save(studentQuestionAnswer);
-<<<<<<< HEAD
-        if (result.getQuestion().getExercise() != null) { // TODO: what happens if the questions belongs to a Lecture?
-            groupNotificationService.notifyGroupAboutNewAnswer(result); // TODO Which group do we notify about the new answer here? This should be specified in the method name
-            singleUserNotificationService.notifyUserAboutNewAnswer(result);
-=======
         if (result.getQuestion().getExercise() != null) {
             groupNotificationService.notifyTutorAndInstructorGroupAboutNewAnswerForExercise(result);
             singleUserNotificationService.notifyUserAboutNewAnswerForExercise(result);
@@ -70,7 +65,6 @@
         if (result.getQuestion().getLecture() != null) {
             groupNotificationService.notifyTutorAndInstructorGroupAboutNewAnswerForLecture(result);
             singleUserNotificationService.notifyUserAboutNewAnswerForLecture(result);
->>>>>>> db8f8965
         }
         return ResponseEntity.created(new URI("/api/question-answers/" + result.getId())).headers(HeaderUtil.createEntityCreationAlert(ENTITY_NAME, result.getId().toString()))
                 .body(result);
