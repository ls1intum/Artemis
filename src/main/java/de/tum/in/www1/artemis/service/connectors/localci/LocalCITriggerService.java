package de.tum.in.www1.artemis.service.connectors.localci;

<<<<<<< HEAD
import java.util.List;
import java.util.Objects;

=======
>>>>>>> 4aebf582
import org.springframework.context.annotation.Profile;
import org.springframework.stereotype.Service;

import de.tum.in.www1.artemis.domain.ProgrammingExercise;
import de.tum.in.www1.artemis.domain.participation.ProgrammingExerciseParticipation;
import de.tum.in.www1.artemis.exception.LocalCIException;
import de.tum.in.www1.artemis.service.connectors.ci.ContinuousIntegrationTriggerService;

/**
 * Service for triggering builds on the local CI system.
 */
@Service
@Profile("localci")
public class LocalCITriggerService implements ContinuousIntegrationTriggerService {

    private final LocalCISharedBuildJobQueueService localCISharedBuildJobQueueService;

    public LocalCITriggerService(LocalCISharedBuildJobQueueService localCISharedBuildJobQueueService) {
        this.localCISharedBuildJobQueueService = localCISharedBuildJobQueueService;
    }

    /**
     * Add a new build job to the queue managed by the ExecutorService and process the returned result.
     *
     * @param participation the participation of the repository which should be built and tested.
     * @throws LocalCIException if the build job could not be added to the queue.
     */
    @Override
    public void triggerBuild(ProgrammingExerciseParticipation participation) throws LocalCIException {
        triggerBuild(participation, null, false);
    }

    /**
     * Add a new build job for a specific commit to the queue managed by the ExecutorService and process the returned result.
     *
     * @param participation the participation of the repository which should be built and tested
     * @param commitHash    the commit hash of the commit that triggers the build. If it is null, the latest commit of the default branch will be built.
     * @throws LocalCIException if the build job could not be added to the queue.
     */
    @Override
    public void triggerBuild(ProgrammingExerciseParticipation participation, String commitHash, boolean isPushToTestRepository) throws LocalCIException {
        ProgrammingExercise programmingExercise = participation.getProgrammingExercise();
        long courseId = programmingExercise.getCourseViaExerciseGroupOrCourseMember().getId();

<<<<<<< HEAD
        String repositoryTypeOrUserName = participation.getVcsRepositoryUrl().repositoryNameWithoutProjectKey();

        if (Objects.equals(repositoryTypeOrUserName, "exercise")) {
            repositoryTypeOrUserName = "BASE";
        }
        else if (Objects.equals(repositoryTypeOrUserName, "solution")) {
            repositoryTypeOrUserName = repositoryTypeOrUserName.toUpperCase();
        }

        List<ProjectType> supportedProjectTypes = localCIProgrammingLanguageFeatureService.getProgrammingLanguageFeatures(programmingLanguage).projectTypes();

        if (projectType != null && !supportedProjectTypes.contains(programmingExercise.getProjectType())) {
            throw new LocalCIException("The project type " + programmingExercise.getProjectType() + " is not supported by the local CI.");
        }

=======
>>>>>>> 4aebf582
        // Exam exercises have a higher priority than normal exercises
        int priority = programmingExercise.isExamExercise() ? 1 : 2;

        localCISharedBuildJobQueueService.addBuildJob(participation.getBuildPlanId(), participation.getId(), repositoryTypeOrUserName, commitHash, System.currentTimeMillis(),
                priority, courseId, isPushToTestRepository);
    }

}<|MERGE_RESOLUTION|>--- conflicted
+++ resolved
@@ -1,11 +1,7 @@
 package de.tum.in.www1.artemis.service.connectors.localci;
 
-<<<<<<< HEAD
-import java.util.List;
 import java.util.Objects;
 
-=======
->>>>>>> 4aebf582
 import org.springframework.context.annotation.Profile;
 import org.springframework.stereotype.Service;
 
@@ -50,7 +46,6 @@
         ProgrammingExercise programmingExercise = participation.getProgrammingExercise();
         long courseId = programmingExercise.getCourseViaExerciseGroupOrCourseMember().getId();
 
-<<<<<<< HEAD
         String repositoryTypeOrUserName = participation.getVcsRepositoryUrl().repositoryNameWithoutProjectKey();
 
         if (Objects.equals(repositoryTypeOrUserName, "exercise")) {
@@ -60,19 +55,10 @@
             repositoryTypeOrUserName = repositoryTypeOrUserName.toUpperCase();
         }
 
-        List<ProjectType> supportedProjectTypes = localCIProgrammingLanguageFeatureService.getProgrammingLanguageFeatures(programmingLanguage).projectTypes();
-
-        if (projectType != null && !supportedProjectTypes.contains(programmingExercise.getProjectType())) {
-            throw new LocalCIException("The project type " + programmingExercise.getProjectType() + " is not supported by the local CI.");
-        }
-
-=======
->>>>>>> 4aebf582
         // Exam exercises have a higher priority than normal exercises
         int priority = programmingExercise.isExamExercise() ? 1 : 2;
 
         localCISharedBuildJobQueueService.addBuildJob(participation.getBuildPlanId(), participation.getId(), repositoryTypeOrUserName, commitHash, System.currentTimeMillis(),
                 priority, courseId, isPushToTestRepository);
     }
-
 }