package de.tum.in.www1.artemis.service.connectors.localci;

import static de.tum.in.www1.artemis.config.Constants.LOCALCI_WORKING_DIRECTORY;

import java.time.ZonedDateTime;
import java.util.ArrayList;
import java.util.List;
import java.util.Optional;

import jakarta.annotation.PostConstruct;

import org.hibernate.Hibernate;
import org.slf4j.Logger;
import org.slf4j.LoggerFactory;
import org.springframework.beans.factory.annotation.Qualifier;
import org.springframework.context.annotation.Profile;
import org.springframework.stereotype.Service;

import com.hazelcast.collection.IQueue;
import com.hazelcast.core.HazelcastInstance;
import com.hazelcast.map.IMap;

import de.tum.in.www1.artemis.config.ProgrammingLanguageConfiguration;
import de.tum.in.www1.artemis.domain.AuxiliaryRepository;
import de.tum.in.www1.artemis.domain.ProgrammingExercise;
import de.tum.in.www1.artemis.domain.enumeration.ProgrammingLanguage;
import de.tum.in.www1.artemis.domain.enumeration.ProjectType;
import de.tum.in.www1.artemis.domain.enumeration.RepositoryType;
import de.tum.in.www1.artemis.domain.participation.ProgrammingExerciseParticipation;
import de.tum.in.www1.artemis.exception.LocalCIException;
import de.tum.in.www1.artemis.exception.localvc.LocalVCInternalException;
import de.tum.in.www1.artemis.repository.AuxiliaryRepositoryRepository;
import de.tum.in.www1.artemis.repository.SolutionProgrammingExerciseParticipationRepository;
import de.tum.in.www1.artemis.service.connectors.GitService;
import de.tum.in.www1.artemis.service.connectors.aeolus.AeolusResult;
import de.tum.in.www1.artemis.service.connectors.aeolus.AeolusTemplateService;
import de.tum.in.www1.artemis.service.connectors.aeolus.Windfile;
import de.tum.in.www1.artemis.service.connectors.ci.ContinuousIntegrationTriggerService;
import de.tum.in.www1.artemis.service.connectors.localci.dto.BuildConfig;
import de.tum.in.www1.artemis.service.connectors.localci.dto.JobTimingInfo;
import de.tum.in.www1.artemis.service.connectors.localci.dto.LocalCIBuildJobItem;
import de.tum.in.www1.artemis.service.connectors.localci.dto.LocalCIBuildJobItemReference;
import de.tum.in.www1.artemis.service.connectors.localci.dto.RepositoryInfo;
import de.tum.in.www1.artemis.service.connectors.vcs.VersionControlService;
import de.tum.in.www1.artemis.service.programming.ProgrammingLanguageFeature;

/**
 * Service for triggering builds on the local CI system.
 */
@Service
@Profile("localci")
public class LocalCITriggerService implements ContinuousIntegrationTriggerService {

    private static final Logger log = LoggerFactory.getLogger(LocalCITriggerService.class);

    private final HazelcastInstance hazelcastInstance;

    private final AeolusTemplateService aeolusTemplateService;

    private final ProgrammingLanguageConfiguration programmingLanguageConfiguration;

    private final AuxiliaryRepositoryRepository auxiliaryRepositoryRepository;

    private final LocalCIProgrammingLanguageFeatureService programmingLanguageFeatureService;

    private final Optional<VersionControlService> versionControlService;

    private final SolutionProgrammingExerciseParticipationRepository solutionProgrammingExerciseParticipationRepository;

    private final LocalCIBuildConfigurationService localCIBuildConfigurationService;

    private final GitService gitService;

    private IQueue<LocalCIBuildJobItemReference> queue;

    private IMap<String, ZonedDateTime> dockerImageCleanupInfo;

<<<<<<< HEAD
    private IMap<Long, LocalCIBuildJobItem> buildJobItemMap;

    public LocalCITriggerService(HazelcastInstance hazelcastInstance, AeolusTemplateService aeolusTemplateService,
=======
    public LocalCITriggerService(@Qualifier("hazelcastInstance") HazelcastInstance hazelcastInstance, AeolusTemplateService aeolusTemplateService,
>>>>>>> 712e7990
            ProgrammingLanguageConfiguration programmingLanguageConfiguration, AuxiliaryRepositoryRepository auxiliaryRepositoryRepository,
            LocalCIProgrammingLanguageFeatureService programmingLanguageFeatureService, Optional<VersionControlService> versionControlService,
            SolutionProgrammingExerciseParticipationRepository solutionProgrammingExerciseParticipationRepository,
            LocalCIBuildConfigurationService localCIBuildConfigurationService, GitService gitService) {
        this.hazelcastInstance = hazelcastInstance;
        this.aeolusTemplateService = aeolusTemplateService;
        this.programmingLanguageConfiguration = programmingLanguageConfiguration;
        this.auxiliaryRepositoryRepository = auxiliaryRepositoryRepository;
        this.programmingLanguageFeatureService = programmingLanguageFeatureService;
        this.versionControlService = versionControlService;
        this.solutionProgrammingExerciseParticipationRepository = solutionProgrammingExerciseParticipationRepository;
        this.localCIBuildConfigurationService = localCIBuildConfigurationService;
        this.gitService = gitService;
    }

    @PostConstruct
    public void init() {
        this.queue = this.hazelcastInstance.getQueue("buildJobQueue");
        this.buildJobItemMap = this.hazelcastInstance.getMap("buildJobItemMap");
        this.dockerImageCleanupInfo = this.hazelcastInstance.getMap("dockerImageCleanupInfo");
    }

    /**
     * Add a new build job to the queue managed by the ExecutorService and process the returned result.
     *
     * @param participation the participation of the repository which should be built and tested.
     * @throws LocalCIException if the build job could not be added to the queue.
     */
    @Override
    public void triggerBuild(ProgrammingExerciseParticipation participation) throws LocalCIException {
        triggerBuild(participation, null, null);
    }

    /**
     * Add a new build job item containing all relevant information necessary for the execution to the distributed build job queue.
     *
     * @param participation     the participation of the repository which should be built and tested
     * @param commitHashToBuild the commit hash of the commit that triggers the build. If it is null, the latest commit of the default branch will be built.
     * @param triggeredByPushTo type of the repository that was pushed to and triggered the build job
     * @throws LocalCIException if the build job could not be added to the queue.
     */
    @Override
    public void triggerBuild(ProgrammingExerciseParticipation participation, String commitHashToBuild, RepositoryType triggeredByPushTo) throws LocalCIException {

        // Commit hash related to the repository that will be tested
        String assignmentCommitHash;

        // Commit hash related to the test repository
        String testCommitHash;

        if (triggeredByPushTo == null || triggeredByPushTo.equals(RepositoryType.AUXILIARY)) {
            assignmentCommitHash = gitService.getLastCommitHash(participation.getVcsRepositoryUri()).getName();
            testCommitHash = gitService.getLastCommitHash(participation.getProgrammingExercise().getVcsTestRepositoryUri()).getName();
        }
        else if (triggeredByPushTo.equals(RepositoryType.TESTS)) {
            assignmentCommitHash = gitService.getLastCommitHash(participation.getVcsRepositoryUri()).getName();
            testCommitHash = commitHashToBuild;
        }
        else {
            assignmentCommitHash = commitHashToBuild;
            testCommitHash = gitService.getLastCommitHash(participation.getProgrammingExercise().getVcsTestRepositoryUri()).getName();
        }

        ProgrammingExercise programmingExercise = participation.getProgrammingExercise();

        long courseId = programmingExercise.getCourseViaExerciseGroupOrCourseMember().getId();

        // Exam exercises have a higher priority than normal exercises
        int priority = programmingExercise.isExamExercise() ? 1 : 2;

        ZonedDateTime submissionDate = ZonedDateTime.now();

        String buildJobId = String.valueOf(participation.getId()) + submissionDate.toInstant().toEpochMilli();

        JobTimingInfo jobTimingInfo = new JobTimingInfo(submissionDate, null, null);

        RepositoryInfo repositoryInfo = getRepositoryInfo(participation, triggeredByPushTo);

        BuildConfig buildConfig = getBuildConfig(participation, commitHashToBuild, assignmentCommitHash, testCommitHash);

        LocalCIBuildJobItem buildJobQueueItem = new LocalCIBuildJobItem(buildJobId, participation.getBuildPlanId(), null, participation.getId(), courseId,
                programmingExercise.getId(), 0, priority, null, repositoryInfo, jobTimingInfo, buildConfig, null);

        LocalCIBuildJobItemReference buildJobItemReference = new LocalCIBuildJobItemReference(buildJobQueueItem);

        buildJobItemMap.put(participation.getId(), buildJobQueueItem);
        queue.add(buildJobItemReference);

        dockerImageCleanupInfo.put(buildConfig.dockerImage(), jobTimingInfo.submissionDate());
    }

    // -------Helper methods for triggerBuild()-------

    private List<String> getTestResultPaths(Windfile windfile) throws IllegalArgumentException {
        List<String> testResultPaths = new ArrayList<>();
        for (AeolusResult testResultPath : windfile.getResults()) {
            testResultPaths.add(LOCALCI_WORKING_DIRECTORY + "/testing-dir/" + testResultPath.path());
        }
        return testResultPaths;
    }

    /**
     * Collects all necessary information regarding the repositories involved in the build job processing.
     *
     * @param participation     the participation for which to get the repository information
     * @param triggeredByPushTo type of the repository that was pushed to and triggered the build job
     * @return the repository information for the given participation
     */
    private RepositoryInfo getRepositoryInfo(ProgrammingExerciseParticipation participation, RepositoryType triggeredByPushTo) {

        ProgrammingExercise programmingExercise = participation.getProgrammingExercise();

        List<AuxiliaryRepository> auxiliaryRepositories;

        // If the auxiliary repositories are not initialized, we need to fetch them from the database.
        if (Hibernate.isInitialized(participation.getProgrammingExercise().getAuxiliaryRepositories())) {
            auxiliaryRepositories = programmingExercise.getAuxiliaryRepositories();
        }
        else {
            auxiliaryRepositories = auxiliaryRepositoryRepository.findByExerciseId(participation.getProgrammingExercise().getId());
        }

        String assignmentRepositoryUri = participation.getRepositoryUri();
        String testRepositoryUri = programmingExercise.getTestRepositoryUri();
        String solutionRepositoryUri = null;
        String[] auxiliaryRepositoryUris = auxiliaryRepositories.stream().map(AuxiliaryRepository::getRepositoryUri).toArray(String[]::new);
        String[] auxiliaryRepositoryCheckoutDirectories1 = auxiliaryRepositories.stream().map(AuxiliaryRepository::getCheckoutDirectory).toArray(String[]::new);

        if (programmingExercise.getCheckoutSolutionRepository()) {
            ProgrammingLanguageFeature programmingLanguageFeature = programmingLanguageFeatureService.getProgrammingLanguageFeatures(programmingExercise.getProgrammingLanguage());
            if (programmingLanguageFeature.checkoutSolutionRepositoryAllowed()) {
                var solutionParticipation = solutionProgrammingExerciseParticipationRepository.findByProgrammingExerciseId(participation.getProgrammingExercise().getId());
                if (solutionParticipation.isPresent()) {
                    solutionRepositoryUri = solutionParticipation.get().getRepositoryUri();
                }
            }
        }

        String repositoryTypeOrUserName = participation.getVcsRepositoryUri().repositoryNameWithoutProjectKey();

        String repositoryName = participation.getVcsRepositoryUri().repositorySlug();

        RepositoryType repositoryType;
        // Only template, solution and user repositories are build
        if (repositoryTypeOrUserName.equals("exercise")) {
            repositoryType = RepositoryType.TEMPLATE;
        }
        else if (repositoryTypeOrUserName.equals("solution")) {
            repositoryType = RepositoryType.SOLUTION;
        }
        else {
            repositoryType = RepositoryType.USER;
        }

        // if the build is not triggered by a push to the test or an auxiliary repository, it was triggered by a push to its own repository
        if (triggeredByPushTo == null) {
            triggeredByPushTo = repositoryType;
        }

        return new RepositoryInfo(repositoryName, repositoryType, triggeredByPushTo, assignmentRepositoryUri, testRepositoryUri, solutionRepositoryUri, auxiliaryRepositoryUris,
                auxiliaryRepositoryCheckoutDirectories1);

    }

    private BuildConfig getBuildConfig(ProgrammingExerciseParticipation participation, String commitHashToBuild, String assignmentCommitHash, String testCommitHash) {
        String branch;
        try {
            branch = versionControlService.orElseThrow().getOrRetrieveBranchOfParticipation(participation);
        }
        catch (LocalVCInternalException e) {
            throw new LocalCIException("Error while getting branch of participation", e);
        }

        ProgrammingExercise programmingExercise = participation.getProgrammingExercise();
        ProgrammingLanguage programmingLanguage = programmingExercise.getProgrammingLanguage();
        ProjectType projectType = programmingExercise.getProjectType();
        boolean staticCodeAnalysisEnabled = programmingExercise.isStaticCodeAnalysisEnabled();
        boolean sequentialTestRunsEnabled = programmingExercise.hasSequentialTestRuns();
        boolean testwiseCoverageEnabled = programmingExercise.isTestwiseCoverageEnabled();

        Windfile windfile;
        String dockerImage;
        try {
            windfile = programmingExercise.getWindfile();
            dockerImage = windfile.getMetadata().docker().getFullImageName();
        }
        catch (NullPointerException e) {
            log.warn("Could not retrieve windfile for programming exercise {}. Using default windfile instead.", programmingExercise.getId());
            windfile = aeolusTemplateService.getDefaultWindfileFor(programmingExercise);
            dockerImage = programmingLanguageConfiguration.getImage(programmingExercise.getProgrammingLanguage(), Optional.ofNullable(programmingExercise.getProjectType()));
        }

        List<String> resultPaths = getTestResultPaths(windfile);

        // Todo: If build agent does not have access to filesystem, we need to send the build script to the build agent and execute it there.
        String buildScript = localCIBuildConfigurationService.createBuildScript(participation);

        return new BuildConfig(buildScript, dockerImage, commitHashToBuild, assignmentCommitHash, testCommitHash, branch, programmingLanguage, projectType,
                staticCodeAnalysisEnabled, sequentialTestRunsEnabled, testwiseCoverageEnabled, resultPaths);
    }
}<|MERGE_RESOLUTION|>--- conflicted
+++ resolved
@@ -75,13 +75,9 @@
 
     private IMap<String, ZonedDateTime> dockerImageCleanupInfo;
 
-<<<<<<< HEAD
     private IMap<Long, LocalCIBuildJobItem> buildJobItemMap;
 
-    public LocalCITriggerService(HazelcastInstance hazelcastInstance, AeolusTemplateService aeolusTemplateService,
-=======
     public LocalCITriggerService(@Qualifier("hazelcastInstance") HazelcastInstance hazelcastInstance, AeolusTemplateService aeolusTemplateService,
->>>>>>> 712e7990
             ProgrammingLanguageConfiguration programmingLanguageConfiguration, AuxiliaryRepositoryRepository auxiliaryRepositoryRepository,
             LocalCIProgrammingLanguageFeatureService programmingLanguageFeatureService, Optional<VersionControlService> versionControlService,
             SolutionProgrammingExerciseParticipationRepository solutionProgrammingExerciseParticipationRepository,
