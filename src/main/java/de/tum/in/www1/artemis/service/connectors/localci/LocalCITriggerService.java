package de.tum.in.www1.artemis.service.connectors.localci;

import java.util.List;

import org.springframework.context.annotation.Profile;
import org.springframework.stereotype.Service;

import de.tum.in.www1.artemis.domain.ProgrammingExercise;
import de.tum.in.www1.artemis.domain.enumeration.ProgrammingLanguage;
import de.tum.in.www1.artemis.domain.enumeration.ProjectType;
import de.tum.in.www1.artemis.domain.participation.ProgrammingExerciseParticipation;
import de.tum.in.www1.artemis.exception.ContinuousIntegrationException;
import de.tum.in.www1.artemis.exception.LocalCIException;
import de.tum.in.www1.artemis.service.connectors.ci.ContinuousIntegrationTriggerService;

/**
 * Service for triggering builds on the local CI system.
 */
@Service
@Profile("localci")
public class LocalCITriggerService implements ContinuousIntegrationTriggerService {

    private final LocalCISharedBuildJobQueueService localCISharedBuildJobQueueService;

    private final LocalCIProgrammingLanguageFeatureService localCIProgrammingLanguageFeatureService;

    public LocalCITriggerService(LocalCISharedBuildJobQueueService localCISharedBuildJobQueueService,
            LocalCIProgrammingLanguageFeatureService localCIProgrammingLanguageFeatureService) {
        this.localCISharedBuildJobQueueService = localCISharedBuildJobQueueService;
        this.localCIProgrammingLanguageFeatureService = localCIProgrammingLanguageFeatureService;
    }

    /**
     * Add a new build job to the queue managed by the ExecutorService and process the returned result.
     *
     * @param participation the participation of the repository which should be built and tested.
     * @throws LocalCIException if the build job could not be added to the queue.
     */
    @Override
    public void triggerBuild(ProgrammingExerciseParticipation participation) throws LocalCIException {
        triggerBuild(participation, null, false);
<<<<<<< HEAD
=======
    }

    @Override
    public void triggerBuild(ProgrammingExerciseParticipation participation, String commitHash) throws ContinuousIntegrationException {
        triggerBuild(participation, commitHash, false);
>>>>>>> 6cf81a88
    }

    /**
     * Add a new build job for a specific commit to the queue managed by the ExecutorService and process the returned result.
     *
     * @param participation the participation of the repository which should be built and tested
     * @param commitHash    the commit hash of the commit that triggers the build. If it is null, the latest commit of the default branch will be built.
     * @throws LocalCIException if the build job could not be added to the queue.
     */
    @Override
    public void triggerBuild(ProgrammingExerciseParticipation participation, String commitHash, boolean isPushToTestRepository) throws LocalCIException {

        ProgrammingExercise programmingExercise = participation.getProgrammingExercise();
        ProgrammingLanguage programmingLanguage = programmingExercise.getProgrammingLanguage();
        ProjectType projectType = programmingExercise.getProjectType();
        long courseId = programmingExercise.getCourseViaExerciseGroupOrCourseMember().getId();

        List<ProjectType> supportedProjectTypes = localCIProgrammingLanguageFeatureService.getProgrammingLanguageFeatures(programmingLanguage).projectTypes();

        if (projectType != null && !supportedProjectTypes.contains(programmingExercise.getProjectType())) {
            throw new LocalCIException("The project type " + programmingExercise.getProjectType() + " is not supported by the local CI.");
        }

        // Exam exercises have a higher priority than normal exercises
        int priority = programmingExercise.isExamExercise() ? 1 : 2;

        localCISharedBuildJobQueueService.addBuildJob(participation.getBuildPlanId(), participation.getId(), commitHash, System.currentTimeMillis(), priority, courseId,
                isPushToTestRepository);
    }

}<|MERGE_RESOLUTION|>--- conflicted
+++ resolved
@@ -39,14 +39,11 @@
     @Override
     public void triggerBuild(ProgrammingExerciseParticipation participation) throws LocalCIException {
         triggerBuild(participation, null, false);
-<<<<<<< HEAD
-=======
     }
 
     @Override
     public void triggerBuild(ProgrammingExerciseParticipation participation, String commitHash) throws ContinuousIntegrationException {
         triggerBuild(participation, commitHash, false);
->>>>>>> 6cf81a88
     }
 
     /**
