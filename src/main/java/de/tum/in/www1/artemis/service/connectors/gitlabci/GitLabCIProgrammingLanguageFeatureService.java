package de.tum.in.www1.artemis.service.connectors.gitlabci;

import static de.tum.in.www1.artemis.domain.enumeration.ProgrammingLanguage.*;
import static de.tum.in.www1.artemis.domain.enumeration.ProjectType.*;

import java.util.List;

import org.springframework.context.annotation.Profile;
import org.springframework.stereotype.Service;

import de.tum.in.www1.artemis.service.programming.ProgrammingLanguageFeature;
import de.tum.in.www1.artemis.service.programming.ProgrammingLanguageFeatureService;

@Service
@Profile("gitlabci")
public class GitLabCIProgrammingLanguageFeatureService extends ProgrammingLanguageFeatureService {

    public GitLabCIProgrammingLanguageFeatureService() {
<<<<<<< HEAD
        programmingLanguageFeatures.put(EMPTY, new ProgrammingLanguageFeature(EMPTY, false, false, false, false, false, List.of(), false, true, true));
        programmingLanguageFeatures.put(JAVA, new ProgrammingLanguageFeature(JAVA, false, false, false, true, false, List.of(PLAIN_MAVEN, MAVEN_MAVEN), false, true, true));
=======
        programmingLanguageFeatures.put(EMPTY, new ProgrammingLanguageFeature(EMPTY, false, false, false, false, false, List.of(), false, true, false));
        programmingLanguageFeatures.put(JAVA, new ProgrammingLanguageFeature(JAVA, false, false, false, true, false, List.of(PLAIN_MAVEN, MAVEN_MAVEN), true, true, false));
>>>>>>> 92fbaf36
    }
}<|MERGE_RESOLUTION|>--- conflicted
+++ resolved
@@ -16,12 +16,7 @@
 public class GitLabCIProgrammingLanguageFeatureService extends ProgrammingLanguageFeatureService {
 
     public GitLabCIProgrammingLanguageFeatureService() {
-<<<<<<< HEAD
-        programmingLanguageFeatures.put(EMPTY, new ProgrammingLanguageFeature(EMPTY, false, false, false, false, false, List.of(), false, true, true));
-        programmingLanguageFeatures.put(JAVA, new ProgrammingLanguageFeature(JAVA, false, false, false, true, false, List.of(PLAIN_MAVEN, MAVEN_MAVEN), false, true, true));
-=======
-        programmingLanguageFeatures.put(EMPTY, new ProgrammingLanguageFeature(EMPTY, false, false, false, false, false, List.of(), false, true, false));
-        programmingLanguageFeatures.put(JAVA, new ProgrammingLanguageFeature(JAVA, false, false, false, true, false, List.of(PLAIN_MAVEN, MAVEN_MAVEN), true, true, false));
->>>>>>> 92fbaf36
+        programmingLanguageFeatures.put(EMPTY, new ProgrammingLanguageFeature(EMPTY, false, false, false, false, false, List.of(), false, false, false));
+        programmingLanguageFeatures.put(JAVA, new ProgrammingLanguageFeature(JAVA, false, false, false, true, false, List.of(PLAIN_MAVEN, MAVEN_MAVEN), false, false, false));
     }
 }