package de.tum.in.www1.artemis.service.compass;

import com.google.gson.JsonObject;
import com.google.gson.JsonParser;
import de.tum.in.www1.artemis.config.Constants;
import de.tum.in.www1.artemis.domain.Feedback;
import de.tum.in.www1.artemis.domain.ModelAssessmentConflict;
import de.tum.in.www1.artemis.domain.ModelingSubmission;
import de.tum.in.www1.artemis.domain.Result;
import de.tum.in.www1.artemis.domain.enumeration.FeedbackType;
import de.tum.in.www1.artemis.service.compass.assessment.Assessment;
import de.tum.in.www1.artemis.service.compass.assessment.CompassResult;
import de.tum.in.www1.artemis.service.compass.controller.*;
import de.tum.in.www1.artemis.service.compass.grade.CompassGrade;
import de.tum.in.www1.artemis.service.compass.grade.Grade;
<<<<<<< HEAD
import de.tum.in.www1.artemis.service.compass.umlmodel.*;
import de.tum.in.www1.artemis.service.compass.utils.JSONMapping;
import org.slf4j.Logger;
import org.slf4j.LoggerFactory;

=======
import de.tum.in.www1.artemis.service.compass.umlmodel.UMLElement;
import de.tum.in.www1.artemis.service.compass.umlmodel.classdiagram.UMLAttribute;
import de.tum.in.www1.artemis.service.compass.umlmodel.classdiagram.UMLClass;
import de.tum.in.www1.artemis.service.compass.umlmodel.classdiagram.UMLClassModel;
import de.tum.in.www1.artemis.service.compass.umlmodel.classdiagram.UMLClassRelationship;
import de.tum.in.www1.artemis.service.compass.umlmodel.classdiagram.UMLMethod;
import de.tum.in.www1.artemis.service.compass.umlmodel.classdiagram.UMLPackage;
>>>>>>> 5e8f470a
import java.io.IOException;
import java.time.LocalDateTime;
import java.util.*;
import java.util.stream.Collectors;
import org.slf4j.Logger;
import org.slf4j.LoggerFactory;

public class CompassCalculationEngine implements CalculationEngine {

    private final Logger log = LoggerFactory.getLogger(CompassCalculationEngine.class);

    private ModelIndex modelIndex;
    private AssessmentIndex assessmentIndex;

    private AutomaticAssessmentController automaticAssessmentController;
    private ModelSelector modelSelector;
    private LocalDateTime lastUsed;

    CompassCalculationEngine(Set<ModelingSubmission> submissions) {
        lastUsed = LocalDateTime.now();
        modelIndex = new ModelIndex();
        assessmentIndex = new AssessmentIndex();

        automaticAssessmentController = new AutomaticAssessmentController();
        modelSelector = new ModelSelector(); // TODO MJ fix Bug where on load of exercise no
        // modelsWaitingForAssessment are added ? No differentiation between
        // submitted and saved assessments!

        for (ModelingSubmission submission : submissions) {
            String model = submission.getModel();
            if (model != null) {
                buildModel(submission.getId(), new JsonParser().parse(model).getAsJsonObject());
                buildAssessment(submission);
                modelSelector.addAlreadyAssessedModel(submission.getId());
            }
        }

        assessModelsAutomatically();
    }

    /**
<<<<<<< HEAD
     * @param submissionId       ID of submission the modelingAssessment belongs to
     * @param modelingAssessment assessment to check for conflicts
     * @return a list of conflicts modelingAssessment causes with the current manual assessment data
     */
    public Map<String, List<Feedback>> getConflictingFeedbacks(long submissionId, List<Feedback> modelingAssessment) {
        HashMap<String, List<Feedback>> elementConflictingFeedbackMapping = new HashMap<>();
        UMLModel model = modelIndex.getModel(submissionId);
        modelingAssessment.forEach(currentFeedback -> {
            UMLElement currentElement = model.getElementByJSONID(currentFeedback.getReferenceElementId()); //TODO MJ return Optional ad throw Exception if no UMLElement found?
            assessmentIndex.getAssessment(currentElement.getElementID()).ifPresent(assessment -> {
                List<Feedback> feedbacks = assessment.getFeedbacks(currentElement.getContext());
                List<Feedback> feedbacksInConflict = feedbacks.stream()
                    .filter(feedback -> !scoresAreConsideredEqual(feedback.getCredits(), currentFeedback.getCredits()))
                    .collect(Collectors.toList());
                if (!feedbacksInConflict.isEmpty()) {
                    elementConflictingFeedbackMapping.put(currentElement.getJSONElementID(),feedbacksInConflict);
                }
            });
        });
        return elementConflictingFeedbackMapping;
=======
    * @param submissionId ID of submission the modelingAssessment belongs to
    * @param modelingAssessment assessment to check for conflicts
    * @return a list of conflicts modelingAssessment causes with the current manual assessment data
    */
    public List<Conflict> getConflicts(long submissionId, List<Feedback> modelingAssessment) {
        List<Conflict> conflicts = new ArrayList<>();
        UMLClassModel model = modelIndex.getModel(submissionId);
        if (model == null) {
            // TODO CZ: throw an Exception here?
            return conflicts;
        }
        modelingAssessment.forEach(
                currentFeedback -> {
                    UMLElement currentElement =
                            model.getElementByJSONID(
                                    currentFeedback
                                            .getReferenceElementId()); // TODO MJ return Optional ad throw Exception if no
                    // UMLElement found?
                    if (currentElement == null) {
                        return;
                    }
                    assessmentIndex
                            .getAssessment(currentElement.getElementID())
                            .ifPresent(
                                    assessment -> {
                                        List<Score> scores = assessment.getScores(currentElement.getContext());
                                        List<Score> scoresInConflict =
                                                scores.stream()
                                                        .filter(
                                                                score ->
                                                                        !scoresAreConsideredEqual(
                                                                                score.getPoints(), currentFeedback.getCredits()))
                                                        .collect(Collectors.toList());
                                        if (!scoresInConflict.isEmpty()) {
                                            conflicts.add(
                                                    new Conflict(
                                                            currentElement.getJSONElementID(),
                                                            currentFeedback,
                                                            scoresInConflict));
                                        }
                                    });
                });
        return conflicts;
>>>>>>> 5e8f470a
    }

    private void buildModel(long id, JsonObject jsonModel) {
        try {
            UMLClassModel model = JSONParser.buildModelFromJSON(jsonModel, id);
            SimilarityDetector.analyzeSimilarity(model, modelIndex);
            modelIndex.addModel(model);
        } catch (IOException e) {
            log.error("Error while building and adding model!", e);
        }
    }

    private void buildAssessment(ModelingSubmission submission) {
        UMLClassModel model = modelIndex.getModelMap().get(submission.getId());
        if (model == null || submission.getResult() == null) {
            log.error("Could not build assessment for submission {}", submission.getId());
            return;
        }
<<<<<<< HEAD
        Map<String, Feedback> feedbackMapping = createElementIdFeedbackMapping(submission.getResult().getFeedbacks());
        addNewManualAssessment(feedbackMapping, model);
        modelSelector.removeModelWaitingForAssessment(model.getModelID());
    }


    protected Collection<UMLModel> getUmlModelCollection() {
=======
        // TODO: are we sure that Result.feedbacks is not a proxy? And in case it is a proxy, do we have
        // a session/transaction to unproxy?
        Map<String, Score> scoreList =
                getScoresFromFeedbackList(submission.getResult().getFeedbacks(), model);
        addNewManualAssessment(scoreList, model);
        modelSelector.removeModelWaitingForAssessment(model.getModelID());
    }

    /**
    * Create a jsonModelId to Score mapping generated from the feedback list of a submission.
    *
    * @param feedbackList the feedbackList
    * @param model the UML model
    * @return a map of elementIds to scores
    */
    private Map<String, Score> getScoresFromFeedbackList(
            List<Feedback> feedbackList, UMLClassModel model) {
        Map<String, Score> scoreHashMap = new HashMap<>();

        for (Feedback feedback : feedbackList) {
            String jsonElementId = feedback.getReferenceElementId();
            if (!model.containsElement(jsonElementId)) {
                // This might happen if e.g. the user input was malformed and the compass model parser had
                // to ignore the element
                log.warn("Element " + jsonElementId + " not found in model");
                continue;
            }

            // Ignore misformatted score
            try {
                Score score =
                        new Score(feedback.getCredits(), Collections.singletonList(feedback.getText()), 1.0);
                scoreHashMap.put(jsonElementId, score);
            } catch (Exception e) {
                log.error(e.getMessage(), e);
            }
        }

        return scoreHashMap;
    }

    protected Collection<UMLClassModel> getUmlModelCollection() {
>>>>>>> 5e8f470a
        return modelIndex.getModelCollection();
    }

    protected Map<Long, UMLClassModel> getModelMap() {
        return modelIndex.getModelMap();
    }

    @SuppressWarnings("unused")
    private double getTotalCoverage() {
        return automaticAssessmentController.getTotalCoverage();
    }

    @SuppressWarnings("unused")
    private double getTotalConfidence() {
        return automaticAssessmentController.getTotalConfidence();
    }

    private void assessModelsAutomatically() {
        automaticAssessmentController.assessModelsAutomatically(modelIndex, assessmentIndex);
    }

<<<<<<< HEAD

    /**
     * @return id of the next optimal model or null if all models are completely assessed
     */
=======
    private void addNewManualAssessment(Map<String, Score> scoreHashMap, UMLClassModel model) {
        try {
            automaticAssessmentController.addScoresToAssessment(assessmentIndex, scoreHashMap, model);
        } catch (IOException e) {
            log.error(
                    "manual assessment for " + model.getName() + " could not be added: " + e.getMessage());
        }
    }

    /** @return id of the next optimal model or null if all models are completely assessed */
>>>>>>> 5e8f470a
    @Override
    public Map.Entry<Long, Grade> getNextOptimalModel() {
        lastUsed = LocalDateTime.now();
        Long optimalModelId = modelSelector.selectNextModel(modelIndex);
        if (optimalModelId == null) {
            return null;
        }
        Grade grade = getResultForModel(optimalModelId);
        // Should never happen
        if (grade == null) {
            grade = new CompassGrade();
        }
        return new AbstractMap.SimpleEntry<>(optimalModelId, grade);
    }

    @Override
    public Grade getResultForModel(long modelId) {
        lastUsed = LocalDateTime.now();
        if (!modelIndex.getModelMap().containsKey(modelId)) {
            return null;
        }

        UMLClassModel model = modelIndex.getModelMap().get(modelId);
        CompassResult compassResult = model.getLastAssessmentCompassResult();

        if (compassResult == null) {
            return automaticAssessmentController.assessModelAutomatically(model, assessmentIndex);
        }
        return compassResult;
    }

    @Override
    public Collection<Long> getModelIds() {
        return modelIndex.getModelMap().keySet();
    }

    @Override
    public void notifyNewAssessment(List<Feedback> modelingAssessment, long submissionId) {
        lastUsed = LocalDateTime.now();
        modelSelector.addAlreadyAssessedModel(submissionId);
        UMLClassModel model = modelIndex.getModel(submissionId);
        if (model == null) {
            log.warn(
                    "Cannot add manual assessment to Compass, because the model in modelIndex is null for submission id "
                            + submissionId);
            return;
        }
        addNewManualAssessment(modelingAssessment, model);
        modelSelector.removeModelWaitingForAssessment(model.getModelID());
        assessModelsAutomatically();
    }

    @Override
    public void notifyNewModel(String model, long modelId) {
        lastUsed = LocalDateTime.now();
        // Do not add models that might already exist
        if (modelIndex.getModelMap().containsKey(modelId)) {
            return;
        }
        buildModel(modelId, new JsonParser().parse(model).getAsJsonObject());
    }

    @Override
    public LocalDateTime getLastUsedAt() {
        return lastUsed;
    }

    @Override
    public Map<Long, Grade> getModelsWaitingForAssessment() {
        Map<Long, Grade> optimalModels = new HashMap<>();
        for (long modelId : modelSelector.getModelsWaitingForAssessment()) {
            optimalModels.put(modelId, getResultForModel(modelId));
        }
        return optimalModels;
    }

    @Override
    public void removeModelWaitingForAssessment(long modelId, boolean isAssessed) {
        modelSelector.removeModelWaitingForAssessment(modelId);
        if (!isAssessed
                && (modelIndex.getModelMap().get(modelId) == null
                        || !modelIndex.getModelMap().get(modelId).isEntirelyAssessed())) {
            modelSelector.removeAlreadyAssessedModel(modelId);
        } else if (isAssessed) {
            modelSelector.addAlreadyAssessedModel(modelId);
        }
    }

    // TODO adapt the parser to support different UML diagrams

    @Override
    public List<Feedback> convertToFeedback(Grade grade, long modelId, Result result) {
        UMLClassModel model = this.modelIndex.getModelMap().get(modelId);
        if (model == null) {
            return null;
        }

        List<Feedback> feedbackList = new ArrayList<>();

        for (Map.Entry<String, Double> gradePointsEntry : grade.getJsonIdPointsMapping().entrySet()) {
            Feedback feedback = new Feedback();

            String jsonElementID = gradePointsEntry.getKey();
            UMLElement umlElement = model.getElementByJSONID(jsonElementID);

            if (umlElement == null) {
                log.error("Element " + jsonElementID + " was not found in Model");
                continue;
            }

            feedback.setCredits(gradePointsEntry.getValue());
            feedback.setPositive(feedback.getCredits() >= 0);
            feedback.setText(grade.getJsonIdCommentsMapping().getOrDefault(jsonElementID, ""));
            feedback.setReference(buildReferenceString(umlElement, jsonElementID));
            feedback.setType(FeedbackType.AUTOMATIC);
            feedback.setResult(result);

            feedbackList.add(feedback);
        }

        // TODO: in the future we want to store this information as well, but for now we ignore it.
        //        jsonObject.addProperty(JSONMapping.assessmentElementConfidence,
        // grade.getConfidence());
        //        jsonObject.addProperty(JSONMapping.assessmentElementCoverage, grade.getCoverage());

        return feedbackList;
    }

    /**
    * Creates the reference string to be stored in an Feedback element for modeling submissions. The
    * reference of a modeling Feedback stores the type of the corresponding UML element and its
    * jsonElementId and is of the form "<umlElementType>:<jsonElementIds>".
    *
    * @param umlElement the UML model element the Feedback belongs to
    * @param jsonElementId the jsonElementId of the UML model element
    * @return the formatted reference string containing the element type and its jsonElementId
    */
    private String buildReferenceString(UMLElement umlElement, String jsonElementId) {
        return umlElement.getType() + ":" + jsonElementId;
    }

    /**
    * format: uniqueElements [{id} name apollonId conflicts] numberModels numberConflicts
    * totalConfidence totalCoverage models [{id} confidence coverage conflicts]
    *
    * @return statistics about the UML model
    */
    // TODO: I don't think we should expose JSONObject to this internal server class. It would be
    // better to return Java objects here
    @Override
    public JsonObject getStatistics() {
        JsonObject jsonObject = new JsonObject();

        JsonObject uniqueElements = new JsonObject();
        int conflicts = 0;
        for (UMLElement umlElement : this.modelIndex.getUniqueElements()) {
            JsonObject uniqueElement = new JsonObject();
            uniqueElement.addProperty("name", umlElement.getName());
            uniqueElement.addProperty("apollonId", umlElement.getJSONElementID());
            boolean conflict = this.hasConflict(umlElement.getElementID());
            if (conflict) {
                conflicts++;
            }
            uniqueElement.addProperty("conflicts", conflict);
            uniqueElements.add(umlElement.getElementID() + "", uniqueElement);
        }
        jsonObject.add("uniqueElements", uniqueElements);

        jsonObject.addProperty("numberModels", this.modelIndex.getModelCollection().size());
        jsonObject.addProperty("numberConflicts", conflicts);
        jsonObject.addProperty("totalConfidence", this.getTotalConfidence());
        jsonObject.addProperty("totalCoverage", this.getTotalCoverage());

        JsonObject models = new JsonObject();
        for (Map.Entry<Long, UMLClassModel> modelEntry : this.getModelMap().entrySet()) {
            JsonObject model = new JsonObject();
            model.addProperty("coverage", modelEntry.getValue().getLastAssessmentCoverage());
            model.addProperty("confidence", modelEntry.getValue().getLastAssessmentConfidence());
            int modelConflicts = 0;
            List<UMLElement> elements = new ArrayList<>();
            elements.addAll(modelEntry.getValue().getClassList());
            elements.addAll(modelEntry.getValue().getAssociationList());
            for (UMLClass umlClass : modelEntry.getValue().getClassList()) {
                elements.addAll(umlClass.getAttributes());
                elements.addAll(umlClass.getMethods());
            }
            for (UMLElement element : elements) {
                boolean modelConflict = this.hasConflict(element.getElementID());
                if (modelConflict) {
                    modelConflicts++;
                }
            }
            model.addProperty("conflicts", modelConflicts);
            model.addProperty("elements", elements.size());
            model.addProperty(
                    "classes",
                    elements.stream().filter(umlElement -> umlElement instanceof UMLClass).count());
            model.addProperty(
                    "attributes",
                    elements.stream().filter(umlElement -> umlElement instanceof UMLAttribute).count());
            model.addProperty(
                    "methods",
                    elements.stream().filter(umlElement -> umlElement instanceof UMLMethod).count());
            model.addProperty(
                    "associations",
                    elements.stream()
                            .filter(umlElement -> umlElement instanceof UMLClassRelationship)
                            .count());
            models.add(modelEntry.getKey().toString(), model);
        }
        jsonObject.add("models", models);

        return jsonObject;
    }

<<<<<<< HEAD
    private void addNewManualAssessment(List<Feedback> modelingAssessment, UMLModel model) {
        Map<String, Feedback> feedbackMapping = createElementIdFeedbackMapping(modelingAssessment);
        try {
            automaticAssessmentController.addFeedbacksToAssessment(assessmentIndex, feedbackMapping, model);
        } catch (IOException e) {
            log.error("manual assessment for " + model.getName() + " could not be added: " + e.getMessage());
        }
    }

    private void addNewManualAssessment(Map<String, Feedback> elementIdFeedbackMap, UMLModel model) {
        try {
            automaticAssessmentController.addFeedbacksToAssessment(assessmentIndex, elementIdFeedbackMap, model);
        } catch (IOException e) {
            log.error("manual assessment for " + model.getName() + " could not be added: " + e.getMessage());
        }
    }

    /**
     * Create a jsonModelId to Feedback mapping generated from the feedback list of a submission.
     *
     * @param feedbackList the feedbackList
     * @return a map of elementIds to scores
     */
    private Map<String, Feedback> createElementIdFeedbackMapping(List<Feedback> feedbackList) {
        Map<String, Feedback> elementIdFeedbackMap = new HashMap<>();
        feedbackList.forEach(feedback -> {
            String jsonElementId = feedback.getReferenceElementId();
            elementIdFeedbackMap.put(jsonElementId, feedback);
        });
        return elementIdFeedbackMap;
=======
    private void addNewManualAssessment(List<Feedback> modelingAssessment, UMLClassModel model) {
        try {
            Map<String, Score> scoreList = createScoreList(modelingAssessment, model);
            automaticAssessmentController.addScoresToAssessment(assessmentIndex, scoreList, model);
        } catch (Exception e) {
            log.error(
                    "manual assessment for " + model.getName() + " could not be added: " + e.getMessage());
        }
    }

    /**
    * Checks if each Feedback corresponds to an element in the UMLModel and returns a mapping from
    * each jsonElementID in the Assessment to its Score.
    *
    * @param modelingAssessment the modeling assessment to create the score list of
    * @param model the UmlModel the modelingAssessment belongs to
    * @return mapping of the jsonElementID of each ModelElement contained in the modelingAssessment
    *     to its corresponding score
    */
    private Map<String, Score> createScoreList(
            List<Feedback> modelingAssessment, UMLClassModel model) {
        Map<String, Score> scoreHashMap = new HashMap<>();

        for (Feedback feedback : modelingAssessment) {
            String jsonElementID = feedback.getReferenceElementId();
            String umlElementType = feedback.getReferenceElementType();
            if (!elementExistsInModel(jsonElementID, umlElementType, model)) {
                /*
                * This might happen if e.g. the user input was malformed and the compass model parser had to ignore the element
                */
                log.warn("Element " + jsonElementID + " of type " + umlElementType + " not in model");
                continue;
            }

            List<String> comment = new ArrayList<>();
            String feedbackText = feedback.getText();
            if (feedbackText != null && !feedbackText.trim().isEmpty()) {
                comment.add(feedbackText);
            }

            // Ignore malformed score
            try {
                Score score = new Score(feedback.getCredits(), comment, 1.0);
                scoreHashMap.put(jsonElementID, score);
            } catch (Exception e) {
                log.error(e.getMessage(), e);
            }
        }
        return scoreHashMap;
>>>>>>> 5e8f470a
    }


    /**
    * Checks if an element with the given id and of the given type exists in the given UML model.
    *
    * @param jsonElementID the JSON id of the UML element
    * @param umlElementType the type of the UML element
    * @param model the model to check
    * @return if the element could be found in the given model
    */
    // TODO CZ: move to specific UMLModel class
    private boolean elementExistsInModel(
            String jsonElementID, String umlElementType, UMLClassModel model) {
        if (model == null) {
            return false;
        }
        if (UMLClass.UMLClassType.getTypesAsList().contains(umlElementType)) {
            for (UMLClass umlClass : model.getClassList()) {
                if (umlClass.getJSONElementID().equals(jsonElementID)) {
                    return true;
                }
            }
        } else if (umlElementType.equals(UMLAttribute.UML_ATTRIBUTE_TYPE)) {
            for (UMLClass umlClass : model.getClassList()) {
                for (UMLAttribute umlAttribute : umlClass.getAttributes()) {
                    if (umlAttribute.getJSONElementID().equals(jsonElementID)) {
                        return true;
                    }
                }
            }
        } else if (umlElementType.equals(UMLMethod.UML_METHOD_TYPE)) {
            for (UMLClass umlClass : model.getClassList()) {
                for (UMLMethod umlMethod : umlClass.getMethods()) {
                    if (umlMethod.getJSONElementID().equals(jsonElementID)) {
                        return true;
                    }
                }
            }
        } else if (UMLClassRelationship.UMLRelationType.getTypesAsList().contains(umlElementType)) {
            for (UMLClassRelationship umlClassRelationship : model.getAssociationList()) {
                if (umlClassRelationship.getJSONElementID().equals(jsonElementID)) {
                    return true;
                }
            }
        } else if (umlElementType.equals(UMLPackage.UML_PACKAGE_TYPE)) {
            for (UMLPackage umlPackage : model.getPackageList()) {
                if (umlPackage.getJSONElementID().equals(jsonElementID)) {
                    return true;
                }
            }
        }
        return false;
    }

    private boolean hasConflict(int elementId) {
        Optional<Assessment> assessment = this.assessmentIndex.getAssessment(elementId);
        if (assessment.isPresent()) {
            for (List<Feedback> feedbacks : assessment.get().getContextFeedbackList().values()) {
                double uniqueScore = -1;
                for (Feedback feedback : feedbacks) {
                    if (uniqueScore != -1 && uniqueScore != feedback.getCredits()) {
                        return true;
                    }
                    uniqueScore = feedback.getCredits();
                }
            }
        }
        return false;
    }

    private boolean scoresAreConsideredEqual(double score1, double score2) {
        return Math.abs(score1 - score2) < Constants.COMPASS_SCORE_EQUALITY_THRESHOLD;
    }
<<<<<<< HEAD
=======

    // Used for internal analysis of metrics
    void printStatistic() {
        // Variability of solutions
        log.debug(
                "Number of unique elements (without context) == similarity sets: "
                        + this.modelIndex.getNumberOfUniqueElements()
                        + "\n");

        int totalModelElements = 0;
        for (UMLClassModel umlModel : this.getUmlModelCollection()) {
            totalModelElements += umlModel.getClassList().size() + umlModel.getAssociationList().size();
            for (UMLClass umlClass : umlModel.getClassList()) {
                totalModelElements += umlClass.getMethods().size() + umlClass.getAttributes().size();
            }
        }

        log.debug("Number of total model elements: " + totalModelElements + "\n");
        double optimalEqu = (totalModelElements * 1.0) / this.getModelMap().size();
        log.debug("Number of optimal similarity sets: " + optimalEqu + "\n");
        log.debug(
                "Variance: "
                        + (this.modelIndex.getNumberOfUniqueElements() - optimalEqu)
                                / (totalModelElements - optimalEqu)
                        + "\n");

        // Total coverage and confidence
        this.automaticAssessmentController.assessModelsAutomatically(modelIndex, assessmentIndex);
        log.debug(
                "Total confidence: " + this.automaticAssessmentController.getTotalConfidence() + "\n");
        log.debug("Total coverage: " + this.automaticAssessmentController.getTotalCoverage() + "\n");

        // Conflicts
        int conflicts = 0;
        double uniqueElementsContext = 0;
        for (Assessment assessment : this.assessmentIndex.getAssessmentsMap().values()) {
            for (List<Score> scores : assessment.getContextScoreList().values()) {
                uniqueElementsContext++;
                double uniqueScore = -1;
                for (Score score : scores) {
                    if (uniqueScore != -1 && uniqueScore != score.getPoints()) {
                        conflicts++;
                        break;
                    }
                    uniqueScore = score.getPoints();
                }
            }
        }
        log.debug("Total conflicts (with context): " + conflicts + "\n");
        log.debug("Relative conflicts (with context): " + (conflicts / uniqueElementsContext) + "\n");
    }
>>>>>>> 5e8f470a
}<|MERGE_RESOLUTION|>--- conflicted
+++ resolved
@@ -13,13 +13,6 @@
 import de.tum.in.www1.artemis.service.compass.controller.*;
 import de.tum.in.www1.artemis.service.compass.grade.CompassGrade;
 import de.tum.in.www1.artemis.service.compass.grade.Grade;
-<<<<<<< HEAD
-import de.tum.in.www1.artemis.service.compass.umlmodel.*;
-import de.tum.in.www1.artemis.service.compass.utils.JSONMapping;
-import org.slf4j.Logger;
-import org.slf4j.LoggerFactory;
-
-=======
 import de.tum.in.www1.artemis.service.compass.umlmodel.UMLElement;
 import de.tum.in.www1.artemis.service.compass.umlmodel.classdiagram.UMLAttribute;
 import de.tum.in.www1.artemis.service.compass.umlmodel.classdiagram.UMLClass;
@@ -27,7 +20,6 @@
 import de.tum.in.www1.artemis.service.compass.umlmodel.classdiagram.UMLClassRelationship;
 import de.tum.in.www1.artemis.service.compass.umlmodel.classdiagram.UMLMethod;
 import de.tum.in.www1.artemis.service.compass.umlmodel.classdiagram.UMLPackage;
->>>>>>> 5e8f470a
 import java.io.IOException;
 import java.time.LocalDateTime;
 import java.util.*;
@@ -69,14 +61,13 @@
     }
 
     /**
-<<<<<<< HEAD
      * @param submissionId       ID of submission the modelingAssessment belongs to
      * @param modelingAssessment assessment to check for conflicts
      * @return a list of conflicts modelingAssessment causes with the current manual assessment data
      */
     public Map<String, List<Feedback>> getConflictingFeedbacks(long submissionId, List<Feedback> modelingAssessment) {
         HashMap<String, List<Feedback>> elementConflictingFeedbackMapping = new HashMap<>();
-        UMLModel model = modelIndex.getModel(submissionId);
+        UMLClassModel model = modelIndex.getModel(submissionId);
         modelingAssessment.forEach(currentFeedback -> {
             UMLElement currentElement = model.getElementByJSONID(currentFeedback.getReferenceElementId()); //TODO MJ return Optional ad throw Exception if no UMLElement found?
             assessmentIndex.getAssessment(currentElement.getElementID()).ifPresent(assessment -> {
@@ -90,51 +81,6 @@
             });
         });
         return elementConflictingFeedbackMapping;
-=======
-    * @param submissionId ID of submission the modelingAssessment belongs to
-    * @param modelingAssessment assessment to check for conflicts
-    * @return a list of conflicts modelingAssessment causes with the current manual assessment data
-    */
-    public List<Conflict> getConflicts(long submissionId, List<Feedback> modelingAssessment) {
-        List<Conflict> conflicts = new ArrayList<>();
-        UMLClassModel model = modelIndex.getModel(submissionId);
-        if (model == null) {
-            // TODO CZ: throw an Exception here?
-            return conflicts;
-        }
-        modelingAssessment.forEach(
-                currentFeedback -> {
-                    UMLElement currentElement =
-                            model.getElementByJSONID(
-                                    currentFeedback
-                                            .getReferenceElementId()); // TODO MJ return Optional ad throw Exception if no
-                    // UMLElement found?
-                    if (currentElement == null) {
-                        return;
-                    }
-                    assessmentIndex
-                            .getAssessment(currentElement.getElementID())
-                            .ifPresent(
-                                    assessment -> {
-                                        List<Score> scores = assessment.getScores(currentElement.getContext());
-                                        List<Score> scoresInConflict =
-                                                scores.stream()
-                                                        .filter(
-                                                                score ->
-                                                                        !scoresAreConsideredEqual(
-                                                                                score.getPoints(), currentFeedback.getCredits()))
-                                                        .collect(Collectors.toList());
-                                        if (!scoresInConflict.isEmpty()) {
-                                            conflicts.add(
-                                                    new Conflict(
-                                                            currentElement.getJSONElementID(),
-                                                            currentFeedback,
-                                                            scoresInConflict));
-                                        }
-                                    });
-                });
-        return conflicts;
->>>>>>> 5e8f470a
     }
 
     private void buildModel(long id, JsonObject jsonModel) {
@@ -153,20 +99,10 @@
             log.error("Could not build assessment for submission {}", submission.getId());
             return;
         }
-<<<<<<< HEAD
+        // TODO: are we sure that Result.feedbacks is not a proxy? And in case it is a proxy, do we have
+        // a session/transaction to unproxy?
         Map<String, Feedback> feedbackMapping = createElementIdFeedbackMapping(submission.getResult().getFeedbacks());
         addNewManualAssessment(feedbackMapping, model);
-        modelSelector.removeModelWaitingForAssessment(model.getModelID());
-    }
-
-
-    protected Collection<UMLModel> getUmlModelCollection() {
-=======
-        // TODO: are we sure that Result.feedbacks is not a proxy? And in case it is a proxy, do we have
-        // a session/transaction to unproxy?
-        Map<String, Score> scoreList =
-                getScoresFromFeedbackList(submission.getResult().getFeedbacks(), model);
-        addNewManualAssessment(scoreList, model);
         modelSelector.removeModelWaitingForAssessment(model.getModelID());
     }
 
@@ -204,7 +140,6 @@
     }
 
     protected Collection<UMLClassModel> getUmlModelCollection() {
->>>>>>> 5e8f470a
         return modelIndex.getModelCollection();
     }
 
@@ -226,12 +161,6 @@
         automaticAssessmentController.assessModelsAutomatically(modelIndex, assessmentIndex);
     }
 
-<<<<<<< HEAD
-
-    /**
-     * @return id of the next optimal model or null if all models are completely assessed
-     */
-=======
     private void addNewManualAssessment(Map<String, Score> scoreHashMap, UMLClassModel model) {
         try {
             automaticAssessmentController.addScoresToAssessment(assessmentIndex, scoreHashMap, model);
@@ -242,7 +171,6 @@
     }
 
     /** @return id of the next optimal model or null if all models are completely assessed */
->>>>>>> 5e8f470a
     @Override
     public Map.Entry<Long, Grade> getNextOptimalModel() {
         lastUsed = LocalDateTime.now();
@@ -332,7 +260,6 @@
     }
 
     // TODO adapt the parser to support different UML diagrams
-
     @Override
     public List<Feedback> convertToFeedback(Grade grade, long modelId, Result result) {
         UMLClassModel model = this.modelIndex.getModelMap().get(modelId);
@@ -458,12 +385,11 @@
         return jsonObject;
     }
 
-<<<<<<< HEAD
-    private void addNewManualAssessment(List<Feedback> modelingAssessment, UMLModel model) {
+    private void addNewManualAssessment(List<Feedback> modelingAssessment, UMLClassModel model) {
         Map<String, Feedback> feedbackMapping = createElementIdFeedbackMapping(modelingAssessment);
         try {
             automaticAssessmentController.addFeedbacksToAssessment(assessmentIndex, feedbackMapping, model);
-        } catch (IOException e) {
+        } catch (Exception e) {
             log.error("manual assessment for " + model.getName() + " could not be added: " + e.getMessage());
         }
     }
@@ -489,17 +415,6 @@
             elementIdFeedbackMap.put(jsonElementId, feedback);
         });
         return elementIdFeedbackMap;
-=======
-    private void addNewManualAssessment(List<Feedback> modelingAssessment, UMLClassModel model) {
-        try {
-            Map<String, Score> scoreList = createScoreList(modelingAssessment, model);
-            automaticAssessmentController.addScoresToAssessment(assessmentIndex, scoreList, model);
-        } catch (Exception e) {
-            log.error(
-                    "manual assessment for " + model.getName() + " could not be added: " + e.getMessage());
-        }
-    }
-
     /**
     * Checks if each Feedback corresponds to an element in the UMLModel and returns a mapping from
     * each jsonElementID in the Assessment to its Score.
@@ -539,9 +454,7 @@
             }
         }
         return scoreHashMap;
->>>>>>> 5e8f470a
-    }
-
+    }
 
     /**
     * Checks if an element with the given id and of the given type exists in the given UML model.
@@ -614,8 +527,6 @@
     private boolean scoresAreConsideredEqual(double score1, double score2) {
         return Math.abs(score1 - score2) < Constants.COMPASS_SCORE_EQUALITY_THRESHOLD;
     }
-<<<<<<< HEAD
-=======
 
     // Used for internal analysis of metrics
     void printStatistic() {
@@ -667,5 +578,4 @@
         log.debug("Total conflicts (with context): " + conflicts + "\n");
         log.debug("Relative conflicts (with context): " + (conflicts / uniqueElementsContext) + "\n");
     }
->>>>>>> 5e8f470a
 }