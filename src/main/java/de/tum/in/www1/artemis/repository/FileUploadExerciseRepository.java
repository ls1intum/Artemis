--- conflicted
+++ resolved
@@ -21,12 +21,8 @@
 public interface FileUploadExerciseRepository extends JpaRepository<FileUploadExercise, Long> {
 
     @Query("SELECT e FROM FileUploadExercise e WHERE e.course.id = :#{#courseId}")
-<<<<<<< HEAD
-    List<FileUploadExercise> findAllByCourseId(@Param("courseId") Long courseId);
-=======
     List<FileUploadExercise> findByCourseId(@Param("courseId") Long courseId);
 
     @EntityGraph(type = LOAD, attributePaths = { "teamAssignmentConfig", "categories" })
     Optional<FileUploadExercise> findWithEagerTeamAssignmentConfigAndCategoriesById(Long exerciseId);
->>>>>>> c333ddfd
 }