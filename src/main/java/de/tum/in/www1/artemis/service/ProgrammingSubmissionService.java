--- conflicted
+++ resolved
@@ -588,7 +588,6 @@
         return Optional.of(submissionsWithoutResult.get(r.nextInt(submissionsWithoutResult.size())));
     }
 
-<<<<<<< HEAD
     /**
      * Get the programming submission with the given id from the database. The submission is loaded together with its result, the feedback of the result and the assessor of the
      * result. Throws an EntityNotFoundException if no submission could be found for the given id.
@@ -601,11 +600,7 @@
                 .orElseThrow(() -> new EntityNotFoundException("Programming submission with id \"" + submissionId + "\" does not exist"));
     }
 
-    public void hideDetails(ProgrammingSubmission submission) {
-        submissionService.hideDetails(submission);
-=======
     public void hideDetails(ProgrammingSubmission submission, User user) {
         submissionService.hideDetails(submission, user);
->>>>>>> ea982b4b
     }
 }