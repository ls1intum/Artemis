--- conflicted
+++ resolved
@@ -261,13 +261,8 @@
     private void notifyInstructorAboutCompletedExerciseBuildRun(ProgrammingExercise programmingExercise) {
         websocketMessagingService.sendMessage(getProgrammingExerciseAllExerciseBuildsTriggeredTopic(programmingExercise.getId()),
                 "All builds triggered for programming exercise with id " + programmingExercise.getId());
-<<<<<<< HEAD
         // Send a notification to the client to inform the instructor about the test case update.
         String notificationText = BUILD_RUN_COMPLETE_FOR_PROGRAMMING_EXERCISE + programmingExercise.getTitle();
-=======
-        // Send a notification to the client to inform the instructor about the triggered builds.
-        String notificationText = BUILD_RUN_COMPLETE_FOR_PROGRAMMING_EXERCISE + programmingExercise.getId();
->>>>>>> f508c56c
         groupNotificationService.notifyInstructorGroupAboutExerciseUpdate(programmingExercise, notificationText);
     }
 
