--- conflicted
+++ resolved
@@ -69,16 +69,9 @@
 
     private final StudentParticipationRepository studentParticipationRepository;
 
-<<<<<<< HEAD
     public ProgrammingSubmissionService(ProgrammingSubmissionRepository programmingSubmissionRepository, ProgrammingExerciseService programmingExerciseService,
             GroupNotificationService groupNotificationService, SubmissionRepository submissionRepository, UserService userService, AuthorizationCheckService authCheckService,
             WebsocketMessagingService websocketMessagingService, Optional<VersionControlService> versionControlService,
-=======
-    private final SubmissionService submissionService;
-
-    public ProgrammingSubmissionService(ProgrammingSubmissionRepository programmingSubmissionRepository, ProgrammingExerciseRepository programmingExerciseRepository,
-            GroupNotificationService groupNotificationService, WebsocketMessagingService websocketMessagingService, Optional<VersionControlService> versionControlService,
->>>>>>> 79cbd3bc
             Optional<ContinuousIntegrationService> continuousIntegrationService, ParticipationService participationService, SimpMessageSendingOperations messagingTemplate,
             ProgrammingExerciseParticipationService programmingExerciseParticipationService, GitService gitService, StudentParticipationRepository studentParticipationRepository) {
         super(submissionRepository, userService, authCheckService);
@@ -93,11 +86,8 @@
         this.programmingExerciseParticipationService = programmingExerciseParticipationService;
         this.gitService = gitService;
         this.studentParticipationRepository = studentParticipationRepository;
-<<<<<<< HEAD
-=======
         this.submissionService = submissionService;
         this.resultRepository = resultRepository;
->>>>>>> 79cbd3bc
     }
 
     /**
