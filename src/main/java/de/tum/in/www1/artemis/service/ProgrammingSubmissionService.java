--- conflicted
+++ resolved
@@ -676,13 +676,8 @@
 
     @Override
     protected Result lockSubmission(Submission submission) {
-<<<<<<< HEAD
-        Result automaticResult = submission.getResult();
+        Result automaticResult = submission.getLatestResult();
         List<Feedback> automaticFeedbacks = automaticResult.getFeedbacks().stream().map(Feedback::copyFeedback).collect(Collectors.toList());
-=======
-        Result automaticResult = submission.getLatestResult();
-        List<Feedback> automaticFeedbacks = automaticResult.getFeedbacks().stream().map(Feedback::copyProgrammingAutomaticFeedbackForManualResult).collect(Collectors.toList());
->>>>>>> 9758e7ee
         // Create a new result (manual result) and a new submission for it and set assessor and type to manual
         ProgrammingSubmission newSubmission = createSubmissionWithLastCommitHashForParticipation((ProgrammingExerciseStudentParticipation) submission.getParticipation(),
                 SubmissionType.MANUAL);
