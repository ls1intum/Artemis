package de.tum.in.www1.artemis.service;

import java.util.*;
import java.util.stream.Collectors;
import java.util.stream.Stream;

import org.springframework.stereotype.Service;

import de.tum.in.www1.artemis.domain.*;
import de.tum.in.www1.artemis.domain.lecture.ExerciseUnit;
import de.tum.in.www1.artemis.domain.lecture.LectureUnit;
import de.tum.in.www1.artemis.domain.participation.StudentParticipation;
<<<<<<< HEAD
import de.tum.in.www1.artemis.repository.ExerciseRepository;
import de.tum.in.www1.artemis.repository.StudentParticipationRepository;
=======
import de.tum.in.www1.artemis.domain.scores.StudentScore;
import de.tum.in.www1.artemis.domain.scores.TeamScore;
import de.tum.in.www1.artemis.repository.StudentScoreRepository;
import de.tum.in.www1.artemis.repository.TeamScoreRepository;
>>>>>>> 026733ed
import de.tum.in.www1.artemis.web.rest.dto.CourseExerciseStatisticsDTO;
import de.tum.in.www1.artemis.web.rest.dto.CourseLearningGoalProgress;
import de.tum.in.www1.artemis.web.rest.dto.IndividualLearningGoalProgress;

@Service
public class LearningGoalService {

    private final StudentParticipationRepository studentParticipationRepository;

    private final ExerciseRepository exerciseRepository;

<<<<<<< HEAD
    public LearningGoalService(StudentParticipationRepository studentParticipationRepository, ExerciseRepository exerciseRepository) {
        this.exerciseRepository = exerciseRepository;
        this.studentParticipationRepository = studentParticipationRepository;
=======
    private final StudentScoreRepository studentScoreRepository;

    private final TeamScoreRepository teamScoreRepository;

    public LearningGoalService(ParticipationService participationService, ExerciseService exerciseService, StudentScoreRepository studentScoreRepository,
            TeamScoreRepository teamScoreRepository) {
        this.exerciseService = exerciseService;
        this.participationService = participationService;
        this.studentScoreRepository = studentScoreRepository;
        this.teamScoreRepository = teamScoreRepository;
>>>>>>> 026733ed
    }

    /**
     * Calculates the progress of the given user in the given exercise units
     * <p>
     * Note: In the case of two exercise units referencing the same exercise, only the first exercise unit will be used.
     * <p>
     * Note: Please note that we take always the last submission into account here. Even submissions after the due date. This means for example that a student can improve his/her
     * progress by re-trying a quiz as often as you like. It is therefore normal, that the points here might differ from the points officially achieved in an exercise.
     *
     * @param exerciseUnits            exercise units to check
     * @param user                     user to check for
     * @param useParticipantScoreTable use the participant score table instead of going through participation -> submission -> result
     * @return progress of the user in the exercise units
     */
    public Set<IndividualLearningGoalProgress.IndividualLectureUnitProgress> calculateExerciseUnitsProgress(Set<ExerciseUnit> exerciseUnits, User user,
            boolean useParticipantScoreTable) {
        // for each exercise unit, the exercise will be mapped to a freshly created lecture unit progress.
        Map<Exercise, IndividualLearningGoalProgress.IndividualLectureUnitProgress> exerciseToLectureUnitProgress = exerciseUnits.stream()
                .filter(exerciseUnit -> exerciseUnit.getExercise() != null && exerciseUnit.getExercise().isAssessmentDueDateOver())
                .collect(Collectors.toMap(ExerciseUnit::getExercise, exerciseUnit -> {
                    IndividualLearningGoalProgress.IndividualLectureUnitProgress individualLectureUnitProgress = new IndividualLearningGoalProgress.IndividualLectureUnitProgress();
                    individualLectureUnitProgress.lectureUnitId = exerciseUnit.getId();
                    individualLectureUnitProgress.totalPointsAchievableByStudentsInLectureUnit = exerciseUnit.getExercise().getMaxPoints();
                    return individualLectureUnitProgress;
                }, (progress1, progress2) -> progress1)); // in the case of two exercises referencing the same exercise, take the first one

        List<Exercise> individualExercises = exerciseToLectureUnitProgress.keySet().stream().filter(exercise -> !exercise.isTeamMode()).collect(Collectors.toList());
        List<Exercise> teamExercises = exerciseToLectureUnitProgress.keySet().stream().filter(Exercise::isTeamMode).collect(Collectors.toList());

        if (useParticipantScoreTable) {
            fillInScoreAchievedByStudentUsingParticipantScores(user, exerciseToLectureUnitProgress, individualExercises, teamExercises);
        }
        else {
            fillInScoreAchievedByStudentUsingParticipationsSubmissionsResults(user, exerciseToLectureUnitProgress, individualExercises, teamExercises);
        }

        return new HashSet<>(exerciseToLectureUnitProgress.values());
    }

    private void fillInScoreAchievedByStudentUsingParticipationsSubmissionsResults(User user,
            Map<Exercise, IndividualLearningGoalProgress.IndividualLectureUnitProgress> exerciseToLectureUnitProgress, List<Exercise> individualExercises,
            List<Exercise> teamExercises) {
        // for all relevant exercises the participations with submissions and results will be batch loaded
        List<StudentParticipation> participationsOfTheStudent = getStudentParticipationsWithSubmissionsAndResults(user, individualExercises, teamExercises);

        for (Exercise exercise : exerciseToLectureUnitProgress.keySet()) {
            // exercise -> participation -> submission -> result until possibly the latest result is found for the student
            Optional<Result> optionalResult = findLastResultOfExerciseInListOfParticipations(exercise, participationsOfTheStudent);
            exerciseToLectureUnitProgress.get(exercise).scoreAchievedByStudentInLectureUnit = optionalResult.isEmpty() || optionalResult.get().getScore() == null ? 0.0
                    : optionalResult.get().getScore().doubleValue();
        }
    }

    private void fillInScoreAchievedByStudentUsingParticipantScores(User user,
            Map<Exercise, IndividualLearningGoalProgress.IndividualLectureUnitProgress> exerciseToLectureUnitProgress, List<Exercise> individualExercises,
            List<Exercise> teamExercises) {
        for (Exercise exercise : individualExercises) {
            Optional<StudentScore> studentScoreOptional = studentScoreRepository.findStudentScoreByExerciseAndUserLazy(exercise, user);
            exerciseToLectureUnitProgress.get(exercise).scoreAchievedByStudentInLectureUnit = studentScoreOptional.map(studentScore -> studentScore.getLastScore().doubleValue())
                    .orElse(0.0);
        }

        for (Exercise exercise : teamExercises) {
            Optional<TeamScore> teamScoreOptional = teamScoreRepository.findTeamScoreByExerciseAndUserLazy(exercise, user);
            exerciseToLectureUnitProgress.get(exercise).scoreAchievedByStudentInLectureUnit = teamScoreOptional.map(teamScore -> teamScore.getLastScore().doubleValue())
                    .orElse(0.0);
        }
    }

    /**
     * Calculates the course progress in the given exercise units
     * <p>
     * Note: In the case of two exercise units referencing the same exercise, only the first exercise unit will be used.
     * <p>
     * Note: Please note that we take always the last submission into account here. Even submissions after the due date. This means for example that a student can improve his/her
     * progress by re-trying a quiz as often as you like. It is therefore normal, that the points here might differ from the points officially achieved in an exercise.
     *
     * @param exerciseUnits            exercise units to check
     * @param useParticipantScoreTable use the participant score table instead of going through participation -> submission -> result
     * @return progress of the course in the exercise units
     */
    private Set<CourseLearningGoalProgress.CourseLectureUnitProgress> calculateExerciseUnitsProgressForCourse(List<ExerciseUnit> exerciseUnits, boolean useParticipantScoreTable) {
        List<ExerciseUnit> filteredExerciseUnits = exerciseUnits.stream()
                .filter(exerciseUnit -> exerciseUnit.getExercise() != null && exerciseUnit.getExercise().isAssessmentDueDateOver()).collect(Collectors.toList());
        List<Long> exerciseIds = filteredExerciseUnits.stream().map(exerciseUnit -> exerciseUnit.getExercise().getId()).distinct().collect(Collectors.toList());

<<<<<<< HEAD
        Map<Long, CourseExerciseStatisticsDTO> exerciseIdToExerciseCourseStatistics = exerciseRepository.calculateExerciseStatistics(exerciseIds).stream()
                .collect(Collectors.toMap(CourseExerciseStatisticsDTO::getExerciseId, courseExerciseStatisticsDTO -> courseExerciseStatisticsDTO));
=======
        Map<Long, CourseExerciseStatisticsDTO> exerciseIdToExerciseCourseStatistics = this.exerciseService.calculateExerciseStatistics(exerciseIds, useParticipantScoreTable)
                .stream().collect(Collectors.toMap(CourseExerciseStatisticsDTO::getExerciseId, courseExerciseStatisticsDTO -> courseExerciseStatisticsDTO));
>>>>>>> 026733ed

        // for each exercise unit, the exercise will be mapped to a freshly created lecture unit course progress.
        Map<Exercise, CourseLearningGoalProgress.CourseLectureUnitProgress> exerciseToLectureUnitCourseProgress = filteredExerciseUnits.stream()
                .collect(Collectors.toMap(ExerciseUnit::getExercise, exerciseUnit -> {
                    CourseExerciseStatisticsDTO courseExerciseStatisticsDTO = exerciseIdToExerciseCourseStatistics.get(exerciseUnit.getExercise().getId());
                    CourseLearningGoalProgress.CourseLectureUnitProgress courseLectureUnitProgress = new CourseLearningGoalProgress.CourseLectureUnitProgress();
                    courseLectureUnitProgress.lectureUnitId = exerciseUnit.getId();
                    courseLectureUnitProgress.totalPointsAchievableByStudentsInLectureUnit = exerciseUnit.getExercise().getMaxPoints();
                    courseLectureUnitProgress.averageScoreAchievedByStudentInLectureUnit = courseExerciseStatisticsDTO.getAverageScoreInPercent();
                    courseLectureUnitProgress.noOfParticipants = courseExerciseStatisticsDTO.getNoOfParticipatingStudentsOrTeams();
                    courseLectureUnitProgress.participationRate = courseExerciseStatisticsDTO.getParticipationRateInPercent();
                    return courseLectureUnitProgress;
                }, (progress1, progress2) -> progress1)); // in the case of two exercises referencing the same exercise, take the first one

        return new HashSet<>(exerciseToLectureUnitCourseProgress.values());

    }

    /**
     * Finds the latest result for a given exercise in a list of relevant participations
     * @param exercise exercise to find the result for
     * @param participationsList participations with submissions and results that should be checked
     * @return optional containing the last result or else an empty optional
     */
    private Optional<Result> findLastResultOfExerciseInListOfParticipations(Exercise exercise, List<StudentParticipation> participationsList) {
        // find the relevant participation
        StudentParticipation relevantParticipation = exercise.findRelevantParticipation(participationsList);
        if (relevantParticipation == null) {
            return Optional.empty();
        }

        relevantParticipation.setSubmissions(relevantParticipation.getSubmissions().stream().filter(submission -> {
            boolean hasFittingResult = false;
            for (Result result : submission.getResults()) {
                if (result.getScore() != null && result.getCompletionDate() != null) {
                    hasFittingResult = true;
                    break;
                }
            }
            return hasFittingResult;
        }).collect(Collectors.toSet()));

        // find the latest submission of the relevant participation
        Optional<Submission> latestSubmissionOptional = relevantParticipation.findLatestSubmission();
        if (latestSubmissionOptional.isEmpty()) {
            return Optional.empty();
        }
        Submission latestSubmission = latestSubmissionOptional.get();

        latestSubmission
                .setResults(latestSubmission.getResults().stream().filter(result -> result.getScore() != null && result.getCompletionDate() != null).collect(Collectors.toList()));

        // find the latest result of the latest submission
        Result latestResult = latestSubmission.getLatestResult();
        return latestResult == null ? Optional.empty() : Optional.of(latestResult);
    }

    /**
     * Gets the participations of a user (including submissions and results) for specific individual or team exercises
     * @param user user to get the participations for
     * @param individualExercises individual exercises to get the participations for
     * @param teamExercises team exercises to get the participations for
     * @return list of student participations for the given exercises and user
     */
    private List<StudentParticipation> getStudentParticipationsWithSubmissionsAndResults(User user, List<Exercise> individualExercises, List<Exercise> teamExercises) {
        // 1st: fetch participations, submissions and results for individual exercises
        List<StudentParticipation> participationsOfIndividualExercises = studentParticipationRepository
                .findByStudentIdAndIndividualExercisesWithEagerSubmissionsResultIgnoreTestRuns(user.getId(), individualExercises);

        // 2nd: fetch participations, submissions and results for team exercises
        List<StudentParticipation> participationsOfTeamExercises = studentParticipationRepository.findByStudentIdAndTeamExercisesWithEagerSubmissionsResult(user.getId(),
                teamExercises);

        // 3rd: merge both into one list for further processing
        return Stream.concat(participationsOfIndividualExercises.stream(), participationsOfTeamExercises.stream()).collect(Collectors.toList());
    }

    /**
     * Calculate the progress in a learning goal for a specific user
     *
     * @param learningGoal             learning goal to get the progress for
     * @param user                     user to get the progress for
     * @param useParticipantScoreTable use the participant score table instead of going through participation -> submission -> result
     * @return progress of the user in the learning goal
     */
    public IndividualLearningGoalProgress calculateLearningGoalProgress(LearningGoal learningGoal, User user, boolean useParticipantScoreTable) {

        IndividualLearningGoalProgress individualLearningGoalProgress = new IndividualLearningGoalProgress();
        individualLearningGoalProgress.studentId = user.getId();
        individualLearningGoalProgress.learningGoalId = learningGoal.getId();
        individualLearningGoalProgress.learningGoalTitle = learningGoal.getTitle();
        individualLearningGoalProgress.totalPointsAchievableByStudentsInLearningGoal = 0.0;
        individualLearningGoalProgress.pointsAchievedByStudentInLearningGoal = 0.0;

        // The progress will be calculated from a subset of the connected lecture units (currently only from released exerciseUnits)
        Set<ExerciseUnit> exerciseUnitsUsableForProgressCalculation = learningGoal.getLectureUnits().parallelStream().filter(LectureUnit::isVisibleToStudents)
                .filter(lectureUnit -> lectureUnit instanceof ExerciseUnit).map(lectureUnit -> (ExerciseUnit) lectureUnit).collect(Collectors.toSet());
        Set<IndividualLearningGoalProgress.IndividualLectureUnitProgress> progressInLectureUnits = this.calculateExerciseUnitsProgress(exerciseUnitsUsableForProgressCalculation,
                user, useParticipantScoreTable);

        // updating learningGoalPerformance by summing up the points of the individual lecture unit performances
        individualLearningGoalProgress.totalPointsAchievableByStudentsInLearningGoal = progressInLectureUnits.stream()
                .map(individualLectureUnitProgress -> individualLectureUnitProgress.totalPointsAchievableByStudentsInLectureUnit).reduce(0.0, Double::sum);

        individualLearningGoalProgress.pointsAchievedByStudentInLearningGoal = progressInLectureUnits.stream()
                .map(individualLectureUnitProgress -> (individualLectureUnitProgress.scoreAchievedByStudentInLectureUnit / 100.0)
                        * individualLectureUnitProgress.totalPointsAchievableByStudentsInLectureUnit)
                .reduce(0.0, Double::sum);

        individualLearningGoalProgress.progressInLectureUnits = new ArrayList<>(progressInLectureUnits);
        return individualLearningGoalProgress;
    }

    /**
     * Calculate the progress in a learning goal for a whole course
     *
     * @param useParticipantScoreTable use the participant score table instead of going through participation -> submission -> result
     * @param learningGoal             learning goal to get the progress for
     * @return progress of the course in the learning goal
     */
    public CourseLearningGoalProgress calculateLearningGoalCourseProgress(LearningGoal learningGoal, boolean useParticipantScoreTable) {
        CourseLearningGoalProgress courseLearningGoalProgress = new CourseLearningGoalProgress();
        courseLearningGoalProgress.courseId = learningGoal.getCourse().getId();
        courseLearningGoalProgress.learningGoalId = learningGoal.getId();
        courseLearningGoalProgress.learningGoalTitle = learningGoal.getTitle();
        courseLearningGoalProgress.totalPointsAchievableByStudentsInLearningGoal = 0.0;
        courseLearningGoalProgress.averagePointsAchievedByStudentInLearningGoal = 0.0;

        // The progress will be calculated from a subset of the connected lecture units (currently only from released exerciseUnits)
        List<ExerciseUnit> exerciseUnitsUsableForProgressCalculation = learningGoal.getLectureUnits().parallelStream().filter(LectureUnit::isVisibleToStudents)
                .filter(lectureUnit -> lectureUnit instanceof ExerciseUnit).map(lectureUnit -> (ExerciseUnit) lectureUnit).collect(Collectors.toList());
        Set<CourseLearningGoalProgress.CourseLectureUnitProgress> progressInLectureUnits = this.calculateExerciseUnitsProgressForCourse(exerciseUnitsUsableForProgressCalculation,
                useParticipantScoreTable);

        // updating learningGoalPerformance by summing up the points of the individual lecture unit progress
        courseLearningGoalProgress.totalPointsAchievableByStudentsInLearningGoal = progressInLectureUnits.stream()
                .map(lectureUnitProgress -> lectureUnitProgress.totalPointsAchievableByStudentsInLectureUnit).reduce(0.0, Double::sum);

        courseLearningGoalProgress.averagePointsAchievedByStudentInLearningGoal = progressInLectureUnits.stream().map(
                lectureUnitProgress -> (lectureUnitProgress.averageScoreAchievedByStudentInLectureUnit / 100.0) * lectureUnitProgress.totalPointsAchievableByStudentsInLectureUnit)
                .reduce(0.0, Double::sum);

        courseLearningGoalProgress.progressInLectureUnits = new ArrayList<>(progressInLectureUnits);
        return courseLearningGoalProgress;

    }

}<|MERGE_RESOLUTION|>--- conflicted
+++ resolved
@@ -10,15 +10,12 @@
 import de.tum.in.www1.artemis.domain.lecture.ExerciseUnit;
 import de.tum.in.www1.artemis.domain.lecture.LectureUnit;
 import de.tum.in.www1.artemis.domain.participation.StudentParticipation;
-<<<<<<< HEAD
+import de.tum.in.www1.artemis.domain.scores.StudentScore;
+import de.tum.in.www1.artemis.domain.scores.TeamScore;
 import de.tum.in.www1.artemis.repository.ExerciseRepository;
 import de.tum.in.www1.artemis.repository.StudentParticipationRepository;
-=======
-import de.tum.in.www1.artemis.domain.scores.StudentScore;
-import de.tum.in.www1.artemis.domain.scores.TeamScore;
 import de.tum.in.www1.artemis.repository.StudentScoreRepository;
 import de.tum.in.www1.artemis.repository.TeamScoreRepository;
->>>>>>> 026733ed
 import de.tum.in.www1.artemis.web.rest.dto.CourseExerciseStatisticsDTO;
 import de.tum.in.www1.artemis.web.rest.dto.CourseLearningGoalProgress;
 import de.tum.in.www1.artemis.web.rest.dto.IndividualLearningGoalProgress;
@@ -30,22 +27,16 @@
 
     private final ExerciseRepository exerciseRepository;
 
-<<<<<<< HEAD
-    public LearningGoalService(StudentParticipationRepository studentParticipationRepository, ExerciseRepository exerciseRepository) {
+    private final StudentScoreRepository studentScoreRepository;
+
+    private final TeamScoreRepository teamScoreRepository;
+
+    public LearningGoalService(StudentParticipationRepository studentParticipationRepository, ExerciseRepository exerciseRepository, StudentScoreRepository studentScoreRepository,
+            TeamScoreRepository teamScoreRepository) {
         this.exerciseRepository = exerciseRepository;
         this.studentParticipationRepository = studentParticipationRepository;
-=======
-    private final StudentScoreRepository studentScoreRepository;
-
-    private final TeamScoreRepository teamScoreRepository;
-
-    public LearningGoalService(ParticipationService participationService, ExerciseService exerciseService, StudentScoreRepository studentScoreRepository,
-            TeamScoreRepository teamScoreRepository) {
-        this.exerciseService = exerciseService;
-        this.participationService = participationService;
         this.studentScoreRepository = studentScoreRepository;
         this.teamScoreRepository = teamScoreRepository;
->>>>>>> 026733ed
     }
 
     /**
@@ -133,13 +124,8 @@
                 .filter(exerciseUnit -> exerciseUnit.getExercise() != null && exerciseUnit.getExercise().isAssessmentDueDateOver()).collect(Collectors.toList());
         List<Long> exerciseIds = filteredExerciseUnits.stream().map(exerciseUnit -> exerciseUnit.getExercise().getId()).distinct().collect(Collectors.toList());
 
-<<<<<<< HEAD
-        Map<Long, CourseExerciseStatisticsDTO> exerciseIdToExerciseCourseStatistics = exerciseRepository.calculateExerciseStatistics(exerciseIds).stream()
-                .collect(Collectors.toMap(CourseExerciseStatisticsDTO::getExerciseId, courseExerciseStatisticsDTO -> courseExerciseStatisticsDTO));
-=======
-        Map<Long, CourseExerciseStatisticsDTO> exerciseIdToExerciseCourseStatistics = this.exerciseService.calculateExerciseStatistics(exerciseIds, useParticipantScoreTable)
+        Map<Long, CourseExerciseStatisticsDTO> exerciseIdToExerciseCourseStatistics = this.exerciseRepository.calculateExerciseStatistics(exerciseIds, useParticipantScoreTable)
                 .stream().collect(Collectors.toMap(CourseExerciseStatisticsDTO::getExerciseId, courseExerciseStatisticsDTO -> courseExerciseStatisticsDTO));
->>>>>>> 026733ed
 
         // for each exercise unit, the exercise will be mapped to a freshly created lecture unit course progress.
         Map<Exercise, CourseLearningGoalProgress.CourseLectureUnitProgress> exerciseToLectureUnitCourseProgress = filteredExerciseUnits.stream()
