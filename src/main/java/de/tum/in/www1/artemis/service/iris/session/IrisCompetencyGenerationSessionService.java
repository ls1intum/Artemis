package de.tum.in.www1.artemis.service.iris.session;

import java.time.ZonedDateTime;
import java.util.*;

import org.slf4j.Logger;
import org.slf4j.LoggerFactory;
import org.springframework.context.annotation.Profile;
import org.springframework.stereotype.Service;

import com.fasterxml.jackson.databind.JsonNode;

import de.tum.in.www1.artemis.domain.Course;
import de.tum.in.www1.artemis.domain.User;
import de.tum.in.www1.artemis.domain.competency.Competency;
import de.tum.in.www1.artemis.domain.competency.CompetencyTaxonomy;
import de.tum.in.www1.artemis.domain.iris.message.*;
import de.tum.in.www1.artemis.domain.iris.session.IrisCompetencyGenerationSession;
import de.tum.in.www1.artemis.domain.iris.settings.IrisSubSettingsType;
import de.tum.in.www1.artemis.repository.iris.*;
import de.tum.in.www1.artemis.security.Role;
import de.tum.in.www1.artemis.service.AuthorizationCheckService;
import de.tum.in.www1.artemis.service.connectors.pyris.PyrisConnectorService;
import de.tum.in.www1.artemis.service.iris.IrisMessageService;
import de.tum.in.www1.artemis.service.iris.exception.IrisParseResponseException;
import de.tum.in.www1.artemis.service.iris.settings.IrisSettingsService;

/**
 * Service to handle the Competency generation subsytem of Iris.
 */
@Service
@Profile("iris")
public class IrisCompetencyGenerationSessionService implements IrisButtonBasedFeatureInterface<IrisCompetencyGenerationSession, List<Competency>> {

    private static final Logger log = LoggerFactory.getLogger(IrisCompetencyGenerationSessionService.class);

    private final PyrisConnectorService pyrisConnectorService;

    private final IrisSettingsService irisSettingsService;

    private final IrisSessionRepository irisSessionRepository;

    private final AuthorizationCheckService authCheckService;

    private final IrisCompetencyGenerationSessionRepository irisCompetencyGenerationSessionRepository;

    private final IrisMessageService irisMessageService;

    private final IrisMessageRepository irisMessageRepository;

    public IrisCompetencyGenerationSessionService(PyrisConnectorService pyrisConnectorService, IrisSettingsService irisSettingsService, IrisSessionRepository irisSessionRepository,
            AuthorizationCheckService authCheckService, IrisCompetencyGenerationSessionRepository irisCompetencyGenerationSessionRepository, IrisMessageService irisMessageService,
            IrisMessageRepository irisMessageRepository) {
        this.pyrisConnectorService = pyrisConnectorService;
        this.irisSettingsService = irisSettingsService;
        this.irisSessionRepository = irisSessionRepository;
        this.authCheckService = authCheckService;
        this.irisCompetencyGenerationSessionRepository = irisCompetencyGenerationSessionRepository;
        this.irisMessageService = irisMessageService;
        this.irisMessageRepository = irisMessageRepository;
    }

    /**
     * Creates a new Iris session for the given course and user or gets an existing one from the last hour.
     *
     * @param course The course to create the session for
     * @param user   The user to create the session for
     * @return The Iris session for the course
     */
    public IrisCompetencyGenerationSession getOrCreateSession(Course course, User user) {
        var existingSession = irisCompetencyGenerationSessionRepository.findFirstByCourseIdAndUserIdOrderByCreationDateDesc(course.getId(), user.getId());
        // Return the newest session if there is one and it is not older than 1 hour
        if (existingSession != null && existingSession.getCreationDate().plusHours(1).isAfter(ZonedDateTime.now())) {
            checkHasAccessTo(user, existingSession);
            checkIsFeatureActivatedFor(existingSession);
            return existingSession;
        }

        var irisSession = new IrisCompetencyGenerationSession();
        irisSession.setCourse(course);
        irisSession.setUser(user);
        checkHasAccessTo(user, irisSession);
        checkIsFeatureActivatedFor(irisSession);
        irisSession = irisSessionRepository.save(irisSession);
        return irisSession;
    }

    /**
     * Adds a user text message to a given IRIS session
     *
     * @param session the IRIS session
     * @param message the message to add
     */
    public void addUserTextMessageToSession(IrisCompetencyGenerationSession session, String message) {
        var userMessage = new IrisMessage();
        userMessage.setSender(IrisMessageSender.USER);
        userMessage.addContent(new IrisTextMessageContent(message));
        irisMessageService.saveMessage(userMessage, session, IrisMessageSender.USER);
    }

    // @formatter:off
    record CompetencyGenerationDTO(
            String courseDescription,
            CompetencyTaxonomy[] taxonomyOptions
    ) {}
    // @formatter:on

    @Override
    public List<Competency> executeRequest(IrisCompetencyGenerationSession session) {
<<<<<<< HEAD
        // var userMessageContent = irisMessageRepository.findFirstWithContentBySessionIdAndSenderOrderBySentAtDesc(session.getId(), IrisMessageSender.USER).getContent().get(0);
        // if (!(userMessageContent instanceof IrisTextMessageContent) || userMessageContent.getContentAsString() == null) {
        // throw new InternalServerErrorException("Unable to get last user message!");
        // }
        // var courseDescription = userMessageContent.getContentAsString();
        // var parameters = new CompetencyGenerationDTO(courseDescription, CompetencyTaxonomy.values());
        // var irisSettings = irisSettingsService.getCombinedIrisSettingsFor(session.getCourse(), false);
        // try {
        // var response = pyrisConnectorService.sendRequestV2(irisSettings.irisCompetencyGenerationSettings().getTemplate().getContent(),
        // irisSettings.irisCompetencyGenerationSettings().getPreferredModel(), parameters).get();
        // var llmMessage = new IrisMessage();
        // llmMessage.setSender(IrisMessageSender.LLM);
        // llmMessage.addContent(new IrisJsonMessageContent(response.content()));
        // irisMessageService.saveMessage(llmMessage, session, IrisMessageSender.LLM);
        // return toCompetencies(response.content());
        // }
        // catch (InterruptedException | ExecutionException e) {
        // log.error("Unable to generate competencies", e);
        // throw new InternalServerErrorException("Unable to generate competencies: " + e.getMessage());
        // }
        return null;
=======
        var userMessageContent = irisMessageRepository.findFirstWithContentBySessionIdAndSenderOrderBySentAtDesc(session.getId(), IrisMessageSender.USER).getContent().get(0);
        if (!(userMessageContent instanceof IrisTextMessageContent) || userMessageContent.getContentAsString() == null) {
            throw new InternalServerErrorException("Unable to get last user message!");
        }
        var courseDescription = userMessageContent.getContentAsString();

        var parameters = new CompetencyGenerationDTO(courseDescription, CompetencyTaxonomy.values());
        var irisSettings = irisSettingsService.getCombinedIrisSettingsFor(session.getCourse(), false);
        try {
            var response = irisConnectorService.sendRequestV2(irisSettings.irisCompetencyGenerationSettings().getTemplate().getContent(),
                    irisSettings.irisCompetencyGenerationSettings().getPreferredModel(), parameters).get();
            var llmMessage = session.newMessage();
            llmMessage.setSender(IrisMessageSender.LLM);
            llmMessage.addContent(new IrisJsonMessageContent(response.content()));

            irisSessionRepository.save(session);

            return toCompetencies(response.content());
        }
        catch (InterruptedException | ExecutionException e) {
            log.error("Unable to generate competencies", e);
            throw new InternalServerErrorException("Unable to generate competencies: " + e.getMessage());
        }
>>>>>>> 8f521cb1
    }

    @Override
    public void checkHasAccessTo(User user, IrisCompetencyGenerationSession irisSession) {
        authCheckService.checkHasAtLeastRoleInCourseElseThrow(Role.EDITOR, irisSession.getCourse(), user);
    }

    @Override
    public void checkIsFeatureActivatedFor(IrisCompetencyGenerationSession irisSession) {
        irisSettingsService.isEnabledForElseThrow(IrisSubSettingsType.COMPETENCY_GENERATION, irisSession.getCourse());
    }

    private List<Competency> toCompetencies(JsonNode content) throws IrisParseResponseException {
        List<Competency> competencies = new ArrayList<>();
        for (JsonNode node : content.get("competencies")) {
            try {
                Competency competency = new Competency();
                competency.setTitle(node.required("title").asText());

                // skip competency if IRIS only replied with a title containing the special response "!done!"
                if (node.get("description") == null && node.get("title").asText().equals("!done!")) {
                    log.info("Received special response \"!done!\", skipping parsing of competency.");
                    continue;
                }
                competency.setDescription(node.required("description").asText());
                competency.setTaxonomy(CompetencyTaxonomy.valueOf(node.required("taxonomy").asText()));

                competencies.add(competency);
            }
            catch (IllegalArgumentException e) {
                log.error("Missing fields, could not parse Competency: " + node.toPrettyString(), e);
            }
        }
        return competencies;
    }
}<|MERGE_RESOLUTION|>--- conflicted
+++ resolved
@@ -107,7 +107,6 @@
 
     @Override
     public List<Competency> executeRequest(IrisCompetencyGenerationSession session) {
-<<<<<<< HEAD
         // var userMessageContent = irisMessageRepository.findFirstWithContentBySessionIdAndSenderOrderBySentAtDesc(session.getId(), IrisMessageSender.USER).getContent().get(0);
         // if (!(userMessageContent instanceof IrisTextMessageContent) || userMessageContent.getContentAsString() == null) {
         // throw new InternalServerErrorException("Unable to get last user message!");
@@ -121,7 +120,7 @@
         // var llmMessage = new IrisMessage();
         // llmMessage.setSender(IrisMessageSender.LLM);
         // llmMessage.addContent(new IrisJsonMessageContent(response.content()));
-        // irisMessageService.saveMessage(llmMessage, session, IrisMessageSender.LLM);
+        // irisSessionRepository.save(session);
         // return toCompetencies(response.content());
         // }
         // catch (InterruptedException | ExecutionException e) {
@@ -129,31 +128,6 @@
         // throw new InternalServerErrorException("Unable to generate competencies: " + e.getMessage());
         // }
         return null;
-=======
-        var userMessageContent = irisMessageRepository.findFirstWithContentBySessionIdAndSenderOrderBySentAtDesc(session.getId(), IrisMessageSender.USER).getContent().get(0);
-        if (!(userMessageContent instanceof IrisTextMessageContent) || userMessageContent.getContentAsString() == null) {
-            throw new InternalServerErrorException("Unable to get last user message!");
-        }
-        var courseDescription = userMessageContent.getContentAsString();
-
-        var parameters = new CompetencyGenerationDTO(courseDescription, CompetencyTaxonomy.values());
-        var irisSettings = irisSettingsService.getCombinedIrisSettingsFor(session.getCourse(), false);
-        try {
-            var response = irisConnectorService.sendRequestV2(irisSettings.irisCompetencyGenerationSettings().getTemplate().getContent(),
-                    irisSettings.irisCompetencyGenerationSettings().getPreferredModel(), parameters).get();
-            var llmMessage = session.newMessage();
-            llmMessage.setSender(IrisMessageSender.LLM);
-            llmMessage.addContent(new IrisJsonMessageContent(response.content()));
-
-            irisSessionRepository.save(session);
-
-            return toCompetencies(response.content());
-        }
-        catch (InterruptedException | ExecutionException e) {
-            log.error("Unable to generate competencies", e);
-            throw new InternalServerErrorException("Unable to generate competencies: " + e.getMessage());
-        }
->>>>>>> 8f521cb1
     }
 
     @Override
