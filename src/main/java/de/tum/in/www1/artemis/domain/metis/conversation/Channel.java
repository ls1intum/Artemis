--- conflicted
+++ resolved
@@ -13,13 +13,10 @@
 import com.fasterxml.jackson.annotation.JsonIgnoreProperties;
 import com.fasterxml.jackson.annotation.JsonInclude;
 
-<<<<<<< HEAD
-import de.tum.in.www1.artemis.domain.User;
-=======
 import de.tum.in.www1.artemis.domain.Exercise;
 import de.tum.in.www1.artemis.domain.Lecture;
+import de.tum.in.www1.artemis.domain.User;
 import de.tum.in.www1.artemis.domain.exam.Exam;
->>>>>>> 861c9daf
 
 @Entity
 @DiscriminatorValue("C")
@@ -141,11 +138,6 @@
         isAnnouncementChannel = announcementChannel;
     }
 
-<<<<<<< HEAD
-    @Override
-    public String getHumanReadableNameForReceiver(User sender) {
-        return getName();
-=======
     public Lecture getLecture() {
         return lecture;
     }
@@ -168,6 +160,10 @@
 
     public void setExam(Exam exam) {
         this.exam = exam;
->>>>>>> 861c9daf
+    }
+
+    @Override
+    public String getHumanReadableNameForReceiver(User sender) {
+        return getName();
     }
 }