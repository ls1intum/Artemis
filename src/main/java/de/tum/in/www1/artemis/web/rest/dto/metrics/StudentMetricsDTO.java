--- conflicted
+++ resolved
@@ -4,14 +4,8 @@
 
 /**
  * DTO for student metrics.
-<<<<<<< HEAD
  * <p>
  * Note: When updating this class, make sure to also update Pyris.
- *
- * @param exerciseMetrics the metrics for the exercises
- */
-public record StudentMetricsDTO(@NotNull ExerciseStudentMetricsDTO exerciseMetrics) {
-=======
  *
  * @param exerciseMetrics              the metrics for the exercises
  * @param lectureUnitStudentMetricsDTO the metrics for the lecture units
@@ -19,5 +13,4 @@
  */
 public record StudentMetricsDTO(@NotNull ExerciseStudentMetricsDTO exerciseMetrics, @NotNull LectureUnitStudentMetricsDTO lectureUnitStudentMetricsDTO,
         @NotNull CompetencyStudentMetricsDTO competencyMetrics) {
->>>>>>> e5eede24
 }