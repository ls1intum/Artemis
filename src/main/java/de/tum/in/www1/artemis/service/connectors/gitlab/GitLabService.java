--- conflicted
+++ resolved
@@ -286,11 +286,7 @@
     }
 
     @Override
-<<<<<<< HEAD
-    public void deleteProject(String courseShortName, String projectKey) {
-=======
     public void deleteProject(String projectKey) {
->>>>>>> 587e97bf
         // courseShortName is only needed for local VC.
         try {
             gitlab.getGroupApi().deleteGroup(projectKey);
@@ -319,7 +315,7 @@
     }
 
     @Override
-    public VcsRepositoryUrl getCloneRepositoryUrl(String projectKey, String courseShortName, String repositorySlug) {
+    public VcsRepositoryUrl getCloneRepositoryUrl(String projectKey, String repositorySlug) {
         return new GitLabRepositoryUrl(projectKey, repositorySlug);
     }
 
@@ -449,7 +445,7 @@
     }
 
     @Override
-    public void createRepository(String projectKey, String courseShortName, String repoName, String parentProjectKey) throws VersionControlException {
+    public void createRepository(String projectKey, String repoName, String parentProjectKey) throws VersionControlException {
         try {
             final var groupId = gitlab.getGroupApi().getGroup(projectKey).getId();
             final var project = new Project().withPath(repoName.toLowerCase()).withName(repoName.toLowerCase()).withNamespaceId(groupId).withVisibility(Visibility.PRIVATE)
@@ -466,7 +462,7 @@
     }
 
     @Override
-    public boolean checkIfProjectExists(String projectKey, String courseShortName, String projectName) {
+    public boolean checkIfProjectExists(String projectKey, String projectName) {
         try {
             return !gitlab.getProjectApi().getProjects(projectKey).isEmpty();
         }
