--- conflicted
+++ resolved
@@ -222,15 +222,9 @@
         final var templatePlanNotificationUrl = getContinuousIntegrationService().getWebHookUrl(projectKey, exercise.getTemplateParticipation().getBuildPlanId());
         final var solutionPlanNotificationUrl = getContinuousIntegrationService().getWebHookUrl(projectKey, exercise.getSolutionParticipation().getBuildPlanId());
         if (templatePlanNotificationUrl.isPresent() && solutionPlanNotificationUrl.isPresent()) {
-<<<<<<< HEAD
             addAuthenticatedWebHook(exercise.getVcsTemplateRepositoryUrl(), templatePlanNotificationUrl.get(), "Artemis Exercise WebHook", ciToken);
             addAuthenticatedWebHook(exercise.getVcsSolutionRepositoryUrl(), solutionPlanNotificationUrl.get(), "Artemis Solution WebHook", ciToken);
             addAuthenticatedWebHook(exercise.getVcsTestRepositoryUrl(), solutionPlanNotificationUrl.get(), "Artemis Tests WebHook", ciToken);
-=======
-            addAuthenticatedWebHook(exercise.getTemplateRepositoryUrlAsUrl(), templatePlanNotificationUrl.get(), "Artemis Exercise WebHook", ciToken);
-            addAuthenticatedWebHook(exercise.getSolutionRepositoryUrlAsUrl(), solutionPlanNotificationUrl.get(), "Artemis Solution WebHook", ciToken);
-            addAuthenticatedWebHook(exercise.getTestRepositoryUrlAsUrl(), solutionPlanNotificationUrl.get(), "Artemis Tests WebHook", ciToken);
->>>>>>> 6a5fc978
         }
     }
 
@@ -242,11 +236,7 @@
             // Optional webhook from the version control system to the continuous integration system
             // This allows the continuous integration system to immediately build when new commits are pushed (in contrast to pulling regurlarly)
             getContinuousIntegrationService().getWebHookUrl(participation.getProgrammingExercise().getProjectKey(), participation.getBuildPlanId())
-<<<<<<< HEAD
                     .ifPresent(hookUrl -> addAuthenticatedWebHook(participation.getVcsRepositoryUrl(), hookUrl, "Artemis trigger to CI", ciToken));
-=======
-                    .ifPresent(hookUrl -> addAuthenticatedWebHook(participation.getRepositoryUrlAsUrl(), hookUrl, "Artemis trigger to CI", ciToken));
->>>>>>> 6a5fc978
         }
     }
 
@@ -449,11 +439,7 @@
     public ConnectorHealth health() {
         try {
             final var uri = Endpoints.HEALTH.buildEndpoint(gitlabServerUrl.toString()).build().toUri();
-<<<<<<< HEAD
-            final var healthResponse = restTemplate.getForObject(uri, JsonNode.class);
-=======
             final var healthResponse = shortTimeoutRestTemplate.getForObject(uri, JsonNode.class);
->>>>>>> 6a5fc978
             final var status = healthResponse.get("status").asText();
             if (!status.equals("ok")) {
                 return new ConnectorHealth(false, Map.of("status", status, "url", gitlabServerUrl));
