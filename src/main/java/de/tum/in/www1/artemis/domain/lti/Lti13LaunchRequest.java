package de.tum.in.www1.artemis.domain.lti;

import org.springframework.security.oauth2.core.oidc.OidcIdToken;
import org.springframework.util.Assert;

<<<<<<< HEAD
import com.google.gson.JsonObject;
=======
import com.google.gson.JsonParser;
>>>>>>> 0e051307

public class Lti13LaunchRequest {

    private final String iss;

    private final String sub;

    private final String deploymentId;

    private final String resourceLinkId;

    private final String targetLinkUri;

    private final Lti13AgsClaim agsClaim;

    public Lti13LaunchRequest(OidcIdToken ltiIdToken, String clientRegistrationId) {
        this.iss = ltiIdToken.getClaim("iss");
        this.sub = ltiIdToken.getClaim("sub");
        this.deploymentId = ltiIdToken.getClaim(Claims.LTI_DEPLOYMENT_ID);

<<<<<<< HEAD
        JsonObject resourceLinkClaim = ltiIdToken.getClaim(Claims.RESOURCE_LINK);
        this.resourceLinkId = resourceLinkClaim != null ? resourceLinkClaim.getAsJsonObject("id").getAsString() : null;
=======
        var resourceLinkClaim = ltiIdToken.getClaim(Claims.RESOURCE_LINK);
        if (resourceLinkClaim != null) {
            this.resourceLinkId = JsonParser.parseString(resourceLinkClaim.toString()).getAsJsonObject().get("id").getAsString();
        }
        else {
            this.resourceLinkId = null;
        }
>>>>>>> 0e051307
        this.targetLinkUri = ltiIdToken.getClaim(Claims.TARGET_LINK_URI);

        this.agsClaim = Lti13AgsClaim.from(ltiIdToken).orElse(null);

        Assert.notNull(iss, "Iss must not be empty in LTI 1.3 launch request");
        Assert.notNull(sub, "Sub must not be empty in LTI 1.3 launch request");
        Assert.notNull(deploymentId, "DeploymentId must not be empty in LTI 1.3 launch request");
        Assert.notNull(resourceLinkId, "ResourceLinkId must not be empty in LTI 1.3 launch request");
        Assert.notNull(targetLinkUri, "TargetLinkUri must not be empty in LTI 1.3 launch request");
        Assert.notNull(clientRegistrationId, "ClientRegistrationId must not be empty in LTI 1.3 launch request");
    }

    public String getIss() {
        return iss;
    }

    public String getSub() {
        return sub;
    }

    public String getDeploymentId() {
        return deploymentId;
    }

    public String getResourceLinkId() {
        return resourceLinkId;
    }

    public String getTargetLinkUri() {
        return targetLinkUri;
    }

    public Lti13AgsClaim getAgsClaim() {
        return agsClaim;
    }
}<|MERGE_RESOLUTION|>--- conflicted
+++ resolved
@@ -3,11 +3,7 @@
 import org.springframework.security.oauth2.core.oidc.OidcIdToken;
 import org.springframework.util.Assert;
 
-<<<<<<< HEAD
-import com.google.gson.JsonObject;
-=======
 import com.google.gson.JsonParser;
->>>>>>> 0e051307
 
 public class Lti13LaunchRequest {
 
@@ -28,10 +24,6 @@
         this.sub = ltiIdToken.getClaim("sub");
         this.deploymentId = ltiIdToken.getClaim(Claims.LTI_DEPLOYMENT_ID);
 
-<<<<<<< HEAD
-        JsonObject resourceLinkClaim = ltiIdToken.getClaim(Claims.RESOURCE_LINK);
-        this.resourceLinkId = resourceLinkClaim != null ? resourceLinkClaim.getAsJsonObject("id").getAsString() : null;
-=======
         var resourceLinkClaim = ltiIdToken.getClaim(Claims.RESOURCE_LINK);
         if (resourceLinkClaim != null) {
             this.resourceLinkId = JsonParser.parseString(resourceLinkClaim.toString()).getAsJsonObject().get("id").getAsString();
@@ -39,7 +31,6 @@
         else {
             this.resourceLinkId = null;
         }
->>>>>>> 0e051307
         this.targetLinkUri = ltiIdToken.getClaim(Claims.TARGET_LINK_URI);
 
         this.agsClaim = Lti13AgsClaim.from(ltiIdToken).orElse(null);
