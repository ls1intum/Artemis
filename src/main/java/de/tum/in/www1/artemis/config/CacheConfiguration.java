package de.tum.in.www1.artemis.config;

import java.util.Collections;

import javax.annotation.PreDestroy;

import org.slf4j.Logger;
import org.slf4j.LoggerFactory;
import org.springframework.beans.factory.annotation.Autowired;
import org.springframework.beans.factory.annotation.Value;
import org.springframework.boot.autoconfigure.web.ServerProperties;
import org.springframework.boot.info.BuildProperties;
import org.springframework.boot.info.GitProperties;
import org.springframework.cache.CacheManager;
import org.springframework.cache.annotation.EnableCaching;
import org.springframework.cache.interceptor.KeyGenerator;
import org.springframework.cloud.client.ServiceInstance;
import org.springframework.cloud.client.discovery.DiscoveryClient;
import org.springframework.cloud.client.serviceregistry.Registration;
import org.springframework.context.ApplicationContext;
import org.springframework.context.annotation.Bean;
import org.springframework.context.annotation.Configuration;

import com.hazelcast.config.*;
import com.hazelcast.core.Hazelcast;
import com.hazelcast.core.HazelcastInstance;
import com.hazelcast.spring.context.SpringManagedContext;

import de.tum.in.www1.artemis.service.scheduled.cache.quiz.QuizScheduleService;
import de.tum.in.www1.artemis.service.scheduled.cache.statistics.ExamLiveStatisticsScheduleService;
import tech.jhipster.config.JHipsterProperties;
import tech.jhipster.config.cache.PrefixedKeyGenerator;

@Configuration
@EnableCaching
public class CacheConfiguration {

    private final Logger log = LoggerFactory.getLogger(CacheConfiguration.class);

    private GitProperties gitProperties;

    private BuildProperties buildProperties;

    private final ServerProperties serverProperties;

    private final DiscoveryClient discoveryClient;

    private Registration registration;

    private final ApplicationContext applicationContext;

    @Value("${spring.jpa.properties.hibernate.cache.hazelcast.instance_name}")
    private String instanceName;

    @Value("${spring.hazelcast.interface:}")
    private String hazelcastInterface;

    @Value("${spring.hazelcast.port:5701}")
    private int hazelcastPort;

    @Value("${spring.hazelcast.localInstances:true}")
    private boolean hazelcastLocalInstances;

    public CacheConfiguration(ServerProperties serverProperties, DiscoveryClient discoveryClient, ApplicationContext applicationContext) {
        this.serverProperties = serverProperties;
        this.discoveryClient = discoveryClient;
        this.applicationContext = applicationContext;
    }

    @Autowired(required = false) // ok
    public void setRegistration(Registration registration) {
        this.registration = registration;
    }

    @PreDestroy
    public void destroy() {
        log.info("Closing Cache Manager");
        Hazelcast.shutdownAll();
    }

    @Bean
    public CacheManager cacheManager(HazelcastInstance hazelcastInstance) {
        log.debug("Starting HazelcastCacheManager");
        return new com.hazelcast.spring.cache.HazelcastCacheManager(hazelcastInstance);
    }

    /**
     * Setup the hazelcast instance based on the given jHipster properties and the enabled spring profiles.
     * @param jHipsterProperties the jhipster properties
     * @return the created HazelcastInstance
     */
    @Bean
    public HazelcastInstance hazelcastInstance(JHipsterProperties jHipsterProperties) {
        log.debug("Configuring Hazelcast");
        HazelcastInstance hazelCastInstance = Hazelcast.getHazelcastInstanceByName("Artemis");
        if (hazelCastInstance != null) {
            log.debug("Hazelcast already initialized");
            return hazelCastInstance;
        }
        Config config = new Config();
        config.setInstanceName(instanceName);
        config.getNetworkConfig().getJoin().getMulticastConfig().setEnabled(false);

        config.getNetworkConfig().getJoin().getAutoDetectionConfig().setEnabled(false);

        // Always enable TcpIp config: There has to be at least one join-config and we can not use multicast as this creates unwanted clusters
        // If registration == null -> this will never connect to any instance as no other ip addresses are added
        config.getNetworkConfig().getJoin().getTcpIpConfig().setEnabled(true);

        // Allows using @SpringAware and therefore Spring Services in distributed tasks
        config.setManagedContext(new SpringManagedContext(applicationContext));
        config.setClassLoader(applicationContext.getClassLoader());
        if (registration == null) {
            log.warn("No discovery service is set up, Hazelcast cannot create a cluster.");
            hazelcastBindOnlyOnInterface("127.0.0.1", config);
        }
        else {
            // The serviceId is by default the application's name,
            // see the "spring.application.name" standard Spring property
            String serviceId = registration.getServiceId();
            log.info("Configuring Hazelcast clustering for instanceId: {}", serviceId);

            // Bind to the interface specified in the config if the value is set
            if (hazelcastInterface != null && !hazelcastInterface.isEmpty()) {
                // We should not prefer IPv4, this will ensure that both IPv4 and IPv6 work as none is preferred
                System.setProperty("hazelcast.prefer.ipv4.stack", "false");
                hazelcastBindOnlyOnInterface(hazelcastInterface, config);
            }
            else {
                log.info("Binding Hazelcast to default interface");
                hazelcastBindOnlyOnInterface("127.0.0.1", config);
            }

            // In the local setting (e.g. for development), everything goes through 127.0.0.1, with a different port
            if (hazelcastLocalInstances) {
                log.info("Application is running with the \"localInstances\" setting, Hazelcast cluster will only work with localhost instances");

                // In the local configuration, the hazelcast port is the http-port + the hazelcastPort as offset
                config.getNetworkConfig().setPort(serverProperties.getPort() + hazelcastPort); // Own port
                for (ServiceInstance instance : discoveryClient.getInstances(serviceId)) {
                    String clusterMember = instance.getHost() + ":" + (instance.getPort() + hazelcastPort); // Address where the other instance is expected
                    log.info("Adding Hazelcast (dev) cluster member {}", clusterMember);
                    config.getNetworkConfig().getJoin().getTcpIpConfig().addMember(clusterMember);
                }
            }
            else { // Production configuration, one host per instance all using the configured port
                config.setClusterName("prod");
                config.setInstanceName(instanceName);
                config.getNetworkConfig().setPort(hazelcastPort); // Own port
                for (ServiceInstance instance : discoveryClient.getInstances(serviceId)) {
                    String clusterMember = instance.getHost() + ":" + hazelcastPort; // Address where the other instance is expected
                    log.info("Adding Hazelcast (prod) cluster member {}", clusterMember);
                    config.getNetworkConfig().getJoin().getTcpIpConfig().addMember(clusterMember);
                }
            }
        }
        config.getMapConfigs().put("default", initializeDefaultMapConfig(jHipsterProperties));
        config.getMapConfigs().put("de.tum.in.www1.artemis.domain.*", initializeDomainMapConfig(jHipsterProperties));

        QuizScheduleService.configureHazelcast(config);
<<<<<<< HEAD
        ExamLiveStatisticsScheduleService.configureHazelcast(config);

=======
        ExamMonitoringScheduleService.configureHazelcast(config);
>>>>>>> 98b540c1
        return Hazelcast.newHazelcastInstance(config);
    }

    private void hazelcastBindOnlyOnInterface(String hazelcastInterface, Config config) {
        // Hazelcast should bind to the interface and use it as local and public address
        log.info("Binding Hazelcast to interface {}", hazelcastInterface);
        System.setProperty("hazelcast.local.localAddress", hazelcastInterface);
        System.setProperty("hazelcast.local.publicAddress", hazelcastInterface);
        config.getNetworkConfig().getInterfaces().setEnabled(true).setInterfaces(Collections.singleton(hazelcastInterface));

        // Hazelcast should only bind to the interface provided, not to any interface
        config.setProperty("hazelcast.socket.bind.any", "false");
        config.setProperty("hazelcast.socket.server.bind.any", "false");
        config.setProperty("hazelcast.socket.client.bind.any", "false");
    }

    @Autowired(required = false) // ok
    public void setGitProperties(GitProperties gitProperties) {
        this.gitProperties = gitProperties;
    }

    @Autowired(required = false) // ok
    public void setBuildProperties(BuildProperties buildProperties) {
        this.buildProperties = buildProperties;
    }

    @Bean
    public KeyGenerator keyGenerator() {
        return new PrefixedKeyGenerator(this.gitProperties, this.buildProperties);
    }

    private MapConfig initializeDefaultMapConfig(JHipsterProperties jHipsterProperties) {
        MapConfig mapConfig = new MapConfig();

        /*
         * Number of backups. If 1 is set as the backup-count for example, then all entries of the map will be copied to another JVM for fail-safety. Valid numbers are 0 (no
         * backup), 1, 2, 3. While we store most of the data in the database, we might use the backup for live quiz exercises and their corresponding hazelcast hash maps
         */
        mapConfig.setBackupCount(jHipsterProperties.getCache().getHazelcast().getBackupCount());

        /*
         * Valid values are: NONE (no eviction), LRU (Least Recently Used), LFU (Least Frequently Used). LRU is the default.
         */
        mapConfig.setEvictionConfig(new EvictionConfig().setEvictionPolicy(EvictionPolicy.LRU).setMaxSizePolicy(MaxSizePolicy.PER_NODE));
        return mapConfig;
    }

    private MapConfig initializeDomainMapConfig(JHipsterProperties jHipsterProperties) {
        MapConfig mapConfig = new MapConfig();
        mapConfig.setTimeToLiveSeconds(jHipsterProperties.getCache().getHazelcast().getTimeToLiveSeconds());
        return mapConfig;
    }
}<|MERGE_RESOLUTION|>--- conflicted
+++ resolved
@@ -158,12 +158,7 @@
         config.getMapConfigs().put("de.tum.in.www1.artemis.domain.*", initializeDomainMapConfig(jHipsterProperties));
 
         QuizScheduleService.configureHazelcast(config);
-<<<<<<< HEAD
         ExamLiveStatisticsScheduleService.configureHazelcast(config);
-
-=======
-        ExamMonitoringScheduleService.configureHazelcast(config);
->>>>>>> 98b540c1
         return Hazelcast.newHazelcastInstance(config);
     }
 
