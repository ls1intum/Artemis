package de.tum.in.www1.artemis.config;

import de.tum.in.www1.artemis.repository.UserRepository;
import io.github.jhipster.config.JHipsterProperties;
import io.github.jhipster.config.jcache.BeanClassLoaderAwareJCacheRegionFactory;
import org.ehcache.config.builders.CacheConfigurationBuilder;
import org.ehcache.config.builders.ExpiryPolicyBuilder;
import org.ehcache.config.builders.ResourcePoolsBuilder;
import org.ehcache.jsr107.Eh107Configuration;
import org.springframework.boot.autoconfigure.cache.JCacheManagerCustomizer;
import org.springframework.cache.annotation.EnableCaching;
import org.springframework.context.annotation.Bean;
import org.springframework.context.annotation.Configuration;

import java.time.Duration;

@Configuration
@EnableCaching
public class CacheConfiguration {

    private final javax.cache.configuration.Configuration<Object, Object> jcacheConfiguration;

    public CacheConfiguration(JHipsterProperties jHipsterProperties) {
        BeanClassLoaderAwareJCacheRegionFactory.setBeanClassLoader(this.getClass().getClassLoader());
        JHipsterProperties.Cache.Ehcache ehcache =
            jHipsterProperties.getCache().getEhcache();

        jcacheConfiguration = Eh107Configuration.fromEhcacheCacheConfiguration(
            CacheConfigurationBuilder.newCacheConfigurationBuilder(Object.class, Object.class,
                ResourcePoolsBuilder.heap(ehcache.getMaxEntries()))
                .withExpiry(ExpiryPolicyBuilder.timeToLiveExpiration(Duration.ofSeconds(ehcache.getTimeToLiveSeconds())))
                .build());
    }

    @Bean
    public JCacheManagerCustomizer cacheManagerCustomizer() {
        return cm -> {
            cm.createCache(UserRepository.USERS_CACHE, jcacheConfiguration);
            cm.createCache(de.tum.in.www1.artemis.domain.User.class.getName(), jcacheConfiguration);
            cm.createCache(de.tum.in.www1.artemis.domain.Authority.class.getName(), jcacheConfiguration);
            cm.createCache(de.tum.in.www1.artemis.domain.User.class.getName() + ".authorities", jcacheConfiguration);
            cm.createCache(de.tum.in.www1.artemis.domain.PersistentToken.class.getName(), jcacheConfiguration);
            cm.createCache(de.tum.in.www1.artemis.domain.User.class.getName() + ".persistentTokens", jcacheConfiguration);
            cm.createCache(de.tum.in.www1.artemis.domain.Course.class.getName(), jcacheConfiguration);
            cm.createCache(de.tum.in.www1.artemis.domain.Course.class.getName() + ".exercises", jcacheConfiguration);
            cm.createCache(de.tum.in.www1.artemis.domain.Exercise.class.getName(), jcacheConfiguration);
            cm.createCache(de.tum.in.www1.artemis.domain.Exercise.class.getName() + ".participations", jcacheConfiguration);
            cm.createCache(de.tum.in.www1.artemis.domain.Exercise.class.getName() + ".exampleSubmissions", jcacheConfiguration);
            cm.createCache(de.tum.in.www1.artemis.domain.LtiOutcomeUrl.class.getName(), jcacheConfiguration);
            cm.createCache(de.tum.in.www1.artemis.domain.LtiUserId.class.getName(), jcacheConfiguration);
            cm.createCache(de.tum.in.www1.artemis.domain.Participation.class.getName(), jcacheConfiguration);
            cm.createCache(de.tum.in.www1.artemis.domain.Participation.class.getName() + ".results", jcacheConfiguration);
            cm.createCache(de.tum.in.www1.artemis.domain.Result.class.getName(), jcacheConfiguration);
            cm.createCache(de.tum.in.www1.artemis.domain.ProgrammingExercise.class.getName(), jcacheConfiguration);
            cm.createCache(de.tum.in.www1.artemis.domain.ModelingExercise.class.getName(), jcacheConfiguration);
            cm.createCache(de.tum.in.www1.artemis.domain.QuizExercise.class.getName(), jcacheConfiguration);
            cm.createCache(de.tum.in.www1.artemis.domain.QuizExercise.class.getName() + ".questions", jcacheConfiguration);
            cm.createCache(de.tum.in.www1.artemis.domain.SubmittedAnswer.class.getName(), jcacheConfiguration);
            cm.createCache(de.tum.in.www1.artemis.domain.Question.class.getName(), jcacheConfiguration);
            cm.createCache(de.tum.in.www1.artemis.domain.MultipleChoiceQuestion.class.getName(), jcacheConfiguration);
            cm.createCache(de.tum.in.www1.artemis.domain.MultipleChoiceQuestion.class.getName() + ".answerOptions", jcacheConfiguration);
            cm.createCache(de.tum.in.www1.artemis.domain.AnswerOption.class.getName(), jcacheConfiguration);
            cm.createCache(de.tum.in.www1.artemis.domain.MultipleChoiceSubmittedAnswer.class.getName(), jcacheConfiguration);
            cm.createCache(de.tum.in.www1.artemis.domain.MultipleChoiceSubmittedAnswer.class.getName() + ".selectedOptions", jcacheConfiguration);
            cm.createCache(de.tum.in.www1.artemis.domain.DragAndDropQuestion.class.getName(), jcacheConfiguration);
            cm.createCache(de.tum.in.www1.artemis.domain.DragAndDropQuestion.class.getName() + ".dropLocations", jcacheConfiguration);
            cm.createCache(de.tum.in.www1.artemis.domain.DragAndDropQuestion.class.getName() + ".dragItems", jcacheConfiguration);
            cm.createCache(de.tum.in.www1.artemis.domain.DragAndDropQuestion.class.getName() + ".correctMappings", jcacheConfiguration);
            cm.createCache(de.tum.in.www1.artemis.domain.DropLocation.class.getName(), jcacheConfiguration);
            cm.createCache(de.tum.in.www1.artemis.domain.DragItem.class.getName(), jcacheConfiguration);
            cm.createCache(de.tum.in.www1.artemis.domain.Submission.class.getName(), jcacheConfiguration);
            cm.createCache(de.tum.in.www1.artemis.domain.ModelingSubmission.class.getName(), jcacheConfiguration);
            cm.createCache(de.tum.in.www1.artemis.domain.QuizSubmission.class.getName(), jcacheConfiguration);
            cm.createCache(de.tum.in.www1.artemis.domain.QuizSubmission.class.getName() + ".submittedAnswers", jcacheConfiguration);
            cm.createCache(de.tum.in.www1.artemis.domain.ProgrammingSubmission.class.getName(), jcacheConfiguration);
            cm.createCache(de.tum.in.www1.artemis.domain.TextSubmission.class.getName(), jcacheConfiguration);
            cm.createCache(de.tum.in.www1.artemis.domain.FileUploadSubmission.class.getName(), jcacheConfiguration);
            cm.createCache(de.tum.in.www1.artemis.domain.DragAndDropSubmittedAnswer.class.getName(), jcacheConfiguration);
            cm.createCache(de.tum.in.www1.artemis.domain.Question.class.getName() + ".quizExercises", jcacheConfiguration);
            cm.createCache(de.tum.in.www1.artemis.domain.Result.class.getName() + ".feedbacks", jcacheConfiguration);
            cm.createCache(de.tum.in.www1.artemis.domain.Feedback.class.getName(), jcacheConfiguration);
            cm.createCache(de.tum.in.www1.artemis.domain.Statistic.class.getName(), jcacheConfiguration);
            cm.createCache(de.tum.in.www1.artemis.domain.QuizPointStatistic.class.getName(), jcacheConfiguration);
            cm.createCache(de.tum.in.www1.artemis.domain.QuestionStatistic.class.getName(), jcacheConfiguration);
            cm.createCache(de.tum.in.www1.artemis.domain.AnswerCounter.class.getName(), jcacheConfiguration);
            cm.createCache(de.tum.in.www1.artemis.domain.DropLocationCounter.class.getName(), jcacheConfiguration);
            cm.createCache(de.tum.in.www1.artemis.domain.QuizPointStatistic.class.getName() + ".ratedPointCounters", jcacheConfiguration);
            cm.createCache(de.tum.in.www1.artemis.domain.QuizPointStatistic.class.getName() + ".unRatedPointCounters", jcacheConfiguration);
            cm.createCache(de.tum.in.www1.artemis.domain.MultipleChoiceQuestionStatistic.class.getName(), jcacheConfiguration);
            cm.createCache(de.tum.in.www1.artemis.domain.MultipleChoiceQuestionStatistic.class.getName() + ".ratedAnswerCounters", jcacheConfiguration);
            cm.createCache(de.tum.in.www1.artemis.domain.MultipleChoiceQuestionStatistic.class.getName() + ".unRatedAnswerCounters", jcacheConfiguration);
            cm.createCache(de.tum.in.www1.artemis.domain.DragAndDropQuestionStatistic.class.getName(), jcacheConfiguration);
            cm.createCache(de.tum.in.www1.artemis.domain.DragAndDropQuestionStatistic.class.getName() + ".ratedDropLocationCounters", jcacheConfiguration);
            cm.createCache(de.tum.in.www1.artemis.domain.DragAndDropQuestionStatistic.class.getName() + ".unRatedDropLocationCounters", jcacheConfiguration);
            cm.createCache(de.tum.in.www1.artemis.domain.StatisticCounter.class.getName(), jcacheConfiguration);
            cm.createCache(de.tum.in.www1.artemis.domain.PointCounter.class.getName(), jcacheConfiguration);
            cm.createCache(de.tum.in.www1.artemis.domain.QuizPointStatistic.class.getName() + ".pointCounters", jcacheConfiguration);
            cm.createCache(de.tum.in.www1.artemis.domain.MultipleChoiceQuestionStatistic.class.getName() + ".answerCounters", jcacheConfiguration);
            cm.createCache(de.tum.in.www1.artemis.domain.DragAndDropQuestionStatistic.class.getName() + ".dropLocationCounters", jcacheConfiguration);
            cm.createCache(de.tum.in.www1.artemis.domain.DragItem.class.getName() + ".mappings", jcacheConfiguration);
            cm.createCache(de.tum.in.www1.artemis.domain.DropLocation.class.getName() + ".mappings", jcacheConfiguration);
            cm.createCache(de.tum.in.www1.artemis.domain.DragAndDropSubmittedAnswer.class.getName() + ".mappings", jcacheConfiguration);
            cm.createCache(de.tum.in.www1.artemis.domain.DragAndDropMapping.class.getName(), jcacheConfiguration);
            cm.createCache(de.tum.in.www1.artemis.domain.ApollonDiagram.class.getName(), jcacheConfiguration);
            cm.createCache(de.tum.in.www1.artemis.domain.Participation.class.getName() + ".submissions", jcacheConfiguration);
            cm.createCache(de.tum.in.www1.artemis.domain.TextExercise.class.getName(), jcacheConfiguration);
            cm.createCache(de.tum.in.www1.artemis.domain.FileUploadExercise.class.getName(), jcacheConfiguration);
            cm.createCache(de.tum.in.www1.artemis.domain.ShortAnswerQuestionStatistic.class.getName(), jcacheConfiguration);
            cm.createCache(de.tum.in.www1.artemis.domain.ShortAnswerQuestionStatistic.class.getName() + ".shortAnswerSpotCounters", jcacheConfiguration);
            cm.createCache(de.tum.in.www1.artemis.domain.ShortAnswerSpotCounter.class.getName(), jcacheConfiguration);
            cm.createCache(de.tum.in.www1.artemis.domain.ShortAnswerQuestion.class.getName(), jcacheConfiguration);
            cm.createCache(de.tum.in.www1.artemis.domain.ShortAnswerQuestion.class.getName() + ".spots", jcacheConfiguration);
            cm.createCache(de.tum.in.www1.artemis.domain.ShortAnswerQuestion.class.getName() + ".solutions", jcacheConfiguration);
            cm.createCache(de.tum.in.www1.artemis.domain.ShortAnswerQuestion.class.getName() + ".correctMappings", jcacheConfiguration);
            cm.createCache(de.tum.in.www1.artemis.domain.ShortAnswerSpot.class.getName(), jcacheConfiguration);
            cm.createCache(de.tum.in.www1.artemis.domain.ShortAnswerSolution.class.getName(), jcacheConfiguration);
            cm.createCache(de.tum.in.www1.artemis.domain.ShortAnswerSubmittedAnswer.class.getName(), jcacheConfiguration);
            cm.createCache(de.tum.in.www1.artemis.domain.ShortAnswerSubmittedAnswer.class.getName() + ".submittedTexts", jcacheConfiguration);
            cm.createCache(de.tum.in.www1.artemis.domain.ShortAnswerSubmittedText.class.getName(), jcacheConfiguration);
            cm.createCache(de.tum.in.www1.artemis.domain.ShortAnswerMapping.class.getName(), jcacheConfiguration);
<<<<<<< HEAD
            cm.createCache(de.tum.in.www1.artemis.domain.ShortAnswerSpot.class.getName() + ".mappings", jcacheConfiguration);
            cm.createCache(de.tum.in.www1.artemis.domain.ShortAnswerSolution.class.getName() + ".mappings", jcacheConfiguration);
=======
            cm.createCache(de.tum.in.www1.artemis.domain.Complaint.class.getName(), jcacheConfiguration);
            cm.createCache(de.tum.in.www1.artemis.domain.ComplaintResponse.class.getName(), jcacheConfiguration);
            cm.createCache(de.tum.in.www1.artemis.domain.TutorParticipation.class.getName(), jcacheConfiguration);
            cm.createCache(de.tum.in.www1.artemis.domain.TutorParticipation.class.getName() + ".trainedExampleSubmissions", jcacheConfiguration);
            cm.createCache(de.tum.in.www1.artemis.domain.ExampleSubmission.class.getName(), jcacheConfiguration);
            cm.createCache(de.tum.in.www1.artemis.domain.ExampleSubmission.class.getName() + ".exercises", jcacheConfiguration);


>>>>>>> 875d6dae
            // jhipster-needle-ehcache-add-entry
            cm.createCache("files", jcacheConfiguration);
        };
    }
}<|MERGE_RESOLUTION|>--- conflicted
+++ resolved
@@ -118,10 +118,8 @@
             cm.createCache(de.tum.in.www1.artemis.domain.ShortAnswerSubmittedAnswer.class.getName() + ".submittedTexts", jcacheConfiguration);
             cm.createCache(de.tum.in.www1.artemis.domain.ShortAnswerSubmittedText.class.getName(), jcacheConfiguration);
             cm.createCache(de.tum.in.www1.artemis.domain.ShortAnswerMapping.class.getName(), jcacheConfiguration);
-<<<<<<< HEAD
             cm.createCache(de.tum.in.www1.artemis.domain.ShortAnswerSpot.class.getName() + ".mappings", jcacheConfiguration);
             cm.createCache(de.tum.in.www1.artemis.domain.ShortAnswerSolution.class.getName() + ".mappings", jcacheConfiguration);
-=======
             cm.createCache(de.tum.in.www1.artemis.domain.Complaint.class.getName(), jcacheConfiguration);
             cm.createCache(de.tum.in.www1.artemis.domain.ComplaintResponse.class.getName(), jcacheConfiguration);
             cm.createCache(de.tum.in.www1.artemis.domain.TutorParticipation.class.getName(), jcacheConfiguration);
@@ -129,8 +127,6 @@
             cm.createCache(de.tum.in.www1.artemis.domain.ExampleSubmission.class.getName(), jcacheConfiguration);
             cm.createCache(de.tum.in.www1.artemis.domain.ExampleSubmission.class.getName() + ".exercises", jcacheConfiguration);
 
-
->>>>>>> 875d6dae
             // jhipster-needle-ehcache-add-entry
             cm.createCache("files", jcacheConfiguration);
         };
