--- conflicted
+++ resolved
@@ -39,37 +39,17 @@
             cm.createCache(de.tum.in.www1.artemis.domain.User.class.getName(), jcacheConfiguration);
             cm.createCache(de.tum.in.www1.artemis.domain.Authority.class.getName(), jcacheConfiguration);
             cm.createCache(de.tum.in.www1.artemis.domain.User.class.getName() + ".authorities", jcacheConfiguration);
-<<<<<<< HEAD
             cm.createCache(de.tum.in.www1.artemis.domain.PersistentToken.class.getName(), jcacheConfiguration);
             cm.createCache(de.tum.in.www1.artemis.domain.User.class.getName() + ".persistentTokens", jcacheConfiguration);
-=======
-            cm.createCache(de.tum.in.www1.artemis.domain.Statistic.class.getName(), jcacheConfiguration);
-            cm.createCache(de.tum.in.www1.artemis.domain.QuizPointStatistic.class.getName(), jcacheConfiguration);
-            cm.createCache(de.tum.in.www1.artemis.domain.QuizPointStatistic.class.getName() + ".pointCounters", jcacheConfiguration);
-            cm.createCache(de.tum.in.www1.artemis.domain.QuestionStatistic.class.getName(), jcacheConfiguration);
-            cm.createCache(de.tum.in.www1.artemis.domain.MultipleChoiceQuestionStatistic.class.getName(), jcacheConfiguration);
-            cm.createCache(de.tum.in.www1.artemis.domain.MultipleChoiceQuestionStatistic.class.getName() + ".answerCounters", jcacheConfiguration);
-            cm.createCache(de.tum.in.www1.artemis.domain.DragAndDropQuestionStatistic.class.getName(), jcacheConfiguration);
-            cm.createCache(de.tum.in.www1.artemis.domain.DragAndDropQuestionStatistic.class.getName() + ".dropLocationCounters", jcacheConfiguration);
-            cm.createCache(de.tum.in.www1.artemis.domain.StatisticCounter.class.getName(), jcacheConfiguration);
-            cm.createCache(de.tum.in.www1.artemis.domain.PointCounter.class.getName(), jcacheConfiguration);
-            cm.createCache(de.tum.in.www1.artemis.domain.AnswerCounter.class.getName(), jcacheConfiguration);
-            cm.createCache(de.tum.in.www1.artemis.domain.DropLocationCounter.class.getName(), jcacheConfiguration);
->>>>>>> f1525555
             cm.createCache(de.tum.in.www1.artemis.domain.Course.class.getName(), jcacheConfiguration);
             cm.createCache(de.tum.in.www1.artemis.domain.Course.class.getName() + ".exercises", jcacheConfiguration);
             cm.createCache(de.tum.in.www1.artemis.domain.Exercise.class.getName(), jcacheConfiguration);
             cm.createCache(de.tum.in.www1.artemis.domain.Exercise.class.getName() + ".participations", jcacheConfiguration);
-<<<<<<< HEAD
             cm.createCache(de.tum.in.www1.artemis.domain.LtiOutcomeUrl.class.getName(), jcacheConfiguration);
             cm.createCache(de.tum.in.www1.artemis.domain.LtiUserId.class.getName(), jcacheConfiguration);
             cm.createCache(de.tum.in.www1.artemis.domain.Participation.class.getName(), jcacheConfiguration);
             cm.createCache(de.tum.in.www1.artemis.domain.Participation.class.getName() + ".results", jcacheConfiguration);
             cm.createCache(de.tum.in.www1.artemis.domain.Result.class.getName(), jcacheConfiguration);
-=======
-            cm.createCache(de.tum.in.www1.artemis.domain.TextExercise.class.getName(), jcacheConfiguration);
-            cm.createCache(de.tum.in.www1.artemis.domain.FileUploadExercise.class.getName(), jcacheConfiguration);
->>>>>>> f1525555
             cm.createCache(de.tum.in.www1.artemis.domain.ProgrammingExercise.class.getName(), jcacheConfiguration);
             cm.createCache(de.tum.in.www1.artemis.domain.ModelingExercise.class.getName(), jcacheConfiguration);
             cm.createCache(de.tum.in.www1.artemis.domain.QuizExercise.class.getName(), jcacheConfiguration);
@@ -87,16 +67,6 @@
             cm.createCache(de.tum.in.www1.artemis.domain.DragAndDropQuestion.class.getName() + ".correctMappings", jcacheConfiguration);
             cm.createCache(de.tum.in.www1.artemis.domain.DropLocation.class.getName(), jcacheConfiguration);
             cm.createCache(de.tum.in.www1.artemis.domain.DragItem.class.getName(), jcacheConfiguration);
-<<<<<<< HEAD
-=======
-            cm.createCache(de.tum.in.www1.artemis.domain.Participation.class.getName(), jcacheConfiguration);
-            cm.createCache(de.tum.in.www1.artemis.domain.Participation.class.getName() + ".results", jcacheConfiguration);
-            cm.createCache(de.tum.in.www1.artemis.domain.Participation.class.getName() + ".submissions", jcacheConfiguration);
-            cm.createCache(de.tum.in.www1.artemis.domain.LtiUserId.class.getName(), jcacheConfiguration);
-            cm.createCache(de.tum.in.www1.artemis.domain.ExerciseResult.class.getName(), jcacheConfiguration);
-            cm.createCache(de.tum.in.www1.artemis.domain.ExerciseResult.class.getName() + ".feedbacks", jcacheConfiguration);
-            cm.createCache(de.tum.in.www1.artemis.domain.Feedback.class.getName(), jcacheConfiguration);
->>>>>>> f1525555
             cm.createCache(de.tum.in.www1.artemis.domain.Submission.class.getName(), jcacheConfiguration);
             cm.createCache(de.tum.in.www1.artemis.domain.ModelingSubmission.class.getName(), jcacheConfiguration);
             cm.createCache(de.tum.in.www1.artemis.domain.QuizSubmission.class.getName(), jcacheConfiguration);
@@ -105,7 +75,6 @@
             cm.createCache(de.tum.in.www1.artemis.domain.TextSubmission.class.getName(), jcacheConfiguration);
             cm.createCache(de.tum.in.www1.artemis.domain.FileUploadSubmission.class.getName(), jcacheConfiguration);
             cm.createCache(de.tum.in.www1.artemis.domain.DragAndDropSubmittedAnswer.class.getName(), jcacheConfiguration);
-<<<<<<< HEAD
             cm.createCache(de.tum.in.www1.artemis.domain.Question.class.getName() + ".quizExercises", jcacheConfiguration);
             cm.createCache(de.tum.in.www1.artemis.domain.Result.class.getName() + ".feedbacks", jcacheConfiguration);
             cm.createCache(de.tum.in.www1.artemis.domain.Feedback.class.getName(), jcacheConfiguration);
@@ -139,11 +108,6 @@
             cm.createCache(de.tum.in.www1.artemis.domain.FileUploadExercise.class.getName(), jcacheConfiguration);
             cm.createCache(de.tum.in.www1.artemis.domain.TextSubmission.class.getName(), jcacheConfiguration);
             cm.createCache(de.tum.in.www1.artemis.domain.FileUploadSubmission.class.getName(), jcacheConfiguration);
-=======
-            cm.createCache(de.tum.in.www1.artemis.domain.DragAndDropSubmittedAnswer.class.getName() + ".mappings", jcacheConfiguration);
-            cm.createCache(de.tum.in.www1.artemis.domain.DragAndDropMapping.class.getName(), jcacheConfiguration);
-            cm.createCache(de.tum.in.www1.artemis.domain.ApollonDiagram.class.getName(), jcacheConfiguration);
->>>>>>> f1525555
             // jhipster-needle-ehcache-add-entry
             cm.createCache("files", jcacheConfiguration);
         };
