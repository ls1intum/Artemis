--- conflicted
+++ resolved
@@ -77,14 +77,8 @@
     public ResponseEntity<List<Notification>> getAllNotificationsForCurrentUserFilteredBySettings(@ApiParam Pageable pageable) {
         long start = System.nanoTime();
         User currentUser = userRepository.getUserWithGroupsAndAuthorities();
-<<<<<<< HEAD
-
-        log.debug("REST request to get all Notifications for current user {} filtered by settings", currentUser);
-
-=======
         log.info("REST request to get notifications page {} with size {} for current user {} filtered by settings", pageable.getPageNumber(), pageable.getPageSize(),
                 currentUser.getLogin());
->>>>>>> c9ee1a3a
         var tutorialGroupIds = tutorialGroupService.findAllForNotifications(currentUser).stream().map(DomainObject::getId).collect(Collectors.toSet());
         Set<NotificationSetting> notificationSettings = notificationSettingRepository.findAllNotificationSettingsForRecipientWithId(currentUser.getId());
         Set<NotificationType> deactivatedTypes = notificationSettingsService.findDeactivatedNotificationTypes(NotificationSettingsCommunicationChannel.WEBAPP,
