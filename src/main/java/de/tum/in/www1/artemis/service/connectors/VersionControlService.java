--- conflicted
+++ resolved
@@ -136,14 +136,9 @@
     /**
      * Add the user to the repository
      *
-<<<<<<< HEAD
-     * @param repositoryUrl The repository url of the repository to which to add the user. It contains the project key & the repository name.
-     * @param user          User which to add to the repository
-=======
      * @param repositoryUrl     The repository url of the repository to which to add the user. It contains the project key & the repository name.
      * @param user              User which to add to the repository
      * @param permissions       The permissions the user should get for the repository.
->>>>>>> 9b063cab
      */
     void addMemberToRepository(VcsRepositoryUrl repositoryUrl, User user, RepositoryPermissions permissions);
 
