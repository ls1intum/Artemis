package de.tum.in.www1.artemis.service.connectors;

import java.time.ZonedDateTime;
import java.util.Set;

import javax.annotation.Nullable;

import de.tum.in.www1.artemis.domain.*;
import de.tum.in.www1.artemis.domain.participation.ProgrammingExerciseParticipation;
import de.tum.in.www1.artemis.domain.participation.ProgrammingExerciseStudentParticipation;
import de.tum.in.www1.artemis.exception.VersionControlException;

public interface VersionControlService {

    /**
     * Configure the repository for the student(s), this mainly includes setting permissions for the passed users
     *
     * @param exercise      the programming exercise for which the repository should be configured
     * @param participation the programming participation corresponding to the repository in the exercise
     * @param allowAccess   this determines if the users should get access to the repository directly. You normally want this to be true.
     */
    void configureRepository(ProgrammingExercise exercise, ProgrammingExerciseStudentParticipation participation, boolean allowAccess);

    /**
     * Creates all necessary webhooks from the VCS to any other system (e.g. Artemis, CI) on pushes to the specified
     * repository.
     *
     * @param exercise The programming exercise for which to add all required webhooks
     */
    void addWebHooksForExercise(ProgrammingExercise exercise);

    /**
     * Adds the webhook for new pushes to a participation repository to Artemis
     *
     * @param participation The participation for which webhooks should get triggered
     */
    void addWebHookForParticipation(ProgrammingExerciseParticipation participation);

    /**
     * Deletes the project for the given courseShortName and project key
     *
     * @param courseShortName of the course the repository belongs to
     * @param projectKey of the project that should be deleted
     */
    void deleteProject(String courseShortName, String projectKey);

    /**
     * Deletes the repository at the given url
     *
     * @param repositoryUrl of the repository that should be deleted
     */
    void deleteRepository(VcsRepositoryUrl repositoryUrl);

    /**
     * Get the clone URL used for cloning
     *
     * @param projectKey      The project key
     * @param courseShortName The short name of the course the repository's exercise belongs to.
     * @param repositorySlug  The repository slug
     * @return The clone URL
     */
    VcsRepositoryUrl getCloneRepositoryUrl(String projectKey, String courseShortName, String repositorySlug);

    /**
     * Check if the given repository url is valid and accessible.
     *
     * @param repositoryUrl the VCS repository URL
     * @return whether the repository is valid
     */
    Boolean repositoryUrlIsValid(@Nullable VcsRepositoryUrl repositoryUrl);

    /**
     * Get the last commit details that are included in the given requestBody that notifies about a push
     *
     * @param requestBody The request Body received from the VCS.
     * @return the last commit details that are included in the given requestBody
     * @throws VersionControlException if the Body could not be parsed
     */
    Commit getLastCommitDetails(Object requestBody) throws VersionControlException;

    /**
     * Retrieves the date at which the push event was received by the VCS instance.
     *
     * @param participation The participation we need the date for
     * @param commitHash    The commit hash we want to find the event for
     * @param eventObject   The object provided by the VCS on a push event. null if not available
     * @return The build queue date
     */
    ZonedDateTime getPushDate(ProgrammingExerciseParticipation participation, String commitHash, Object eventObject);

    /**
     * Creates a project on the VCS.
     *
     * @param programmingExercise for which a project should be created
     * @throws VersionControlException if the project could not be created
     */
    void createProjectForExercise(ProgrammingExercise programmingExercise) throws VersionControlException;

    /**
     * Creates a repository on the VCS.
     *
     * @param projectKey       The key of the project that contains the repository (must exist)
     * @param courseShortName  The name of the course the repository belongs to (also contained in the projectKey but needed for local VC URLs to quickly find the course).
     * @param repoName         The name of repository
     * @param parentProjectKey The key of parent project (for sub-groups in Gitlab), null if not applicable
     * @throws VersionControlException if the repository could not be created
     */
    void createRepository(String projectKey, String courseShortName, String repoName, String parentProjectKey) throws VersionControlException;

    /**
     * Checks if the project with the given projectKey already exists
     *
<<<<<<< HEAD
     * @param projectKey      to check if a project with this unique key already exists
     * @param courseShortName needed only for local git checks where there exists a folder for each course
     * @param projectName     to check if a project with the same name already exists
=======
     * @param projectKey  to check if a project with this unique key already exists
     * @param projectName to check if a project with the same name already exists
>>>>>>> 2d48e2d5
     * @return true if the project exists, false otherwise
     */
    boolean checkIfProjectExists(String projectKey, String courseShortName, String projectName);

    /**
     * Copies a repository from one project to another one. The project can be the same.
     *
<<<<<<< HEAD
     * @param sourceProjectKey      The key of the template project (normally based on the course and exercise short name)
     * @param sourceCourseShortName The short name of the course the repository belongs to
     * @param sourceRepositoryName  The name of the repository which should be copied
     * @param sourceBranch          The default branch of the source repository
     * @param targetProjectKey      The key of the target project to which to copy the new repository to
     * @param targetCourseShortName The short name of the course to which to copy the new repository to
     * @param targetRepositoryName  The desired name of the target repository
=======
     * @param sourceProjectKey     The key of the template project (normally based on the course and exercise short name)
     * @param sourceRepositoryName The name of the repository which should be copied
     * @param sourceBranch         The default branch of the source repository
     * @param targetProjectKey     The key of the target project to which to copy the new plan to
     * @param targetRepositoryName The desired name of the target repository
>>>>>>> 2d48e2d5
     * @return The URL for cloning the repository
     * @throws VersionControlException if the repository could not be copied on the VCS server (e.g. because the source repo does not exist)
     */
    VcsRepositoryUrl copyRepository(String sourceProjectKey, String sourceCourseShortName, String sourceRepositoryName, String sourceBranch, String targetProjectKey,
            String targetCourseShortName, String targetRepositoryName) throws VersionControlException;

    /**
     * Add the user to the repository
     *
     * @param repositoryUrl The repository url of the repository to which to add the user. It contains the project key & the repository name.
     * @param user          User which to add to the repository
     * @param permissions   The permissions the user should get for the repository.
     */
    void addMemberToRepository(VcsRepositoryUrl repositoryUrl, User user, RepositoryPermissions permissions);

    enum RepositoryPermissions {
        READ_ONLY, READ_WRITE
    }

    /**
     * Remove the user from the repository
     *
     * @param repositoryUrl The repository url of the repository from which to remove the user. It contains the project key & the repository name.
     * @param user          User which to remove from the repository
     */
    void removeMemberFromRepository(VcsRepositoryUrl repositoryUrl, User user);

    /**
     * Removes the user's write permissions for a repository.
     *
     * @param repositoryUrl The repository url of the repository to update. It contains the project key & the repository name.
     * @param projectKey    The projectKey that the repo is part of in the VCS.
     * @param users         Set of users for which to change permissions
     * @throws VersionControlException If the communication with the VCS fails.
     */
    void setRepositoryPermissionsToReadOnly(VcsRepositoryUrl repositoryUrl, String projectKey, Set<User> users) throws VersionControlException;

    /**
     * Get the default branch of the repository
     *
     * @param repositoryUrl The repository url to get the default branch for.
     * @return the name of the default branch, e.g. 'main'
     */
    String getDefaultBranchOfRepository(VcsRepositoryUrl repositoryUrl) throws VersionControlException;

    /**
     * Get the default branch of the repository
     *
<<<<<<< HEAD
     * @param projectKey      The project key to which the repository slug belongs
     * @param courseShortName The short name of the course the repository belongs to
     * @param repositorySlug  The repository slug of the repository for which the default branch shall be retrieved
=======
     * @param projectKey     The project key to which the repository slug belongs
     * @param repositorySlug The repository slug of the repository for which the default branch shall be retrieved
>>>>>>> 2d48e2d5
     * @return the name of the default branch, e.g. 'main'
     */
    default String getDefaultBranchOfRepository(String projectKey, String courseShortName, String repositorySlug) throws VersionControlException {
        return getDefaultBranchOfRepository(getCloneRepositoryUrl(projectKey, courseShortName, repositorySlug));
    }

    /**
     * Unprotects a branch from the repository, so that the history can be changed (important for combine template commits).
     *
     * @param repositoryUrl The repository url of the repository to update. It contains the project key & the repository name.
     * @param branch        The name of the branch to unprotect (e.g "main")
     * @throws VersionControlException If the communication with the VCS fails.
     */
    void unprotectBranch(VcsRepositoryUrl repositoryUrl, String branch) throws VersionControlException;

    /**
     * Checks if the underlying VCS server is up and running and gives some additional information about the running
     * services if available
     *
     * @return The health of the VCS service containing if it is up and running and any additional data, or the throwing exception otherwise
     */
    ConnectorHealth health();

    /**
     * Get the default branch used in the participation or retrieves it from the VCS if not present in the database
     *
     * @param participation The participation to get the default branch from
     * @return The default branch used by this participation
     */
    String getOrRetrieveBranchOfParticipation(ProgrammingExerciseParticipation participation);

    /**
     * Get the default branch used in the student participation or retrieves it from the VCS if not present in the database
     *
     * @param participation The student participation to get the default branch from
     * @return The default branch used by this student participation
     */
    String getOrRetrieveBranchOfStudentParticipation(ProgrammingExerciseStudentParticipation participation);

    /**
     * Get the default branch used in the programmingExercise or retrieves it from the VCS if not present in the database
     *
     * @param programmingExercise The participation to get the default branch from
     * @return The default branch used by this programmingExercise
     */
    String getOrRetrieveBranchOfExercise(ProgrammingExercise programmingExercise);

    /***
     * @return The default branch used by Artemis
     */
    String getDefaultBranchOfArtemis();
}<|MERGE_RESOLUTION|>--- conflicted
+++ resolved
@@ -40,7 +40,7 @@
      * Deletes the project for the given courseShortName and project key
      *
      * @param courseShortName of the course the repository belongs to
-     * @param projectKey of the project that should be deleted
+     * @param projectKey      of the project that should be deleted
      */
     void deleteProject(String courseShortName, String projectKey);
 
@@ -110,14 +110,9 @@
     /**
      * Checks if the project with the given projectKey already exists
      *
-<<<<<<< HEAD
      * @param projectKey      to check if a project with this unique key already exists
      * @param courseShortName needed only for local git checks where there exists a folder for each course
      * @param projectName     to check if a project with the same name already exists
-=======
-     * @param projectKey  to check if a project with this unique key already exists
-     * @param projectName to check if a project with the same name already exists
->>>>>>> 2d48e2d5
      * @return true if the project exists, false otherwise
      */
     boolean checkIfProjectExists(String projectKey, String courseShortName, String projectName);
@@ -125,7 +120,6 @@
     /**
      * Copies a repository from one project to another one. The project can be the same.
      *
-<<<<<<< HEAD
      * @param sourceProjectKey      The key of the template project (normally based on the course and exercise short name)
      * @param sourceCourseShortName The short name of the course the repository belongs to
      * @param sourceRepositoryName  The name of the repository which should be copied
@@ -133,13 +127,6 @@
      * @param targetProjectKey      The key of the target project to which to copy the new repository to
      * @param targetCourseShortName The short name of the course to which to copy the new repository to
      * @param targetRepositoryName  The desired name of the target repository
-=======
-     * @param sourceProjectKey     The key of the template project (normally based on the course and exercise short name)
-     * @param sourceRepositoryName The name of the repository which should be copied
-     * @param sourceBranch         The default branch of the source repository
-     * @param targetProjectKey     The key of the target project to which to copy the new plan to
-     * @param targetRepositoryName The desired name of the target repository
->>>>>>> 2d48e2d5
      * @return The URL for cloning the repository
      * @throws VersionControlException if the repository could not be copied on the VCS server (e.g. because the source repo does not exist)
      */
@@ -188,14 +175,9 @@
     /**
      * Get the default branch of the repository
      *
-<<<<<<< HEAD
      * @param projectKey      The project key to which the repository slug belongs
      * @param courseShortName The short name of the course the repository belongs to
      * @param repositorySlug  The repository slug of the repository for which the default branch shall be retrieved
-=======
-     * @param projectKey     The project key to which the repository slug belongs
-     * @param repositorySlug The repository slug of the repository for which the default branch shall be retrieved
->>>>>>> 2d48e2d5
      * @return the name of the default branch, e.g. 'main'
      */
     default String getDefaultBranchOfRepository(String projectKey, String courseShortName, String repositorySlug) throws VersionControlException {
