package de.tum.in.www1.artemis.service.connectors;

import java.time.ZonedDateTime;
import java.util.Set;

import javax.annotation.Nullable;

import de.tum.in.www1.artemis.domain.*;
import de.tum.in.www1.artemis.domain.participation.ProgrammingExerciseParticipation;
import de.tum.in.www1.artemis.domain.participation.ProgrammingExerciseStudentParticipation;
import de.tum.in.www1.artemis.exception.VersionControlException;

public interface VersionControlService {

    /**
     * Configure the repository for the student(s), this mainly includes setting permissions for the passed users
     *
     * @param exercise      the programming exercise for which the repository should be configured
     * @param participation the programming participation corresponding to the repository in the exercise
     * @param allowAccess   this determines if the users should get access to the repository directly. You normally want this to be true.
     */
    void configureRepository(ProgrammingExercise exercise, ProgrammingExerciseStudentParticipation participation, boolean allowAccess);

    /**
     * Creates all necessary webhooks from the VCS to any other system (e.g. Artemis, CI) on pushes to the specified
     * repository.
     *
     * @param exercise The programming exercise for which to add all required webhooks
     */
    void addWebHooksForExercise(ProgrammingExercise exercise);

    /**
     * Adds the webhook for new pushes to a participation repository to Artemis
     *
     * @param participation The participation for which webhooks should get triggered
     */
    void addWebHookForParticipation(ProgrammingExerciseParticipation participation);

    /**
     * Deletes the project for the given courseShortName and project key
     *
     * @param courseShortName of the course the repository belongs to
<<<<<<< HEAD
     * @param projectKey of the project that should be deleted
=======
     * @param projectKey      of the project that should be deleted
>>>>>>> d72975e9
     */
    void deleteProject(String courseShortName, String projectKey);

    /**
     * Deletes the repository at the given url
     *
     * @param repositoryUrl of the repository that should be deleted
     */
    void deleteRepository(VcsRepositoryUrl repositoryUrl);

    /**
     * Get the clone URL used for cloning
     *
     * @param projectKey      The project key
     * @param courseShortName The short name of the course the repository's exercise belongs to.
     * @param repositorySlug  The repository slug
     * @return The clone URL
     */
    VcsRepositoryUrl getCloneRepositoryUrl(String projectKey, String courseShortName, String repositorySlug);

    /**
     * Check if the given repository url is valid and accessible.
     *
     * @param repositoryUrl the VCS repository URL
     * @return whether the repository is valid
     */
    Boolean repositoryUrlIsValid(@Nullable VcsRepositoryUrl repositoryUrl);

    /**
     * Get the last commit details that are included in the given requestBody that notifies about a push
     *
     * @param requestBody The request Body received from the VCS.
     * @return the last commit details that are included in the given requestBody
     * @throws VersionControlException if the Body could not be parsed
     */
    Commit getLastCommitDetails(Object requestBody) throws VersionControlException;

    /**
     * Retrieves the date at which the push event was received by the VCS instance.
     *
     * @param participation The participation we need the date for
     * @param commitHash    The commit hash we want to find the event for
     * @param eventObject   The object provided by the VCS on a push event. null if not available
     * @return The build queue date
     */
    ZonedDateTime getPushDate(ProgrammingExerciseParticipation participation, String commitHash, Object eventObject);

    /**
     * Creates a project on the VCS.
     *
     * @param programmingExercise for which a project should be created
     * @throws VersionControlException if the project could not be created
     */
    void createProjectForExercise(ProgrammingExercise programmingExercise) throws VersionControlException;

    /**
     * Creates a repository on the VCS.
     *
     * @param projectKey       The key of the project that contains the repository (must exist)
     * @param courseShortName  The name of the course the repository belongs to (also contained in the projectKey but needed for local VC URLs to quickly find the course).
     * @param repoName         The name of repository
     * @param parentProjectKey The key of parent project (for sub-groups in Gitlab), null if not applicable
     * @throws VersionControlException if the repository could not be created
     */
    void createRepository(String projectKey, String courseShortName, String repoName, String parentProjectKey) throws VersionControlException;

    /**
     * Checks if the project with the given projectKey already exists
     *
     * @param projectKey      to check if a project with this unique key already exists
     * @param courseShortName needed only for local git checks where there exists a folder for each course
     * @param projectName     to check if a project with the same name already exists
     * @return true if the project exists, false otherwise
     */
    boolean checkIfProjectExists(String projectKey, String courseShortName, String projectName);

    /**
     * Copies a repository from one project to another one. The project can be the same.
     *
     * @param sourceProjectKey      The key of the template project (normally based on the course and exercise short name)
     * @param sourceCourseShortName The short name of the course the repository belongs to
     * @param sourceRepositoryName  The name of the repository which should be copied
     * @param sourceBranch          The default branch of the source repository
     * @param targetProjectKey      The key of the target project to which to copy the new repository to
     * @param targetCourseShortName The short name of the course to which to copy the new repository to
     * @param targetRepositoryName  The desired name of the target repository
     * @return The URL for cloning the repository
     * @throws VersionControlException if the repository could not be copied on the VCS server (e.g. because the source repo does not exist)
     */
    VcsRepositoryUrl copyRepository(String sourceProjectKey, String sourceCourseShortName, String sourceRepositoryName, String sourceBranch, String targetProjectKey,
            String targetCourseShortName, String targetRepositoryName) throws VersionControlException;

    /**
     * Add the user to the repository
     *
     * @param repositoryUrl The repository url of the repository to which to add the user. It contains the project key & the repository name.
     * @param user          User which to add to the repository
     * @param permissions   The permissions the user should get for the repository.
     */
    void addMemberToRepository(VcsRepositoryUrl repositoryUrl, User user, RepositoryPermissions permissions);

    enum RepositoryPermissions {
        READ_ONLY, READ_WRITE
    }

    /**
     * Remove the user from the repository
     *
     * @param repositoryUrl The repository url of the repository from which to remove the user. It contains the project key & the repository name.
     * @param user          User which to remove from the repository
     */
    void removeMemberFromRepository(VcsRepositoryUrl repositoryUrl, User user);

    /**
     * Removes the user's write permissions for a repository.
     *
     * @param repositoryUrl The repository url of the repository to update. It contains the project key & the repository name.
     * @param projectKey    The projectKey that the repo is part of in the VCS.
     * @param users         Set of users for which to change permissions
     * @throws VersionControlException If the communication with the VCS fails.
     */
    void setRepositoryPermissionsToReadOnly(VcsRepositoryUrl repositoryUrl, String projectKey, Set<User> users) throws VersionControlException;

    /**
     * Get the default branch of the repository
     *
     * @param repositoryUrl The repository url to get the default branch for.
     * @return the name of the default branch, e.g. 'main'
     */
    String getDefaultBranchOfRepository(VcsRepositoryUrl repositoryUrl) throws VersionControlException;

    /**
     * Get the default branch of the repository
     *
     * @param projectKey      The project key to which the repository slug belongs
     * @param courseShortName The short name of the course the repository belongs to
     * @param repositorySlug  The repository slug of the repository for which the default branch shall be retrieved
     * @return the name of the default branch, e.g. 'main'
     */
    default String getDefaultBranchOfRepository(String projectKey, String courseShortName, String repositorySlug) throws VersionControlException {
        return getDefaultBranchOfRepository(getCloneRepositoryUrl(projectKey, courseShortName, repositorySlug));
    }

    /**
     * Unprotects a branch from the repository, so that the history can be changed (important for combine template commits).
     *
     * @param repositoryUrl The repository url of the repository to update. It contains the project key & the repository name.
     * @param branch        The name of the branch to unprotect (e.g "main")
     * @throws VersionControlException If the communication with the VCS fails.
     */
    void unprotectBranch(VcsRepositoryUrl repositoryUrl, String branch) throws VersionControlException;

    /**
     * Checks if the underlying VCS server is up and running and gives some additional information about the running
     * services if available
     *
     * @return The health of the VCS service containing if it is up and running and any additional data, or the throwing exception otherwise
     */
    ConnectorHealth health();

    /**
     * Get the default branch used in the participation or retrieves it from the VCS if not present in the database
     *
     * @param participation The participation to get the default branch from
     * @return The default branch used by this participation
     */
    String getOrRetrieveBranchOfParticipation(ProgrammingExerciseParticipation participation);

    /**
     * Get the default branch used in the student participation or retrieves it from the VCS if not present in the database
     *
     * @param participation The student participation to get the default branch from
     * @return The default branch used by this student participation
     */
    String getOrRetrieveBranchOfStudentParticipation(ProgrammingExerciseStudentParticipation participation);

    /**
     * Get the default branch used in the programmingExercise or retrieves it from the VCS if not present in the database
     *
     * @param programmingExercise The participation to get the default branch from
     * @return The default branch used by this programmingExercise
     */
    String getOrRetrieveBranchOfExercise(ProgrammingExercise programmingExercise);

    /***
     * @return The default branch used by Artemis
     */
    String getDefaultBranchOfArtemis();
}<|MERGE_RESOLUTION|>--- conflicted
+++ resolved
@@ -40,11 +40,7 @@
      * Deletes the project for the given courseShortName and project key
      *
      * @param courseShortName of the course the repository belongs to
-<<<<<<< HEAD
-     * @param projectKey of the project that should be deleted
-=======
      * @param projectKey      of the project that should be deleted
->>>>>>> d72975e9
      */
     void deleteProject(String courseShortName, String projectKey);
 
