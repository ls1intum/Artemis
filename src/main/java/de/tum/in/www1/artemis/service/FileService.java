--- conflicted
+++ resolved
@@ -25,11 +25,6 @@
 import org.apache.commons.io.FilenameUtils;
 import org.apache.commons.io.filefilter.FileFilterUtils;
 import org.apache.commons.io.filefilter.IOFileFilter;
-<<<<<<< HEAD
-import org.apache.pdfbox.io.MemoryUsageSetting;
-=======
-import org.apache.commons.lang3.math.NumberUtils;
->>>>>>> eff77420
 import org.apache.pdfbox.multipdf.PDFMergerUtility;
 import org.apache.pdfbox.pdmodel.PDDocumentInformation;
 import org.apache.tomcat.util.http.fileupload.IOUtils;
@@ -63,13 +58,8 @@
      * A list of common binary file extensions.
      * Extensions must be lower-case without leading dots.
      */
-<<<<<<< HEAD
     private static final Set<String> BINARY_FILE_EXTENSIONS = Set.of("png", "jpg", "jpeg", "heic", "gif", "tiff", "psd", "pdf", "doc", "docx", "xls", "xlsx", "ppt", "pptx",
-            "pages", "numbers", "key", "odt", "zip", "rar", "7z", "tar", "iso", "mdb", "sqlite", "exe", "jar");
-=======
-    private static final Set<String> binaryFileExtensions = Set.of("png", "jpg", "jpeg", "heic", "gif", "tiff", "psd", "pdf", "doc", "docx", "xls", "xlsx", "ppt", "pptx", "pages",
-            "numbers", "key", "odt", "zip", "rar", "7z", "tar", "iso", "mdb", "sqlite", "exe", "jar", "bin", "so", "dll");
->>>>>>> eff77420
+            "pages", "numbers", "key", "odt", "zip", "rar", "7z", "tar", "iso", "mdb", "sqlite", "exe", "jar", "bin", "so", "dll");
 
     /**
      * The list of file extensions that are allowed to be uploaded in a Markdown editor.
@@ -255,170 +245,7 @@
                 return target;
             }
             catch (IOException e) {
-<<<<<<< HEAD
                 log.error("Error moving file: " + oldFilePath, e);
-=======
-                log.error("Error moving file: {}", path);
-            }
-        }
-        return path;
-    }
-
-    /**
-     * Convert the given public file url to its corresponding local path
-     *
-     * @param publicPath the public file url to convert
-     * @return the actual path to that file in the local filesystem
-     */
-    public String actualPathForPublicPathOrThrow(String publicPath) {
-        String actualPath = actualPathForPublicPath(publicPath);
-        if (actualPath == null) {
-            // path is unknown => cannot convert
-            throw new FilePathParsingException("Unknown Filepath: " + publicPath);
-        }
-
-        return actualPath;
-    }
-
-    /**
-     * Convert the given public file url to its corresponding local path
-     *
-     * @param publicPath the public file url to convert
-     * @return the actual path to that file in the local filesystem
-     */
-    public String actualPathForPublicPath(String publicPath) {
-        // first extract the filename from the url
-        String filename = publicPath.substring(publicPath.lastIndexOf("/") + 1);
-
-        // check for known path to convert
-        if (publicPath.contains("files/temp")) {
-            return Path.of(FilePathService.getTempFilePath(), filename).toString();
-        }
-        if (publicPath.contains("files/drag-and-drop/backgrounds")) {
-            return Path.of(FilePathService.getDragAndDropBackgroundFilePath(), filename).toString();
-        }
-        if (publicPath.contains("files/drag-and-drop/drag-items")) {
-            return Path.of(FilePathService.getDragItemFilePath(), filename).toString();
-        }
-        if (publicPath.contains("files/course/icons")) {
-            return Path.of(FilePathService.getCourseIconFilePath(), filename).toString();
-        }
-        if (publicPath.contains("files/exam-user")) {
-            return Path.of(FilePathService.getStudentImageFilePath(), filename).toString();
-        }
-        if (publicPath.contains("files/exam-user/signatures")) {
-            return Path.of(FilePathService.getExamUserSignatureFilePath(), filename).toString();
-        }
-        if (publicPath.contains("files/attachments/lecture")) {
-            String lectureId = publicPath.replace(filename, "").replace("/api/files/attachments/lecture/", "");
-            return Path.of(FilePathService.getLectureAttachmentFilePath(), lectureId, filename).toString();
-        }
-        if (publicPath.contains("files/attachments/attachment-unit")) {
-            if (!publicPath.contains("/slide")) {
-                String attachmentUnitId = publicPath.replace(filename, "").replace("/api/files/attachments/attachment-unit/", "");
-                return Path.of(FilePathService.getAttachmentUnitFilePath(), attachmentUnitId, filename).toString();
-            }
-            final var slideSubPath = publicPath.replace(filename, "").replace("/api/files/attachments/attachment-unit/", "").split("/");
-            final var shouldBeAttachmentUnitId = slideSubPath[0];
-            final var shouldBeSlideId = slideSubPath.length >= 3 ? slideSubPath[2] : null;
-            if (!NumberUtils.isCreatable(shouldBeAttachmentUnitId) || !NumberUtils.isCreatable(shouldBeSlideId)) {
-                throw new FilePathParsingException("Public path does not contain correct shouldBeAttachmentUnitId or shouldBeSlideId: " + publicPath);
-            }
-            final var attachmentUnitId = Long.parseLong(shouldBeAttachmentUnitId);
-            final var slideId = Long.parseLong(shouldBeSlideId);
-            return Path.of(FilePathService.getAttachmentUnitFilePath(), String.valueOf(attachmentUnitId), "slide", String.valueOf(slideId), filename).toString();
-        }
-        if (publicPath.contains("files/file-upload-exercises")) {
-            final var uploadSubPath = publicPath.replace(filename, "").replace("/api/files/file-upload-exercises/", "").split("/");
-            final var shouldBeExerciseId = uploadSubPath[0];
-            final var shouldBeSubmissionId = uploadSubPath.length >= 3 ? uploadSubPath[2] : null;
-            if (!NumberUtils.isCreatable(shouldBeExerciseId) || !NumberUtils.isCreatable(shouldBeSubmissionId)) {
-                throw new FilePathParsingException("Public path does not contain correct exerciseId or submissionId: " + publicPath);
-            }
-            final var exerciseId = Long.parseLong(shouldBeExerciseId);
-            final var submissionId = Long.parseLong(shouldBeSubmissionId);
-            return Path.of(FileUploadSubmission.buildFilePath(exerciseId, submissionId), filename).toString();
-        }
-
-        return null;
-    }
-
-    /**
-     * Generate the public path for the file at the given path
-     *
-     * @param actualPathString the path to the file in the local filesystem
-     * @param entityId         the id of the entity associated with the file
-     * @return the public file url that can be used by users to access the file from outside
-     * @throws FilePathParsingException if the path is unknown
-     */
-    public String publicPathForActualPathOrThrow(String actualPathString, @Nullable Long entityId) {
-        String publicPath = publicPathForActualPath(actualPathString, entityId);
-        if (publicPath == null) {
-            // path is unknown => cannot convert
-            throw new FilePathParsingException("Unknown Filepath: " + actualPathString);
-        }
-
-        return publicPath;
-    }
-
-    /**
-     * Generate the public path for the file at the given path
-     *
-     * @param actualPathString the path to the file in the local filesystem
-     * @param entityId         the id of the entity associated with the file
-     * @return the public file url that can be used by users to access the file from outside
-     */
-    public String publicPathForActualPath(String actualPathString, @Nullable Long entityId) {
-        // first extract filename
-        Path actualPath = Path.of(actualPathString);
-        String filename = actualPath.getFileName().toString();
-
-        // generate part for id
-        String id = entityId == null ? Constants.FILEPATH_ID_PLACEHOLDER : entityId.toString();
-        // check for known path to convert
-        if (actualPathString.contains(FilePathService.getTempFilePath())) {
-            return DEFAULT_FILE_SUBPATH + filename;
-        }
-        if (actualPathString.contains(FilePathService.getDragAndDropBackgroundFilePath())) {
-            return "/api/files/drag-and-drop/backgrounds/" + id + "/" + filename;
-        }
-        if (actualPathString.contains(FilePathService.getDragItemFilePath())) {
-            return "/api/files/drag-and-drop/drag-items/" + id + "/" + filename;
-        }
-        if (actualPathString.contains(FilePathService.getCourseIconFilePath())) {
-            return "/api/files/course/icons/" + id + "/" + filename;
-        }
-        if (actualPathString.contains(FilePathService.getExamUserSignatureFilePath())) {
-            return "/api/files/exam-user/signatures/" + id + "/" + filename;
-        }
-        if (actualPathString.contains(FilePathService.getStudentImageFilePath())) {
-            return "/api/files/exam-user/" + id + "/" + filename;
-        }
-        if (actualPathString.contains(FilePathService.getLectureAttachmentFilePath())) {
-            return "/api/files/attachments/lecture/" + id + "/" + filename;
-        }
-        if (actualPathString.contains(FilePathService.getAttachmentUnitFilePath())) {
-            if (!actualPathString.contains("/slide")) {
-                return "/api/files/attachments/attachment-unit/" + id + "/" + filename;
-            }
-            try {
-                // The last name is the file name, the one before that is the slide number and the one before that is the attachmentUnitId, in which we are interested
-                // (e.g. uploads/attachments/attachment-unit/941/slide/1/State_pattern_941_Slide_1.png)
-                final var shouldBeAttachmentUnitId = actualPath.getName(actualPath.getNameCount() - 4).toString();
-                final long attachmentUnitId = Long.parseLong(shouldBeAttachmentUnitId);
-                return "/api/files/attachments/attachment-unit/" + attachmentUnitId + "/slide/" + id + "/" + filename;
-            }
-            catch (IllegalArgumentException e) {
-                throw new FilePathParsingException("Unexpected String in upload file path. AttachmentUnit ID should be present here: " + actualPathString);
-            }
-        }
-        if (actualPathString.contains(FilePathService.getFileUploadExercisesFilePath())) {
-            final long exerciseId;
-            try {
-                // The last name is the file name, the one before that is the submissionId and the one before that is the exerciseId, in which we are interested
-                final var shouldBeExerciseId = actualPath.getName(actualPath.getNameCount() - 3).toString();
-                exerciseId = Long.parseLong(shouldBeExerciseId);
->>>>>>> eff77420
             }
         }
         return null;
@@ -1015,22 +842,6 @@
     }
 
     /**
-<<<<<<< HEAD
-     * Write a given string into a file at a given path
-     *
-     * @param stringToWrite The string that will be written into a file
-     * @param path          The path where the file will be written to
-     * @return Path to the written file
-     */
-    public Path writeStringToFile(String stringToWrite, Path path) {
-        try (var outStream = new OutputStreamWriter(new FileOutputStream(path.toString()), UTF_8)) {
-            outStream.write(stringToWrite);
-        }
-        catch (IOException e) {
-            log.warn("Could not write given string in file {}.", path);
-        }
-        return path;
-=======
      * Create a unique path by appending a folder named with the current milliseconds (e.g. 1609579674868) of the system but does not create the folder.
      * This is used when cloning the programming exercises into a new temporary directory because if we already create the directory, the git clone does not work anymore.
      * The directory will be scheduled for deletion.
@@ -1041,7 +852,7 @@
      */
     public Path getTemporaryUniquePathWithoutPathCreation(Path path, long deleteDelayInMinutes) {
         var temporaryPath = path.resolve(String.valueOf(System.currentTimeMillis()));
-        scheduleForDirectoryDeletion(temporaryPath, deleteDelayInMinutes);
+        scheduleDirectoryPathForRecursiveDeletion(temporaryPath, deleteDelayInMinutes);
         return temporaryPath;
     }
 
@@ -1058,7 +869,6 @@
             var error = "Failed to create temporary directory at path " + path + " : " + e.getMessage();
             log.info(error);
         }
->>>>>>> eff77420
     }
 
     /**
