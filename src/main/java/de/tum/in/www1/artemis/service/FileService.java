package de.tum.in.www1.artemis.service;

import static java.nio.file.StandardCopyOption.REPLACE_EXISTING;

import java.io.*;
import java.nio.charset.Charset;
import java.nio.charset.StandardCharsets;
import java.nio.file.*;
import java.time.ZonedDateTime;
import java.util.*;
import java.util.concurrent.*;
import java.util.function.Predicate;
import java.util.regex.Pattern;
import java.util.stream.Collectors;

import javax.annotation.Nullable;

import org.apache.commons.io.FileUtils;
import org.apache.commons.io.FilenameUtils;
import org.apache.commons.io.filefilter.FileFilterUtils;
import org.apache.commons.io.filefilter.IOFileFilter;
import org.apache.commons.lang3.math.NumberUtils;
import org.apache.pdfbox.io.MemoryUsageSetting;
import org.apache.pdfbox.multipdf.PDFMergerUtility;
import org.slf4j.Logger;
import org.slf4j.LoggerFactory;
import org.springframework.beans.factory.DisposableBean;
import org.springframework.cache.annotation.CacheEvict;
import org.springframework.cache.annotation.Cacheable;
import org.springframework.core.io.Resource;
import org.springframework.stereotype.Service;
import org.springframework.util.FileSystemUtils;

import com.fasterxml.jackson.databind.ObjectMapper;
import com.ibm.icu.text.CharsetDetector;

import de.tum.in.www1.artemis.config.Constants;
import de.tum.in.www1.artemis.domain.FileUploadSubmission;
import de.tum.in.www1.artemis.exception.FilePathParsingException;

@Service
public class FileService implements DisposableBean {

    private final Logger log = LoggerFactory.getLogger(FileService.class);

    private final Map<Path, ScheduledFuture<?>> futures = new ConcurrentHashMap<>();

    private final ScheduledExecutorService executor = Executors.newScheduledThreadPool(Runtime.getRuntime().availableProcessors());

    /**
     * Filenames for which the template filename differs from the filename it should have in the repository.
     */
    // @formatter:off
    private static final Map<String, String> FILENAME_REPLACEMENTS = Map.ofEntries(
        Map.entry("git.ignore.file", ".gitignore"),
        Map.entry("git.attributes.file", ".gitattributes"),
        Map.entry("Makefile.file", "Makefile"),
        Map.entry("project.file", ".project"),
        Map.entry("classpath.file", ".classpath"),
        Map.entry("dune.file", "dune"),
        Map.entry("Fast.file", "Fastfile"),
        Map.entry("App.file", "Appfile"),
<<<<<<< HEAD
        Map.entry("Scan.file", "Scanfile"),
        Map.entry("gradlew.file", "gradlew")
=======
        Map.entry("Scan.file", "Scanfile")
>>>>>>> 86fea765
    );
    // @formatter:on

    /**
     * These directories get falsely marked as files and should be ignored during copying.
     */
    private static final List<String> IGNORED_DIRECTORIES = List.of(".xcassets/", ".colorset/", ".appiconset/", ".xcworkspace/", ".xcodeproj/", ".swiftpm/");

    @Override
    public void destroy() {
        futures.values().forEach(future -> future.cancel(true));
        futures.clear();
    }

    /**
     * Get the file for the given path as a byte[]
     *
     * @param path the path for the file to load
     * @return file contents as a byte[], or null, if the file doesn't exist
     * @throws IOException if the file can't be accessed.
     */
    @Cacheable(value = "files", unless = "#result == null")
    public byte[] getFileForPath(String path) throws IOException {
        File file = new File(path);
        if (file.exists()) {
            return Files.readAllBytes(file.toPath());
        }
        else {
            return null;
        }
    }

    @CacheEvict(value = "files", key = "#path")
    public void resetOnPath(String path) {
        log.info("Invalidate files cache for {}", path);
        // Intentionally blank
    }

    /**
     * Takes care of any changes that have to be made to the filesystem (deleting old files, moving temporary files into their proper location) and returns the public path for the
     * resulting file (as it might have been moved from newFilePath to another path)
     *
     * @param oldFilePath  the old file path (this file will be deleted if not null and different from newFilePath)
     * @param newFilePath  the new file path (this file will be moved into its proper location, if it was a temporary file)
     * @param targetFolder the folder that a temporary file should be moved to
     * @param entityId     id of the entity this file belongs to (needed to generate public path). If this is null, a placeholder will be inserted where the id would be
     * @return the resulting public path (is identical to newFilePath, if file didn't need to be moved)
     */
    public String manageFilesForUpdatedFilePath(String oldFilePath, String newFilePath, String targetFolder, Long entityId) {
        return manageFilesForUpdatedFilePath(oldFilePath, newFilePath, targetFolder, entityId, false);
    }

    /**
     * Takes care of any changes that have to be made to the filesystem (deleting old files, moving temporary files into their proper location) and returns the public path for the
     * resulting file (as it might have been moved from newFilePath to another path)
     *
     * @param oldFilePath  the old file path (this file will be deleted if not null and different from newFilePath)
     * @param newFilePath  the new file path (this file will be moved into its proper location, if it was a temporary file)
     * @param targetFolder the folder that a temporary file should be moved to
     * @param entityId     id of the entity this file belongs to (needed to generate public path). If this is null, a placeholder will be inserted where the id would be
     * @param keepFileName flag for determining if the current filename should be kept.
     * @return the resulting public path (is identical to newFilePath, if file didn't need to be moved)
     */
    public String manageFilesForUpdatedFilePath(String oldFilePath, String newFilePath, String targetFolder, Long entityId, Boolean keepFileName) {
        if (oldFilePath != null) {
            if (oldFilePath.equals(newFilePath)) {
                // Do nothing
                return newFilePath;
            }
            else {
                // delete old file
                log.debug("Delete old file {}", oldFilePath);
                try {
                    File oldFile = new File(actualPathForPublicPath(oldFilePath));

                    if (!FileSystemUtils.deleteRecursively(oldFile)) {
                        log.warn("FileService.manageFilesForUpdatedFilePath: Could not delete old file: {}", oldFile);
                    }
                    else {
                        log.debug("Deleted Orphaned File: {}", oldFile);
                    }
                }
                catch (Exception ex) {
                    log.warn("FileService.manageFilesForUpdatedFilePath: Could not delete old file '{}' due to exception {}", oldFilePath, ex.getMessage());
                }
            }
        }
        // check if newFilePath is a temp file
        if (newFilePath != null && newFilePath.contains("files/temp")) {
            // rename and move file
            try {
                Path source = Paths.get(actualPathForPublicPath(newFilePath));
                File targetFile = generateTargetFile(newFilePath, targetFolder, keepFileName);
                Path target = targetFile.toPath();
                Files.move(source, target, REPLACE_EXISTING);
                newFilePath = publicPathForActualPath(target.toString(), entityId);
                log.debug("Moved File from {} to {}", source, target);
            }
            catch (IOException e) {
                log.error("Error moving file: {}", newFilePath);
            }
        }
        return newFilePath;
    }

    /**
     * Convert the given public file url to its corresponding local path
     *
     * @param publicPath the public file url to convert
     * @return the actual path to that file in the local filesystem
     */
    public String actualPathForPublicPath(String publicPath) {
        // first extract the filename from the url
        String filename = publicPath.substring(publicPath.lastIndexOf("/") + 1);

        // check for known path to convert
        if (publicPath.contains("files/temp")) {
            return Paths.get(FilePathService.getTempFilePath(), filename).toString();
        }
        if (publicPath.contains("files/drag-and-drop/backgrounds")) {
            return Paths.get(FilePathService.getDragAndDropBackgroundFilePath(), filename).toString();
        }
        if (publicPath.contains("files/drag-and-drop/drag-items")) {
            return Paths.get(FilePathService.getDragItemFilePath(), filename).toString();
        }
        if (publicPath.contains("files/course/icons")) {
            return Paths.get(FilePathService.getCourseIconFilePath(), filename).toString();
        }
        if (publicPath.contains("files/attachments/lecture")) {
            String lectureId = publicPath.replace(filename, "").replace("/api/files/attachments/lecture/", "");
            return Paths.get(FilePathService.getLectureAttachmentFilePath(), lectureId, filename).toString();
        }
        if (publicPath.contains("files/attachments/attachment-unit")) {
            String attachmentUnitId = publicPath.replace(filename, "").replace("/api/files/attachments/attachment-unit/", "");
            return Paths.get(FilePathService.getAttachmentUnitFilePath(), attachmentUnitId, filename).toString();
        }
        if (publicPath.contains("files/file-upload-exercises")) {
            final var uploadSubPath = publicPath.replace(filename, "").replace("/api/files/file-upload-exercises/", "").split("/");
            final var shouldBeExerciseId = uploadSubPath[0];
            final var shouldBeSubmissionId = uploadSubPath.length >= 3 ? uploadSubPath[2] : null;
            if (!NumberUtils.isCreatable(shouldBeExerciseId) || !NumberUtils.isCreatable(shouldBeSubmissionId)) {
                throw new FilePathParsingException("Public path does not contain correct exerciseId or submissionId: " + publicPath);
            }
            final var exerciseId = Long.parseLong(shouldBeExerciseId);
            final var submissionId = Long.parseLong(shouldBeSubmissionId);
            return Paths.get(FileUploadSubmission.buildFilePath(exerciseId, submissionId), filename).toString();
        }

        // path is unknown => cannot convert
        throw new FilePathParsingException("Unknown Filepath: " + publicPath);
    }

    /**
     * Generate the public path for the file at the given path
     *
     * @param actualPath the path to the file in the local filesystem
     * @param entityId   the id of the entity associated with the file
     * @return the public file url that can be used by users to access the file from outside
     */
    public String publicPathForActualPath(String actualPath, @Nullable Long entityId) {
        // first extract filename
        String filename = Paths.get(actualPath).getFileName().toString();

        // generate part for id
        String id = entityId == null ? Constants.FILEPATH_ID_PLACEHOLDER : entityId.toString();

        // check for known path to convert
        if (actualPath.contains(FilePathService.getTempFilePath())) {
            return "/api/files/temp/" + filename;
        }
        if (actualPath.contains(FilePathService.getDragAndDropBackgroundFilePath())) {
            return "/api/files/drag-and-drop/backgrounds/" + id + "/" + filename;
        }
        if (actualPath.contains(FilePathService.getDragItemFilePath())) {
            return "/api/files/drag-and-drop/drag-items/" + id + "/" + filename;
        }
        if (actualPath.contains(FilePathService.getCourseIconFilePath())) {
            return "/api/files/course/icons/" + id + "/" + filename;
        }
        if (actualPath.contains(FilePathService.getLectureAttachmentFilePath())) {
            return "/api/files/attachments/lecture/" + id + "/" + filename;
        }
        if (actualPath.contains(FilePathService.getAttachmentUnitFilePath())) {
            return "/api/files/attachments/attachment-unit/" + id + "/" + filename;
        }
        if (actualPath.contains(FilePathService.getFileUploadExercisesFilePath())) {
            final var path = Paths.get(actualPath);
            final long exerciseId;
            try {
                // The last name is the file name, the one before that is the submissionId and the one before that is the exerciseId, in which we are interested
                final var shouldBeExerciseId = path.getName(path.getNameCount() - 3).toString();
                exerciseId = Long.parseLong(shouldBeExerciseId);
            }
            catch (IllegalArgumentException e) {
                throw new FilePathParsingException("Unexpected String in upload file path. Exercise ID should be present here: " + actualPath);
            }
            return "/api/files/file-upload-exercises/" + exerciseId + "/submissions/" + id + "/" + filename;
        }

        // path is unknown => cannot convert
        throw new FilePathParsingException("Unknown Filepath: " + actualPath);
    }

    /**
     * Creates a new file at the given location with a proper filename consisting of type, timestamp and a random part
     *
     * @param originalFilename the original filename of the file (needed to determine the file type)
     * @param targetFolder     the folder where the new file should be created
     * @return the newly created file
     * @throws IOException if the file can't be generated.
     */
    private File generateTargetFile(String originalFilename, String targetFolder, Boolean keepFileName) throws IOException {
        // determine the base for the filename
        String filenameBase = "Unspecified_";
        if (targetFolder.equals(FilePathService.getDragAndDropBackgroundFilePath())) {
            filenameBase = "DragAndDropBackground_";
        }
        if (targetFolder.equals(FilePathService.getDragItemFilePath())) {
            filenameBase = "DragItem_";
        }
        if (targetFolder.equals(FilePathService.getCourseIconFilePath())) {
            filenameBase = "CourseIcon_";
        }
        if (targetFolder.contains(FilePathService.getLectureAttachmentFilePath())) {
            filenameBase = "LectureAttachment_";
        }
        if (targetFolder.contains(FilePathService.getAttachmentUnitFilePath())) {
            filenameBase = "AttachmentUnit_";
        }

        // extract the file extension
        String fileExtension = FilenameUtils.getExtension(originalFilename);

        // create folder if necessary
        File folder = new File(targetFolder);
        if (!folder.exists()) {
            if (!folder.mkdirs()) {
                log.error("Could not create directory: {}", targetFolder);
                throw new IOException("Could not create directory: " + targetFolder);
            }
        }

        // create the file (retry if filename already exists)
        boolean fileCreated;
        File newFile;
        String filename;
        do {
            if (keepFileName) {
                if (originalFilename.contains("/api/files/temp/")) {
                    originalFilename = originalFilename.replace("/api/files/temp/", "");
                }
                filename = originalFilename;
            }
            else {
                filename = filenameBase + ZonedDateTime.now().toString().substring(0, 23).replaceAll("[:.]", "-") + "_" + UUID.randomUUID().toString().substring(0, 8) + "."
                        + fileExtension;
            }
            var path = Paths.get(targetFolder, filename).toString();

            newFile = new File(path);
            if (keepFileName && newFile.exists()) {
                newFile.delete();
            }
            fileCreated = newFile.createNewFile();
        }
        while (!fileCreated);

        return newFile;
    }

    /**
     * This copies the directory at the old directory path to the new path, including all files and sub folders
     *
     * @param resources           the resources that should be copied
     * @param prefix              cut everything until the end of the prefix (e.g. exercise-abc -> abc when prefix = exercise)
     * @param targetDirectoryPath the path of the folder where the copy should be located
     * @param keepParentFolder    if true also creates the resources with the folder they are currently in (e.g. current/parent/* -> new/parent/*)
     * @throws IOException if the copying operation fails.
     */
    public void copyResources(Resource[] resources, String prefix, String targetDirectoryPath, Boolean keepParentFolder) throws IOException {
        for (Resource resource : resources) {
            // Replace windows separator with "/"
            String fileUrl = java.net.URLDecoder.decode(resource.getURL().toString(), StandardCharsets.UTF_8).replaceAll("\\\\", "/");
            // cut the prefix (e.g. 'exercise', 'solution', 'test') from the actual path
            int index = fileUrl.indexOf(prefix);

            String targetFilePath = keepParentFolder ? fileUrl.substring(index + prefix.length()) : "/" + resource.getFilename();
<<<<<<< HEAD

=======
>>>>>>> 86fea765
            targetFilePath = applySpecialFilenameReplacements(targetFilePath);

            if (isIgnoredDirectory(targetFilePath)) {
                continue;
            }

            Path copyPath = Paths.get(targetDirectoryPath + targetFilePath);
            File parentFolder = copyPath.toFile().getParentFile();
            if (!parentFolder.exists()) {
                Files.createDirectories(parentFolder.toPath());
            }

            Files.copy(resource.getInputStream(), copyPath, StandardCopyOption.REPLACE_EXISTING);
            // make gradlew executable
            if (targetFilePath.endsWith("gradlew")) {
                copyPath.toFile().setExecutable(true);
            }
        }
    }

    /**
     * Replaces filenames where the template name differs from the name the file should have in the repository.
     *
     * @param filePath The path to a file.
     * @return The path with replacements applied where necessary.
     */
    private String applySpecialFilenameReplacements(final String filePath) {
        String resultFilePath = filePath;

        for (final Map.Entry<String, String> replacementDirective : FILENAME_REPLACEMENTS.entrySet()) {
            String oldName = replacementDirective.getKey();
            String newName = replacementDirective.getValue();

            if (resultFilePath.endsWith(oldName)) {
                resultFilePath = resultFilePath.replace(oldName, newName);
                break;
            }
        }

        return resultFilePath;
    }

    /**
     * Checks if the given path has been identified as a file but it actually points to a directory.
     *
     * @param filePath The path to a file/directory.
     * @return True, if the path is assumed to be a file but actually points to a directory.
     */
    private boolean isIgnoredDirectory(final String filePath) {
        return IGNORED_DIRECTORIES.stream().anyMatch(filePath::endsWith);
    }

    /**
     * Replaces filenames where the template name differs from the name the file should have in the repository.
     *
     * @param filePath The path to a file.
     * @return The path with replacements applied where necessary.
     */
    private String applySpecialFilenameReplacements(final String filePath) {
        String resultFilePath = filePath;

        for (final Map.Entry<String, String> replacementDirective : FILENAME_REPLACEMENTS.entrySet()) {
            String oldName = replacementDirective.getKey();
            String newName = replacementDirective.getValue();

            if (resultFilePath.endsWith(oldName)) {
                resultFilePath = resultFilePath.replace(oldName, newName);
                break;
            }
        }

        return resultFilePath;
    }

    /**
     * Checks if the given path has been identified as a file but it actually points to a directory.
     *
     * @param filePath The path to a file/directory.
     * @return True, if the path is assumed to be a file but actually points to a directory.
     */
    private boolean isIgnoredDirectory(final String filePath) {
        return IGNORED_DIRECTORIES.stream().anyMatch(filePath::endsWith);
    }

    /**
     * This renames the directory at the old directory path to the new path
     *
     * @param oldDirectoryPath    the path of the folder that should be renamed
     * @param targetDirectoryPath the path of the folder where the renamed folder should be located
     * @throws IOException if the directory could not be renamed.
     */
    public void renameDirectory(String oldDirectoryPath, String targetDirectoryPath) throws IOException {
        File oldDirectory = new File(oldDirectoryPath);
        if (!oldDirectory.exists()) {
            log.error("Directory {} should be renamed but does not exist.", oldDirectoryPath);
            throw new RuntimeException("Directory " + oldDirectoryPath + " should be renamed but does not exist.");
        }

        File targetDirectory = new File(targetDirectoryPath);

        FileUtils.moveDirectory(oldDirectory, targetDirectory);
    }

    /**
     * Look for sections that start and end with a section marker (e.g. %section-start% and %section-end%). Overrides the given file in filePath with a new file!
     *
     * @param filePath of file to look for replaceable sections in.
     * @param sections of structure String (section name) / Boolean (keep content in section or remove it).
     */
    public void replacePlaceholderSections(String filePath, Map<String, Boolean> sections) {
        Map<Pattern, Boolean> patternBooleanMap = sections.entrySet().stream().collect(Collectors.toMap(e -> Pattern.compile(".*%" + e.getKey() + ".*%.*"), Map.Entry::getValue));
        File file = new File(filePath);
        File tempFile = new File(filePath + "_temp");
        FileReader fr;
        FileWriter fw;
        BufferedReader reader;
        BufferedWriter writer;

        try {
            fr = new FileReader(file, StandardCharsets.UTF_8);
            fw = new FileWriter(tempFile, StandardCharsets.UTF_8);
        }
        catch (IOException ex) {
            throw new FilePathParsingException("File " + filePath + " should be updated but does not exist.");
        }

        reader = new BufferedReader(fr);
        writer = new BufferedWriter(fw);

        try {

            Map.Entry<Pattern, Boolean> matchingStartPattern = null;
            String line = reader.readLine();
            while (line != null) {
                // If there is no starting pattern matched atm, check if the current line is a start pattern.
                if (matchingStartPattern == null) {
                    for (Map.Entry<Pattern, Boolean> entry : patternBooleanMap.entrySet()) {
                        if (entry.getKey().matcher(line).matches()) {
                            matchingStartPattern = entry;
                            break;
                        }
                    }
                    // If a pattern is matched, don't write anything so that the section qualifier is removed.
                    if (matchingStartPattern != null) {
                        line = reader.readLine();
                        continue;
                    }
                }
                else {
                    // If there is a starting pattern matched, check if an ending pattern is encountered.
                    boolean endMatcherFound = false;
                    for (Map.Entry<Pattern, Boolean> entry : patternBooleanMap.entrySet()) {
                        if (entry.getKey().matcher(line).matches()) {
                            endMatcherFound = true;
                            break;
                        }
                    }
                    if (endMatcherFound) {
                        matchingStartPattern = null;
                        line = reader.readLine();
                        continue;
                    }
                }

                if (matchingStartPattern == null || matchingStartPattern.getValue()) {
                    writer.write(line);
                    writer.newLine();
                }

                line = reader.readLine();
            }
            // Accessing already opened files will cause an exception on Windows machines, therefore close the streams
            reader.close();
            writer.close();
            Files.delete(file.toPath());
            FileUtils.moveFile(tempFile, new File(filePath));
        }
        catch (IOException ex) {
            throw new RuntimeException("Error encountered when reading File " + filePath + ".");
        }
        finally {
            try {
                reader.close();
                writer.close();
            }
            catch (IOException ex) {
                log.info("Error encountered when closing file readers / writers for {}", file);
            }
        }
    }

    /**
     * This replaces all occurrences of the target String with the replacement String in the given directory (recursive!)
     *
     * @param startPath         the path where the file is located
     * @param targetString      the string that should be replaced
     * @param replacementString the string that should be used to replace the target
     * @throws IOException if an issue occurs on file access for the replacement of the variables.
     */
    public void replaceVariablesInDirectoryName(String startPath, String targetString, String replacementString) throws IOException {
        log.debug("Replacing {} with {} in directory {}", targetString, replacementString, startPath);
        File directory = new File(startPath);
        if (!directory.exists() || !directory.isDirectory()) {
            throw new RuntimeException("Directory " + startPath + " should be replaced but does not exist.");
        }

        if (startPath.contains(targetString)) {
            log.debug("Target String found, replacing..");
            String targetPath = startPath.replace(targetString, replacementString);
            renameDirectory(startPath, targetPath);
            directory = new File(targetPath);
        }

        // Get all subdirectories
        final var subDirectories = directory.list((current, name) -> new File(current, name).isDirectory());

        if (subDirectories != null) {
            for (String subDirectory : subDirectories) {
                replaceVariablesInDirectoryName(Paths.get(directory.getAbsolutePath(), subDirectory).toString(), targetString, replacementString);
            }
        }
    }

    /**
     * This replaces all occurrences of the target String with the replacement String within a source file of a given directory (recursive!)
     *
     * @param startPath         the path where the file is located
     * @param targetString      the string that should be replaced
     * @param replacementString the string that should be used to replace the target
     * @throws IOException if an issue occurs on file access for the replacement of the variables.
     */
    public void replaceVariablesInFileName(String startPath, String targetString, String replacementString) throws IOException {
        log.debug("Replacing {} with {} in directory {}", targetString, replacementString, startPath);
        File directory = new File(startPath);
        if (!directory.exists() || !directory.isDirectory()) {
            throw new RuntimeException("Files in the directory " + startPath + " should be replaced but it does not exist.");
        }

        // rename all files in the file tree
        Files.find(Paths.get(startPath), Integer.MAX_VALUE, (filePath, fileAttr) -> fileAttr.isRegularFile() && filePath.toString().contains(targetString)).forEach(filePath -> {
            try {
                Files.move(new File(filePath.toString()).toPath(), new File(filePath.toString().replace(targetString, replacementString)).toPath());
            }
            catch (IOException e) {
                throw new RuntimeException("File " + filePath + " should be replaced but does not exist.");
            }
        });
    }

    /**
     * This replaces all occurrences of the target Strings with the replacement Strings in the given file and saves the file
     * <p>
     * {@link #replaceVariablesInFile(String, Map) replaceVariablesInFile}
     *
     * @param startPath     the path where the start directory is located
     * @param replacements  the replacements that should be applied
     * @throws IOException if an issue occurs on file access for the replacement of the variables.
     */
    public void replaceVariablesInFileRecursive(String startPath, Map<String, String> replacements) throws IOException {
        replaceVariablesInFileRecursive(startPath, replacements, Collections.emptyList());
    }

    /**
     * This replaces all occurrences of the target Strings with the replacement Strings in the given file and saves the file
     * <p>
     * {@link #replaceVariablesInFile(String, Map) replaceVariablesInFile}
     *
     * @param startPath     the path where the start directory is located
     * @param replacements  the replacements that should be applied
     * @param filesToIgnore the name of files for which no replacement should be done
     * @throws IOException if an issue occurs on file access for the replacement of the variables.
     */
    public void replaceVariablesInFileRecursive(String startPath, Map<String, String> replacements, List<String> filesToIgnore) throws IOException {
        log.debug("Replacing {} in files in directory {}", replacements, startPath);
        File directory = new File(startPath);
        if (!directory.exists() || !directory.isDirectory()) {
            throw new RuntimeException("Files in directory " + startPath + " should be replaced but the directory does not exist.");
        }

        // Get all files in directory
        String[] files = directory.list((current, name) -> new File(current, name).isFile());
        if (files != null) {
            // filter out files that should be ignored
            files = Arrays.stream(files).filter(Predicate.not(filesToIgnore::contains)).toArray(String[]::new);
            for (String file : files) {
                replaceVariablesInFile(Paths.get(directory.getAbsolutePath(), file).toString(), replacements);
            }
        }

        // Recursive call: get all subdirectories
        String[] subDirectories = directory.list((current, name) -> new File(current, name).isDirectory());
        if (subDirectories != null) {
            for (String subDirectory : subDirectories) {
                if (subDirectory.equalsIgnoreCase(".git")) {
                    // ignore files in the '.git' folder
                    continue;
                }
                replaceVariablesInFileRecursive(Paths.get(directory.getAbsolutePath(), subDirectory).toString(), replacements, filesToIgnore);
            }
        }
    }

    /**
     * This replaces all occurrences of the target Strings with the replacement Strings in the given file and saves the file. It assumes that the size of the lists is equal and the
     * order of the argument is the same
     *
     * @param filePath     the path where the file is located
     * @param replacements the replacements that should be applied
     * @throws IOException if an issue occurs on file access for the replacement of the variables.
     */
    public void replaceVariablesInFile(String filePath, Map<String, String> replacements) throws IOException {
        log.debug("Replacing {} in file {}", replacements, filePath);
        // https://stackoverflow.com/questions/3935791/find-and-replace-words-lines-in-a-file
        Path replaceFilePath = Paths.get(filePath);
        Charset charset = StandardCharsets.UTF_8;

        String fileContent = Files.readString(replaceFilePath, charset);
        for (Map.Entry<String, String> replacement : replacements.entrySet()) {
            fileContent = fileContent.replace(replacement.getKey(), replacement.getValue());
        }
        Files.writeString(replaceFilePath, fileContent, charset);
    }

    /**
     * This normalizes all line endings to UNIX-line-endings recursively from the startPath.
     * <p>
     * {@link #normalizeLineEndings(String) normalizeLineEndings}
     *
     * @param startPath the path where the start directory is located
     * @throws IOException if an issue occurs on file access for the normalizing of the line endings.
     */
    public void normalizeLineEndingsDirectory(String startPath) throws IOException {
        log.debug("Normalizing file endings in directory {}", startPath);
        File directory = new File(startPath);
        if (!directory.exists() || !directory.isDirectory()) {
            throw new RuntimeException("File endings in directory " + startPath + " should be normalized but the directory does not exist.");
        }

        // Ignore the .git repository
        IOFileFilter directoryFileFilter = FileFilterUtils.notFileFilter(FileFilterUtils.nameFileFilter(".git"));
        // Get all files in directory
        Collection<File> files = FileUtils.listFiles(directory, FileFilterUtils.trueFileFilter(), directoryFileFilter);

        for (File file : files) {
            normalizeLineEndings(file.getAbsolutePath());
        }
    }

    /**
     * This normalizes all line endings to UNIX-line-endings in a specific file.
     * '\r\n' gets replaced to '\n'
     * '\r' gets replaced to '\n'
     *
     * @param filePath the path where the file is located
     * @throws IOException if an issue occurs on file access for the normalizing of the line endings.
     */
    public void normalizeLineEndings(String filePath) throws IOException {
        log.debug("Normalizing line endings in file {}", filePath);
        // https://stackoverflow.com/questions/3776923/how-can-i-normalize-the-eol-character-in-java
        Path replaceFilePath = Paths.get(filePath);
        Charset charset = StandardCharsets.UTF_8;

        String fileContent = Files.readString(replaceFilePath, charset);
        fileContent = fileContent.replaceAll("\\r\\n?", "\n");
        Files.writeString(replaceFilePath, fileContent, charset);
    }

    /**
     * This converts all files to the UTF-8 encoding recursively from the startPath.
     * <p>
     * {@link #convertToUTF8(String) convertToUTF8}
     *
     * @param startPath the path where the start directory is located
     * @throws IOException if an issue occurs on file access when converting to UTF-8.
     */
    public void convertToUTF8Directory(String startPath) throws IOException {
        log.debug("Converting files in directory {} to UTF-8", startPath);
        File directory = new File(startPath);
        if (!directory.exists() || !directory.isDirectory()) {
            throw new RuntimeException("Files in directory " + startPath + " should be converted to UTF-8 but the directory does not exist.");
        }

        // Ignore the .git repository
        IOFileFilter directoryFileFilter = FileFilterUtils.notFileFilter(FileFilterUtils.nameFileFilter(".git"));
        // Get all files in directory
        Collection<File> files = FileUtils.listFiles(directory, FileFilterUtils.trueFileFilter(), directoryFileFilter);

        for (File file : files) {
            convertToUTF8(file.getAbsolutePath());
        }
    }

    /**
     * This converts a specific file to the UTF-8 encoding.
     * To determine the encoding of the file, the library com.ibm.icu.text is used.
     *
     * @param filePath the path where the file is located
     * @throws IOException if an issue occurs on file access when converting to UTF-8.
     */
    public void convertToUTF8(String filePath) throws IOException {
        log.debug("Converting file {} to UTF-8", filePath);
        Path replaceFilePath = Paths.get(filePath);
        byte[] contentArray = Files.readAllBytes(replaceFilePath);

        Charset charset = detectCharset(contentArray);
        log.debug("Detected charset for file {} is {}", filePath, charset.name());

        String fileContent = new String(contentArray, charset);

        Files.writeString(replaceFilePath, fileContent, StandardCharsets.UTF_8);
    }

    /**
     * Detect the charset of a byte array
     *
     * @param contentArray The content that should be checked
     * @return The detected charset
     */
    public Charset detectCharset(byte[] contentArray) {
        CharsetDetector charsetDetector = new CharsetDetector();
        charsetDetector.setText(contentArray);
        String charsetName = charsetDetector.detect().getName();
        return Charset.forName(charsetName);
    }

    /**
     * Schedule the deletion of the given path with a given delay
     *
     * @param path           The path that should be deleted
     * @param delayInMinutes The delay in minutes after which the path should be deleted
     */
    public void scheduleForDeletion(Path path, long delayInMinutes) {
        ScheduledFuture<?> future = executor.schedule(() -> {
            try {
                if (Files.exists(path)) {
                    log.info("Delete file {}", path);
                    Files.delete(path);
                }
                futures.remove(path);
            }
            catch (IOException e) {
                log.error("Deleting the file " + path + " did not work", e);
            }
        }, delayInMinutes, TimeUnit.MINUTES);

        futures.put(path, future);
    }

    /**
     * Schedule the recursive deletion of the given directory with a given delay.
     *
     * @param path           The path to the directory that should be deleted
     * @param delayInMinutes The delay in minutes after which the path should be deleted
     */
    public void scheduleForDirectoryDeletion(Path path, long delayInMinutes) {
        ScheduledFuture<?> future = executor.schedule(() -> {
            try {
                if (Files.exists(path) && Files.isDirectory(path)) {
                    log.debug("Delete directory {}", path);
                    FileUtils.deleteDirectory(path.toFile());
                }
                futures.remove(path);
            }
            catch (IOException e) {
                log.error("Deleting the directory " + path + " did not work", e);
            }
        }, delayInMinutes, TimeUnit.MINUTES);

        futures.put(path, future);
    }

    /**
     * create a unique path by appending a folder named with the current milliseconds (e.g. 1609579674868) of the system
     * Note: the method also tries to create the mentioned folder
     *
     * @param path the original path, e.g. /opt/artemis/repos-download
     * @return the unique path as string, e.g. /opt/artemis/repos-download/1609579674868
     */
    public String getUniquePathString(String path) {
        return getUniquePath(path).toString();
    }

    /**
     * create a unique path by appending a folder named with the current milliseconds (e.g. 1609579674868) of the system
     * Note: the method also tries to create the mentioned folder
     *
     * @param path the original path, e.g. /opt/artemis/repos-download
     * @return the unique path, e.g. /opt/artemis/repos-download/1609579674868
     */
    public Path getUniquePath(String path) {
        var uniquePath = Paths.get(path, String.valueOf(System.currentTimeMillis()));
        if (!Files.exists(uniquePath) && Files.isDirectory(uniquePath)) {
            try {
                Files.createDirectories(uniquePath);
            }
            catch (IOException e) {
                log.warn("could not create the directories for the path {}", uniquePath);
            }
        }
        return uniquePath;
    }

    /**
     * Removes illegal characters for filenames from the string.
     *
     * See: https://stackoverflow.com/questions/15075890/replacing-illegal-character-in-filename/15075907#15075907
     * @param string the string with the characters
     * @return stripped string
     */
    public String removeIllegalCharacters(String string) {
        return string.replaceAll("[^a-zA-Z0-9\\.\\-]", "_");
    }

    /**
     * create a directory at a given path
     *
     * @param path the original path, e.g. /opt/artemis/repos-download
     */
    public void createDirectory(Path path) {
        try {
            Files.createDirectories(path);
        }
        catch (IOException e) {
            var error = "Failed to create temporary directory at path " + path + " : " + e.getMessage();
            log.info(error);
        }
    }

    /**
     * Write a given string into a file at a given path
     *
     * @param stringToWrite     The string that will be written into a file
     * @param path              The path where the file will be written to
     * @return Path to the written file
     */
    public Path writeStringToFile(String stringToWrite, Path path) {
        try {
            var fos = new FileOutputStream(path.toString());
            var outStream = new OutputStreamWriter(fos, StandardCharsets.UTF_8);
            outStream.write(stringToWrite);
            outStream.close();
        }
        catch (IOException e) {
            log.warn("Could not write given string in file {}.", path);
        }
        return path;
    }

    /**
     * Serialize an object and write into file at a given path
     *
     * @param object        The object that is serialized and written into a file
     * @param objectMapper  The objectMapper that is used for serialization
     * @param path          The path where the file will be written to
     * @return Path to the written file
     */
    public Path writeObjectToJsonFile(Object object, ObjectMapper objectMapper, Path path) {
        try {
            objectMapper.writeValue(new File(path.toString()), object);
        }
        catch (IOException e) {
            log.warn("Could not write given object in file {}", path);
        }
        return path;
    }

    /**
     * Merge the PDF files located in the given paths.
     *
     * @param paths list of paths to merge
     * @return byte array of the merged file
     */
    public Optional<byte[]> mergePdfFiles(List<String> paths) {
        if (paths == null || paths.isEmpty()) {
            return Optional.empty();
        }
        PDFMergerUtility pdfMerger = new PDFMergerUtility();
        ByteArrayOutputStream outputStream = new ByteArrayOutputStream();

        try {
            for (String path : paths) {
                File file = new File(path);
                if (file.exists()) {
                    pdfMerger.addSource(new File(path));
                }
            }
            pdfMerger.setDestinationStream(outputStream);
            pdfMerger.mergeDocuments(MemoryUsageSetting.setupTempFileOnly());
        }
        catch (IOException e) {
            log.warn("Could not merge files");
            return Optional.empty();
        }

        return Optional.of(outputStream.toByteArray());
    }

    /**
     * Deletes all specified files.
     * @param filePaths A list of all paths to the files that should be deleted
     */
    public void deleteFiles(List<Path> filePaths) {
        for (Path filePath : filePaths) {
            try {
                Files.delete(filePath);
            }
            catch (Exception ex) {
                log.warn("Could not delete file {}. Error message: {}", filePath, ex.getMessage());
            }
        }
    }
}<|MERGE_RESOLUTION|>--- conflicted
+++ resolved
@@ -60,12 +60,8 @@
         Map.entry("dune.file", "dune"),
         Map.entry("Fast.file", "Fastfile"),
         Map.entry("App.file", "Appfile"),
-<<<<<<< HEAD
         Map.entry("Scan.file", "Scanfile"),
         Map.entry("gradlew.file", "gradlew")
-=======
-        Map.entry("Scan.file", "Scanfile")
->>>>>>> 86fea765
     );
     // @formatter:on
 
@@ -353,10 +349,6 @@
             int index = fileUrl.indexOf(prefix);
 
             String targetFilePath = keepParentFolder ? fileUrl.substring(index + prefix.length()) : "/" + resource.getFilename();
-<<<<<<< HEAD
-
-=======
->>>>>>> 86fea765
             targetFilePath = applySpecialFilenameReplacements(targetFilePath);
 
             if (isIgnoredDirectory(targetFilePath)) {
