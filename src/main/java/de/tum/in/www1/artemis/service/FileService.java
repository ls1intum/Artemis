--- conflicted
+++ resolved
@@ -138,7 +138,7 @@
      * @param filename the filename to sanitize
      * @return the sanitized filename
      */
-    public String sanitizeFilename(String filename) {
+    public static String sanitizeFilename(String filename) {
         return filename.replaceAll("[^a-zA-Z\\d.\\-]", "_").replaceAll("\\.+", ".");
     }
 
@@ -1107,23 +1107,6 @@
     }
 
     /**
-<<<<<<< HEAD
-=======
-     * <a href="https://stackoverflow.com/a/15075907">Removes illegal characters for filenames from the string</a>
-     * This method will make sure that path traversal is not possible, because illegal characters or character sequences such as '/', '\\' and '..' will be removed
-     * Escaping such sequences is also not possible, because only a-z, A-Z, 0-9, '-', '.', and '_' are allowed
-     *
-     * @param string the string with the characters
-     * @return stripped string
-     */
-    public static String removeIllegalCharacters(String string) {
-        // First replace all characters that are not (^) a-z, A-Z, 0-9, '-', '.' with '_'
-        // Then replace multiple points, e.g. '...' with one point '.'
-        return string.replaceAll("[^a-zA-Z0-9.\\-]", "_").replaceAll("\\.+", ".");
-    }
-
-    /**
->>>>>>> e2c9344b
      * create a directory at a given path
      *
      * @param path the original path, e.g. /opt/artemis/repos-download
@@ -1237,18 +1220,11 @@
      */
     public MultipartFile convertByteArrayToMultipart(String fileName, String extension, byte[] streamByteArray) {
         try {
-<<<<<<< HEAD
             String cleanFileName = sanitizeFilename(fileName);
             Path tempPath = Path.of(FilePathService.getTempFilePath(), cleanFileName + extension);
             Files.write(tempPath, streamByteArray);
             File outputFile = tempPath.toFile();
             FileItem fileItem = new DiskFileItem(cleanFileName, Files.probeContentType(tempPath), false, outputFile.getName(), (int) outputFile.length(),
-=======
-            Path tempPath = Path.of(FilePathService.getTempFilePath(), removeIllegalCharacters(fileName) + extension);
-            Files.write(tempPath, streamByteArray);
-            File outputFile = tempPath.toFile();
-            FileItem fileItem = new DiskFileItem(removeIllegalCharacters(fileName), Files.probeContentType(tempPath), false, outputFile.getName(), (int) outputFile.length(),
->>>>>>> e2c9344b
                     outputFile.getParentFile());
 
             try (InputStream input = new FileInputStream(outputFile); OutputStream fileItemOutputStream = fileItem.getOutputStream()) {
