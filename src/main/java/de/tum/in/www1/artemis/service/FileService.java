--- conflicted
+++ resolved
@@ -59,8 +59,8 @@
      * A list of common binary file extensions.
      * Extensions must be lower-case without leading dots.
      */
-    private static final Set<String> binaryFileExtensions = Set.of("png", "jpg", "jpeg", "heic", "gif", "tiff", "psd", "pdf", "doc", "docx", "xls", "xlsx", "ppt", "pptx", "pages",
-            "numbers", "key", "odt", "zip", "rar", "7z", "tar", "iso", "mdb", "sqlite", "exe", "jar");
+    private static final Set<String> BINARY_FILE_EXTENSIONS = Set.of("png", "jpg", "jpeg", "heic", "gif", "tiff", "psd", "pdf", "doc", "docx", "xls", "xlsx", "ppt", "pptx",
+            "pages", "numbers", "key", "odt", "zip", "rar", "7z", "tar", "iso", "mdb", "sqlite", "exe", "jar");
 
     /**
      * The list of file extensions that are allowed to be uploaded in a Markdown editor.
@@ -570,11 +570,7 @@
      * @param startPath    the path where the start directory is located
      * @param replacements the replacements that should be applied
      */
-<<<<<<< HEAD
-    public void replaceVariablesInFileRecursive(Path startPath, Map<String, String> replacements) throws IOException {
-=======
     public void replaceVariablesInFileRecursive(Path startPath, Map<String, String> replacements) {
->>>>>>> 64187ce9
         replaceVariablesInFileRecursive(startPath, replacements, Collections.emptyList());
     }
 
@@ -587,11 +583,7 @@
      * @param replacements  the replacements that should be applied
      * @param filesToIgnore the name of files for which no replacement should be done
      */
-<<<<<<< HEAD
-    public void replaceVariablesInFileRecursive(Path startPath, Map<String, String> replacements, List<String> filesToIgnore) throws IOException {
-=======
     public void replaceVariablesInFileRecursive(Path startPath, Map<String, String> replacements, List<String> filesToIgnore) {
->>>>>>> 64187ce9
         log.debug("Replacing {} in files in directory {}", replacements, startPath);
         File directory = startPath.toFile();
         if (!directory.exists() || !directory.isDirectory()) {
@@ -604,11 +596,7 @@
             // filter out files that should be ignored
             files = Arrays.stream(files).filter(Predicate.not(filesToIgnore::contains)).toArray(String[]::new);
             for (String file : files) {
-<<<<<<< HEAD
                 replaceVariablesInFile(directory.toPath().toAbsolutePath().resolve(file), replacements);
-=======
-                replaceVariablesInFile(Path.of(directory.getAbsolutePath(), file), replacements);
->>>>>>> 64187ce9
             }
         }
 
@@ -620,11 +608,7 @@
                     // ignore files in the '.git' folder
                     continue;
                 }
-<<<<<<< HEAD
                 replaceVariablesInFileRecursive(directory.toPath().toAbsolutePath().resolve(subDirectory), replacements, filesToIgnore);
-=======
-                replaceVariablesInFileRecursive(Path.of(directory.getAbsolutePath(), subDirectory), replacements, filesToIgnore);
->>>>>>> 64187ce9
             }
         }
     }
@@ -636,21 +620,8 @@
      * @param filePath     the path where the file is located
      * @param replacements the replacements that should be applied
      */
-<<<<<<< HEAD
-    public void replaceVariablesInFile(Path filePath, Map<String, String> replacements) throws IOException {
-        log.debug("Replacing {} in file {}", replacements, filePath);
-        // https://stackoverflow.com/questions/3935791/find-and-replace-words-lines-in-a-file
-        Charset charset = StandardCharsets.UTF_8;
-
-        String fileContent = Files.readString(filePath, charset);
-        for (Map.Entry<String, String> replacement : replacements.entrySet()) {
-            fileContent = fileContent.replace(replacement.getKey(), replacement.getValue());
-        }
-        FileUtils.writeStringToFile(filePath.toFile(), fileContent, charset);
-=======
     public void replaceVariablesInFile(Path filePath, Map<String, String> replacements) {
         log.debug("Replacing {} in file {}", replacements, filePath);
-
         if (isBinaryFile(filePath)) {
             // do not try to read binary files with 'readString'
             return;
@@ -663,7 +634,7 @@
             for (Map.Entry<String, String> replacement : replacements.entrySet()) {
                 fileContent = fileContent.replace(replacement.getKey(), replacement.getValue());
             }
-            Files.writeString(filePath, fileContent, UTF_8);
+            FileUtils.writeStringToFile(filePath.toFile(), fileContent, UTF_8);
         }
         catch (IOException ex) {
             log.warn("Exception {} occurred when trying to replace {} in (binary) file {}", ex.getMessage(), replacements, filePath);
@@ -680,8 +651,7 @@
      */
     private static boolean isBinaryFile(Path filePath) {
         final String fileExtension = FilenameUtils.getExtension(filePath.getFileName().toString());
-        return binaryFileExtensions.stream().anyMatch(fileExtension::equalsIgnoreCase);
->>>>>>> 64187ce9
+        return BINARY_FILE_EXTENSIONS.stream().anyMatch(fileExtension::equalsIgnoreCase);
     }
 
     /**
@@ -705,11 +675,7 @@
         Collection<File> files = FileUtils.listFiles(directory, FileFilterUtils.trueFileFilter(), directoryFileFilter);
 
         for (File file : files) {
-<<<<<<< HEAD
             normalizeLineEndings(file.toPath().toAbsolutePath());
-=======
-            normalizeLineEndings(file.toPath());
->>>>>>> 64187ce9
         }
     }
 
@@ -728,17 +694,9 @@
             return;
         }
         // https://stackoverflow.com/questions/3776923/how-can-i-normalize-the-eol-character-in-java
-<<<<<<< HEAD
-        Charset charset = StandardCharsets.UTF_8;
-
-        String fileContent = Files.readString(filePath, charset);
-        fileContent = fileContent.replaceAll("\\r\\n?", "\n");
-        FileUtils.writeStringToFile(filePath.toFile(), fileContent, charset);
-=======
         String fileContent = Files.readString(filePath, UTF_8);
         fileContent = fileContent.replaceAll("\\r\\n?", "\n");
-        Files.writeString(filePath, fileContent, UTF_8);
->>>>>>> 64187ce9
+        FileUtils.writeStringToFile(filePath.toFile(), fileContent, UTF_8);
     }
 
     /**
@@ -749,11 +707,7 @@
      * @param startPath the path where the start directory is located
      * @throws IOException if an issue occurs on file access when converting to UTF-8.
      */
-<<<<<<< HEAD
     public void convertFilesInDirectoryToUtf8(Path startPath) throws IOException {
-=======
-    public void convertToUTF8Directory(Path startPath) throws IOException {
->>>>>>> 64187ce9
         log.debug("Converting files in directory {} to UTF-8", startPath);
         File directory = startPath.toFile();
         if (!directory.exists() || !directory.isDirectory()) {
@@ -766,11 +720,7 @@
         Collection<File> files = FileUtils.listFiles(directory, FileFilterUtils.trueFileFilter(), directoryFileFilter);
 
         for (File file : files) {
-<<<<<<< HEAD
-            convertToUTF8(file.toPath().toAbsolutePath());
-=======
             convertToUTF8(file.toPath());
->>>>>>> 64187ce9
         }
     }
 
@@ -790,11 +740,7 @@
 
         String fileContent = new String(contentArray, charset);
 
-<<<<<<< HEAD
-        FileUtils.writeStringToFile(filePath.toFile(), fileContent, StandardCharsets.UTF_8);
-=======
-        Files.writeString(filePath, fileContent, UTF_8);
->>>>>>> 64187ce9
+        FileUtils.writeStringToFile(filePath.toFile(), fileContent, UTF_8);
     }
 
     /**
