--- conflicted
+++ resolved
@@ -5,10 +5,7 @@
 import java.io.*;
 import java.nio.charset.Charset;
 import java.nio.charset.StandardCharsets;
-import java.nio.file.Files;
-import java.nio.file.Path;
-import java.nio.file.Paths;
-import java.nio.file.StandardCopyOption;
+import java.nio.file.*;
 import java.time.ZonedDateTime;
 import java.util.Collection;
 import java.util.Map;
@@ -740,7 +737,15 @@
     }
 
     /**
-<<<<<<< HEAD
+     * Removes illegal characters for filenames from the string.
+     * @param string the string with the characters
+     * @return stripped string
+     */
+    public String removeIllegalCharacters(String string) {
+        return string.replaceAll("/[/\\\\?%*:|\"<>]/g", "");
+    }
+
+    /**
      * create a directory at a given path
      *
      * @param path the original path, e.g. /opt/artemis/repos-download
@@ -791,13 +796,5 @@
             log.warn("Could not write given object in file {}", path);
         }
         return path;
-=======
-     * Removes illegal characters for filenames from the string.
-     * @param string the string with the characters
-     * @return stripped string
-     */
-    public String removeIllegalCharacters(String string) {
-        return string.replaceAll("/[/\\\\?%*:|\"<>]/g", "");
->>>>>>> edbd6176
     }
 }