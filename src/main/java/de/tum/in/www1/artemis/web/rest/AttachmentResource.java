--- conflicted
+++ resolved
@@ -135,8 +135,6 @@
     }
 
     /**
-<<<<<<< HEAD
-=======
      * GET /lectures/:lectureId/attachments : get all the attachments of a lecture.
      *
      * @param lectureId the id of the lecture
@@ -150,7 +148,6 @@
     }
 
     /**
->>>>>>> 83f04ae5
      * DELETE /attachments/:attachmentId : delete the "id" attachment.
      *
      * @param attachmentId the id of the attachment to delete
