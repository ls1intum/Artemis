--- conflicted
+++ resolved
@@ -9,11 +9,8 @@
 
 import org.slf4j.Logger;
 import org.slf4j.LoggerFactory;
-<<<<<<< HEAD
 import org.springframework.beans.factory.annotation.Value;
-=======
 import org.springframework.cache.CacheManager;
->>>>>>> e9f0d13c
 import org.springframework.http.ResponseEntity;
 import org.springframework.security.access.prepost.PreAuthorize;
 import org.springframework.transaction.annotation.Transactional;
@@ -82,14 +79,9 @@
             throw new BadRequestAlertException("A new attachment cannot already have an ID", ENTITY_NAME, "idexists");
         }
         Attachment result = attachmentRepository.save(attachment);
-<<<<<<< HEAD
-        return ResponseEntity.created(new URI("/api/attachments/" + result.getId()))
-                .headers(HeaderUtil.createEntityCreationAlert(applicationName, true, ENTITY_NAME, result.getId().toString())).body(result);
-=======
         this.cacheManager.getCache("files").evict(fileService.actualPathForPublicPath(result.getLink()));
-        return ResponseEntity.created(new URI("/api/attachments/" + result.getId())).headers(HeaderUtil.createEntityCreationAlert(ENTITY_NAME, result.getId().toString()))
+        return ResponseEntity.created(new URI("/api/attachments/" + result.getId())).headers(HeaderUtil.createEntityCreationAlert(applicationName, true, ENTITY_NAME, result.getId().toString()))
                 .body(result);
->>>>>>> e9f0d13c
     }
 
     /**
@@ -153,11 +145,6 @@
     @DeleteMapping("/attachments/{id}")
     @PreAuthorize("hasAnyRole('INSTRUCTOR', 'ADMIN')")
     public ResponseEntity<Void> deleteAttachment(@PathVariable Long id) {
-<<<<<<< HEAD
-        log.debug("REST request to delete Attachment : {}", id);
-        attachmentRepository.deleteById(id);
-        return ResponseEntity.ok().headers(HeaderUtil.createEntityDeletionAlert(applicationName, true, ENTITY_NAME, id.toString())).build();
-=======
         User user = userService.getUserWithGroupsAndAuthorities();
         Optional<Attachment> optionalAttachment = attachmentRepository.findById(id);
         if (!optionalAttachment.isPresent()) {
@@ -182,11 +169,10 @@
         if (hasCourseInstructorAccess) {
             log.info(user.getLogin() + " deleted attachment with id " + id + " for " + relatedEntity, id);
             attachmentRepository.deleteById(id);
-            return ResponseEntity.ok().headers(HeaderUtil.createEntityDeletionAlert(ENTITY_NAME, id.toString())).build();
+            return ResponseEntity.ok().headers(HeaderUtil.createEntityDeletionAlert(applicationName, true, ENTITY_NAME, id.toString())).build();
         }
         else {
             return forbidden();
         }
->>>>>>> e9f0d13c
     }
 }