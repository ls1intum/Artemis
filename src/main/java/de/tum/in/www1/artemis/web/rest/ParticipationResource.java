--- conflicted
+++ resolved
@@ -151,22 +151,8 @@
         }
 
         Participation participation = participationService.startExercise(exercise, principal.getName());
-<<<<<<< HEAD
-
-        // Hide information from students
-        if (!courseService.userHasAtLeastTAPermissions(course)) {
-            participation.getExercise().setExampleSubmissions(null);
-            participation.getExercise().setGradingInstructions(null);
-
-            if (participation.getExercise() instanceof TextExercise) {
-                ((TextExercise) participation.getExercise()).setSampleSolution(null);
-            }
-        }
-
-=======
         // remove sensitive information before sending participation to the client
         participation.getExercise().filterSensitiveInformation();
->>>>>>> f1ea0daa
         return ResponseEntity.created(new URI("/api/participations/" + participation.getId())).body(participation);
     }
 
