package de.tum.in.www1.artemis.web.rest;

import static de.tum.in.www1.artemis.web.rest.util.ResponseUtil.badRequest;
import static de.tum.in.www1.artemis.web.rest.util.ResponseUtil.forbidden;
import static java.time.ZonedDateTime.now;

import java.net.URI;
import java.net.URISyntaxException;
import java.security.Principal;
import java.time.ZonedDateTime;
import java.util.*;
import java.util.stream.Collectors;

import org.slf4j.Logger;
import org.slf4j.LoggerFactory;
import org.springframework.beans.factory.annotation.Value;
import org.springframework.boot.actuate.audit.AuditEvent;
import org.springframework.boot.actuate.audit.AuditEventRepository;
import org.springframework.http.HttpStatus;
import org.springframework.http.ResponseEntity;
import org.springframework.http.converter.json.MappingJacksonValue;
import org.springframework.security.access.prepost.PreAuthorize;
import org.springframework.web.bind.annotation.*;
import org.springframework.web.server.ResponseStatusException;

import de.tum.in.www1.artemis.config.Constants;
import de.tum.in.www1.artemis.config.GuidedTourConfiguration;
import de.tum.in.www1.artemis.domain.*;
import de.tum.in.www1.artemis.domain.enumeration.AssessmentType;
import de.tum.in.www1.artemis.domain.modeling.ModelingExercise;
import de.tum.in.www1.artemis.domain.participation.Participation;
import de.tum.in.www1.artemis.domain.participation.ProgrammingExerciseParticipation;
import de.tum.in.www1.artemis.domain.participation.ProgrammingExerciseStudentParticipation;
import de.tum.in.www1.artemis.domain.participation.StudentParticipation;
import de.tum.in.www1.artemis.domain.quiz.QuizExercise;
import de.tum.in.www1.artemis.service.*;
import de.tum.in.www1.artemis.service.connectors.ContinuousIntegrationService;
import de.tum.in.www1.artemis.service.feature.Feature;
import de.tum.in.www1.artemis.service.feature.FeatureToggle;
import de.tum.in.www1.artemis.web.rest.errors.AccessForbiddenException;
import de.tum.in.www1.artemis.web.rest.errors.BadRequestAlertException;
import de.tum.in.www1.artemis.web.rest.errors.EntityNotFoundException;
import de.tum.in.www1.artemis.web.rest.util.HeaderUtil;
import de.tum.in.www1.artemis.web.rest.util.ResponseUtil;

/**
 * REST controller for managing Participation.
 */
@RestController
@RequestMapping(ParticipationResource.Endpoints.ROOT)
@PreAuthorize("hasRole('ADMIN')")
public class ParticipationResource {

    private final Logger log = LoggerFactory.getLogger(ParticipationResource.class);

    private static final String ENTITY_NAME = "participation";

    @Value("${jhipster.clientApp.name}")
    private String applicationName;

    private final ParticipationService participationService;

    private final ProgrammingExerciseParticipationService programmingExerciseParticipationService;

    private final QuizExerciseService quizExerciseService;

    private final ExerciseService exerciseService;

    private final CourseService courseService;

    private final AuthorizationCheckService authCheckService;

    private final Optional<ContinuousIntegrationService> continuousIntegrationService;

    private final AuthorizationCheckService authorizationCheckService;

    private final TextSubmissionService textSubmissionService;

    private final ResultService resultService;

    private final UserService userService;

    private final AuditEventRepository auditEventRepository;

    private final GuidedTourConfiguration guidedTourConfiguration;

    public ParticipationResource(ParticipationService participationService, ProgrammingExerciseParticipationService programmingExerciseParticipationService,
            CourseService courseService, QuizExerciseService quizExerciseService, ExerciseService exerciseService, AuthorizationCheckService authCheckService,
            Optional<ContinuousIntegrationService> continuousIntegrationService, AuthorizationCheckService authorizationCheckService, TextSubmissionService textSubmissionService,
            ResultService resultService, UserService userService, AuditEventRepository auditEventRepository, GuidedTourConfiguration guidedTourConfiguration) {
        this.participationService = participationService;
        this.programmingExerciseParticipationService = programmingExerciseParticipationService;
        this.quizExerciseService = quizExerciseService;
        this.exerciseService = exerciseService;
        this.courseService = courseService;
        this.authCheckService = authCheckService;
        this.continuousIntegrationService = continuousIntegrationService;
        this.authorizationCheckService = authorizationCheckService;
        this.textSubmissionService = textSubmissionService;
        this.resultService = resultService;
        this.userService = userService;
        this.auditEventRepository = auditEventRepository;
        this.guidedTourConfiguration = guidedTourConfiguration;
    }

    /**
     * POST /courses/:courseId/exercises/:exerciseId/participations : start the "participationId" exercise for the current user.
     *
     * @param courseId   only included for API consistency, not actually used
     * @param exerciseId the participationId of the exercise for which to init a participation
     * @return the ResponseEntity with status 201 (Created) and the participation within the body, or with status 404 (Not Found)
     * @throws URISyntaxException If the URI for the created participation could not be created
     */
    @PostMapping(Endpoints.START_PARTICIPATION)
    @PreAuthorize("hasAnyRole('USER', 'TA', 'INSTRUCTOR', 'ADMIN')")
    // TODO: remove courseId attribute
    public ResponseEntity<Participation> startParticipation(@PathVariable Long courseId, @PathVariable Long exerciseId) throws URISyntaxException {
        log.debug("REST request to start Exercise : {}", exerciseId);
        Exercise exercise = exerciseService.findOneWithAdditionalElements(exerciseId);
        User user = userService.getUserWithGroupsAndAuthorities();
        Course course = exercise.getCourse();
        if (!authCheckService.isAtLeastStudentInCourse(course, user)) {
            throw new AccessForbiddenException("You are not allowed to access this resource");
        }

        // if the user is a student and the exercise has a release date, he cannot start the exercise before the release date
        if (exercise.getReleaseDate() != null && exercise.getReleaseDate().isAfter(now())) {
            if (authCheckService.isOnlyStudentInCourse(course, user)) {
                return forbidden();
            }
        }

        // users cannot start the programming exercises if test run after due date or semi automatic grading is active and the due date has passed
        // Also don't allow participations if the feature is disabled
        if (exercise instanceof ProgrammingExercise) {
            var pExercise = (ProgrammingExercise) exercise;
            if (!Feature.PROGRAMMING_EXERCISES.isEnabled() || (pExercise.getDueDate() != null && ZonedDateTime.now().isAfter(pExercise.getDueDate())
                    && (pExercise.getBuildAndTestStudentSubmissionsAfterDueDate() != null || pExercise.getAssessmentType() != AssessmentType.AUTOMATIC))) {
                return forbidden();
            }
        }

        StudentParticipation participation = participationService.startExercise(exercise, user);
        // remove sensitive information before sending participation to the client
        participation.getExercise().filterSensitiveInformation();
        return ResponseEntity.created(new URI("/api/participations/" + participation.getId())).body(participation);
    }

    /**
     * POST /courses/:courseId/exercises/:exerciseId/resume-participation: resume the participation of the current user in the exercise identified by participationId
     *
     * @param courseId   only included for API consistency, not actually used
     * @param exerciseId participationId of the exercise for which to resume participation
     * @param principal  current user principal
     * @return ResponseEntity with status 200 (OK) and with updated participation as a body, or with status 500 (Internal Server Error)
     */
    @PutMapping(value = "/courses/{courseId}/exercises/{exerciseId}/resume-programming-participation")
    @PreAuthorize("hasAnyRole('USER', 'TA', 'INSTRUCTOR', 'ADMIN')")
    @FeatureToggle(Feature.PROGRAMMING_EXERCISES)
    public ResponseEntity<ProgrammingExerciseStudentParticipation> resumeParticipation(@PathVariable Long courseId, @PathVariable Long exerciseId, Principal principal) {
        log.debug("REST request to resume Exercise : {}", exerciseId);
        Exercise exercise;
        try {
            exercise = exerciseService.findOneWithAdditionalElements(exerciseId);
        }
        catch (EntityNotFoundException e) {
            log.info("Request to resume participation of non-existing Exercise with participationId {}.", exerciseId);
            throw new BadRequestAlertException(e.getMessage(), "exercise", "exerciseNotFound");
        }

        ProgrammingExerciseStudentParticipation participation = programmingExerciseParticipationService.findStudentParticipationByExerciseIdAndStudentId(exerciseId,
                principal.getName());
<<<<<<< HEAD
=======

        User user = userService.getUserWithGroupsAndAuthorities();
        checkAccessPermissionOwner(participation, user);
        if (exercise instanceof ProgrammingExercise) {
>>>>>>> c191ddf1

        if (participation != null) {
            User user = userService.getUserWithGroupsAndAuthorities();
            checkAccessPermissionOwner(participation, user);
            // users cannot resume the programming exercises if test run after due date or semi automatic grading is active and the due date has passed
            var pExercise = (ProgrammingExercise) exercise;
            if ((pExercise.getDueDate() != null && ZonedDateTime.now().isAfter(pExercise.getDueDate())
                    && (pExercise.getBuildAndTestStudentSubmissionsAfterDueDate() != null || pExercise.getAssessmentType() != AssessmentType.AUTOMATIC))) {
                return forbidden();
            }

            participation = participationService.resumeExercise(participation);
            // Note: in this case we might need an empty commit to make sure the build plan works correctly for subsequent student commits
            participation = participationService.performEmptyCommit(participation);
            addLatestResultToParticipation(participation);
            participation.getExercise().filterSensitiveInformation();
            return ResponseEntity.ok().headers(HeaderUtil.createEntityUpdateAlert(applicationName, true, ENTITY_NAME, participation.getStudent().getName())).body(participation);
        }
        else {
            // error case
            log.info("Exercise with participationId {} is not an instance of ProgrammingExercise. Ignoring the request to resume participation", exerciseId);
            return ResponseEntity.badRequest().headers(HeaderUtil.createFailureAlert(applicationName, true, ENTITY_NAME, "notProgrammingExercise",
                    "Exercise is not an instance of ProgrammingExercise. Ignoring the request to resume participation")).body(null);
        }
    }

    /**
     * This makes sure the client can display the latest result immediately after loading this participation
     * 
     * @param participation The participation to which the latest result should get added
     */
    private void addLatestResultToParticipation(Participation participation) {
        // Load results of participation as they are not contained in the current object
        participation = participationService.findOneWithEagerResults(participation.getId());

        Result result = participation.findLatestResult();
        if (result != null) {
            participation.setResults(Set.of(result));
        }
    }

    /**
     * PUT /participations : Updates an existing participation.
     *
     * @param participation the participation to update
     * @return the ResponseEntity with status 200 (OK) and with body the updated participation, or with status 400 (Bad Request) if the participation is not valid, or with status
     *         500 (Internal Server Error) if the participation couldn't be updated
     * @throws URISyntaxException if the Location URI syntax is incorrect
     */
    // TODO we should not use this global resource here, instead we should use /courses/:courseId/exercises/:exerciseId/participations
    @PutMapping("/participations")
    @PreAuthorize("hasAnyRole('TA', 'INSTRUCTOR', 'ADMIN')")
    public ResponseEntity<Participation> updateParticipation(@RequestBody StudentParticipation participation) throws URISyntaxException {
        log.debug("REST request to update Participation : {}", participation);
        Course course = participation.getExercise().getCourse();
        User user = userService.getUserWithGroupsAndAuthorities();
        if (!authorizationCheckService.isAtLeastTeachingAssistantInCourse(course, user)) {
            throw new AccessForbiddenException("You are not allowed to access this resource");
        }
        if (participation.getId() == null) {
            throw new BadRequestAlertException("The participation object needs to have an id to be changed", ENTITY_NAME, "idmissing");
        }
        if (participation.getPresentationScore() == null || participation.getPresentationScore() < 0) {
            participation.setPresentationScore(0);
        }
        if (participation.getPresentationScore() > 1) {
            participation.setPresentationScore(1);
        }
        StudentParticipation currentParticipation = participationService.findOneStudentParticipation(participation.getId());
        if (currentParticipation.getPresentationScore() != null && currentParticipation.getPresentationScore() > participation.getPresentationScore()) {
            log.info(user.getLogin() + " removed the presentation score of " + participation.getStudent().getLogin() + " for exercise with participationId "
                    + participation.getExercise().getId());
        }

        Participation result = participationService.save(participation);
        return ResponseEntity.ok().headers(HeaderUtil.createEntityUpdateAlert(applicationName, true, ENTITY_NAME, participation.getStudent().getName())).body(result);
    }

    /**
     * GET /exercise/:exerciseId/participations : get all the participations for an exercise
     *
     * @param exerciseId The participationId of the exercise
     * @param withLatestResult Whether the {@link Result results} for the participations should also be fetched
     * @return A list of all participations for the exercise
     */
    @GetMapping(value = "/exercise/{exerciseId}/participations")
    @PreAuthorize("hasAnyRole('TA', 'INSTRUCTOR', 'ADMIN')")
    public ResponseEntity<List<StudentParticipation>> getAllParticipationsForExercise(@PathVariable Long exerciseId,
            @RequestParam(defaultValue = "false") boolean withLatestResult) {
        log.debug("REST request to get all Participations for Exercise {}", exerciseId);
        Exercise exercise = exerciseService.findOneWithAdditionalElements(exerciseId);
        Course course = exercise.getCourse();
        User user = userService.getUserWithGroupsAndAuthorities();
        if (!authorizationCheckService.isAtLeastTeachingAssistantInCourse(course, user)) {
            throw new AccessForbiddenException("You are not allowed to access this resource");
        }

        List<StudentParticipation> participations;
        if (withLatestResult) {
            participations = participationService.findByExerciseIdWithLatestResult(exerciseId);
        }
        else {
            participations = participationService.findByExerciseId(exerciseId);
        }
        participations = participations.stream().filter(participation -> participation.getStudent() != null).collect(Collectors.toList());

        Map<Long, Integer> submissionCountMap = participationService.countSubmissionsPerParticipationByExerciseId(exerciseId);
        participations.forEach(participation -> participation.setSubmissionCount(submissionCountMap.get(participation.getId())));

        return ResponseEntity.ok(participations);
    }

    /**
     * GET /exercise/{exerciseId}/participation-without-assessment Given an exerciseId of a text exercise, retrieve a participation where the latest submission has no assessment
     * returns 404 If any, it creates the result and assign to the tutor, as a draft. This also involves a soft lock (setting the assessor of the result) so that other tutors
     * cannot assess the submission. TODO unify this approach with the one for modeling exercises
     *
     * @param exerciseId the participationId of the exercise of which we want a submission
     * @return a student participation
     */
    @GetMapping(value = "/exercise/{exerciseId}/participation-without-assessment")
    @PreAuthorize("hasAnyRole('TA', 'INSTRUCTOR', 'ADMIN')")
    public ResponseEntity<Participation> getParticipationForTextExerciseWithoutAssessment(@PathVariable Long exerciseId) {
        Exercise exercise = exerciseService.findOneWithAdditionalElements(exerciseId);
        if (!authCheckService.isAtLeastTeachingAssistantForExercise(exercise)) {
            throw new AccessForbiddenException("You are not allowed to access this resource");
        }
        if (!(exercise instanceof TextExercise)) {
            return badRequest();
        }

        // Check if the limit of simultaneously locked submissions has been reached
        textSubmissionService.checkSubmissionLockLimit(exercise.getCourse().getId());

        Optional<TextSubmission> textSubmissionWithoutAssessment = textSubmissionService.getTextSubmissionWithoutManualResult((TextExercise) exercise);
        if (textSubmissionWithoutAssessment.isEmpty()) {
            // TODO return null and avoid 404 in this case
            throw new EntityNotFoundException("No text Submission without assessment has been found");
        }

        Participation participation = textSubmissionWithoutAssessment.get().getParticipation();

        Result result = new Result();
        result.setParticipation(participation);
        result.setSubmission(textSubmissionWithoutAssessment.get());
        resultService.createNewRatedManualResult(result, false);
        participation.setResults(new HashSet<>());
        participation.addResult(result);

        if (!authCheckService.isAtLeastInstructorForExercise(exercise) && participation instanceof StudentParticipation) {
            ((StudentParticipation) participation).filterSensitiveInformation();
        }

        return ResponseEntity.ok(participation);
    }

    /**
     * GET /courses/:courseId/participations : get all the participations for a course
     *
     * @param courseId The participationId of the course
     * @return A list of all participations for the given course
     */
    @GetMapping(value = "/courses/{courseId}/participations")
    @PreAuthorize("hasAnyRole('INSTRUCTOR', 'ADMIN')")
    public ResponseEntity<List<StudentParticipation>> getAllParticipationsForCourse(@PathVariable Long courseId) {
        long start = System.currentTimeMillis();
        log.debug("REST request to get all Participations for Course {}", courseId);
        Course course = courseService.findOne(courseId);
        User user = userService.getUserWithGroupsAndAuthorities();
        if (!authorizationCheckService.isAtLeastInstructorInCourse(course, user)) {
            throw new AccessForbiddenException("You are not allowed to access this resource");
        }
        List<StudentParticipation> participations = participationService.findByCourseIdWithRelevantResult(courseId);
        int resultCount = 0;
        for (StudentParticipation participation : participations) {
            // make sure the registration number is explicitely shown in the client
            participation.getStudent().setVisibleRegistrationNumber(participation.getStudent().getRegistrationNumber());
            // we only need participationId, title, dates and max points
            // remove unnecessary elements
            Exercise exercise = participation.getExercise();
            exercise.setCourse(null);
            exercise.setStudentParticipations(null);
            exercise.setTutorParticipations(null);
            exercise.setExampleSubmissions(null);
            exercise.setAttachments(null);
            exercise.setCategories(null);
            exercise.setProblemStatement(null);
            exercise.setStudentQuestions(null);
            exercise.setGradingInstructions(null);
            exercise.setDifficulty(null);
            exercise.setMode(null);
            if (exercise instanceof ProgrammingExercise) {
                ProgrammingExercise programmingExercise = (ProgrammingExercise) exercise;
                programmingExercise.setSolutionParticipation(null);
                programmingExercise.setTemplateParticipation(null);
                programmingExercise.setTestRepositoryUrl(null);
                programmingExercise.setShortName(null);
                programmingExercise.setPublishBuildPlanUrl(null);
                programmingExercise.setProgrammingLanguage(null);
                programmingExercise.setPackageName(null);
                programmingExercise.setAllowOnlineEditor(null);
            }
            else if (exercise instanceof QuizExercise) {
                QuizExercise quizExercise = (QuizExercise) exercise;
                quizExercise.setQuizQuestions(null);
                quizExercise.setQuizPointStatistic(null);
            }
            else if (exercise instanceof TextExercise) {
                TextExercise textExercise = (TextExercise) exercise;
                textExercise.setSampleSolution(null);
            }
            else if (exercise instanceof ModelingExercise) {
                ModelingExercise modelingExercise = (ModelingExercise) exercise;
                modelingExercise.setSampleSolutionModel(null);
                modelingExercise.setSampleSolutionExplanation(null);
            }
            resultCount += participation.getResults().size();
        }
        long end = System.currentTimeMillis();
        log.info("Found " + participations.size() + " particpations with " + resultCount + " results in " + (end - start) + " ms");
        return ResponseEntity.ok().body(participations);
    }

    /**
     * GET /participations/:participationId : get the participation for the given "participationId" including its latest result.
     *
     * @param participationId the participationId of the participation to retrieve
     * @return the ResponseEntity with status 200 (OK) and with body the participation, or with status 404 (Not Found)
     */
    @GetMapping("/participations/{participationId}/withLatestResult")
    @PreAuthorize("hasAnyRole('USER', 'TA', 'INSTRUCTOR', 'ADMIN')")
    public ResponseEntity<StudentParticipation> getParticipationWithLatestResult(@PathVariable Long participationId) {
        log.debug("REST request to get Participation : {}", participationId);
        StudentParticipation participation = participationService.findOneWithEagerResults(participationId);
        participationService.canAccessParticipation(participation);
        Result result = participation.getExercise().findLatestResultWithCompletionDate(participation);
        Set<Result> results = new HashSet<>();
        if (result != null) {
            results.add(result);
        }
        participation.setResults(results);
        return new ResponseEntity<>(participation, HttpStatus.OK);
    }

    /**
     * GET /participations/:participationId : get the participation for the given "participationId".
     *
     * @param participationId the participationId of the participation to retrieve
     * @return the ResponseEntity with status 200 (OK) and with body the participation, or with status 404 (Not Found)
     */
    @GetMapping("/participations/{participationId}")
    @PreAuthorize("hasAnyRole('USER', 'TA', 'INSTRUCTOR', 'ADMIN')")
    public ResponseEntity<StudentParticipation> getParticipation(@PathVariable Long participationId) {
        log.debug("REST request to get participation : {}", participationId);
        StudentParticipation participation = participationService.findOneStudentParticipation(participationId);
        User user = userService.getUserWithGroupsAndAuthorities();
        checkAccessPermissionOwner(participation, user);
        return Optional.ofNullable(participation).map(result -> new ResponseEntity<>(result, HttpStatus.OK)).orElse(ResponseUtil.notFound());
    }

    /**
     * Retrieves the latest build artifact of a given programming exercise participation
     *
     * @param participationId The participationId of the participation
     * @return The latest build artifact (JAR/WAR) for the participation
     */
    @GetMapping(value = "/participations/{participationId}/buildArtifact")
    @PreAuthorize("hasAnyRole('USER', 'TA', 'INSTRUCTOR', 'ADMIN')")
    public ResponseEntity getParticipationBuildArtifact(@PathVariable Long participationId) {
        log.debug("REST request to get Participation build artifact: {}", participationId);
        ProgrammingExerciseStudentParticipation participation = participationService.findProgrammingExerciseParticipation(participationId);
        User user = userService.getUserWithGroupsAndAuthorities();
        checkAccessPermissionOwner(participation, user);

        return continuousIntegrationService.get().retrieveLatestArtifact(participation);
    }

    /**
     * GET /courses/:courseId/exercises/:exerciseId/participation: get the user's participation for a specific exercise. Please note: 'courseId' is only included in the call for
     * API consistency, it is not actually used //TODO remove courseId from the URL
     *
     * @param exerciseId the participationId of the exercise for which to retrieve the participation
     * @param principal The principal in form of the user's identity
     * @return the ResponseEntity with status 200 (OK) and with body the participation, or with status 404 (Not Found)
     */
    @GetMapping(value = "/exercises/{exerciseId}/participation")
    @PreAuthorize("hasAnyRole('USER', 'TA', 'INSTRUCTOR', 'ADMIN')")
    public ResponseEntity<MappingJacksonValue> getParticipation(@PathVariable Long exerciseId, Principal principal) {
        log.debug("REST request to get Participation for Exercise : {}", exerciseId);
        Exercise exercise = exerciseService.findOneWithAdditionalElements(exerciseId);
        Course course = exercise.getCourse();
        User user = userService.getUserWithGroupsAndAuthorities();
        if (!authorizationCheckService.isAtLeastStudentInCourse(course, user)) {
            throw new AccessForbiddenException("You are not allowed to access this resource");
        }
        MappingJacksonValue response;
        if (exercise instanceof QuizExercise) {
            response = participationForQuizExercise((QuizExercise) exercise, principal.getName());
        }
        else {
            Optional<StudentParticipation> optionalParticipation = participationService.findOneByExerciseIdAndStudentLoginAnyStateWithEagerResults(exerciseId, principal.getName());
            if (optionalParticipation.isEmpty()) {
                throw new ResponseStatusException(HttpStatus.FAILED_DEPENDENCY, "No participation found for " + principal.getName() + " in exercise " + exerciseId);
            }
            Participation participation = optionalParticipation.get();
            response = new MappingJacksonValue(participation);
        }
        if (response == null) {
            return new ResponseEntity<>(HttpStatus.NO_CONTENT);
        }
        else {
            return new ResponseEntity<>(response, HttpStatus.OK);
        }
    }

    private MappingJacksonValue participationForQuizExercise(QuizExercise quizExercise, String username) {
        if (!quizExercise.isStarted()) {
            // Quiz hasn't started yet => no Result, only quizExercise without questions
            quizExercise.filterSensitiveInformation();
            StudentParticipation participation = new StudentParticipation().exercise(quizExercise);
            return new MappingJacksonValue(participation);
        }
        else if (quizExercise.isSubmissionAllowed()) {
            // Quiz is active => construct Participation from
            // filtered quizExercise and submission from HashMap
            quizExercise = quizExerciseService.findOneWithQuestions(quizExercise.getId());
            quizExercise.filterForStudentsDuringQuiz();
            StudentParticipation participation = participationService.participationForQuizWithResult(quizExercise, username);
            // set view
            Class view = quizExerciseService.viewForStudentsInQuizExercise(quizExercise);
            MappingJacksonValue value = new MappingJacksonValue(participation);
            value.setSerializationView(view);
            return value;
        }
        else {
            // quiz has ended => get participation from database and add full quizExercise
            quizExercise = quizExerciseService.findOneWithQuestions(quizExercise.getId());
            StudentParticipation participation = participationService.participationForQuizWithResult(quizExercise, username);
            // avoid problems due to bidirectional associations between submission and result during serialization
            if (participation == null) {
                return null;
            }
            for (Result result : participation.getResults()) {
                if (result.getSubmission() != null) {
                    result.getSubmission().setResult(null);
                    result.getSubmission().setParticipation(null);
                }
            }
            return new MappingJacksonValue(participation);
        }
    }

    /**
<<<<<<< HEAD
     * GET /participations/:participationId/status: get build status of the user's participation for the "participationId" participation.
     *
     * @param participationId the participation participationId
     * @return the ResponseEntity with status 200 (OK) and with body the participation, or with status 404 (Not Found)
     */
    @GetMapping("/participations/{participationId}/status")
    public ResponseEntity<?> getParticipationStatus(@PathVariable Long participationId) {
        StudentParticipation participation = participationService.findOneStudentParticipation(participationId);
        // NOTE: Disable Authorization check for increased performance
        // (Unauthorized users being unable to see any participation's status is not a priority!)
        if (participation.getExercise() instanceof QuizExercise) {
            QuizExercise.Status status = QuizExercise.statusForQuiz((QuizExercise) participation.getExercise());
            return new ResponseEntity<>(status, HttpStatus.OK);
        }
        else if (participation.getExercise() instanceof ProgrammingExercise) {
            ContinuousIntegrationService.BuildStatus buildStatus = continuousIntegrationService.get().getBuildStatus((ProgrammingExerciseParticipation) participation);
            return Optional.ofNullable(buildStatus).map(status -> new ResponseEntity<>(status, HttpStatus.OK)).orElse(ResponseUtil.notFound());
        }
        return ResponseEntity.unprocessableEntity().build();
    }

    /**
=======
>>>>>>> c191ddf1
     * DELETE /participations/:participationId : delete the "participationId" participation. This only works for student participations - other participations should not be deleted here!
     *
     * @param participationId the participationId of the participation to delete
     * @param deleteBuildPlan True, if the build plan should also get deleted
     * @param deleteRepository True, if the repository should also get deleted
     * @param principal The identity of the user accessing this resource
     * @return the ResponseEntity with status 200 (OK)
     */
    @DeleteMapping("/participations/{participationId}")
    @PreAuthorize("hasAnyRole('INSTRUCTOR', 'ADMIN')")
    public ResponseEntity<Void> deleteParticipation(@PathVariable Long participationId, @RequestParam(defaultValue = "false") boolean deleteBuildPlan,
            @RequestParam(defaultValue = "false") boolean deleteRepository, Principal principal) {
        StudentParticipation participation = participationService.findOneStudentParticipation(participationId);

        if (participation instanceof ProgrammingExerciseParticipation && !Feature.PROGRAMMING_EXERCISES.isEnabled()) {
            return forbidden();
        }

        User user = userService.getUserWithGroupsAndAuthorities();

        checkAccessPermissionAtLeastInstructor(participation, user);

        String name = participation.getStudent().getName();
        var logMessage = "Delete Participation " + participationId + " of exercise " + participation.getExercise().getTitle() + " for " + name + ", deleteBuildPlan: "
                + deleteBuildPlan + ", deleteRepository: " + deleteRepository + " by " + principal.getName();
        var auditEvent = new AuditEvent(user.getLogin(), Constants.DELETE_PARTICIPATION, logMessage);
        auditEventRepository.add(auditEvent);
        log.info(logMessage);
        participationService.delete(participationId, deleteBuildPlan, deleteRepository);
        return ResponseEntity.ok().headers(HeaderUtil.createEntityDeletionAlert(applicationName, true, "participation", name)).build();
    }

    /**
     * DELETE guided-tour/participations/:participationId : delete the "participationId" participation of student participations for guided tutorials (e.g. when restarting a tutorial)
     * Please note: all users can delete their own participation when it belongs to a guided tutorial
     *
     * @param participationId the participationId of the participation to delete
     * @param deleteBuildPlan True, if the build plan should also get deleted
     * @param deleteRepository True, if the repository should also get deleted
     * @param principal The identity of the user accessing this resource
     * @return the ResponseEntity with status 200 (OK) or 403 (FORBIDDEN)
     */
    @DeleteMapping("guided-tour/participations/{participationId}")
    @PreAuthorize("hasAnyRole('USER', 'TA', 'INSTRUCTOR', 'ADMIN')")
    public ResponseEntity<Void> deleteParticipationForGuidedTour(@PathVariable Long participationId, @RequestParam(defaultValue = "false") boolean deleteBuildPlan,
            @RequestParam(defaultValue = "false") boolean deleteRepository, Principal principal) {
        StudentParticipation participation = participationService.findOneStudentParticipation(participationId);

        if (participation instanceof ProgrammingExerciseParticipation && !Feature.PROGRAMMING_EXERCISES.isEnabled()) {
            return forbidden();
        }

        User user = userService.getUserWithGroupsAndAuthorities();

        // Allow all users to delete their own StudentParticipations if it's for a tutorial
        if (user.getId().equals(participation.getStudent().getId())) {
            checkAccessPermissionAtLeastStudent(participation, user);
            if (!guidedTourConfiguration.isExerciseForTutorial(participation.getExercise())) {
                return forbidden();
            }
        }
        else {
            return forbidden();
        }

        String name = participation.getStudent().getName();
        var logMessage = "Delete Participation " + participationId + " of exercise " + participation.getExercise().getTitle() + " for " + name + ", deleteBuildPlan: "
                + deleteBuildPlan + ", deleteRepository: " + deleteRepository + " by " + principal.getName();
        var auditEvent = new AuditEvent(user.getLogin(), Constants.DELETE_PARTICIPATION, logMessage);
        auditEventRepository.add(auditEvent);
        log.info(logMessage);
        participationService.delete(participationId, deleteBuildPlan, deleteRepository);
        return ResponseEntity.ok().headers(HeaderUtil.createEntityDeletionAlert(applicationName, true, "participation", name)).build();
    }

    /**
     * DELETE /participations/:participationId : remove the build plan of the ProgrammingExerciseStudentParticipation of the "participationId".
     * This only works for programming exercises.
     *
     * @param participationId the participationId of the ProgrammingExerciseStudentParticipation for which the build plan should be removed
     * @param principal The identity of the user accessing this resource
     * @return the ResponseEntity with status 200 (OK)
     */
    @PutMapping("/participations/{participationId}/cleanupBuildPlan")
    @PreAuthorize("hasAnyRole('INSTRUCTOR', 'ADMIN')")
    @FeatureToggle(Feature.PROGRAMMING_EXERCISES)
    public ResponseEntity<Participation> cleanupBuildPlan(@PathVariable Long participationId, Principal principal) {
        ProgrammingExerciseStudentParticipation participation = (ProgrammingExerciseStudentParticipation) participationService.findOneStudentParticipation(participationId);
        User user = userService.getUserWithGroupsAndAuthorities();
        checkAccessPermissionAtLeastInstructor(participation, user);
        log.info("Clean up participation with build plan {} by {}", participation.getBuildPlanId(), principal.getName());
        participationService.cleanupBuildPlan(participation);
        return ResponseEntity.ok().body(participation);
    }

    private void checkAccessPermissionAtLeastStudent(StudentParticipation participation, User user) {
        Course course = findCourseFromParticipation(participation);
        if (!authCheckService.isAtLeastStudentInCourse(course, user)) {
            throw new AccessForbiddenException("You are not allowed to access this resource");
        }
    }

    private void checkAccessPermissionAtLeastInstructor(StudentParticipation participation, User user) {
        Course course = findCourseFromParticipation(participation);
        if (!authCheckService.isAtLeastInstructorInCourse(course, user)) {
            throw new AccessForbiddenException("You are not allowed to access this resource");
        }
    }

    private void checkAccessPermissionAtLeastTA(StudentParticipation participation, User user) {
        Course course = findCourseFromParticipation(participation);
        if (!authorizationCheckService.isAtLeastTeachingAssistantInCourse(course, user)) {
            throw new AccessForbiddenException("You are not allowed to access this resource");
        }
    }

    private void checkAccessPermissionOwner(StudentParticipation participation, User user) {
        Course course = findCourseFromParticipation(participation);
        if (!authCheckService.isOwnerOfParticipation(participation)) {
            if (!authorizationCheckService.isAtLeastTeachingAssistantInCourse(course, user)) {
                throw new AccessForbiddenException("You are not allowed to access this resource");
            }
        }
    }

    private Course findCourseFromParticipation(StudentParticipation participation) {
        if (participation.getExercise() != null && participation.getExercise().getCourse() != null) {
            return participation.getExercise().getCourse();
        }

        return participationService.findOneWithEagerCourse(participation.getId()).getExercise().getCourse();
    }

    @GetMapping(value = "/participations/{participationId}/submissions")
    @PreAuthorize("hasAnyRole('INSTRUCTOR', 'ADMIN')")
    public ResponseEntity<List<Submission>> getSubmissionsOfParticipation(@PathVariable Long participationId) {
        StudentParticipation participation = participationService.findOneStudentParticipation(participationId);
        User user = userService.getUserWithGroupsAndAuthorities();
        checkAccessPermissionAtLeastInstructor(participation, user);
        List<Submission> submissions = participationService.getSubmissionsWithParticipationId(participationId);
        return ResponseEntity.ok(submissions);
    }

    public static final class Endpoints {

        public static final String ROOT = "/api";

        public static final String START_PARTICIPATION = "/courses/{courseId}/exercises/{exerciseId}/participations";

        private Endpoints() {
        }
    }
}<|MERGE_RESOLUTION|>--- conflicted
+++ resolved
@@ -170,17 +170,11 @@
 
         ProgrammingExerciseStudentParticipation participation = programmingExerciseParticipationService.findStudentParticipationByExerciseIdAndStudentId(exerciseId,
                 principal.getName());
-<<<<<<< HEAD
-=======
 
         User user = userService.getUserWithGroupsAndAuthorities();
         checkAccessPermissionOwner(participation, user);
         if (exercise instanceof ProgrammingExercise) {
->>>>>>> c191ddf1
-
-        if (participation != null) {
-            User user = userService.getUserWithGroupsAndAuthorities();
-            checkAccessPermissionOwner(participation, user);
+
             // users cannot resume the programming exercises if test run after due date or semi automatic grading is active and the due date has passed
             var pExercise = (ProgrammingExercise) exercise;
             if ((pExercise.getDueDate() != null && ZonedDateTime.now().isAfter(pExercise.getDueDate())
@@ -191,16 +185,21 @@
             participation = participationService.resumeExercise(participation);
             // Note: in this case we might need an empty commit to make sure the build plan works correctly for subsequent student commits
             participation = participationService.performEmptyCommit(participation);
-            addLatestResultToParticipation(participation);
+            if (participation != null) {
+                addLatestResultToParticipation(participation);
+                participation.getExercise().filterSensitiveInformation();
+                return ResponseEntity.ok().headers(HeaderUtil.createEntityUpdateAlert(applicationName, true, ENTITY_NAME, participation.getStudent().getName()))
+                        .body(participation);
+            }
+        }
+        // error case
+        log.info("Exercise with participationId {} is not an instance of ProgrammingExercise. Ignoring the request to resume participation", exerciseId);
+        // remove sensitive information before sending participation to the client
+        if (participation != null && participation.getExercise() != null) {
             participation.getExercise().filterSensitiveInformation();
-            return ResponseEntity.ok().headers(HeaderUtil.createEntityUpdateAlert(applicationName, true, ENTITY_NAME, participation.getStudent().getName())).body(participation);
-        }
-        else {
-            // error case
-            log.info("Exercise with participationId {} is not an instance of ProgrammingExercise. Ignoring the request to resume participation", exerciseId);
-            return ResponseEntity.badRequest().headers(HeaderUtil.createFailureAlert(applicationName, true, ENTITY_NAME, "notProgrammingExercise",
-                    "Exercise is not an instance of ProgrammingExercise. Ignoring the request to resume participation")).body(null);
-        }
+        }
+        return ResponseEntity.badRequest().headers(HeaderUtil.createFailureAlert(applicationName, true, ENTITY_NAME, "notProgrammingExercise",
+                "Exercise is not an instance of ProgrammingExercise. Ignoring the request to resume participation")).body(participation);
     }
 
     /**
@@ -530,31 +529,6 @@
     }
 
     /**
-<<<<<<< HEAD
-     * GET /participations/:participationId/status: get build status of the user's participation for the "participationId" participation.
-     *
-     * @param participationId the participation participationId
-     * @return the ResponseEntity with status 200 (OK) and with body the participation, or with status 404 (Not Found)
-     */
-    @GetMapping("/participations/{participationId}/status")
-    public ResponseEntity<?> getParticipationStatus(@PathVariable Long participationId) {
-        StudentParticipation participation = participationService.findOneStudentParticipation(participationId);
-        // NOTE: Disable Authorization check for increased performance
-        // (Unauthorized users being unable to see any participation's status is not a priority!)
-        if (participation.getExercise() instanceof QuizExercise) {
-            QuizExercise.Status status = QuizExercise.statusForQuiz((QuizExercise) participation.getExercise());
-            return new ResponseEntity<>(status, HttpStatus.OK);
-        }
-        else if (participation.getExercise() instanceof ProgrammingExercise) {
-            ContinuousIntegrationService.BuildStatus buildStatus = continuousIntegrationService.get().getBuildStatus((ProgrammingExerciseParticipation) participation);
-            return Optional.ofNullable(buildStatus).map(status -> new ResponseEntity<>(status, HttpStatus.OK)).orElse(ResponseUtil.notFound());
-        }
-        return ResponseEntity.unprocessableEntity().build();
-    }
-
-    /**
-=======
->>>>>>> c191ddf1
      * DELETE /participations/:participationId : delete the "participationId" participation. This only works for student participations - other participations should not be deleted here!
      *
      * @param participationId the participationId of the participation to delete
