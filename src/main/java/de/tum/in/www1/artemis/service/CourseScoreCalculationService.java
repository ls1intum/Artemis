--- conflicted
+++ resolved
@@ -232,14 +232,9 @@
         }
 
         // Get the total scores for the course.
-<<<<<<< HEAD
-        StudentScoresDTO totalStudentScores = calculateCourseScoreForStudent(course, userId, studentParticipations, maxAndReachablePoints, plagiarismCases);
+        StudentScoresDTO totalStudentScores = calculateCourseScoreForStudent(course, userId, gradedStudentParticipations, maxAndReachablePoints, plagiarismCases);
         CourseScoresDTO totalScores = new CourseScoresDTO(maxAndReachablePoints.maxPoints, maxAndReachablePoints.reachablePoints, maxAndReachablePoints.reachablePresentationPoints,
                 totalStudentScores);
-=======
-        StudentScoresDTO totalStudentScores = calculateCourseScoreForStudent(course, userId, gradedStudentParticipations, maxAndReachablePoints, plagiarismCases);
-        CourseScoresDTO totalScores = new CourseScoresDTO(maxAndReachablePoints.maxPoints, maxAndReachablePoints.reachablePoints, totalStudentScores);
->>>>>>> 65d01b35
 
         // Get scores per exercise type for the course (used in course-statistics.component i.a.).
         Map<ExerciseType, CourseScoresDTO> scoresPerExerciseType = calculateCourseScoresPerExerciseType(course, gradedStudentParticipations, userId, plagiarismCases);
