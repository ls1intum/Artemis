--- conflicted
+++ resolved
@@ -134,22 +134,13 @@
     /**
      * Export instructor repositories and optionally students' repositories in a zip file.
      *
-<<<<<<< HEAD
      * @param exercise              the programming exercise
      * @param includingStudentRepos flag for including the students repos as well
-     * @param pathToStoreZipFile    The path to a directory that will be used to store the zipped programming exercise.
+     * @param outputDir             the path to a directory that will be used to store the zipped programming exercise.
      * @param exportErrors          List of failures that occurred during the export
      * @return the path to the zip file
      */
-    public Path exportProgrammingExerciseRepositories(ProgrammingExercise exercise, Boolean includingStudentRepos, String pathToStoreZipFile, List<String> exportErrors) {
-=======
-     * @param exercise           the programming exercise
-     * @param outputDir The path to a directory that will be used to store the zipped programming exercise.
-     * @param exportErrors       List of failures that occurred during the export
-     * @return the path to the zip file
-     */
-    public Path exportProgrammingExercise(ProgrammingExercise exercise, Path outputDir, List<String> exportErrors) {
->>>>>>> 5881fe82
+    public Path exportProgrammingExercise(ProgrammingExercise exercise, Boolean includingStudentRepos, Path outputDir, List<String> exportErrors) {
         log.info("Exporting programming exercise {} with title {}", exercise.getId(), exercise.getTitle());
         // List to add files that should be contained in the zip folder of exported programming exercise:
         // i.e., student repositories (if `includingStudentRepos` is true), instructor repositories template, solution and tests
@@ -162,34 +153,22 @@
             var exportOptions = new RepositoryExportOptionsDTO();
             exportOptions.setHideStudentNameInZippedFolder(false);
 
-<<<<<<< HEAD
             // Export student repositories and add them to list
-            var exportedStudentRepositoryFiles = exportStudentRepositories(exercise, studentParticipations, exportOptions, exportErrors).stream().filter(Objects::nonNull)
-                    .map(Path::toFile).collect(Collectors.toList());
+            var exportedStudentRepositoryFiles = exportStudentRepositories(exercise, studentParticipations, exportOptions, outputDir, exportErrors).stream()
+                    .filter(Objects::nonNull).map(Path::toFile).collect(Collectors.toList());
             zipFiles.addAll(exportedStudentRepositoryFiles);
         }
 
         // Export the template, solution, and tests repositories and add them to list
-        zipFiles.add(exportInstructorRepositoryForExercise(exercise.getId(), RepositoryType.TEMPLATE, exportErrors));
-        zipFiles.add(exportInstructorRepositoryForExercise(exercise.getId(), RepositoryType.SOLUTION, exportErrors));
-        zipFiles.add(exportInstructorRepositoryForExercise(exercise.getId(), RepositoryType.TESTS, exportErrors));
-=======
-        // Export student repositories
-        var studentZipFilePaths = exportStudentRepositories(exercise, studentParticipations, exportOptions, outputDir, exportErrors).stream().filter(Objects::nonNull)
-                .map(Path::toFile).collect(Collectors.toList());
-        zipFiles.addAll(studentZipFilePaths);
-
-        // Export the template, solution, and tests repositories
         zipFiles.add(exportInstructorRepositoryForExercise(exercise.getId(), RepositoryType.TEMPLATE, outputDir, exportErrors));
         zipFiles.add(exportInstructorRepositoryForExercise(exercise.getId(), RepositoryType.SOLUTION, outputDir, exportErrors));
         zipFiles.add(exportInstructorRepositoryForExercise(exercise.getId(), RepositoryType.TESTS, outputDir, exportErrors));
->>>>>>> 5881fe82
 
         // Setup path to store the zip file for the exported repositories
         var timestamp = ZonedDateTime.now().format(DateTimeFormatter.ofPattern("yyyyMMdd-Hmss"));
         String filename = exercise.getCourseViaExerciseGroupOrCourseMember().getShortName() + "-" + exercise.getTitle() + "-" + exercise.getId() + "-" + timestamp + ".zip";
         String cleanFilename = fileService.removeIllegalCharacters(filename);
-        Path pathToZippedExercise = Path.of(pathToStoreZipFile, cleanFilename);
+        Path pathToZippedExercise = Path.of(outputDir.toString(), cleanFilename);
 
         // Remove null elements and get the file path of each file to be included, i.e. each entry in the zipFiles list
         var includedFilePathsNotNull = zipFiles.stream().filter(Objects::nonNull).map(File::toPath).collect(Collectors.toList());
@@ -209,27 +188,18 @@
      */
     public Path zipFilesAndCleanUp(Path pathToZippedExercise, List<Path> includedFilePaths, Boolean createDirsInZipFile, List<String> exportErrors) {
         try {
-<<<<<<< HEAD
             zipFileService.createZipFile(pathToZippedExercise, includedFilePaths, createDirsInZipFile);
             return pathToZippedExercise;
         }
         catch (IOException e) {
             var error = "Failed to export programming exercise because the zip file " + pathToZippedExercise + " could not be created: " + e.getMessage();
-=======
-            // Zip the student and instructor repos together.
-            var timestamp = ZonedDateTime.now().format(DateTimeFormatter.ofPattern("yyyyMMdd-Hmss"));
-            var filename = exercise.getCourseViaExerciseGroupOrCourseMember().getShortName() + "-" + exercise.getTitle() + "-" + exercise.getId() + "-" + timestamp + ".zip";
-            String cleanFilename = fileService.removeIllegalCharacters(filename);
-            Path pathToZippedExercise = Path.of(outputDir.toString(), cleanFilename);
-            zipFileService.createZipFile(pathToZippedExercise, zipFilePathsNonNull, false);
-            return pathToZippedExercise;
-        }
-        catch (IOException e) {
-            var error = "Failed to export programming exercise " + exercise.getId() + " because the zip file could not be created at " + outputDir + ": " + e.getMessage();
->>>>>>> 5881fe82
             log.info(error);
             exportErrors.add(error);
             return null;
+        }
+        finally {
+            // Delete the files that are now duplicated in the zip folder of the exported programming exercise
+            includedFilePaths.forEach(zipFilePath -> fileService.scheduleForDeletion(zipFilePath, 1));
         }
     }
 
@@ -249,12 +219,7 @@
             return exportInstructorRepositoryForExercise(exerciseId, repositoryType, outputDir, exportErrors);
         }
         finally {
-<<<<<<< HEAD
-            // Delete the files that are now duplicated in the zip folder of the exported programming exercise
-            includedFilePaths.forEach(zipFilePath -> fileService.scheduleForDeletion(zipFilePath, 1));
-=======
             fileService.scheduleForDirectoryDeletion(outputDir, 5);
->>>>>>> 5881fe82
         }
     }
 
