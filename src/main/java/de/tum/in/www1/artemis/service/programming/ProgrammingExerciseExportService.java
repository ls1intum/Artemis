--- conflicted
+++ resolved
@@ -396,190 +396,7 @@
         }
     }
 
-<<<<<<< HEAD
     public void deleteReposDownloadProjectRootDirectory(ProgrammingExercise programmingExercise, String targetPath) {
-=======
-    /**
-     * downloads all repos of the exercise and runs JPlag
-     *
-     * @param programmingExerciseId the id of the programming exercises which should be checked
-     * @param similarityThreshold   ignore comparisons whose similarity is below this threshold (%)
-     * @param minimumScore          consider only submissions whose score is greater or equal to this value
-     * @return a zip file that can be returned to the client
-     * @throws ExitException is thrown if JPlag exits unexpectedly
-     * @throws IOException   is thrown for file handling errors
-     */
-    public TextPlagiarismResult checkPlagiarism(long programmingExerciseId, float similarityThreshold, int minimumScore) throws ExitException, IOException {
-        long start = System.nanoTime();
-
-        final var programmingExercise = programmingExerciseRepository.findWithAllParticipationsById(programmingExerciseId).get();
-
-        final var numberOfParticipations = programmingExercise.getStudentParticipations().size();
-        log.info("Download repositories for JPlag for programming exexericse {} to compare {} participations", programmingExerciseId, numberOfParticipations);
-
-        final var targetPath = fileService.getUniquePathString(repoDownloadClonePath);
-        List<ProgrammingExerciseParticipation> participations = studentParticipationsForComparison(programmingExercise, minimumScore);
-
-        if (participations.size() < 2) {
-            log.info("Insufficient amount of submissions for plagiarism detection. Return empty result.");
-            TextPlagiarismResult textPlagiarismResult = new TextPlagiarismResult();
-            textPlagiarismResult.setExercise(programmingExercise);
-            textPlagiarismResult.setSimilarityDistribution(new int[0]);
-
-            return textPlagiarismResult;
-        }
-
-        List<Repository> repositories = downloadRepositories(programmingExercise, participations, targetPath);
-        log.info("Downloading repositories done for programming exercise {}", programmingExerciseId);
-
-        final var projectKey = programmingExercise.getProjectKey();
-        final var repoFolder = Paths.get(targetPath, projectKey).toString();
-        final LanguageOption programmingLanguage = getJPlagProgrammingLanguage(programmingExercise);
-
-        final var templateRepoName = urlService.getRepositorySlugFromRepositoryUrl(programmingExercise.getTemplateParticipation().getVcsRepositoryUrl());
-
-        JPlagOptions options = new JPlagOptions(repoFolder, programmingLanguage);
-        if (templateRepoName != null) {
-            options.setBaseCodeSubmissionName(templateRepoName);
-        }
-
-        // Important: for large courses with more than 1000 students, we might get more than one million results and 10 million files in the file system due to many 0% results,
-        // therefore we limit the results to at least 50% or 0.5 similarity, the passed threshold is between 0 and 100%
-        options.setSimilarityThreshold(similarityThreshold);
-
-        log.info("Start JPlag programming comparison for programming exercise {}", programmingExerciseId);
-
-        JPlag jplag = new JPlag(options);
-        JPlagResult result = jplag.run();
-
-        log.info("JPlag programming comparison finished with {} comparisons for programming exercise {}", result.getComparisons().size(), programmingExerciseId);
-
-        cleanupResourcesAsync(programmingExercise, repositories, targetPath);
-
-        TextPlagiarismResult textPlagiarismResult = new TextPlagiarismResult();
-        textPlagiarismResult.convertJPlagResult(result);
-        textPlagiarismResult.setExercise(programmingExercise);
-
-        log.info("JPlag programming comparison for {} participations done in {}", numberOfParticipations, TimeLogUtil.formatDurationFrom(start));
-
-        return textPlagiarismResult;
-    }
-
-    /**
-     * downloads all repos of the exercise and runs JPlag
-     *
-     * @param programmingExerciseId the id of the programming exercises which should be checked
-     * @param similarityThreshold   ignore comparisons whose similarity is below this threshold (%)
-     * @param minimumScore          consider only submissions whose score is greater or equal to this value
-     * @return a zip file that can be returned to the client
-     * @throws ExitException is thrown if JPlag exits unexpectedly
-     * @throws IOException is created the zip failed
-     */
-    public File checkPlagiarismWithJPlagReport(long programmingExerciseId, float similarityThreshold, int minimumScore) throws ExitException, IOException {
-        long start = System.nanoTime();
-
-        final var programmingExercise = programmingExerciseRepository.findWithAllParticipationsById(programmingExerciseId).get();
-        final var numberOfParticipations = programmingExercise.getStudentParticipations().size();
-
-        log.info("Download repositories for JPlag programming comparison with {} participations", numberOfParticipations);
-        final var targetPath = fileService.getUniquePathString(repoDownloadClonePath);
-        List<ProgrammingExerciseParticipation> participations = studentParticipationsForComparison(programmingExercise, minimumScore);
-
-        if (participations.size() < 2) {
-            log.info("Insufficient amount of submissions for plagiarism detection. Return empty result.");
-            return null;
-        }
-
-        List<Repository> repositories = downloadRepositories(programmingExercise, participations, targetPath);
-        log.info("Downloading repositories done");
-
-        final var output = "output";
-        final var projectKey = programmingExercise.getProjectKey();
-        final var outputFolder = Paths.get(targetPath, projectKey + "-" + output).toString();
-        final var outputFolderFile = new File(outputFolder);
-
-        outputFolderFile.mkdirs();
-
-        final var repoFolder = Paths.get(targetPath, projectKey).toString();
-        final LanguageOption programmingLanguage = getJPlagProgrammingLanguage(programmingExercise);
-
-        final var templateRepoName = urlService.getRepositorySlugFromRepositoryUrl(programmingExercise.getTemplateParticipation().getVcsRepositoryUrl());
-
-        JPlagOptions options = new JPlagOptions(repoFolder, programmingLanguage);
-        if (templateRepoName != null) {
-            options.setBaseCodeSubmissionName(templateRepoName);
-        }
-
-        // Important: for large courses with more than 1000 students, we might get more than one million results and 10 million files in the file system due to many 0% results,
-        // therefore we limit the results to at least 50% or 0.5 similarity, the passed threshold is between 0 and 100%
-        options.setSimilarityThreshold(similarityThreshold);
-
-        log.info("Start JPlag programming comparison");
-        JPlag jplag = new JPlag(options);
-        JPlagResult result = jplag.run();
-        log.info("JPlag programming comparison finished with {} comparisons", result.getComparisons().size());
-
-        log.info("Write JPlag report to file system");
-        Report jplagReport = new Report(outputFolderFile);
-        jplagReport.writeResult(result);
-
-        log.info("JPlag report done. Will zip it now");
-
-        final var zipFilePath = Paths.get(targetPath, programmingExercise.getCourseViaExerciseGroupOrCourseMember().getShortName() + "-" + programmingExercise.getShortName() + "-"
-                + System.currentTimeMillis() + "-Jplag-Analysis-Output.zip");
-        zipFileService.createZipFileWithFolderContent(zipFilePath, Paths.get(outputFolder));
-
-        log.info("JPlag report zipped. Delete report output folder");
-
-        // cleanup
-        if (outputFolderFile.exists()) {
-            FileSystemUtils.deleteRecursively(outputFolderFile);
-        }
-
-        cleanupResourcesAsync(programmingExercise, repositories, targetPath);
-
-        log.info("Schedule deletion of zip file in 1 minute");
-        fileService.scheduleForDeletion(zipFilePath, 1);
-
-        log.info("JPlag programming report for {} participations done in {}", numberOfParticipations, TimeLogUtil.formatDurationFrom(start));
-
-        return new File(zipFilePath.toString());
-    }
-
-    private void cleanupResourcesAsync(final ProgrammingExercise programmingExercise, final List<Repository> repositories, final String targetPath) {
-        executor.schedule(() -> {
-            log.info("Will delete local repositories for programming exercise {}", programmingExercise.getId());
-            deleteLocalRepositories(repositories);
-            // delete project root folder in the repos download folder
-            deleteReposDownloadProjectRootDirectory(programmingExercise, targetPath);
-            log.info("Delete repositories done for programming exercise {}", programmingExercise.getId());
-        }, 10, TimeUnit.SECONDS);
-    }
-
-    private LanguageOption getJPlagProgrammingLanguage(ProgrammingExercise programmingExercise) {
-        return switch (programmingExercise.getProgrammingLanguage()) {
-            case JAVA -> LanguageOption.JAVA_1_9;
-            case C -> LanguageOption.C_CPP;
-            case PYTHON -> LanguageOption.PYTHON_3;
-            default -> throw new BadRequestAlertException("Programming language " + programmingExercise.getProgrammingLanguage() + " not supported for plagiarism check.",
-                    "ProgrammingExercise", "notSupported");
-        };
-    }
-
-    private void deleteLocalRepositories(List<Repository> repositories) {
-        repositories.parallelStream().forEach(repository -> {
-            var localPath = repository.getLocalPath();
-            try {
-                deleteTempLocalRepository(repository);
-            }
-            catch (GitException ex) {
-                log.error("Delete repository {} did not work as expected: {}", localPath, ex.getMessage());
-            }
-        });
-    }
-
-    private void deleteReposDownloadProjectRootDirectory(ProgrammingExercise programmingExercise, String targetPath) {
->>>>>>> ac4fabae
         final String projectDirName = programmingExercise.getProjectKey();
         Path projectPath = Paths.get(targetPath, projectDirName);
         try {
