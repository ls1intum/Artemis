--- conflicted
+++ resolved
@@ -289,17 +289,10 @@
         var repositoryDir = fileService.getUniquePathString(outputDir.toString());
         Repository repository;
 
-<<<<<<< HEAD
-        try {
-            // Checkout the repository
-            repository = gitService.getOrCheckoutRepository(repositoryUrl, repoProjectPath, true);
-            gitService.resetToOriginHead(repository);
-=======
         // Checkout the repository
         repository = gitService.getOrCheckoutRepository(repositoryUrl, repositoryDir, true);
-        gitService.resetToOriginMaster(repository);
+        gitService.resetToOriginHead(repository);
         repository.close();
->>>>>>> de967e8a
 
         // Zip it and return the path to the file
         return gitService.zipRepository(repository, zipFilename, repositoryDir);
