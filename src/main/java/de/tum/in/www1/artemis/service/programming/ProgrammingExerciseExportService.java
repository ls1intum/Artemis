package de.tum.in.www1.artemis.service.programming;

import java.io.BufferedWriter;
import java.io.File;
import java.io.FileWriter;
import java.io.IOException;
import java.nio.file.*;
import java.nio.file.attribute.BasicFileAttributes;
import java.time.ZonedDateTime;
import java.time.format.DateTimeFormatter;
import java.util.*;
import java.util.concurrent.Executors;
import java.util.concurrent.ScheduledExecutorService;
import java.util.concurrent.TimeUnit;
import java.util.regex.Matcher;
import java.util.regex.Pattern;
import java.util.stream.Collectors;
import java.util.stream.Stream;

import javax.validation.constraints.NotNull;
import javax.xml.parsers.DocumentBuilderFactory;
import javax.xml.parsers.ParserConfigurationException;
import javax.xml.transform.Transformer;
import javax.xml.transform.TransformerException;
import javax.xml.transform.TransformerFactory;
import javax.xml.transform.dom.DOMSource;
import javax.xml.transform.stream.StreamResult;
import javax.xml.xpath.*;

import org.apache.commons.io.FileUtils;
import org.eclipse.jgit.api.errors.GitAPIException;
import org.slf4j.Logger;
import org.slf4j.LoggerFactory;
import org.springframework.beans.factory.annotation.Value;
import org.springframework.stereotype.Service;
import org.springframework.util.FileSystemUtils;
import org.w3c.dom.Document;
import org.w3c.dom.Node;
import org.xml.sax.InputSource;
import org.xml.sax.SAXException;

import de.tum.in.www1.artemis.domain.*;
<<<<<<< HEAD
import de.tum.in.www1.artemis.domain.enumeration.DifficultyLevel;
=======
import de.tum.in.www1.artemis.domain.Submission;
>>>>>>> 8bc12030
import de.tum.in.www1.artemis.domain.enumeration.ProgrammingLanguage;
import de.tum.in.www1.artemis.domain.enumeration.RepositoryType;
import de.tum.in.www1.artemis.domain.participation.ProgrammingExerciseParticipation;
import de.tum.in.www1.artemis.domain.participation.ProgrammingExerciseStudentParticipation;
import de.tum.in.www1.artemis.domain.participation.StudentParticipation;
import de.tum.in.www1.artemis.domain.plagiarism.text.TextPlagiarismResult;
import de.tum.in.www1.artemis.exception.GitException;
import de.tum.in.www1.artemis.repository.ProgrammingExerciseRepository;
import de.tum.in.www1.artemis.repository.StudentParticipationRepository;
import de.tum.in.www1.artemis.repository.UserRepository;
import de.tum.in.www1.artemis.service.FileService;
import de.tum.in.www1.artemis.service.UrlService;
import de.tum.in.www1.artemis.service.ZipFileService;
import de.tum.in.www1.artemis.service.connectors.GitService;
import de.tum.in.www1.artemis.service.util.TimeLogUtil;
import de.tum.in.www1.artemis.web.rest.dto.RepositoryExportOptionsDTO;
import de.tum.in.www1.artemis.web.rest.errors.BadRequestAlertException;
import jplag.*;
import jplag.options.LanguageOption;
import jplag.reporting.Report;

@Service
public class ProgrammingExerciseExportService {

    private final Logger log = LoggerFactory.getLogger(ProgrammingExerciseExportService.class);

    // The downloaded repos should be cloned into another path in order to not interfere with the repo used by the student
    @Value("${artemis.repo-download-clone-path}")
    private String repoDownloadClonePath;

    @Value("${server.url}")
    private String ARTEMIS_URL;

    private final ProgrammingExerciseRepository programmingExerciseRepository;

    private final StudentParticipationRepository studentParticipationRepository;

    private final UserRepository userRepository;

    private final FileService fileService;

    private final GitService gitService;

    private final ZipFileService zipFileService;

    private final UrlService urlService;

    private final ScheduledExecutorService executor = Executors.newScheduledThreadPool(Runtime.getRuntime().availableProcessors());

    public ProgrammingExerciseExportService(ProgrammingExerciseRepository programmingExerciseRepository, StudentParticipationRepository studentParticipationRepository,
            UserRepository userRepository, FileService fileService, GitService gitService, ZipFileService zipFileService, UrlService urlService) {
        this.programmingExerciseRepository = programmingExerciseRepository;
        this.studentParticipationRepository = studentParticipationRepository;
        this.userRepository = userRepository;
        this.fileService = fileService;
        this.gitService = gitService;
        this.zipFileService = zipFileService;
        this.urlService = urlService;
    }

    /**
     * Export a programming exercise by creating a zip file. The zip file includes all student, template, solution,
     * and tests repositories.
     *
     * @param exercise           the programming exercise
     * @param pathToStoreZipFile The path to a directory that will be used to store the zipped programming exercise.
     * @param exportErrors       List of failures that occurred during the export
     * @return the path to the zip file
     */
    public Path exportProgrammingExercise(ProgrammingExercise exercise, String pathToStoreZipFile, List<String> exportErrors) {
        // Will contain the zipped files. Note that there can be null elements
        // because e.g exportStudentRepositories returns null if student repositories don't
        // exist.
        var zipFiles = new ArrayList<File>();

        // Lazy load student participations and set the export options.
        var studentParticipations = studentParticipationRepository.findByExerciseId(exercise.getId()).stream()
                .map(studentParticipation -> (ProgrammingExerciseStudentParticipation) studentParticipation).collect(Collectors.toList());
        var exportOptions = new RepositoryExportOptionsDTO();
        exportOptions.setHideStudentNameInZippedFolder(false);

        // Export student repositories
        var studentZipFilePaths = exportStudentRepositories(exercise, studentParticipations, exportOptions, exportErrors).stream().filter(Objects::nonNull).map(Path::toFile)
                .collect(Collectors.toList());
        zipFiles.addAll(studentZipFilePaths);

        // Export the template, solution, and tests repositories
        zipFiles.add(exportInstructorRepositoryForExercise(exercise.getId(), RepositoryType.TEMPLATE, exportErrors, false));
        zipFiles.add(exportInstructorRepositoryForExercise(exercise.getId(), RepositoryType.SOLUTION, exportErrors, false));
        zipFiles.add(exportInstructorRepositoryForExercise(exercise.getId(), RepositoryType.TESTS, exportErrors, false));

        // Remove null elements and get the file path of each zip file.
        var zipFilePathsNonNull = zipFiles.stream().filter(Objects::nonNull).map(File::toPath).collect(Collectors.toList());

        try {
            // Zip the student and instructor repos together.
            var timestamp = ZonedDateTime.now().format(DateTimeFormatter.ofPattern("yyyyMMdd-Hmss"));
            var filename = exercise.getCourseViaExerciseGroupOrCourseMember().getShortName() + "-" + exercise.getTitle() + "-" + exercise.getId() + "-" + timestamp + ".zip";
            var pathToZippedExercise = Path.of(pathToStoreZipFile, filename);
            zipFileService.createZipFile(pathToZippedExercise, zipFilePathsNonNull, false);
            return pathToZippedExercise;
        }
        catch (IOException e) {
            var error = "Failed to export programming exercise " + exercise.getId() + " because the zip file " + pathToStoreZipFile + " could not be created: " + e.getMessage();
            log.info(error);
            exportErrors.add(error);
            return null;
        }
        finally {
            // Delete the zipped repo files since we don't need those anymore.
            zipFilePathsNonNull.forEach(zipFilePath -> fileService.scheduleForDeletion(zipFilePath, 1));
        }
    }

    /**
     * Exports a repository available for an instructor/tutor for a given programming exercise. This can be a template,
     * solution, or tests repository
     *
     * @param exerciseId     The id of the programming exercise that has the repository
     * @param repositoryType the type of repository to export
     * @param exportErrors   List of failures that occurred during the export
     * @param asDir          To return the repository as directory
     * @return a zipped file or a directory (if asDir is set to true)
     */
    public File exportInstructorRepositoryForExercise(long exerciseId, RepositoryType repositoryType, List<String> exportErrors, Boolean asDir) {
        var exerciseOrEmpty = programmingExerciseRepository.findWithTemplateAndSolutionParticipationById(exerciseId);
        if (exerciseOrEmpty.isEmpty()) {
            var error = "Failed to export instructor repository " + repositoryType + " because the exercise " + exerciseId + " does not exist.";
            log.info(error);
            exportErrors.add(error);
            return null;
        }

        var exercise = exerciseOrEmpty.get();
        log.info("Request to export instructor repository of type {} of programming exercise {} with title '{}'", repositoryType.getName(), exercise, exercise.getTitle());

        // Construct the name of the zip file
        String courseShortName = exercise.getCourseViaExerciseGroupOrCourseMember().getShortName();
        String zippedRepoName = courseShortName + "-" + exercise.getTitle() + "-" + repositoryType.getName();

        try {
            // Get the url to the repository and zip it.
            var repositoryUrl = exercise.getRepositoryURL(repositoryType);

            // It's not guaranteed that the repository url is defined (old courses).
            if (repositoryUrl == null) {
                var error = "Failed to export instructor repository " + repositoryType + " because the repository url is not defined.";
                log.info(error);
                exportErrors.add(error);
                return null;
            }

            if (asDir) {
                return createDirForRepository(repositoryUrl).toFile();
            }
            Path zippedRepo = createZipForRepository(repositoryUrl, zippedRepoName);
            if (zippedRepo != null) {
                return new File(zippedRepo.toString());
            }
        }
        catch (IOException | GitAPIException | GitException | InterruptedException ex) {
            var error = "Failed to export instructor repository " + repositoryType + " for programming exercise '" + exercise.getTitle() + "' (id: " + exercise.getId() + ")";
            log.info(error);
            exportErrors.add(error);
        }
        return null;
    }

    /**
     * Get participations of programming exercises of a requested list of students packed together in one zip file.
     *
     * @param programmingExerciseId   the id of the exercise entity
     * @param participations          participations that should be exported
     * @param repositoryExportOptions the options that should be used for the export
     * @return a zip file containing all requested participations
     */
    public File exportStudentRepositoriesToZipFile(long programmingExerciseId, @NotNull List<ProgrammingExerciseStudentParticipation> participations,
            RepositoryExportOptionsDTO repositoryExportOptions) {
        ProgrammingExercise programmingExercise = programmingExerciseRepository.findWithTemplateAndSolutionParticipationTeamAssignmentConfigCategoriesById(programmingExerciseId)
                .get();

        var zippedRepos = exportStudentRepositories(programmingExercise, participations, repositoryExportOptions, new ArrayList<>());

        // delete project root folder
        final var targetPath = fileService.getUniquePathString(repoDownloadClonePath);
        deleteReposDownloadProjectRootDirectory(programmingExercise, targetPath);

        // Create a zip folder containing the zipped repositories.
        return createZipWithAllRepositories(programmingExercise, zippedRepos);
    }

    /**
     * Zip the participations of programming exercises of a requested list of students separately.
     *
     * @param programmingExercise     the programming exercise
     * @param participations          participations that should be exported
     * @param repositoryExportOptions the options that should be used for the export
     * @param exportErrors            A list of errors that occured during export (populated by this function)
     * @return List of zip file paths
     */
    public List<Path> exportStudentRepositories(ProgrammingExercise programmingExercise, @NotNull List<ProgrammingExerciseStudentParticipation> participations,
            RepositoryExportOptionsDTO repositoryExportOptions, List<String> exportErrors) {
        var programmingExerciseId = programmingExercise.getId();
        if (repositoryExportOptions.isExportAllParticipants()) {
            log.info("Request to export all student or team repositories of programming exercise {} with title '{}'", programmingExerciseId, programmingExercise.getTitle());
        }
        else {
            log.info("Request to export the repositories of programming exercise {} with title '{}' of the following students or teams: {}", programmingExerciseId,
                    programmingExercise.getTitle(), participations.stream().map(StudentParticipation::getParticipantIdentifier).collect(Collectors.joining(", ")));
        }

        List<Path> zippedRepos = Collections.synchronizedList(new ArrayList<>());
        participations.parallelStream().forEach(participation -> {
            try {
                var zippedRepo = createZipForRepositoryWithParticipation(programmingExercise, participation, repositoryExportOptions);
                if (zippedRepo != null) {
                    zippedRepos.add(zippedRepo);
                }
            }
            catch (IOException e) {
                var error = "Failed to export the student repository with participation: " + participation.getId() + " for programming exercise '" + programmingExercise.getTitle()
                        + "' (id: " + programmingExercise.getId() + ") because the repository couldn't be downloaded. ";
                exportErrors.add(error);
            }
        });
        return zippedRepos;
    }

    /**
     * Create and return a single zip file containing exercise, solution and tests repositories of an exercise
     * as well as additional metadata of the exercise stored as yml files and the exercise text.
     * @param exercise the programming exercise to export
     * @return a zip file containing all the before mentioned repositories and information
     * @throws IOException if an error occurs by handling files
     */
    public File exportInstructorProgrammingExercise(ProgrammingExercise exercise) throws IOException {
        exercise = programmingExerciseRepository.findByIdWithTemplateAndSolutionParticipationElseThrow(exercise.getId());

        final var tmpDirectory = Files.createDirectory(fileService.getUniquePath(repoDownloadClonePath)).toFile();

        // rename directory and move it to the temporary directory
        FileUtils.moveDirectory(exportInstructorRepositoryForExercise(exercise.getId(), RepositoryType.TEMPLATE, new ArrayList<>(), true), new File(tmpDirectory, "exercise"));
        FileUtils.moveDirectory(exportInstructorRepositoryForExercise(exercise.getId(), RepositoryType.SOLUTION, new ArrayList<>(), true), new File(tmpDirectory, "solution"));
        FileUtils.moveDirectory(exportInstructorRepositoryForExercise(exercise.getId(), RepositoryType.TESTS, new ArrayList<>(), true), new File(tmpDirectory, "tests"));

        // create additional files
        writeMetadataToFile(exercise, new File(tmpDirectory, "metadata.yaml"));
        writeExerciseStatementToFile(exercise, new File(tmpDirectory, "exercise.md"));
        writeAdditionalConfigsToFile(exercise, new File(tmpDirectory, "artemis.yaml"));

        File zipFile = new File(tmpDirectory.getParent(), exercise.getProjectName().replace(" ", "_"));
        zipFileService.createZipFile(zipFile.toPath(), dirToPaths(tmpDirectory), tmpDirectory.toPath());

        fileService.scheduleForDirectoryDeletion(tmpDirectory.toPath(), 5);
        fileService.scheduleForDeletion(zipFile.toPath(), 5);

        return zipFile;
    }

    /**
     * Writes the metadata of a programming exercise into a given File
     * @param programmingExercise where to extract the metadata from
     * @param metadata the file in which the metadata should be written
     * @throws IOException in case of errors
     */
    private void writeMetadataToFile(ProgrammingExercise programmingExercise, File metadata) throws IOException {
        BufferedWriter writer = new BufferedWriter(new FileWriter(metadata, true));

        // Required attributes
        writer.append("metadataVersion: ").append("\"0.2\"").append("\n");
        writer.append("type: ").append("programming exercise").append("\n"); // currently only programming exercises can be exported
        writer.append("title: ").append(programmingExercise.getTitle()).append("\n");
        writer.append("license: ").append("CC-SA-BY 4.0").append("\n");
        writer.append("keyword: \n");
        List<String> keywords = new ArrayList();
        Pattern pattern = Pattern.compile("(?:\"category\":\")(.*?)(?:\",\"color\":\")");
        for (String category : programmingExercise.getCategories()) {
            Matcher matcher = pattern.matcher(category);
            if (matcher.find()) {
                keywords.add(matcher.group(1));
            }
        }
        writer.append("  - Artemis\n");

        if (keywords.size() > 0) {
            writer.append("  - ");
            writer.append(String.join("\n  - ", keywords)).append("\n");
        }

        // Optional Attributes
        writer.append("format: ").append("\n  - artemis").append("\n");
        writer.append("structure: ").append("atomic").append("\n");
        writer.append("programmingLanguage: ").append("\n  - " + programmingExercise.getProgrammingLanguage().name()).append("\n");

        List<User> instructors = userRepository.getInstructors(programmingExercise.getCourseViaExerciseGroupOrCourseMember());
        if (instructors.size() > 0) {
            writer.append("creator: ").append("\n");

            for (User user : instructors) {
                writer.append("  - name: ").append(user.getLastName() + " " + user.getFirstName()).append("\n    affiliation: ").append(user.getEmail().split("@")[1])
                        .append("\n    email: ").append(user.getEmail()).append("\n");
            }
        }
        if (programmingExercise.getDifficulty() != null) {
            writer.append("difficulty: ").append(mapDifficutlyToMetadata(programmingExercise.getDifficulty())).append("\n");
        }
        writer.append("source:").append("\n  - \"" + ARTEMIS_URL + "/course-management/" + programmingExercise.getCourseViaExerciseGroupOrCourseMember().getId()
                + "/programming-exercises/" + programmingExercise.getId()).append("\"\n");
        writer.close();
    }

    /**
     * Writes the exercise problem statement into a given file
     * @param programmingExercise where the exercise statement should be extracted from
     * @param exerciseStatementFile the file in which the exercise statement should be written
     * @throws IOException if errors occur
     */
    private void writeExerciseStatementToFile(ProgrammingExercise programmingExercise, File exerciseStatementFile) throws IOException {
        BufferedWriter writer = new BufferedWriter(new FileWriter(exerciseStatementFile, true));
        writer.append(programmingExercise.getTemplateParticipation().getExercise().getProblemStatement());
        writer.close();
    }

    /**
     * Writes additional configuration entries into a given file
     * @param programmingExercise where the configurations should be extracted form
     * @param additionalConfigsFile the file in which the configurations should be written
     * @throws IOException if errors occur
     */
    private void writeAdditionalConfigsToFile(ProgrammingExercise programmingExercise, File additionalConfigsFile) throws IOException {
        BufferedWriter writer = new BufferedWriter(new FileWriter(additionalConfigsFile, true));
        writer.append("maxPoints: ").append(String.valueOf(programmingExercise.getMaxPoints())).append("\n");
        writer.append("bonusPoints: ").append(String.valueOf(programmingExercise.getBonusPoints())).append("\n");
        writer.append("mode: ").append(programmingExercise.getMode().name()).append("\n");
        if (programmingExercise.getGradingInstructions() != null) {
            writer.append("gradingInstructions: ").append(programmingExercise.getGradingInstructions()).append("\n");
        }
        if (programmingExercise.isStaticCodeAnalysisEnabled() != null) {
            writer.append("staticCodeAnalysis: ").append(programmingExercise.isStaticCodeAnalysisEnabled().toString()).append("\n");
        }
        writer.append("allowOfflineIDE: ").append(programmingExercise.isAllowOfflineIde().toString()).append("\n");
        writer.append("allowOnlineEditor: ").append(programmingExercise.isAllowOnlineEditor().toString()).append("\n");
        writer.append("showTestNamesToStudents: ").append(programmingExercise.getShowTestNamesToStudents().toString()).append("\n");
        writer.append("sequentialTestRuns: ").append(String.valueOf(programmingExercise.hasSequentialTestRuns())).append("\n");
        writer.close();
    }

    /**
     * Utility method traversing a directory and extracting the path of each contained file
     * to a list
     * @param dir the directory to traverse
     * @throws IOException if an error occurs
     * @return list containing the paths of all files in the given directory
     */
    private List<Path> dirToPaths(File dir) throws IOException {
        List<Path> paths = new ArrayList<>();
        FileVisitor<Path> fileVisitor = new FileVisitor<>() {

            @Override
            public FileVisitResult preVisitDirectory(Path dir, BasicFileAttributes attrs) {
                paths.add(dir);
                return FileVisitResult.CONTINUE;
            }

            @Override
            public FileVisitResult visitFile(Path file, BasicFileAttributes attrs) {
                paths.add(file);
                return FileVisitResult.CONTINUE;
            }

            @Override
            public FileVisitResult visitFileFailed(Path file, IOException exc) {
                return FileVisitResult.CONTINUE;
            }

            @Override
            public FileVisitResult postVisitDirectory(Path dir, IOException exc) {
                return FileVisitResult.CONTINUE;
            }
        };
        Files.walkFileTree(dir.toPath(), fileVisitor);
        return paths;
    }

    /**
     * Creates a zip file with the contents of the git repository. Note that the zip file is deleted in 5 minutes.
     *
     * @param repositoryUrl The url of the repository to zip
     * @param zipFilename   The name of the zip file
     * @return The path to the zip file.
     * @throws IOException if the zip file couldn't be created
     * @throws GitAPIException if the repo couldn't get checked out
     * @throws InterruptedException if the repo couldn't get checked out
     */
    private Path createZipForRepository(VcsRepositoryUrl repositoryUrl, String zipFilename) throws IOException, GitAPIException, GitException, InterruptedException {
        var repoProjectPath = fileService.getUniquePathString(repoDownloadClonePath);
        // Zip it
        return gitService.zipRepository(createDirForRepository(repositoryUrl), zipFilename, repoProjectPath);
    }

    /**
     * Creates a directory with the contents of the git repository. Note that the files are deleted in 5 minutes.
     * @param repositoryUrl The url of the repository to zip
     * @return The path to the directory
     * @throws GitAPIException if the repos don't exist
     * @throws InterruptedException something went wrong
     */
    private Path createDirForRepository(VcsRepositoryUrl repositoryUrl) throws GitAPIException, InterruptedException {
        var repoProjectPath = fileService.getUniquePathString(repoDownloadClonePath);
        Repository repository = null;

        try {
            // Checkout the repository
            repository = gitService.getOrCheckoutRepository(repositoryUrl, repoProjectPath, true);
            gitService.resetToOriginMaster(repository);

<<<<<<< HEAD
            // if repository is not closed, it causes weird IO issues when trying to delete the repository again
            // java.io.IOException: Unable to delete file: ...\.git\objects\pack\...
            repository.close();
            return repository.getLocalPath();
=======
            // Zip it and return the path to the file
            return gitService.zipRepository(repository.getLocalPath(), zipFilename, repoProjectPath);
>>>>>>> 8bc12030
        }
        finally {
            fileService.scheduleForDirectoryDeletion(Path.of(repoProjectPath), 5);
        }
    }

    /**
     * Creates one single zip archive containing all zipped repositories found under the given paths
     *
     * @param programmingExercise The programming exercise to which all repos belong to
     * @param pathsToZippedRepos  The paths to all zipped repositories
     * @return the zip file
     */
    private File createZipWithAllRepositories(ProgrammingExercise programmingExercise, List<Path> pathsToZippedRepos) {
        if (pathsToZippedRepos.isEmpty()) {
            log.warn("The zip file could not be created. Ignoring the request to export repositories for exercise {}", programmingExercise.getTitle());
            return null;
        }

        try {
            log.debug("Create zip file for {} repositorie(s) of programming exercise: {}", pathsToZippedRepos.size(), programmingExercise.getTitle());

            String filename = programmingExercise.getCourseViaExerciseGroupOrCourseMember().getShortName() + "-" + programmingExercise.getShortName() + "-"
                    + System.currentTimeMillis() + ".zip";
            Path zipFilePath = Paths.get(pathsToZippedRepos.get(0).getParent().toString(), filename);
            zipFileService.createZipFile(zipFilePath, pathsToZippedRepos, false);
            fileService.scheduleForDeletion(zipFilePath, 5);
            return new File(zipFilePath.toString());
        }
        catch (IOException ex) {
            log.error("Creating zip file for programming exercise {} did not work correctly: {} ", programmingExercise.getTitle(), ex.getMessage());
            return null;
        }
        finally {
            // we do some cleanup here to prevent future errors with file handling
            deleteTempZipRepoFiles(pathsToZippedRepos);
        }
    }

    /**
     * Checks out the repository for the given participation, zips it and adds the path to the given list of already
     * zipped repos.
     *
     * @param programmingExercise     The programming exercise for the participation
     * @param participation           The participation, for which the repository should get zipped
     * @param repositoryExportOptions The options, that should get applied to the zipeed repo
     * @return The checked out and zipped repository
     * @throws IOException if zip file creation failed
     */
    private Path createZipForRepositoryWithParticipation(final ProgrammingExercise programmingExercise, final ProgrammingExerciseStudentParticipation participation,
            final RepositoryExportOptionsDTO repositoryExportOptions) throws IOException {
        if (participation.getVcsRepositoryUrl() == null) {
            log.warn("Ignore participation {} for export, because its repository URL is null", participation.getId());
            return null;
        }

        String targetPath = null;
        Repository repository = null;
        try {
            // Construct a unique path that will contain repo contents
            targetPath = fileService.getUniquePathString(repoDownloadClonePath);

            // Checkout the repository
            repository = gitService.getOrCheckoutRepository(participation, targetPath);
            if (repository == null) {
                log.warn("Cannot checkout repository for participation id: {}", participation.getId());
                return null;
            }

            gitService.resetToOriginMaster(repository);

            if (repositoryExportOptions.isFilterLateSubmissions() && repositoryExportOptions.getFilterLateSubmissionsDate() != null) {
                filterLateSubmissions(repositoryExportOptions.getFilterLateSubmissionsDate(), participation, repository);
            }

            if (repositoryExportOptions.isAddParticipantName()) {
                log.debug("Adding student or team name to participation {}", participation);
                addParticipantIdentifierToProjectName(repository, programmingExercise, participation);
            }

            if (repositoryExportOptions.isCombineStudentCommits()) {
                log.debug("Combining commits for participation {}", participation);
                gitService.combineAllStudentCommits(repository, programmingExercise);
            }

            if (repositoryExportOptions.isNormalizeCodeStyle()) {
                try {
                    log.debug("Normalizing code style for participation {}", participation);
                    fileService.normalizeLineEndingsDirectory(repository.getLocalPath().toString());
                    fileService.convertToUTF8Directory(repository.getLocalPath().toString());
                }
                catch (IOException ex) {
                    log.warn("Cannot normalize code style in the repository {} due to the following exception: {}", repository.getLocalPath(), ex.getMessage());
                }
            }

            log.debug("Create temporary zip file for repository {}", repository.getLocalPath().toString());
            return gitService.zipRepositoryWithParticipation(repository, targetPath, repositoryExportOptions.isHideStudentNameInZippedFolder());
        }
        catch (InterruptedException | GitAPIException | GitException e) {
            log.error("Cannot create zip for participation id {} because the repo download clone path is invalid.", participation.getId());
            return null;
        }
        finally {
            deleteTempLocalRepository(repository);
            fileService.scheduleForDirectoryDeletion(Path.of(targetPath), 5);
        }
    }

    /**
     * Delete all temporary zipped repositories created during export
     *
     * @param pathsToZipeedRepos A list of all paths to the zip files, that should be deleted
     */
    private void deleteTempZipRepoFiles(List<Path> pathsToZipeedRepos) {
        log.debug("Delete all temporary zip repo files");
        // delete the temporary zipped repo files
        for (Path zippedRepoFile : pathsToZipeedRepos) {
            try {
                Files.delete(zippedRepoFile);
            }
            catch (Exception ex) {
                log.warn("Could not delete file {}. Error message: {}", zippedRepoFile, ex.getMessage());
            }
        }
    }

    /**
     * downloads all repos of the exercise and runs JPlag
     *
     * @param programmingExerciseId the id of the programming exercises which should be checked
     * @param similarityThreshold   ignore comparisons whose similarity is below this threshold (%)
     * @param minimumScore          consider only submissions whose score is greater or equal to this value
     * @return a zip file that can be returned to the client
     * @throws ExitException is thrown if JPlag exits unexpectedly
     * @throws IOException   is thrown for file handling errors
     */
    public TextPlagiarismResult checkPlagiarism(long programmingExerciseId, float similarityThreshold, int minimumScore) throws ExitException, IOException {
        long start = System.nanoTime();

        final var programmingExercise = programmingExerciseRepository.findWithAllParticipationsById(programmingExerciseId).get();

        final var numberOfParticipations = programmingExercise.getStudentParticipations().size();
        log.info("Download repositories for JPlag programming comparison with {} participations", numberOfParticipations);

        final var targetPath = fileService.getUniquePathString(repoDownloadClonePath);
        List<ProgrammingExerciseParticipation> participations = studentParticipationsForComparison(programmingExercise, minimumScore);

        if (participations.size() < 2) {
            log.info("Insufficient amount of submissions for plagiarism detection. Return empty result.");
            TextPlagiarismResult textPlagiarismResult = new TextPlagiarismResult();
            textPlagiarismResult.setExercise(programmingExercise);
            textPlagiarismResult.setSimilarityDistribution(new int[0]);

            return textPlagiarismResult;
        }

        List<Repository> repositories = downloadRepositories(programmingExercise, participations, targetPath);
        log.info("Downloading repositories done");

        final var projectKey = programmingExercise.getProjectKey();
        final var repoFolder = Paths.get(targetPath, projectKey).toString();
        final LanguageOption programmingLanguage = getJPlagProgrammingLanguage(programmingExercise);

        final var templateRepoName = urlService.getRepositorySlugFromRepositoryUrl(programmingExercise.getTemplateParticipation().getVcsRepositoryUrl());

        JPlagOptions options = new JPlagOptions(repoFolder, programmingLanguage);
        if (templateRepoName != null) {
            options.setBaseCodeSubmissionName(templateRepoName);
        }

        // Important: for large courses with more than 1000 students, we might get more than one million results and 10 million files in the file system due to many 0% results,
        // therefore we limit the results to at least 50% or 0.5 similarity, the passed threshold is between 0 and 100%
        options.setSimilarityThreshold(similarityThreshold);

        log.info("Start JPlag programming comparison");

        JPlag jplag = new JPlag(options);
        JPlagResult result = jplag.run();

        log.info("JPlag programming comparison finished with {} comparisons", result.getComparisons().size());

        cleanupResourcesAsync(programmingExercise, repositories, targetPath);

        TextPlagiarismResult textPlagiarismResult = new TextPlagiarismResult(result);
        textPlagiarismResult.setExercise(programmingExercise);

        log.info("JPlag programming comparison for {} participations done in {}", numberOfParticipations, TimeLogUtil.formatDurationFrom(start));

        return textPlagiarismResult;
    }

    /**
     * downloads all repos of the exercise and runs JPlag
     *
     * @param programmingExerciseId the id of the programming exercises which should be checked
     * @param similarityThreshold   ignore comparisons whose similarity is below this threshold (%)
     * @param minimumScore          consider only submissions whose score is greater or equal to this value
     * @return a zip file that can be returned to the client
     * @throws ExitException is thrown if JPlag exits unexpectedly
     * @throws IOException is created the zip failed
     */
    public File checkPlagiarismWithJPlagReport(long programmingExerciseId, float similarityThreshold, int minimumScore) throws ExitException, IOException {
        long start = System.nanoTime();

        final var programmingExercise = programmingExerciseRepository.findWithAllParticipationsById(programmingExerciseId).get();
        final var numberOfParticipations = programmingExercise.getStudentParticipations().size();

        log.info("Download repositories for JPlag programming comparison with {} participations", numberOfParticipations);
        final var targetPath = fileService.getUniquePathString(repoDownloadClonePath);
        List<ProgrammingExerciseParticipation> participations = studentParticipationsForComparison(programmingExercise, minimumScore);

        if (participations.size() < 2) {
            log.info("Insufficient amount of submissions for plagiarism detection. Return empty result.");
            return null;
        }

        List<Repository> repositories = downloadRepositories(programmingExercise, participations, targetPath);
        log.info("Downloading repositories done");

        final var output = "output";
        final var projectKey = programmingExercise.getProjectKey();
        final var outputFolder = Paths.get(targetPath, projectKey + "-" + output).toString();
        final var outputFolderFile = new File(outputFolder);

        outputFolderFile.mkdirs();

        final var repoFolder = Paths.get(targetPath, projectKey).toString();
        final LanguageOption programmingLanguage = getJPlagProgrammingLanguage(programmingExercise);

        final var templateRepoName = urlService.getRepositorySlugFromRepositoryUrl(programmingExercise.getTemplateParticipation().getVcsRepositoryUrl());

        JPlagOptions options = new JPlagOptions(repoFolder, programmingLanguage);
        if (templateRepoName != null) {
            options.setBaseCodeSubmissionName(templateRepoName);
        }

        // Important: for large courses with more than 1000 students, we might get more than one million results and 10 million files in the file system due to many 0% results,
        // therefore we limit the results to at least 50% or 0.5 similarity, the passed threshold is between 0 and 100%
        options.setSimilarityThreshold(similarityThreshold);

        log.info("Start JPlag programming comparison");
        JPlag jplag = new JPlag(options);
        JPlagResult result = jplag.run();
        log.info("JPlag programming comparison finished with {} comparisons", result.getComparisons().size());

        log.info("Write JPlag report to file system");
        Report jplagReport = new Report(outputFolderFile);
        jplagReport.writeResult(result);

        log.info("JPlag report done. Will zip it now");

        final var zipFilePath = Paths.get(targetPath, programmingExercise.getCourseViaExerciseGroupOrCourseMember().getShortName() + "-" + programmingExercise.getShortName() + "-"
                + System.currentTimeMillis() + "-Jplag-Analysis-Output.zip");
        zipFileService.createZipFileWithFolderContent(zipFilePath, Paths.get(outputFolder));

        log.info("JPlag report zipped. Delete report output folder");

        // cleanup
        if (outputFolderFile.exists()) {
            FileSystemUtils.deleteRecursively(outputFolderFile);
        }

        cleanupResourcesAsync(programmingExercise, repositories, targetPath);

        log.info("Schedule deletion of zip file in 1 minute");
        fileService.scheduleForDeletion(zipFilePath, 1);

        log.info("JPlag programming report for {} participations done in {}", numberOfParticipations, TimeLogUtil.formatDurationFrom(start));

        return new File(zipFilePath.toString());
    }

    private void cleanupResourcesAsync(final ProgrammingExercise programmingExercise, final List<Repository> repositories, final String targetPath) {
        executor.schedule(() -> {
            log.info("Will delete local repositories");
            deleteLocalRepositories(repositories);
            // delete project root folder in the repos download folder
            deleteReposDownloadProjectRootDirectory(programmingExercise, targetPath);
            log.info("Delete repositories done");
        }, 10, TimeUnit.SECONDS);
    }

    private LanguageOption getJPlagProgrammingLanguage(ProgrammingExercise programmingExercise) {
        return switch (programmingExercise.getProgrammingLanguage()) {
            case JAVA -> LanguageOption.JAVA_1_9;
            case C -> LanguageOption.C_CPP;
            case PYTHON -> LanguageOption.PYTHON_3;
            default -> throw new BadRequestAlertException("Programming language " + programmingExercise.getProgrammingLanguage() + " not supported for plagiarism check.",
                    "ProgrammingExercise", "notSupported");
        };
    }

    private void deleteLocalRepositories(List<Repository> repositories) {
        repositories.parallelStream().forEach(repository -> {
            var localPath = repository.getLocalPath();
            try {
                deleteTempLocalRepository(repository);
            }
            catch (GitException ex) {
                log.error("Delete repository {} did not work as expected: {}", localPath, ex.getMessage());
            }
        });
    }

    private void deleteReposDownloadProjectRootDirectory(ProgrammingExercise programmingExercise, String targetPath) {
        final String projectDirName = programmingExercise.getProjectKey();
        Path projectPath = Paths.get(targetPath, projectDirName);
        try {
            log.info("Delete project root directory {}", projectPath.toFile());
            FileUtils.deleteDirectory(projectPath.toFile());
        }
        catch (IOException ex) {
            log.warn("The project root directory '" + projectPath.toString() + "' could not be deleted.", ex);
        }
    }

    private List<Repository> downloadRepositories(ProgrammingExercise programmingExercise, List<ProgrammingExerciseParticipation> participations, String targetPath) {
        List<Repository> downloadedRepositories = new ArrayList<>();

        participations.forEach(participation -> {
            try {
                Repository repo = gitService.getOrCheckoutRepositoryForJPlag(participation, targetPath);
                gitService.resetToOriginMaster(repo); // start with clean state
                downloadedRepositories.add(repo);
            }
            catch (GitException | GitAPIException | InterruptedException ex) {
                log.error("Clone student repository {} in exercise '{}' did not work as expected: {}", participation.getVcsRepositoryUrl(), programmingExercise.getTitle(),
                        ex.getMessage());
            }
        });

        // clone the template repo
        try {
            Repository templateRepo = gitService.getOrCheckoutRepository(programmingExercise.getTemplateParticipation(), targetPath);
            gitService.resetToOriginMaster(templateRepo); // start with clean state
            downloadedRepositories.add(templateRepo);
        }
        catch (GitException | GitAPIException | InterruptedException ex) {
            log.error("Clone template repository {} in exercise '{}' did not work as expected: {}", programmingExercise.getTemplateParticipation().getVcsRepositoryUrl(),
                    programmingExercise.getTitle(), ex.getMessage());
        }

        return downloadedRepositories;
    }

    /**
     * Find all studentParticipations of the given exercise for plagiarism comparison.
     *
     * @param programmingExercise ProgrammingExercise to fetcch the participations for
     * @param minimumScore        consider only submissions whose score is greater or equal to this value
     * @return List containing the latest text submission for every participation
     */
    public List<ProgrammingExerciseParticipation> studentParticipationsForComparison(ProgrammingExercise programmingExercise, int minimumScore) {
        var studentParticipations = studentParticipationRepository.findAllWithEagerLegalSubmissionsAndEagerResultsByExerciseId(programmingExercise.getId());

        return studentParticipations.parallelStream().filter(participation -> participation instanceof ProgrammingExerciseParticipation)
                .map(participation -> (ProgrammingExerciseParticipation) participation).filter(participation -> participation.getVcsRepositoryUrl() != null)
                .filter(participation -> {
                    Submission submission = ((StudentParticipation) participation).findLatestSubmission().orElse(null);
                    return minimumScore == 0 || submission != null && submission.getLatestResult() != null && submission.getLatestResult().getScore() != null
                            && submission.getLatestResult().getScore() >= minimumScore;
                }).collect(Collectors.toList());
    }

    /**
     * Deletes the locally checked out repository.
     *
     * @param repository The repository that should get deleted
     */
    private void deleteTempLocalRepository(Repository repository) {
        // we do some cleanup here to prevent future errors with file handling
        // We can always delete the repository as it won't be used by the student (separate path)
        if (repository != null) {
            try {
                gitService.deleteLocalRepository(repository);
            }
            catch (IOException ex) {
                log.warn("Could not delete temporary repository {}: {}", repository.getLocalPath().toString(), ex.getMessage());
            }
        }
    }

    /**
     * Filters out all late commits of submissions from the checked out repository of a participation
     *
     * @param submissionDate The submission date (inclusive), after which all submissions should get filtered out
     * @param participation  The participation related to the repository
     * @param repo           The repository for which to filter all late submissions
     */
    private void filterLateSubmissions(ZonedDateTime submissionDate, ProgrammingExerciseStudentParticipation participation, Repository repo) {
        log.debug("Filter late submissions for participation {}", participation.toString());
        Optional<Submission> lastValidSubmission = participation.getSubmissions().stream()
                .filter(s -> s.getSubmissionDate() != null && s.getSubmissionDate().isBefore(submissionDate)).max(Comparator.comparing(Submission::getSubmissionDate));

        gitService.filterLateSubmissions(repo, lastValidSubmission, submissionDate);
    }

    /**
     * Adds the participant identifier (student login or team short name) of the given student participation to the project name in all .project (Eclipse)
     * and pom.xml (Maven) files found in the given repository.
     *
     * @param repository          The repository for which the student id should get added
     * @param programmingExercise The checked out exercise in the repository
     * @param participation       The student participation for the student/team identifier, which should be added.
     */
    public void addParticipantIdentifierToProjectName(Repository repository, ProgrammingExercise programmingExercise, StudentParticipation participation) {
        String participantIdentifier = participation.getParticipantIdentifier();

        // Get all files in repository expect .git files
        List<String> allRepoFiles = listAllFilesInPath(repository.getLocalPath());

        // is Java or Kotlin programming language
        if (programmingExercise.getProgrammingLanguage() == ProgrammingLanguage.JAVA || programmingExercise.getProgrammingLanguage() == ProgrammingLanguage.KOTLIN) {
            // Filter all Eclipse .project files
            List<String> eclipseProjectFiles = allRepoFiles.stream().filter(file -> file.endsWith(".project")).collect(Collectors.toList());

            for (String eclipseProjectFilePath : eclipseProjectFiles) {
                addParticipantIdentifierToEclipseProjectName(repository, participantIdentifier, eclipseProjectFilePath);
            }

            // Filter all pom.xml files
            List<String> pomFiles = allRepoFiles.stream().filter(file -> file.endsWith("pom.xml")).collect(Collectors.toList());
            for (String pomFilePath : pomFiles) {
                addParticipantIdentifierToMavenProjectName(repository, participantIdentifier, pomFilePath);
            }
        }

        try {
            gitService.stageAllChanges(repository);
            gitService.commit(repository, "Add participant identifier (student login or team short name) to project name");
        }
        catch (GitAPIException ex) {
            log.error("Cannot stage or commit to the repository " + repository.getLocalPath(), ex);
        }
        finally {
            // if repo is not closed, it causes weird IO issues when trying to delete the repo again
            // java.io.IOException: Unable to delete file: ...\.git\objects\pack\...
            repository.close();
        }
    }

    private void addParticipantIdentifierToMavenProjectName(Repository repo, String participantIdentifier, String pomFilePath) {
        try {
            File pomFile = new File(pomFilePath);
            // check if file exists and full file name is pom.xml and not just the file ending.
            if (!pomFile.exists() || !pomFile.getName().equals("pom.xml")) {
                return;
            }

            // 1- Build the doc from the XML file
            Document doc = DocumentBuilderFactory.newInstance().newDocumentBuilder().parse(new InputSource(pomFile.getPath()));
            doc.setXmlStandalone(true);

            // 2- Find the relevant nodes with xpath
            XPath xPath = XPathFactory.newInstance().newXPath();
            Node nameNode = (Node) xPath.compile("/project/name").evaluate(doc, XPathConstants.NODE);
            Node artifactIdNode = (Node) xPath.compile("/project/artifactId").evaluate(doc, XPathConstants.NODE);

            // 3- Append Participant Identifier (student login or team short name) to Project Names
            if (nameNode != null) {
                nameNode.setTextContent(nameNode.getTextContent() + " " + participantIdentifier);
            }
            if (artifactIdNode != null) {
                String artifactId = (artifactIdNode.getTextContent() + "-" + participantIdentifier).replaceAll(" ", "-").toLowerCase();
                artifactIdNode.setTextContent(artifactId);
            }

            // 4- Save the result to a new XML doc
            Transformer xformer = TransformerFactory.newInstance().newTransformer();
            xformer.transform(new DOMSource(doc), new StreamResult(new File(pomFile.getPath())));

        }
        catch (SAXException | IOException | ParserConfigurationException | TransformerException | XPathException ex) {
            log.error("Cannot rename pom.xml file in " + repo.getLocalPath(), ex);
        }
    }

    private void addParticipantIdentifierToEclipseProjectName(Repository repo, String participantIdentifier, String eclipseProjectFilePath) {
        try {
            File eclipseProjectFile = new File(eclipseProjectFilePath);
            // Check if file exists and full file name is .project and not just the file ending.
            if (!eclipseProjectFile.exists() || !eclipseProjectFile.getName().equals(".project")) {
                return;
            }

            // 1- Build the doc from the XML file
            Document doc = DocumentBuilderFactory.newInstance().newDocumentBuilder().parse(new InputSource(eclipseProjectFile.getPath()));
            doc.setXmlStandalone(true);

            // 2- Find the node with xpath
            XPath xPath = XPathFactory.newInstance().newXPath();
            Node nameNode = (Node) xPath.compile("/projectDescription/name").evaluate(doc, XPathConstants.NODE);

            // 3- Append Participant Identifier (student login or team short name) to Project Name
            if (nameNode != null) {
                nameNode.setTextContent(nameNode.getTextContent() + " " + participantIdentifier);
            }

            // 4- Save the result to a new XML doc
            Transformer xformer = TransformerFactory.newInstance().newTransformer();
            xformer.transform(new DOMSource(doc), new StreamResult(new File(eclipseProjectFile.getPath())));

        }
        catch (SAXException | IOException | ParserConfigurationException | TransformerException | XPathException ex) {
            log.error("Cannot rename .project file in " + repo.getLocalPath(), ex);
        }
    }

    /**
     * Get all files in path except .git files
     *
     * @param path The path for which all file names should be listed
     * @return A list of all file names under the given path
     */
    private List<String> listAllFilesInPath(Path path) {
        List<String> allRepoFiles = Collections.emptyList();
        try (Stream<Path> walk = Files.walk(path)) {
            allRepoFiles = walk.filter(Files::isRegularFile).map(Path::toString).filter(s -> !s.contains(".git")).collect(Collectors.toList());
        }
        catch (IOException | SecurityException e) {
            log.error("Cannot list all files in path {}: {}", path, e.getMessage());
        }
        return allRepoFiles;
    }

    /**
     * Used to map the difficulty level of an exercise to the
     * corresponding sharing metadata difficulty
     * @param difficultyLevel the difficulty level to map
     * @return the mapped string of the difficulty
     */
    private String mapDifficutlyToMetadata(DifficultyLevel difficultyLevel) {
        return switch (difficultyLevel) {
            case EASY -> "simple";
            case MEDIUM -> "medium";
            case HARD -> "advanced";
        };
    }
}<|MERGE_RESOLUTION|>--- conflicted
+++ resolved
@@ -40,11 +40,8 @@
 import org.xml.sax.SAXException;
 
 import de.tum.in.www1.artemis.domain.*;
-<<<<<<< HEAD
+import de.tum.in.www1.artemis.domain.Submission;
 import de.tum.in.www1.artemis.domain.enumeration.DifficultyLevel;
-=======
-import de.tum.in.www1.artemis.domain.Submission;
->>>>>>> 8bc12030
 import de.tum.in.www1.artemis.domain.enumeration.ProgrammingLanguage;
 import de.tum.in.www1.artemis.domain.enumeration.RepositoryType;
 import de.tum.in.www1.artemis.domain.participation.ProgrammingExerciseParticipation;
@@ -461,15 +458,10 @@
             repository = gitService.getOrCheckoutRepository(repositoryUrl, repoProjectPath, true);
             gitService.resetToOriginMaster(repository);
 
-<<<<<<< HEAD
             // if repository is not closed, it causes weird IO issues when trying to delete the repository again
             // java.io.IOException: Unable to delete file: ...\.git\objects\pack\...
             repository.close();
             return repository.getLocalPath();
-=======
-            // Zip it and return the path to the file
-            return gitService.zipRepository(repository.getLocalPath(), zipFilename, repoProjectPath);
->>>>>>> 8bc12030
         }
         finally {
             fileService.scheduleForDirectoryDeletion(Path.of(repoProjectPath), 5);
