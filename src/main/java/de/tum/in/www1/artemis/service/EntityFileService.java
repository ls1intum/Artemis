package de.tum.in.www1.artemis.service;

import static de.tum.in.www1.artemis.config.Constants.PROFILE_CORE;

import java.io.IOException;
import java.net.URI;
import java.nio.file.Path;

import jakarta.annotation.Nullable;
import jakarta.validation.constraints.NotNull;

import org.apache.commons.io.FileUtils;
import org.jvnet.hk2.annotations.Service;
import org.slf4j.Logger;
import org.slf4j.LoggerFactory;
import org.springframework.context.annotation.Profile;

/**
 * Service for handling file operations for entities.
 */
@Profile(PROFILE_CORE)
@Service
@Deprecated(forRemoval = true)
public class EntityFileService {

    private static final Logger log = LoggerFactory.getLogger(EntityFileService.class);

    private final FileService fileService;

    public EntityFileService(FileService fileService) {
        this.fileService = fileService;
    }

    /**
     * Moves a temporary file to the target folder and returns the new path. A placeholder is used as id.
     * Use {@link #moveFileBeforeEntityPersistenceWithIdIfIsTemp(String, Path, boolean, Long)} to provide an existing id.
     *
     * @param entityFilePath the path of the temporary file
     * @param targetFolder   the target folder to move the file to
     * @param keepFilename   whether to keep the filename or generate a new one
     * @return the new file path as string
     */
<<<<<<< HEAD
    @NotNull
    public String moveTempFileBeforeEntityPersistence(@NotNull String entityFilePath, @NotNull Path targetFolder, boolean keepFilename) {
=======
    @Nonnull
    @Deprecated(forRemoval = true)
    public String moveTempFileBeforeEntityPersistence(@Nonnull String entityFilePath, @Nonnull Path targetFolder, boolean keepFilename) {
>>>>>>> 6db03803
        return moveFileBeforeEntityPersistenceWithIdIfIsTemp(entityFilePath, targetFolder, keepFilename, null);
    }

    /**
     * Moves a temporary file to the target folder and returns the new path. If the file is not a temporary file, the original path is returned without any changes.
     *
     * @param entityFilePath the path of the temporary file
     * @param targetFolder   the target folder to move the file to
     * @param keepFilename   whether to keep the filename or generate a new one
     * @param entityId       the id of the entity that is being persisted, if null, a placeholder gets used
     * @return the new file path as string
     */
<<<<<<< HEAD
    @NotNull
    public String moveFileBeforeEntityPersistenceWithIdIfIsTemp(@NotNull String entityFilePath, @NotNull Path targetFolder, boolean keepFilename, @Nullable Long entityId) {
=======
    @Nonnull
    @Deprecated(forRemoval = true)
    public String moveFileBeforeEntityPersistenceWithIdIfIsTemp(@Nonnull String entityFilePath, @Nonnull Path targetFolder, boolean keepFilename, @Nullable Long entityId) {
>>>>>>> 6db03803
        URI filePath = URI.create(entityFilePath);
        String filename = Path.of(entityFilePath).getFileName().toString();
        try {
            Path source = FilePathService.actualPathForPublicPathOrThrow(filePath);
            if (!source.startsWith(FilePathService.getTempFilePath())) {
                return entityFilePath;
            }
            Path target;
            String generatedFilename = fileService.generateFilename(fileService.generateTargetFilenameBase(targetFolder), filename, keepFilename);
            target = targetFolder.resolve(generatedFilename);
            // remove target file before copying, because moveFile() ignores CopyOptions
            if (target.toFile().exists()) {
                FileUtils.delete(target.toFile());
            }
            FileUtils.moveFile(source.toFile(), target.toFile());
            URI newPath = FilePathService.publicPathForActualPathOrThrow(target, entityId);
            log.debug("Moved File from {} to {}", source, target);
            return newPath.toString();
        }
        catch (IOException e) {
            log.error("Error moving file: {}", filePath, e);
            // fallback return original path
            return filePath.toString();
        }
    }

    /**
     * Handles a potential file update before entity persistence. It thus does nothing if the optional file doesn't change and otherwise moves a temporary file to the target and/or
     * deletes the old file.
     *
     * @param entityId          the id of the entity that is being persisted
     * @param oldEntityFilePath the old file path of the file that is being updated
     * @param newEntityFilePath the new file path of the file that is being updated
     * @param targetFolder      the target folder to move the file to
     * @param keepFilename      whether to keep the filename or generate a new one
     * @return the new file path as string, null if no file exists
     */
    @Nullable
<<<<<<< HEAD
    public String handlePotentialFileUpdateBeforeEntityPersistence(@NotNull Long entityId, @Nullable String oldEntityFilePath, @Nullable String newEntityFilePath,
            @NotNull Path targetFolder, boolean keepFilename) {
=======
    @Deprecated(forRemoval = true)
    public String handlePotentialFileUpdateBeforeEntityPersistence(@Nonnull Long entityId, @Nullable String oldEntityFilePath, @Nullable String newEntityFilePath,
            @Nonnull Path targetFolder, boolean keepFilename) {
>>>>>>> 6db03803
        String resultingPath = newEntityFilePath;
        if (newEntityFilePath != null) {
            resultingPath = moveFileBeforeEntityPersistenceWithIdIfIsTemp(newEntityFilePath, targetFolder, keepFilename, entityId);
        }
        if (oldEntityFilePath != null && !oldEntityFilePath.equals(resultingPath)) {
            Path oldFilePath = FilePathService.actualPathForPublicPathOrThrow(URI.create(oldEntityFilePath));
            if (oldFilePath.toFile().exists()) {
                fileService.schedulePathForDeletion(oldFilePath, 0);
            }
        }
        return resultingPath;
    }
}<|MERGE_RESOLUTION|>--- conflicted
+++ resolved
@@ -40,14 +40,9 @@
      * @param keepFilename   whether to keep the filename or generate a new one
      * @return the new file path as string
      */
-<<<<<<< HEAD
     @NotNull
+    @Deprecated(forRemoval = true)
     public String moveTempFileBeforeEntityPersistence(@NotNull String entityFilePath, @NotNull Path targetFolder, boolean keepFilename) {
-=======
-    @Nonnull
-    @Deprecated(forRemoval = true)
-    public String moveTempFileBeforeEntityPersistence(@Nonnull String entityFilePath, @Nonnull Path targetFolder, boolean keepFilename) {
->>>>>>> 6db03803
         return moveFileBeforeEntityPersistenceWithIdIfIsTemp(entityFilePath, targetFolder, keepFilename, null);
     }
 
@@ -60,14 +55,9 @@
      * @param entityId       the id of the entity that is being persisted, if null, a placeholder gets used
      * @return the new file path as string
      */
-<<<<<<< HEAD
     @NotNull
+    @Deprecated(forRemoval = true)
     public String moveFileBeforeEntityPersistenceWithIdIfIsTemp(@NotNull String entityFilePath, @NotNull Path targetFolder, boolean keepFilename, @Nullable Long entityId) {
-=======
-    @Nonnull
-    @Deprecated(forRemoval = true)
-    public String moveFileBeforeEntityPersistenceWithIdIfIsTemp(@Nonnull String entityFilePath, @Nonnull Path targetFolder, boolean keepFilename, @Nullable Long entityId) {
->>>>>>> 6db03803
         URI filePath = URI.create(entityFilePath);
         String filename = Path.of(entityFilePath).getFileName().toString();
         try {
@@ -106,14 +96,9 @@
      * @return the new file path as string, null if no file exists
      */
     @Nullable
-<<<<<<< HEAD
+    @Deprecated(forRemoval = true)
     public String handlePotentialFileUpdateBeforeEntityPersistence(@NotNull Long entityId, @Nullable String oldEntityFilePath, @Nullable String newEntityFilePath,
             @NotNull Path targetFolder, boolean keepFilename) {
-=======
-    @Deprecated(forRemoval = true)
-    public String handlePotentialFileUpdateBeforeEntityPersistence(@Nonnull Long entityId, @Nullable String oldEntityFilePath, @Nullable String newEntityFilePath,
-            @Nonnull Path targetFolder, boolean keepFilename) {
->>>>>>> 6db03803
         String resultingPath = newEntityFilePath;
         if (newEntityFilePath != null) {
             resultingPath = moveFileBeforeEntityPersistenceWithIdIfIsTemp(newEntityFilePath, targetFolder, keepFilename, entityId);
