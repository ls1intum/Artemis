--- conflicted
+++ resolved
@@ -145,7 +145,8 @@
 
                 if (!assessor.getLogin().equals(submissorName)) {
                     // Remove data about the student
-                    complaint.getResult().getParticipation().setStudent(null);
+                    StudentParticipation studentParticipation = (StudentParticipation) complaint.getResult().getParticipation();
+                    studentParticipation.setStudent(null);
                     complaint.setStudent(null);
                     complaint.setResultBeforeComplaint(null);
 
@@ -168,20 +169,11 @@
     public List<Complaint> getMyMoreFeedbackRequests(long exerciseId, Principal principal) {
         List<Complaint> responseComplaints = new ArrayList<>();
 
-<<<<<<< HEAD
         Optional<List<Complaint>> databaseComplaints = complaintRepository.findByResult_Participation_Exercise_IdWithEagerSubmissionAndEagerAssessor(exerciseId);
 
         if (!databaseComplaints.isPresent()) {
             return responseComplaints;
         }
-=======
-            if (!assessor.getLogin().equals(submissorName)) {
-                // Remove data about the student
-                StudentParticipation studentParticipation = (StudentParticipation) complaint.getResult().getParticipation();
-                studentParticipation.setStudent(null);
-                complaint.setStudent(null);
-                complaint.setResultBeforeComplaint(null);
->>>>>>> 782ce003
 
         databaseComplaints.get().forEach(complaint -> {
             if (complaint.getComplaintType() == ComplaintType.MORE_FEEDBACK) {
@@ -190,7 +182,8 @@
 
                 if (assessor.getLogin().equals(submissorName)) {
                     // Remove data about the student
-                    complaint.getResult().getParticipation().setStudent(null);
+                    StudentParticipation studentParticipation = (StudentParticipation) complaint.getResult().getParticipation();
+                    studentParticipation.setStudent(null);
                     complaint.setStudent(null);
                     complaint.setResultBeforeComplaint(null);
 
