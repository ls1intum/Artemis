package de.tum.in.www1.artemis.repository;

import java.time.ZonedDateTime;
import java.util.Set;

import javax.validation.constraints.NotNull;

import org.springframework.data.domain.Page;
import org.springframework.data.domain.Pageable;
import org.springframework.data.jpa.repository.JpaRepository;
import org.springframework.data.jpa.repository.Query;
import org.springframework.data.repository.query.Param;
import org.springframework.stereotype.Repository;

import de.tum.in.www1.artemis.domain.notification.Notification;

/**
 * Spring Data repository for the Notification entity.
 */
@Repository
public interface NotificationRepository extends JpaRepository<Notification, Long> {

    // we can try to use something like TREAT(notification AS GroupNotification) here to avoid warnings
    @Query("""
                SELECT notification
                FROM Notification notification
                    LEFT JOIN notification.course
                    LEFT JOIN notification.recipient
                WHERE notification.notificationDate > :hideUntil
                    AND (
                        (type(notification) = GroupNotification
                            AND ((notification.course.instructorGroupName IN :#{#currentGroups} AND notification.type = 'INSTRUCTOR')
                                OR (notification.course.teachingAssistantGroupName IN :#{#currentGroups} AND notification.type = 'TA')
                                OR (notification.course.editorGroupName IN :#{#currentGroups} AND notification.type = 'EDITOR')
                                OR (notification.course.studentGroupName IN :#{#currentGroups} AND notification.type = 'STUDENT')
                            )
                        )
                        OR type(notification) = SingleUserNotification and notification.recipient.login = :#{#login}
                            AND (notification.title NOT IN :#{#titlesToNotLoadNotification}
                                OR notification.title IS NULL
                            )
                        OR type(notification) = TutorialGroupNotification and notification.tutorialGroup.id IN :#{#tutorialGroupIds}
                    )
            """)
    Page<Notification> findAllNotificationsForRecipientWithLogin(@Param("currentGroups") Set<String> currentUserGroups, @Param("login") String login,
            @NotNull @Param("hideUntil") ZonedDateTime hideUntil, @Param("tutorialGroupIds") Set<Long> tutorialGroupIds,
            @Param("titlesToNotLoadNotification") Set<String> titlesToNotLoadNotification, Pageable pageable);

    @Query("""
                SELECT COUNT(notification)
                FROM Notification notification
                    LEFT JOIN notification.course
                    LEFT JOIN notification.recipient
                WHERE notification.notificationDate IS NOT NULL
                    AND (:hideUntil IS NULL OR notification.notificationDate > :hideUntil)
                    AND notification.notificationDate > :lastNotificationRead
                    AND (
                        (type(notification) = GroupNotification
                            AND ((notification.course.instructorGroupName IN :#{#currentGroups} AND notification.type = 'INSTRUCTOR')
                                OR (notification.course.teachingAssistantGroupName IN :#{#currentGroups} AND notification.type = 'TA')
                                OR (notification.course.editorGroupName IN :#{#currentGroups} AND notification.type = 'EDITOR')
                                OR (notification.course.studentGroupName IN :#{#currentGroups} AND notification.type = 'STUDENT')
                            )
                        )
                        OR type(notification) = SingleUserNotification and notification.recipient.login = :#{#login}
                            AND (notification.title NOT IN :#{#titlesToNotLoadNotification}
                                OR notification.title IS NULL
                            )
                        OR type(notification) = TutorialGroupNotification and notification.tutorialGroup.id IN :#{#tutorialGroupIds}
                    )
            """)
    int countAllUnreadNotificationsForRecipientWithLogin(@Param("currentGroups") Set<String> currentUserGroups, @Param("login") String login,
            @Param("hideUntil") ZonedDateTime hideUntil, @Param("tutorialGroupIds") Set<Long> tutorialGroupIds,
            @Param("titlesToNotLoadNotification") Set<String> titlesToNotLoadNotification, @Param("lastNotificationRead") ZonedDateTime lastNotificationRead);

    @Query("""
                SELECT notification
                FROM Notification notification
                    LEFT JOIN notification.course
                    LEFT JOIN notification.recipient
<<<<<<< HEAD
                WHERE notification.notificationDate IS NOT NULL
                    AND (:hideUntil IS NULL OR notification.notificationDate > :hideUntil)
=======
                WHERE notification.notificationDate > :hideUntil
>>>>>>> c9ee1a3a
                    AND (
                         (type(notification) = GroupNotification
                            AND (notification.title NOT IN :deactivatedTitles
                                OR notification.title IS NULL
                            )
                            AND ((notification.course.instructorGroupName IN :currentGroups AND notification.type = 'INSTRUCTOR')
                            OR (notification.course.teachingAssistantGroupName IN :currentGroups AND notification.type = 'TA')
                            OR (notification.course.editorGroupName IN :currentGroups AND notification.type = 'EDITOR')
                            OR (notification.course.studentGroupName IN :currentGroups AND notification.type = 'STUDENT'))
                    )
                    OR (type(notification) = SingleUserNotification
                        AND notification.recipient.login = :login
                        AND (notification.title NOT IN :titlesToNotLoadNotification
                            OR notification.title IS NULL
                        )
                        AND (notification.title NOT IN :deactivatedTitles
                            OR notification.title IS NULL
                        )
                    )
                    OR (type(notification) = TutorialGroupNotification and notification.tutorialGroup.id IN :tutorialGroupIds
                        AND (notification.title NOT IN :deactivatedTitles
                            OR notification.title IS NULL
                        )
                    )
                )
            """)
    Page<Notification> findAllNotificationsFilteredBySettingsForRecipientWithLogin(@Param("currentGroups") Set<String> currentUserGroups, @Param("login") String login,
            @NotNull @Param("hideUntil") ZonedDateTime hideUntil, @Param("deactivatedTitles") Set<String> deactivatedTitles, @Param("tutorialGroupIds") Set<Long> tutorialGroupIds,
            @Param("titlesToNotLoadNotification") Set<String> titlesToNotLoadNotification, Pageable pageable);
<<<<<<< HEAD

    @Query("""
                SELECT COUNT(notification)
                FROM Notification notification
                    LEFT JOIN notification.course
                    LEFT JOIN notification.recipient
                WHERE notification.notificationDate IS NOT NULL
                    AND (:hideUntil IS NULL OR notification.notificationDate > :hideUntil)
                    AND notification.notificationDate > :lastNotificationRead
                    AND (
                         (type(notification) = GroupNotification
                            AND (notification.title NOT IN :deactivatedTitles
                                OR notification.title IS NULL
                            )
                            AND ((notification.course.instructorGroupName IN :currentGroups AND notification.type = 'INSTRUCTOR')
                            OR (notification.course.teachingAssistantGroupName IN :currentGroups AND notification.type = 'TA')
                            OR (notification.course.editorGroupName IN :currentGroups AND notification.type = 'EDITOR')
                            OR (notification.course.studentGroupName IN :currentGroups AND notification.type = 'STUDENT'))
                    )
                    OR (type(notification) = SingleUserNotification
                        AND notification.recipient.login = :login
                        AND (notification.title NOT IN :titlesToNotLoadNotification
                            OR notification.title IS NULL
                        )
                        AND (notification.title NOT IN :deactivatedTitles
                            OR notification.title IS NULL
                        )
                    )
                    OR (type(notification) = TutorialGroupNotification and notification.tutorialGroup.id IN :tutorialGroupIds
                        AND (notification.title NOT IN :deactivatedTitles
                            OR notification.title IS NULL
                        )
                    )
                )
            """)
    int countAllUnreadNotificationsFilteredBySettingsForRecipientWithLogin(@Param("currentGroups") Set<String> currentUserGroups, @Param("login") String login,
            @Param("hideUntil") ZonedDateTime hideUntil, @Param("deactivatedTitles") Set<String> deactivatedTitles, @Param("tutorialGroupIds") Set<Long> tutorialGroupIds,
            @Param("titlesToNotLoadNotification") Set<String> titlesToNotLoadNotification, @Param("lastNotificationRead") ZonedDateTime lastNotificationRead);

    @Transactional // ok because of modifying query
    @Modifying
    @Query("""
            UPDATE Notification n
            SET n.author = null
            WHERE n.author.id = :userId
            """)
    void removeAuthor(@Param("userId") long userId);
=======
>>>>>>> c9ee1a3a
}<|MERGE_RESOLUTION|>--- conflicted
+++ resolved
@@ -51,9 +51,7 @@
                 FROM Notification notification
                     LEFT JOIN notification.course
                     LEFT JOIN notification.recipient
-                WHERE notification.notificationDate IS NOT NULL
-                    AND (:hideUntil IS NULL OR notification.notificationDate > :hideUntil)
-                    AND notification.notificationDate > :lastNotificationRead
+                WHERE notification.notificationDate > :hideUntil
                     AND (
                         (type(notification) = GroupNotification
                             AND ((notification.course.instructorGroupName IN :#{#currentGroups} AND notification.type = 'INSTRUCTOR')
@@ -78,12 +76,8 @@
                 FROM Notification notification
                     LEFT JOIN notification.course
                     LEFT JOIN notification.recipient
-<<<<<<< HEAD
                 WHERE notification.notificationDate IS NOT NULL
                     AND (:hideUntil IS NULL OR notification.notificationDate > :hideUntil)
-=======
-                WHERE notification.notificationDate > :hideUntil
->>>>>>> c9ee1a3a
                     AND (
                          (type(notification) = GroupNotification
                             AND (notification.title NOT IN :deactivatedTitles
@@ -113,7 +107,6 @@
     Page<Notification> findAllNotificationsFilteredBySettingsForRecipientWithLogin(@Param("currentGroups") Set<String> currentUserGroups, @Param("login") String login,
             @NotNull @Param("hideUntil") ZonedDateTime hideUntil, @Param("deactivatedTitles") Set<String> deactivatedTitles, @Param("tutorialGroupIds") Set<Long> tutorialGroupIds,
             @Param("titlesToNotLoadNotification") Set<String> titlesToNotLoadNotification, Pageable pageable);
-<<<<<<< HEAD
 
     @Query("""
                 SELECT COUNT(notification)
@@ -152,15 +145,4 @@
     int countAllUnreadNotificationsFilteredBySettingsForRecipientWithLogin(@Param("currentGroups") Set<String> currentUserGroups, @Param("login") String login,
             @Param("hideUntil") ZonedDateTime hideUntil, @Param("deactivatedTitles") Set<String> deactivatedTitles, @Param("tutorialGroupIds") Set<Long> tutorialGroupIds,
             @Param("titlesToNotLoadNotification") Set<String> titlesToNotLoadNotification, @Param("lastNotificationRead") ZonedDateTime lastNotificationRead);
-
-    @Transactional // ok because of modifying query
-    @Modifying
-    @Query("""
-            UPDATE Notification n
-            SET n.author = null
-            WHERE n.author.id = :userId
-            """)
-    void removeAuthor(@Param("userId") long userId);
-=======
->>>>>>> c9ee1a3a
 }