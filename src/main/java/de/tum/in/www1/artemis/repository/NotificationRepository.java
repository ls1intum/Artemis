package de.tum.in.www1.artemis.repository;

import java.time.ZonedDateTime;
import java.util.List;
import java.util.Set;

import org.springframework.data.domain.Page;
import org.springframework.data.domain.Pageable;
import org.springframework.data.jpa.repository.JpaRepository;
import org.springframework.data.jpa.repository.Query;
import org.springframework.data.repository.query.Param;
import org.springframework.stereotype.Repository;

import de.tum.in.www1.artemis.domain.notification.Notification;

/**
 * Spring Data repository for the Notification entity.
 */
@SuppressWarnings("unused")
@Repository
public interface NotificationRepository extends JpaRepository<Notification, Long> {

    @Query("select notification from Notification notification left join notification.course left join notification.recipient "
<<<<<<< HEAD
            + "where (notification.class = GroupNotification and ((notification.course.instructorGroupName in :#{#currentGroups} and notification.type = 'INSTRUCTOR') "
            + "or (notification.course.teachingAssistantGroupName in :#{#currentGroups} and notification.type = 'TA') "
            + "or (notification.course.studentGroupName in :#{#currentGroups} and notification.type = 'STUDENT')))"
            + "or notification.class = SingleUserNotification and notification.recipient.login = :#{#login}")
    Page<Notification> findAllNotificationsForRecipientWithLogin(@Param("currentGroups") Set<String> currentUserGroups, @Param("login") String login, Pageable pageable);

    @Query("select notification from Notification notification left join notification.course left join notification.recipient "
            + "where (:#{#lastNotificationRead} is null or notification.notificationDate > :#{#lastNotificationRead}) and "
            + "((notification.class = GroupNotification and ((notification.course.instructorGroupName in :#{#currentGroups} and notification.type = 'INSTRUCTOR') "
            + "or (notification.course.teachingAssistantGroupName in :#{#currentGroups} and notification.type = 'TA') "
            + "or (notification.course.studentGroupName in :#{#currentGroups} and notification.type = 'STUDENT')))"
=======
            + "where (notification.class = GroupNotification and ((notification.course.instructorGroupName in :#{#currentGroups} AND notification.type = 'INSTRUCTOR') "
            + "or (notification.course.teachingAssistantGroupName in :#{#currentGroups} AND notification.type = 'TA') "
            + "or (notification.course.studentGroupName in :#{#currentGroups} AND notification.type = 'STUDENT')))"
            + "or notification.class = SingleUserNotification and notification.recipient.login = :#{#login}")
    Page<Notification> findAllNotificationsForRecipientWithLogin(@Param("currentGroups") Set<String> currentUserGroups, Pageable pageable, @Param("login") String login);

    @Query("select notification from Notification notification left join notification.course left join notification.recipient "
            + "where (:#{#lastNotificationRead} is null or notification.notificationDate > :#{#lastNotificationRead}) AND "
            + "((notification.class = GroupNotification and ((notification.course.instructorGroupName in :#{#currentGroups} AND notification.type = 'INSTRUCTOR') "
            + "or (notification.course.teachingAssistantGroupName in :#{#currentGroups} AND notification.type = 'TA') "
            + "or (notification.course.studentGroupName in :#{#currentGroups} AND notification.type = 'STUDENT')))"
>>>>>>> 87bf6ff7
            + "or notification.class = SingleUserNotification and notification.recipient.login = :#{#login})")
    List<Notification> findAllRecentNotificationsForRecipientWithLogin(@Param("currentGroups") Set<String> currentUserGroups, @Param("login") String login,
            @Param("lastNotificationRead") ZonedDateTime lastNotificationRead);

    @Query("select notification from Notification notification left join notification.course left join notification.recipient "
            + "where (:#{#lastNotificationRead} is null or notification.notificationDate <= :#{#lastNotificationRead}) and "
            + "((notification.class = GroupNotification and ((notification.course.instructorGroupName in :#{#currentGroups} and notification.type = 'INSTRUCTOR') "
            + "or (notification.course.teachingAssistantGroupName in :#{#currentGroups} and notification.type = 'TA') "
            + "or (notification.course.studentGroupName in :#{#currentGroups} and notification.type = 'STUDENT')))"
            + "or notification.class = SingleUserNotification and notification.recipient.login = :#{#login})")
    Page<Notification> findAllNonRecentNotificationsForRecipientWithLogin(@Param("currentGroups") Set<String> currentUserGroups, @Param("login") String login,
            @Param("lastNotificationRead") ZonedDateTime lastNotificationRead, Pageable pageable);
}<|MERGE_RESOLUTION|>--- conflicted
+++ resolved
@@ -21,7 +21,6 @@
 public interface NotificationRepository extends JpaRepository<Notification, Long> {
 
     @Query("select notification from Notification notification left join notification.course left join notification.recipient "
-<<<<<<< HEAD
             + "where (notification.class = GroupNotification and ((notification.course.instructorGroupName in :#{#currentGroups} and notification.type = 'INSTRUCTOR') "
             + "or (notification.course.teachingAssistantGroupName in :#{#currentGroups} and notification.type = 'TA') "
             + "or (notification.course.studentGroupName in :#{#currentGroups} and notification.type = 'STUDENT')))"
@@ -33,19 +32,6 @@
             + "((notification.class = GroupNotification and ((notification.course.instructorGroupName in :#{#currentGroups} and notification.type = 'INSTRUCTOR') "
             + "or (notification.course.teachingAssistantGroupName in :#{#currentGroups} and notification.type = 'TA') "
             + "or (notification.course.studentGroupName in :#{#currentGroups} and notification.type = 'STUDENT')))"
-=======
-            + "where (notification.class = GroupNotification and ((notification.course.instructorGroupName in :#{#currentGroups} AND notification.type = 'INSTRUCTOR') "
-            + "or (notification.course.teachingAssistantGroupName in :#{#currentGroups} AND notification.type = 'TA') "
-            + "or (notification.course.studentGroupName in :#{#currentGroups} AND notification.type = 'STUDENT')))"
-            + "or notification.class = SingleUserNotification and notification.recipient.login = :#{#login}")
-    Page<Notification> findAllNotificationsForRecipientWithLogin(@Param("currentGroups") Set<String> currentUserGroups, Pageable pageable, @Param("login") String login);
-
-    @Query("select notification from Notification notification left join notification.course left join notification.recipient "
-            + "where (:#{#lastNotificationRead} is null or notification.notificationDate > :#{#lastNotificationRead}) AND "
-            + "((notification.class = GroupNotification and ((notification.course.instructorGroupName in :#{#currentGroups} AND notification.type = 'INSTRUCTOR') "
-            + "or (notification.course.teachingAssistantGroupName in :#{#currentGroups} AND notification.type = 'TA') "
-            + "or (notification.course.studentGroupName in :#{#currentGroups} AND notification.type = 'STUDENT')))"
->>>>>>> 87bf6ff7
             + "or notification.class = SingleUserNotification and notification.recipient.login = :#{#login})")
     List<Notification> findAllRecentNotificationsForRecipientWithLogin(@Param("currentGroups") Set<String> currentUserGroups, @Param("login") String login,
             @Param("lastNotificationRead") ZonedDateTime lastNotificationRead);
