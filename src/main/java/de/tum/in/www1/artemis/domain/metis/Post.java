package de.tum.in.www1.artemis.domain.metis;

import java.util.HashSet;
import java.util.Set;

import javax.persistence.*;
import javax.validation.constraints.Size;

import org.hibernate.annotations.Cache;
import org.hibernate.annotations.CacheConcurrencyStrategy;

import com.fasterxml.jackson.annotation.JsonIgnore;
import com.fasterxml.jackson.annotation.JsonInclude;
import com.fasterxml.jackson.annotation.JsonIncludeProperties;

import de.tum.in.www1.artemis.domain.Course;
import de.tum.in.www1.artemis.domain.Exercise;
import de.tum.in.www1.artemis.domain.Lecture;
import de.tum.in.www1.artemis.domain.enumeration.DisplayPriority;
import de.tum.in.www1.artemis.domain.plagiarism.PlagiarismCase;

/**
 * A Post, i.e. start of a Metis thread.
 */
@Entity
@PostConstraints
@Table(name = "post")
@Cache(usage = CacheConcurrencyStrategy.NONSTRICT_READ_WRITE)
@JsonInclude(JsonInclude.Include.NON_EMPTY)
public class Post extends Posting {

    @Size(max = 200)
    @Column(name = "title")
    private String title;

    @Column(name = "visible_for_students")
    private Boolean visibleForStudents;

    @OneToMany(mappedBy = "post", cascade = CascadeType.REMOVE, orphanRemoval = true, fetch = FetchType.EAGER)
    private Set<Reaction> reactions = new HashSet<>();

    @OneToMany(mappedBy = "post", cascade = CascadeType.REMOVE, orphanRemoval = true, fetch = FetchType.EAGER)
    private Set<AnswerPost> answers = new HashSet<>();

    @ElementCollection(fetch = FetchType.EAGER)
    @CollectionTable(name = "post_tag", joinColumns = @JoinColumn(name = "post_id"))
    @Column(name = "text")
    private Set<String> tags = new HashSet<>();

    @ManyToOne
    @JsonIncludeProperties({ "id", "title" })
    private Exercise exercise;

    @ManyToOne
    @JsonIncludeProperties({ "id", "title" })
    private Lecture lecture;

    @ManyToOne
    @JsonIncludeProperties({ "id", "title" })
    private Course course;

    @Enumerated(EnumType.STRING)
    @Column(name = "course_wide_context")
    private CourseWideContext courseWideContext;

    @ManyToOne
    private Conversation conversation;

    @Enumerated(EnumType.STRING)
    @Column(name = "display_priority")
    private DisplayPriority displayPriority;

    @OneToOne
    @JoinColumn(name = "plagiarism_case_id")
    @JsonIncludeProperties({ "id" })
    private PlagiarismCase plagiarismCase;

    public String getTitle() {
        return title;
    }

    public void setTitle(String title) {
        this.title = title;
    }

    public Boolean isVisibleForStudents() {
        return visibleForStudents;
    }

    public void setVisibleForStudents(Boolean visibleForStudents) {
        this.visibleForStudents = visibleForStudents;
    }

    @Override
    public Set<Reaction> getReactions() {
        return reactions;
    }

    @Override
    public void setReactions(Set<Reaction> reactions) {
        this.reactions = reactions;
    }

    @Override
    public void addReaction(Reaction reaction) {
        this.reactions.add(reaction);
    }

    @Override
    public void removeReaction(Reaction reaction) {
        this.reactions.remove(reaction);
    }

    public Set<AnswerPost> getAnswers() {
        return answers;
    }

    public void setAnswers(Set<AnswerPost> answerPosts) {
        this.answers = answerPosts;
    }

    public void addAnswerPost(AnswerPost answerPost) {
        this.answers.add(answerPost);
    }

    public void removeAnswerPost(AnswerPost answerPost) {
        this.answers.remove(answerPost);
    }

    public Set<String> getTags() {
        return tags;
    }

    public void setTags(Set<String> tags) {
        this.tags = tags;
    }

    public void addTag(String tag) {
        this.tags.add(tag);
    }

    public Exercise getExercise() {
        return exercise;
    }

    public void setExercise(Exercise exercise) {
        this.exercise = exercise;
    }

    public Lecture getLecture() {
        return lecture;
    }

    public void setLecture(Lecture lecture) {
        this.lecture = lecture;
    }

    public Course getCourse() {
        return course;
    }

    public void setCourse(Course course) {
        this.course = course;
    }

    public CourseWideContext getCourseWideContext() {
        return courseWideContext;
    }

    public void setCourseWideContext(CourseWideContext courseWideContext) {
        this.courseWideContext = courseWideContext;
    }

    public Conversation getConversation() {
        return conversation;
    }

    public void setConversation(Conversation conversation) {
        this.conversation = conversation;
    }

    public DisplayPriority getDisplayPriority() {
        return displayPriority;
    }

    public void setDisplayPriority(DisplayPriority displayPriority) {
        this.displayPriority = displayPriority;
    }

    public PlagiarismCase getPlagiarismCase() {
        return plagiarismCase;
    }

    public void setPlagiarismCase(PlagiarismCase plagiarismCase) {
        this.plagiarismCase = plagiarismCase;
    }

    /**
     * Helper method to determine if a given post has the same context, i.e. either same exercise, lecture or course-wide context
     * @param otherPost post that is compared to
     * @return boolean flag indicating if same context or not
     */
    public boolean hasSameContext(Post otherPost) {
        if (getExercise() != null && otherPost.getExercise() != null && getExercise().getId().equals(otherPost.getExercise().getId())) {
            return true;
        }
        else if (getLecture() != null && otherPost.getLecture() != null && getLecture().getId().equals(otherPost.getLecture().getId())) {
            return true;
        }
        else if (getPlagiarismCase() != null && otherPost.getPlagiarismCase() != null && getPlagiarismCase().getId().equals(otherPost.getPlagiarismCase().getId())) {
            return true;
        }
        return getCourseWideContext() != null && otherPost.getCourseWideContext() != null && getCourseWideContext() == otherPost.getCourseWideContext();
    }

    /**
     * Helper method to extract the course a Post belongs to, which is found in different locations based on the Post's context
     * @return the course Post belongs to
     */
    @JsonIgnore
    @Override
    public Course getCoursePostingBelongsTo() {
        if (this.course != null) {
            return this.course;
        }
        else if (this.lecture != null) {
            return this.lecture.getCourse();
        }
        else if (this.exercise != null) {
            return this.getExercise().getCourseViaExerciseGroupOrCourseMember();
        }
<<<<<<< HEAD
        else if (this.plagiarismCase != null) {
            return this.plagiarismCase.getExercise().getCourseViaExerciseGroupOrCourseMember();
        }
        else if (this.conversation != null) {
            return this.conversation.getCourse();
        }
=======
>>>>>>> 627a5d86

        return null;
    }

    @Override
    public String toString() {
        return "Post{" + "id=" + getId() + ", content='" + getContent() + "'" + ", creationDate='" + getCreationDate() + "'" + ", visibleForStudents='" + isVisibleForStudents()
                + "'" + ", displayPriority='" + getDisplayPriority() + "'" + "}";
    }
}<|MERGE_RESOLUTION|>--- conflicted
+++ resolved
@@ -229,15 +229,12 @@
         else if (this.exercise != null) {
             return this.getExercise().getCourseViaExerciseGroupOrCourseMember();
         }
-<<<<<<< HEAD
         else if (this.plagiarismCase != null) {
             return this.plagiarismCase.getExercise().getCourseViaExerciseGroupOrCourseMember();
         }
         else if (this.conversation != null) {
             return this.conversation.getCourse();
         }
-=======
->>>>>>> 627a5d86
 
         return null;
     }
