package de.tum.in.www1.artemis.service.metis;

import java.time.ZonedDateTime;
import java.util.Objects;

import org.springframework.stereotype.Service;

import de.tum.in.www1.artemis.domain.Course;
import de.tum.in.www1.artemis.domain.User;
import de.tum.in.www1.artemis.domain.metis.AnswerPost;
import de.tum.in.www1.artemis.domain.metis.Post;
import de.tum.in.www1.artemis.domain.metis.Reaction;
import de.tum.in.www1.artemis.repository.*;
import de.tum.in.www1.artemis.repository.metis.AnswerPostRepository;
import de.tum.in.www1.artemis.repository.metis.ConversationParticipantRepository;
import de.tum.in.www1.artemis.repository.metis.PostRepository;
import de.tum.in.www1.artemis.repository.metis.conversation.ChannelRepository;
import de.tum.in.www1.artemis.security.Role;
import de.tum.in.www1.artemis.service.AuthorizationCheckService;
import de.tum.in.www1.artemis.service.WebsocketMessagingService;
import de.tum.in.www1.artemis.service.notifications.GroupNotificationService;
import de.tum.in.www1.artemis.service.notifications.SingleUserNotificationService;
import de.tum.in.www1.artemis.web.rest.errors.BadRequestAlertException;
import de.tum.in.www1.artemis.web.websocket.dto.metis.MetisCrudAction;
import de.tum.in.www1.artemis.web.websocket.dto.metis.PostDTO;

@Service
public class AnswerPostService extends PostingService {

    private static final String METIS_ANSWER_POST_ENTITY_NAME = "metis.answerPost";

    private final AnswerPostRepository answerPostRepository;

    private final PostRepository postRepository;

    private final GroupNotificationService groupNotificationService;

    private final SingleUserNotificationService singleUserNotificationService;

    protected AnswerPostService(CourseRepository courseRepository, AuthorizationCheckService authorizationCheckService, UserRepository userRepository,
            AnswerPostRepository answerPostRepository, PostRepository postRepository, ExerciseRepository exerciseRepository, LectureRepository lectureRepository,
<<<<<<< HEAD
            GroupNotificationService groupNotificationService, SingleUserNotificationService singleUserNotificationService, SimpMessageSendingOperations messagingTemplate,
            ConversationParticipantRepository conversationParticipantRepository, ChannelRepository channelRepository) {
        super(courseRepository, userRepository, exerciseRepository, lectureRepository, authorizationCheckService, messagingTemplate, conversationParticipantRepository,
                channelRepository);
=======
            GroupNotificationService groupNotificationService, SingleUserNotificationService singleUserNotificationService, WebsocketMessagingService websocketMessagingService,
            ConversationParticipantRepository conversationParticipantRepository) {
        super(courseRepository, userRepository, exerciseRepository, lectureRepository, authorizationCheckService, websocketMessagingService, conversationParticipantRepository);
>>>>>>> 579bdf62
        this.answerPostRepository = answerPostRepository;
        this.postRepository = postRepository;
        this.groupNotificationService = groupNotificationService;
        this.singleUserNotificationService = singleUserNotificationService;
    }

    /**
     * Checks course, user and answer post and associated post validity,
     * determines the associated post, the answer post's author,
     * sets resolves post to false by default,
     * persists the answer post, and sends a notification to affected user groups
     *
     * @param courseId   id of the course the answer post belongs to
     * @param answerPost answer post to create
     * @return created answer post that was persisted
     */
    public AnswerPost createAnswerPost(Long courseId, AnswerPost answerPost) {
        final User user = this.userRepository.getUserWithGroupsAndAuthorities();

        // check
        if (answerPost.getId() != null) {
            throw new BadRequestAlertException("A new answer post cannot already have an ID", METIS_ANSWER_POST_ENTITY_NAME, "idExists");
        }

        final Course course = preCheckUserAndCourseForCommunication(user, courseId);
        Post post = postRepository.findPostByIdElseThrow(answerPost.getPost().getId());

        // increase answerCount of post needed for sorting
        post.setAnswerCount(post.getAnswerCount() + 1);

        // use post from database rather than user input
        answerPost.setPost(post);
        // set author to current user
        answerPost.setAuthor(user);
        setAuthorRoleForPosting(answerPost, course);
        // on creation of an answer post, we set the resolves_post field to false per default
        answerPost.setResolvesPost(false);
        AnswerPost savedAnswerPost = answerPostRepository.save(answerPost);
        postRepository.save(post);

        this.preparePostAndBroadcast(savedAnswerPost, course);
        sendNotification(post, answerPost, course);

        return savedAnswerPost;
    }

    /**
     * Checks course, user and associated post validity,
     * updates non-restricted field of the post, persists the post,
     * and ensures that sensitive information is filtered out
     *
     * @param courseId     id of the course the answer post belongs to
     * @param answerPostId id of the answer post to update
     * @param answerPost   answer post to update
     * @return updated answer post that was persisted
     */
    public AnswerPost updateAnswerPost(Long courseId, Long answerPostId, AnswerPost answerPost) {
        final User user = userRepository.getUserWithGroupsAndAuthorities();

        // checks
        if (answerPost.getId() == null || !Objects.equals(answerPost.getId(), answerPostId)) {
            throw new BadRequestAlertException("Invalid id", METIS_ANSWER_POST_ENTITY_NAME, "idNull");
        }
        AnswerPost existingAnswerPost = this.findById(answerPostId);
        final Course course = preCheckUserAndCourseForCommunication(user, courseId);

        AnswerPost updatedAnswerPost;

        // determine if the update operation is to mark the answer post as resolving the original post
        if (existingAnswerPost.doesResolvePost() != answerPost.doesResolvePost()) {
            // check if requesting user is allowed to mark this answer post as resolving, i.e. if user is author or original post or at least tutor
            mayMarkAnswerPostAsResolvingElseThrow(existingAnswerPost, user, course);
            existingAnswerPost.setResolvesPost(answerPost.doesResolvePost());
            // sets the post as resolved if there exists any resolving answer
            existingAnswerPost.getPost().setResolved(existingAnswerPost.getPost().getAnswers().stream().anyMatch(answer -> answer.doesResolvePost()));
            postRepository.save(existingAnswerPost.getPost());
        }
        else {
            // check if requesting user is allowed to update the content, i.e. if user is author of answer post or at least tutor
            mayUpdateOrDeletePostingElseThrow(existingAnswerPost, user, course);
            existingAnswerPost.setContent(answerPost.getContent());
            existingAnswerPost.setUpdatedDate(ZonedDateTime.now());
        }
        updatedAnswerPost = answerPostRepository.save(existingAnswerPost);
        this.preparePostAndBroadcast(updatedAnswerPost, course);
        return updatedAnswerPost;
    }

    /**
     * Add reaction to an answer post and persist the answer post
     *
     * @param answerPost answer post that is reacted on
     * @param reaction   reaction that was added by a user
     * @param courseId   id of the course the answer post belongs to
     */
    public void updateWithReaction(AnswerPost answerPost, Reaction reaction, Long courseId) {
        final Course course = preCheckUserAndCourseForCommunication(reaction.getUser(), courseId);
        answerPost.addReaction(reaction);
        AnswerPost updatedAnswerPost = answerPostRepository.save(answerPost);
        updatedAnswerPost.getPost().setConversation(answerPost.getPost().getConversation());
        this.preparePostAndBroadcast(updatedAnswerPost, course);
    }

    /**
     * Checks course and user validity,
     * determines authority to delete and deletes the answer post
     * reduces answerCount of post and updates resolved status
     *
     * @param courseId     id of the course the answer post belongs to
     * @param answerPostId id of the answer post to delete
     */
    public void deleteAnswerPostById(Long courseId, Long answerPostId) {
        final User user = userRepository.getUserWithGroupsAndAuthorities();

        // checks
        final Course course = preCheckUserAndCourseForCommunication(user, courseId);
        AnswerPost answerPost = this.findById(answerPostId);
        Post post = postRepository.findPostByIdElseThrow(answerPost.getPost().getId());

        mayUpdateOrDeletePostingElseThrow(answerPost, user, course);

        // we need to explicitly remove the answer post from the answers of the broadcast post to share up-to-date information
        post.removeAnswerPost(answerPost);

        // decrease answerCount of post needed for sorting
        post.setAnswerCount(post.getAnswerCount() - 1);

        // sets the post as resolved if there exists any resolving answer
        post.setResolved(post.getAnswers().stream().anyMatch(answerPost1 -> answerPost1.doesResolvePost()));
        // deletes the answerPost from database and persists updates on the post properties
        postRepository.save(post);

        // delete
        answerPostRepository.deleteById(answerPostId);

        broadcastForPost(new PostDTO(post, MetisCrudAction.UPDATE), course, null);
    }

    /**
     * Sends notification to affected groups
     *
     * @param post       which is answered
     * @param answerPost which is created
     */
    void sendNotification(Post post, AnswerPost answerPost, Course course) {
        // notify via course
        if (post.getCourseWideContext() != null) {
            groupNotificationService.notifyTutorAndEditorAndInstructorGroupAboutNewReplyForCoursePost(post, answerPost, course);
            singleUserNotificationService.notifyUserAboutNewReplyForCoursePost(post, answerPost, course);
            return;
        }
        // notify via exercise
        if (post.getExercise() != null) {
            groupNotificationService.notifyTutorAndEditorAndInstructorGroupAboutNewReplyForExercise(post, answerPost, course);
            singleUserNotificationService.notifyUserAboutNewReplyForExercise(post, answerPost, course);
            // protect Sample Solution, Grading Instructions, etc.
            post.getExercise().filterSensitiveInformation();
            return;
        }
        // notify via lecture
        if (post.getLecture() != null) {
            groupNotificationService.notifyTutorAndEditorAndInstructorGroupAboutNewAnswerForLecture(post, answerPost, course);
            singleUserNotificationService.notifyUserAboutNewReplyForLecture(post, answerPost, course);
        }
    }

    /**
     * Retrieve the entity name used in ResponseEntity
     */
    @Override
    public String getEntityName() {
        return METIS_ANSWER_POST_ENTITY_NAME;
    }

    /**
     * Retrieve answer post from database by id
     *
     * @param answerPostId id of requested answer post
     * @return retrieved answer post
     */
    public AnswerPost findById(Long answerPostId) {
        return answerPostRepository.findAnswerPostByIdElseThrow(answerPostId);
    }

    /**
     * Retrieve answer post or answer message from database by id
     *
     * @param messageId ID of requested answer post
     * @return retrieved answer post
     */
    public AnswerPost findAnswerPostOrAnswerMessageById(Long messageId) {
        return answerPostRepository.findAnswerPostOrAnswerMessageByIdElseThrow(messageId);
    }

    /**
     * Checks if the requesting user is authorized in the course context,
     * i.e. user has to be author of original post associated with the answer post or at least teaching assistant
     *
     * @param answerPost answer post that should be marked as resolving
     * @param user       requesting user
     */
    void mayMarkAnswerPostAsResolvingElseThrow(AnswerPost answerPost, User user, Course course) {
        if (!answerPost.getPost().getAuthor().equals(user)) {
            authorizationCheckService.checkHasAtLeastRoleInCourseElseThrow(Role.TEACHING_ASSISTANT, course, user);
        }
    }
}<|MERGE_RESOLUTION|>--- conflicted
+++ resolved
@@ -39,16 +39,10 @@
 
     protected AnswerPostService(CourseRepository courseRepository, AuthorizationCheckService authorizationCheckService, UserRepository userRepository,
             AnswerPostRepository answerPostRepository, PostRepository postRepository, ExerciseRepository exerciseRepository, LectureRepository lectureRepository,
-<<<<<<< HEAD
-            GroupNotificationService groupNotificationService, SingleUserNotificationService singleUserNotificationService, SimpMessageSendingOperations messagingTemplate,
+            GroupNotificationService groupNotificationService, SingleUserNotificationService singleUserNotificationService, WebsocketMessagingService websocketMessagingService,
             ConversationParticipantRepository conversationParticipantRepository, ChannelRepository channelRepository) {
-        super(courseRepository, userRepository, exerciseRepository, lectureRepository, authorizationCheckService, messagingTemplate, conversationParticipantRepository,
+        super(courseRepository, userRepository, exerciseRepository, lectureRepository, authorizationCheckService, websocketMessagingService, conversationParticipantRepository,
                 channelRepository);
-=======
-            GroupNotificationService groupNotificationService, SingleUserNotificationService singleUserNotificationService, WebsocketMessagingService websocketMessagingService,
-            ConversationParticipantRepository conversationParticipantRepository) {
-        super(courseRepository, userRepository, exerciseRepository, lectureRepository, authorizationCheckService, websocketMessagingService, conversationParticipantRepository);
->>>>>>> 579bdf62
         this.answerPostRepository = answerPostRepository;
         this.postRepository = postRepository;
         this.groupNotificationService = groupNotificationService;
