--- conflicted
+++ resolved
@@ -11,13 +11,8 @@
 import org.springframework.security.access.prepost.PreAuthorize;
 import org.springframework.web.bind.annotation.*;
 
-<<<<<<< HEAD
-import de.tum.in.www1.artemis.domain.ProgrammingExercise;
-import de.tum.in.www1.artemis.domain.ProgrammingSubmission;
-import de.tum.in.www1.artemis.domain.Result;
-=======
 import de.tum.in.www1.artemis.domain.*;
->>>>>>> 5f09c792
+
 import de.tum.in.www1.artemis.domain.participation.Participation;
 import de.tum.in.www1.artemis.domain.participation.ProgrammingExerciseParticipation;
 import de.tum.in.www1.artemis.domain.participation.ProgrammingExerciseStudentParticipation;
@@ -95,60 +90,6 @@
     }
 
     /**
-<<<<<<< HEAD
-=======
-     * Get the given student participation with the manual result of the given correctionRound and its feedbacks.
-     *
-     * @param participationId for which to retrieve the student participation with result and feedbacks.
-     * @param correctionRound of the result that the participation must have, otherwise notFound is returned
-     * @return the ResponseEntity with status 200 (OK) and the participation with its results in the body.
-     */
-    @GetMapping("/programming-exercise-participations/{participationId}/student-participation-with-result-and-feedbacks-for/{correctionRound}/correction-round")
-    @PreAuthorize("hasRole('TA')")
-    public ResponseEntity<Participation> getParticipationWithManualResultByCorrectionRoundForStudentParticipation(@PathVariable Long participationId,
-            @PathVariable int correctionRound) {
-        Optional<ProgrammingExerciseStudentParticipation> participation = programmingExerciseStudentParticipationRepository
-                .findByIdWithAllManualOrSemiAutomaticResultsAndFeedbacksAndRelatedSubmissionAndAssessor(participationId);
-        if (participation.isEmpty()) {
-            return notFound();
-        }
-        if (!programmingExerciseParticipationService.canAccessParticipation(participation.get())) {
-            return forbidden();
-        }
-
-        // Fetch template and solution participation into exercise of participation
-        ProgrammingExercise exercise = (ProgrammingExercise) participation.get().getExercise();
-        exercise = programmingExerciseRepository.findByIdWithTemplateAndSolutionParticipationElseThrow(exercise.getId());
-
-        // Fetch grading criterion into exercise of participation
-        List<GradingCriterion> gradingCriteria = gradingCriterionRepository.findByExerciseIdWithEagerGradingCriteria(exercise.getId());
-        exercise.setGradingCriteria(gradingCriteria);
-
-        // Set exercise back to participation
-        participation.get().setExercise(exercise);
-
-        // get the result which belongs to the specific correctionround and set it as the single result in the participation
-        List<Result> results = new ArrayList<>(participation.get().getResults());
-
-        // usually this should not be necessary, but just in case the participation's results come in a wrong order this is important
-        results.sort((r1, r2) -> r1.getId().compareTo(r2.getId()));
-
-        if (results.size() > correctionRound) {
-            Result resultOfCorrectionRound = results.get(correctionRound);
-            Set<Result> resultSet = new HashSet<>();
-
-            resultSet.add(resultOfCorrectionRound);
-            participation.get().setResults(resultSet);
-        }
-        else {
-            return notFound();
-        }
-
-        return ResponseEntity.ok(participation.get());
-    }
-
-    /**
->>>>>>> 5f09c792
      * Get the latest result for a given programming exercise participation including it's result.
      *
      * @param participationId for which to retrieve the programming exercise participation with latest result and feedbacks.
