--- conflicted
+++ resolved
@@ -354,8 +354,6 @@
         participationAuthCheckService.checkCanAccessParticipationElseThrow(participation);
         return new ModelAndView("forward:/api/repository/" + participation.getId() + "/files-content/" + commitId).addObject("repositoryType", repositoryType);
     }
-<<<<<<< HEAD
-=======
 
     /**
      * Checks if the user has access to the participation.
@@ -372,5 +370,4 @@
         }
     }
 
->>>>>>> d3603140
 }