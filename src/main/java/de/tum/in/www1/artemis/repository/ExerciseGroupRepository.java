package de.tum.in.www1.artemis.repository;

import java.util.List;
import java.util.Optional;

import jakarta.validation.constraints.NotNull;

import org.springframework.data.jpa.repository.JpaRepository;
import org.springframework.data.jpa.repository.Query;
import org.springframework.data.repository.query.Param;
import org.springframework.stereotype.Repository;

import de.tum.in.www1.artemis.domain.exam.ExerciseGroup;
import de.tum.in.www1.artemis.web.rest.errors.EntityNotFoundException;

/**
 * Spring Data JPA repository for the ExerciseGroup entity.
 */
@Repository
public interface ExerciseGroupRepository extends JpaRepository<ExerciseGroup, Long> {

<<<<<<< HEAD
    @Query("""
            SELECT e
            FROM ExerciseGroup e
                LEFT JOIN FETCH e.exercises
            WHERE e.id = :exerciseGroupId
            """)
    Optional<ExerciseGroup> findWithExercisesById(@Param("exerciseGroupId") Long exerciseGroupId);
=======
    @EntityGraph(type = LOAD, attributePaths = { "exercises" })
    Optional<ExerciseGroup> findWithExercisesById(Long exerciseGroupId);
>>>>>>> e0432a22

    @Query("""
            SELECT eg
            FROM Exam exam
                LEFT JOIN exam.exerciseGroups eg
                LEFT JOIN FETCH eg.exercises
                LEFT JOIN FETCH eg.exam
            WHERE exam.id = :examId
            ORDER BY INDEX(eg)
            """)
    // INDEX() is used to retrieve the order saved by @OrderColumn, see https://en.wikibooks.org/wiki/Java_Persistence/JPQL#Special_Operators
    List<ExerciseGroup> findWithExamAndExercisesByExamId(@Param("examId") Long examId);

    /**
     * Get one exerciseGroup by id with the corresponding exam.
     *
     * @param exerciseGroupId the id of the entity
     * @return the entity
     */
    @NotNull
    default ExerciseGroup findByIdElseThrow(long exerciseGroupId) {
        // Note: exam is loaded eagerly anyway
        return findById(exerciseGroupId).orElseThrow(() -> new EntityNotFoundException("ExerciseGroup", exerciseGroupId));
    }

    /**
     * Get one exerciseGroup by id with all exercises.
     *
     * @param exerciseGroupId the id of the entity
     * @return the exercise group with all exercise
     */
    @NotNull
    default ExerciseGroup findByIdWithExercisesElseThrow(long exerciseGroupId) {
        return findWithExercisesById(exerciseGroupId).orElseThrow(() -> new EntityNotFoundException("ExerciseGroup", exerciseGroupId));
    }
}<|MERGE_RESOLUTION|>--- conflicted
+++ resolved
@@ -1,10 +1,13 @@
 package de.tum.in.www1.artemis.repository;
+
+import static org.springframework.data.jpa.repository.EntityGraph.EntityGraphType.LOAD;
 
 import java.util.List;
 import java.util.Optional;
 
 import jakarta.validation.constraints.NotNull;
 
+import org.springframework.data.jpa.repository.EntityGraph;
 import org.springframework.data.jpa.repository.JpaRepository;
 import org.springframework.data.jpa.repository.Query;
 import org.springframework.data.repository.query.Param;
@@ -19,18 +22,8 @@
 @Repository
 public interface ExerciseGroupRepository extends JpaRepository<ExerciseGroup, Long> {
 
-<<<<<<< HEAD
-    @Query("""
-            SELECT e
-            FROM ExerciseGroup e
-                LEFT JOIN FETCH e.exercises
-            WHERE e.id = :exerciseGroupId
-            """)
-    Optional<ExerciseGroup> findWithExercisesById(@Param("exerciseGroupId") Long exerciseGroupId);
-=======
     @EntityGraph(type = LOAD, attributePaths = { "exercises" })
     Optional<ExerciseGroup> findWithExercisesById(Long exerciseGroupId);
->>>>>>> e0432a22
 
     @Query("""
             SELECT eg
