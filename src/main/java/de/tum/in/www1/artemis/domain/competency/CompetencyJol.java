package de.tum.in.www1.artemis.domain.competency;

import java.time.ZonedDateTime;

import jakarta.persistence.Column;
import jakarta.persistence.Entity;
import jakarta.persistence.JoinColumn;
import jakarta.persistence.ManyToOne;
import jakarta.persistence.Table;

import org.hibernate.annotations.Cache;
import org.hibernate.annotations.CacheConcurrencyStrategy;

import de.tum.in.www1.artemis.domain.DomainObject;
import de.tum.in.www1.artemis.domain.User;

/**
 * An entity to store a students Judgement of Learning (JOL) value for a competency.
 * <p>
 * A JOL value is a students self-assessment of their own learning progress for a competency with value 1 to 5
 */
@Entity
@Table(name = "competency_jol")
@Cache(usage = CacheConcurrencyStrategy.NONSTRICT_READ_WRITE)
public class CompetencyJol extends DomainObject {

    @ManyToOne
    @JoinColumn(name = "competency_id", nullable = false)
    private Competency competency;

    @ManyToOne
    @JoinColumn(name = "user_id", nullable = false)
    private User user;

    @Column(name = "jol_value")
    private short value = 0;

    @Column(name = "judgement_time", nullable = false)
    private ZonedDateTime judgementTime;
<<<<<<< HEAD
=======

    @Column(name = "competency_progress")
    private Double competencyProgress;

    @Column(name = "competency_confidence")
    private Double competencyConfidence;
>>>>>>> f0a1e16b

    public Competency getCompetency() {
        return this.competency;
    }

    public void setCompetency(Competency competency) {
        this.competency = competency;
    }

    public User getUser() {
        return this.user;
    }

    public void setUser(User user) {
        this.user = user;
    }

    public short getValue() {
        return this.value;
    }

    public void setValue(short value) {
        this.value = value;
    }

    public ZonedDateTime getJudgementTime() {
        return this.judgementTime;
    }

    public void setJudgementTime(ZonedDateTime judgementTime) {
        this.judgementTime = judgementTime;
    }
<<<<<<< HEAD
=======

    public Double getCompetencyProgress() {
        return this.competencyProgress;
    }

    public void setCompetencyProgress(Double progress) {
        this.competencyProgress = progress;
    }

    public Double getCompetencyConfidence() {
        return this.competencyConfidence;
    }

    public void setCompetencyConfidence(Double confidence) {
        this.competencyConfidence = confidence;
    }
>>>>>>> f0a1e16b
}<|MERGE_RESOLUTION|>--- conflicted
+++ resolved
@@ -37,15 +37,12 @@
 
     @Column(name = "judgement_time", nullable = false)
     private ZonedDateTime judgementTime;
-<<<<<<< HEAD
-=======
 
     @Column(name = "competency_progress")
     private Double competencyProgress;
 
     @Column(name = "competency_confidence")
     private Double competencyConfidence;
->>>>>>> f0a1e16b
 
     public Competency getCompetency() {
         return this.competency;
@@ -78,8 +75,6 @@
     public void setJudgementTime(ZonedDateTime judgementTime) {
         this.judgementTime = judgementTime;
     }
-<<<<<<< HEAD
-=======
 
     public Double getCompetencyProgress() {
         return this.competencyProgress;
@@ -96,5 +91,4 @@
     public void setCompetencyConfidence(Double confidence) {
         this.competencyConfidence = confidence;
     }
->>>>>>> f0a1e16b
 }