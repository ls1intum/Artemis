--- conflicted
+++ resolved
@@ -4,12 +4,7 @@
 
 import org.springframework.security.oauth2.core.oidc.OidcIdToken;
 
-<<<<<<< HEAD
-import com.google.gson.JsonArray;
-import com.google.gson.JsonObject;
-=======
 import com.google.gson.*;
->>>>>>> 0e051307
 
 /**
  * A wrapper class for an LTI 1.3 Assignment and Grading Services Claim. We support the Score Publishing Service in order to transmit scores.
@@ -27,41 +22,24 @@
      * @return an Ags-Claim if one was present in idToken.
      */
     public static Optional<Lti13AgsClaim> from(OidcIdToken idToken) {
-<<<<<<< HEAD
-        JsonObject agsClaimJson = idToken.getClaim(Claims.AGS_CLAIM);
-        if (agsClaimJson == null) {
-=======
         if (idToken.getClaim(Claims.AGS_CLAIM) == null) {
->>>>>>> 0e051307
             return Optional.empty();
         }
 
         JsonObject agsClaimJson = JsonParser.parseString(idToken.getClaim(Claims.AGS_CLAIM).toString()).getAsJsonObject();
 
         Lti13AgsClaim agsClaim = new Lti13AgsClaim();
-<<<<<<< HEAD
-        JsonArray scopes = agsClaimJson.getAsJsonArray("scope");
-=======
         JsonArray scopes = agsClaimJson.get("scope").getAsJsonArray();
->>>>>>> 0e051307
 
         if (scopes == null) {
             return Optional.empty();
         }
 
-<<<<<<< HEAD
-        if (scopes.asList().stream().anyMatch(elem -> elem.getAsString().contains(Scopes.AGS_SCORE))) {
-            agsClaim.setScope(Collections.singletonList(Scopes.AGS_SCORE));
-        }
-
-        agsClaim.setLineItem(agsClaimJson.getAsJsonObject("lineitem").getAsString());
-=======
         if (scopes.contains(new JsonPrimitive(Scopes.AGS_SCORE))) {
             agsClaim.setScope(Collections.singletonList(Scopes.AGS_SCORE));
         }
 
         agsClaim.setLineItem(agsClaimJson.get("lineitem").getAsString());
->>>>>>> 0e051307
 
         return Optional.of(agsClaim);
     }
