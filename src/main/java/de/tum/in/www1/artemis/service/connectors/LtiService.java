--- conflicted
+++ resolved
@@ -211,63 +211,8 @@
             uriComponentsBuilder.queryParam("jwt", jwt);
         }
         else {
-<<<<<<< HEAD
-            sb.append("Request parameters: [").append(parameters).append("].");
-        }
-
-        return sb.toString();
-    }
-
-    /**
-     * This method is pinged on new exercise results. It sends an message to the LTI consumer with the new score.
-     *
-     * @param participation The exercise participation for which a new build result is available
-     */
-    public void onNewResult(StudentParticipation participation) {
-        if (!participation.getExercise().getCourseViaExerciseGroupOrCourseMember().isOnlineCourse()) {
-            return;
-        }
-
-        Course course = courseRepository
-                .findByIdWithEagerOnlineCourseConfigurationAndTutorialGroupConfigurationElseThrow(participation.getExercise().getCourseViaExerciseGroupOrCourseMember().getId());
-        OnlineCourseConfiguration onlineCourseConfiguration = course.getOnlineCourseConfiguration();
-
-        if (onlineCourseConfiguration == null) {
-            throw new IllegalStateException("Online course should have an online course configuration.");
-        }
-
-        // Get the LTI outcome URL
-        var students = participation.getStudents();
-        if (students != null) {
-            students.forEach(student -> ltiOutcomeUrlRepository.findByUserAndExercise(student, participation.getExercise()).ifPresent(ltiOutcomeUrl -> {
-
-                String score = "0.00";
-
-                // Get the latest result
-                Optional<Result> latestResult = resultRepository.findFirstByParticipationIdOrderByCompletionDateDesc(participation.getId());
-
-                if (latestResult.isPresent() && latestResult.get().getScore() != null) {
-                    // LTI scores needs to be formatted as String between "0.00" and "1.00"
-                    score = String.format(Locale.ROOT, "%.2f", latestResult.get().getScore().floatValue() / 100);
-                }
-
-                try {
-                    log.info("Reporting score {} for participation {} to LTI consumer with outcome URL {} using the source id {}", score, participation, ltiOutcomeUrl.getUrl(),
-                            ltiOutcomeUrl.getSourcedId());
-                    HttpPost request = IMSPOXRequest.buildReplaceResult(ltiOutcomeUrl.getUrl(), onlineCourseConfiguration.getLtiKey(), onlineCourseConfiguration.getLtiSecret(),
-                            ltiOutcomeUrl.getSourcedId(), score, null, false);
-                    HttpResponse response = client.execute(request);
-                    String responseString = new BasicResponseHandler().handleResponse(response);
-                    log.info("Response from LTI consumer: {}", responseString);
-                }
-                catch (Exception ex) {
-                    log.error("Reporting to LTI consumer failed", ex);
-                }
-            }));
-=======
             uriComponentsBuilder.queryParam("jwt", "");
             uriComponentsBuilder.queryParam("ltiSuccessLoginRequired", user.getLogin());
->>>>>>> 0e2d1856
         }
     }
 }