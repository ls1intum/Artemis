package de.tum.in.www1.artemis.service.connectors;

import java.util.Collections;
import java.util.HashSet;
import java.util.List;
import java.util.Set;

import javax.validation.constraints.NotNull;

import org.slf4j.Logger;
import org.slf4j.LoggerFactory;
import org.springframework.security.authentication.InternalAuthenticationServiceException;
import org.springframework.security.authentication.UsernamePasswordAuthenticationToken;
import org.springframework.security.core.Authentication;
import org.springframework.security.core.authority.SimpleGrantedAuthority;
import org.springframework.security.core.context.SecurityContextHolder;
import org.springframework.stereotype.Service;
import org.springframework.web.util.UriComponentsBuilder;
import org.thymeleaf.util.StringUtils;

import de.tum.in.www1.artemis.config.Constants;
import de.tum.in.www1.artemis.domain.Course;
import de.tum.in.www1.artemis.domain.Exercise;
import de.tum.in.www1.artemis.domain.User;
import de.tum.in.www1.artemis.exception.ArtemisAuthenticationException;
import de.tum.in.www1.artemis.repository.UserRepository;
import de.tum.in.www1.artemis.security.ArtemisAuthenticationProvider;
import de.tum.in.www1.artemis.security.Role;
import de.tum.in.www1.artemis.security.SecurityUtils;
import de.tum.in.www1.artemis.security.jwt.TokenProvider;
import de.tum.in.www1.artemis.service.user.UserCreationService;

@Service
public class LtiService {

    public static final String LTI_GROUP_NAME = "lti";

    protected static final List<SimpleGrantedAuthority> SIMPLE_USER_LIST_AUTHORITY = Collections.singletonList(new SimpleGrantedAuthority(Role.STUDENT.getAuthority()));

    private final Logger log = LoggerFactory.getLogger(LtiService.class);

    private final UserCreationService userCreationService;

    private final UserRepository userRepository;

    private final ArtemisAuthenticationProvider artemisAuthenticationProvider;

    private final TokenProvider tokenProvider;

    public LtiService(UserCreationService userCreationService, UserRepository userRepository, ArtemisAuthenticationProvider artemisAuthenticationProvider,
            TokenProvider tokenProvider) {
        this.userCreationService = userCreationService;
        this.userRepository = userRepository;
        this.artemisAuthenticationProvider = artemisAuthenticationProvider;
        this.tokenProvider = tokenProvider;
    }

    /**
     * Signs in the LTI user into the exercise app. If necessary, it will create a user.
     *
     * @param email the user's email
     * @param username the user's username if we create a new user
     * @param firstName the user's firstname if we create a new user
     * @param lastName the user's lastname if we create a new user
     * @param requireExistingUser false if it's not allowed to create new users
     * @throws InternalAuthenticationServiceException if no email is provided, or if no user can be authenticated, this exception will be thrown
     */
<<<<<<< HEAD
    public void authenticateLtiUser(String email, String username, String firstName, String lastName, boolean requireExistingUser, boolean lookupUserByEmail)
=======
    public void authenticateLtiUser(String email, String userId, String username, String firstName, String lastName, boolean requireExistingUser)
>>>>>>> fde7e1e6
            throws InternalAuthenticationServiceException {

        if (StringUtils.isEmpty(email)) {
            throw new InternalAuthenticationServiceException("No email address sent by launch request. Please make sure the user has an accessible email address.");
        }

<<<<<<< HEAD
        // 2. Case: Lookup user with the LTI email address and sign in as this user if lookup by email is enabled
        if (lookupUserByEmail) {
            // check if a user with this email address exists
            final var usernameLookupByEmail = artemisAuthenticationProvider.getUsernameForEmail(email);
            if (usernameLookupByEmail.isPresent()) {
                SecurityContextHolder.getContext().setAuthentication(loginUserByEmail(usernameLookupByEmail.get(), email));
                return;
            }
=======
        if (SecurityUtils.isAuthenticated()) {
            User user = userRepository.getUser();
            if (email.equalsIgnoreCase(user.getEmail())) { // 1. Case: User is already signed in and email matches the one provided in the launch
                return;
            }
            else {
                SecurityContextHolder.getContext().setAuthentication(null); // User is signed in but email does not match, meaning launch is for a different user
            }
        }

        // 2. Case: Existing mapping for LTI user id
        final var optionalLtiUserId = ltiUserIdRepository.findByLtiUserId(userId);
        if (optionalLtiUserId.isPresent()) {
            final var user = optionalLtiUserId.get().getUser();
            // Authenticate
            SecurityContextHolder.getContext().setAuthentication(new UsernamePasswordAuthenticationToken(user.getLogin(), user.getPassword(), SIMPLE_USER_LIST_AUTHORITY));
            return;
        }

        // 3. Case: Lookup user with the LTI email address and sign in as this user
        final var usernameLookupByEmail = artemisAuthenticationProvider.getUsernameForEmail(email);
        if (usernameLookupByEmail.isPresent()) {
            SecurityContextHolder.getContext().setAuthentication(loginUserByEmail(usernameLookupByEmail.get(), email));
            return;
>>>>>>> fde7e1e6
        }

        // 3. Case: Create new user if an existing user is not required
        if (!requireExistingUser) {
            SecurityContextHolder.getContext().setAuthentication(createNewUserFromLaunchRequest(email, username, firstName, lastName));
            return;
        }

        throw new InternalAuthenticationServiceException("Could not find existing user or create new LTI user."); // If user couldn't be authenticated, throw an error
    }

    private Authentication loginUserByEmail(String username, String email) {
        log.info("Signing in as {}", username);
        final var user = artemisAuthenticationProvider.getOrCreateUser(new UsernamePasswordAuthenticationToken(username, ""), null, null, email, true);
        return new UsernamePasswordAuthenticationToken(user.getLogin(), user.getPassword(), SIMPLE_USER_LIST_AUTHORITY);
    }

    @NotNull
    private Authentication createNewUserFromLaunchRequest(String email, String username, String firstName, String lastName) {
        final var user = userRepository.findOneByLogin(username).orElseGet(() -> {
            final User newUser;
            final var groups = new HashSet<String>();
            groups.add(LTI_GROUP_NAME);
            newUser = userCreationService.createUser(username, null, groups, firstName, lastName, email, null, null, Constants.DEFAULT_LANGUAGE, true);
            newUser.setActivationKey(null);
            userRepository.save(newUser);
            log.info("Created new user {}", newUser);
            return newUser;
        });

        log.info("createNewUserFromLaunchRequest: {}", user);

        log.info("Signing in as {}", username);
        return new UsernamePasswordAuthenticationToken(user.getLogin(), user.getPassword(), SIMPLE_USER_LIST_AUTHORITY);
    }

    /**
     * Handler for successful LTI auth. Adds the groups to the user
     *
     * @param user The user that is authenticated
     * @param exercise Exercise to launch
     */
    public void onSuccessfulLtiAuthentication(User user, Exercise exercise) {
        // Make sure user is added to group for this exercise
        addUserToExerciseGroup(user, exercise.getCourseViaExerciseGroupOrCourseMember());
    }

    /**
     * Add a user to the course student group
     *
     * @param user   the user who should be added the course
     * @param course the course to which the user should be added
     */
    private void addUserToExerciseGroup(User user, Course course) {
        String courseStudentGroupName = course.getStudentGroupName();
        if (!user.getGroups().contains(courseStudentGroupName)) {
            Set<String> groups = user.getGroups();
            groups.add(courseStudentGroupName);
            user.setGroups(groups);
            userCreationService.saveUser(user);

            // try to sync with authentication service
            try {
                artemisAuthenticationProvider.addUserToGroup(user, courseStudentGroupName);
            }
            catch (ArtemisAuthenticationException e) {
                // This might throw exceptions, for example if the group does not exist on the authentication service. We can safely ignore it
            }
        }
    }

    /**
     * Adds the necessary query params for an LTI launch.
     *
     * @param uriComponentsBuilder the uri builder to add the query params to
     */
    public void addLtiQueryParams(UriComponentsBuilder uriComponentsBuilder) {
        User user = userRepository.getUser();

        if (!user.getActivated()) {
            uriComponentsBuilder.queryParam("initialize", "");
            String jwt = tokenProvider.createToken(SecurityContextHolder.getContext().getAuthentication(), true);
            log.debug("created jwt token: {}", jwt);
            uriComponentsBuilder.queryParam("jwt", jwt);
        }
        else {
            uriComponentsBuilder.queryParam("jwt", "");
            uriComponentsBuilder.queryParam("ltiSuccessLoginRequired", user.getLogin());
        }
    }

    /**
     * Checks if a user was created as part of an LTI launch.
     *
     * @param user the user to check if
     * @return true if the user was created as part of an LTI launch
     */
    public boolean isLtiCreatedUser(User user) {
        return user.getGroups().contains(LTI_GROUP_NAME);
    }
}<|MERGE_RESOLUTION|>--- conflicted
+++ resolved
@@ -65,27 +65,12 @@
      * @param requireExistingUser false if it's not allowed to create new users
      * @throws InternalAuthenticationServiceException if no email is provided, or if no user can be authenticated, this exception will be thrown
      */
-<<<<<<< HEAD
-    public void authenticateLtiUser(String email, String username, String firstName, String lastName, boolean requireExistingUser, boolean lookupUserByEmail)
-=======
-    public void authenticateLtiUser(String email, String userId, String username, String firstName, String lastName, boolean requireExistingUser)
->>>>>>> fde7e1e6
-            throws InternalAuthenticationServiceException {
+    public void authenticateLtiUser(String email, String username, String firstName, String lastName, boolean requireExistingUser) throws InternalAuthenticationServiceException {
 
         if (StringUtils.isEmpty(email)) {
             throw new InternalAuthenticationServiceException("No email address sent by launch request. Please make sure the user has an accessible email address.");
         }
 
-<<<<<<< HEAD
-        // 2. Case: Lookup user with the LTI email address and sign in as this user if lookup by email is enabled
-        if (lookupUserByEmail) {
-            // check if a user with this email address exists
-            final var usernameLookupByEmail = artemisAuthenticationProvider.getUsernameForEmail(email);
-            if (usernameLookupByEmail.isPresent()) {
-                SecurityContextHolder.getContext().setAuthentication(loginUserByEmail(usernameLookupByEmail.get(), email));
-                return;
-            }
-=======
         if (SecurityUtils.isAuthenticated()) {
             User user = userRepository.getUser();
             if (email.equalsIgnoreCase(user.getEmail())) { // 1. Case: User is already signed in and email matches the one provided in the launch
@@ -96,21 +81,11 @@
             }
         }
 
-        // 2. Case: Existing mapping for LTI user id
-        final var optionalLtiUserId = ltiUserIdRepository.findByLtiUserId(userId);
-        if (optionalLtiUserId.isPresent()) {
-            final var user = optionalLtiUserId.get().getUser();
-            // Authenticate
-            SecurityContextHolder.getContext().setAuthentication(new UsernamePasswordAuthenticationToken(user.getLogin(), user.getPassword(), SIMPLE_USER_LIST_AUTHORITY));
-            return;
-        }
-
         // 3. Case: Lookup user with the LTI email address and sign in as this user
         final var usernameLookupByEmail = artemisAuthenticationProvider.getUsernameForEmail(email);
         if (usernameLookupByEmail.isPresent()) {
             SecurityContextHolder.getContext().setAuthentication(loginUserByEmail(usernameLookupByEmail.get(), email));
             return;
->>>>>>> fde7e1e6
         }
 
         // 3. Case: Create new user if an existing user is not required
