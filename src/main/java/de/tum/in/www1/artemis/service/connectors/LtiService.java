--- conflicted
+++ resolved
@@ -76,12 +76,6 @@
      */
     public void authenticateLtiUser(String email, String userId, String username, String firstName, String lastName, boolean requireExistingUser)
             throws InternalAuthenticationServiceException {
-<<<<<<< HEAD
-        if (SecurityUtils.isAuthenticated()) {
-            SecurityContextHolder.getContext().setAuthentication(null); // Do not use authenticated user since the launch might be for a different user.
-        }
-=======
->>>>>>> 7bd90ea9
 
         if (StringUtils.isEmpty(email)) {
             throw new InternalAuthenticationServiceException("No email address sent by launch request. Please make sure the user has an accessible email address.");
