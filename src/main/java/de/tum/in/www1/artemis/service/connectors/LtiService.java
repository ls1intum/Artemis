--- conflicted
+++ resolved
@@ -51,20 +51,11 @@
     private final JWTCookieService jwtCookieService;
 
     public LtiService(UserCreationService userCreationService, UserRepository userRepository, ArtemisAuthenticationProvider artemisAuthenticationProvider,
-<<<<<<< HEAD
-            TokenProvider tokenProvider) {
-        this.userCreationService = userCreationService;
-        this.userRepository = userRepository;
-        this.artemisAuthenticationProvider = artemisAuthenticationProvider;
-        this.tokenProvider = tokenProvider;
-=======
-            JWTCookieService jwtCookieService, LtiUserIdRepository ltiUserIdRepository) {
+            JWTCookieService jwtCookieService) {
         this.userCreationService = userCreationService;
         this.userRepository = userRepository;
         this.artemisAuthenticationProvider = artemisAuthenticationProvider;
         this.jwtCookieService = jwtCookieService;
-        this.ltiUserIdRepository = ltiUserIdRepository;
->>>>>>> 44bdaa3e
     }
 
     /**
@@ -170,32 +161,7 @@
     }
 
     /**
-<<<<<<< HEAD
-     * Adds the necessary query params for an LTI launch.
-=======
-     * Save the User <-> LTI User ID mapping
-     *
-     * @param user            the user that should be saved
-     * @param ltiUserIdString the user id
-     */
-    private void saveLtiUserId(User user, String ltiUserIdString) {
-
-        if (ltiUserIdString == null || ltiUserIdString.isEmpty()) {
-            return;
-        }
-
-        LtiUserId ltiUserId = ltiUserIdRepository.findByUser(user).orElseGet(() -> {
-            LtiUserId newltiUserId = new LtiUserId();
-            newltiUserId.setUser(user);
-            return newltiUserId;
-        });
-        ltiUserId.setLtiUserId(ltiUserIdString);
-        ltiUserIdRepository.save(ltiUserId);
-    }
-
-    /**
      * Build the response for the LTI launch to include the necessary query params and the JWT cookie.
->>>>>>> 44bdaa3e
      *
      * @param uriComponentsBuilder the uri builder to add the query params to
      * @param response the response to add the JWT cookie to
