package de.tum.in.www1.artemis.service.connectors;

import java.util.Collections;
import java.util.HashSet;
import java.util.List;
import java.util.Set;

import javax.validation.constraints.NotNull;

import org.slf4j.Logger;
import org.slf4j.LoggerFactory;
import org.springframework.security.authentication.InternalAuthenticationServiceException;
import org.springframework.security.authentication.UsernamePasswordAuthenticationToken;
import org.springframework.security.core.Authentication;
import org.springframework.security.core.authority.SimpleGrantedAuthority;
import org.springframework.security.core.context.SecurityContextHolder;
import org.springframework.stereotype.Service;
import org.springframework.web.util.UriComponentsBuilder;
import org.thymeleaf.util.StringUtils;

import de.tum.in.www1.artemis.config.Constants;
import de.tum.in.www1.artemis.domain.Course;
import de.tum.in.www1.artemis.domain.Exercise;
import de.tum.in.www1.artemis.domain.LtiUserId;
import de.tum.in.www1.artemis.domain.User;
import de.tum.in.www1.artemis.exception.ArtemisAuthenticationException;
import de.tum.in.www1.artemis.repository.LtiUserIdRepository;
import de.tum.in.www1.artemis.repository.UserRepository;
import de.tum.in.www1.artemis.security.ArtemisAuthenticationProvider;
import de.tum.in.www1.artemis.security.Role;
import de.tum.in.www1.artemis.security.SecurityUtils;
import de.tum.in.www1.artemis.security.jwt.TokenProvider;
import de.tum.in.www1.artemis.service.user.UserCreationService;

@Service
public class LtiService {

    public static final String LTI_GROUP_NAME = "lti";

    protected static final List<SimpleGrantedAuthority> SIMPLE_USER_LIST_AUTHORITY = Collections.singletonList(new SimpleGrantedAuthority(Role.STUDENT.getAuthority()));

    private final Logger log = LoggerFactory.getLogger(LtiService.class);

    private final UserCreationService userCreationService;

    private final UserRepository userRepository;

    private final ArtemisAuthenticationProvider artemisAuthenticationProvider;

    private final TokenProvider tokenProvider;

    private final LtiUserIdRepository ltiUserIdRepository;

    public LtiService(UserCreationService userCreationService, UserRepository userRepository, ArtemisAuthenticationProvider artemisAuthenticationProvider,
            TokenProvider tokenProvider, LtiUserIdRepository ltiUserIdRepository) {
        this.userCreationService = userCreationService;
        this.userRepository = userRepository;
        this.artemisAuthenticationProvider = artemisAuthenticationProvider;
        this.tokenProvider = tokenProvider;
        this.ltiUserIdRepository = ltiUserIdRepository;
    }

    /**
     * Signs in the LTI user into the exercise app. If necessary, it will create a user.
     *
     * @param email the user's email
     * @param userId the user's id in the external LMS
     * @param username the user's username if we create a new user
     * @param firstName the user's firstname if we create a new user
     * @param lastName the user's lastname if we create a new user
     * @param requireExistingUser false if it's not allowed to create new users
     * @param lookupUserByEmail false if it's not allowed to find existing users with the provided email
     * @throws InternalAuthenticationServiceException if no email is provided, or if no user can be authenticated, this exception will be thrown
     */
<<<<<<< HEAD
    public void onSuccessfulLtiAuthentication(LtiLaunchRequestDTO launchRequest, Exercise exercise) {
        // Auth was successful
        User user = userRepository.getUserWithGroupsAndAuthorities();

        // Make sure user is added to group for this exercise
        addUserToExerciseGroup(user, exercise.getCourseViaExerciseGroupOrCourseMember());

        // Save LTI user ID to automatically sign in the next time
        saveLtiUserId(user, launchRequest.getUser_id());

        // Save LTI outcome url
        saveLtiOutcomeUrl(user, exercise, launchRequest.getLis_outcome_service_url(), launchRequest.getLis_result_sourcedid());
    }

    /**
     * Signs in the LTI user into the exercise app. Therefore it creates a user, if necessary.
     *
     * @param launchRequest The launch request, sent by LTI consumer
     * @return the authentication based on the user who invoked the launch request
     * @throws ArtemisAuthenticationException if the user cannot be authenticated, this exception will be thrown
     * @throws AuthenticationException        internal exception of Spring that might be thrown as well
     */
    private Optional<Authentication> authenticateLtiUser(LtiLaunchRequestDTO launchRequest, OnlineCourseConfiguration onlineCourseConfiguration)
            throws ArtemisAuthenticationException, AuthenticationException {

        if (SecurityUtils.isAuthenticated()) {
            // 1. Case: User is already signed in. We are done here.
            return Optional.of(SecurityContextHolder.getContext().getAuthentication());
        }

        // If the LTI launch is used from edX studio, edX sends dummy data. (id="student")
        // Catch this case here.
        if (launchRequest.getUser_id().equals("student")) {
            throw new InternalAuthenticationServiceException("Invalid username sent by launch request. Please do not launch the exercise from edX studio. Use 'Preview' instead.");
=======
    public void authenticateLtiUser(String email, String userId, String username, String firstName, String lastName, boolean requireExistingUser, boolean lookupUserByEmail)
            throws InternalAuthenticationServiceException {
        if (SecurityUtils.isAuthenticated()) {
            // 1. Case: User is already signed in. We are done here.
            return;
>>>>>>> 0e2d1856
        }

        if (StringUtils.isEmpty(email)) {
            throw new InternalAuthenticationServiceException("No email address sent by launch request. Please make sure the user has an accessible email address.");
        }

        // 2. Case: Existing mapping for LTI user id
        final var optionalLtiUserId = ltiUserIdRepository.findByLtiUserId(userId);
        if (optionalLtiUserId.isPresent()) {
            final var user = optionalLtiUserId.get().getUser();
            // Authenticate
            SecurityContextHolder.getContext().setAuthentication(new UsernamePasswordAuthenticationToken(user.getLogin(), user.getPassword(), SIMPLE_USER_LIST_AUTHORITY));
            return;
        }

        // 3. Case: Lookup user with the LTI email address and sign in as this user if lookup by email is enabled
        if (lookupUserByEmail) {
            // check if a user with this email address exists
            final var usernameLookupByEmail = artemisAuthenticationProvider.getUsernameForEmail(email);
            if (usernameLookupByEmail.isPresent()) {
                SecurityContextHolder.getContext().setAuthentication(loginUserByEmail(usernameLookupByEmail.get(), email));
                return;
            }
        }

        // 4. Case: Create new user if an existing user is not required
        if (!requireExistingUser) {
            SecurityContextHolder.getContext().setAuthentication(createNewUserFromLaunchRequest(email, username, firstName, lastName));
            return;
        }

        throw new InternalAuthenticationServiceException("Could not find existing user or create new LTI user."); // If user couldn't be authenticated, throw an error
    }

    private Authentication loginUserByEmail(String username, String email) {
        log.info("Signing in as {}", username);
        final var user = artemisAuthenticationProvider.getOrCreateUser(new UsernamePasswordAuthenticationToken(username, ""), null, null, email, true);
        return new UsernamePasswordAuthenticationToken(user.getLogin(), user.getPassword(), SIMPLE_USER_LIST_AUTHORITY);
    }

    @NotNull
    private Authentication createNewUserFromLaunchRequest(String email, String username, String firstName, String lastName) {
        final var user = userRepository.findOneByLogin(username).orElseGet(() -> {
            final User newUser;
            final var groups = new HashSet<String>();
            groups.add(LTI_GROUP_NAME);
            newUser = userCreationService.createUser(username, null, groups, firstName, lastName, email, null, null, Constants.DEFAULT_LANGUAGE, true);
            newUser.setActivationKey(null);
            userRepository.save(newUser);
            log.info("Created new user {}", newUser);
            return newUser;
        });

        log.info("createNewUserFromLaunchRequest: {}", user);

        log.info("Signing in as {}", username);
        return new UsernamePasswordAuthenticationToken(user.getLogin(), user.getPassword(), SIMPLE_USER_LIST_AUTHORITY);
    }

    /**
     * Handler for successful LTI auth. Maps the LTI user id to the user and adds the groups to the user
     *
     * @param user The user that is authenticated
     * @param userId The userId in the external LMS
     * @param exercise Exercise to launch
     */
    public void onSuccessfulLtiAuthentication(User user, String userId, Exercise exercise) {
        // Make sure user is added to group for this exercise
        addUserToExerciseGroup(user, exercise.getCourseViaExerciseGroupOrCourseMember());

        // Save LTI user ID to automatically sign in the next time
        saveLtiUserId(user, userId);
    }

    /**
     * Add a user to the course student group
     *
     * @param user   the user who should be added the course
     * @param course the course to which the user should be added
     */
    private void addUserToExerciseGroup(User user, Course course) {
        String courseStudentGroupName = course.getStudentGroupName();
        if (!user.getGroups().contains(courseStudentGroupName)) {
            Set<String> groups = user.getGroups();
            groups.add(courseStudentGroupName);
            user.setGroups(groups);
            userCreationService.saveUser(user);

            // try to sync with authentication service
            try {
                artemisAuthenticationProvider.addUserToGroup(user, courseStudentGroupName);
            }
            catch (ArtemisAuthenticationException e) {
                // This might throw exceptions, for example if the group does not exist on the authentication service. We can safely ignore it
            }
        }
    }

    /**
     * Save the User <-> LTI User ID mapping
     *
     * @param user            the user that should be saved
     * @param ltiUserIdString the user id
     */
    private void saveLtiUserId(User user, String ltiUserIdString) {

        if (ltiUserIdString == null || ltiUserIdString.isEmpty()) {
            return;
        }

        LtiUserId ltiUserId = ltiUserIdRepository.findByUser(user).orElseGet(() -> {
            LtiUserId newltiUserId = new LtiUserId();
            newltiUserId.setUser(user);
            return newltiUserId;
        });
        ltiUserId.setLtiUserId(ltiUserIdString);
        ltiUserIdRepository.save(ltiUserId);
    }

    /**
     * Adds the necessary query params for an LTI launch.
     *
     * @param uriComponentsBuilder the uri builder to add the query params to
     */
    public void addLtiQueryParams(UriComponentsBuilder uriComponentsBuilder) {
        User user = userRepository.getUser();

        if (!user.getActivated()) {
            uriComponentsBuilder.queryParam("initialize", "");
            String jwt = tokenProvider.createToken(SecurityContextHolder.getContext().getAuthentication(), true);
            log.debug("created jwt token: {}", jwt);
            uriComponentsBuilder.queryParam("jwt", jwt);
        }
        else {
            uriComponentsBuilder.queryParam("jwt", "");
            uriComponentsBuilder.queryParam("ltiSuccessLoginRequired", user.getLogin());
        }
    }
}<|MERGE_RESOLUTION|>--- conflicted
+++ resolved
@@ -1,14 +1,19 @@
 package de.tum.in.www1.artemis.service.connectors;
 
+import java.time.Duration;
+import java.time.temporal.ChronoUnit;
 import java.util.Collections;
 import java.util.HashSet;
 import java.util.List;
 import java.util.Set;
 
+import javax.servlet.http.HttpServletResponse;
 import javax.validation.constraints.NotNull;
 
 import org.slf4j.Logger;
 import org.slf4j.LoggerFactory;
+import org.springframework.http.HttpHeaders;
+import org.springframework.http.ResponseCookie;
 import org.springframework.security.authentication.InternalAuthenticationServiceException;
 import org.springframework.security.authentication.UsernamePasswordAuthenticationToken;
 import org.springframework.security.core.Authentication;
@@ -29,6 +34,7 @@
 import de.tum.in.www1.artemis.security.ArtemisAuthenticationProvider;
 import de.tum.in.www1.artemis.security.Role;
 import de.tum.in.www1.artemis.security.SecurityUtils;
+import de.tum.in.www1.artemis.security.jwt.JWTFilter;
 import de.tum.in.www1.artemis.security.jwt.TokenProvider;
 import de.tum.in.www1.artemis.service.user.UserCreationService;
 
@@ -72,48 +78,11 @@
      * @param lookupUserByEmail false if it's not allowed to find existing users with the provided email
      * @throws InternalAuthenticationServiceException if no email is provided, or if no user can be authenticated, this exception will be thrown
      */
-<<<<<<< HEAD
-    public void onSuccessfulLtiAuthentication(LtiLaunchRequestDTO launchRequest, Exercise exercise) {
-        // Auth was successful
-        User user = userRepository.getUserWithGroupsAndAuthorities();
-
-        // Make sure user is added to group for this exercise
-        addUserToExerciseGroup(user, exercise.getCourseViaExerciseGroupOrCourseMember());
-
-        // Save LTI user ID to automatically sign in the next time
-        saveLtiUserId(user, launchRequest.getUser_id());
-
-        // Save LTI outcome url
-        saveLtiOutcomeUrl(user, exercise, launchRequest.getLis_outcome_service_url(), launchRequest.getLis_result_sourcedid());
-    }
-
-    /**
-     * Signs in the LTI user into the exercise app. Therefore it creates a user, if necessary.
-     *
-     * @param launchRequest The launch request, sent by LTI consumer
-     * @return the authentication based on the user who invoked the launch request
-     * @throws ArtemisAuthenticationException if the user cannot be authenticated, this exception will be thrown
-     * @throws AuthenticationException        internal exception of Spring that might be thrown as well
-     */
-    private Optional<Authentication> authenticateLtiUser(LtiLaunchRequestDTO launchRequest, OnlineCourseConfiguration onlineCourseConfiguration)
-            throws ArtemisAuthenticationException, AuthenticationException {
-
-        if (SecurityUtils.isAuthenticated()) {
-            // 1. Case: User is already signed in. We are done here.
-            return Optional.of(SecurityContextHolder.getContext().getAuthentication());
-        }
-
-        // If the LTI launch is used from edX studio, edX sends dummy data. (id="student")
-        // Catch this case here.
-        if (launchRequest.getUser_id().equals("student")) {
-            throw new InternalAuthenticationServiceException("Invalid username sent by launch request. Please do not launch the exercise from edX studio. Use 'Preview' instead.");
-=======
     public void authenticateLtiUser(String email, String userId, String username, String firstName, String lastName, boolean requireExistingUser, boolean lookupUserByEmail)
             throws InternalAuthenticationServiceException {
         if (SecurityUtils.isAuthenticated()) {
             // 1. Case: User is already signed in. We are done here.
             return;
->>>>>>> 0e2d1856
         }
 
         if (StringUtils.isEmpty(email)) {
@@ -234,21 +203,26 @@
     }
 
     /**
-     * Adds the necessary query params for an LTI launch.
+     * Build the response for the LTI launch to include the necessary query params and the JWT cookie.
      *
      * @param uriComponentsBuilder the uri builder to add the query params to
-     */
-    public void addLtiQueryParams(UriComponentsBuilder uriComponentsBuilder) {
+     * @param response the response to add the JWT cookie to
+     */
+    public void buildLtiResponse(UriComponentsBuilder uriComponentsBuilder, HttpServletResponse response) {
         User user = userRepository.getUser();
 
         if (!user.getActivated()) {
-            uriComponentsBuilder.queryParam("initialize", "");
             String jwt = tokenProvider.createToken(SecurityContextHolder.getContext().getAuthentication(), true);
             log.debug("created jwt token: {}", jwt);
-            uriComponentsBuilder.queryParam("jwt", jwt);
+            Duration duration = Duration.of(tokenProvider.getTokenValidity(true), ChronoUnit.MILLIS);
+            ResponseCookie responseCookie = JWTFilter.buildJWTCookie(jwt, duration);
+            response.addHeader(HttpHeaders.SET_COOKIE, responseCookie.toString());
+
+            uriComponentsBuilder.queryParam("initialize", "");
         }
         else {
-            uriComponentsBuilder.queryParam("jwt", "");
+            ResponseCookie responseCookie = JWTFilter.buildJWTCookie("", Duration.ZERO);
+            response.addHeader(HttpHeaders.SET_COOKIE, responseCookie.toString());
             uriComponentsBuilder.queryParam("ltiSuccessLoginRequired", user.getLogin());
         }
     }
