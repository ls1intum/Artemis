package de.tum.in.www1.artemis.service.connectors;

import java.util.Collections;
import java.util.HashSet;
import java.util.List;
import java.util.Set;

import javax.servlet.http.HttpServletResponse;
import javax.validation.constraints.NotNull;

import org.slf4j.Logger;
import org.slf4j.LoggerFactory;
import org.springframework.http.HttpHeaders;
import org.springframework.http.ResponseCookie;
import org.springframework.security.authentication.InternalAuthenticationServiceException;
import org.springframework.security.authentication.UsernamePasswordAuthenticationToken;
import org.springframework.security.core.Authentication;
import org.springframework.security.core.authority.SimpleGrantedAuthority;
import org.springframework.security.core.context.SecurityContextHolder;
import org.springframework.stereotype.Service;
import org.springframework.web.util.UriComponentsBuilder;
import org.thymeleaf.util.StringUtils;

import de.tum.in.www1.artemis.config.Constants;
import de.tum.in.www1.artemis.domain.Course;
import de.tum.in.www1.artemis.domain.Exercise;
import de.tum.in.www1.artemis.domain.User;
import de.tum.in.www1.artemis.exception.ArtemisAuthenticationException;
import de.tum.in.www1.artemis.repository.UserRepository;
import de.tum.in.www1.artemis.security.ArtemisAuthenticationProvider;
import de.tum.in.www1.artemis.security.Role;
import de.tum.in.www1.artemis.security.SecurityUtils;
import de.tum.in.www1.artemis.security.jwt.JWTCookieService;
import de.tum.in.www1.artemis.service.user.UserCreationService;

@Service
public class LtiService {

    public static final String LTI_GROUP_NAME = "lti";

    protected static final List<SimpleGrantedAuthority> SIMPLE_USER_LIST_AUTHORITY = Collections.singletonList(new SimpleGrantedAuthority(Role.STUDENT.getAuthority()));

    private final Logger log = LoggerFactory.getLogger(LtiService.class);

    private final UserCreationService userCreationService;

    private final UserRepository userRepository;

    private final ArtemisAuthenticationProvider artemisAuthenticationProvider;

    private final JWTCookieService jwtCookieService;

    public LtiService(UserCreationService userCreationService, UserRepository userRepository, ArtemisAuthenticationProvider artemisAuthenticationProvider,
            JWTCookieService jwtCookieService) {
        this.userCreationService = userCreationService;
        this.userRepository = userRepository;
        this.artemisAuthenticationProvider = artemisAuthenticationProvider;
        this.jwtCookieService = jwtCookieService;
    }

    /**
     * Signs in the LTI user into the exercise app. If necessary, it will create a user.
     *
<<<<<<< HEAD
     * @param email the user's email
     * @param username the user's username if we create a new user
     * @param firstName the user's firstname if we create a new user
     * @param lastName the user's lastname if we create a new user
=======
     * @param email               the user's email
     * @param userId              the user's id in the external LMS
     * @param username            the user's username if we create a new user
     * @param firstName           the user's firstname if we create a new user
     * @param lastName            the user's lastname if we create a new user
>>>>>>> 628a395c
     * @param requireExistingUser false if it's not allowed to create new users
     * @throws InternalAuthenticationServiceException if no email is provided, or if no user can be authenticated, this exception will be thrown
     */
    public void authenticateLtiUser(String email, String username, String firstName, String lastName, boolean requireExistingUser) throws InternalAuthenticationServiceException {

        if (StringUtils.isEmpty(email)) {
            throw new InternalAuthenticationServiceException("No email address sent by launch request. Please make sure the user has an accessible email address.");
        }

        if (SecurityUtils.isAuthenticated()) {
            User user = userRepository.getUser();
            if (email.equalsIgnoreCase(user.getEmail())) { // 1. Case: User is already signed in and email matches the one provided in the launch
                return;
            }
            else {
                SecurityContextHolder.getContext().setAuthentication(null); // User is signed in but email does not match, meaning launch is for a different user
            }
        }

        // 2. Case: Lookup user with the LTI email address and sign in as this user
        final var usernameLookupByEmail = artemisAuthenticationProvider.getUsernameForEmail(email);
        if (usernameLookupByEmail.isPresent()) {
            SecurityContextHolder.getContext().setAuthentication(loginUserByEmail(usernameLookupByEmail.get(), email));
            return;
        }

        // 3. Case: Create new user if an existing user is not required
        if (!requireExistingUser) {
            SecurityContextHolder.getContext().setAuthentication(createNewUserFromLaunchRequest(email, username, firstName, lastName));
            return;
        }

        throw new InternalAuthenticationServiceException("Could not find existing user or create new LTI user."); // If user couldn't be authenticated, throw an error
    }

    private Authentication loginUserByEmail(String username, String email) {
        log.info("Signing in as {}", username);
        final var user = artemisAuthenticationProvider.getOrCreateUser(new UsernamePasswordAuthenticationToken(username, ""), null, null, email, true);
        return new UsernamePasswordAuthenticationToken(user.getLogin(), user.getPassword(), SIMPLE_USER_LIST_AUTHORITY);
    }

    @NotNull
    private Authentication createNewUserFromLaunchRequest(String email, String username, String firstName, String lastName) {
        final var user = userRepository.findOneByLogin(username).orElseGet(() -> {
            final User newUser;
            final var groups = new HashSet<String>();
            groups.add(LTI_GROUP_NAME);
            newUser = userCreationService.createUser(username, null, groups, firstName, lastName, email, null, null, Constants.DEFAULT_LANGUAGE, true);
            newUser.setActivationKey(null);
            userRepository.save(newUser);
            log.info("Created new user {}", newUser);
            return newUser;
        });

        log.info("createNewUserFromLaunchRequest: {}", user);

        log.info("Signing in as {}", username);
        return new UsernamePasswordAuthenticationToken(user.getLogin(), user.getPassword(), SIMPLE_USER_LIST_AUTHORITY);
    }

    /**
     * Handler for successful LTI auth. Adds the groups to the user
     *
<<<<<<< HEAD
     * @param user The user that is authenticated
=======
     * @param user     The user that is authenticated
     * @param userId   The userId in the external LMS
>>>>>>> 628a395c
     * @param exercise Exercise to launch
     */
    public void onSuccessfulLtiAuthentication(User user, Exercise exercise) {
        // Make sure user is added to group for this exercise
        addUserToExerciseGroup(user, exercise.getCourseViaExerciseGroupOrCourseMember());
    }

    /**
     * Add a user to the course student group
     *
     * @param user   the user who should be added the course
     * @param course the course to which the user should be added
     */
    private void addUserToExerciseGroup(User user, Course course) {
        String courseStudentGroupName = course.getStudentGroupName();
        if (!user.getGroups().contains(courseStudentGroupName)) {
            Set<String> groups = user.getGroups();
            groups.add(courseStudentGroupName);
            user.setGroups(groups);
            userCreationService.saveUser(user);

            // try to sync with authentication service
            try {
                artemisAuthenticationProvider.addUserToGroup(user, courseStudentGroupName);
            }
            catch (ArtemisAuthenticationException e) {
                // This might throw exceptions, for example if the group does not exist on the authentication service. We can safely ignore it
            }
        }
    }

    /**
     * Build the response for the LTI launch to include the necessary query params and the JWT cookie.
     *
     * @param uriComponentsBuilder the uri builder to add the query params to
     * @param response             the response to add the JWT cookie to
     */
    public void buildLtiResponse(UriComponentsBuilder uriComponentsBuilder, HttpServletResponse response) {
        User user = userRepository.getUser();

        if (!user.getActivated()) {
            ResponseCookie responseCookie = jwtCookieService.buildLoginCookie(true);
            response.addHeader(HttpHeaders.SET_COOKIE, responseCookie.toString());

            uriComponentsBuilder.queryParam("initialize", "");
        }
        else {
            ResponseCookie responseCookie = jwtCookieService.buildLogoutCookie();
            response.addHeader(HttpHeaders.SET_COOKIE, responseCookie.toString());

            uriComponentsBuilder.queryParam("ltiSuccessLoginRequired", user.getLogin());
        }
    }

    /**
     * Checks if a user was created as part of an LTI launch.
     *
     * @param user the user to check if
     * @return true if the user was created as part of an LTI launch
     */
    public boolean isLtiCreatedUser(User user) {
        return user.getGroups().contains(LTI_GROUP_NAME);
    }
}<|MERGE_RESOLUTION|>--- conflicted
+++ resolved
@@ -61,18 +61,10 @@
     /**
      * Signs in the LTI user into the exercise app. If necessary, it will create a user.
      *
-<<<<<<< HEAD
-     * @param email the user's email
-     * @param username the user's username if we create a new user
-     * @param firstName the user's firstname if we create a new user
-     * @param lastName the user's lastname if we create a new user
-=======
      * @param email               the user's email
-     * @param userId              the user's id in the external LMS
      * @param username            the user's username if we create a new user
      * @param firstName           the user's firstname if we create a new user
      * @param lastName            the user's lastname if we create a new user
->>>>>>> 628a395c
      * @param requireExistingUser false if it's not allowed to create new users
      * @throws InternalAuthenticationServiceException if no email is provided, or if no user can be authenticated, this exception will be thrown
      */
@@ -136,12 +128,7 @@
     /**
      * Handler for successful LTI auth. Adds the groups to the user
      *
-<<<<<<< HEAD
-     * @param user The user that is authenticated
-=======
      * @param user     The user that is authenticated
-     * @param userId   The userId in the external LMS
->>>>>>> 628a395c
      * @param exercise Exercise to launch
      */
     public void onSuccessfulLtiAuthentication(User user, Exercise exercise) {
