--- conflicted
+++ resolved
@@ -397,51 +397,39 @@
      *
      * @param participation
      */
-    public void onNewBuildResult(ProgrammingExerciseParticipation participation) {
-
-<<<<<<< HEAD
-        if (participation instanceof StudentParticipation) {
-=======
+    public void onNewBuildResult(ProgrammingExerciseStudentParticipation participation) {
+
+        // TODO investigate this call for manual results. Could it be the case that the exercise is not initialized (Hibernate) here?
         // Get the LTI outcome URL
-
-        // TODO investigate this call for manual results. Could it be the case that the exercise is not initialized (Hibernate) here?
-
         ltiOutcomeUrlRepository.findByUserAndExercise(participation.getStudent(), participation.getExercise()).ifPresent(ltiOutcomeUrl -> {
->>>>>>> a0f8d739
-
-            StudentParticipation studentParticipation = (StudentParticipation) participation;
-
-            // Get the LTI outcome URL
-            ltiOutcomeUrlRepository.findByUserAndExercise(studentParticipation.getStudent(), studentParticipation.getExercise()).ifPresent(ltiOutcomeUrl -> {
-
-                String score = "0.00";
-
-                // Get the latest result
-                Optional<Result> latestResult = resultRepository.findFirstByParticipationIdOrderByCompletionDateDesc(participation.getId());
-
-                if (latestResult.isPresent() && latestResult.get().getScore() != null) {
-                    // LTI scores needs to be formatted as String between "0.00" and "1.00"
-                    score = String.format(Locale.ROOT, "%.2f", latestResult.get().getScore().floatValue() / 100);
-                }
-
-                try {
-                    // Using PatchedIMSPOXRequest until they fixed the problem: https://github.com/IMSGlobal/basiclti-util-java/issues/27
-                    log.info("Reporting score {} for participation {} to LTI consumer with outcome URL {} using the source id {}", score, participation, ltiOutcomeUrl.getUrl(),
-                            ltiOutcomeUrl.getSourcedId());
-                    HttpPost request = PatchedIMSPOXRequest.buildReplaceResult(ltiOutcomeUrl.getUrl(), OAUTH_KEY, OAUTH_SECRET, ltiOutcomeUrl.getSourcedId(), score, null, false);
-                    HttpClient client = HttpClientBuilder.create().build();
-                    HttpResponse response = client.execute(request);
-                    String responseString = new BasicResponseHandler().handleResponse(response);
-                    log.info("Response from LTI consumer: {}", responseString);
-                    if (response.getStatusLine().getStatusCode() >= 400) {
-                        throw new HttpResponseException(response.getStatusLine().getStatusCode(), response.getStatusLine().getReasonPhrase());
-                    }
-                }
-                catch (Exception e) {
-                    log.error("Reporting to LTI consumer failed: {}", e, e);
-                }
-            });
-        }
+
+            String score = "0.00";
+
+            // Get the latest result
+            Optional<Result> latestResult = resultRepository.findFirstByParticipationIdOrderByCompletionDateDesc(participation.getId());
+
+            if (latestResult.isPresent() && latestResult.get().getScore() != null) {
+                // LTI scores needs to be formatted as String between "0.00" and "1.00"
+                score = String.format(Locale.ROOT, "%.2f", latestResult.get().getScore().floatValue() / 100);
+            }
+
+            try {
+                // Using PatchedIMSPOXRequest until they fixed the problem: https://github.com/IMSGlobal/basiclti-util-java/issues/27
+                log.info("Reporting score {} for participation {} to LTI consumer with outcome URL {} using the source id {}", score, participation, ltiOutcomeUrl.getUrl(),
+                        ltiOutcomeUrl.getSourcedId());
+                HttpPost request = PatchedIMSPOXRequest.buildReplaceResult(ltiOutcomeUrl.getUrl(), OAUTH_KEY, OAUTH_SECRET, ltiOutcomeUrl.getSourcedId(), score, null, false);
+                HttpClient client = HttpClientBuilder.create().build();
+                HttpResponse response = client.execute(request);
+                String responseString = new BasicResponseHandler().handleResponse(response);
+                log.info("Response from LTI consumer: {}", responseString);
+                if (response.getStatusLine().getStatusCode() >= 400) {
+                    throw new HttpResponseException(response.getStatusLine().getStatusCode(), response.getStatusLine().getReasonPhrase());
+                }
+            }
+            catch (Exception e) {
+                log.error("Reporting to LTI consumer failed: {}", e, e);
+            }
+        });
     }
 
     /**
