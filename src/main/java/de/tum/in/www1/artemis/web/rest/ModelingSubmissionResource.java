--- conflicted
+++ resolved
@@ -356,23 +356,15 @@
             Exercise exercise = modelingSubmission.getParticipation().getExercise();
             if (exercise != null) {
                 // make sure that sensitive information is not sent to the client for students
-<<<<<<< HEAD
-                exercise.filterSensitiveInformation();
-            }
-            // remove information about the student from the submission for tutors to ensure a double-blind assessment
-            if (!authCheckService.isAtLeastInstructorForExercise(exercise)) {
-                StudentParticipation studentParticipation = (StudentParticipation) modelingSubmission.getParticipation();
-                studentParticipation.setStudent(null);
-=======
                 if (!authCheckService.isAtLeastTeachingAssistantForExercise(exercise)) {
                     exercise.filterSensitiveInformation();
                     modelingSubmission.setResult(null);
                 }
                 // remove information about the student from the submission for tutors to ensure a double-blind assessment
                 if (!authCheckService.isAtLeastInstructorForExercise(exercise)) {
-                    modelingSubmission.getParticipation().setStudent(null);
+                    StudentParticipation studentParticipation = (StudentParticipation) modelingSubmission.getParticipation();
+                    studentParticipation.setStudent(null);
                 }
->>>>>>> f3169bb8
             }
         }
     }
