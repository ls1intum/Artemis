package de.tum.in.www1.artemis.web.rest;

import java.net.URISyntaxException;
import java.security.Principal;
import java.util.List;
import org.slf4j.*;
import org.springframework.http.*;
import org.springframework.security.access.prepost.PreAuthorize;
import org.springframework.transaction.annotation.*;
import org.springframework.web.bind.annotation.*;
import de.tum.in.www1.artemis.domain.*;
import de.tum.in.www1.artemis.service.*;
import de.tum.in.www1.artemis.service.compass.CompassService;
import de.tum.in.www1.artemis.web.rest.errors.*;
import io.swagger.annotations.*;
import static de.tum.in.www1.artemis.web.rest.util.ResponseUtil.forbidden;

/**
 * REST controller for managing ModelingSubmission.
 */
@RestController
@RequestMapping("/api")
public class ModelingSubmissionResource {

    private final Logger log = LoggerFactory.getLogger(ModelingSubmissionResource.class);

    private static final String ENTITY_NAME = "modelingSubmission";
    private static final String GET_200_SUBMISSIONS_REASON = "";


    private final ModelingSubmissionService modelingSubmissionService;
    private final ModelingExerciseService modelingExerciseService;
    private final ParticipationService participationService;
    private final CourseService courseService;
    private final ResultService resultService;
    private final AuthorizationCheckService authCheckService;
    private final CompassService compassService;


    public ModelingSubmissionResource(ModelingSubmissionService modelingSubmissionService, ModelingExerciseService modelingExerciseService, ParticipationService participationService, CourseService courseService, ResultService resultService, AuthorizationCheckService authCheckService, CompassService compassService) {
        this.modelingSubmissionService = modelingSubmissionService;
        this.modelingExerciseService = modelingExerciseService;
        this.participationService = participationService;
        this.courseService = courseService;
        this.resultService = resultService;
        this.authCheckService = authCheckService;
        this.compassService = compassService;
    }


    /**
     * POST  /courses/{courseId}/exercises/{exerciseId}/modeling-submissions : Create a new modelingSubmission.
     * This is called when a student saves his model the first time after starting the exercise or starting a retry.
     *
     * @param exerciseId         the id of the exercise for which to init a participation
     * @param principal          the current user principal
     * @param modelingSubmission the modelingSubmission to create
     * @return the ResponseEntity with status 200 (OK) and the Result as its body, or with status 4xx if the request is invalid
     */
    @PostMapping("/exercises/{exerciseId}/modeling-submissions")
    @PreAuthorize("hasAnyRole('USER', 'TA', 'INSTRUCTOR', 'ADMIN')")
    @Transactional(rollbackFor = Exception.class, propagation = Propagation.REQUIRED)
    //TODO MJ return 201 CREATED with location header instead of ModelingSubmission
    //TODO MJ merge with update
    public ResponseEntity<ModelingSubmission> createModelingSubmission(@PathVariable Long exerciseId,
                                                                       Principal principal,
                                                                       @RequestBody ModelingSubmission modelingSubmission) {
        log.debug("REST request to create ModelingSubmission : {}", modelingSubmission.getModel());
        if (modelingSubmission.getId() != null) {
            throw new BadRequestAlertException("A new modelingSubmission cannot already have an ID", ENTITY_NAME, "idexists");
        }
        ModelingExercise modelingExercise = modelingExerciseService.findOne(exerciseId);
        Participation participation = participationService.findOneByExerciseIdAndStudentLoginAnyState(exerciseId, principal.getName());
        checkAuthorization(modelingExercise);
        modelingSubmission = modelingSubmissionService.save(modelingSubmission, modelingExercise, participation);
        hideDetails(modelingSubmission);
        return ResponseEntity.ok(modelingSubmission);
    }


    /**
     * PUT  /courses/{courseId}/exercises/{exerciseId}/modeling-submissions : Updates an existing modelingSubmission.
     * This function is called by the modeling editor for saving and submitting modeling submissions.
     * The submit specific handling occurs in the ModelingSubmissionService.save() function.
     *
     * @param exerciseId         the id of the exercise for which to init a participation
     * @param principal          the current user principal
     * @param modelingSubmission the modelingSubmission to update
     * @return the ResponseEntity with status 200 (OK) and with body the updated modelingSubmission,
     * or with status 400 (Bad Request) if the modelingSubmission is not valid,
     * or with status 500 (Internal Server Error) if the modelingSubmission couldn't be updated
     * @throws URISyntaxException if the Location URI syntax is incorrect
     */
    @PutMapping("/exercises/{exerciseId}/modeling-submissions")
    @PreAuthorize("hasAnyRole('USER', 'TA', 'INSTRUCTOR', 'ADMIN')")
    @Transactional
    public ResponseEntity<ModelingSubmission> updateModelingSubmission(@PathVariable Long exerciseId,
                                                                       Principal principal,
                                                                       @RequestBody ModelingSubmission modelingSubmission) {
        log.debug("REST request to update ModelingSubmission : {}", modelingSubmission.getModel());
        if (modelingSubmission.getId() == null) {
            return createModelingSubmission(exerciseId, principal, modelingSubmission);
        }
        ModelingExercise modelingExercise = modelingExerciseService.findOne(exerciseId);
        Participation participation = participationService.findOneByExerciseIdAndStudentLoginAnyState(exerciseId, principal.getName());
        modelingSubmission = modelingSubmissionService.save(modelingSubmission, modelingExercise, participation);
        hideDetails(modelingSubmission);
        return ResponseEntity.ok(modelingSubmission);
    }

<<<<<<< HEAD
    @NotNull
    private ResponseEntity<ModelingSubmission> handleModelingSubmission(@PathVariable Long exerciseId, Principal principal, @RequestBody ModelingSubmission modelingSubmission) {//TODO MJ move to ModelingSubmissionService?
        ModelingExercise modelingExercise = modelingExerciseService.findOne(exerciseId);
        ResponseEntity<ModelingSubmission> responseFailure = checkExerciseValidity(modelingExercise);
        if (responseFailure != null) {
            return responseFailure;
        }
=======
>>>>>>> bb248021

    @ResponseStatus(HttpStatus.OK)
    @ApiResponses({
        @ApiResponse(code = 200, message = GET_200_SUBMISSIONS_REASON, response = ModelingSubmission.class, responseContainer = "List"),
        @ApiResponse(code = 403, message = ErrorConstants.REQ_403_REASON),
        @ApiResponse(code = 404, message = ErrorConstants.REQ_404_REASON),
    })
    @GetMapping(value = "/exercises/{exerciseId}/modeling-submissions")
    @PreAuthorize("hasAnyRole('TA', 'INSTRUCTOR', 'ADMIN')")
    public ResponseEntity<List<ModelingSubmission>> getAllModelingSubmissions(@PathVariable Long exerciseId,
                                                                              @RequestParam(defaultValue = "false") boolean submittedOnly) {
        log.debug("REST request to get all ModelingSubmissions");
        Exercise exercise = modelingExerciseService.findOne(exerciseId);
        if (!authCheckService.isAtLeastTeachingAssistantForExercise(exercise)) {
            return forbidden();
        }
        List<ModelingSubmission> submissions = modelingSubmissionService.getModelingSubmissions(exerciseId, submittedOnly);
        return ResponseEntity.ok(submissions);
    }


    /**
     * GET  /modeling-submissions/{submissionId} : Gets an existing modelingSubmission with result. If no result
     * exists for this submission a new Result object is created and assigned to the submission.
     *
     * @param submissionId the id of the modelingSubmission to retrieve
     * @return the ResponseEntity with status 200 (OK) and with body the modelingSubmission for the given id,
     * or with status 404 (Not Found) if the modelingSubmission could not be found
     */
    @GetMapping("/modeling-submissions/{submissionId}")
    @PreAuthorize("hasAnyRole('USER', 'TA', 'INSTRUCTOR', 'ADMIN')")
    @Transactional
    public ResponseEntity<ModelingSubmission> getModelingSubmission(@PathVariable Long submissionId) {
        log.debug("REST request to get ModelingSubmission with id: {}", submissionId);
        ModelingSubmission modelingSubmission = modelingSubmissionService.findOneWithEagerResultAndFeedback(submissionId);
        Exercise exercise = modelingSubmission.getParticipation().getExercise();
        if (!authCheckService.isAtLeastTeachingAssistantForExercise(exercise)) {
            return forbidden();
        }
        if (modelingSubmission.getResult() == null) {
            modelingSubmissionService.setNewResult(modelingSubmission);
        }
        if (modelingSubmission.getResult().getAssessor() == null) {
            compassService.removeModelWaitingForAssessment(exercise.getId(), submissionId);
            //we set the assessor and save the result to soft lock the assessment (so that it cannot be edited by another tutor)
            resultService.setAssessor(modelingSubmission.getResult());
        }
        //Make sure the exercise is connected to the participation in the json response
        modelingSubmission.getParticipation().setExercise(exercise);
        hideDetails(modelingSubmission);
        return ResponseEntity.ok(modelingSubmission);
    }


    private void hideDetails(ModelingSubmission modelingSubmission) {
        //do not send old submissions or old results to the client
        if (modelingSubmission.getParticipation() != null) {
            modelingSubmission.getParticipation().setSubmissions(null);
            modelingSubmission.getParticipation().setResults(null);

            if (modelingSubmission.getParticipation().getExercise() != null && modelingSubmission.getParticipation().getExercise() instanceof ModelingExercise) {
                //make sure the solution is not sent to the client
                ModelingExercise modelingExerciseForClient = (ModelingExercise) modelingSubmission.getParticipation().getExercise();
                modelingExerciseForClient.setSampleSolutionExplanation(null);
                modelingExerciseForClient.setSampleSolutionModel(null);
            }
        }
    }


    private void checkAuthorization(ModelingExercise exercise) throws AccessForbiddenException {
        Course course = courseService.findOne(exercise.getCourse().getId());
        if (!courseService.userHasAtLeastStudentPermissions(course)) {
            throw new AccessForbiddenException("Insufficient permission for course: " + exercise.getCourse().getTitle());
        }
    }
}<|MERGE_RESOLUTION|>--- conflicted
+++ resolved
@@ -108,16 +108,6 @@
         return ResponseEntity.ok(modelingSubmission);
     }
 
-<<<<<<< HEAD
-    @NotNull
-    private ResponseEntity<ModelingSubmission> handleModelingSubmission(@PathVariable Long exerciseId, Principal principal, @RequestBody ModelingSubmission modelingSubmission) {//TODO MJ move to ModelingSubmissionService?
-        ModelingExercise modelingExercise = modelingExerciseService.findOne(exerciseId);
-        ResponseEntity<ModelingSubmission> responseFailure = checkExerciseValidity(modelingExercise);
-        if (responseFailure != null) {
-            return responseFailure;
-        }
-=======
->>>>>>> bb248021
 
     @ResponseStatus(HttpStatus.OK)
     @ApiResponses({
