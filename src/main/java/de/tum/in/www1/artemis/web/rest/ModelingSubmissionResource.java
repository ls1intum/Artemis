--- conflicted
+++ resolved
@@ -171,17 +171,11 @@
      * @return a list of modeling submissions
      */
     @ResponseStatus(HttpStatus.OK)
-<<<<<<< HEAD
     @ApiResponses({
             @ApiResponse(responseCode = "200", description = GET_200_SUBMISSIONS_REASON, content = {
                     @Content(mediaType = MediaType.APPLICATION_JSON_VALUE, array = @ArraySchema(schema = @Schema(implementation = ModelingSubmission.class))) }),
             @ApiResponse(responseCode = "403", description = ErrorConstants.REQ_403_REASON), @ApiResponse(responseCode = "404", description = ErrorConstants.REQ_404_REASON), })
-    @GetMapping(value = "/exercises/{exerciseId}/modeling-submissions")
-=======
-    @ApiResponses({ @ApiResponse(code = 200, message = GET_200_SUBMISSIONS_REASON, response = ModelingSubmission.class, responseContainer = "List"),
-            @ApiResponse(code = 403, message = ErrorConstants.REQ_403_REASON), @ApiResponse(code = 404, message = ErrorConstants.REQ_404_REASON), })
     @GetMapping("exercises/{exerciseId}/modeling-submissions")
->>>>>>> f3948ccb
     @EnforceAtLeastTutor
     public ResponseEntity<List<Submission>> getAllModelingSubmissions(@PathVariable Long exerciseId, @RequestParam(defaultValue = "false") boolean submittedOnly,
             @RequestParam(defaultValue = "false") boolean assessedByTutor, @RequestParam(value = "correction-round", defaultValue = "0") int correctionRound) {
