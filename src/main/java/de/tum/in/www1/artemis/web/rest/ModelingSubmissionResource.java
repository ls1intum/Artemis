--- conflicted
+++ resolved
@@ -166,25 +166,10 @@
     public ResponseEntity<ModelingSubmission> getModelingSubmissionWithoutAssessment(@PathVariable long exerciseId,
             @RequestParam(value = "lock", defaultValue = "false") boolean lockSubmission) {
         log.debug("REST request to get a modeling submission without assessment");
-<<<<<<< HEAD
-        final Exercise exercise = exerciseService.findOne(exerciseId);
+        final Exercise exercise = exerciseService.findOneWithAdditionalElements(exerciseId);
         final var exerciseInvalid = this.checkExerciseValidityForTutor(exercise, ModelingExercise.class, modelingSubmissionService);
         if (exerciseInvalid != null) {
             return exerciseInvalid;
-=======
-        final Exercise exercise = exerciseService.findOneWithAdditionalElements(exerciseId);
-        final User user = userService.getUserWithGroupsAndAuthorities();
-        if (!authCheckService.isAtLeastTeachingAssistantForExercise(exercise, user)) {
-            return forbidden();
-        }
-        if (!(exercise instanceof ModelingExercise)) {
-            return badRequest();
-        }
-
-        // Tutors cannot start assessing submissions if the exercise due date hasn't been reached yet
-        if (exercise.getDueDate() != null && exercise.getDueDate().isAfter(ZonedDateTime.now())) {
-            return notFound();
->>>>>>> bb545b2d
         }
 
         final ModelingSubmission modelingSubmission;
