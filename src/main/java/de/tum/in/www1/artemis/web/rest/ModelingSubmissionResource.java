package de.tum.in.www1.artemis.web.rest;

import static de.tum.in.www1.artemis.web.rest.util.ResponseUtil.forbidden;
import static de.tum.in.www1.artemis.web.rest.util.ResponseUtil.notFound;

import java.security.Principal;
import java.util.Collections;
import java.util.List;
import java.util.Optional;
import java.util.Random;
import java.util.stream.Collectors;

import org.slf4j.*;
import org.springframework.http.*;
import org.springframework.security.access.prepost.PreAuthorize;
import org.springframework.transaction.annotation.*;
import org.springframework.web.bind.annotation.*;

import de.tum.in.www1.artemis.domain.*;
import de.tum.in.www1.artemis.domain.modeling.ModelingExercise;
import de.tum.in.www1.artemis.domain.modeling.ModelingSubmission;
import de.tum.in.www1.artemis.service.*;
import de.tum.in.www1.artemis.service.compass.CompassService;
import de.tum.in.www1.artemis.web.rest.errors.*;
import io.swagger.annotations.*;

/**
 * REST controller for managing ModelingSubmission.
 */
@RestController
@RequestMapping("/api")
public class ModelingSubmissionResource extends GenericSubmissionResource<ModelingSubmission, ModelingExercise> {

    private final Logger log = LoggerFactory.getLogger(ModelingSubmissionResource.class);

    private static final String ENTITY_NAME = "modelingSubmission";

    private static final String GET_200_SUBMISSIONS_REASON = "";

    private final ModelingSubmissionService modelingSubmissionService;

    private final ModelingExerciseService modelingExerciseService;

    private final CompassService compassService;

    public ModelingSubmissionResource(ModelingSubmissionService modelingSubmissionService, ModelingExerciseService modelingExerciseService,
            ParticipationService participationService, CourseService courseService, AuthorizationCheckService authCheckService, CompassService compassService,
            ExerciseService exerciseService, UserService userService) {
        super(courseService, authCheckService, userService, exerciseService, participationService);
        this.modelingSubmissionService = modelingSubmissionService;
        this.modelingExerciseService = modelingExerciseService;
        this.compassService = compassService;
    }

    /**
     * POST /courses/{courseId}/exercises/{exerciseId}/modeling-submissions : Create a new modelingSubmission. This is called when a student saves his model the first time after
     * starting the exercise or starting a retry.
     *
     * @param exerciseId         the id of the exercise for which to init a participation
     * @param principal          the current user principal
     * @param modelingSubmission the modelingSubmission to create
     * @return the ResponseEntity with status 200 (OK) and the Result as its body, or with status 4xx if the request is invalid
     */
    @PostMapping("/exercises/{exerciseId}/modeling-submissions")
    @PreAuthorize("hasAnyRole('USER', 'TA', 'INSTRUCTOR', 'ADMIN')")
    // TODO MJ return 201 CREATED with location header instead of ModelingSubmission
    // TODO MJ merge with update
    public ResponseEntity<ModelingSubmission> createModelingSubmission(@PathVariable long exerciseId, Principal principal, @RequestBody ModelingSubmission modelingSubmission) {
        log.debug("REST request to create ModelingSubmission : {}", modelingSubmission.getModel());
        if (modelingSubmission.getId() != null) {
            throw new BadRequestAlertException("A new modelingSubmission cannot already have an ID", ENTITY_NAME, "idexists");
        }
        final ModelingExercise modelingExercise = modelingExerciseService.findOne(exerciseId);
        final User user = userService.getUserWithGroupsAndAuthorities();
        checkAuthorization(modelingExercise, user);
        modelingSubmission = modelingSubmissionService.save(modelingSubmission, modelingExercise, principal.getName());
        modelingSubmission.hideDetails(authCheckService, user);
        return ResponseEntity.ok(modelingSubmission);
    }

    /**
     * PUT /courses/{courseId}/exercises/{exerciseId}/modeling-submissions : Updates an existing modelingSubmission. This function is called by the modeling editor for saving and
     * submitting modeling submissions. The submit specific handling occurs in the ModelingSubmissionService.save() function.
     *
     * @param exerciseId         the id of the exercise for which to init a participation
     * @param principal          the current user principal
     * @param modelingSubmission the modelingSubmission to update
     * @return the ResponseEntity with status 200 (OK) and with body the updated modelingSubmission, or with status 400 (Bad Request) if the modelingSubmission is not valid, or
     *         with status 500 (Internal Server Error) if the modelingSubmission couldn't be updated
     */
    @PutMapping("/exercises/{exerciseId}/modeling-submissions")
    @PreAuthorize("hasAnyRole('USER', 'TA', 'INSTRUCTOR', 'ADMIN')")
    public ResponseEntity<ModelingSubmission> updateModelingSubmission(@PathVariable long exerciseId, Principal principal, @RequestBody ModelingSubmission modelingSubmission) {
        log.debug("REST request to update ModelingSubmission : {}", modelingSubmission.getModel());
        final ModelingExercise modelingExercise = modelingExerciseService.findOne(exerciseId);
        final User user = userService.getUserWithGroupsAndAuthorities();
        checkAuthorization(modelingExercise, user);

        if (modelingSubmission.getId() == null) {
            return createModelingSubmission(exerciseId, principal, modelingSubmission);
        }
        modelingSubmission = modelingSubmissionService.save(modelingSubmission, modelingExercise, principal.getName());
        modelingSubmission.hideDetails(authCheckService, user);
        return ResponseEntity.ok(modelingSubmission);
    }

    /**
     * GET /exercises/{exerciseId}/modeling-submissions: get all modeling submissions by exercise id. If the parameter assessedByTutor is true, this method will
     * only return all the modeling submissions where the tutor has a result associated
     *
     * @param exerciseId id of the exercise for which the modeling submission should be returned
     * @param submittedOnly if true, it returns only submission with submitted flag set to true
     * @param assessedByTutor if true, it returns only the submissions which are assessed by the current user as a tutor
     * @return a list of modeling submissions
     */
    @ResponseStatus(HttpStatus.OK)
    @ApiResponses({ @ApiResponse(code = 200, message = GET_200_SUBMISSIONS_REASON, response = ModelingSubmission.class, responseContainer = "List"),
            @ApiResponse(code = 403, message = ErrorConstants.REQ_403_REASON), @ApiResponse(code = 404, message = ErrorConstants.REQ_404_REASON), })
    @GetMapping(value = "/exercises/{exerciseId}/modeling-submissions")
    @PreAuthorize("hasAnyRole('TA', 'INSTRUCTOR', 'ADMIN')")
    // TODO: separate this into 2 calls, one for instructors (with all submissions) and one for tutors (only the submissions for the requesting tutor)
    public ResponseEntity<List<ModelingSubmission>> getAllModelingSubmissions(@PathVariable long exerciseId, @RequestParam(defaultValue = "false") boolean submittedOnly,
            @RequestParam(defaultValue = "false") boolean assessedByTutor) {
        log.debug("REST request to get all ModelingSubmissions");
        User user = userService.getUserWithGroupsAndAuthorities();
        Exercise exercise = modelingExerciseService.findOne(exerciseId);
        if (assessedByTutor) {
            if (!authCheckService.isAtLeastTeachingAssistantForExercise(exercise)) {
                throw new AccessForbiddenException("You are not allowed to access this resource");
            }
        }
        else if (!authCheckService.isAtLeastInstructorForExercise(exercise)) {
            throw new AccessForbiddenException("You are not allowed to access this resource");
        }

        final List<ModelingSubmission> modelingSubmissions;
        if (assessedByTutor) {
<<<<<<< HEAD
            List<ModelingSubmission> submissions = modelingSubmissionService.getAllSubmissionsByTutorForExercise(exerciseId, user.getId());
            return ResponseEntity.ok().body(clearStudentInformation(submissions, exercise, user));
        }

        List<ModelingSubmission> submissions = modelingSubmissionService.getSubmissions(exerciseId, submittedOnly, ModelingSubmission.class);
        return ResponseEntity.ok(clearStudentInformation(submissions, exercise, user));
=======
            modelingSubmissions = modelingSubmissionService.getAllModelingSubmissionsByTutorForExercise(exerciseId, user.getId());
        }
        else {
            modelingSubmissions = modelingSubmissionService.getModelingSubmissions(exerciseId, submittedOnly);
        }

        // tutors should not see information about the student of a submission
        if (!authCheckService.isAtLeastInstructorForExercise(exercise, user)) {
            modelingSubmissions.forEach(submission -> modelingSubmissionService.hideDetails(submission, user));
        }

        // remove unnecessary data from the REST response
        modelingSubmissions.forEach(submission -> {
            if (submission.getParticipation() != null && submission.getParticipation().getExercise() != null) {
                submission.getParticipation().setExercise(null);
            }
        });

        return ResponseEntity.ok().body(modelingSubmissions);
>>>>>>> 1f47986f
    }

    /**
     * GET /modeling-submissions/{submissionId} : Gets an existing modelingSubmission with result. If no result exists for this submission a new Result object is created and
     * assigned to the submission.
     *
     * @param submissionId the id of the modelingSubmission to retrieve
     * @return the ResponseEntity with status 200 (OK) and with body the modelingSubmission for the given id, or with status 404 (Not Found) if the modelingSubmission could not be
     *         found
     */
    @GetMapping("/modeling-submissions/{submissionId}")
    @PreAuthorize("hasAnyRole('TA', 'INSTRUCTOR', 'ADMIN')")
    public ResponseEntity<ModelingSubmission> getModelingSubmission(@PathVariable long submissionId) {
        log.debug("REST request to get ModelingSubmission with id: {}", submissionId);
        // TODO CZ: include exerciseId in path to get exercise for auth check more easily?
        ModelingSubmission modelingSubmission = modelingSubmissionService.findOne(submissionId);
        final StudentParticipation studentParticipation = (StudentParticipation) modelingSubmission.getParticipation();
        final ModelingExercise modelingExercise = (ModelingExercise) studentParticipation.getExercise();
        final User user = userService.getUserWithGroupsAndAuthorities();
        if (!authCheckService.isAtLeastTeachingAssistantForExercise(modelingExercise, user)) {
            return forbidden();
        }
        modelingSubmission = modelingSubmissionService.getLockedModelingSubmission(submissionId, modelingExercise);
        // Make sure the exercise is connected to the participation in the json response

        studentParticipation.setExercise(modelingExercise);
        modelingSubmission.hideDetails(authCheckService, user);
        return ResponseEntity.ok(modelingSubmission);
    }

    /**
     * GET /modeling-submission-without-assessment : get one modeling submission without assessment.
     *
     * @param exerciseId id of the exercise for which the modeling submission should be returned
     * @param lockSubmission optional value to define if the submission should be locked and has the value of false if not set manually
     * @return the ResponseEntity with status 200 (OK) and a modeling submission without assessment in body
     */
    @GetMapping(value = "/exercises/{exerciseId}/modeling-submission-without-assessment")
    @PreAuthorize("hasAnyRole('TA', 'INSTRUCTOR', 'ADMIN')")
    public ResponseEntity<ModelingSubmission> getModelingSubmissionWithoutAssessment(@PathVariable long exerciseId,
            @RequestParam(value = "lock", defaultValue = "false") boolean lockSubmission) {
        log.debug("REST request to get a modeling submission without assessment");
        final Exercise exercise = exerciseService.findOne(exerciseId);
        final var exerciseInvalid = this.checkExerciseValidityForTutor(exercise, ModelingExercise.class, modelingSubmissionService);
        if (exerciseInvalid != null) {
            return exerciseInvalid;
        }

        final ModelingSubmission modelingSubmission;
        if (lockSubmission) {
            // TODO rename this, because if Compass is activated we pass a submission with a partial automatic result
            modelingSubmission = modelingSubmissionService.getLockedModelingSubmissionWithoutResult((ModelingExercise) exercise);
        }
        else {
            final Optional<ModelingSubmission> optionalModelingSubmission = modelingSubmissionService.getSubmissionWithoutManualResult(exercise, ModelingSubmission.class);
            if (optionalModelingSubmission.isEmpty()) {
                return notFound();
            }
            modelingSubmission = optionalModelingSubmission.get();
        }

        // Make sure the exercise is connected to the participation in the json response
        final StudentParticipation studentParticipation = (StudentParticipation) modelingSubmission.getParticipation();
        studentParticipation.setExercise(exercise);
        modelingSubmission.hideDetails(authCheckService, userService.getUserWithGroupsAndAuthorities());
        return ResponseEntity.ok(modelingSubmission);
    }

    /**
     * Given an exerciseId, find a modeling submission for that exercise which still doesn't have a manual result. If the diagram type is supported by Compass we get an array of
     * ids of the next optimal submissions from Compass, i.e. the submissions for which an assessment means the most knowledge gain for the automatic assessment mechanism. If it's
     * not supported by Compass we just get an array with the id of a random submission without manual assessment.
     *
     * @param exerciseId the id of the modeling exercise for which we want to get a submission without manual result
     * @return an array of modeling submission id(s) without a manual result
     */
    @GetMapping("/exercises/{exerciseId}/optimal-model-submissions")
    @PreAuthorize("hasAnyRole('TA', 'INSTRUCTOR', 'ADMIN')")
    @Transactional
    public ResponseEntity<Long[]> getNextOptimalModelSubmissions(@PathVariable long exerciseId) {
        final ModelingExercise modelingExercise = modelingExerciseService.findOne(exerciseId);
        final User user = userService.getUserWithGroupsAndAuthorities();
        checkAuthorization(modelingExercise, user);
        // Check if the limit of simultaneously locked submissions has been reached
        modelingSubmissionService.checkSubmissionLockLimit(modelingExercise.getCourse().getId());

        if (compassService.isSupported(modelingExercise.getDiagramType())) {
            // ask Compass for optimal submission to assess if diagram type is supported
            final List<Long> optimalModelSubmissions = compassService.getModelsWaitingForAssessment(exerciseId);

            if (optimalModelSubmissions.isEmpty()) {
                return ResponseEntity.ok(new Long[] {}); // empty
            }

            // shuffle the model list to prevent that the user gets the same submission again after canceling an assessment
            Collections.shuffle(optimalModelSubmissions);
            return ResponseEntity.ok(optimalModelSubmissions.toArray(new Long[] {}));
        }
        else {
            // otherwise get a random (non-optimal) submission that is not assessed
            final List<ModelingSubmission> submissionsWithoutResult = participationService.findByExerciseIdWithLatestSubmissionWithoutManualResults(modelingExercise.getId())
                    .stream().map(StudentParticipation::findLatestModelingSubmission).filter(Optional::isPresent).map(Optional::get).collect(Collectors.toList());

            if (submissionsWithoutResult.isEmpty()) {
                return ResponseEntity.ok(new Long[] {}); // empty
            }

            Random r = new Random();
            return ResponseEntity.ok(new Long[] { submissionsWithoutResult.get(r.nextInt(submissionsWithoutResult.size())).getId() });
        }
    }

    /**
     * DELETE /exercises/{exerciseId}/optimal-model-submissions: Reset models waiting for assessment by Compass by emptying the waiting list
     *
     * @param exerciseId id of the exercise
     * @return the response entity with status 200 (OK) if reset was performed successfully, otherwise appropriate error code
     */
    @DeleteMapping("/exercises/{exerciseId}/optimal-model-submissions")
    @PreAuthorize("hasAnyRole('TA', 'INSTRUCTOR', 'ADMIN')")
    public ResponseEntity<String> resetOptimalModels(@PathVariable long exerciseId) {
        final ModelingExercise modelingExercise = modelingExerciseService.findOne(exerciseId);
        final User user = userService.getUserWithGroupsAndAuthorities();
        checkAuthorization(modelingExercise, user);
        if (compassService.isSupported(modelingExercise.getDiagramType())) {
            compassService.resetModelsWaitingForAssessment(exerciseId);
        }
        return ResponseEntity.noContent().build();
    }

    /**
     * Returns the submission with data needed for the modeling editor, which includes the participation, the model and the result (if the assessment was already submitted).
     *
     * @param participationId the participationId for which to find the submission and data for the modeling editor
     * @return the ResponseEntity with the submission as body
     */
    @GetMapping("/modeling-editor/{participationId}")
    @PreAuthorize("hasAnyRole('USER', 'TA', 'INSTRUCTOR', 'ADMIN')")
    public ResponseEntity<ModelingSubmission> getSubmissionForModelingEditor(@PathVariable long participationId) {
        return getDataForEditor(participationId, ModelingExercise.class, ModelingSubmission.class, new ModelingSubmission());
    }

    private void checkAuthorization(ModelingExercise exercise, User user) throws AccessForbiddenException {
        final Course course = courseService.findOne(exercise.getCourse().getId());
        if (!authCheckService.isAtLeastStudentInCourse(course, user)) {
            throw new AccessForbiddenException("Insufficient permission for course: " + exercise.getCourse().getTitle());
        }
    }
}<|MERGE_RESOLUTION|>--- conflicted
+++ resolved
@@ -135,34 +135,12 @@
 
         final List<ModelingSubmission> modelingSubmissions;
         if (assessedByTutor) {
-<<<<<<< HEAD
-            List<ModelingSubmission> submissions = modelingSubmissionService.getAllSubmissionsByTutorForExercise(exerciseId, user.getId());
-            return ResponseEntity.ok().body(clearStudentInformation(submissions, exercise, user));
-        }
-
-        List<ModelingSubmission> submissions = modelingSubmissionService.getSubmissions(exerciseId, submittedOnly, ModelingSubmission.class);
-        return ResponseEntity.ok(clearStudentInformation(submissions, exercise, user));
-=======
-            modelingSubmissions = modelingSubmissionService.getAllModelingSubmissionsByTutorForExercise(exerciseId, user.getId());
-        }
-        else {
-            modelingSubmissions = modelingSubmissionService.getModelingSubmissions(exerciseId, submittedOnly);
-        }
-
-        // tutors should not see information about the student of a submission
-        if (!authCheckService.isAtLeastInstructorForExercise(exercise, user)) {
-            modelingSubmissions.forEach(submission -> modelingSubmissionService.hideDetails(submission, user));
-        }
-
-        // remove unnecessary data from the REST response
-        modelingSubmissions.forEach(submission -> {
-            if (submission.getParticipation() != null && submission.getParticipation().getExercise() != null) {
-                submission.getParticipation().setExercise(null);
-            }
-        });
-
-        return ResponseEntity.ok().body(modelingSubmissions);
->>>>>>> 1f47986f
+            modelingSubmissions = modelingSubmissionService.getAllSubmissionsByTutorForExercise(exerciseId, user.getId());
+            return ResponseEntity.ok().body(clearStudentInformation(modelingSubmissions, exercise, user));
+        }
+
+        modelingSubmissions = modelingSubmissionService.getSubmissions(exerciseId, submittedOnly, ModelingSubmission.class);
+        return ResponseEntity.ok(clearStudentInformation(modelingSubmissions, exercise, user));
     }
 
     /**
