--- conflicted
+++ resolved
@@ -74,11 +74,7 @@
         final User user = userService.getUserWithGroupsAndAuthorities();
         checkAuthorization(modelingExercise, user);
         modelingSubmission = modelingSubmissionService.save(modelingSubmission, modelingExercise, principal.getName());
-<<<<<<< HEAD
-        modelingSubmission.hideDetails(authCheckService);
-=======
-        this.modelingSubmissionService.hideDetails(modelingSubmission, user);
->>>>>>> ea982b4b
+        modelingSubmission.hideDetails(authCheckService, user);
         return ResponseEntity.ok(modelingSubmission);
     }
 
@@ -104,11 +100,7 @@
             return createModelingSubmission(exerciseId, principal, modelingSubmission);
         }
         modelingSubmission = modelingSubmissionService.save(modelingSubmission, modelingExercise, principal.getName());
-<<<<<<< HEAD
-        modelingSubmission.hideDetails(authCheckService);
-=======
-        this.modelingSubmissionService.hideDetails(modelingSubmission, user);
->>>>>>> ea982b4b
+        modelingSubmission.hideDetails(authCheckService, user);
         return ResponseEntity.ok(modelingSubmission);
     }
 
@@ -168,11 +160,7 @@
         // Make sure the exercise is connected to the participation in the json response
 
         studentParticipation.setExercise(modelingExercise);
-<<<<<<< HEAD
-        modelingSubmission.hideDetails(authCheckService);
-=======
-        this.modelingSubmissionService.hideDetails(modelingSubmission, user);
->>>>>>> ea982b4b
+        modelingSubmission.hideDetails(authCheckService, user);
         return ResponseEntity.ok(modelingSubmission);
     }
 
@@ -188,25 +176,11 @@
     public ResponseEntity<ModelingSubmission> getModelingSubmissionWithoutAssessment(@PathVariable Long exerciseId,
             @RequestParam(value = "lock", defaultValue = "false") boolean lockSubmission) {
         log.debug("REST request to get a modeling submission without assessment");
-<<<<<<< HEAD
-        Exercise exercise = exerciseService.findOne(exerciseId);
+        final Exercise exercise = exerciseService.findOne(exerciseId);
+        final User user = userService.getUserWithGroupsAndAuthorities();
         var exerciseValidity = this.checkExerciseValidityForTutor(exercise, ModelingExercise.class);
         if (exerciseValidity != null) {
             return exerciseValidity;
-=======
-        final Exercise exercise = exerciseService.findOne(exerciseId);
-        final User user = userService.getUserWithGroupsAndAuthorities();
-        if (!authCheckService.isAtLeastTeachingAssistantForExercise(exercise, user)) {
-            return forbidden();
-        }
-        if (!(exercise instanceof ModelingExercise)) {
-            return badRequest();
-        }
-
-        // Tutors cannot start assessing submissions if the exercise due date hasn't been reached yet
-        if (exercise.getDueDate() != null && exercise.getDueDate().isAfter(ZonedDateTime.now())) {
-            return notFound();
->>>>>>> ea982b4b
         }
 
         // Check if the limit of simultaneously locked submissions has been reached
@@ -218,11 +192,7 @@
             modelingSubmission = modelingSubmissionService.getLockedModelingSubmissionWithoutResult((ModelingExercise) exercise);
         }
         else {
-<<<<<<< HEAD
-            Optional<ModelingSubmission> optionalModelingSubmission = modelingSubmissionService.getSubmissionWithoutManualResult(exercise, ModelingSubmission.class);
-=======
-            final Optional<ModelingSubmission> optionalModelingSubmission = modelingSubmissionService.getModelingSubmissionWithoutManualResult((ModelingExercise) exercise);
->>>>>>> ea982b4b
+            final Optional<ModelingSubmission> optionalModelingSubmission = modelingSubmissionService.getSubmissionWithoutManualResult(exercise, ModelingSubmission.class);
             if (optionalModelingSubmission.isEmpty()) {
                 return notFound();
             }
@@ -232,11 +202,7 @@
         // Make sure the exercise is connected to the participation in the json response
         final StudentParticipation studentParticipation = (StudentParticipation) modelingSubmission.getParticipation();
         studentParticipation.setExercise(exercise);
-<<<<<<< HEAD
-        modelingSubmission.hideDetails(authCheckService);
-=======
-        this.modelingSubmissionService.hideDetails(modelingSubmission, user);
->>>>>>> ea982b4b
+        modelingSubmission.hideDetails(authCheckService, user);
         return ResponseEntity.ok(modelingSubmission);
     }
 
