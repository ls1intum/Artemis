--- conflicted
+++ resolved
@@ -239,20 +239,11 @@
         }
         else {
             // if diagram type is not supported get any (not optimal) submission that is not assessed
-<<<<<<< HEAD
             Optional<ModelingSubmission> optionalModelingSubmission = participationService.findByExerciseIdWithEagerSubmittedSubmissionsWithoutResults(modelingExercise.getId())
                     .stream()
                     // map to latest submission
                     .map(Participation::findLatestModelingSubmission).filter(Optional::isPresent).map(Optional::get).findAny();
             if (!optionalModelingSubmission.isPresent()) {
-=======
-            Optional<ModelingSubmission> optionalModelingSubmission =
-                participationService.findByExerciseIdWithEagerSubmittedSubmissionsWithoutResults(modelingExercise.getId()).stream()
-                    // map to latest submission
-                    .map(Participation::findLatestModelingSubmission).filter(Optional::isPresent).map(Optional::get).findAny();
-            if (!optionalModelingSubmission.isPresent())
-            {
->>>>>>> e9f0d13c
                 return ResponseEntity.ok(new Long[] {}); // empty
             }
             return ResponseEntity.ok(new Long[] { optionalModelingSubmission.get().getId() });
