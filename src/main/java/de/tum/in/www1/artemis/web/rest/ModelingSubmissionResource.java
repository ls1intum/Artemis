--- conflicted
+++ resolved
@@ -89,11 +89,7 @@
     public ResponseEntity<ModelingSubmission> createModelingSubmission(@PathVariable long exerciseId, @RequestBody ModelingSubmission modelingSubmission) {
         log.debug("REST request to create modeling submission: {}", modelingSubmission.getModel());
         if (modelingSubmission.getId() != null) {
-<<<<<<< HEAD
-            throw new BadRequestAlertException("A new modelingSubmission cannot already have an ID", ENTITY_NAME, "idExists");
-=======
-            throw new BadRequestAlertException("A new modeling submission cannot already have an ID", ENTITY_NAME, "idexists");
->>>>>>> cfb29a52
+            throw new BadRequestAlertException("A new modeling submission cannot already have an ID", ENTITY_NAME, "idExists");
         }
         return handleModelingSubmission(exerciseId, modelingSubmission);
     }
