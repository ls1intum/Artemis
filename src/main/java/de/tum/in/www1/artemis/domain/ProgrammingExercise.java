--- conflicted
+++ resolved
@@ -146,16 +146,9 @@
     @Column(name = "release_tests_with_example_solution", table = "programming_exercise_details")
     private boolean releaseTestsWithExampleSolution;
 
-<<<<<<< HEAD
-=======
-    @OneToOne(cascade = CascadeType.ALL, orphanRemoval = true, fetch = FetchType.LAZY)
-    @JoinColumn(name = "iris_settings_id", table = "programming_exercise_details")
-    private IrisSettings irisSettings;
-
     @Column(name = "build_plan_configuration", table = "programming_exercise_details", columnDefinition = "longtext")
     private String buildPlanConfiguration;
 
->>>>>>> 3febf43a
     /**
      * This boolean flag determines whether the solution repository should be checked out during the build (additional to the student's submission).
      * This property is only used when creating the exercise (the client sets this value when POSTing the new exercise to the server).
@@ -873,12 +866,6 @@
 
         super.disconnectRelatedEntities();
     }
-<<<<<<< HEAD
-=======
-
-    public void setIrisSettings(IrisSettings irisSettings) {
-        this.irisSettings = irisSettings;
-    }
 
     /**
      * Returns the JSON encoded custom build plan configuration
@@ -917,5 +904,4 @@
         }
         return null;
     }
->>>>>>> 3febf43a
 }