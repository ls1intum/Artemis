package de.tum.in.www1.artemis.domain;

import java.net.MalformedURLException;
import java.net.URL;
import java.time.ZonedDateTime;
import java.util.HashSet;
import java.util.Objects;
import java.util.Set;
import java.util.regex.Matcher;
import java.util.regex.Pattern;

import javax.annotation.Nullable;
import javax.persistence.*;

import org.hibernate.Hibernate;
import org.slf4j.Logger;
import org.slf4j.LoggerFactory;

import com.fasterxml.jackson.annotation.JsonIgnore;
import com.fasterxml.jackson.annotation.JsonIgnoreProperties;
import com.fasterxml.jackson.annotation.JsonProperty;

import de.tum.in.www1.artemis.domain.enumeration.ProgrammingLanguage;
import de.tum.in.www1.artemis.domain.enumeration.RepositoryType;
import de.tum.in.www1.artemis.service.ProgrammingExerciseService;
import de.tum.in.www1.artemis.web.rest.dto.PageableSearchDTO;

/**
 * A ProgrammingExercise.
 */
@Entity
@DiscriminatorValue(value = "P")
@SecondaryTable(name = "programming_exercise_details")
public class ProgrammingExercise extends Exercise {

    private static final Logger log = LoggerFactory.getLogger(ProgrammingExercise.class);

    private static final long serialVersionUID = 1L;

    @Column(name = "test_repository_url")
    private String testRepositoryUrl;

    @Column(name = "publish_build_plan_url")
    private Boolean publishBuildPlanUrl;

    @Column(name = "allow_online_editor")
    private Boolean allowOnlineEditor;

    @Enumerated(EnumType.STRING)
    @Column(name = "programming_language")
    private ProgrammingLanguage programmingLanguage;

    @Column(name = "package_name")
    private String packageName;

    @Column(name = "sequential_test_runs")
    private Boolean sequentialTestRuns;

    @Nullable
    @Column(name = "build_and_test_student_submissions_after_due_date", table = "programming_exercise_details")
    private ZonedDateTime buildAndTestStudentSubmissionsAfterDueDate;

<<<<<<< HEAD
    @Column(name = "project_key", table = "programming_exercise_details")
    private String projectKey;
=======
    @Nullable
    @Column(name = "test_cases_changed", table = "programming_exercise_details")
    private Boolean testCasesChanged = false;
>>>>>>> e43deed0

    @OneToOne(cascade = CascadeType.REMOVE, orphanRemoval = true, fetch = FetchType.LAZY)
    @JoinColumn(unique = true, name = "template_participation_id")
    @JsonIgnoreProperties("programmingExercise")
    private TemplateProgrammingExerciseParticipation templateParticipation;

    @OneToOne(cascade = CascadeType.REMOVE, orphanRemoval = true, fetch = FetchType.LAZY)
    @JoinColumn(unique = true, name = "solution_participation_id")
    @JsonIgnoreProperties("programmingExercise")
    private SolutionProgrammingExerciseParticipation solutionParticipation;

    @OneToMany(mappedBy = "exercise", cascade = CascadeType.REMOVE, orphanRemoval = true, fetch = FetchType.LAZY)
    @JsonIgnoreProperties("exercise")
    private Set<ProgrammingExerciseTestCase> testCases = new HashSet<>();

    /**
     * Convenience getter. The actual URL is stored in the {@link TemplateProgrammingExerciseParticipation}
     *
     * @return The URL of the template repository as a String
     */
    // jhipster-needle-entity-add-field - Jhipster will add fields here, do not remove
    @JsonIgnore
    public String getTemplateRepositoryUrl() {
        if (templateParticipation != null && Hibernate.isInitialized(templateParticipation)) {
            return templateParticipation.getRepositoryUrl();
        }
        return null;
    }

    private void setTemplateRepositoryUrl(String templateRepositoryUrl) {
        if (templateParticipation != null && Hibernate.isInitialized(templateParticipation)) {
            this.templateParticipation.setRepositoryUrl(templateRepositoryUrl);
        }
    }

    @JsonIgnore
    public String getTemplateRepositoryName() {
        return getRepositoryNameFor(getTemplateRepositoryUrl(), RepositoryType.TEMPLATE);
    }

    /**
     * Convenience getter. The actual URL is stored in the {@link SolutionProgrammingExerciseParticipation}
     *
     * @return The URL of the solution repository as a String
     */
    @JsonIgnore
    public String getSolutionRepositoryUrl() {
        if (solutionParticipation != null && Hibernate.isInitialized(solutionParticipation)) {
            return solutionParticipation.getRepositoryUrl();
        }
        return null;
    }

    private void setSolutionRepositoryUrl(String solutionRepositoryUrl) {
        if (solutionParticipation != null && Hibernate.isInitialized(solutionParticipation)) {
            this.solutionParticipation.setRepositoryUrl(solutionRepositoryUrl);
        }
    }

    @JsonIgnore
    public String getSolutionRepositoryName() {
        return getRepositoryNameFor(getSolutionRepositoryUrl(), RepositoryType.SOLUTION);
    }

    public void setTestRepositoryUrl(String testRepositoryUrl) {
        this.testRepositoryUrl = testRepositoryUrl;
    }

    public String getTestRepositoryUrl() {
        return testRepositoryUrl;
    }

    /**
     * Returns the test repository name of the exercise. Test test repository name is extracted from the test repository url.
     *
     * @return the test repository name if a valid test repository url is set. Otherwise returns null!
     */
    public String getTestRepositoryName() {
        return getRepositoryNameFor(getTestRepositoryUrl(), RepositoryType.TESTS);
    }

    /**
     * Get the repository name for any stored repository, i.e. the slug of the repository.
     *
     * @param repoUrl The full URL of the repository
     * @param repoType The repository type, meaning one of the base repositories (template, solution, test)
     * @return The full repository slug for the given URL
     */
    private String getRepositoryNameFor(final String repoUrl, final RepositoryType repoType) {
        if (repoUrl == null) {
            return null;
        }

        Pattern p = Pattern.compile(".*/(.*-" + repoType.getName() + ")\\.git");
        Matcher m = p.matcher(repoUrl);
        if (!m.matches() || m.groupCount() != 1)
            return null;

        return m.group(1);
    }

    public ProgrammingExercise testRepositoryUrl(String testRepositoryUrl) {
        this.testRepositoryUrl = testRepositoryUrl;
        return this;
    }

    @JsonIgnore // we now store it in templateParticipation --> this is just a convenience getter
    public String getTemplateBuildPlanId() {
        if (templateParticipation != null && Hibernate.isInitialized(templateParticipation)) {
            return templateParticipation.getBuildPlanId();
        }
        return null;
    }

    private void setTemplateBuildPlanId(String templateBuildPlanId) {
        if (templateParticipation != null && Hibernate.isInitialized(templateParticipation)) {
            this.templateParticipation.setBuildPlanId(templateBuildPlanId);
        }
    }

    @JsonIgnore // we now store it in solutionParticipation --> this is just a convenience getter
    public String getSolutionBuildPlanId() {
        if (solutionParticipation != null && Hibernate.isInitialized(solutionParticipation)) {
            return solutionParticipation.getBuildPlanId();
        }
        return null;
    }

    private void setSolutionBuildPlanId(String solutionBuildPlanId) {
        if (solutionParticipation != null && Hibernate.isInitialized(solutionParticipation)) {
            this.solutionParticipation.setBuildPlanId(solutionBuildPlanId);
        }
    }

    public Boolean isPublishBuildPlanUrl() {
        return publishBuildPlanUrl;
    }

    public ProgrammingExercise publishBuildPlanUrl(Boolean publishBuildPlanUrl) {
        this.publishBuildPlanUrl = publishBuildPlanUrl;
        return this;
    }

    public void setPublishBuildPlanUrl(Boolean publishBuildPlanUrl) {
        this.publishBuildPlanUrl = publishBuildPlanUrl;
    }

    public Boolean isAllowOnlineEditor() {
        return allowOnlineEditor;
    }

    public ProgrammingExercise allowOnlineEditor(Boolean allowOnlineEditor) {
        this.allowOnlineEditor = allowOnlineEditor;
        return this;
    }

    public void setAllowOnlineEditor(Boolean allowOnlineEditor) {
        this.allowOnlineEditor = allowOnlineEditor;
    }

    public void setProjectKey(@Nullable String projectKey) {
        this.projectKey = projectKey;
    }

    public String getProjectKey() {
        return this.projectKey;
    }

    /**
     * Generates a unique project key based on the course short name and the exercise short name. This should only be used
     * for instantiating a new exercise
     */
    public void generateAndSetProjectKey() {
        this.projectKey = (this.getCourse().getShortName() + this.getShortName()).toUpperCase().replaceAll("\\s+", "");
    }

    public ProgrammingLanguage getProgrammingLanguage() {
        return programmingLanguage;
    }

    public ProgrammingExercise programmingLanguage(ProgrammingLanguage programmingLanguage) {
        this.programmingLanguage = programmingLanguage;
        return this;
    }

    public void setProgrammingLanguage(ProgrammingLanguage programmingLanguage) {
        this.programmingLanguage = programmingLanguage;
    }

    public String getPackageName() {
        return packageName;
    }

    public ProgrammingExercise packageName(String packageName) {
        this.packageName = packageName;
        return this;
    }

    public void setPackageName(String packageName) {
        this.packageName = packageName;
    }

    public TemplateProgrammingExerciseParticipation getTemplateParticipation() {
        return templateParticipation;
    }

    public void setTemplateParticipation(TemplateProgrammingExerciseParticipation templateParticipation) {
        this.templateParticipation = templateParticipation;
        if (this.templateParticipation != null) {
            this.templateParticipation.setProgrammingExercise(this);
        }
    }

    public SolutionProgrammingExerciseParticipation getSolutionParticipation() {
        return solutionParticipation;
    }

    public void setSolutionParticipation(SolutionProgrammingExerciseParticipation solutionParticipation) {
        this.solutionParticipation = solutionParticipation;
        if (this.solutionParticipation != null) {
            this.solutionParticipation.setProgrammingExercise(this);
        }
    }

    // jhipster-needle-entity-add-getters-setters - Jhipster will add getters and setters here, do not remove

    /**
     * Gets a URL of the  templateRepositoryUrl if there is one
     *
     * @return a URL object of the  templateRepositoryUrl or null if there is no templateRepositoryUrl
     */
    @JsonIgnore
    public URL getTemplateRepositoryUrlAsUrl() {
        String templateRepositoryUrl = getTemplateRepositoryUrl();
        if (templateRepositoryUrl == null || templateRepositoryUrl.isEmpty()) {
            return null;
        }
        try {
            return new URL(templateRepositoryUrl);
        }
        catch (MalformedURLException e) {
            log.warn("Cannot create URL for templateRepositoryUrl: " + templateRepositoryUrl + " due to the following error: " + e.getMessage());
        }
        return null;
    }

    /**
     * Gets a URL of the solutionRepositoryUrl if there is one
     *
     * @return a URL object of the solutionRepositoryUrl or null if there is no solutionRepositoryUrl
     */
    @JsonIgnore
    public URL getSolutionRepositoryUrlAsUrl() {
        String solutionRepositoryUrl = getSolutionRepositoryUrl();
        if (solutionRepositoryUrl == null || solutionRepositoryUrl.isEmpty()) {
            return null;
        }
        try {
            return new URL(solutionRepositoryUrl);
        }
        catch (MalformedURLException e) {
            log.warn("Cannot create URL for solutionRepositoryUrl: " + solutionRepositoryUrl + " due to the following error: " + e.getMessage());
        }
        return null;
    }

    /**
     * Gets a URL of the testRepositoryURL if there is one
     *
     * @return a URL object of the testRepositoryURl or null if there is no testRepositoryUrl
     */
    @JsonIgnore
    public URL getTestRepositoryUrlAsUrl() {
        if (testRepositoryUrl == null || testRepositoryUrl.isEmpty()) {
            return null;
        }
        try {
            return new URL(testRepositoryUrl);
        }
        catch (MalformedURLException e) {
            log.warn("Cannot create URL for testRepositoryUrl: " + testRepositoryUrl + " due to the following error: " + e.getMessage());
        }
        return null;
    }

    @JsonIgnore
    public String getProjectName() {
        // this is the name used for Bitbucket and Bamboo
        return this.getCourse().getShortName() + " " + this.getTitle();
    }

    @JsonIgnore
    public String getPackageFolderName() {
        return getPackageName().replace(".", "/");
    }

    public Set<ProgrammingExerciseTestCase> getTestCases() {
        return testCases;
    }

    public void setTestCases(Set<ProgrammingExerciseTestCase> testCases) {
        this.testCases = testCases;
    }

    @JsonProperty("sequentialTestRuns")
    public Boolean hasSequentialTestRuns() {
        if (sequentialTestRuns == null) {
            return false;
        }
        return sequentialTestRuns;
    }

    public void setSequentialTestRuns(Boolean sequentialTestRuns) {
        this.sequentialTestRuns = sequentialTestRuns;
    }

    @Nullable
    public ZonedDateTime getBuildAndTestStudentSubmissionsAfterDueDate() {
        return buildAndTestStudentSubmissionsAfterDueDate;
    }

    public void setBuildAndTestStudentSubmissionsAfterDueDate(@Nullable ZonedDateTime buildAndTestStudentSubmissionsAfterDueDate) {
        this.buildAndTestStudentSubmissionsAfterDueDate = buildAndTestStudentSubmissionsAfterDueDate;
    }

    public boolean haveTestCasesChanged() {
        if (testCasesChanged == null) {
            return false;
        }
        return testCasesChanged;
    }

    public void setTestCasesChanged(boolean testCasesChanged) {
        this.testCasesChanged = testCasesChanged;
    }

    /**
     * set all sensitive information to null, so no info with respect to the solution gets leaked to students through json
     */
    @Override
    public void filterSensitiveInformation() {
        setTemplateRepositoryUrl(null);
        setSolutionRepositoryUrl(null);
        setTestRepositoryUrl(null);
        setTemplateBuildPlanId(null);
        setSolutionBuildPlanId(null);
        super.filterSensitiveInformation();
    }

    @Override
    public boolean equals(Object o) {
        if (this == o) {
            return true;
        }
        if (o == null || getClass() != o.getClass()) {
            return false;
        }
        ProgrammingExercise programmingExercise = (ProgrammingExercise) o;
        if (programmingExercise.getId() == null || getId() == null) {
            return false;
        }
        return Objects.equals(getId(), programmingExercise.getId());
    }

    @Override
    public int hashCode() {
        return Objects.hashCode(getId());
    }

    @Override
    public String toString() {
        return "ProgrammingExercise{" + "id=" + getId() + ", templateRepositoryUrl='" + getTemplateRepositoryUrl() + "'" + ", solutionRepositoryUrl='" + getSolutionRepositoryUrl()
                + "'" + ", templateBuildPlanId='" + getTemplateBuildPlanId() + "'" + ", solutionBuildPlanId='" + getSolutionBuildPlanId() + "'" + ", publishBuildPlanUrl='"
                + isPublishBuildPlanUrl() + "'" + ", allowOnlineEditor='" + isAllowOnlineEditor() + "'" + ", programmingLanguage='" + getProgrammingLanguage() + "'"
                + ", packageName='" + getPackageName() + "'" + ", testCasesChanged='" + testCasesChanged + "'" + "}";
    }

    /**
     * Columns for which we allow a pageable search using the {@link ProgrammingExerciseService#getAllOnPageWithSize(PageableSearchDTO, User)} (PageableSearchDTO)}
     * method. This ensures, that we can't search in columns that don't exist, or we do not want to be searchable.
     */
    public enum ProgrammingExerciseSearchColumn {
        ID("id"), TITLE("title"), PROGRAMMING_LANGUAGE("programmingLanguage"), COURSE_TITLE("course.title");

        private String mappedColumnName;

        ProgrammingExerciseSearchColumn(String mappedColumnName) {
            this.mappedColumnName = mappedColumnName;
        }

        public String getMappedColumnName() {
            return mappedColumnName;
        }
    }
}<|MERGE_RESOLUTION|>--- conflicted
+++ resolved
@@ -60,14 +60,12 @@
     @Column(name = "build_and_test_student_submissions_after_due_date", table = "programming_exercise_details")
     private ZonedDateTime buildAndTestStudentSubmissionsAfterDueDate;
 
-<<<<<<< HEAD
-    @Column(name = "project_key", table = "programming_exercise_details")
-    private String projectKey;
-=======
     @Nullable
     @Column(name = "test_cases_changed", table = "programming_exercise_details")
     private Boolean testCasesChanged = false;
->>>>>>> e43deed0
+
+    @Column(name = "project_key", table = "programming_exercise_details")
+    private String projectKey;
 
     @OneToOne(cascade = CascadeType.REMOVE, orphanRemoval = true, fetch = FetchType.LAZY)
     @JoinColumn(unique = true, name = "template_participation_id")
