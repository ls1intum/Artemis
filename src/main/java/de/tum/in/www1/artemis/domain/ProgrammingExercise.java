package de.tum.in.www1.artemis.domain;

import static de.tum.in.www1.artemis.domain.enumeration.ExerciseType.PROGRAMMING;

import java.net.URISyntaxException;
import java.time.ZonedDateTime;
import java.util.*;
import java.util.stream.Collectors;

import javax.annotation.Nullable;
import javax.persistence.*;

import org.hibernate.Hibernate;
import org.slf4j.Logger;
import org.slf4j.LoggerFactory;

import com.fasterxml.jackson.annotation.JsonIgnore;
import com.fasterxml.jackson.annotation.JsonIgnoreProperties;
import com.fasterxml.jackson.annotation.JsonInclude;
import com.fasterxml.jackson.annotation.JsonProperty;

import de.tum.in.www1.artemis.domain.enumeration.*;
<<<<<<< HEAD
import de.tum.in.www1.artemis.domain.hestia.ExerciseHint;
import de.tum.in.www1.artemis.domain.hestia.ProgrammingExerciseGitDiffReport;
=======
>>>>>>> fc06ea09
import de.tum.in.www1.artemis.domain.hestia.ProgrammingExerciseTask;
import de.tum.in.www1.artemis.domain.participation.Participation;
import de.tum.in.www1.artemis.domain.participation.SolutionProgrammingExerciseParticipation;
import de.tum.in.www1.artemis.domain.participation.TemplateProgrammingExerciseParticipation;
import de.tum.in.www1.artemis.domain.submissionpolicy.SubmissionPolicy;
import de.tum.in.www1.artemis.service.programming.ProgrammingLanguageFeature;
import de.tum.in.www1.artemis.web.rest.errors.BadRequestAlertException;

/**
 * A ProgrammingExercise.
 */
@Entity
@DiscriminatorValue(value = "P")
@SecondaryTable(name = "programming_exercise_details")
@JsonInclude(JsonInclude.Include.NON_EMPTY)
public class ProgrammingExercise extends Exercise {

    private static final Logger log = LoggerFactory.getLogger(ProgrammingExercise.class);

    @Column(name = "test_repository_url")
    private String testRepositoryUrl;

    @OneToMany(mappedBy = "exercise", cascade = CascadeType.ALL, orphanRemoval = true)
    @JsonIgnoreProperties(value = "exercise", allowSetters = true)
    @OrderColumn(name = "programming_exercise_auxiliary_repositories_order")
    private List<AuxiliaryRepository> auxiliaryRepositories = new ArrayList<>();

    @Column(name = "publish_build_plan_url")
    private Boolean publishBuildPlanUrl;

    @Column(name = "allow_online_editor", table = "programming_exercise_details")
    private Boolean allowOnlineEditor;

    @Column(name = "allow_offline_ide", table = "programming_exercise_details")
    private Boolean allowOfflineIde;

    @Column(name = "static_code_analysis_enabled", table = "programming_exercise_details")
    private Boolean staticCodeAnalysisEnabled;

    @Column(name = "max_static_code_analysis_penalty", table = "programming_exercise_details")
    private Integer maxStaticCodeAnalysisPenalty;

    @Enumerated(EnumType.STRING)
    @Column(name = "programming_language")
    private ProgrammingLanguage programmingLanguage;

    @Column(name = "package_name")
    private String packageName;

    @Column(name = "sequential_test_runs")
    private Boolean sequentialTestRuns;

    @Column(name = "show_test_names_to_students", table = "programming_exercise_details")
    private boolean showTestNamesToStudents;

    @Nullable
    @Column(name = "build_and_test_student_submissions_after_due_date", table = "programming_exercise_details")
    private ZonedDateTime buildAndTestStudentSubmissionsAfterDueDate;

    @Nullable
    @Column(name = "test_cases_changed", table = "programming_exercise_details")
    private Boolean testCasesChanged = false;   // default value

    @Column(name = "project_key", table = "programming_exercise_details", nullable = false)
    private String projectKey;

    @OneToOne(cascade = CascadeType.REMOVE, orphanRemoval = true, fetch = FetchType.LAZY)
    @JoinColumn(unique = true, name = "template_participation_id")
    @JsonIgnoreProperties("programmingExercise")
    private TemplateProgrammingExerciseParticipation templateParticipation;

    @OneToOne(cascade = CascadeType.REMOVE, orphanRemoval = true, fetch = FetchType.LAZY)
    @JoinColumn(unique = true, name = "solution_participation_id")
    @JsonIgnoreProperties("programmingExercise")
    private SolutionProgrammingExerciseParticipation solutionParticipation;

    @OneToMany(mappedBy = "exercise", cascade = CascadeType.REMOVE, orphanRemoval = true, fetch = FetchType.LAZY)
    @JsonIgnoreProperties("exercise")
    private Set<ProgrammingExerciseTestCase> testCases = new HashSet<>();

    @OneToMany(mappedBy = "exercise", cascade = CascadeType.REMOVE, orphanRemoval = true, fetch = FetchType.LAZY)
    @JsonIgnoreProperties("exercise")
    private List<ProgrammingExerciseTask> tasks = new ArrayList<>();

    @OneToMany(mappedBy = "exercise", cascade = CascadeType.REMOVE, orphanRemoval = true, fetch = FetchType.LAZY)
    @JsonIgnoreProperties("exercise")
    private Set<StaticCodeAnalysisCategory> staticCodeAnalysisCategories = new HashSet<>();

    @OneToOne(cascade = CascadeType.REMOVE, orphanRemoval = true, fetch = FetchType.LAZY)
    @JoinColumn(unique = true, name = "submission_policy_id")
    @JsonIgnoreProperties("programmingExercise")
    private SubmissionPolicy submissionPolicy;

    @Transient
    private boolean isLocalSimulationTransient;

    @Nullable
    @Column(name = "project_type", table = "programming_exercise_details")
    private ProjectType projectType;

<<<<<<< HEAD
    @OneToMany(mappedBy = "exercise", cascade = CascadeType.REMOVE, orphanRemoval = true, fetch = FetchType.LAZY)
    private Set<ExerciseHint> exerciseHints = new HashSet<>();

    // Should be lazily loaded, but Hibernate does not support lazy loading for OneToOne relations
    // Therefore we need JsonIgnore here
    @OneToOne(mappedBy = "programmingExercise", cascade = CascadeType.REMOVE, orphanRemoval = true, fetch = FetchType.LAZY)
    @JsonIgnore
    private ProgrammingExerciseGitDiffReport gitDiffReport;

=======
>>>>>>> fc06ea09
    @Column(name = "testwise_coverage_enabled", table = "programming_exercise_details")
    private boolean testwiseCoverageEnabled;

    @Column(name = "branch", table = "programming_exercise_details")
    private String branch;

    /**
     * This boolean flag determines whether the solution repository should be checked out during the build (additional to the student's submission).
     * This property is only used when creating the exercise (the client sets this value when POSTing the new exercise to the server).
     * It is not persisted as this setting can not be changed afterwards.
     * This is currently only supported for HASKELL and OCAML on BAMBOO, thus the default value is false.
     */
    @Transient
    @JsonProperty
    private boolean checkoutSolutionRepository = false;

    /**
     * Convenience getter. The actual URL is stored in the {@link TemplateProgrammingExerciseParticipation}
     *
     * @return The URL of the template repository as a String
     */
    // jhipster-needle-entity-add-field - Jhipster will add fields here, do not remove
    @JsonIgnore
    public String getTemplateRepositoryUrl() {
        if (templateParticipation != null && Hibernate.isInitialized(templateParticipation)) {
            return templateParticipation.getRepositoryUrl();
        }
        return null;
    }

    public void setTemplateRepositoryUrl(String templateRepositoryUrl) {
        if (templateParticipation != null && Hibernate.isInitialized(templateParticipation)) {
            this.templateParticipation.setRepositoryUrl(templateRepositoryUrl);
        }
    }

    /**
     * Convenience getter. The actual URL is stored in the {@link SolutionProgrammingExerciseParticipation}
     *
     * @return The URL of the solution repository as a String
     */
    @JsonIgnore
    public String getSolutionRepositoryUrl() {
        if (solutionParticipation != null && Hibernate.isInitialized(solutionParticipation)) {
            return solutionParticipation.getRepositoryUrl();
        }
        return null;
    }

    public void setSolutionRepositoryUrl(String solutionRepositoryUrl) {
        if (solutionParticipation != null && Hibernate.isInitialized(solutionParticipation)) {
            this.solutionParticipation.setRepositoryUrl(solutionRepositoryUrl);
        }
    }

    public void setTestRepositoryUrl(String testRepositoryUrl) {
        this.testRepositoryUrl = testRepositoryUrl;
    }

    public String getTestRepositoryUrl() {
        return testRepositoryUrl;
    }

    public List<AuxiliaryRepository> getAuxiliaryRepositories() {
        return this.auxiliaryRepositories;
    }

    public void setAuxiliaryRepositories(List<AuxiliaryRepository> auxiliaryRepositories) {
        this.auxiliaryRepositories = auxiliaryRepositories;
    }

    @JsonIgnore
    public List<AuxiliaryRepository> getAuxiliaryRepositoriesForBuildPlan() {
        return this.auxiliaryRepositories.stream().filter(AuxiliaryRepository::shouldBeIncludedInBuildPlan).collect(Collectors.toList());
    }

    public void addAuxiliaryRepository(AuxiliaryRepository repository) {
        this.getAuxiliaryRepositories().add(repository);
        repository.setExercise(this);
    }

    @JsonIgnore // we now store it in templateParticipation --> this is just a convenience getter
    public String getTemplateBuildPlanId() {
        if (templateParticipation != null && Hibernate.isInitialized(templateParticipation)) {
            return templateParticipation.getBuildPlanId();
        }
        return null;
    }

    private void setTemplateBuildPlanId(String templateBuildPlanId) {
        if (templateParticipation != null && Hibernate.isInitialized(templateParticipation)) {
            this.templateParticipation.setBuildPlanId(templateBuildPlanId);
        }
    }

    @JsonIgnore // we now store it in solutionParticipation --> this is just a convenience getter
    public String getSolutionBuildPlanId() {
        if (solutionParticipation != null && Hibernate.isInitialized(solutionParticipation)) {
            return solutionParticipation.getBuildPlanId();
        }
        return null;
    }

    private void setSolutionBuildPlanId(String solutionBuildPlanId) {
        if (solutionParticipation != null && Hibernate.isInitialized(solutionParticipation)) {
            this.solutionParticipation.setBuildPlanId(solutionBuildPlanId);
        }
    }

    public Boolean isPublishBuildPlanUrl() {
        return publishBuildPlanUrl;
    }

    public void setPublishBuildPlanUrl(Boolean publishBuildPlanUrl) {
        this.publishBuildPlanUrl = publishBuildPlanUrl;
    }

    public Boolean isAllowOnlineEditor() {
        return allowOnlineEditor;
    }

    public void setAllowOnlineEditor(Boolean allowOnlineEditor) {
        this.allowOnlineEditor = allowOnlineEditor;
    }

    public Boolean isAllowOfflineIde() {
        return allowOfflineIde;
    }

    public void setAllowOfflineIde(Boolean allowOfflineIde) {
        this.allowOfflineIde = allowOfflineIde;
    }

    public Boolean isStaticCodeAnalysisEnabled() {
        return this.staticCodeAnalysisEnabled;
    }

    public void setStaticCodeAnalysisEnabled(Boolean staticCodeAnalysisEnabled) {
        this.staticCodeAnalysisEnabled = staticCodeAnalysisEnabled;
    }

    public Integer getMaxStaticCodeAnalysisPenalty() {
        return maxStaticCodeAnalysisPenalty;
    }

    public void setMaxStaticCodeAnalysisPenalty(Integer maxStaticCodeAnalysisPenalty) {
        this.maxStaticCodeAnalysisPenalty = maxStaticCodeAnalysisPenalty;
    }

    public String getProjectKey() {
        return this.projectKey;
    }

    public void setBranch(String branch) {
        this.branch = branch;
    }

    public String getBranch() {
        return branch;
    }

    /**
     * Generates the full repository name for a given repository type.
     *
     * @param repositoryType The repository type
     * @return The repository name
     */
    public String generateRepositoryName(RepositoryType repositoryType) {
        return generateRepositoryName(repositoryType.getName());
    }

    /**
     * Generates the full repository name for a given repository name.
     *
     * @param repositoryName The simple name of the repository
     * @return The full name of the repository
     */
    public String generateRepositoryName(String repositoryName) {
        generateAndSetProjectKey();
        return this.projectKey.toLowerCase() + "-" + repositoryName;
    }

    /**
     * Generates the build plan id for a given build plan type.
     *
     * @param buildPlanType The build plan type
     * @return The build plan id
     */
    public String generateBuildPlanId(BuildPlanType buildPlanType) {
        generateAndSetProjectKey();
        return this.projectKey + "-" + buildPlanType.getName();
    }

    /**
     * Generates a unique project key based on the course short name and the exercise short name. This should only be used
     * for instantiating a new exercise
     *
     * The key concatenates the course short name and the exercise short name (in upper case letters), e.g.: <br>
     * Course: <code>crs</code> <br>
     * Exercise: <code>exc</code> <br>
     * Project key: <code>CRSEXC</code>
     */
    public void generateAndSetProjectKey() {
        // Don't set the project key, if it has already been set
        if (this.projectKey != null) {
            return;
        }
        // Get course over exerciseGroup for exam programming exercises
        Course course = getCourseViaExerciseGroupOrCourseMember();
        this.projectKey = (course.getShortName() + this.getShortName()).toUpperCase().replaceAll("\\s+", "");
    }

    /**
     * Get the latest (potentially) graded submission for a programming exercise.
     * Programming submissions work differently in this regard as a submission without a result does not mean it is not rated/assessed,
     * but that e.g. the CI system failed to deliver the build results.
     *
     * @param submissions Submissions for the given student.
     * @return the latest graded submission.
     */
    @Nullable
    @Override
    public Submission findAppropriateSubmissionByResults(Set<Submission> submissions) {
        return submissions.stream().filter(submission -> {
            Result result = submission.getLatestResult();
            if (result != null) {
                return checkForRatedAndAssessedResult(result);
            }
            return this.getDueDate() == null || SubmissionType.INSTRUCTOR.equals(submission.getType()) || SubmissionType.TEST.equals(submission.getType())
                    || submission.getSubmissionDate().isBefore(getRelevantDueDateForSubmission(submission));
        }).max(Comparator.comparing(Submission::getSubmissionDate)).orElse(null);
    }

    private ZonedDateTime getRelevantDueDateForSubmission(Submission submission) {
        if (submission.getParticipation().getIndividualDueDate() != null) {
            return submission.getParticipation().getIndividualDueDate();
        }
        else {
            return this.getDueDate();
        }
    }

    @Override
    public ExerciseType getExerciseType() {
        return PROGRAMMING;
    }

    public ProgrammingLanguage getProgrammingLanguage() {
        return programmingLanguage;
    }

    public ProgrammingExercise programmingLanguage(ProgrammingLanguage programmingLanguage) {
        this.programmingLanguage = programmingLanguage;
        return this;
    }

    public void setProgrammingLanguage(ProgrammingLanguage programmingLanguage) {
        this.programmingLanguage = programmingLanguage;
    }

    public String getPackageName() {
        return packageName;
    }

    public void setPackageName(String packageName) {
        this.packageName = packageName;
    }

    public TemplateProgrammingExerciseParticipation getTemplateParticipation() {
        return templateParticipation;
    }

    public void setTemplateParticipation(TemplateProgrammingExerciseParticipation templateParticipation) {
        this.templateParticipation = templateParticipation;
        if (this.templateParticipation != null) {
            this.templateParticipation.setProgrammingExercise(this);
        }
    }

    public SolutionProgrammingExerciseParticipation getSolutionParticipation() {
        return solutionParticipation;
    }

    public void setSolutionParticipation(SolutionProgrammingExerciseParticipation solutionParticipation) {
        this.solutionParticipation = solutionParticipation;
        if (this.solutionParticipation != null) {
            this.solutionParticipation.setProgrammingExercise(this);
        }
    }

    public SubmissionPolicy getSubmissionPolicy() {
        return this.submissionPolicy;
    }

    public void setSubmissionPolicy(SubmissionPolicy submissionPolicy) {
        this.submissionPolicy = submissionPolicy;
    }

    // jhipster-needle-entity-add-getters-setters - Jhipster will add getters and setters here, do not remove

    /**
     * Gets a URL of the  templateRepositoryUrl if there is one
     *
     * @return a URL object of the  templateRepositoryUrl or null if there is no templateRepositoryUrl
     */
    @JsonIgnore
    public VcsRepositoryUrl getVcsTemplateRepositoryUrl() {
        var templateRepositoryUrl = getTemplateRepositoryUrl();
        if (templateRepositoryUrl == null || templateRepositoryUrl.isEmpty()) {
            return null;
        }

        try {
            return new VcsRepositoryUrl(templateRepositoryUrl);
        }
        catch (URISyntaxException e) {
            e.printStackTrace();
        }
        return null;
    }

    /**
     * Gets a URL of the solutionRepositoryUrl if there is one
     *
     * @return a URL object of the solutionRepositoryUrl or null if there is no solutionRepositoryUrl
     */
    @JsonIgnore
    public VcsRepositoryUrl getVcsSolutionRepositoryUrl() {
        var solutionRepositoryUrl = getSolutionRepositoryUrl();
        if (solutionRepositoryUrl == null || solutionRepositoryUrl.isEmpty()) {
            return null;
        }

        try {
            return new VcsRepositoryUrl(solutionRepositoryUrl);
        }
        catch (URISyntaxException e) {
            e.printStackTrace();
        }
        return null;
    }

    /**
     * Gets a URL of the testRepositoryURL if there is one
     *
     * @return a URL object of the testRepositoryURl or null if there is no testRepositoryUrl
     */
    @JsonIgnore
    public VcsRepositoryUrl getVcsTestRepositoryUrl() {
        if (testRepositoryUrl == null || testRepositoryUrl.isEmpty()) {
            return null;
        }

        try {
            return new VcsRepositoryUrl(testRepositoryUrl);
        }
        catch (URISyntaxException e) {
            log.warn("Cannot create URI for testRepositoryUrl: {} due to the following error: {}", testRepositoryUrl, e.getMessage());
        }
        return null;
    }

    /**
     * Returns the repository url for the given repository type.
     *
     * @param repositoryType The repository type for which the url should be returned
     * @return The repository url
     */
    @JsonIgnore
    public VcsRepositoryUrl getRepositoryURL(RepositoryType repositoryType) {
        return switch (repositoryType) {
            case TEMPLATE -> this.getVcsTemplateRepositoryUrl();
            case SOLUTION -> this.getVcsSolutionRepositoryUrl();
            case TESTS -> this.getVcsTestRepositoryUrl();
            default -> throw new UnsupportedOperationException("Can retrieve URL for repository type " + repositoryType);
        };
    }

    /**
     * Returns the project name by concatenating the course short name with the exercise title.
     *
     * @return project name of the programming exercise
     */
    @JsonIgnore
    public String getProjectName() {
        // this is the name used for VC service and CI service
        return getCourseViaExerciseGroupOrCourseMember().getShortName() + " " + this.getTitle();
    }

    @JsonIgnore
    public String getPackageFolderName() {
        return getPackageName().replace(".", "/");
    }

    public Set<ProgrammingExerciseTestCase> getTestCases() {
        return testCases;
    }

    public void setTestCases(Set<ProgrammingExerciseTestCase> testCases) {
        this.testCases = testCases;
    }

    public List<ProgrammingExerciseTask> getTasks() {
        return tasks;
    }

    public void setTasks(List<ProgrammingExerciseTask> tasks) {
        this.tasks = tasks;
    }

    public Set<StaticCodeAnalysisCategory> getStaticCodeAnalysisCategories() {
        return staticCodeAnalysisCategories;
    }

    public void setStaticCodeAnalysisCategories(Set<StaticCodeAnalysisCategory> staticCodeAnalysisCategories) {
        this.staticCodeAnalysisCategories = staticCodeAnalysisCategories;
    }

    @JsonProperty("sequentialTestRuns")
    public boolean hasSequentialTestRuns() {
        return Objects.requireNonNullElse(sequentialTestRuns, false);
    }

    public void setSequentialTestRuns(Boolean sequentialTestRuns) {
        this.sequentialTestRuns = sequentialTestRuns;
    }

    public Boolean getShowTestNamesToStudents() {
        return showTestNamesToStudents;
    }

    public void setShowTestNamesToStudents(Boolean showTestNamesToStudents) {
        this.showTestNamesToStudents = showTestNamesToStudents;
    }

    @Nullable
    public ZonedDateTime getBuildAndTestStudentSubmissionsAfterDueDate() {
        return buildAndTestStudentSubmissionsAfterDueDate;
    }

    public void setBuildAndTestStudentSubmissionsAfterDueDate(@Nullable ZonedDateTime buildAndTestStudentSubmissionsAfterDueDate) {
        this.buildAndTestStudentSubmissionsAfterDueDate = buildAndTestStudentSubmissionsAfterDueDate;
    }

    public boolean getTestCasesChanged() {
        return Objects.requireNonNullElse(testCasesChanged, false);
    }

    public void setTestCasesChanged(boolean testCasesChanged) {
        this.testCasesChanged = testCasesChanged;
    }

    @Override
    public AssessmentType getAssessmentType() {
        if (super.getAssessmentType() == null) {
            return AssessmentType.AUTOMATIC;
        }
        return super.getAssessmentType();
    }

    public boolean needsLockOperation() {
        return isExamExercise() || AssessmentType.AUTOMATIC != getAssessmentType() || getBuildAndTestStudentSubmissionsAfterDueDate() != null
                || getAllowComplaintsForAutomaticAssessments();
    }

    @Nullable
    public ProjectType getProjectType() {
        return projectType;
    }

    public void setProjectType(@Nullable ProjectType projectType) {
        this.projectType = projectType;
    }

    public Boolean isTestwiseCoverageEnabled() {
        return testwiseCoverageEnabled;
    }

    public void setTestwiseCoverageEnabled(Boolean testwiseCoverageEnabled) {
        this.testwiseCoverageEnabled = testwiseCoverageEnabled;
    }

    /**
     * set all sensitive information to null, so no info with respect to the solution gets leaked to students through json
     */
    @Override
    public void filterSensitiveInformation() {
        setTemplateRepositoryUrl(null);
        setSolutionRepositoryUrl(null);
        setTestRepositoryUrl(null);
        setTemplateBuildPlanId(null);
        setSolutionBuildPlanId(null);
        super.filterSensitiveInformation();
    }

    /**
     * Get all results of a student participation which are rated or unrated
     * @param participation The current participation
     * @return all results which are completed and are either automatic or manually assessed
     */
    @Override
    public Set<Result> findResultsFilteredForStudents(Participation participation) {
        return participation.getResults().stream().filter(this::checkForAssessedResult).collect(Collectors.toSet());
    }

    /**
     * Check if manual results are allowed for the exercise
     * @return true if manual results are allowed, false otherwise
     */
    public boolean areManualResultsAllowed() {
        // Only allow manual results for programming exercises if option was enabled and due dates have passed;
        final var relevantDueDate = getBuildAndTestStudentSubmissionsAfterDueDate() != null ? getBuildAndTestStudentSubmissionsAfterDueDate() : getDueDate();
        return (getAssessmentType() == AssessmentType.SEMI_AUTOMATIC || getAllowComplaintsForAutomaticAssessments())
                && (relevantDueDate == null || relevantDueDate.isBefore(ZonedDateTime.now()));
    }

    /**
     * This checks if the current result is rated and has a completion date.
     * @param result The current result
     * @return true if the result is manual and assessed, false otherwise
     */
    private boolean checkForRatedAndAssessedResult(Result result) {
        return Boolean.TRUE.equals(result.isRated()) && checkForAssessedResult(result);
    }

    /**
     * This checks if the current result has a completion date and if the assessment is over
     *
     * @param result The current result
     * @return true if the result is manual and the assessment is over, or it is an automatic result, false otherwise
     */
    private boolean checkForAssessedResult(Result result) {
        boolean isAssessmentOver = getAssessmentDueDate() == null || getAssessmentDueDate().isBefore(ZonedDateTime.now());
        return result.getCompletionDate() != null && ((result.isManual() && isAssessmentOver) || result.isAutomatic());
    }

    @Override
    public String toString() {
        return "ProgrammingExercise{" + "id=" + getId() + ", templateRepositoryUrl='" + getTemplateRepositoryUrl() + "'" + ", solutionRepositoryUrl='" + getSolutionRepositoryUrl()
                + "'" + ", templateBuildPlanId='" + getTemplateBuildPlanId() + "'" + ", solutionBuildPlanId='" + getSolutionBuildPlanId() + "'" + ", publishBuildPlanUrl='"
                + isPublishBuildPlanUrl() + "'" + ", allowOnlineEditor='" + isAllowOnlineEditor() + "'" + ", programmingLanguage='" + getProgrammingLanguage() + "'"
                + ", packageName='" + getPackageName() + "'" + ", testCasesChanged='" + testCasesChanged + "'" + "}";
    }

    public boolean getIsLocalSimulation() {
        return this.isLocalSimulationTransient;
    }

    public void setIsLocalSimulation(Boolean isLocalSimulationTransient) {
        this.isLocalSimulationTransient = isLocalSimulationTransient;
    }

    public boolean getCheckoutSolutionRepository() {
        return this.checkoutSolutionRepository;
    }

    public void setCheckoutSolutionRepository(boolean checkoutSolutionRepository) {
        this.checkoutSolutionRepository = checkoutSolutionRepository;
    }

    /**
     * Sets the transient attribute "isLocalSimulation" if the exercises is a programming exercise
     * and the testRepositoryUrl contains the String "artemislocalhost" which is the indicator that the programming exercise has
     * no connection to a version control and continuous integration server
     *
     */
    public void checksAndSetsIfProgrammingExerciseIsLocalSimulation() {
        if (getTestRepositoryUrl().contains("artemislocalhost")) {
            setIsLocalSimulation(true);
        }
    }

    /**
     * Validates general programming exercise settings
     * 1. Validates the programming language
     *
     */
    public void validateProgrammingSettings() {

        // Check if a participation mode was selected
        if (!Boolean.TRUE.equals(isAllowOnlineEditor()) && !Boolean.TRUE.equals(isAllowOfflineIde())) {
            throw new BadRequestAlertException("You need to allow at least one participation mode, the online editor or the offline IDE", "Exercise", "noParticipationModeAllowed");
        }

        // Check if Xcode has no online code editor enabled
        if (ProjectType.XCODE.equals(getProjectType()) && Boolean.TRUE.equals(isAllowOnlineEditor())) {
            throw new BadRequestAlertException("The online editor is not allowed for Xcode programming exercises", "Exercise", "noParticipationModeAllowed");
        }

        // Check if programming language is set
        if (getProgrammingLanguage() == null) {
            throw new BadRequestAlertException("No programming language was specified", "Exercise", "programmingLanguageNotSet");
        }
    }

    /**
     * Validates the static code analysis settings of the programming exercise
     * 1. The flag staticCodeAnalysisEnabled must not be null
     * 2. Static code analysis and sequential test runs can't be active at the same time
     * 3. Static code analysis can only be enabled for supported programming languages
     * 4. Static code analysis max penalty must only be set if static code analysis is enabled
     * 5. Static code analysis max penalty must be positive
     *
     * @param programmingLanguageFeature describes the features available for the programming language of the programming exercise
     */
    public void validateStaticCodeAnalysisSettings(ProgrammingLanguageFeature programmingLanguageFeature) {
        // Check if the static code analysis flag was set
        if (isStaticCodeAnalysisEnabled() == null) {
            throw new BadRequestAlertException("The static code analysis flag must be set to true or false", "Exercise", "staticCodeAnalysisFlagNotSet");
        }

        // Check that programming exercise doesn't have sequential test runs and static code analysis enabled
        if (Boolean.TRUE.equals(isStaticCodeAnalysisEnabled()) && hasSequentialTestRuns()) {
            throw new BadRequestAlertException("The static code analysis with sequential test runs is not supported at the moment", "Exercise", "staticCodeAnalysisAndSequential");
        }

        // Check if the programming language supports static code analysis
        if (Boolean.TRUE.equals(isStaticCodeAnalysisEnabled()) && !programmingLanguageFeature.isStaticCodeAnalysis()) {
            throw new BadRequestAlertException("The static code analysis is not supported for this programming language", "Exercise", "staticCodeAnalysisNotSupportedForLanguage");
        }

        // Check that FACT has no SCA enabled
        if (Boolean.TRUE.equals(isStaticCodeAnalysisEnabled()) && ProjectType.FACT.equals(getProjectType())) {
            throw new BadRequestAlertException("The static code analysis is not supported for FACT programming exercises", "Exercise", "staticCodeAnalysisNotSupportedForLanguage");
        }

        // Static code analysis max penalty must only be set if static code analysis is enabled
        if (Boolean.FALSE.equals(isStaticCodeAnalysisEnabled()) && getMaxStaticCodeAnalysisPenalty() != null) {
            throw new BadRequestAlertException("Max static code analysis penalty must only be set if static code analysis is enabled", "Exercise",
                    "staticCodeAnalysisDisabledButPenaltySet");
        }

        // Static code analysis max penalty must be positive
        if (getMaxStaticCodeAnalysisPenalty() != null && getMaxStaticCodeAnalysisPenalty() < 0) {
            throw new BadRequestAlertException("The static code analysis penalty must not be negative", "Exercise", "staticCodeAnalysisPenaltyNotNegative");
        }
    }
<<<<<<< HEAD

    public Set<ExerciseHint> getExerciseHints() {
        return exerciseHints;
    }

    public void setExerciseHints(Set<ExerciseHint> exerciseHints) {
        this.exerciseHints = exerciseHints;
    }

    public ProgrammingExerciseGitDiffReport getGitDiffReport() {
        return gitDiffReport;
    }

    public void setGitDiffReport(ProgrammingExerciseGitDiffReport programmingExerciseGitDiffReport) {
        this.gitDiffReport = programmingExerciseGitDiffReport;
    }
=======
>>>>>>> fc06ea09
}<|MERGE_RESOLUTION|>--- conflicted
+++ resolved
@@ -20,11 +20,7 @@
 import com.fasterxml.jackson.annotation.JsonProperty;
 
 import de.tum.in.www1.artemis.domain.enumeration.*;
-<<<<<<< HEAD
 import de.tum.in.www1.artemis.domain.hestia.ExerciseHint;
-import de.tum.in.www1.artemis.domain.hestia.ProgrammingExerciseGitDiffReport;
-=======
->>>>>>> fc06ea09
 import de.tum.in.www1.artemis.domain.hestia.ProgrammingExerciseTask;
 import de.tum.in.www1.artemis.domain.participation.Participation;
 import de.tum.in.www1.artemis.domain.participation.SolutionProgrammingExerciseParticipation;
@@ -125,18 +121,9 @@
     @Column(name = "project_type", table = "programming_exercise_details")
     private ProjectType projectType;
 
-<<<<<<< HEAD
     @OneToMany(mappedBy = "exercise", cascade = CascadeType.REMOVE, orphanRemoval = true, fetch = FetchType.LAZY)
     private Set<ExerciseHint> exerciseHints = new HashSet<>();
 
-    // Should be lazily loaded, but Hibernate does not support lazy loading for OneToOne relations
-    // Therefore we need JsonIgnore here
-    @OneToOne(mappedBy = "programmingExercise", cascade = CascadeType.REMOVE, orphanRemoval = true, fetch = FetchType.LAZY)
-    @JsonIgnore
-    private ProgrammingExerciseGitDiffReport gitDiffReport;
-
-=======
->>>>>>> fc06ea09
     @Column(name = "testwise_coverage_enabled", table = "programming_exercise_details")
     private boolean testwiseCoverageEnabled;
 
@@ -774,7 +761,6 @@
             throw new BadRequestAlertException("The static code analysis penalty must not be negative", "Exercise", "staticCodeAnalysisPenaltyNotNegative");
         }
     }
-<<<<<<< HEAD
 
     public Set<ExerciseHint> getExerciseHints() {
         return exerciseHints;
@@ -783,14 +769,4 @@
     public void setExerciseHints(Set<ExerciseHint> exerciseHints) {
         this.exerciseHints = exerciseHints;
     }
-
-    public ProgrammingExerciseGitDiffReport getGitDiffReport() {
-        return gitDiffReport;
-    }
-
-    public void setGitDiffReport(ProgrammingExerciseGitDiffReport programmingExerciseGitDiffReport) {
-        this.gitDiffReport = programmingExerciseGitDiffReport;
-    }
-=======
->>>>>>> fc06ea09
 }