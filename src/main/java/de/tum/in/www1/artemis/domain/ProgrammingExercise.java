package de.tum.in.www1.artemis.domain;

import static de.tum.in.www1.artemis.domain.enumeration.ExerciseType.PROGRAMMING;

import java.net.MalformedURLException;
import java.time.ZonedDateTime;
import java.util.*;
import java.util.stream.Collectors;

import javax.annotation.Nullable;
import javax.persistence.*;

import org.hibernate.Hibernate;
import org.slf4j.Logger;
import org.slf4j.LoggerFactory;

import com.fasterxml.jackson.annotation.JsonIgnore;
import com.fasterxml.jackson.annotation.JsonIgnoreProperties;
import com.fasterxml.jackson.annotation.JsonInclude;
import com.fasterxml.jackson.annotation.JsonProperty;

import de.tum.in.www1.artemis.domain.enumeration.*;
import de.tum.in.www1.artemis.domain.participation.Participation;
import de.tum.in.www1.artemis.domain.participation.SolutionProgrammingExerciseParticipation;
import de.tum.in.www1.artemis.domain.participation.TemplateProgrammingExerciseParticipation;
import de.tum.in.www1.artemis.domain.submissionpolicy.SubmissionPolicy;
import de.tum.in.www1.artemis.service.programming.ProgrammingLanguageFeature;
import de.tum.in.www1.artemis.web.rest.errors.BadRequestAlertException;

/**
 * A ProgrammingExercise.
 */
@Entity
@DiscriminatorValue(value = "P")
@SecondaryTable(name = "programming_exercise_details")
@JsonInclude(JsonInclude.Include.NON_EMPTY)
public class ProgrammingExercise extends Exercise {

    private static final Logger log = LoggerFactory.getLogger(ProgrammingExercise.class);

    @Column(name = "test_repository_url")
    private String testRepositoryUrl;

    @OneToMany(mappedBy = "exercise", cascade = CascadeType.ALL, orphanRemoval = true)
    @JsonIgnoreProperties(value = "exercise", allowSetters = true)
    @OrderColumn(name = "programming_exercise_auxiliary_repositories_order")
    private List<AuxiliaryRepository> auxiliaryRepositories = new ArrayList<>();

    @Column(name = "publish_build_plan_url")
    private Boolean publishBuildPlanUrl;

    @Column(name = "allow_online_editor", table = "programming_exercise_details")
    private Boolean allowOnlineEditor;

    @Column(name = "allow_offline_ide", table = "programming_exercise_details")
    private Boolean allowOfflineIde;

    @Column(name = "static_code_analysis_enabled", table = "programming_exercise_details")
    private Boolean staticCodeAnalysisEnabled;

    @Column(name = "max_static_code_analysis_penalty", table = "programming_exercise_details")
    private Integer maxStaticCodeAnalysisPenalty;

    @Enumerated(EnumType.STRING)
    @Column(name = "programming_language")
    private ProgrammingLanguage programmingLanguage;

    @Column(name = "package_name")
    private String packageName;

    @Column(name = "sequential_test_runs")
    private Boolean sequentialTestRuns;

    @Column(name = "show_test_names_to_students", table = "programming_exercise_details")
    private boolean showTestNamesToStudents;

    @Nullable
    @Column(name = "build_and_test_student_submissions_after_due_date", table = "programming_exercise_details")
    private ZonedDateTime buildAndTestStudentSubmissionsAfterDueDate;

    @Nullable
    @Column(name = "test_cases_changed", table = "programming_exercise_details")
    private Boolean testCasesChanged = false;   // default value

    @Column(name = "project_key", table = "programming_exercise_details", nullable = false)
    private String projectKey;

    @OneToOne(cascade = CascadeType.REMOVE, orphanRemoval = true, fetch = FetchType.LAZY)
    @JoinColumn(unique = true, name = "template_participation_id")
    @JsonIgnoreProperties("programmingExercise")
    private TemplateProgrammingExerciseParticipation templateParticipation;

    @OneToOne(cascade = CascadeType.REMOVE, orphanRemoval = true, fetch = FetchType.LAZY)
    @JoinColumn(unique = true, name = "solution_participation_id")
    @JsonIgnoreProperties("programmingExercise")
    private SolutionProgrammingExerciseParticipation solutionParticipation;

    @OneToMany(mappedBy = "exercise", cascade = CascadeType.REMOVE, orphanRemoval = true, fetch = FetchType.LAZY)
    @JsonIgnoreProperties("exercise")
    private Set<ProgrammingExerciseTestCase> testCases = new HashSet<>();

    @OneToMany(mappedBy = "exercise", cascade = CascadeType.REMOVE, orphanRemoval = true, fetch = FetchType.LAZY)
    @JsonIgnoreProperties("exercise")
    private Set<StaticCodeAnalysisCategory> staticCodeAnalysisCategories = new HashSet<>();

    @OneToOne(cascade = CascadeType.REMOVE, orphanRemoval = true, fetch = FetchType.LAZY)
    @JoinColumn(unique = true, name = "submission_policy_id")
    @JsonIgnoreProperties("programmingExercise")
    private SubmissionPolicy submissionPolicy;

    @Transient
    private boolean isLocalSimulationTransient;

    @Nullable
    @Column(name = "project_type", table = "programming_exercise_details")
    private ProjectType projectType;

    /**
     * This boolean flag determines whether the solution repository should be checked out during the build (additional to the student's submission).
     * This property is only used when creating the exercise (the client sets this value when POSTing the new exercise to the server).
     * It is not persisted as this setting can not be changed afterwards.
     * This is currently only supported for HASKELL and OCAML on BAMBOO, thus the default value is false.
     */
    @Transient
    @JsonProperty
    private boolean checkoutSolutionRepository = false;

    /**
     * Convenience getter. The actual URL is stored in the {@link TemplateProgrammingExerciseParticipation}
     *
     * @return The URL of the template repository as a String
     */
    // jhipster-needle-entity-add-field - Jhipster will add fields here, do not remove
    @JsonIgnore
    public String getTemplateRepositoryUrl() {
        if (templateParticipation != null && Hibernate.isInitialized(templateParticipation)) {
            return templateParticipation.getRepositoryUrl();
        }
        return null;
    }

    public void setTemplateRepositoryUrl(String templateRepositoryUrl) {
        if (templateParticipation != null && Hibernate.isInitialized(templateParticipation)) {
            this.templateParticipation.setRepositoryUrl(templateRepositoryUrl);
        }
    }

    /**
     * Convenience getter. The actual URL is stored in the {@link SolutionProgrammingExerciseParticipation}
     *
     * @return The URL of the solution repository as a String
     */
    @JsonIgnore
    public String getSolutionRepositoryUrl() {
        if (solutionParticipation != null && Hibernate.isInitialized(solutionParticipation)) {
            return solutionParticipation.getRepositoryUrl();
        }
        return null;
    }

    private void setSolutionRepositoryUrl(String solutionRepositoryUrl) {
        if (solutionParticipation != null && Hibernate.isInitialized(solutionParticipation)) {
            this.solutionParticipation.setRepositoryUrl(solutionRepositoryUrl);
        }
    }

    public void setTestRepositoryUrl(String testRepositoryUrl) {
        this.testRepositoryUrl = testRepositoryUrl;
    }

    public String getTestRepositoryUrl() {
        return testRepositoryUrl;
    }

    public List<AuxiliaryRepository> getAuxiliaryRepositories() {
        return this.auxiliaryRepositories;
    }

    public void setAuxiliaryRepositories(List<AuxiliaryRepository> auxiliaryRepositories) {
        this.auxiliaryRepositories = auxiliaryRepositories;
    }

    @JsonIgnore
    public List<AuxiliaryRepository> getAuxiliaryRepositoriesForBuildPlan() {
        return this.auxiliaryRepositories.stream().filter(AuxiliaryRepository::shouldBeIncludedInBuildPlan).collect(Collectors.toList());
    }

    public void addAuxiliaryRepository(AuxiliaryRepository repository) {
        this.getAuxiliaryRepositories().add(repository);
        repository.setExercise(this);
    }

    @JsonIgnore // we now store it in templateParticipation --> this is just a convenience getter
    public String getTemplateBuildPlanId() {
        if (templateParticipation != null && Hibernate.isInitialized(templateParticipation)) {
            return templateParticipation.getBuildPlanId();
        }
        return null;
    }

    private void setTemplateBuildPlanId(String templateBuildPlanId) {
        if (templateParticipation != null && Hibernate.isInitialized(templateParticipation)) {
            this.templateParticipation.setBuildPlanId(templateBuildPlanId);
        }
    }

    @JsonIgnore // we now store it in solutionParticipation --> this is just a convenience getter
    public String getSolutionBuildPlanId() {
        if (solutionParticipation != null && Hibernate.isInitialized(solutionParticipation)) {
            return solutionParticipation.getBuildPlanId();
        }
        return null;
    }

    private void setSolutionBuildPlanId(String solutionBuildPlanId) {
        if (solutionParticipation != null && Hibernate.isInitialized(solutionParticipation)) {
            this.solutionParticipation.setBuildPlanId(solutionBuildPlanId);
        }
    }

    public Boolean isPublishBuildPlanUrl() {
        return publishBuildPlanUrl;
    }

    public void setPublishBuildPlanUrl(Boolean publishBuildPlanUrl) {
        this.publishBuildPlanUrl = publishBuildPlanUrl;
    }

    public Boolean isAllowOnlineEditor() {
        return allowOnlineEditor;
    }

    public void setAllowOnlineEditor(Boolean allowOnlineEditor) {
        this.allowOnlineEditor = allowOnlineEditor;
    }

    public Boolean isAllowOfflineIde() {
        return allowOfflineIde;
    }

    public void setAllowOfflineIde(Boolean allowOfflineIde) {
        this.allowOfflineIde = allowOfflineIde;
    }

    public Boolean isStaticCodeAnalysisEnabled() {
        return this.staticCodeAnalysisEnabled;
    }

    public void setStaticCodeAnalysisEnabled(Boolean staticCodeAnalysisEnabled) {
        this.staticCodeAnalysisEnabled = staticCodeAnalysisEnabled;
    }

    public Integer getMaxStaticCodeAnalysisPenalty() {
        return maxStaticCodeAnalysisPenalty;
    }

    public void setMaxStaticCodeAnalysisPenalty(Integer maxStaticCodeAnalysisPenalty) {
        this.maxStaticCodeAnalysisPenalty = maxStaticCodeAnalysisPenalty;
    }

    public String getProjectKey() {
        return this.projectKey;
    }

    /**
     * Generates the full repository name for a given repository type.
     *
     * @param repositoryType The repository type
     * @return The repository name
     */
    public String generateRepositoryName(RepositoryType repositoryType) {
        return generateRepositoryName(repositoryType.getName());
    }

    /**
     * Generates the full repository name for a given repository name.
     *
     * @param repositoryName The simple name of the repository
     * @return The full name of the repository
     */
    public String generateRepositoryName(String repositoryName) {
        generateAndSetProjectKey();
        return this.projectKey.toLowerCase() + "-" + repositoryName;
    }

    /**
     * Generates the build plan id for a given build plan type.
     *
     * @param buildPlanType The build plan type
     * @return The build plan id
     */
    public String generateBuildPlanId(BuildPlanType buildPlanType) {
        generateAndSetProjectKey();
        return this.projectKey + "-" + buildPlanType.getName();
    }

    /**
     * Generates a unique project key based on the course short name and the exercise short name. This should only be used
     * for instantiating a new exercise
     *
     * The key concatenates the course short name and the exercise short name (in upper case letters), e.g.: <br>
     * Course: <code>crs</code> <br>
     * Exercise: <code>exc</code> <br>
     * Project key: <code>CRSEXC</code>
     */
    public void generateAndSetProjectKey() {
        // Don't set the project key, if it has already been set
        if (this.projectKey != null) {
            return;
        }
        // Get course over exerciseGroup for exam programming exercises
        Course course = getCourseViaExerciseGroupOrCourseMember();
        this.projectKey = (course.getShortName() + this.getShortName()).toUpperCase().replaceAll("\\s+", "");
    }

    /**
     * Get the latest (potentially) graded submission for a programming exercise.
     * Programming submissions work differently in this regard as a submission without a result does not mean it is not rated/assessed,
     * but that e.g. the CI system failed to deliver the build results.
     *
     * @param submissions Submissions for the given student.
     * @return the latest graded submission.
     */
    @Nullable
    @Override
    public Submission findAppropriateSubmissionByResults(Set<Submission> submissions) {
        return submissions.stream().filter(submission -> {
            Result result = submission.getLatestResult();
            if (result != null) {
                return checkForRatedAndAssessedResult(result);
            }
            return this.getDueDate() == null || SubmissionType.INSTRUCTOR.equals(submission.getType()) || SubmissionType.TEST.equals(submission.getType())
                    || submission.getSubmissionDate().isBefore(getRelevantDueDateForSubmission(submission));
        }).max(Comparator.comparing(Submission::getSubmissionDate)).orElse(null);
    }

    private ZonedDateTime getRelevantDueDateForSubmission(Submission submission) {
        if (submission.getParticipation().getIndividualDueDate() != null) {
            return submission.getParticipation().getIndividualDueDate();
        }
        else {
            return this.getDueDate();
        }
    }

    @Override
    public ExerciseType getExerciseType() {
        return PROGRAMMING;
    }

    public ProgrammingLanguage getProgrammingLanguage() {
        return programmingLanguage;
    }

    public ProgrammingExercise programmingLanguage(ProgrammingLanguage programmingLanguage) {
        this.programmingLanguage = programmingLanguage;
        return this;
    }

    public void setProgrammingLanguage(ProgrammingLanguage programmingLanguage) {
        this.programmingLanguage = programmingLanguage;
    }

    public String getPackageName() {
        return packageName;
    }

    public void setPackageName(String packageName) {
        this.packageName = packageName;
    }

    public TemplateProgrammingExerciseParticipation getTemplateParticipation() {
        return templateParticipation;
    }

    public void setTemplateParticipation(TemplateProgrammingExerciseParticipation templateParticipation) {
        this.templateParticipation = templateParticipation;
        if (this.templateParticipation != null) {
            this.templateParticipation.setProgrammingExercise(this);
        }
    }

    public SolutionProgrammingExerciseParticipation getSolutionParticipation() {
        return solutionParticipation;
    }

    public void setSolutionParticipation(SolutionProgrammingExerciseParticipation solutionParticipation) {
        this.solutionParticipation = solutionParticipation;
        if (this.solutionParticipation != null) {
            this.solutionParticipation.setProgrammingExercise(this);
        }
    }

    public SubmissionPolicy getSubmissionPolicy() {
        return this.submissionPolicy;
    }

    public void setSubmissionPolicy(SubmissionPolicy submissionPolicy) {
        this.submissionPolicy = submissionPolicy;
    }

    // jhipster-needle-entity-add-getters-setters - Jhipster will add getters and setters here, do not remove

    /**
     * Gets a URL of the  templateRepositoryUrl if there is one
     *
     * @return a URL object of the  templateRepositoryUrl or null if there is no templateRepositoryUrl
     */
    @JsonIgnore
    public VcsRepositoryUrl getVcsTemplateRepositoryUrl() {
        var templateRepositoryUrl = getTemplateRepositoryUrl();
        if (templateRepositoryUrl == null || templateRepositoryUrl.isEmpty()) {
            return null;
        }

        try {
            return new VcsRepositoryUrl(templateRepositoryUrl);
        }
        catch (MalformedURLException e) {
            e.printStackTrace();
        }
        return null;
    }

    /**
     * Gets a URL of the solutionRepositoryUrl if there is one
     *
     * @return a URL object of the solutionRepositoryUrl or null if there is no solutionRepositoryUrl
     */
    @JsonIgnore
    public VcsRepositoryUrl getVcsSolutionRepositoryUrl() {
        var solutionRepositoryUrl = getSolutionRepositoryUrl();
        if (solutionRepositoryUrl == null || solutionRepositoryUrl.isEmpty()) {
            return null;
        }

        try {
            return new VcsRepositoryUrl(solutionRepositoryUrl);
        }
        catch (MalformedURLException e) {
            e.printStackTrace();
        }
        return null;
    }

    /**
     * Gets a URL of the testRepositoryURL if there is one
     *
     * @return a URL object of the testRepositoryURl or null if there is no testRepositoryUrl
     */
    @JsonIgnore
    public VcsRepositoryUrl getVcsTestRepositoryUrl() {
        if (testRepositoryUrl == null || testRepositoryUrl.isEmpty()) {
            return null;
        }

        try {
            return new VcsRepositoryUrl(testRepositoryUrl);
        }
        catch (MalformedURLException e) {
            log.warn("Cannot create URL for testRepositoryUrl: {} due to the following error: {}", testRepositoryUrl, e.getMessage());
        }
        return null;
    }

    /**
     * Returns the repository url for the given repository type.
     *
     * @param repositoryType The repository type for which the url should be returned
     * @return The repository url
     */
    @JsonIgnore
    public VcsRepositoryUrl getRepositoryURL(RepositoryType repositoryType) {
        return switch (repositoryType) {
            case TEMPLATE -> this.getVcsTemplateRepositoryUrl();
            case SOLUTION -> this.getVcsSolutionRepositoryUrl();
            case TESTS -> this.getVcsTestRepositoryUrl();
            default -> throw new UnsupportedOperationException("Can retrieve URL for repository type " + repositoryType);
        };
    }

    /**
     * Returns the project name by concatenating the course short name with the exercise title.
     *
     * @return project name of the programming exercise
     */
    @JsonIgnore
    public String getProjectName() {
        // this is the name used for VC service and CI service
        return getCourseViaExerciseGroupOrCourseMember().getShortName() + " " + this.getTitle();
    }

    @JsonIgnore
    public String getPackageFolderName() {
        return getPackageName().replace(".", "/");
    }

    public Set<ProgrammingExerciseTestCase> getTestCases() {
        return testCases;
    }

    public void setTestCases(Set<ProgrammingExerciseTestCase> testCases) {
        this.testCases = testCases;
    }

    public Set<StaticCodeAnalysisCategory> getStaticCodeAnalysisCategories() {
        return staticCodeAnalysisCategories;
    }

    public void setStaticCodeAnalysisCategories(Set<StaticCodeAnalysisCategory> staticCodeAnalysisCategories) {
        this.staticCodeAnalysisCategories = staticCodeAnalysisCategories;
    }

    @JsonProperty("sequentialTestRuns")
    public boolean hasSequentialTestRuns() {
        return Objects.requireNonNullElse(sequentialTestRuns, false);
    }

    public void setSequentialTestRuns(Boolean sequentialTestRuns) {
        this.sequentialTestRuns = sequentialTestRuns;
    }

    public Boolean getShowTestNamesToStudents() {
        return showTestNamesToStudents;
    }

    public void setShowTestNamesToStudents(Boolean showTestNamesToStudents) {
        this.showTestNamesToStudents = showTestNamesToStudents;
    }

    @Nullable
    public ZonedDateTime getBuildAndTestStudentSubmissionsAfterDueDate() {
        return buildAndTestStudentSubmissionsAfterDueDate;
    }

    public void setBuildAndTestStudentSubmissionsAfterDueDate(@Nullable ZonedDateTime buildAndTestStudentSubmissionsAfterDueDate) {
        this.buildAndTestStudentSubmissionsAfterDueDate = buildAndTestStudentSubmissionsAfterDueDate;
    }

    public boolean getTestCasesChanged() {
        return Objects.requireNonNullElse(testCasesChanged, false);
    }

    public void setTestCasesChanged(boolean testCasesChanged) {
        this.testCasesChanged = testCasesChanged;
    }

    @Override
    public AssessmentType getAssessmentType() {
        if (super.getAssessmentType() == null) {
            return AssessmentType.AUTOMATIC;
        }
        return super.getAssessmentType();
    }

    public boolean needsLockOperation() {
        return isExamExercise() || AssessmentType.AUTOMATIC != getAssessmentType() || getBuildAndTestStudentSubmissionsAfterDueDate() != null
                || getAllowComplaintsForAutomaticAssessments();
    }

    @Nullable
    public ProjectType getProjectType() {
        return projectType;
    }

    public void setProjectType(@Nullable ProjectType projectType) {
        this.projectType = projectType;
    }

    /**
     * set all sensitive information to null, so no info with respect to the solution gets leaked to students through json
     */
    @Override
    public void filterSensitiveInformation() {
        setTemplateRepositoryUrl(null);
        setSolutionRepositoryUrl(null);
        setTestRepositoryUrl(null);
        setTemplateBuildPlanId(null);
        setSolutionBuildPlanId(null);
        super.filterSensitiveInformation();
    }

    /**
     * Get all results of a student participation which are rated or unrated
     * @param participation The current participation
     * @return all results which are completed and are either automatic or manually assessed
     */
    @Override
    public Set<Result> findResultsFilteredForStudents(Participation participation) {
        return participation.getResults().stream().filter(this::checkForAssessedResult).collect(Collectors.toSet());
    }

    /**
     * Check if manual results are allowed for the exercise
     * @return true if manual results are allowed, false otherwise
     */
    public boolean areManualResultsAllowed() {
        // Only allow manual results for programming exercises if option was enabled and due dates have passed;
        final var relevantDueDate = getBuildAndTestStudentSubmissionsAfterDueDate() != null ? getBuildAndTestStudentSubmissionsAfterDueDate() : getDueDate();
        return (getAssessmentType() == AssessmentType.SEMI_AUTOMATIC || getAllowComplaintsForAutomaticAssessments())
                && (relevantDueDate == null || relevantDueDate.isBefore(ZonedDateTime.now()));
    }

    /**
     * This checks if the current result is rated and has a completion date.
     * @param result The current result
     * @return true if the result is manual and assessed, false otherwise
     */
    private boolean checkForRatedAndAssessedResult(Result result) {
        return Boolean.TRUE.equals(result.isRated()) && checkForAssessedResult(result);
    }

    /**
     * This checks if the current result has a completion date and if the assessment is over
     *
     * @param result The current result
     * @return true if the result is manual and the assessment is over, or it is an automatic result, false otherwise
     */
    private boolean checkForAssessedResult(Result result) {
        boolean isAssessmentOver = getAssessmentDueDate() == null || getAssessmentDueDate().isBefore(ZonedDateTime.now());
        return result.getCompletionDate() != null && ((result.isManual() && isAssessmentOver) || result.isAutomatic());
    }

    @Override
    public String toString() {
        return "ProgrammingExercise{" + "id=" + getId() + ", templateRepositoryUrl='" + getTemplateRepositoryUrl() + "'" + ", solutionRepositoryUrl='" + getSolutionRepositoryUrl()
                + "'" + ", templateBuildPlanId='" + getTemplateBuildPlanId() + "'" + ", solutionBuildPlanId='" + getSolutionBuildPlanId() + "'" + ", publishBuildPlanUrl='"
                + isPublishBuildPlanUrl() + "'" + ", allowOnlineEditor='" + isAllowOnlineEditor() + "'" + ", programmingLanguage='" + getProgrammingLanguage() + "'"
                + ", packageName='" + getPackageName() + "'" + ", testCasesChanged='" + testCasesChanged + "'" + "}";
    }

    public boolean getIsLocalSimulation() {
        return this.isLocalSimulationTransient;
    }

    public void setIsLocalSimulation(Boolean isLocalSimulationTransient) {
        this.isLocalSimulationTransient = isLocalSimulationTransient;
    }

    public boolean getCheckoutSolutionRepository() {
        return this.checkoutSolutionRepository;
    }

    public void setCheckoutSolutionRepository(boolean checkoutSolutionRepository) {
        this.checkoutSolutionRepository = checkoutSolutionRepository;
    }

    /**
     * Sets the transient attribute "isLocalSimulation" if the exercises is a programming exercise
     * and the testRepositoryUrl contains the String "artemislocalhost" which is the indicator that the programming exercise has
     * no connection to a version control and continuous integration server
     *
     */
    public void checksAndSetsIfProgrammingExerciseIsLocalSimulation() {
        if (getTestRepositoryUrl().contains("artemislocalhost")) {
            setIsLocalSimulation(true);
        }
    }

    /**
     * Validates general programming exercise settings
     * 1. Validates the programming language
     *
     */
    public void validateProgrammingSettings() {

        // Check if a participation mode was selected
        if (!Boolean.TRUE.equals(isAllowOnlineEditor()) && !Boolean.TRUE.equals(isAllowOfflineIde())) {
            throw new BadRequestAlertException("You need to allow at least one participation mode, the online editor or the offline IDE", "Exercise", "noParticipationModeAllowed");
        }

        // Check if Xcode has no online code editor enabled
        if (ProjectType.XCODE.equals(getProjectType()) && Boolean.TRUE.equals(isAllowOnlineEditor())) {
            throw new BadRequestAlertException("The online editor is not allowed for Xcode programming exercises", "Exercise", "noParticipationModeAllowed");
        }

        // Check if programming language is set
        if (getProgrammingLanguage() == null) {
            throw new BadRequestAlertException("No programming language was specified", "Exercise", "programmingLanguageNotSet");
        }
    }

    /**
     * Validates the static code analysis settings of the programming exercise
     * 1. The flag staticCodeAnalysisEnabled must not be null
     * 2. Static code analysis and sequential test runs can't be active at the same time
     * 3. Static code analysis can only be enabled for supported programming languages
     * 4. Static code analysis max penalty must only be set if static code analysis is enabled
     * 5. Static code analysis max penalty must be positive
     *
     * @param programmingLanguageFeature describes the features available for the programming language of the programming exercise
     */
    public void validateStaticCodeAnalysisSettings(ProgrammingLanguageFeature programmingLanguageFeature) {
        // Check if the static code analysis flag was set
        if (isStaticCodeAnalysisEnabled() == null) {
            throw new BadRequestAlertException("The static code analysis flag must be set to true or false", "Exercise", "staticCodeAnalysisFlagNotSet");
        }

        // Check that programming exercise doesn't have sequential test runs and static code analysis enabled
        if (Boolean.TRUE.equals(isStaticCodeAnalysisEnabled()) && hasSequentialTestRuns()) {
            throw new BadRequestAlertException("The static code analysis with sequential test runs is not supported at the moment", "Exercise", "staticCodeAnalysisAndSequential");
        }

        // Check if the programming language supports static code analysis
        if (Boolean.TRUE.equals(isStaticCodeAnalysisEnabled()) && !programmingLanguageFeature.isStaticCodeAnalysis()) {
            throw new BadRequestAlertException("The static code analysis is not supported for this programming language", "Exercise", "staticCodeAnalysisNotSupportedForLanguage");
        }

<<<<<<< HEAD
=======
        // Check that Xcode has no SCA enabled
        if (Boolean.TRUE.equals(isStaticCodeAnalysisEnabled()) && ProjectType.XCODE.equals(getProjectType())) {
            throw new BadRequestAlertException("The static code analysis is not supported for Xcode programming exercises", "Exercise",
                    "staticCodeAnalysisNotSupportedForLanguage");
        }

        // Check that FACT has no SCA enabled
        if (Boolean.TRUE.equals(isStaticCodeAnalysisEnabled()) && ProjectType.FACT.equals(getProjectType())) {
            throw new BadRequestAlertException("The static code analysis is not supported for FACT programming exercises", "Exercise", "staticCodeAnalysisNotSupportedForLanguage");
        }

>>>>>>> a758290e
        // Static code analysis max penalty must only be set if static code analysis is enabled
        if (Boolean.FALSE.equals(isStaticCodeAnalysisEnabled()) && getMaxStaticCodeAnalysisPenalty() != null) {
            throw new BadRequestAlertException("Max static code analysis penalty must only be set if static code analysis is enabled", "Exercise",
                    "staticCodeAnalysisDisabledButPenaltySet");
        }

        // Static code analysis max penalty must be positive
        if (getMaxStaticCodeAnalysisPenalty() != null && getMaxStaticCodeAnalysisPenalty() < 0) {
            throw new BadRequestAlertException("The static code analysis penalty must not be negative", "Exercise", "staticCodeAnalysisPenaltyNotNegative");
        }
    }
}<|MERGE_RESOLUTION|>--- conflicted
+++ resolved
@@ -704,22 +704,12 @@
         // Check if the programming language supports static code analysis
         if (Boolean.TRUE.equals(isStaticCodeAnalysisEnabled()) && !programmingLanguageFeature.isStaticCodeAnalysis()) {
             throw new BadRequestAlertException("The static code analysis is not supported for this programming language", "Exercise", "staticCodeAnalysisNotSupportedForLanguage");
-        }
-
-<<<<<<< HEAD
-=======
-        // Check that Xcode has no SCA enabled
-        if (Boolean.TRUE.equals(isStaticCodeAnalysisEnabled()) && ProjectType.XCODE.equals(getProjectType())) {
-            throw new BadRequestAlertException("The static code analysis is not supported for Xcode programming exercises", "Exercise",
-                    "staticCodeAnalysisNotSupportedForLanguage");
-        }
 
         // Check that FACT has no SCA enabled
         if (Boolean.TRUE.equals(isStaticCodeAnalysisEnabled()) && ProjectType.FACT.equals(getProjectType())) {
             throw new BadRequestAlertException("The static code analysis is not supported for FACT programming exercises", "Exercise", "staticCodeAnalysisNotSupportedForLanguage");
         }
-
->>>>>>> a758290e
+      
         // Static code analysis max penalty must only be set if static code analysis is enabled
         if (Boolean.FALSE.equals(isStaticCodeAnalysisEnabled()) && getMaxStaticCodeAnalysisPenalty() != null) {
             throw new BadRequestAlertException("Max static code analysis penalty must only be set if static code analysis is enabled", "Exercise",
