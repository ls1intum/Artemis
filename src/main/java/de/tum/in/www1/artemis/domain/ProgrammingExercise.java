package de.tum.in.www1.artemis.domain;

import java.net.MalformedURLException;
import java.net.URL;
import java.time.ZonedDateTime;
import java.util.Comparator;
import java.util.HashSet;
import java.util.List;
import java.util.Set;
import java.util.regex.Matcher;
import java.util.regex.Pattern;
import java.util.stream.Collectors;

import javax.annotation.Nullable;
import javax.persistence.*;

import org.hibernate.Hibernate;
import org.slf4j.Logger;
import org.slf4j.LoggerFactory;

import com.fasterxml.jackson.annotation.JsonIgnore;
import com.fasterxml.jackson.annotation.JsonIgnoreProperties;
import com.fasterxml.jackson.annotation.JsonInclude;
import com.fasterxml.jackson.annotation.JsonProperty;

import de.tum.in.www1.artemis.domain.enumeration.AssessmentType;
import de.tum.in.www1.artemis.domain.enumeration.ProgrammingLanguage;
import de.tum.in.www1.artemis.domain.enumeration.RepositoryType;
import de.tum.in.www1.artemis.domain.enumeration.SubmissionType;
import de.tum.in.www1.artemis.domain.participation.Participation;
import de.tum.in.www1.artemis.domain.participation.SolutionProgrammingExerciseParticipation;
import de.tum.in.www1.artemis.domain.participation.TemplateProgrammingExerciseParticipation;

/**
 * A ProgrammingExercise.
 */
@Entity
@DiscriminatorValue(value = "P")
@SecondaryTable(name = "programming_exercise_details")
@JsonInclude(JsonInclude.Include.NON_EMPTY)
public class ProgrammingExercise extends Exercise {

    private static final Logger log = LoggerFactory.getLogger(ProgrammingExercise.class);

    @Column(name = "test_repository_url")
    private String testRepositoryUrl;

    @Column(name = "publish_build_plan_url")
    private Boolean publishBuildPlanUrl;

    @Column(name = "allow_online_editor", table = "programming_exercise_details")
    private Boolean allowOnlineEditor;

    @Column(name = "allow_offline_ide", table = "programming_exercise_details")
    private Boolean allowOfflineIde;

    @Column(name = "static_code_analysis_enabled", table = "programming_exercise_details")
    private Boolean staticCodeAnalysisEnabled;

    @Column(name = "max_static_code_analysis_penalty", table = "programming_exercise_details")
    private Integer maxStaticCodeAnalysisPenalty;

    @Enumerated(EnumType.STRING)
    @Column(name = "programming_language")
    private ProgrammingLanguage programmingLanguage;

    @Column(name = "package_name")
    private String packageName;

    @Column(name = "sequential_test_runs")
    private Boolean sequentialTestRuns;

    @Nullable
    @Column(name = "build_and_test_student_submissions_after_due_date", table = "programming_exercise_details")
    private ZonedDateTime buildAndTestStudentSubmissionsAfterDueDate;

    @Nullable
    @Column(name = "test_cases_changed", table = "programming_exercise_details")
    private Boolean testCasesChanged = false;   // default value

    @Column(name = "project_key", table = "programming_exercise_details", nullable = false)
    private String projectKey;

    @OneToOne(cascade = CascadeType.REMOVE, orphanRemoval = true, fetch = FetchType.LAZY)
    @JoinColumn(unique = true, name = "template_participation_id")
    @JsonIgnoreProperties("programmingExercise")
    private TemplateProgrammingExerciseParticipation templateParticipation;

    @OneToOne(cascade = CascadeType.REMOVE, orphanRemoval = true, fetch = FetchType.LAZY)
    @JoinColumn(unique = true, name = "solution_participation_id")
    @JsonIgnoreProperties("programmingExercise")
    private SolutionProgrammingExerciseParticipation solutionParticipation;

    @OneToMany(mappedBy = "exercise", cascade = CascadeType.REMOVE, orphanRemoval = true, fetch = FetchType.LAZY)
    @JsonIgnoreProperties("exercise")
    private Set<ProgrammingExerciseTestCase> testCases = new HashSet<>();

    @OneToMany(mappedBy = "exercise", cascade = CascadeType.REMOVE, orphanRemoval = true, fetch = FetchType.LAZY)
    @JsonIgnoreProperties("exercise")
    private Set<StaticCodeAnalysisCategory> staticCodeAnalysisCategories = new HashSet<>();

    @Transient
    private boolean isLocalSimulationTransient;

    /**
     * This boolean flag determines whether the solution repository should be checked out during the build (additional to the student's submission).
     * This property is only used when creating the exercise (the client sets this value when POSTing the new exercise to the server).
     * It is not persisted as this setting can not be changed afterwards.
     * This is currently only supported for HASKELL on BAMBOO, thus the default value is false.
     */
    @Transient
    @JsonProperty
    private boolean checkoutSolutionRepository = false;

    /**
     * Convenience getter. The actual URL is stored in the {@link TemplateProgrammingExerciseParticipation}
     *
     * @return The URL of the template repository as a String
     */
    // jhipster-needle-entity-add-field - Jhipster will add fields here, do not remove
    @JsonIgnore
    public String getTemplateRepositoryUrl() {
        if (templateParticipation != null && Hibernate.isInitialized(templateParticipation)) {
            return templateParticipation.getRepositoryUrl();
        }
        return null;
    }

    private void setTemplateRepositoryUrl(String templateRepositoryUrl) {
        if (templateParticipation != null && Hibernate.isInitialized(templateParticipation)) {
            this.templateParticipation.setRepositoryUrl(templateRepositoryUrl);
        }
    }

    @JsonIgnore
    public String getTemplateRepositoryName() {
        return getRepositoryNameFor(getTemplateRepositoryUrl(), RepositoryType.TEMPLATE);
    }

    /**
     * Convenience getter. The actual URL is stored in the {@link SolutionProgrammingExerciseParticipation}
     *
     * @return The URL of the solution repository as a String
     */
    @JsonIgnore
    public String getSolutionRepositoryUrl() {
        if (solutionParticipation != null && Hibernate.isInitialized(solutionParticipation)) {
            return solutionParticipation.getRepositoryUrl();
        }
        return null;
    }

    private void setSolutionRepositoryUrl(String solutionRepositoryUrl) {
        if (solutionParticipation != null && Hibernate.isInitialized(solutionParticipation)) {
            this.solutionParticipation.setRepositoryUrl(solutionRepositoryUrl);
        }
    }

    @JsonIgnore
    public String getSolutionRepositoryName() {
        return getRepositoryNameFor(getSolutionRepositoryUrl(), RepositoryType.SOLUTION);
    }

    public void setTestRepositoryUrl(String testRepositoryUrl) {
        this.testRepositoryUrl = testRepositoryUrl;
    }

    public String getTestRepositoryUrl() {
        return testRepositoryUrl;
    }

    /**
     * Returns the test repository name of the exercise. Test test repository name is extracted from the test repository url.
     *
     * @return the test repository name if a valid test repository url is set. Otherwise returns null!
     */
    public String getTestRepositoryName() {
        return getRepositoryNameFor(getTestRepositoryUrl(), RepositoryType.TESTS);
    }

    /**
     * Get the repository name for any stored repository, i.e. the slug of the repository.
     *
     * @param repoUrl The full URL of the repository
     * @param repoType The repository type, meaning one of the base repositories (template, solution, test)
     * @return The full repository slug for the given URL
     */
    private String getRepositoryNameFor(final String repoUrl, final RepositoryType repoType) {
        if (repoUrl == null) {
            return null;
        }

        Pattern pattern = Pattern.compile(".*/(.*-" + repoType.getName() + ")\\.git");
        Matcher matcher = pattern.matcher(repoUrl);
        if (!matcher.matches() || matcher.groupCount() != 1)
            return null;

        return matcher.group(1);
    }

    @JsonIgnore // we now store it in templateParticipation --> this is just a convenience getter
    public String getTemplateBuildPlanId() {
        if (templateParticipation != null && Hibernate.isInitialized(templateParticipation)) {
            return templateParticipation.getBuildPlanId();
        }
        return null;
    }

    private void setTemplateBuildPlanId(String templateBuildPlanId) {
        if (templateParticipation != null && Hibernate.isInitialized(templateParticipation)) {
            this.templateParticipation.setBuildPlanId(templateBuildPlanId);
        }
    }

    @JsonIgnore // we now store it in solutionParticipation --> this is just a convenience getter
    public String getSolutionBuildPlanId() {
        if (solutionParticipation != null && Hibernate.isInitialized(solutionParticipation)) {
            return solutionParticipation.getBuildPlanId();
        }
        return null;
    }

    private void setSolutionBuildPlanId(String solutionBuildPlanId) {
        if (solutionParticipation != null && Hibernate.isInitialized(solutionParticipation)) {
            this.solutionParticipation.setBuildPlanId(solutionBuildPlanId);
        }
    }

    public Boolean isPublishBuildPlanUrl() {
        return publishBuildPlanUrl;
    }

    public void setPublishBuildPlanUrl(Boolean publishBuildPlanUrl) {
        this.publishBuildPlanUrl = publishBuildPlanUrl;
    }

    public Boolean isAllowOnlineEditor() {
        return allowOnlineEditor;
    }

    public void setAllowOnlineEditor(Boolean allowOnlineEditor) {
        this.allowOnlineEditor = allowOnlineEditor;
    }

    public Boolean isAllowOfflineIde() {
        return allowOfflineIde;
    }

    public void setAllowOfflineIde(Boolean allowOfflineIde) {
        this.allowOfflineIde = allowOfflineIde;
    }

    public Boolean isStaticCodeAnalysisEnabled() {
        return this.staticCodeAnalysisEnabled;
    }

    public void setStaticCodeAnalysisEnabled(Boolean staticCodeAnalysisEnabled) {
        this.staticCodeAnalysisEnabled = staticCodeAnalysisEnabled;
    }

    public Integer getMaxStaticCodeAnalysisPenalty() {
        return maxStaticCodeAnalysisPenalty;
    }

    public void setMaxStaticCodeAnalysisPenalty(Integer maxStaticCodeAnalysisPenalty) {
        this.maxStaticCodeAnalysisPenalty = maxStaticCodeAnalysisPenalty;
    }

    public String getProjectKey() {
        return this.projectKey;
    }

    /**
     * Generates a unique project key based on the course short name and the exercise short name. This should only be used
     * for instantiating a new exercise
     *
     * The key concatenates the course short name and the exercise short name (in upper case letters), e.g.: <br>
     * Course: <code>crs</code> <br>
     * Exercise: <code>exc</code> <br>
     * Project key: <code>CRSEXC</code>
     */
    public void generateAndSetProjectKey() {
        // Don't set the project key, if it has already been set
        if (this.projectKey != null) {
            return;
        }
        // Get course over exerciseGroup for exam programming exercises
        Course course = getCourseViaExerciseGroupOrCourseMember();
        this.projectKey = (course.getShortName() + this.getShortName()).toUpperCase().replaceAll("\\s+", "");
    }

    /**
     * Get the latest (potentially) graded submission for a programming exercise.
     * Programming submissions work differently in this regard as a submission without a result does not mean it is not rated/assessed, but that e.g. the CI system failed to deliver the build results.
     *
     * @param submissions Submissions for the given student.
     * @return the latest graded submission.
     */
    @Nullable
    @Override
    public Submission findAppropriateSubmissionByResults(Set<Submission> submissions) {
        return submissions.stream().filter(submission -> {
<<<<<<< HEAD
            List<Result> results = submission.getResults();
            if (results != null && !results.isEmpty()) {
                Result latestResult = results.get(results.size() - 1);
                return (latestResult.isRated() && !latestResult.getAssessmentType().equals(AssessmentType.MANUAL))
                        || latestResult.getAssessmentType().equals(AssessmentType.MANUAL)
                                && (this.getAssessmentDueDate() == null || this.getAssessmentDueDate().isBefore(ZonedDateTime.now()));
=======
            if (submission.getResult() != null) {
                return (submission.getResult().isRated() && !submission.getResult().isManualResult())
                        || (submission.getResult().isManualResult() && (this.getAssessmentDueDate() == null || this.getAssessmentDueDate().isBefore(ZonedDateTime.now())));
>>>>>>> c45ee3a4
            }
            return this.getDueDate() == null || submission.getType().equals(SubmissionType.INSTRUCTOR) || submission.getType().equals(SubmissionType.TEST)
                    || submission.getSubmissionDate().isBefore(this.getDueDate());
        }).max(Comparator.comparing(Submission::getSubmissionDate)).orElse(null);
    }

    public ProgrammingLanguage getProgrammingLanguage() {
        return programmingLanguage;
    }

    public ProgrammingExercise programmingLanguage(ProgrammingLanguage programmingLanguage) {
        this.programmingLanguage = programmingLanguage;
        return this;
    }

    public void setProgrammingLanguage(ProgrammingLanguage programmingLanguage) {
        this.programmingLanguage = programmingLanguage;
    }

    public String getPackageName() {
        return packageName;
    }

    public void setPackageName(String packageName) {
        this.packageName = packageName;
    }

    public TemplateProgrammingExerciseParticipation getTemplateParticipation() {
        return templateParticipation;
    }

    public void setTemplateParticipation(TemplateProgrammingExerciseParticipation templateParticipation) {
        this.templateParticipation = templateParticipation;
        if (this.templateParticipation != null) {
            this.templateParticipation.setProgrammingExercise(this);
        }
    }

    public SolutionProgrammingExerciseParticipation getSolutionParticipation() {
        return solutionParticipation;
    }

    public void setSolutionParticipation(SolutionProgrammingExerciseParticipation solutionParticipation) {
        this.solutionParticipation = solutionParticipation;
        if (this.solutionParticipation != null) {
            this.solutionParticipation.setProgrammingExercise(this);
        }
    }

    // jhipster-needle-entity-add-getters-setters - Jhipster will add getters and setters here, do not remove

    /**
     * Gets a URL of the  templateRepositoryUrl if there is one
     *
     * @return a URL object of the  templateRepositoryUrl or null if there is no templateRepositoryUrl
     */
    @JsonIgnore
    public URL getTemplateRepositoryUrlAsUrl() {
        String templateRepositoryUrl = getTemplateRepositoryUrl();
        if (templateRepositoryUrl == null || templateRepositoryUrl.isEmpty()) {
            return null;
        }
        try {
            return new URL(templateRepositoryUrl);
        }
        catch (MalformedURLException e) {
            log.warn("Cannot create URL for templateRepositoryUrl: " + templateRepositoryUrl + " due to the following error: " + e.getMessage());
        }
        return null;
    }

    /**
     * Gets a URL of the solutionRepositoryUrl if there is one
     *
     * @return a URL object of the solutionRepositoryUrl or null if there is no solutionRepositoryUrl
     */
    @JsonIgnore
    public URL getSolutionRepositoryUrlAsUrl() {
        String solutionRepositoryUrl = getSolutionRepositoryUrl();
        if (solutionRepositoryUrl == null || solutionRepositoryUrl.isEmpty()) {
            return null;
        }
        try {
            return new URL(solutionRepositoryUrl);
        }
        catch (MalformedURLException e) {
            log.warn("Cannot create URL for solutionRepositoryUrl: " + solutionRepositoryUrl + " due to the following error: " + e.getMessage());
        }
        return null;
    }

    /**
     * Gets a URL of the testRepositoryURL if there is one
     *
     * @return a URL object of the testRepositoryURl or null if there is no testRepositoryUrl
     */
    @JsonIgnore
    public URL getTestRepositoryUrlAsUrl() {
        if (testRepositoryUrl == null || testRepositoryUrl.isEmpty()) {
            return null;
        }
        try {
            return new URL(testRepositoryUrl);
        }
        catch (MalformedURLException e) {
            log.warn("Cannot create URL for testRepositoryUrl: " + testRepositoryUrl + " due to the following error: " + e.getMessage());
        }
        return null;
    }

    /**
     * Returns the project name by concatenating the course short name with the exercise title.
     *
     * @return project name of the programming exercise
     */
    @JsonIgnore
    public String getProjectName() {
        // this is the name used for VC service and CI service
        return getCourseViaExerciseGroupOrCourseMember().getShortName() + " " + this.getTitle();
    }

    @JsonIgnore
    public String getPackageFolderName() {
        return getPackageName().replace(".", "/");
    }

    public Set<ProgrammingExerciseTestCase> getTestCases() {
        return testCases;
    }

    public void setTestCases(Set<ProgrammingExerciseTestCase> testCases) {
        this.testCases = testCases;
    }

    public Set<StaticCodeAnalysisCategory> getStaticCodeAnalysisCategories() {
        return staticCodeAnalysisCategories;
    }

    public void setStaticCodeAnalysisCategories(Set<StaticCodeAnalysisCategory> staticCodeAnalysisCategories) {
        this.staticCodeAnalysisCategories = staticCodeAnalysisCategories;
    }

    @JsonProperty("sequentialTestRuns")
    public boolean hasSequentialTestRuns() {
        if (sequentialTestRuns == null) {
            return false;
        }
        return sequentialTestRuns;
    }

    public void setSequentialTestRuns(Boolean sequentialTestRuns) {
        this.sequentialTestRuns = sequentialTestRuns;
    }

    @Nullable
    public ZonedDateTime getBuildAndTestStudentSubmissionsAfterDueDate() {
        return buildAndTestStudentSubmissionsAfterDueDate;
    }

    public void setBuildAndTestStudentSubmissionsAfterDueDate(@Nullable ZonedDateTime buildAndTestStudentSubmissionsAfterDueDate) {
        this.buildAndTestStudentSubmissionsAfterDueDate = buildAndTestStudentSubmissionsAfterDueDate;
    }

    public boolean getTestCasesChanged() {
        if (testCasesChanged == null) {
            return false;
        }
        return testCasesChanged;
    }

    public void setTestCasesChanged(boolean testCasesChanged) {
        this.testCasesChanged = testCasesChanged;
    }

    @Override
    public AssessmentType getAssessmentType() {
        if (super.getAssessmentType() == null) {
            return AssessmentType.AUTOMATIC;
        }
        return super.getAssessmentType();
    }

    /**
     * set all sensitive information to null, so no info with respect to the solution gets leaked to students through json
     */
    @Override
    public void filterSensitiveInformation() {
        setTemplateRepositoryUrl(null);
        setSolutionRepositoryUrl(null);
        setTestRepositoryUrl(null);
        setTemplateBuildPlanId(null);
        setSolutionBuildPlanId(null);
        super.filterSensitiveInformation();
    }

    @Override
    public Set<Result> findResultsFilteredForStudents(Participation participation) {
        boolean isAssessmentOver = getAssessmentDueDate() == null || getAssessmentDueDate().isBefore(ZonedDateTime.now());
        return participation.getResults().stream().filter(result -> (result.isManualResult() && isAssessmentOver) || result.getAssessmentType().equals(AssessmentType.AUTOMATIC))
                .collect(Collectors.toSet());
    }

    @Override
    @Nullable
    public Submission findLatestSubmissionWithRatedResultWithCompletionDate(Participation participation, Boolean ignoreAssessmentDueDate) {
        // for most types of exercises => return latest result (all results are relevant)
        Submission latestSubmission = null;
        // we get the results over the submissions
        if (participation.getSubmissions() == null || participation.getSubmissions().isEmpty()) {
            return null;
        }

        Result result = null;
        List<Result> results;
        List<Result> latestResults;
        for (var submission : participation.getSubmissions()) {
<<<<<<< HEAD
            results = submission.getResults();
            if (results != null && !results.isEmpty()) {
                result = results.get(results.size() - 1);
            }
            if (result == null) {
=======
            var result = submission.getResult();
            if (result == null || result.getCompletionDate() == null) {
>>>>>>> c45ee3a4
                continue;
            }
            // NOTE: for the dashboard we only use rated results with completion date or automatic result
            boolean isAssessmentOver = ignoreAssessmentDueDate || getAssessmentDueDate() == null || getAssessmentDueDate().isBefore(ZonedDateTime.now());
            if ((result.isManualResult() && isAssessmentOver) || result.getAssessmentType().equals(AssessmentType.AUTOMATIC)) {
                // take the first found result that fulfills the above requirements
                if (latestSubmission == null) {
                    latestSubmission = submission;
                }
                // take newer results and thus disregard older ones
                else {
                    latestResults = latestSubmission.getResults();
                    if (latestResults.get(latestResults.size() - 1).getCompletionDate().isBefore(result.getCompletionDate())) {
                        latestSubmission = submission;
                    }
                }
            }
        }
        return latestSubmission;
    }

    /**
     * Check if manual results are allowed for the exercise
     * @return true if manual results are allowed, false otherwise
     */
    public boolean areManualResultsAllowed() {
        // Only allow manual results for programming exercises if option was enabled and due dates have passed;
        final var relevantDueDate = getBuildAndTestStudentSubmissionsAfterDueDate() != null ? getBuildAndTestStudentSubmissionsAfterDueDate() : getDueDate();
        return getAssessmentType() == AssessmentType.SEMI_AUTOMATIC && (relevantDueDate == null || relevantDueDate.isBefore(ZonedDateTime.now()));
    }

    @Override
    public String toString() {
        return "ProgrammingExercise{" + "id=" + getId() + ", templateRepositoryUrl='" + getTemplateRepositoryUrl() + "'" + ", solutionRepositoryUrl='" + getSolutionRepositoryUrl()
                + "'" + ", templateBuildPlanId='" + getTemplateBuildPlanId() + "'" + ", solutionBuildPlanId='" + getSolutionBuildPlanId() + "'" + ", publishBuildPlanUrl='"
                + isPublishBuildPlanUrl() + "'" + ", allowOnlineEditor='" + isAllowOnlineEditor() + "'" + ", programmingLanguage='" + getProgrammingLanguage() + "'"
                + ", packageName='" + getPackageName() + "'" + ", testCasesChanged='" + testCasesChanged + "'" + "}";
    }

    public boolean getIsLocalSimulation() {
        return this.isLocalSimulationTransient;
    }

    public void setIsLocalSimulation(Boolean isLocalSimulationTransient) {
        this.isLocalSimulationTransient = isLocalSimulationTransient;
    }

    public boolean getCheckoutSolutionRepository() {
        return this.checkoutSolutionRepository;
    }

    public void setCheckoutSolutionRepository(boolean checkoutSolutionRepository) {
        this.checkoutSolutionRepository = checkoutSolutionRepository;
    }
}<|MERGE_RESOLUTION|>--- conflicted
+++ resolved
@@ -5,7 +5,6 @@
 import java.time.ZonedDateTime;
 import java.util.Comparator;
 import java.util.HashSet;
-import java.util.List;
 import java.util.Set;
 import java.util.regex.Matcher;
 import java.util.regex.Pattern;
@@ -300,18 +299,9 @@
     @Override
     public Submission findAppropriateSubmissionByResults(Set<Submission> submissions) {
         return submissions.stream().filter(submission -> {
-<<<<<<< HEAD
-            List<Result> results = submission.getResults();
-            if (results != null && !results.isEmpty()) {
-                Result latestResult = results.get(results.size() - 1);
-                return (latestResult.isRated() && !latestResult.getAssessmentType().equals(AssessmentType.MANUAL))
-                        || latestResult.getAssessmentType().equals(AssessmentType.MANUAL)
-                                && (this.getAssessmentDueDate() == null || this.getAssessmentDueDate().isBefore(ZonedDateTime.now()));
-=======
-            if (submission.getResult() != null) {
-                return (submission.getResult().isRated() && !submission.getResult().isManualResult())
-                        || (submission.getResult().isManualResult() && (this.getAssessmentDueDate() == null || this.getAssessmentDueDate().isBefore(ZonedDateTime.now())));
->>>>>>> c45ee3a4
+            if (submission.getLatestResult() != null) {
+                return (submission.getLatestResult().isRated() && !submission.getLatestResult().isManualResult())
+                        || (submission.getLatestResult().isManualResult() && (this.getAssessmentDueDate() == null || this.getAssessmentDueDate().isBefore(ZonedDateTime.now())));
             }
             return this.getDueDate() == null || submission.getType().equals(SubmissionType.INSTRUCTOR) || submission.getType().equals(SubmissionType.TEST)
                     || submission.getSubmissionDate().isBefore(this.getDueDate());
@@ -524,20 +514,9 @@
             return null;
         }
 
-        Result result = null;
-        List<Result> results;
-        List<Result> latestResults;
         for (var submission : participation.getSubmissions()) {
-<<<<<<< HEAD
-            results = submission.getResults();
-            if (results != null && !results.isEmpty()) {
-                result = results.get(results.size() - 1);
-            }
-            if (result == null) {
-=======
-            var result = submission.getResult();
+            var result = submission.getLatestResult();
             if (result == null || result.getCompletionDate() == null) {
->>>>>>> c45ee3a4
                 continue;
             }
             // NOTE: for the dashboard we only use rated results with completion date or automatic result
@@ -549,8 +528,7 @@
                 }
                 // take newer results and thus disregard older ones
                 else {
-                    latestResults = latestSubmission.getResults();
-                    if (latestResults.get(latestResults.size() - 1).getCompletionDate().isBefore(result.getCompletionDate())) {
+                    if (latestSubmission.getLatestResult().getCompletionDate().isBefore(result.getCompletionDate())) {
                         latestSubmission = submission;
                     }
                 }
