package de.tum.in.www1.artemis.domain;

import java.net.MalformedURLException;
import java.net.URL;
<<<<<<< HEAD
import java.util.HashSet;
import java.util.Objects;
import java.util.Set;
=======
import java.time.ZonedDateTime;
import java.util.*;
>>>>>>> 18936ac0
import java.util.regex.Matcher;
import java.util.regex.Pattern;

import javax.annotation.Nullable;
import javax.persistence.*;

import org.hibernate.Hibernate;
import org.slf4j.Logger;
import org.slf4j.LoggerFactory;

import com.fasterxml.jackson.annotation.JsonIgnore;
import com.fasterxml.jackson.annotation.JsonIgnoreProperties;
import com.fasterxml.jackson.annotation.JsonProperty;
import de.tum.in.www1.artemis.domain.enumeration.ProgrammingLanguage;

/**
 * A ProgrammingExercise.
 */
@Entity
@DiscriminatorValue(value = "P")
@SecondaryTable(name = "programming_exercise_details")
public class ProgrammingExercise extends Exercise {

    private static final Logger log = LoggerFactory.getLogger(ProgrammingExercise.class);

    private static final long serialVersionUID = 1L;

    @Column(name = "test_repository_url")
    private String testRepositoryUrl;

    @Column(name = "publish_build_plan_url")
    private Boolean publishBuildPlanUrl;

    @Column(name = "allow_online_editor")
    private Boolean allowOnlineEditor;

    @Enumerated(EnumType.STRING)
    @Column(name = "programming_language")
    private ProgrammingLanguage programmingLanguage;

    @Column(name = "package_name")
    private String packageName;

    @Column(name = "sequential_test_runs")
    private Boolean sequentialTestRuns;

    @Nullable
    @Column(name = "build_and_test_student_submissions_after_due_date", table = "programming_exercise_details")
    private ZonedDateTime buildAndTestStudentSubmissionsAfterDueDate;

    // @OneToOne(mappedBy = "programmingExercise", cascade = CascadeType.ALL, orphanRemoval = true, fetch = FetchType.LAZY)
    @OneToOne(cascade = CascadeType.ALL, orphanRemoval = true, fetch = FetchType.LAZY)
    @JoinColumn(unique = true, name = "template_participation_id")
    @JsonIgnoreProperties("programmingExercise")
    private TemplateProgrammingExerciseParticipation templateParticipation;

    // @OneToOne(mappedBy = "programmingExercise", cascade = CascadeType.ALL, orphanRemoval = true, fetch = FetchType.LAZY)
    @OneToOne(cascade = CascadeType.ALL, orphanRemoval = true, fetch = FetchType.LAZY)
    @JoinColumn(unique = true, name = "solution_participation_id")
    @JsonIgnoreProperties("programmingExercise")
    private SolutionProgrammingExerciseParticipation solutionParticipation;

    @OneToMany(mappedBy = "exercise", cascade = CascadeType.REMOVE, orphanRemoval = true, fetch = FetchType.LAZY)
    @JsonIgnoreProperties("exercise")
    private Set<ProgrammingExerciseTestCase> testCases = new HashSet<>();

    // jhipster-needle-entity-add-field Jhipster will add fields here, do not remove
    @JsonIgnore // we now store it in templateParticipation --> this is just a convenience getter
    public String getTemplateRepositoryUrl() {
        if (templateParticipation != null && Hibernate.isInitialized(templateParticipation)) {
            return templateParticipation.getRepositoryUrl();
        }
        return null;
    }

    private void setTemplateRepositoryUrl(String templateRepositoryUrl) {
        if (templateParticipation != null && Hibernate.isInitialized(templateParticipation)) {
            this.templateParticipation.setRepositoryUrl(templateRepositoryUrl);
        }
    }

    @JsonIgnore
    public String getTemplateRepositoryName() {
        return getRepositoryNameFor(getTemplateRepositoryUrl(), "exercise");
    }

    @JsonIgnore // we now store it in solutionParticipation --> this is just a convenience getter
    public String getSolutionRepositoryUrl() {
        if (solutionParticipation != null && Hibernate.isInitialized(solutionParticipation)) {
            return solutionParticipation.getRepositoryUrl();
        }
        return null;
    }

    private void setSolutionRepositoryUrl(String solutionRepositoryUrl) {
        if (solutionParticipation != null && Hibernate.isInitialized(solutionParticipation)) {
            this.solutionParticipation.setRepositoryUrl(solutionRepositoryUrl);
        }
    }

    @JsonIgnore
    public String getSolutionRepositoryName() {
        return getRepositoryNameFor(getSolutionRepositoryUrl(), "solution");
    }

    public void setTestRepositoryUrl(String testRepositoryUrl) {
        this.testRepositoryUrl = testRepositoryUrl;
    }

    public String getTestRepositoryUrl() {
        return testRepositoryUrl;
    }

    /**
     * Returns the test repository name of the exercise. Test test repository name is extracted from the test repository url.
     *
     * @return the test repository name if a valid test repository url is set. Otherwise returns null!
     */
    public String getTestRepositoryName() {
        return getRepositoryNameFor(getTestRepositoryUrl(), "tests");
    }

    private String getRepositoryNameFor(final String repoUrl, final String suffix) {
        if (repoUrl == null) {
            return null;
        }

        Pattern p = Pattern.compile(".*/(.*-" + suffix + ")\\.git");
        Matcher m = p.matcher(repoUrl);
        if (!m.matches() || m.groupCount() != 1)
            return null;

        return m.group(1);
    }

    public ProgrammingExercise testRepositoryUrl(String testRepositoryUrl) {
        this.testRepositoryUrl = testRepositoryUrl;
        return this;
    }

    @JsonIgnore // we now store it in templateParticipation --> this is just a convenience getter
    public String getTemplateBuildPlanId() {
        if (templateParticipation != null && Hibernate.isInitialized(templateParticipation)) {
            return templateParticipation.getBuildPlanId();
        }
        return null;
    }

    private void setTemplateBuildPlanId(String templateBuildPlanId) {
        if (templateParticipation != null && Hibernate.isInitialized(templateParticipation)) {
            this.templateParticipation.setBuildPlanId(templateBuildPlanId);
        }
    }

    @JsonIgnore // we now store it in solutionParticipation --> this is just a convenience getter
    public String getSolutionBuildPlanId() {
        if (solutionParticipation != null && Hibernate.isInitialized(solutionParticipation)) {
            return solutionParticipation.getBuildPlanId();
        }
        return null;
    }

    private void setSolutionBuildPlanId(String solutionBuildPlanId) {
        if (solutionParticipation != null && Hibernate.isInitialized(solutionParticipation)) {
            this.solutionParticipation.setBuildPlanId(solutionBuildPlanId);
        }
    }

    public Boolean isPublishBuildPlanUrl() {
        return publishBuildPlanUrl;
    }

    public ProgrammingExercise publishBuildPlanUrl(Boolean publishBuildPlanUrl) {
        this.publishBuildPlanUrl = publishBuildPlanUrl;
        return this;
    }

    public void setPublishBuildPlanUrl(Boolean publishBuildPlanUrl) {
        this.publishBuildPlanUrl = publishBuildPlanUrl;
    }

    public Boolean isAllowOnlineEditor() {
        return allowOnlineEditor;
    }

    public ProgrammingExercise allowOnlineEditor(Boolean allowOnlineEditor) {
        this.allowOnlineEditor = allowOnlineEditor;
        return this;
    }

    public void setAllowOnlineEditor(Boolean allowOnlineEditor) {
        this.allowOnlineEditor = allowOnlineEditor;
    }

    public ProgrammingLanguage getProgrammingLanguage() {
        return programmingLanguage;
    }

    public ProgrammingExercise programmingLanguage(ProgrammingLanguage programmingLanguage) {
        this.programmingLanguage = programmingLanguage;
        return this;
    }

    public void setProgrammingLanguage(ProgrammingLanguage programmingLanguage) {
        this.programmingLanguage = programmingLanguage;
    }

    public String getPackageName() {
        return packageName;
    }

    public ProgrammingExercise packageName(String packageName) {
        this.packageName = packageName;
        return this;
    }

    public void setPackageName(String packageName) {
        this.packageName = packageName;
    }

    public TemplateProgrammingExerciseParticipation getTemplateParticipation() {
        return templateParticipation;
    }

    public void setTemplateParticipation(TemplateProgrammingExerciseParticipation templateParticipation) {
        this.templateParticipation = templateParticipation;
        if (this.templateParticipation != null) {
            this.templateParticipation.setProgrammingExercise(this);
        }
    }

    public SolutionProgrammingExerciseParticipation getSolutionParticipation() {
        return solutionParticipation;
    }

    public void setSolutionParticipation(SolutionProgrammingExerciseParticipation solutionParticipation) {
        this.solutionParticipation = solutionParticipation;
        if (this.solutionParticipation != null) {
            this.solutionParticipation.setProgrammingExercise(this);
        }
    }

    // jhipster-needle-entity-add-getters-setters - Jhipster will add getters and setters here, do not remove

    /**
     * Gets a URL of the  templateRepositoryUrl if there is one
     *
     * @return a URL object of the  templateRepositoryUrl or null if there is no templateRepositoryUrl
     */
    @JsonIgnore
    public URL getTemplateRepositoryUrlAsUrl() {
        String templateRepositoryUrl = getTemplateRepositoryUrl();
        if (templateRepositoryUrl == null || templateRepositoryUrl.isEmpty()) {
            return null;
        }
        try {
            return new URL(templateRepositoryUrl);
        }
        catch (MalformedURLException e) {
            log.warn("Cannot create URL for templateRepositoryUrl: " + templateRepositoryUrl + " due to the following error: " + e.getMessage());
        }
        return null;
    }

    /**
     * Gets a URL of the solutionRepositoryUrl if there is one
     *
     * @return a URL object of the solutionRepositoryUrl or null if there is no solutionRepositoryUrl
     */
    @JsonIgnore
    public URL getSolutionRepositoryUrlAsUrl() {
        String solutionRepositoryUrl = getSolutionRepositoryUrl();
        if (solutionRepositoryUrl == null || solutionRepositoryUrl.isEmpty()) {
            return null;
        }
        try {
            return new URL(solutionRepositoryUrl);
        }
        catch (MalformedURLException e) {
            log.warn("Cannot create URL for solutionRepositoryUrl: " + solutionRepositoryUrl + " due to the following error: " + e.getMessage());
        }
        return null;
    }

    /**
     * Gets a URL of the testRepositoryURL if there is one
     *
     * @return a URL object of the testRepositoryURl or null if there is no testRepositoryUrl
     */
    @JsonIgnore
    public URL getTestRepositoryUrlAsUrl() {
        if (testRepositoryUrl == null || testRepositoryUrl.isEmpty()) {
            return null;
        }
        try {
            return new URL(testRepositoryUrl);
        }
        catch (MalformedURLException e) {
            log.warn("Cannot create URL for testRepositoryUrl: " + testRepositoryUrl + " due to the following error: " + e.getMessage());
        }
        return null;
    }

    @JsonIgnore
    public String getProjectKey() {
        // this is the key used for Bitbucket and Bamboo
        // remove all whitespace and make sure it is upper case
        return (this.getCourse().getShortName() + this.getShortName()).toUpperCase().replaceAll("\\s+", "");
    }

    @JsonIgnore
    public String getProjectName() {
        // this is the name used for Bitbucket and Bamboo
        return this.getCourse().getShortName() + " " + this.getTitle();
    }

    @JsonIgnore
    public String getPackageFolderName() {
        return getPackageName().replace(".", "/");
    }

    public Set<ProgrammingExerciseTestCase> getTestCases() {
        return testCases;
    }

    public void setTestCases(Set<ProgrammingExerciseTestCase> testCases) {
        this.testCases = testCases;
    }

    @JsonProperty("sequentialTestRuns")
    public Boolean hasSequentialTestRuns() {
        if (sequentialTestRuns == null) {
            return false;
        }
        return sequentialTestRuns;
    }

    public void setSequentialTestRuns(Boolean sequentialTestRuns) {
        this.sequentialTestRuns = sequentialTestRuns;
    }

    @Nullable
    public ZonedDateTime getBuildAndTestStudentSubmissionsAfterDueDate() {
        return buildAndTestStudentSubmissionsAfterDueDate;
    }

    public void setBuildAndTestStudentSubmissionsAfterDueDate(@Nullable ZonedDateTime buildAndTestStudentSubmissionsAfterDueDate) {
        this.buildAndTestStudentSubmissionsAfterDueDate = buildAndTestStudentSubmissionsAfterDueDate;
    }

    /**
     * set all sensitive information to null, so no info with respect to the solution gets leaked to students through json
     */
    @Override
    public void filterSensitiveInformation() {
        setTemplateRepositoryUrl(null);
        setSolutionRepositoryUrl(null);
        setTestRepositoryUrl(null);
        setTemplateBuildPlanId(null);
        setSolutionBuildPlanId(null);
        super.filterSensitiveInformation();
    }

    @Override
    public boolean equals(Object o) {
        if (this == o) {
            return true;
        }
        if (o == null || getClass() != o.getClass()) {
            return false;
        }
        ProgrammingExercise programmingExercise = (ProgrammingExercise) o;
        if (programmingExercise.getId() == null || getId() == null) {
            return false;
        }
        return Objects.equals(getId(), programmingExercise.getId());
    }

    @Override
    public int hashCode() {
        return Objects.hashCode(getId());
    }

    @Override
    public String toString() {
        return "ProgrammingExercise{" + "id=" + getId() + ", templateRepositoryUrl='" + getTemplateRepositoryUrl() + "'" + ", solutionRepositoryUrl='" + getSolutionRepositoryUrl()
                + "'" + ", templateBuildPlanId='" + getTemplateBuildPlanId() + "'" + ", solutionBuildPlanId='" + getSolutionBuildPlanId() + "'" + ", publishBuildPlanUrl='"
                + isPublishBuildPlanUrl() + "'" + ", allowOnlineEditor='" + isAllowOnlineEditor() + "'" + ", programmingLanguage='" + getProgrammingLanguage() + "'"
                + ", packageName='" + getPackageName() + "'" + "}";
    }
}<|MERGE_RESOLUTION|>--- conflicted
+++ resolved
@@ -2,14 +2,8 @@
 
 import java.net.MalformedURLException;
 import java.net.URL;
-<<<<<<< HEAD
-import java.util.HashSet;
-import java.util.Objects;
-import java.util.Set;
-=======
 import java.time.ZonedDateTime;
 import java.util.*;
->>>>>>> 18936ac0
 import java.util.regex.Matcher;
 import java.util.regex.Pattern;
 
@@ -76,7 +70,7 @@
     @JsonIgnoreProperties("exercise")
     private Set<ProgrammingExerciseTestCase> testCases = new HashSet<>();
 
-    // jhipster-needle-entity-add-field Jhipster will add fields here, do not remove
+    // jhipster-needle-entity-add-field - Jhipster will add fields here, do not remove
     @JsonIgnore // we now store it in templateParticipation --> this is just a convenience getter
     public String getTemplateRepositoryUrl() {
         if (templateParticipation != null && Hibernate.isInitialized(templateParticipation)) {
