--- conflicted
+++ resolved
@@ -93,13 +93,6 @@
     @Column(name = "build_plan_access_secret", table = "programming_exercise_details", length = 36)
     private String buildPlanAccessSecret;
 
-<<<<<<< HEAD
-    @ManyToOne
-    @JoinColumn(name = "build_plan_id", table = "programming_exercise_details")
-    private BuildPlan buildPlan;
-
-=======
->>>>>>> 0613cb58
     @OneToOne(cascade = CascadeType.REMOVE, orphanRemoval = true, fetch = FetchType.LAZY)
     @JoinColumn(unique = true, name = "template_participation_id")
     @JsonIgnoreProperties("programmingExercise")
@@ -383,7 +376,7 @@
                 return checkForRatedAndAssessedResult(result);
             }
             return this.getDueDate() == null || SubmissionType.INSTRUCTOR.equals(submission.getType()) || SubmissionType.TEST.equals(submission.getType())
-                || submission.getSubmissionDate().isBefore(getRelevantDueDateForSubmission(submission));
+                    || submission.getSubmissionDate().isBefore(getRelevantDueDateForSubmission(submission));
         }).max(Comparator.naturalOrder()).orElse(null);
     }
 
@@ -697,9 +690,9 @@
     @Override
     public String toString() {
         return "ProgrammingExercise{" + "id=" + getId() + ", templateRepositoryUrl='" + getTemplateRepositoryUrl() + "'" + ", solutionRepositoryUrl='" + getSolutionRepositoryUrl()
-            + "'" + ", templateBuildPlanId='" + getTemplateBuildPlanId() + "'" + ", solutionBuildPlanId='" + getSolutionBuildPlanId() + "'" + ", publishBuildPlanUrl='"
-            + isPublishBuildPlanUrl() + "'" + ", allowOnlineEditor='" + isAllowOnlineEditor() + "'" + ", programmingLanguage='" + getProgrammingLanguage() + "'"
-            + ", packageName='" + getPackageName() + "'" + ", testCasesChanged='" + testCasesChanged + "'" + "}";
+                + "'" + ", templateBuildPlanId='" + getTemplateBuildPlanId() + "'" + ", solutionBuildPlanId='" + getSolutionBuildPlanId() + "'" + ", publishBuildPlanUrl='"
+                + isPublishBuildPlanUrl() + "'" + ", allowOnlineEditor='" + isAllowOnlineEditor() + "'" + ", programmingLanguage='" + getProgrammingLanguage() + "'"
+                + ", packageName='" + getPackageName() + "'" + ", testCasesChanged='" + testCasesChanged + "'" + "}";
     }
 
     public boolean getIsLocalSimulation() {
@@ -787,7 +780,7 @@
         // Static code analysis max penalty must only be set if static code analysis is enabled
         if (Boolean.FALSE.equals(isStaticCodeAnalysisEnabled()) && getMaxStaticCodeAnalysisPenalty() != null) {
             throw new BadRequestAlertException("Max static code analysis penalty must only be set if static code analysis is enabled", "Exercise",
-                "staticCodeAnalysisDisabledButPenaltySet");
+                    "staticCodeAnalysisDisabledButPenaltySet");
         }
 
         // Static code analysis max penalty must be positive
@@ -825,40 +818,16 @@
         this.exerciseHints = exerciseHints;
     }
 
-<<<<<<< HEAD
-    public void setBuildPlan(BuildPlan buildPlan) {
-        this.buildPlan = buildPlan;
-    }
-
-    // TODO: Safe build plan when exercise is created
-    public BuildPlan getBuildPlan() {
-        return buildPlan;
-    }
-
-    public void setBuildPlanAccessSecret(String buildPlanAccessSecret) {
-        this.buildPlanAccessSecret = buildPlanAccessSecret;
-    }
-
-    public boolean isBuildPlanAccessSecretSet() {
-        return buildPlanAccessSecret != null && !buildPlanAccessSecret.isEmpty();
-    }
-
-=======
     public boolean hasBuildPlanAccessSecretSet() {
         return buildPlanAccessSecret != null && !buildPlanAccessSecret.isEmpty();
     }
 
     @Nullable
->>>>>>> 0613cb58
     public String getBuildPlanAccessSecret() {
         return buildPlanAccessSecret;
     }
 
     public void generateAndSetBuildPlanAccessSecret() {
         buildPlanAccessSecret = UUID.randomUUID().toString();
-<<<<<<< HEAD
-        // SecureRandom.getInstanceStrong();
-=======
->>>>>>> 0613cb58
     }
 }