--- conflicted
+++ resolved
@@ -177,11 +177,7 @@
             return;
         }
 
-<<<<<<< HEAD
-        LocalVCRepositoryUri localVCRepositoryUri = new LocalVCRepositoryUri(servletRequest.getRequestURL().toString().replace("/info/refs", ""), localVCBaseUrl);
-=======
-        LocalVCRepositoryUrl localVCRepositoryUrl = new LocalVCRepositoryUrl(request.getRequestURL().toString().replace("/info/refs", ""), localVCBaseUrl);
->>>>>>> af9a52b4
+        LocalVCRepositoryUri localVCRepositoryUri = new LocalVCRepositoryUri(request.getRequestURL().toString().replace("/info/refs", ""), localVCBaseUrl);
 
         String projectKey = localVCRepositoryUri.getProjectKey();
         String repositoryTypeOrUserName = localVCRepositoryUri.getRepositoryTypeOrUserName();
@@ -200,11 +196,7 @@
             throw new LocalVCForbiddenException();
         }
 
-<<<<<<< HEAD
-        authorizeUser(repositoryTypeOrUserName, user, exercise, repositoryActionType, localVCRepositoryUri.isPracticeRepository());
-=======
-        authorizeUser(repositoryTypeOrUserName, user, exercise, repositoryAction, localVCRepositoryUrl.isPracticeRepository());
->>>>>>> af9a52b4
+        authorizeUser(repositoryTypeOrUserName, user, exercise, repositoryAction, localVCRepositoryUri.isPracticeRepository());
 
         log.info("Authorizing user {} for repository {} took {}", user.getLogin(), localVCRepositoryUri, TimeLogUtil.formatDurationFrom(timeNanoStart));
     }
