--- conflicted
+++ resolved
@@ -65,12 +65,8 @@
  * It is used by the ArtemisGitServletService, the LocalVCFetchFilter, and the LocalVCPushFilter.
  */
 @Service
-<<<<<<< HEAD
 @Profile(PROFILE_LOCALVC)
-=======
-@Profile("localvc")
 // TODO: we should rename this because its used in the context of https and ssh git operations
->>>>>>> 21ead1e8
 public class LocalVCServletService {
 
     private static final Logger log = LoggerFactory.getLogger(LocalVCServletService.class);
