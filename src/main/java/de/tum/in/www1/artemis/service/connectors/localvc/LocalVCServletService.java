--- conflicted
+++ resolved
@@ -103,7 +103,7 @@
             RepositoryAccessService repositoryAccessService, AuthorizationCheckService authorizationCheckService,
             ProgrammingExerciseParticipationService programmingExerciseParticipationService, AuxiliaryRepositoryService auxiliaryRepositoryService,
             ContinuousIntegrationTriggerService ciTriggerService, ProgrammingSubmissionService programmingSubmissionService,
-            ProgrammingMessagingService programmingMessagingService, ProgrammingTriggerService programmingTriggerService, LocalVCService localVCService) {
+            ProgrammingMessagingService programmingMessagingService, ProgrammingTriggerService programmingTriggerService) {
         this.authenticationManager = authenticationManager;
         this.userRepository = userRepository;
         this.programmingExerciseRepository = programmingExerciseRepository;
@@ -291,13 +291,8 @@
         return new String(Base64.getDecoder().decode(basicAuthCredentialsEncoded[1]));
     }
 
-<<<<<<< HEAD
     public void authorizeUser(String repositoryTypeOrUserName, User user, ProgrammingExercise exercise, RepositoryActionType repositoryActionType, boolean isPracticeRepository)
-            throws LocalVCAuthException, LocalVCForbiddenException {
-=======
-    private void authorizeUser(String repositoryTypeOrUserName, User user, ProgrammingExercise exercise, RepositoryActionType repositoryActionType, boolean isPracticeRepository)
             throws LocalVCForbiddenException {
->>>>>>> 1f2f3ba1
 
         if (repositoryTypeOrUserName.equals(RepositoryType.TESTS.toString()) || auxiliaryRepositoryService.isAuxiliaryRepositoryOfExercise(repositoryTypeOrUserName, exercise)) {
             // Test and auxiliary repositories are only accessible by instructors and higher.
