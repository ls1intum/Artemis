package de.tum.in.www1.artemis.service.connectors.localvc;

import java.io.IOException;
import java.net.URL;
import java.nio.file.Files;
import java.nio.file.Path;
import java.nio.file.Paths;
import java.util.Base64;
import java.util.HashMap;
import java.util.Map;

import jakarta.servlet.http.HttpServletRequest;

import org.eclipse.jgit.api.Git;
import org.eclipse.jgit.api.errors.GitAPIException;
import org.eclipse.jgit.errors.RepositoryNotFoundException;
import org.eclipse.jgit.lib.ObjectId;
import org.eclipse.jgit.lib.Repository;
import org.eclipse.jgit.revwalk.RevCommit;
import org.eclipse.jgit.storage.file.FileRepositoryBuilder;
import org.slf4j.Logger;
import org.slf4j.LoggerFactory;
import org.springframework.beans.factory.annotation.Value;
import org.springframework.context.annotation.Profile;
import org.springframework.http.HttpStatus;
import org.springframework.security.authentication.AuthenticationManager;
import org.springframework.security.authentication.UsernamePasswordAuthenticationToken;
import org.springframework.security.core.AuthenticationException;
import org.springframework.stereotype.Service;

<<<<<<< HEAD
import com.google.common.base.Strings;

import de.tum.in.www1.artemis.domain.*;
import de.tum.in.www1.artemis.domain.enumeration.*;
=======
import de.tum.in.www1.artemis.domain.Commit;
import de.tum.in.www1.artemis.domain.ProgrammingExercise;
import de.tum.in.www1.artemis.domain.ProgrammingSubmission;
import de.tum.in.www1.artemis.domain.User;
import de.tum.in.www1.artemis.domain.enumeration.RepositoryType;
>>>>>>> d8134b66
import de.tum.in.www1.artemis.domain.participation.ProgrammingExerciseParticipation;
import de.tum.in.www1.artemis.domain.participation.SolutionProgrammingExerciseParticipation;
import de.tum.in.www1.artemis.exception.ContinuousIntegrationException;
import de.tum.in.www1.artemis.exception.VersionControlException;
import de.tum.in.www1.artemis.exception.localvc.LocalVCAuthException;
import de.tum.in.www1.artemis.exception.localvc.LocalVCForbiddenException;
import de.tum.in.www1.artemis.exception.localvc.LocalVCInternalException;
import de.tum.in.www1.artemis.repository.ProgrammingExerciseRepository;
import de.tum.in.www1.artemis.repository.UserRepository;
import de.tum.in.www1.artemis.security.SecurityUtils;
import de.tum.in.www1.artemis.service.AuthorizationCheckService;
import de.tum.in.www1.artemis.service.RepositoryAccessService;
import de.tum.in.www1.artemis.service.connectors.ci.ContinuousIntegrationTriggerService;
import de.tum.in.www1.artemis.service.programming.AuxiliaryRepositoryService;
import de.tum.in.www1.artemis.service.programming.ProgrammingExerciseParticipationService;
import de.tum.in.www1.artemis.service.programming.ProgrammingMessagingService;
import de.tum.in.www1.artemis.service.programming.ProgrammingSubmissionService;
import de.tum.in.www1.artemis.service.programming.ProgrammingTriggerService;
import de.tum.in.www1.artemis.service.util.TimeLogUtil;
import de.tum.in.www1.artemis.web.rest.errors.AccessForbiddenException;
import de.tum.in.www1.artemis.web.rest.errors.EntityNotFoundException;
import de.tum.in.www1.artemis.web.rest.repository.RepositoryActionType;

/**
 * This service is responsible for authenticating and authorizing git requests as well as for retrieving the requested Git repositories from disk.
 * It is used by the ArtemisGitServlet, the LocalVCFetchFilter, and the LocalVCPushFilter.
 */
@Service
@Profile("localvc")
// TODO: we should rename this because its used in the context of https and ssh git operations
public class LocalVCServletService {

    private static final Logger log = LoggerFactory.getLogger(LocalVCServletService.class);

    private final AuthenticationManager authenticationManager;

    private final UserRepository userRepository;

    private final ProgrammingExerciseRepository programmingExerciseRepository;

    private final RepositoryAccessService repositoryAccessService;

    private final AuthorizationCheckService authorizationCheckService;

    private final ProgrammingExerciseParticipationService programmingExerciseParticipationService;

    private final AuxiliaryRepositoryService auxiliaryRepositoryService;

    private final ContinuousIntegrationTriggerService ciTriggerService;

    private final ProgrammingSubmissionService programmingSubmissionService;

    private final ProgrammingMessagingService programmingMessagingService;

    private final ProgrammingTriggerService programmingTriggerService;

    private static URL localVCBaseUrl;

    @Value("${artemis.version-control.url}")
    public void setLocalVCBaseUrl(URL localVCBaseUrl) {
        LocalVCServletService.localVCBaseUrl = localVCBaseUrl;
    }

    @Value("${artemis.version-control.local-vcs-repo-path}")
    private String localVCBasePath;

    /**
     * Name of the header containing the authorization information.
     */
    public static final String AUTHORIZATION_HEADER = "Authorization";

    // Cache the retrieved repositories for quicker access.
    // The resolveRepository method is called multiple times per request.
    private final Map<String, Repository> repositories = new HashMap<>();

    public LocalVCServletService(AuthenticationManager authenticationManager, UserRepository userRepository, ProgrammingExerciseRepository programmingExerciseRepository,
            RepositoryAccessService repositoryAccessService, AuthorizationCheckService authorizationCheckService,
            ProgrammingExerciseParticipationService programmingExerciseParticipationService, AuxiliaryRepositoryService auxiliaryRepositoryService,
            ContinuousIntegrationTriggerService ciTriggerService, ProgrammingSubmissionService programmingSubmissionService,
            ProgrammingMessagingService programmingMessagingService, ProgrammingTriggerService programmingTriggerService) {
        this.authenticationManager = authenticationManager;
        this.userRepository = userRepository;
        this.programmingExerciseRepository = programmingExerciseRepository;
        this.repositoryAccessService = repositoryAccessService;
        this.authorizationCheckService = authorizationCheckService;
        this.programmingExerciseParticipationService = programmingExerciseParticipationService;
        this.auxiliaryRepositoryService = auxiliaryRepositoryService;
        this.ciTriggerService = ciTriggerService;
        this.programmingSubmissionService = programmingSubmissionService;
        this.programmingMessagingService = programmingMessagingService;
        this.programmingTriggerService = programmingTriggerService;
    }

    /**
     * Resolves the repository for the given path by first trying to use a cached one.
     * If the cache does not hit, it creates a JGit repository and opens the local repository.
     *
     * @param repositoryPath the path of the repository, as parsed out of the URL (everything after /git).
     * @return the opened repository instance.
     * @throws RepositoryNotFoundException if the repository could not be found.
     */
    public Repository resolveRepository(String repositoryPath) throws RepositoryNotFoundException {

        long timeNanoStart = System.nanoTime();
        // Find the local repository depending on the name.
        Path repositoryDir = Paths.get(localVCBasePath, repositoryPath);

        log.debug("Path to resolve repository from: {}", repositoryDir);
        if (!Files.exists(repositoryDir)) {
            log.error("Could not find local repository with name {}", repositoryPath);
            throw new RepositoryNotFoundException(repositoryPath);
        }

        if (repositories.containsKey(repositoryPath)) {
            log.debug("Retrieving cached local repository {}", repositoryPath);
            Repository repository = repositories.get(repositoryPath);
            repository.incrementOpen();
            log.debug("Resolving repository for repository {} took {}", repositoryPath, TimeLogUtil.formatDurationFrom(timeNanoStart));
            return repository;
        }
        else {
            log.debug("Opening local repository {}", repositoryPath);
            try (Repository repository = FileRepositoryBuilder.create(repositoryDir.toFile())) {
                // Enable pushing without credentials, authentication is handled by the LocalVCPushFilter.
                repository.getConfig().setBoolean("http", null, "receivepack", true);

                this.repositories.put(repositoryPath, repository);
                repository.incrementOpen();
                log.debug("Resolving repository for repository {} took {}", repositoryPath, TimeLogUtil.formatDurationFrom(timeNanoStart));
                return repository;
            }
            catch (IOException e) {
                log.error("Unable to open local repository {}", repositoryPath);
                throw new RepositoryNotFoundException(repositoryPath, e);
            }
        }
    }

    /**
     * Determines whether a given request to access a local VC repository (either via fetch of push) is authenticated and authorized.
     *
     * @param request          The object containing all information about the incoming request.
     * @param repositoryAction Indicates whether the method should authenticate a fetch or a push request. For a push request, additional checks are conducted.
     * @throws LocalVCAuthException      If the user authentication fails or the user is not authorized to access a certain repository.
     * @throws LocalVCForbiddenException If the user is not allowed to access the repository, e.g. because offline IDE usage is not allowed or the due date has passed.
     * @throws LocalVCInternalException  If an internal error occurs, e.g. because the LocalVCRepositoryUri could not be created.
     */
    public void authenticateAndAuthorizeGitRequest(HttpServletRequest request, RepositoryActionType repositoryAction) throws LocalVCAuthException, LocalVCForbiddenException {

        long timeNanoStart = System.nanoTime();

        User user = authenticateUser(request.getHeader(LocalVCServletService.AUTHORIZATION_HEADER));

        // Optimization.
        // For each git command (i.e. 'git fetch' or 'git push'), the git client sends three requests.
        // The URLs of the first two requests end on '[repository URI]/info/refs'. The third one ends on '[repository URI]/git-receive-pack' (for push) and '[repository
        // URL]/git-upload-pack' (for fetch).
        // The following checks will only be conducted for the second request, so we do not have to access the database too often.
        // The first request does not contain credentials and will thus already be blocked by the 'authenticateUser' method above.
        if (!request.getRequestURI().endsWith("/info/refs")) {
            return;
        }

        LocalVCRepositoryUri localVCRepositoryUri = parseRepositoryUri(request);
        String projectKey = localVCRepositoryUri.getProjectKey();
        String repositoryTypeOrUserName = localVCRepositoryUri.getRepositoryTypeOrUserName();

        ProgrammingExercise exercise = getProgrammingExerciseOrThrow(projectKey);

        // Check that offline IDE usage is allowed.
        if (Boolean.FALSE.equals(exercise.isAllowOfflineIde()) && authorizationCheckService.isOnlyStudentInCourse(exercise.getCourseViaExerciseGroupOrCourseMember(), user)) {
            throw new LocalVCForbiddenException();
        }

        authorizeUser(repositoryTypeOrUserName, user, exercise, repositoryAction, localVCRepositoryUri.isPracticeRepository());

        request.setAttribute("user", user);

        log.debug("Authorizing user {} for repository {} took {}", user.getLogin(), localVCRepositoryUri, TimeLogUtil.formatDurationFrom(timeNanoStart));
    }

    private User authenticateUser(String authorizationHeader) throws LocalVCAuthException {

        String basicAuthCredentials = checkAuthorizationHeader(authorizationHeader);
        int separatorIndex = basicAuthCredentials.indexOf(":");

        if (separatorIndex == -1) {
            throw new LocalVCAuthException();
        }

        String username = basicAuthCredentials.substring(0, separatorIndex);
        String password = basicAuthCredentials.substring(separatorIndex + 1);

        var user = userRepository.findOneByLogin(username);

        try {
            SecurityUtils.checkUsernameAndPasswordValidity(username, password);

            // Note: we first check if the user has used a vcs access token instead of a password

            if (user.isPresent() && !Strings.isNullOrEmpty(user.get().getVcsAccessToken()) && Objects.equals(user.get().getVcsAccessToken(), password)) {
                // user is authenticated by using the correct access token
                return user.get();
            }

            // if the user does not have an access token or has used a password, we try to authenticate the user with it

            // Try to authenticate the user based on the configured options, this can include sending the data to an external system (e.g. LDAP) or using internal authentication.
            UsernamePasswordAuthenticationToken authenticationToken = new UsernamePasswordAuthenticationToken(username, password);
            authenticationManager.authenticate(authenticationToken);
        }
        catch (AccessForbiddenException | AuthenticationException e) {
            throw new LocalVCAuthException(e);
        }

        // Check that the user exists.
        return user.orElseThrow(LocalVCAuthException::new);
    }

    /**
     * Determines whether a user is allowed to force-push to a certain repository.
     *
     * @param user       The user that wants to force-push to the repository.
     * @param repository The repository the user wants to force-push to.
     * @return true if the user is allowed to force-push to the repository, false otherwise.
     */
    public boolean isUserAllowedToForcePush(User user, Repository repository) {
        LocalVCRepositoryUri localVCRepositoryUri = parseRepositoryUri(repository.getDirectory().toPath());
        String projectKey = localVCRepositoryUri.getProjectKey();
        String repositoryTypeOrUserName = localVCRepositoryUri.getRepositoryTypeOrUserName();

        ProgrammingExercise exercise = getProgrammingExerciseOrThrow(projectKey);

        boolean isAllowedRepository = repositoryTypeOrUserName.equals(RepositoryType.TEMPLATE.toString()) || repositoryTypeOrUserName.equals(RepositoryType.SOLUTION.toString())
                || repositoryTypeOrUserName.equals(RepositoryType.TESTS.toString());

        return isAllowedRepository && authorizationCheckService.isAtLeastEditorInCourse(exercise.getCourseViaExerciseGroupOrCourseMember(), user);
    }

    private LocalVCRepositoryUri parseRepositoryUri(HttpServletRequest request) {
        return new LocalVCRepositoryUri(request.getRequestURL().toString().replace("/info/refs", ""));
    }

    private LocalVCRepositoryUri parseRepositoryUri(Path repositoryPath) {
        return new LocalVCRepositoryUri(repositoryPath, localVCBaseUrl);
    }

    private ProgrammingExercise getProgrammingExerciseOrThrow(String projectKey) {
        try {
            return programmingExerciseRepository.findOneByProjectKeyOrThrow(projectKey, true);
        }
        catch (EntityNotFoundException e) {
            throw new LocalVCInternalException("Could not find single programming exercise with project key " + projectKey, e);
        }
    }

    private String checkAuthorizationHeader(String authorizationHeader) throws LocalVCAuthException {
        if (authorizationHeader == null) {
            throw new LocalVCAuthException();
        }

        String[] basicAuthCredentialsEncoded = authorizationHeader.split(" ");

        if (!("Basic".equals(basicAuthCredentialsEncoded[0]))) {
            throw new LocalVCAuthException();
        }

        // Return decoded basic auth credentials which contain the username and the password.
        return new String(Base64.getDecoder().decode(basicAuthCredentialsEncoded[1]));
    }

    /**
     * Authorize a user to access a certain repository.
     *
     * @param repositoryTypeOrUserName The type of the repository or the username of the user.
     * @param user                     The user that wants to access the repository.
     * @param exercise                 The exercise the repository belongs to.
     * @param repositoryActionType     The type of the action the user wants to perform.
     * @param isPracticeRepository     Whether the repository is a practice repository.
     * @throws LocalVCForbiddenException If the user is not allowed to access the repository.
     */
    public void authorizeUser(String repositoryTypeOrUserName, User user, ProgrammingExercise exercise, RepositoryActionType repositoryActionType, boolean isPracticeRepository)
            throws LocalVCForbiddenException {

        if (repositoryTypeOrUserName.equals(RepositoryType.TESTS.toString()) || auxiliaryRepositoryService.isAuxiliaryRepositoryOfExercise(repositoryTypeOrUserName, exercise)) {
            // Test and auxiliary repositories are only accessible by instructors and higher.
            try {
                repositoryAccessService.checkAccessTestOrAuxRepositoryElseThrow(repositoryActionType == RepositoryActionType.WRITE, exercise, user, repositoryTypeOrUserName);
            }
            catch (AccessForbiddenException e) {
                throw new LocalVCForbiddenException(e);
            }
            return;
        }

        ProgrammingExerciseParticipation participation;
        try {
            participation = programmingExerciseParticipationService.getParticipationForRepository(exercise, repositoryTypeOrUserName, isPracticeRepository, false);
        }
        catch (EntityNotFoundException e) {
            throw new LocalVCInternalException(
                    "No participation found for repository with repository type or username " + repositoryTypeOrUserName + " in exercise " + exercise.getId(), e);
        }

        try {
            repositoryAccessService.checkAccessRepositoryElseThrow(participation, user, exercise, repositoryActionType);
        }
        catch (AccessForbiddenException e) {
            throw new LocalVCForbiddenException(e);
        }
    }

    /**
     * Returns the HTTP status code for the given exception thrown by the above method "authenticateAndAuthorizeGitRequest".
     *
     * @param exception     The exception thrown.
     * @param repositoryUri The URL of the repository that was accessed.
     * @return The HTTP status code.
     */
    public int getHttpStatusForException(Exception exception, String repositoryUri) {
        if (exception instanceof LocalVCAuthException) {
            return HttpStatus.UNAUTHORIZED.value();
        }
        else if (exception instanceof LocalVCForbiddenException) {
            return HttpStatus.FORBIDDEN.value();
        }
        else {
            log.error("Internal server error while trying to access repository {}: {}", repositoryUri, exception.getMessage());
            return HttpStatus.INTERNAL_SERVER_ERROR.value();
        }
    }

    /**
     * Create a submission, trigger the respective build, and process the results.
     *
     * @param commitHash the hash of the last commit.
     * @param repository the remote repository which was pushed to.
     * @throws ContinuousIntegrationException if something goes wrong with the CI configuration.
     * @throws VersionControlException        if the commit belongs to the wrong branch (i.e. not the default branch of the participation).
     */
    public void processNewPush(String commitHash, Repository repository) {
        long timeNanoStart = System.nanoTime();

        Path repositoryFolderPath = repository.getDirectory().toPath();

        LocalVCRepositoryUri localVCRepositoryUri = getLocalVCRepositoryUri(repositoryFolderPath);

        String repositoryTypeOrUserName = localVCRepositoryUri.getRepositoryTypeOrUserName();
        String projectKey = localVCRepositoryUri.getProjectKey();

        ProgrammingExercise exercise = getProgrammingExercise(projectKey);

        ProgrammingExerciseParticipation participation = getProgrammingExerciseParticipation(localVCRepositoryUri, repositoryTypeOrUserName, exercise);

        RepositoryType repositoryType = getRepositoryType(repositoryTypeOrUserName, exercise);

        try {
            if (repositoryType.equals(RepositoryType.TESTS)) {
                processNewPushToTestOrAuxRepository(exercise, commitHash, (SolutionProgrammingExerciseParticipation) participation, repositoryType);
                return;
            }

            if (repositoryType.equals(RepositoryType.AUXILIARY)) {
                // Don't provide a commit hash because we want the latest test repo commit to be used
                processNewPushToTestOrAuxRepository(exercise, null, (SolutionProgrammingExerciseParticipation) participation, repositoryType);
                return;
            }

            if (commitHash == null) {
                commitHash = getLatestCommitHash(repository);
            }

            Commit commit = extractCommitInfo(commitHash, repository);

            // Process push to any repository other than the test repository.
            processNewPushToRepository(participation, commit);
        }
        catch (GitAPIException | IOException e) {
            // This catch clause does not catch exceptions that happen during runBuildJob() as that method is called asynchronously.
            // For exceptions happening inside runBuildJob(), the user is notified. See the addBuildJobToQueue() method in the LocalCIBuildJobManagementService for that.
            throw new VersionControlException(
                    "Could not process new push to repository " + localVCRepositoryUri.getURI() + " and commit " + commitHash + ". No build job was queued.", e);
        }

        log.debug("New push processed to repository {} for commit {} in {}. A build job was queued.", localVCRepositoryUri.getURI(), commitHash,
                TimeLogUtil.formatDurationFrom(timeNanoStart));
    }

    private ProgrammingExerciseParticipation getProgrammingExerciseParticipation(LocalVCRepositoryUri localVCRepositoryUri, String repositoryTypeOrUserName,
            ProgrammingExercise exercise) {
        ProgrammingExerciseParticipation participation;
        try {
            participation = programmingExerciseParticipationService.getParticipationForRepository(exercise, repositoryTypeOrUserName, localVCRepositoryUri.isPracticeRepository(),
                    true);
        }
        catch (EntityNotFoundException e) {
            throw new VersionControlException("Could not find participation for repository " + repositoryTypeOrUserName + " of exercise " + exercise, e);
        }
        return participation;
    }

    private ProgrammingExercise getProgrammingExercise(String projectKey) {
        ProgrammingExercise exercise;
        try {
            exercise = programmingExerciseRepository.findOneByProjectKeyOrThrow(projectKey, false);
        }
        catch (EntityNotFoundException e) {
            throw new VersionControlException("Could not find programming exercise for project key " + projectKey, e);
        }
        return exercise;
    }

    private static LocalVCRepositoryUri getLocalVCRepositoryUri(Path repositoryFolderPath) {
        try {
            return new LocalVCRepositoryUri(repositoryFolderPath, localVCBaseUrl);
        }
        catch (LocalVCInternalException e) {
            // This means something is misconfigured.
            throw new VersionControlException("Could not create valid repository URI from path " + repositoryFolderPath, e);
        }
    }

    private String getLatestCommitHash(Repository repository) throws GitAPIException {
        try (Git git = new Git(repository)) {
            RevCommit latestCommit = git.log().setMaxCount(1).call().iterator().next();
            return latestCommit.getName();
        }
    }

    /**
     * Process a new push to the test repository.
     * Build and test the solution repository to make sure all tests are still passing.
     *
     * @param exercise       the exercise for which the push was made.
     * @param commitHash     the hash of the commit used as the last commit to the test repository.
     * @param repositoryType type of repository that has been pushed to
     * @throws VersionControlException if something unexpected goes wrong when creating the submission or triggering the build.
     */
    private void processNewPushToTestOrAuxRepository(ProgrammingExercise exercise, String commitHash, SolutionProgrammingExerciseParticipation solutionParticipation,
            RepositoryType repositoryType) throws VersionControlException {
        // Create a new submission for the solution repository.
        ProgrammingSubmission submission = getProgrammingSubmission(exercise, commitHash);

        programmingMessagingService.notifyUserAboutSubmission(submission, exercise.getId());

        if (repositoryType.equals(RepositoryType.TESTS)) {
            try {
                // Set a flag to inform the instructor that the student results are now outdated.
                programmingTriggerService.setTestCasesChanged(exercise.getId(), true);
            }
            catch (EntityNotFoundException e) {
                throw new VersionControlException("Could not set test cases changed flag", e);
            }
        }

        // Trigger the build for the solution repository.
        // The template repository will be built, once the result for the solution repository is available. See LocalCIResultProcessingService.
        ciTriggerService.triggerBuild(solutionParticipation, commitHash, repositoryType);
    }

    private ProgrammingSubmission getProgrammingSubmission(ProgrammingExercise exercise, String commitHash) {
        ProgrammingSubmission submission;
        try {
            submission = programmingSubmissionService.createSolutionParticipationSubmissionWithTypeTest(exercise.getId(), commitHash);
        }
        catch (EntityNotFoundException | IllegalStateException e) {
            throw new VersionControlException("Could not create submission for solution participation", e);
        }
        return submission;
    }

    private RepositoryType getRepositoryType(String repositoryTypeOrUserName, ProgrammingExercise exercise) {
        if (repositoryTypeOrUserName.equals("exercise")) {
            return RepositoryType.TEMPLATE;
        }
        else if (repositoryTypeOrUserName.equals("solution")) {
            return RepositoryType.SOLUTION;
        }
        else if (repositoryTypeOrUserName.equals("tests")) {
            return RepositoryType.TESTS;
        }
        else if (auxiliaryRepositoryService.isAuxiliaryRepositoryOfExercise(repositoryTypeOrUserName, exercise)) {
            return RepositoryType.AUXILIARY;
        }
        else {
            return RepositoryType.USER;
        }
    }

    /**
     * TODO: this could be done asynchronously to shorten the duration of the push operation
     * Process a new push to a student's repository or to the template or solution repository of the exercise.
     *
     * @param participation the participation for which the push was made
     * @param commit        the commit that was pushed
     * @throws VersionControlException if the commit belongs to the wrong branch (i.e. not the default branch of the participation)
     */
    private void processNewPushToRepository(ProgrammingExerciseParticipation participation, Commit commit) {
        // The 'user' is not properly logged into Artemis, this leads to an issue when accessing custom repository methods.
        // Therefore, a mock auth object has to be created.
        SecurityUtils.setAuthorizationObject();
        ProgrammingSubmission submission;
        try {
            submission = programmingSubmissionService.processNewProgrammingSubmission(participation, commit);
        }
        catch (EntityNotFoundException | IllegalStateException | IllegalArgumentException e) {
            throw new VersionControlException("Could not process submission for participation: " + e.getMessage(), e);
        }

        // Remove unnecessary information from the new submission.
        submission.getParticipation().setSubmissions(null);
        programmingMessagingService.notifyUserAboutSubmission(submission, participation.getExercise().getId());
    }

    private Commit extractCommitInfo(String commitHash, Repository repository) throws IOException, GitAPIException, VersionControlException {
        RevCommit revCommit;
        String branch = null;

        ObjectId objectId = repository.resolve(commitHash);

        if (objectId == null) {
            throw new VersionControlException("Could not resolve commit hash " + commitHash + " in repository");
        }

        revCommit = repository.parseCommit(objectId);

        // Get the branch name.
        Git git = new Git(repository);
        // Look in the 'refs/heads' namespace for a ref that points to the commit.
        // The returned map contains at most one entry where the key is the commit id and the value denotes the branch which points to it.
        Map<ObjectId, String> objectIdBranchNameMap = git.nameRev().addPrefix("refs/heads").add(objectId).call();
        if (!objectIdBranchNameMap.isEmpty()) {
            branch = objectIdBranchNameMap.get(objectId);
        }
        git.close();

        if (revCommit == null || branch == null) {
            throw new VersionControlException("Something went wrong retrieving the revCommit or the branch.");
        }

        var author = revCommit.getAuthorIdent();
        return new Commit(commitHash, author.getName(), revCommit.getFullMessage(), author.getEmailAddress(), branch);
    }

    /**
     * Determine the default branch of the given repository.
     *
     * @param repository the repository for which the default branch should be determined.
     * @return the name of the default branch.
     */
    public static String getDefaultBranchOfRepository(Repository repository) {
        Path repositoryFolderPath = repository.getDirectory().toPath();
        return LocalVCService.getDefaultBranchOfRepository(repositoryFolderPath.toString());
    }
}<|MERGE_RESOLUTION|>--- conflicted
+++ resolved
@@ -8,9 +8,11 @@
 import java.util.Base64;
 import java.util.HashMap;
 import java.util.Map;
+import java.util.Objects;
 
 import jakarta.servlet.http.HttpServletRequest;
 
+import org.apache.commons.lang3.StringUtils;
 import org.eclipse.jgit.api.Git;
 import org.eclipse.jgit.api.errors.GitAPIException;
 import org.eclipse.jgit.errors.RepositoryNotFoundException;
@@ -28,18 +30,11 @@
 import org.springframework.security.core.AuthenticationException;
 import org.springframework.stereotype.Service;
 
-<<<<<<< HEAD
-import com.google.common.base.Strings;
-
-import de.tum.in.www1.artemis.domain.*;
-import de.tum.in.www1.artemis.domain.enumeration.*;
-=======
 import de.tum.in.www1.artemis.domain.Commit;
 import de.tum.in.www1.artemis.domain.ProgrammingExercise;
 import de.tum.in.www1.artemis.domain.ProgrammingSubmission;
 import de.tum.in.www1.artemis.domain.User;
 import de.tum.in.www1.artemis.domain.enumeration.RepositoryType;
->>>>>>> d8134b66
 import de.tum.in.www1.artemis.domain.participation.ProgrammingExerciseParticipation;
 import de.tum.in.www1.artemis.domain.participation.SolutionProgrammingExerciseParticipation;
 import de.tum.in.www1.artemis.exception.ContinuousIntegrationException;
@@ -240,7 +235,7 @@
 
             // Note: we first check if the user has used a vcs access token instead of a password
 
-            if (user.isPresent() && !Strings.isNullOrEmpty(user.get().getVcsAccessToken()) && Objects.equals(user.get().getVcsAccessToken(), password)) {
+            if (user.isPresent() && !StringUtils.isEmpty(user.get().getVcsAccessToken()) && Objects.equals(user.get().getVcsAccessToken(), password)) {
                 // user is authenticated by using the correct access token
                 return user.get();
             }
