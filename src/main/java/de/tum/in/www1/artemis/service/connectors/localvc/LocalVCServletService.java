--- conflicted
+++ resolved
@@ -325,18 +325,8 @@
                 commitHash = getLatestCommitHash(repository);
             }
 
-<<<<<<< HEAD
-            if (repositoryTypeOrUserName.equals(RepositoryType.TESTS.getName())) {
-                processNewPushToTestOrAuxiliaryRepository(exercise, commitHash, (SolutionProgrammingExerciseParticipation) participation, true);
-                return;
-            }
-
-            if (auxiliaryRepositoryService.isAuxiliaryRepositoryOfExercise(repositoryTypeOrUserName, exercise)) {
-                processNewPushToTestOrAuxiliaryRepository(exercise, commitHash, (SolutionProgrammingExerciseParticipation) participation, false);
-=======
             if (repositoryType.equals(RepositoryType.TESTS) || repositoryType.equals(RepositoryType.AUXILIARY)) {
                 processNewPushToTestOrAuxRepository(exercise, commitHash, (SolutionProgrammingExerciseParticipation) participation, repositoryType);
->>>>>>> 0e0d2217
                 return;
             }
 
@@ -401,29 +391,19 @@
      * Process a new push to the test repository.
      * Build and test the solution repository to make sure all tests are still passing.
      *
-     * @param exercise              the exercise for which the push was made.
-     * @param commitHash            the hash of the last commit to the test repository.
-     * @param solutionParticipation the participation of the solution repository.
-     * @param isTestPush            defines if the push was made to the test repository.
+     * @param exercise       the exercise for which the push was made.
+     * @param commitHash     the hash of the last commit to the test repository.
+     * @param repositoryType type of repository that has been pushed to
      * @throws VersionControlException if something unexpected goes wrong when creating the submission or triggering the build.
      */
-<<<<<<< HEAD
-    private void processNewPushToTestOrAuxiliaryRepository(ProgrammingExercise exercise, String commitHash, SolutionProgrammingExerciseParticipation solutionParticipation,
-            boolean isTestPush) {
-=======
     private void processNewPushToTestOrAuxRepository(ProgrammingExercise exercise, String commitHash, SolutionProgrammingExerciseParticipation solutionParticipation,
             RepositoryType repositoryType) throws VersionControlException {
->>>>>>> 0e0d2217
         // Create a new submission for the solution repository.
         ProgrammingSubmission submission = getProgrammingSubmission(exercise, commitHash);
 
         programmingMessagingService.notifyUserAboutSubmission(submission, exercise.getId());
 
-<<<<<<< HEAD
-        if (isTestPush) {
-=======
         if (repositoryType.equals(RepositoryType.TESTS)) {
->>>>>>> 0e0d2217
             try {
                 // Set a flag to inform the instructor that the student results are now outdated.
                 programmingTriggerService.setTestCasesChanged(exercise.getId(), true);
