--- conflicted
+++ resolved
@@ -74,34 +74,28 @@
     @Value("${artemis.bamboo.url}")
     private URL BAMBOO_SERVER_URL;
 
-<<<<<<< HEAD
-=======
     @Value("${artemis.bamboo.empty-commit-necessary}")
     private Boolean BAMBOO_EMPTY_COMMIT_WORKAROUND_NECESSARY;
 
+    @Value("${artemis.bamboo.user}")
+    private String BAMBOO_USER;
+
+    @Value("${artemis.bamboo.password}")
+    private String BAMBOO_PASSWORD;
+
     @Value("${artemis.bamboo.bitbucket-application-link-id}")
     private String BITBUCKET_APPLICATION_LINK_ID;
 
->>>>>>> 8fccd2c8
-    @Value("${artemis.bamboo.user}")
-    private String BAMBOO_USER;
-
-    @Value("${artemis.bamboo.password}")
-    private String BAMBOO_PASSWORD;
-
-    @Value("${artemis.bamboo.bitbucket-application-link-id}")
-    private String BITBUCKET_APPLICATION_LINK_ID;
-
     @Value("${artemis.result-retrieval-delay}")
     private int RESULT_RETRIEVAL_DELAY = 10000;
 
+    @Value("${server.url}")
+    private URL SERVER_URL;
 
     //TODO: get these values from somewhere?!?
     private final String TEST_REPO_NAME = "Tests";
 
     private final String ASSIGNMENT_REPO_NAME = "Assignment";
-
-    private final String SERVER_URL = "https://artemis.ase.in.tum.de";
 
     private final String ASSIGNMENT_REPO_PATH = "assignment";
 
@@ -261,10 +255,8 @@
             versionControlService.getLowerLevelIdentifier(repositoryUrl)
         );
         enablePlan(getProjectKeyFromBuildPlanId(buildPlanId), getPlanKeyFromBuildPlanId(buildPlanId));
-<<<<<<< HEAD
         // We need to trigger an initial update in order for Gitlab to work correctly
         continuousIntegrationUpdateService.triggerUpdate(buildPlanId, true);
-=======
 
         // Empty commit - Bamboo bug workaround
 
@@ -289,7 +281,6 @@
                 throw new GitException("IOError while doing empty commit");
             }
         }
->>>>>>> 8fccd2c8
     }
 
     @Override
