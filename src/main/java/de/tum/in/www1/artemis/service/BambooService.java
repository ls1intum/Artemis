--- conflicted
+++ resolved
@@ -1,7 +1,5 @@
 package de.tum.in.www1.artemis.service;
 
-<<<<<<< HEAD
-=======
 import com.atlassian.bamboo.specs.api.builders.BambooKey;
 import com.atlassian.bamboo.specs.api.builders.applink.ApplicationLink;
 import com.atlassian.bamboo.specs.api.builders.permission.PermissionType;
@@ -26,7 +24,6 @@
 import com.atlassian.bamboo.specs.util.BambooServer;
 import com.atlassian.bamboo.specs.util.SimpleUserPasswordCredentials;
 import com.atlassian.bamboo.specs.util.UserPasswordCredentials;
->>>>>>> 396db132
 import de.tum.in.www1.artemis.domain.*;
 import de.tum.in.www1.artemis.domain.enumeration.FeedbackType;
 import de.tum.in.www1.artemis.exception.BambooException;
@@ -80,6 +77,9 @@
     @Value("${artemis.bamboo.password}")
     private String BAMBOO_PASSWORD;
 
+    @Value("${artemis.bamboo.bitbucket-application-link-id}")
+    private String BITBUCKET_APPLICATION_LINK_ID;
+
     @Value("${artemis.result-retrieval-delay}")
     private int RESULT_RETRIEVAL_DELAY = 10000;
 
@@ -108,11 +108,9 @@
         this.resultRepository = resultRepository;
         this.feedbackRepository = feedbackRepository;
         this.participationRepository = participationRepository;
-<<<<<<< HEAD
         this.programmingSubmissionRepository = programmingSubmissionRepository;
         this.versionControlService = versionControlService;
         this.continuousIntegrationUpdateService = continuousIntegrationUpdateService;
-=======
     }
 
     public void createBaseBuildPlanForExercise(ProgrammingExercise exercise) {
@@ -210,21 +208,6 @@
         return planPermission;
     }
 
-    public BitbucketClient getBitbucketClient() {
-        final BitbucketClient bitbucketClient = new BitbucketClient();
-        //setup the Bamboo Client to use the correct username and password
-
-        String[] args = new String[]{
-            "-s", BITBUCKET_SERVER_URL.toString(),
-            "--user", BITBUCKET_USER,
-            "--password", BITBUCKET_PASSWORD,
-        };
-
-        bitbucketClient.doWork(args); //only invoke this to set server address, username and password so that the following action will work
-        return bitbucketClient;
->>>>>>> 396db132
-    }
-
     private BambooClient getBambooClient() {
         final BambooClient bambooClient = new BambooClient();
         //setup the Bamboo Client to use the correct username and password
@@ -259,15 +242,9 @@
         updatePlanRepository(
             getProjectKeyFromBuildPlanId(buildPlanId),
             getPlanKeyFromBuildPlanId(buildPlanId),
-<<<<<<< HEAD
-            REPO_REFERRAL_NAME,
+            ASSIGNMENT_REPO_NAME,
             versionControlService.getTopLevelIdentifier(repositoryUrl),
             versionControlService.getLowerLevelIdentifier(repositoryUrl)
-=======
-            ASSIGNMENT_REPO_NAME,
-            getProjectKeyFromUrl(repositoryUrl),
-            getRepositorySlugFromUrl(repositoryUrl)
->>>>>>> 396db132
         );
         enablePlan(getProjectKeyFromBuildPlanId(buildPlanId), getPlanKeyFromBuildPlanId(buildPlanId));
         // We need to trigger an initial update in order for Gitlab to work correctly
