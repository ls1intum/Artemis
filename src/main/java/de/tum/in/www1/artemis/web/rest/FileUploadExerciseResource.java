package de.tum.in.www1.artemis.web.rest;

import static de.tum.in.www1.artemis.config.Constants.FILE_ENDING_PATTERN;
import static de.tum.in.www1.artemis.web.rest.util.ResponseUtil.*;

import java.io.File;
import java.net.URI;
import java.net.URISyntaxException;
import java.util.List;
import java.util.Optional;

import org.slf4j.Logger;
import org.slf4j.LoggerFactory;
import org.springframework.beans.factory.annotation.Value;
import org.springframework.core.io.Resource;
import org.springframework.http.ResponseEntity;
import org.springframework.security.access.prepost.PreAuthorize;
import org.springframework.web.bind.annotation.*;

import de.tum.in.www1.artemis.domain.*;
import de.tum.in.www1.artemis.domain.exam.ExerciseGroup;
import de.tum.in.www1.artemis.repository.*;
import de.tum.in.www1.artemis.security.Role;
import de.tum.in.www1.artemis.service.*;
import de.tum.in.www1.artemis.web.rest.dto.SubmissionExportOptionsDTO;
import de.tum.in.www1.artemis.web.rest.errors.BadRequestAlertException;
import de.tum.in.www1.artemis.web.rest.util.HeaderUtil;
import de.tum.in.www1.artemis.web.rest.util.ResponseUtil;

/** REST controller for managing FileUploadExercise. */
@RestController
@RequestMapping(FileUploadExerciseResource.Endpoints.ROOT)
public class FileUploadExerciseResource {

    private final Logger log = LoggerFactory.getLogger(FileUploadExerciseResource.class);

    private static final String ENTITY_NAME = "fileUploadExercise";

    @Value("${jhipster.clientApp.name}")
    private String applicationName;

    private final FileUploadExerciseRepository fileUploadExerciseRepository;

    private final ExerciseService exerciseService;

    private final UserRepository userRepository;

    private final CourseService courseService;

    private final CourseRepository courseRepository;

    private final AuthorizationCheckService authCheckService;

    private final GroupNotificationService groupNotificationService;

    private final GradingCriterionRepository gradingCriterionRepository;

    private final ExerciseGroupRepository exerciseGroupRepository;

    private final FileUploadSubmissionExportService fileUploadSubmissionExportService;

    public FileUploadExerciseResource(FileUploadExerciseRepository fileUploadExerciseRepository, UserRepository userRepository, AuthorizationCheckService authCheckService,
            CourseService courseService, GroupNotificationService groupNotificationService, ExerciseService exerciseService,
            FileUploadSubmissionExportService fileUploadSubmissionExportService, GradingCriterionRepository gradingCriterionRepository,
<<<<<<< HEAD
            ExerciseGroupRepository exerciseGroupRepository, CourseRepository courseRepository, FileService fileService) {
=======
            ExerciseGroupRepository exerciseGroupRepository, CourseRepository courseRepository, FeedbackRepository feedbackRepository) {
>>>>>>> 6403d37c
        this.fileUploadExerciseRepository = fileUploadExerciseRepository;
        this.userRepository = userRepository;
        this.courseService = courseService;
        this.authCheckService = authCheckService;
        this.groupNotificationService = groupNotificationService;
        this.exerciseService = exerciseService;
        this.gradingCriterionRepository = gradingCriterionRepository;
        this.exerciseGroupRepository = exerciseGroupRepository;
        this.fileUploadSubmissionExportService = fileUploadSubmissionExportService;
        this.courseRepository = courseRepository;
<<<<<<< HEAD
        this.fileService = fileService;
=======
        this.feedbackRepository = feedbackRepository;
>>>>>>> 6403d37c
    }

    /**
     * POST /file-upload-exercises : Create a new fileUploadExercise.
     *
     * @param fileUploadExercise the fileUploadExercise to create
     * @return the ResponseEntity with status 201 (Created) and with body the new fileUploadExercise, or with status 400 (Bad Request) if the fileUploadExercise has already an ID
     * @throws URISyntaxException if the Location URI syntax is incorrect
     */
    @PostMapping("/file-upload-exercises")
    @PreAuthorize("hasRole('EDITOR')")
    public ResponseEntity<FileUploadExercise> createFileUploadExercise(@RequestBody FileUploadExercise fileUploadExercise) throws URISyntaxException {
        log.debug("REST request to save FileUploadExercise : {}", fileUploadExercise);
        if (fileUploadExercise.getId() != null) {
            return ResponseEntity.badRequest().headers(HeaderUtil.createAlert(applicationName, "A new fileUploadExercise cannot already have an ID", "idexists")).body(null);
        }

        // validates general settings: points, dates
        exerciseService.validateGeneralSettings(fileUploadExercise);

        // Validate the new file upload exercise
        validateNewOrUpdatedFileUploadExercise(fileUploadExercise);

        // Retrieve the course over the exerciseGroup or the given courseId
        Course course = courseService.retrieveCourseOverExerciseGroupOrCourseId(fileUploadExercise);

        // Check that the user is authorized to create the exercise
        User user = userRepository.getUserWithGroupsAndAuthorities();
        if (!authCheckService.isAtLeastEditorInCourse(course, user)) {
            return forbidden();
        }

        FileUploadExercise result = fileUploadExerciseRepository.save(fileUploadExercise);

        // Only notify tutors when the exercise is created for a course
        if (fileUploadExercise.isCourseExercise()) {
            groupNotificationService.notifyTutorGroupAboutExerciseCreated(fileUploadExercise);
        }
        return ResponseEntity.created(new URI("/api/file-upload-exercises/" + result.getId()))
                .headers(HeaderUtil.createEntityCreationAlert(applicationName, true, ENTITY_NAME, result.getId().toString())).body(result);
    }

    private boolean isFilePatternValid(FileUploadExercise exercise) {
        // a file ending should consist of a comma separated list of 1-5 characters / digits
        // when an empty string "" is passed in the exercise the file-pattern is null when it arrives in the rest endpoint
        if (exercise.getFilePattern() == null) {
            return false;
        }
        var filePattern = exercise.getFilePattern().toLowerCase().replaceAll("\\s+", "");
        var allowedFileEndings = filePattern.split(",");
        var isValid = true;
        for (var allowedFileEnding : allowedFileEndings) {
            isValid = isValid && FILE_ENDING_PATTERN.matcher(allowedFileEnding).matches();
        }

        if (isValid) {
            // use the lowercase version without whitespaces
            exercise.setFilePattern(filePattern);
            return true;
        }
        return false;
    }

    private void validateNewOrUpdatedFileUploadExercise(FileUploadExercise fileUploadExercise) throws BadRequestAlertException {
        // Valid exercises have set either a course or an exerciseGroup
        fileUploadExercise.checkCourseAndExerciseGroupExclusivity(ENTITY_NAME);

        if (!isFilePatternValid(fileUploadExercise)) {
            throw new BadRequestAlertException("The file pattern is invalid. Please use a comma separated list with actual file endings without dots (e.g. 'png, pdf').",
                    ENTITY_NAME, "filepattern.invalid");
        }
    }

    /**
     * PUT /file-upload-exercises : Updates an existing fileUploadExercise.
     *
     * @param fileUploadExercise the fileUploadExercise to update
     * @param notificationText the text shown to students
     * @param exerciseId the id of exercise
     * @return the ResponseEntity with status 200 (OK) and with body the updated fileUploadExercise, or with status 400 (Bad Request) if the fileUploadExercise is not valid, or
     *         with status 500 (Internal Server Error) if the fileUploadExercise couldn't be updated
     */
    @PutMapping("/file-upload-exercises/{exerciseId}")
    @PreAuthorize("hasRole('EDITOR')")
    public ResponseEntity<FileUploadExercise> updateFileUploadExercise(@RequestBody FileUploadExercise fileUploadExercise,
            @RequestParam(value = "notificationText", required = false) String notificationText, @PathVariable Long exerciseId) {
        log.debug("REST request to update FileUploadExercise : {}", fileUploadExercise);

        // TODO: The route has an exerciseId but we don't do anything useful with it. Change route and client requests?

        // Validate the updated file upload exercise
        validateNewOrUpdatedFileUploadExercise(fileUploadExercise);
        // validates general settings: points, dates
        exerciseService.validateGeneralSettings(fileUploadExercise);

        // Retrieve the course over the exerciseGroup or the given courseId
        Course course = courseService.retrieveCourseOverExerciseGroupOrCourseId(fileUploadExercise);

        // Check that the user is authorized to update the exercise
        User user = userRepository.getUserWithGroupsAndAuthorities();
        if (!authCheckService.isAtLeastEditorInCourse(course, user)) {
            return forbidden();
        }
        FileUploadExercise fileUploadExerciseBeforeUpdate = fileUploadExerciseRepository.findOneByIdElseThrow(fileUploadExercise.getId());

        // Forbid conversion between normal course exercise and exam exercise
        exerciseService.checkForConversionBetweenExamAndCourseExercise(fileUploadExercise, fileUploadExerciseBeforeUpdate, ENTITY_NAME);

        FileUploadExercise updatedExercise = fileUploadExerciseRepository.save(fileUploadExercise);
        exerciseService.logUpdate(updatedExercise, updatedExercise.getCourseViaExerciseGroupOrCourseMember(), user);
        exerciseService.updatePointsInRelatedParticipantScores(fileUploadExerciseBeforeUpdate, updatedExercise);

        // Only notify students about changes if a regular exercise was updated
        if (notificationText != null && fileUploadExercise.isCourseExercise()) {
            groupNotificationService.notifyStudentGroupAboutExerciseUpdate(fileUploadExercise, notificationText);
        }
        return ResponseEntity.ok().headers(HeaderUtil.createEntityUpdateAlert(applicationName, true, ENTITY_NAME, exerciseId.toString())).body(updatedExercise);
    }

    /**
     * GET /courses/:courseId/exercises : get all the exercises.
     *
     * @param courseId the id of the course
     * @return the ResponseEntity with status 200 (OK) and the list of fileUploadExercises in body
     */
    @GetMapping(value = "/courses/{courseId}/file-upload-exercises")
    @PreAuthorize("hasRole('TA')")
    public ResponseEntity<List<FileUploadExercise>> getFileUploadExercisesForCourse(@PathVariable Long courseId) {
        log.debug("REST request to get all ProgrammingExercises for the course with id : {}", courseId);
        Course course = courseRepository.findByIdElseThrow(courseId);
        User user = userRepository.getUserWithGroupsAndAuthorities();
        if (!authCheckService.isAtLeastTeachingAssistantInCourse(course, user)) {
            return forbidden();
        }
        List<FileUploadExercise> exercises = fileUploadExerciseRepository.findByCourseId(courseId);
        for (Exercise exercise : exercises) {
            // not required in the returned json body
            exercise.setStudentParticipations(null);
            exercise.setCourse(null);
        }
        return ResponseEntity.ok().body(exercises);
    }

    /**
     * GET /file-upload-exercises/:exerciseId : get the "id" fileUploadExercise.
     *
     * @param exerciseId the id of the fileUploadExercise to retrieve
     * @return the ResponseEntity with status 200 (OK) and with body the fileUploadExercise, or with status 404 (Not Found)
     */
    @GetMapping("/file-upload-exercises/{exerciseId}")
    @PreAuthorize("hasRole('TA')")
    public ResponseEntity<FileUploadExercise> getFileUploadExercise(@PathVariable Long exerciseId) {
        // TODO: Split this route in two: One for normal and one for exam exercises
        log.debug("REST request to get FileUploadExercise : {}", exerciseId);
        Optional<FileUploadExercise> optionalFileUploadExercise = fileUploadExerciseRepository.findWithEagerTeamAssignmentConfigAndCategoriesById(exerciseId);

        if (optionalFileUploadExercise.isEmpty()) {
            return notFound();
        }
        FileUploadExercise fileUploadExercise = optionalFileUploadExercise.get();

        // If the exercise belongs to an exam, only instructors and admins are allowed to access it, otherwise also TA have access
        if (fileUploadExercise.isExamExercise()) {
            // Get the course over the exercise group
            ExerciseGroup exerciseGroup = exerciseGroupRepository.findByIdElseThrow(fileUploadExercise.getExerciseGroup().getId());
            Course course = exerciseGroup.getExam().getCourse();

            if (!authCheckService.isAtLeastEditorInCourse(course, null)) {
                return forbidden();
            }
            // Set the exerciseGroup, exam and course so that the client can work with those ids
            fileUploadExercise.setExerciseGroup(exerciseGroup);
        }
        else if (!authCheckService.isAtLeastTeachingAssistantForExercise(fileUploadExercise)) {
            return forbidden();
        }

        List<GradingCriterion> gradingCriteria = gradingCriterionRepository.findByExerciseIdWithEagerGradingCriteria(exerciseId);
        fileUploadExercise.setGradingCriteria(gradingCriteria);

        exerciseService.checkExerciseIfStructuredGradingInstructionFeedbackUsed(gradingCriteria, fileUploadExercise);

        return ResponseEntity.ok().body(fileUploadExercise);
    }

    /**
     * DELETE /file-upload-exercises/:exerciseId : delete the "id" fileUploadExercise.
     *
     * @param exerciseId the id of the fileUploadExercise to delete
     * @return the ResponseEntity with status 200 (OK)
     */
    @DeleteMapping("/file-upload-exercises/{exerciseId}")
    @PreAuthorize("hasRole('INSTRUCTOR')")
    public ResponseEntity<Void> deleteFileUploadExercise(@PathVariable Long exerciseId) {
        log.info("REST request to delete FileUploadExercise : {}", exerciseId);
        Optional<FileUploadExercise> optionalFileUploadExercise = fileUploadExerciseRepository.findById(exerciseId);
        if (optionalFileUploadExercise.isEmpty()) {
            return notFound();
        }
        FileUploadExercise fileUploadExercise = optionalFileUploadExercise.get();

        // If the exercise belongs to an exam, the course must be retrieved over the exerciseGroup
        Course course;
        if (fileUploadExercise.isExamExercise()) {
            course = exerciseGroupRepository.retrieveCourseOverExerciseGroup(fileUploadExercise.getExerciseGroup().getId());
        }
        else {
            course = fileUploadExercise.getCourseViaExerciseGroupOrCourseMember();
        }

        User user = userRepository.getUserWithGroupsAndAuthorities();
        if (!authCheckService.isAtLeastInstructorInCourse(course, user)) {
            return forbidden();
        }
        // note: we use the exercise service here, because this one makes sure to clean up all lazy references correctly.
        exerciseService.logDeletion(fileUploadExercise, course, user);
        exerciseService.delete(exerciseId, false, false);
        return ResponseEntity.ok().headers(HeaderUtil.createEntityDeletionAlert(applicationName, true, ENTITY_NAME, fileUploadExercise.getTitle())).build();
    }

    /**
     * POST /file-upload-exercises/:exerciseId/export-submissions : sends exercise submissions as zip
     *
     * @param exerciseId the id of the exercise to get the repos from
     * @param submissionExportOptions the options that should be used for the export
     * @return ResponseEntity with status
     */
    @PostMapping("/file-upload-exercises/{exerciseId}/export-submissions")
    @PreAuthorize("hasRole('TA')")
    public ResponseEntity<Resource> exportSubmissions(@PathVariable long exerciseId, @RequestBody SubmissionExportOptionsDTO submissionExportOptions) {

        FileUploadExercise fileUploadExercise = fileUploadExerciseRepository.findOneByIdElseThrow(exerciseId);

        authCheckService.checkHasAtLeastRoleForExerciseElseThrow(Role.TEACHING_ASSISTANT, fileUploadExercise, null);

        // TAs are not allowed to download all participations
        if (submissionExportOptions.isExportAllParticipants()) {
            authCheckService.checkHasAtLeastRoleInCourseElseThrow(Role.INSTRUCTOR, fileUploadExercise.getCourseViaExerciseGroupOrCourseMember(), null);
        }

        File zipFile = fileUploadSubmissionExportService.exportStudentSubmissionsElseThrow(exerciseId, submissionExportOptions);
        return ResponseUtil.ok(zipFile);
    }

    /**
     * PUT /file-upload-exercises/{exerciseId}/re-evaluate : Re-evaluates and updates an existing fileUploadExercise.
     *
     * @param exerciseId                                   of the exercise
     * @param fileUploadExercise                           the fileUploadExercise to re-evaluate and update
     * @param deleteFeedbackAfterGradingInstructionUpdate  boolean flag that indicates whether the associated feedback should be deleted or not
     *
     * @return the ResponseEntity with status 200 (OK) and with body the updated fileUploadExercise, or
     * with status 400 (Bad Request) if the fileUploadExercise is not valid, or with status 409 (Conflict)
     * if given exerciseId is not same as in the object of the request body, or with status 500 (Internal
     * Server Error) if the fileUploadExercise couldn't be updated
     * @throws URISyntaxException if the Location URI syntax is incorrect
     */
    @PutMapping(Endpoints.REEVALUATE_EXERCISE)
    @PreAuthorize("hasRole('EDITOR')")
    public ResponseEntity<FileUploadExercise> reEvaluateAndUpdateFileUploadExercise(@PathVariable long exerciseId, @RequestBody FileUploadExercise fileUploadExercise,
            @RequestParam(value = "deleteFeedback", required = false) Boolean deleteFeedbackAfterGradingInstructionUpdate) throws URISyntaxException {
        log.debug("REST request to re-evaluate FileUploadExercise : {}", fileUploadExercise);

        // check that the exercise is exist for given id
        fileUploadExerciseRepository.findOne(exerciseId);

        authCheckService.checkGivenExerciseIdSameForExerciseInRequestBodyElseThrow(exerciseId, fileUploadExercise);

        Course course = courseService.retrieveCourseOverExerciseGroupOrCourseId(fileUploadExercise);

        // Check that the user is authorized to update the exercise
        User user = userRepository.getUserWithGroupsAndAuthorities();
        authCheckService.checkHasAtLeastRoleInCourseElseThrow(Role.EDITOR, course, user);

        exerciseService.reEvaluateExercise(fileUploadExercise, deleteFeedbackAfterGradingInstructionUpdate);

        return updateFileUploadExercise(fileUploadExercise, null, fileUploadExercise.getId());
    }

    public static final class Endpoints {

        public static final String ROOT = "/api";

        public static final String FILE_UPLOAD_EXERCISES = "/file-upload-exercises";

        public static final String FILE_UPLOAD_EXERCISE = FILE_UPLOAD_EXERCISES + "/{exerciseId}";

        public static final String REEVALUATE_EXERCISE = FILE_UPLOAD_EXERCISE + "/re-evaluate";

        private Endpoints() {
        }
    }
}<|MERGE_RESOLUTION|>--- conflicted
+++ resolved
@@ -62,11 +62,7 @@
     public FileUploadExerciseResource(FileUploadExerciseRepository fileUploadExerciseRepository, UserRepository userRepository, AuthorizationCheckService authCheckService,
             CourseService courseService, GroupNotificationService groupNotificationService, ExerciseService exerciseService,
             FileUploadSubmissionExportService fileUploadSubmissionExportService, GradingCriterionRepository gradingCriterionRepository,
-<<<<<<< HEAD
-            ExerciseGroupRepository exerciseGroupRepository, CourseRepository courseRepository, FileService fileService) {
-=======
-            ExerciseGroupRepository exerciseGroupRepository, CourseRepository courseRepository, FeedbackRepository feedbackRepository) {
->>>>>>> 6403d37c
+            ExerciseGroupRepository exerciseGroupRepository, CourseRepository courseRepository) {
         this.fileUploadExerciseRepository = fileUploadExerciseRepository;
         this.userRepository = userRepository;
         this.courseService = courseService;
@@ -77,11 +73,6 @@
         this.exerciseGroupRepository = exerciseGroupRepository;
         this.fileUploadSubmissionExportService = fileUploadSubmissionExportService;
         this.courseRepository = courseRepository;
-<<<<<<< HEAD
-        this.fileService = fileService;
-=======
-        this.feedbackRepository = feedbackRepository;
->>>>>>> 6403d37c
     }
 
     /**
