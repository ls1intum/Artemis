--- conflicted
+++ resolved
@@ -257,15 +257,7 @@
         List<GradingCriterion> gradingCriteria = gradingCriterionRepository.findByExerciseIdWithEagerGradingCriteria(exerciseId);
         fileUploadExercise.setGradingCriteria(gradingCriteria);
 
-<<<<<<< HEAD
         exerciseService.checkExerciseIfGradingInstructionFeedbackUsed(gradingCriteria, fileUploadExercise);
-=======
-        List<Feedback> feedbackList = feedbackRepository.findFeedbackByStructuredGradingInstructionId(gradingCriteria);
-
-        if (!feedbackList.isEmpty()) {
-            fileUploadExercise.setGradingInstructionFeedbackUsed(true);
-        }
->>>>>>> 5fc88cb3
 
         return ResponseEntity.ok().body(fileUploadExercise);
     }
