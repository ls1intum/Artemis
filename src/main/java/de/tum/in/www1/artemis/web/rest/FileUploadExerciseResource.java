package de.tum.in.www1.artemis.web.rest;

import static de.tum.in.www1.artemis.config.Constants.FILE_ENDING_PATTERN;
import static de.tum.in.www1.artemis.web.rest.util.ResponseUtil.*;

import java.io.File;
import java.io.FileInputStream;
import java.io.IOException;
import java.net.URI;
import java.net.URISyntaxException;
import java.nio.file.Path;
import java.util.ArrayList;
import java.util.List;
import java.util.Optional;

import org.slf4j.Logger;
import org.slf4j.LoggerFactory;
import org.springframework.beans.factory.annotation.Value;
import org.springframework.core.io.InputStreamResource;
import org.springframework.core.io.Resource;
import org.springframework.http.MediaType;
import org.springframework.http.ResponseEntity;
import org.springframework.security.access.prepost.PreAuthorize;
import org.springframework.web.bind.annotation.*;

import de.tum.in.www1.artemis.domain.*;
import de.tum.in.www1.artemis.domain.exam.ExerciseGroup;
import de.tum.in.www1.artemis.repository.*;
import de.tum.in.www1.artemis.security.Role;
import de.tum.in.www1.artemis.service.*;
import de.tum.in.www1.artemis.web.rest.dto.SubmissionExportOptionsDTO;
import de.tum.in.www1.artemis.web.rest.errors.BadRequestAlertException;
import de.tum.in.www1.artemis.web.rest.util.HeaderUtil;

/** REST controller for managing FileUploadExercise. */
@RestController
@RequestMapping("/api")
public class FileUploadExerciseResource {

    private final Logger log = LoggerFactory.getLogger(FileUploadExerciseResource.class);

    private static final String ENTITY_NAME = "fileUploadExercise";

    @Value("${jhipster.clientApp.name}")
    private String applicationName;

    @Value("${artemis.submission-export-path}")
    private String submissionExportPath;

    private final FileUploadExerciseRepository fileUploadExerciseRepository;

    private final ExerciseService exerciseService;

    private final UserRepository userRepository;

    private final CourseService courseService;

    private final CourseRepository courseRepository;

    private final AuthorizationCheckService authCheckService;

    private final GroupNotificationService groupNotificationService;

    private final GradingCriterionRepository gradingCriterionRepository;

    private final ExerciseGroupRepository exerciseGroupRepository;

    private final FileUploadSubmissionExportService fileUploadSubmissionExportService;

    private final FileService fileService;

    private final static int EXPORTED_SUBMISSIONS_DELETION_DELAY_IN_MINUTES = 30;

    public FileUploadExerciseResource(FileUploadExerciseRepository fileUploadExerciseRepository, UserRepository userRepository, AuthorizationCheckService authCheckService,
            CourseService courseService, GroupNotificationService groupNotificationService, ExerciseService exerciseService,
            FileUploadSubmissionExportService fileUploadSubmissionExportService, GradingCriterionRepository gradingCriterionRepository,
<<<<<<< HEAD
            ExerciseGroupRepository exerciseGroupRepository, CourseRepository courseRepository) {
=======
            ExerciseGroupRepository exerciseGroupRepository, CourseRepository courseRepository, FeedbackRepository feedbackRepository, FileService fileService) {
>>>>>>> 1c56ddb9
        this.fileUploadExerciseRepository = fileUploadExerciseRepository;
        this.userRepository = userRepository;
        this.courseService = courseService;
        this.authCheckService = authCheckService;
        this.groupNotificationService = groupNotificationService;
        this.exerciseService = exerciseService;
        this.gradingCriterionRepository = gradingCriterionRepository;
        this.exerciseGroupRepository = exerciseGroupRepository;
        this.fileUploadSubmissionExportService = fileUploadSubmissionExportService;
        this.courseRepository = courseRepository;
<<<<<<< HEAD
=======
        this.feedbackRepository = feedbackRepository;
        this.fileService = fileService;
>>>>>>> 1c56ddb9
    }

    /**
     * POST /file-upload-exercises : Create a new fileUploadExercise.
     *
     * @param fileUploadExercise the fileUploadExercise to create
     * @return the ResponseEntity with status 201 (Created) and with body the new fileUploadExercise, or with status 400 (Bad Request) if the fileUploadExercise has already an ID
     * @throws URISyntaxException if the Location URI syntax is incorrect
     */
    @PostMapping("/file-upload-exercises")
    @PreAuthorize("hasRole('EDITOR')")
    public ResponseEntity<FileUploadExercise> createFileUploadExercise(@RequestBody FileUploadExercise fileUploadExercise) throws URISyntaxException {
        log.debug("REST request to save FileUploadExercise : {}", fileUploadExercise);
        if (fileUploadExercise.getId() != null) {
            return ResponseEntity.badRequest().headers(HeaderUtil.createAlert(applicationName, "A new fileUploadExercise cannot already have an ID", "idexists")).body(null);
        }

        exerciseService.validateScoreSettings(fileUploadExercise);

        // Validate the new file upload exercise
        validateNewOrUpdatedFileUploadExercise(fileUploadExercise);

        // Retrieve the course over the exerciseGroup or the given courseId
        Course course = courseService.retrieveCourseOverExerciseGroupOrCourseId(fileUploadExercise);

        // Check that the user is authorized to create the exercise
        User user = userRepository.getUserWithGroupsAndAuthorities();
        if (!authCheckService.isAtLeastEditorInCourse(course, user)) {
            return forbidden();
        }

        FileUploadExercise result = fileUploadExerciseRepository.save(fileUploadExercise);

        // Only notify tutors when the exercise is created for a course
        if (fileUploadExercise.isCourseExercise()) {
            groupNotificationService.notifyTutorGroupAboutExerciseCreated(fileUploadExercise);
        }
        return ResponseEntity.created(new URI("/api/file-upload-exercises/" + result.getId()))
                .headers(HeaderUtil.createEntityCreationAlert(applicationName, true, ENTITY_NAME, result.getId().toString())).body(result);
    }

    private boolean isFilePatternValid(FileUploadExercise exercise) {
        // a file ending should consist of a comma separated list of 1-5 characters / digits
        // when an empty string "" is passed in the exercise the file-pattern is null when it arrives in the rest endpoint
        if (exercise.getFilePattern() == null) {
            return false;
        }
        var filePattern = exercise.getFilePattern().toLowerCase().replaceAll("\\s+", "");
        var allowedFileEndings = filePattern.split(",");
        var isValid = true;
        for (var allowedFileEnding : allowedFileEndings) {
            isValid = isValid && FILE_ENDING_PATTERN.matcher(allowedFileEnding).matches();
        }

        if (isValid) {
            // use the lowercase version without whitespaces
            exercise.setFilePattern(filePattern);
            return true;
        }
        return false;
    }

    private void validateNewOrUpdatedFileUploadExercise(FileUploadExercise fileUploadExercise) throws BadRequestAlertException {
        // Valid exercises have set either a course or an exerciseGroup
        fileUploadExercise.checkCourseAndExerciseGroupExclusivity(ENTITY_NAME);

        if (!isFilePatternValid(fileUploadExercise)) {
            throw new BadRequestAlertException("The file pattern is invalid. Please use a comma separated list with actual file endings without dots (e.g. 'png, pdf').",
                    ENTITY_NAME, "filepattern.invalid");
        }
    }

    /**
     * PUT /file-upload-exercises : Updates an existing fileUploadExercise.
     *
     * @param fileUploadExercise the fileUploadExercise to update
     * @param notificationText the text shown to students
     * @param exerciseId the id of exercise
     * @return the ResponseEntity with status 200 (OK) and with body the updated fileUploadExercise, or with status 400 (Bad Request) if the fileUploadExercise is not valid, or
     *         with status 500 (Internal Server Error) if the fileUploadExercise couldn't be updated
     * @throws URISyntaxException if the Location URI syntax is incorrect
     */
    @PutMapping("/file-upload-exercises/{exerciseId}")
    @PreAuthorize("hasRole('EDITOR')")
    public ResponseEntity<FileUploadExercise> updateFileUploadExercise(@RequestBody FileUploadExercise fileUploadExercise,
            @RequestParam(value = "notificationText", required = false) String notificationText, @PathVariable Long exerciseId) throws URISyntaxException {
        log.debug("REST request to update FileUploadExercise : {}", fileUploadExercise);

        // TODO: The route has an exerciseId but we don't do anything useful with it. Change route and client requests?

        // Validate the updated file upload exercise
        validateNewOrUpdatedFileUploadExercise(fileUploadExercise);
        exerciseService.validateScoreSettings(fileUploadExercise);

        // Retrieve the course over the exerciseGroup or the given courseId
        Course course = courseService.retrieveCourseOverExerciseGroupOrCourseId(fileUploadExercise);

        // Check that the user is authorized to update the exercise
        User user = userRepository.getUserWithGroupsAndAuthorities();
        if (!authCheckService.isAtLeastEditorInCourse(course, user)) {
            return forbidden();
        }
        FileUploadExercise fileUploadExerciseBeforeUpdate = fileUploadExerciseRepository.findOne(fileUploadExercise.getId());

        // Forbid conversion between normal course exercise and exam exercise
        exerciseService.checkForConversionBetweenExamAndCourseExercise(fileUploadExercise, fileUploadExerciseBeforeUpdate, ENTITY_NAME);

        FileUploadExercise updatedExercise = fileUploadExerciseRepository.save(fileUploadExercise);
        exerciseService.logUpdate(updatedExercise, updatedExercise.getCourseViaExerciseGroupOrCourseMember(), user);
        exerciseService.updatePointsInRelatedParticipantScores(fileUploadExerciseBeforeUpdate, updatedExercise);

        // Only notify students about changes if a regular exercise was updated
        if (notificationText != null && fileUploadExercise.isCourseExercise()) {
            groupNotificationService.notifyStudentGroupAboutExerciseUpdate(fileUploadExercise, notificationText);
        }
        return ResponseEntity.ok().headers(HeaderUtil.createEntityUpdateAlert(applicationName, true, ENTITY_NAME, exerciseId.toString())).body(updatedExercise);
    }

    /**
     * GET /courses/:courseId/exercises : get all the exercises.
     *
     * @param courseId the id of the course
     * @return the ResponseEntity with status 200 (OK) and the list of fileUploadExercises in body
     */
    @GetMapping(value = "/courses/{courseId}/file-upload-exercises")
    @PreAuthorize("hasRole('TA')")
    public ResponseEntity<List<FileUploadExercise>> getFileUploadExercisesForCourse(@PathVariable Long courseId) {
        log.debug("REST request to get all ProgrammingExercises for the course with id : {}", courseId);
        Course course = courseRepository.findByIdElseThrow(courseId);
        User user = userRepository.getUserWithGroupsAndAuthorities();
        if (!authCheckService.isAtLeastTeachingAssistantInCourse(course, user)) {
            return forbidden();
        }
        List<FileUploadExercise> exercises = fileUploadExerciseRepository.findByCourseId(courseId);
        for (Exercise exercise : exercises) {
            // not required in the returned json body
            exercise.setStudentParticipations(null);
            exercise.setCourse(null);
        }
        return ResponseEntity.ok().body(exercises);
    }

    /**
     * GET /file-upload-exercises/:exerciseId : get the "id" fileUploadExercise.
     *
     * @param exerciseId the id of the fileUploadExercise to retrieve
     * @return the ResponseEntity with status 200 (OK) and with body the fileUploadExercise, or with status 404 (Not Found)
     */
    @GetMapping("/file-upload-exercises/{exerciseId}")
    @PreAuthorize("hasRole('TA')")
    public ResponseEntity<FileUploadExercise> getFileUploadExercise(@PathVariable Long exerciseId) {
        // TODO: Split this route in two: One for normal and one for exam exercises
        log.debug("REST request to get FileUploadExercise : {}", exerciseId);
        Optional<FileUploadExercise> optionalFileUploadExercise = fileUploadExerciseRepository.findWithEagerTeamAssignmentConfigAndCategoriesById(exerciseId);

        if (optionalFileUploadExercise.isEmpty()) {
            return notFound();
        }
        FileUploadExercise fileUploadExercise = optionalFileUploadExercise.get();

        // If the exercise belongs to an exam, only instructors and admins are allowed to access it, otherwise also TA have access
        if (fileUploadExercise.isExamExercise()) {
            // Get the course over the exercise group
            ExerciseGroup exerciseGroup = exerciseGroupRepository.findByIdElseThrow(fileUploadExercise.getExerciseGroup().getId());
            Course course = exerciseGroup.getExam().getCourse();

            if (!authCheckService.isAtLeastEditorInCourse(course, null)) {
                return forbidden();
            }
            // Set the exerciseGroup, exam and course so that the client can work with those ids
            fileUploadExercise.setExerciseGroup(exerciseGroup);
        }
        else if (!authCheckService.isAtLeastTeachingAssistantForExercise(fileUploadExercise)) {
            return forbidden();
        }

        List<GradingCriterion> gradingCriteria = gradingCriterionRepository.findByExerciseIdWithEagerGradingCriteria(exerciseId);
        fileUploadExercise.setGradingCriteria(gradingCriteria);

        exerciseService.checkExerciseIfStructuredGradingInstructionFeedbackUsed(gradingCriteria, fileUploadExercise);

        return ResponseEntity.ok().body(fileUploadExercise);
    }

    /**
     * DELETE /file-upload-exercises/:exerciseId : delete the "id" fileUploadExercise.
     *
     * @param exerciseId the id of the fileUploadExercise to delete
     * @return the ResponseEntity with status 200 (OK)
     */
    @DeleteMapping("/file-upload-exercises/{exerciseId}")
    @PreAuthorize("hasRole('INSTRUCTOR')")
    public ResponseEntity<Void> deleteFileUploadExercise(@PathVariable Long exerciseId) {
        log.info("REST request to delete FileUploadExercise : {}", exerciseId);
        Optional<FileUploadExercise> optionalFileUploadExercise = fileUploadExerciseRepository.findById(exerciseId);
        if (optionalFileUploadExercise.isEmpty()) {
            return notFound();
        }
        FileUploadExercise fileUploadExercise = optionalFileUploadExercise.get();

        // If the exercise belongs to an exam, the course must be retrieved over the exerciseGroup
        Course course;
        if (fileUploadExercise.isExamExercise()) {
            course = exerciseGroupRepository.retrieveCourseOverExerciseGroup(fileUploadExercise.getExerciseGroup().getId());
        }
        else {
            course = fileUploadExercise.getCourseViaExerciseGroupOrCourseMember();
        }

        User user = userRepository.getUserWithGroupsAndAuthorities();
        if (!authCheckService.isAtLeastInstructorInCourse(course, user)) {
            return forbidden();
        }
        // note: we use the exercise service here, because this one makes sure to clean up all lazy references correctly.
        exerciseService.logDeletion(fileUploadExercise, course, user);
        exerciseService.delete(exerciseId, false, false);
        return ResponseEntity.ok().headers(HeaderUtil.createEntityDeletionAlert(applicationName, true, ENTITY_NAME, fileUploadExercise.getTitle())).build();
    }

    /**
     * POST /file-upload-exercises/:exerciseId/export-submissions : sends exercise submissions as zip
     *
     * @param exerciseId the id of the exercise to get the repos from
     * @param submissionExportOptions the options that should be used for the export
     * @return ResponseEntity with status
     */
    @PostMapping("/file-upload-exercises/{exerciseId}/export-submissions")
    @PreAuthorize("hasRole('TA')")
    public ResponseEntity<Resource> exportSubmissions(@PathVariable long exerciseId, @RequestBody SubmissionExportOptionsDTO submissionExportOptions) {

        Optional<FileUploadExercise> optionalFileUploadExercise = fileUploadExerciseRepository.findById(exerciseId);
        if (optionalFileUploadExercise.isEmpty()) {
            return notFound();
        }

        FileUploadExercise fileUploadExercise = optionalFileUploadExercise.get();

        if (!authCheckService.isAtLeastTeachingAssistantForExercise(fileUploadExercise)) {
            return forbidden();
        }

        // ta's are not allowed to download all participations
        if (submissionExportOptions.isExportAllParticipants()
                && !authCheckService.isAtLeastInstructorInCourse(fileUploadExercise.getCourseViaExerciseGroupOrCourseMember(), null)) {
            return forbidden();
        }

        try {
            Path outputDir = Path.of(fileService.getUniquePathString(submissionExportPath));
            Optional<File> zipFile = fileUploadSubmissionExportService.exportStudentSubmissions(exerciseId, submissionExportOptions, outputDir, new ArrayList<>(),
                    new ArrayList<>());
            // Assume user finished download after the given delay
            fileService.scheduleForDirectoryDeletion(outputDir, EXPORTED_SUBMISSIONS_DELETION_DELAY_IN_MINUTES);

            if (zipFile.isEmpty()) {
                return ResponseEntity.badRequest()
                        .headers(HeaderUtil.createFailureAlert(applicationName, true, ENTITY_NAME, "nosubmissions", "No existing user was specified or no submission exists."))
                        .body(null);
            }

            InputStreamResource resource = new InputStreamResource(new FileInputStream(zipFile.get()));
            return ResponseEntity.ok().contentLength(zipFile.get().length()).contentType(MediaType.APPLICATION_OCTET_STREAM).header("filename", zipFile.get().getName())
                    .body(resource);

        }
        catch (IOException e) {
            return ResponseEntity.badRequest().headers(HeaderUtil.createFailureAlert(applicationName, true, ENTITY_NAME, "internalServerError",
                    "There was an error on the server and the zip file could not be created.")).body(null);
        }
    }

    /**
     * PUT /file-upload-exercises/{exerciseId}/re-evaluate : Re-evaluates and updates an existing fileUploadExercise.
     *
     * @param exerciseId                                   of the exercise
     * @param fileUploadExercise                           the fileUploadExercise to re-evaluate and update
     * @param deleteFeedbackAfterGradingInstructionUpdate  boolean flag that indicates whether the associated feedback should be deleted or not
     *
     * @return the ResponseEntity with status 200 (OK) and with body the updated fileUploadExercise, or
     * with status 400 (Bad Request) if the fileUploadExercise is not valid, or with status 409 (Conflict)
     * if given exerciseId is not same as in the object of the request body, or with status 500 (Internal
     * Server Error) if the fileUploadExercise couldn't be updated
     * @throws URISyntaxException if the Location URI syntax is incorrect
     */
    @PutMapping("/file-upload-exercises/{exerciseId}/re-evaluate")
    @PreAuthorize("hasRole('EDITOR')")
    public ResponseEntity<FileUploadExercise> reEvaluateAndUpdateFileUploadExercise(@PathVariable long exerciseId, @RequestBody FileUploadExercise fileUploadExercise,
            @RequestParam(value = "deleteFeedback", required = false) Boolean deleteFeedbackAfterGradingInstructionUpdate) throws URISyntaxException {
        log.debug("REST request to re-evaluate FileUploadExercise : {}", fileUploadExercise);

        // check that the exercise is exist for given id
        fileUploadExerciseRepository.findOne(exerciseId);

        authCheckService.checkGivenExerciseIdSameForExerciseInRequestBodyElseThrow(exerciseId, fileUploadExercise);

        Course course = courseService.retrieveCourseOverExerciseGroupOrCourseId(fileUploadExercise);

        // Check that the user is authorized to update the exercise
        User user = userRepository.getUserWithGroupsAndAuthorities();
        authCheckService.checkHasAtLeastRoleInCourseElseThrow(Role.EDITOR, course, user);

        exerciseService.reEvaluateExercise(fileUploadExercise, deleteFeedbackAfterGradingInstructionUpdate);

        return updateFileUploadExercise(fileUploadExercise, null, fileUploadExercise.getId());
    }
}<|MERGE_RESOLUTION|>--- conflicted
+++ resolved
@@ -74,11 +74,7 @@
     public FileUploadExerciseResource(FileUploadExerciseRepository fileUploadExerciseRepository, UserRepository userRepository, AuthorizationCheckService authCheckService,
             CourseService courseService, GroupNotificationService groupNotificationService, ExerciseService exerciseService,
             FileUploadSubmissionExportService fileUploadSubmissionExportService, GradingCriterionRepository gradingCriterionRepository,
-<<<<<<< HEAD
-            ExerciseGroupRepository exerciseGroupRepository, CourseRepository courseRepository) {
-=======
-            ExerciseGroupRepository exerciseGroupRepository, CourseRepository courseRepository, FeedbackRepository feedbackRepository, FileService fileService) {
->>>>>>> 1c56ddb9
+            ExerciseGroupRepository exerciseGroupRepository, CourseRepository courseRepository, FileService fileService) {
         this.fileUploadExerciseRepository = fileUploadExerciseRepository;
         this.userRepository = userRepository;
         this.courseService = courseService;
@@ -89,11 +85,7 @@
         this.exerciseGroupRepository = exerciseGroupRepository;
         this.fileUploadSubmissionExportService = fileUploadSubmissionExportService;
         this.courseRepository = courseRepository;
-<<<<<<< HEAD
-=======
-        this.feedbackRepository = feedbackRepository;
         this.fileService = fileService;
->>>>>>> 1c56ddb9
     }
 
     /**
