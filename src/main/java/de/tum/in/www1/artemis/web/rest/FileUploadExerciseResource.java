--- conflicted
+++ resolved
@@ -54,19 +54,14 @@
     private FileUploadExerciseProperties fileUploadExerciseProperties;
 
     public FileUploadExerciseResource(FileUploadExerciseRepository fileUploadExerciseRepository, UserService userService, AuthorizationCheckService authCheckService,
-<<<<<<< HEAD
-            CourseService courseService, GroupNotificationService groupNotificationService, FileUploadExerciseService fileUploadExerciseService,
-            FileUploadExerciseProperties fileUploadExerciseProperties) {
-=======
-            CourseService courseService, GroupNotificationService groupNotificationService, ExerciseService exerciseService) {
->>>>>>> 428a2e04
+            CourseService courseService, GroupNotificationService groupNotificationService, ExerciseService exerciseService, FileUploadExerciseProperties fileUploadExerciseProperties) {
+
         this.fileUploadExerciseRepository = fileUploadExerciseRepository;
         this.userService = userService;
         this.courseService = courseService;
         this.authCheckService = authCheckService;
         this.groupNotificationService = groupNotificationService;
-<<<<<<< HEAD
-        this.fileUploadExerciseService = fileUploadExerciseService;
+        this.exerciseService = exerciseService;
         this.fileUploadExerciseProperties = fileUploadExerciseProperties;
     }
 
@@ -74,9 +69,6 @@
         List<String> validFilePatterns = fileUploadExerciseProperties.getFilePatterns();
         String[] inputFilePatterns = fileUploadExercise.getFilePattern().split(",");
         return Arrays.stream(inputFilePatterns).allMatch(pattern -> (validFilePatterns.contains(pattern)));
-=======
-        this.exerciseService = exerciseService;
->>>>>>> 428a2e04
     }
 
     /**
