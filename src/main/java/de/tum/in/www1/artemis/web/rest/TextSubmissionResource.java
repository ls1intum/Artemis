--- conflicted
+++ resolved
@@ -108,26 +108,20 @@
      */
     @GetMapping(value = "/exercises/{exerciseId}/text-submissions")
     @PreAuthorize("hasAnyRole('TA', 'INSTRUCTOR', 'ADMIN')")
-    //TODO: separate this into 2 calls, one for instructors (with all submissions) and one for tutors (only the submissions for the requesting tutor)
+    // TODO: separate this into 2 calls, one for instructors (with all submissions) and one for tutors (only the submissions for the requesting tutor)
     public ResponseEntity<List<TextSubmission>> getAllTextSubmissions(@PathVariable Long exerciseId, @RequestParam(defaultValue = "false") boolean submittedOnly,
             @RequestParam(defaultValue = "false") boolean assessedByTutor) {
         log.debug("REST request to get all TextSubmissions");
         final Exercise exercise = exerciseService.findOne(exerciseId);
         final User user = userService.getUserWithGroupsAndAuthorities();
-<<<<<<< HEAD
-        if (!authorizationCheckService.isAtLeastTeachingAssistantForExercise(exercise, user)) {
-=======
-
         if (assessedByTutor) {
             if (!authorizationCheckService.isAtLeastTeachingAssistantForExercise(exercise, user)) {
                 throw new AccessForbiddenException("You are not allowed to access this resource");
             }
         }
         else if (!authorizationCheckService.isAtLeastInstructorForExercise(exercise, user)) {
->>>>>>> fdd4f02a
             throw new AccessForbiddenException("You are not allowed to access this resource");
         }
-
         final List<TextSubmission> textSubmissions;
         if (assessedByTutor) {
             textSubmissions = textSubmissionService.getAllSubmissionsByTutorForExercise(exerciseId, user.getId());
@@ -136,15 +130,10 @@
             textSubmissions = textSubmissionService.getSubmissions(exerciseId, submittedOnly, TextSubmission.class);
         }
 
-<<<<<<< HEAD
-        textSubmissions.forEach(submission -> submission.hideDetails(authCheckService, user));
-=======
         // tutors should not see information about the student of a submission
         if (!authorizationCheckService.isAtLeastInstructorForExercise(exercise, user)) {
-            textSubmissions.forEach(submission -> textSubmissionService.hideDetails(submission, user));
+            textSubmissions.forEach(submission -> submission.hideDetails(authCheckService, user));
         }
-
->>>>>>> fdd4f02a
         return ResponseEntity.ok().body(textSubmissions);
     }
 
