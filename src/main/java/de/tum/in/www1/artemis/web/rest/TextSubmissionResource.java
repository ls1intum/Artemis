package de.tum.in.www1.artemis.web.rest;

import java.security.Principal;
import java.time.ZonedDateTime;
import java.util.List;
import java.util.Optional;

import org.jetbrains.annotations.NotNull;
import org.slf4j.Logger;
import org.slf4j.LoggerFactory;
import org.springframework.beans.factory.annotation.Value;
import org.springframework.http.HttpStatus;
import org.springframework.http.ResponseEntity;
import org.springframework.security.access.prepost.PreAuthorize;
import org.springframework.transaction.annotation.Transactional;
import org.springframework.web.bind.annotation.*;

import de.tum.in.www1.artemis.domain.*;
import de.tum.in.www1.artemis.repository.TextSubmissionRepository;
import de.tum.in.www1.artemis.service.*;
import de.tum.in.www1.artemis.web.rest.errors.AccessForbiddenException;
import de.tum.in.www1.artemis.web.rest.errors.BadRequestAlertException;
import de.tum.in.www1.artemis.web.rest.util.HeaderUtil;
import io.github.jhipster.web.util.ResponseUtil;

import static de.tum.in.www1.artemis.web.rest.util.ResponseUtil.*;

/**
 * REST controller for managing TextSubmission.
 */
@RestController
@RequestMapping("/api")
public class TextSubmissionResource {

    private static final String ENTITY_NAME = "textSubmission";

    @Value("${jhipster.clientApp.name}")
    private String applicationName;

    private final Logger log = LoggerFactory.getLogger(TextSubmissionResource.class);

    private final TextSubmissionRepository textSubmissionRepository;

    private final ExerciseService exerciseService;

    private final TextExerciseService textExerciseService;

    private final CourseService courseService;

    private final ParticipationService participationService;

    private final TextSubmissionService textSubmissionService;

    private final UserService userService;

    private final AuthorizationCheckService authCheckService;

    public TextSubmissionResource(TextSubmissionRepository textSubmissionRepository, ExerciseService exerciseService, TextExerciseService textExerciseService,
                                  CourseService courseService, ParticipationService participationService, TextSubmissionService textSubmissionService, UserService userService,
                                  AuthorizationCheckService authCheckService) {
        this.textSubmissionRepository = textSubmissionRepository;
        this.exerciseService = exerciseService;
        this.textExerciseService = textExerciseService;
        this.courseService = courseService;
        this.participationService = participationService;
        this.textSubmissionService = textSubmissionService;
        this.userService = userService;
        this.authCheckService = authCheckService;
    }

    /**
     * POST /exercises/{exerciseId}/text-submissions : Create a new textSubmission. This is called when a student saves his/her answer
     *
     * @param exerciseId     the id of the exercise for which to init a participation
     * @param principal      the current user principal
     * @param textSubmission the textSubmission to create
     * @return the ResponseEntity with status 200 (OK) and the Result as its body, or with status 4xx if the request is invalid
     */
    @PostMapping("/exercises/{exerciseId}/text-submissions")
    @PreAuthorize("hasAnyRole('USER', 'TA', 'INSTRUCTOR', 'ADMIN')")
    public ResponseEntity<TextSubmission> createTextSubmission(@PathVariable Long exerciseId, Principal principal, @RequestBody TextSubmission textSubmission) {
        log.debug("REST request to save TextSubmission : {}", textSubmission);
        if (textSubmission.getId() != null) {
            throw new BadRequestAlertException("A new textSubmission cannot already have an ID", ENTITY_NAME, "idexists");
        }

        return handleTextSubmission(exerciseId, principal, textSubmission);
    }

    /**
     * PUT /exercises/{exerciseId}/text-submissions : Updates an existing textSubmission. This function is called by the text editor for saving and submitting text submissions. The
     * submit specific handling occurs in the TextSubmissionService.save() function.
     *
     * @param exerciseId     the id of the exercise for which to init a participation
     * @param principal      the current user principal
     * @param textSubmission the textSubmission to update
     * @return the ResponseEntity with status 200 (OK) and with body the updated textSubmission, or with status 400 (Bad Request) if the textSubmission is not valid, or with status
     *         500 (Internal Server Error) if the textSubmission couldn't be updated
     */
    @PutMapping("/exercises/{exerciseId}/text-submissions")
    @PreAuthorize("hasAnyRole('USER', 'TA', 'INSTRUCTOR', 'ADMIN')")
    public ResponseEntity<TextSubmission> updateTextSubmission(@PathVariable Long exerciseId, Principal principal, @RequestBody TextSubmission textSubmission) {
        log.debug("REST request to update TextSubmission : {}", textSubmission);
        if (textSubmission.getId() == null) {
            return createTextSubmission(exerciseId, principal, textSubmission);
        }

        return handleTextSubmission(exerciseId, principal, textSubmission);
    }

    @NotNull
    private ResponseEntity<TextSubmission> handleTextSubmission(@PathVariable Long exerciseId, Principal principal, @RequestBody TextSubmission textSubmission) {
        TextExercise textExercise = textExerciseService.findOne(exerciseId);
        ResponseEntity<TextSubmission> responseFailure = this.checkExerciseValidity(textExercise);
        if (responseFailure != null) {
            return responseFailure;
        }

        textSubmission = textSubmissionService.handleTextSubmission(textSubmission, textExercise, principal);

        hideDetails(textSubmission);
        return ResponseEntity.ok(textSubmission);
    }

    // TODO: move this code to textSubmission which invokes the general part with super.hideDetails()
    private void hideDetails(@RequestBody TextSubmission textSubmission) {
        // do not send old submissions or old results to the client
        if (textSubmission.getParticipation() != null) {
            textSubmission.getParticipation().setSubmissions(null);
            textSubmission.getParticipation().setResults(null);

            if (textSubmission.getParticipation().getExercise() != null) {
                // make sure sensitive information are not sent to the client
                textSubmission.getParticipation().getExercise().filterSensitiveInformation();
            }
        }
    }

    /**
     * GET /text-submissions/:id : get the "id" textSubmission.
     *
     * @param id the id of the textSubmission to retrieve
     * @return the ResponseEntity with status 200 (OK) and with body the textSubmission, or with status 404 (Not Found)
     */
    @GetMapping("/text-submissions/{id}")
    public ResponseEntity<TextSubmission> getTextSubmission(@PathVariable Long id) {
        log.debug("REST request to get TextSubmission : {}", id);
        Optional<TextSubmission> textSubmission = textSubmissionRepository.findById(id);
        return ResponseUtil.wrapOrNotFound(textSubmission);
    }

    private ResponseEntity<TextSubmission> checkExerciseValidity(TextExercise textExercise) {
        if (textExercise == null) {
            return ResponseEntity.badRequest()
                    .headers(HeaderUtil.createFailureAlert(applicationName, true, "submission", "exerciseNotFound", "No exercise was found for the given ID.")).body(null);
        }

        // fetch course from database to make sure client didn't change groups
        Course course = courseService.findOne(textExercise.getCourse().getId());
        if (course == null) {
<<<<<<< HEAD
            return ResponseEntity.badRequest()
                    .headers(HeaderUtil.createFailureAlert(applicationName, true, ENTITY_NAME, "courseNotFound", "The course belonging to this text exercise does not exist"))
                    .body(null);
=======
            return ResponseEntity.badRequest().headers(HeaderUtil.createFailureAlert(ENTITY_NAME, "courseNotFound", "The course belonging to this text exercise does not exist"))
                .body(null);
>>>>>>> e9f0d13c
        }
        if (!courseService.userHasAtLeastStudentPermissions(course)) {
            return ResponseEntity.status(HttpStatus.FORBIDDEN).build();
        }

        return null;
    }

    /**
     * GET /text-submissions : get all the textSubmissions for an exercise. It is possible to filter, to receive only the one that have been already submitted, or only the one
     * assessed by the tutor who is doing the call
     *
     * @return the ResponseEntity with status 200 (OK) and the list of textSubmissions in body
     */
    @GetMapping(value = "/exercises/{exerciseId}/text-submissions")
    @PreAuthorize("hasAnyRole('TA', 'INSTRUCTOR', 'ADMIN')")
    @Transactional(readOnly = true)
    public ResponseEntity<List<TextSubmission>> getAllTextSubmissions(@PathVariable Long exerciseId, @RequestParam(defaultValue = "false") boolean submittedOnly,
                                                                      @RequestParam(defaultValue = "false") boolean assessedByTutor) {
        log.debug("REST request to get all TextSubmissions");
        Exercise exercise = exerciseService.findOne(exerciseId);

        if (!authCheckService.isAtLeastTeachingAssistantForExercise(exercise)) {
            throw new AccessForbiddenException("You are not allowed to access this resource");
        }

        if (assessedByTutor) {
            User user = userService.getUserWithGroupsAndAuthorities();
            return ResponseEntity.ok().body(textSubmissionService.getAllTextSubmissionsByTutorForExercise(exerciseId, user.getId()));
        }

        List<TextSubmission> textSubmissions = textSubmissionService.getTextSubmissionsByExerciseId(exerciseId, submittedOnly);

        return ResponseEntity.ok().body(textSubmissions);
    }

    /**
     * GET /text-submission-without-assessment : get one textSubmission without assessment.
     *
     * @return the ResponseEntity with status 200 (OK) and the list of textSubmissions in body
     */
    @GetMapping(value = "/exercises/{exerciseId}/text-submission-without-assessment")
    @PreAuthorize("hasAnyRole('TA', 'INSTRUCTOR', 'ADMIN')")
    @Transactional(readOnly = true)
    public ResponseEntity<TextSubmission> getTextSubmissionWithoutAssessment(@PathVariable Long exerciseId) {
        log.debug("REST request to get a text submission without assessment");
        Exercise exercise = exerciseService.findOne(exerciseId);

        if (!authCheckService.isAtLeastTeachingAssistantForExercise(exercise)) {
            return forbidden();
        }
        if (!(exercise instanceof TextExercise)) {
            return badRequest();
        }

        // Tutors cannot start assessing submissions if the exercise due date hasn't been reached yet
        if (exercise.getDueDate() != null && exercise.getDueDate().isAfter(ZonedDateTime.now())) {
            return notFound();
        }

        Optional<TextSubmission> textSubmissionWithoutAssessment = this.textSubmissionService.getTextSubmissionWithoutResult((TextExercise) exercise);

        return ResponseUtil.wrapOrNotFound(textSubmissionWithoutAssessment);
    }
}<|MERGE_RESOLUTION|>--- conflicted
+++ resolved
@@ -158,14 +158,9 @@
         // fetch course from database to make sure client didn't change groups
         Course course = courseService.findOne(textExercise.getCourse().getId());
         if (course == null) {
-<<<<<<< HEAD
             return ResponseEntity.badRequest()
                     .headers(HeaderUtil.createFailureAlert(applicationName, true, ENTITY_NAME, "courseNotFound", "The course belonging to this text exercise does not exist"))
                     .body(null);
-=======
-            return ResponseEntity.badRequest().headers(HeaderUtil.createFailureAlert(ENTITY_NAME, "courseNotFound", "The course belonging to this text exercise does not exist"))
-                .body(null);
->>>>>>> e9f0d13c
         }
         if (!courseService.userHasAtLeastStudentPermissions(course)) {
             return ResponseEntity.status(HttpStatus.FORBIDDEN).build();
