--- conflicted
+++ resolved
@@ -112,13 +112,8 @@
     public ResponseEntity<List<TextSubmission>> getAllTextSubmissions(@PathVariable long exerciseId, @RequestParam(defaultValue = "false") boolean submittedOnly,
             @RequestParam(defaultValue = "false") boolean assessedByTutor) {
         log.debug("REST request to get all TextSubmissions");
-<<<<<<< HEAD
         final Exercise exercise = exerciseService.findOne(exerciseId);
         final User user = userService.getUserWithGroupsAndAuthorities();
-=======
-        User user = userService.getUserWithGroupsAndAuthorities();
-        Exercise exercise = textExerciseService.findOne(exerciseId);
->>>>>>> 1f47986f
         if (assessedByTutor) {
             if (!authorizationCheckService.isAtLeastTeachingAssistantForExercise(exercise)) {
                 throw new AccessForbiddenException("You are not allowed to access this resource");
@@ -139,8 +134,6 @@
         if (!authorizationCheckService.isAtLeastInstructorForExercise(exercise, user)) {
             textSubmissions.forEach(submission -> submission.hideDetails(authCheckService, user));
         }
-<<<<<<< HEAD
-=======
 
         // remove unnecessary data from the REST response
         textSubmissions.forEach(submission -> {
@@ -149,7 +142,6 @@
             }
         });
 
->>>>>>> 1f47986f
         return ResponseEntity.ok().body(textSubmissions);
     }
 
