package de.tum.in.www1.artemis.web.rest;

import static de.tum.in.www1.artemis.web.rest.util.ResponseUtil.*;

import java.security.Principal;
import java.time.ZonedDateTime;
import java.util.List;
import java.util.Optional;

import org.jetbrains.annotations.NotNull;
import org.slf4j.Logger;
import org.slf4j.LoggerFactory;
import org.springframework.beans.factory.annotation.Value;
import org.springframework.http.HttpStatus;
import org.springframework.http.ResponseEntity;
import org.springframework.security.access.prepost.PreAuthorize;
import org.springframework.transaction.annotation.Transactional;
import org.springframework.web.bind.annotation.*;

import de.tum.in.www1.artemis.domain.*;
import de.tum.in.www1.artemis.repository.TextSubmissionRepository;
import de.tum.in.www1.artemis.service.*;
import de.tum.in.www1.artemis.web.rest.errors.AccessForbiddenException;
import de.tum.in.www1.artemis.web.rest.errors.BadRequestAlertException;
import de.tum.in.www1.artemis.web.rest.util.HeaderUtil;
import io.github.jhipster.web.util.ResponseUtil;

/**
 * REST controller for managing TextSubmission.
 */
@RestController
@RequestMapping("/api")
public class TextSubmissionResource {

    private static final String ENTITY_NAME = "textSubmission";

    @Value("${jhipster.clientApp.name}")
    private String applicationName;

    private final Logger log = LoggerFactory.getLogger(TextSubmissionResource.class);

    private final TextSubmissionRepository textSubmissionRepository;

    private final ExerciseService exerciseService;

    private final TextExerciseService textExerciseService;

    private final CourseService courseService;

    private final AuthorizationCheckService authorizationCheckService;

    private final TextSubmissionService textSubmissionService;

    private final UserService userService;

    private final AuthorizationCheckService authCheckService;

    public TextSubmissionResource(TextSubmissionRepository textSubmissionRepository, ExerciseService exerciseService, TextExerciseService textExerciseService,
            CourseService courseService, AuthorizationCheckService authorizationCheckService, TextSubmissionService textSubmissionService, UserService userService,
            AuthorizationCheckService authCheckService) {
        this.textSubmissionRepository = textSubmissionRepository;
        this.exerciseService = exerciseService;
        this.textExerciseService = textExerciseService;
        this.courseService = courseService;
        this.authorizationCheckService = authorizationCheckService;
        this.textSubmissionService = textSubmissionService;
        this.userService = userService;
        this.authCheckService = authCheckService;
    }

    /**
     * POST /exercises/{exerciseId}/text-submissions : Create a new textSubmission. This is called when a student saves his/her answer
     *
     * @param exerciseId     the id of the exercise for which to init a participation
     * @param principal      the current user principal
     * @param textSubmission the textSubmission to create
     * @return the ResponseEntity with status 200 (OK) and the Result as its body, or with status 4xx if the request is invalid
     */
    @PostMapping("/exercises/{exerciseId}/text-submissions")
    @PreAuthorize("hasAnyRole('USER', 'TA', 'INSTRUCTOR', 'ADMIN')")
    public ResponseEntity<TextSubmission> createTextSubmission(@PathVariable Long exerciseId, Principal principal, @RequestBody TextSubmission textSubmission) {
        log.debug("REST request to save TextSubmission : {}", textSubmission);
        if (textSubmission.getId() != null) {
            throw new BadRequestAlertException("A new textSubmission cannot already have an ID", ENTITY_NAME, "idexists");
        }

        return handleTextSubmission(exerciseId, principal, textSubmission);
    }

    /**
     * PUT /exercises/{exerciseId}/text-submissions : Updates an existing textSubmission. This function is called by the text editor for saving and submitting text submissions. The
     * submit specific handling occurs in the TextSubmissionService.save() function.
     *
     * @param exerciseId     the id of the exercise for which to init a participation
     * @param principal      the current user principal
     * @param textSubmission the textSubmission to update
     * @return the ResponseEntity with status 200 (OK) and with body the updated textSubmission, or with status 400 (Bad Request) if the textSubmission is not valid, or with status
     *         500 (Internal Server Error) if the textSubmission couldn't be updated
     */
    @PutMapping("/exercises/{exerciseId}/text-submissions")
    @PreAuthorize("hasAnyRole('USER', 'TA', 'INSTRUCTOR', 'ADMIN')")
    public ResponseEntity<TextSubmission> updateTextSubmission(@PathVariable Long exerciseId, Principal principal, @RequestBody TextSubmission textSubmission) {
        log.debug("REST request to update TextSubmission : {}", textSubmission);
        if (textSubmission.getId() == null) {
            return createTextSubmission(exerciseId, principal, textSubmission);
        }

        return handleTextSubmission(exerciseId, principal, textSubmission);
    }

    @NotNull
    private ResponseEntity<TextSubmission> handleTextSubmission(@PathVariable Long exerciseId, Principal principal, @RequestBody TextSubmission textSubmission) {
        TextExercise textExercise = textExerciseService.findOne(exerciseId);
        ResponseEntity<TextSubmission> responseFailure = this.checkExerciseValidity(textExercise);
        if (responseFailure != null) {
            return responseFailure;
        }

        textSubmission = textSubmissionService.handleTextSubmission(textSubmission, textExercise, principal);

        this.textSubmissionService.hideDetails(textSubmission);
        return ResponseEntity.ok(textSubmission);
    }

    /**
     * GET /text-submissions/:id : get the "id" textSubmission.
     *
     * @param id the id of the textSubmission to retrieve
     * @return the ResponseEntity with status 200 (OK) and with body the textSubmission, or with status 404 (Not Found)
     */
    @GetMapping("/text-submissions/{id}")
    public ResponseEntity<TextSubmission> getTextSubmission(@PathVariable Long id) {
        log.debug("REST request to get TextSubmission : {}", id);
        Optional<TextSubmission> textSubmission = textSubmissionRepository.findById(id);
        return ResponseUtil.wrapOrNotFound(textSubmission);
    }

    private ResponseEntity<TextSubmission> checkExerciseValidity(TextExercise textExercise) {
        if (textExercise == null) {
            return ResponseEntity.badRequest()
                    .headers(HeaderUtil.createFailureAlert(applicationName, true, "submission", "exerciseNotFound", "No exercise was found for the given ID.")).body(null);
        }

        // fetch course from database to make sure client didn't change groups
        Course course = courseService.findOne(textExercise.getCourse().getId());
        if (course == null) {
            return ResponseEntity.badRequest()
                    .headers(HeaderUtil.createFailureAlert(applicationName, true, ENTITY_NAME, "courseNotFound", "The course belonging to this text exercise does not exist"))
                    .body(null);
        }
<<<<<<< HEAD
        if (!authCheckService.isAtLeastStudentForExercise(textExercise)) {
=======
        User user = userService.getUserWithGroupsAndAuthorities();
        if (!authorizationCheckService.isAtLeastStudentInCourse(course, user)) {
>>>>>>> aa846ccc
            return ResponseEntity.status(HttpStatus.FORBIDDEN).build();
        }

        return null;
    }

    /**
     * GET /text-submissions : get all the textSubmissions for an exercise. It is possible to filter, to receive only the one that have been already submitted, or only the one
     * assessed by the tutor who is doing the call
     *
     * @param exerciseId exerciseID  for which all submissions should be returned
     * @param submittedOnly mark if only submitted Submissions should be returned
     * @param assessedByTutor mark if only assessed Submissions should be returned
     * @return the ResponseEntity with status 200 (OK) and the list of textSubmissions in body
     */
    @GetMapping(value = "/exercises/{exerciseId}/text-submissions")
    @PreAuthorize("hasAnyRole('TA', 'INSTRUCTOR', 'ADMIN')")
    public ResponseEntity<List<TextSubmission>> getAllTextSubmissions(@PathVariable Long exerciseId, @RequestParam(defaultValue = "false") boolean submittedOnly,
            @RequestParam(defaultValue = "false") boolean assessedByTutor) {
        log.debug("REST request to get all TextSubmissions");
        Exercise exercise = exerciseService.findOne(exerciseId);

        if (!authCheckService.isAtLeastTeachingAssistantForExercise(exercise)) {
            throw new AccessForbiddenException("You are not allowed to access this resource");
        }

        List<TextSubmission> textSubmissions;
        if (assessedByTutor) {
            User user = userService.getUserWithGroupsAndAuthorities();
            textSubmissions = textSubmissionService.getAllTextSubmissionsByTutorForExercise(exerciseId, user.getId());
        }
        else {
            textSubmissions = textSubmissionService.getTextSubmissionsByExerciseId(exerciseId, submittedOnly);
        }

        // tutors should not see information about the student of a submission
        if (!authCheckService.isAtLeastInstructorForExercise(exercise)) {
            textSubmissions.forEach(textSubmission -> {
                if (textSubmission.getParticipation() != null && textSubmission.getParticipation() instanceof StudentParticipation) {
                    ((StudentParticipation) textSubmission.getParticipation()).filterSensitiveInformation();
                }
            });
        }

        return ResponseEntity.ok().body(textSubmissions);
    }

    /**
     * GET /text-submission-without-assessment : get one textSubmission without assessment.
     *
     * @param exerciseId exerciseID  for which a submission should be returned
     * @return the ResponseEntity with status 200 (OK) and the list of textSubmissions in body
     */
    @GetMapping(value = "/exercises/{exerciseId}/text-submission-without-assessment")
    @PreAuthorize("hasAnyRole('TA', 'INSTRUCTOR', 'ADMIN')")
    @Transactional(readOnly = true)
    public ResponseEntity<TextSubmission> getTextSubmissionWithoutAssessment(@PathVariable Long exerciseId) {
        log.debug("REST request to get a text submission without assessment");
        Exercise exercise = exerciseService.findOne(exerciseId);

        if (!authCheckService.isAtLeastTeachingAssistantForExercise(exercise)) {
            return forbidden();
        }
        if (!(exercise instanceof TextExercise)) {
            return badRequest();
        }

        // Tutors cannot start assessing submissions if the exercise due date hasn't been reached yet
        if (exercise.getDueDate() != null && exercise.getDueDate().isAfter(ZonedDateTime.now())) {
            return notFound();
        }

        // Check if the limit of simultaneously locked submissions has been reached
        textSubmissionService.checkSubmissionLockLimit(exercise.getCourse().getId());

        Optional<TextSubmission> textSubmissionWithoutAssessment = this.textSubmissionService.getTextSubmissionWithoutManualResult((TextExercise) exercise);

        // tutors should not see information about the student of a submission
        if (textSubmissionWithoutAssessment.isPresent() && textSubmissionWithoutAssessment.get().getParticipation() != null
                && textSubmissionWithoutAssessment.get().getParticipation() instanceof StudentParticipation) {
            ((StudentParticipation) textSubmissionWithoutAssessment.get().getParticipation()).filterSensitiveInformation();
        }

        return ResponseUtil.wrapOrNotFound(textSubmissionWithoutAssessment);
    }
}<|MERGE_RESOLUTION|>--- conflicted
+++ resolved
@@ -53,11 +53,8 @@
 
     private final UserService userService;
 
-    private final AuthorizationCheckService authCheckService;
-
     public TextSubmissionResource(TextSubmissionRepository textSubmissionRepository, ExerciseService exerciseService, TextExerciseService textExerciseService,
-            CourseService courseService, AuthorizationCheckService authorizationCheckService, TextSubmissionService textSubmissionService, UserService userService,
-            AuthorizationCheckService authCheckService) {
+            CourseService courseService, AuthorizationCheckService authorizationCheckService, TextSubmissionService textSubmissionService, UserService userService) {
         this.textSubmissionRepository = textSubmissionRepository;
         this.exerciseService = exerciseService;
         this.textExerciseService = textExerciseService;
@@ -65,7 +62,6 @@
         this.authorizationCheckService = authorizationCheckService;
         this.textSubmissionService = textSubmissionService;
         this.userService = userService;
-        this.authCheckService = authCheckService;
     }
 
     /**
@@ -148,12 +144,9 @@
                     .headers(HeaderUtil.createFailureAlert(applicationName, true, ENTITY_NAME, "courseNotFound", "The course belonging to this text exercise does not exist"))
                     .body(null);
         }
-<<<<<<< HEAD
-        if (!authCheckService.isAtLeastStudentForExercise(textExercise)) {
-=======
+
         User user = userService.getUserWithGroupsAndAuthorities();
         if (!authorizationCheckService.isAtLeastStudentInCourse(course, user)) {
->>>>>>> aa846ccc
             return ResponseEntity.status(HttpStatus.FORBIDDEN).build();
         }
 
@@ -176,7 +169,7 @@
         log.debug("REST request to get all TextSubmissions");
         Exercise exercise = exerciseService.findOne(exerciseId);
 
-        if (!authCheckService.isAtLeastTeachingAssistantForExercise(exercise)) {
+        if (!authorizationCheckService.isAtLeastTeachingAssistantForExercise(exercise)) {
             throw new AccessForbiddenException("You are not allowed to access this resource");
         }
 
@@ -190,7 +183,7 @@
         }
 
         // tutors should not see information about the student of a submission
-        if (!authCheckService.isAtLeastInstructorForExercise(exercise)) {
+        if (!authorizationCheckService.isAtLeastInstructorForExercise(exercise)) {
             textSubmissions.forEach(textSubmission -> {
                 if (textSubmission.getParticipation() != null && textSubmission.getParticipation() instanceof StudentParticipation) {
                     ((StudentParticipation) textSubmission.getParticipation()).filterSensitiveInformation();
@@ -214,7 +207,7 @@
         log.debug("REST request to get a text submission without assessment");
         Exercise exercise = exerciseService.findOne(exerciseId);
 
-        if (!authCheckService.isAtLeastTeachingAssistantForExercise(exercise)) {
+        if (!authorizationCheckService.isAtLeastTeachingAssistantForExercise(exercise)) {
             return forbidden();
         }
         if (!(exercise instanceof TextExercise)) {
