--- conflicted
+++ resolved
@@ -158,12 +158,8 @@
         // fetch course from database to make sure client didn't change groups
         Course course = courseService.findOne(textExercise.getCourse().getId());
         if (course == null) {
-<<<<<<< HEAD
             return ResponseEntity.badRequest()
                     .headers(HeaderUtil.createFailureAlert(applicationName, true, ENTITY_NAME, "courseNotFound", "The course belonging to this text exercise does not exist"))
-=======
-            return ResponseEntity.badRequest().headers(HeaderUtil.createFailureAlert(ENTITY_NAME, "courseNotFound", "The course belonging to this text exercise does not exist"))
->>>>>>> ce8441a7
                     .body(null);
         }
         if (!courseService.userHasAtLeastStudentPermissions(course)) {
