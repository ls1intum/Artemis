--- conflicted
+++ resolved
@@ -29,35 +29,18 @@
 
     private final Logger log = LoggerFactory.getLogger(TextSubmissionResource.class);
 
+    private final AuthorizationCheckService authorizationCheckService;
+
+    private final TextSubmissionService textSubmissionService;
+
     private final TextExerciseService textExerciseService;
-
-<<<<<<< HEAD
-    private final TextSubmissionService textSubmissionService;
 
     public TextSubmissionResource(ExerciseService exerciseService, TextExerciseService textExerciseService, CourseService courseService, ParticipationService participationService,
             TextSubmissionService textSubmissionService, UserService userService, AuthorizationCheckService authCheckService) {
         super(courseService, authCheckService, userService, exerciseService, participationService);
         this.textExerciseService = textExerciseService;
+        this.authorizationCheckService = authCheckService;
         this.textSubmissionService = textSubmissionService;
-=======
-    private final CourseService courseService;
-
-    private final AuthorizationCheckService authorizationCheckService;
-
-    private final TextSubmissionService textSubmissionService;
-
-    private final UserService userService;
-
-    public TextSubmissionResource(TextSubmissionRepository textSubmissionRepository, ExerciseService exerciseService, TextExerciseService textExerciseService,
-            CourseService courseService, AuthorizationCheckService authorizationCheckService, TextSubmissionService textSubmissionService, UserService userService) {
-        this.textSubmissionRepository = textSubmissionRepository;
-        this.exerciseService = exerciseService;
-        this.textExerciseService = textExerciseService;
-        this.courseService = courseService;
-        this.authorizationCheckService = authorizationCheckService;
-        this.textSubmissionService = textSubmissionService;
-        this.userService = userService;
->>>>>>> 1962378b
     }
 
     /**
@@ -115,44 +98,6 @@
     }
 
     /**
-<<<<<<< HEAD
-=======
-     * GET /text-submissions/:id : get the "id" textSubmission.
-     *
-     * @param id the id of the textSubmission to retrieve
-     * @return the ResponseEntity with status 200 (OK) and with body the textSubmission, or with status 404 (Not Found)
-     */
-    @GetMapping("/text-submissions/{id}")
-    public ResponseEntity<TextSubmission> getTextSubmission(@PathVariable Long id) {
-        log.debug("REST request to get TextSubmission : {}", id);
-        Optional<TextSubmission> textSubmission = textSubmissionRepository.findById(id);
-        return ResponseUtil.wrapOrNotFound(textSubmission);
-    }
-
-    private ResponseEntity<TextSubmission> checkExerciseValidity(TextExercise textExercise) {
-        if (textExercise == null) {
-            return ResponseEntity.badRequest()
-                    .headers(HeaderUtil.createFailureAlert(applicationName, true, "submission", "exerciseNotFound", "No exercise was found for the given ID.")).body(null);
-        }
-
-        // fetch course from database to make sure client didn't change groups
-        Course course = courseService.findOne(textExercise.getCourse().getId());
-        if (course == null) {
-            return ResponseEntity.badRequest()
-                    .headers(HeaderUtil.createFailureAlert(applicationName, true, ENTITY_NAME, "courseNotFound", "The course belonging to this text exercise does not exist"))
-                    .body(null);
-        }
-
-        User user = userService.getUserWithGroupsAndAuthorities();
-        if (!authorizationCheckService.isAtLeastStudentInCourse(course, user)) {
-            return ResponseEntity.status(HttpStatus.FORBIDDEN).build();
-        }
-
-        return null;
-    }
-
-    /**
->>>>>>> 1962378b
      * GET /text-submissions : get all the textSubmissions for an exercise. It is possible to filter, to receive only the one that have been already submitted, or only the one
      * assessed by the tutor who is doing the call
      *
@@ -181,20 +126,7 @@
             textSubmissions = textSubmissionService.getSubmissions(exerciseId, submittedOnly, TextSubmission.class);
         }
 
-<<<<<<< HEAD
         return ResponseEntity.ok().body(clearStudentInformation(textSubmissions, exercise, user));
-=======
-        // tutors should not see information about the student of a submission
-        if (!authorizationCheckService.isAtLeastInstructorForExercise(exercise)) {
-            textSubmissions.forEach(textSubmission -> {
-                if (textSubmission.getParticipation() != null && textSubmission.getParticipation() instanceof StudentParticipation) {
-                    ((StudentParticipation) textSubmission.getParticipation()).filterSensitiveInformation();
-                }
-            });
-        }
-
-        return ResponseEntity.ok().body(textSubmissions);
->>>>>>> 1962378b
     }
 
     /**
@@ -211,22 +143,9 @@
         log.debug("REST request to get a text submission without assessment");
         Exercise exercise = exerciseService.findOne(exerciseId);
 
-<<<<<<< HEAD
         var exerciseValid = this.checkExerciseValidityForTutor(exercise, TextExercise.class);
         if (exerciseValid != null) {
             return exerciseValid;
-=======
-        if (!authorizationCheckService.isAtLeastTeachingAssistantForExercise(exercise)) {
-            return forbidden();
-        }
-        if (!(exercise instanceof TextExercise)) {
-            return badRequest();
-        }
-
-        // Tutors cannot start assessing submissions if the exercise due date hasn't been reached yet
-        if (exercise.getDueDate() != null && exercise.getDueDate().isAfter(ZonedDateTime.now())) {
-            return notFound();
->>>>>>> 1962378b
         }
 
         // Check if the limit of simultaneously locked submissions has been reached
