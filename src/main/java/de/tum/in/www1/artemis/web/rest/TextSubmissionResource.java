package de.tum.in.www1.artemis.web.rest;

import static de.tum.in.www1.artemis.web.rest.util.ResponseUtil.badRequest;
import static de.tum.in.www1.artemis.web.rest.util.ResponseUtil.forbidden;
import static de.tum.in.www1.artemis.web.rest.util.ResponseUtil.notFound;

import java.security.Principal;
import java.time.ZonedDateTime;
import java.util.List;
import java.util.Optional;

import javax.validation.constraints.NotNull;

import org.slf4j.Logger;
import org.slf4j.LoggerFactory;
import org.springframework.beans.factory.annotation.Value;
import org.springframework.http.ResponseEntity;
import org.springframework.security.access.prepost.PreAuthorize;
import org.springframework.web.bind.annotation.GetMapping;
import org.springframework.web.bind.annotation.PathVariable;
import org.springframework.web.bind.annotation.PostMapping;
import org.springframework.web.bind.annotation.PutMapping;
import org.springframework.web.bind.annotation.RequestBody;
import org.springframework.web.bind.annotation.RequestMapping;
import org.springframework.web.bind.annotation.RequestParam;
import org.springframework.web.bind.annotation.RestController;

import de.tum.in.www1.artemis.domain.Exercise;
import de.tum.in.www1.artemis.domain.GradingCriterion;
import de.tum.in.www1.artemis.domain.TextExercise;
import de.tum.in.www1.artemis.domain.TextSubmission;
import de.tum.in.www1.artemis.domain.User;
import de.tum.in.www1.artemis.domain.participation.StudentParticipation;
import de.tum.in.www1.artemis.repository.TextSubmissionRepository;
<<<<<<< HEAD
import de.tum.in.www1.artemis.security.jwt.AtheneTrackingTokenProvider;
import de.tum.in.www1.artemis.service.AuthorizationCheckService;
import de.tum.in.www1.artemis.service.CourseService;
import de.tum.in.www1.artemis.service.ExerciseService;
import de.tum.in.www1.artemis.service.GradingCriterionService;
import de.tum.in.www1.artemis.service.TextAssessmentService;
import de.tum.in.www1.artemis.service.TextExerciseService;
import de.tum.in.www1.artemis.service.TextSubmissionService;
import de.tum.in.www1.artemis.service.UserService;
=======
import de.tum.in.www1.artemis.service.*;
>>>>>>> dc99f23f
import de.tum.in.www1.artemis.service.scheduled.TextClusteringScheduleService;
import de.tum.in.www1.artemis.web.rest.errors.AccessForbiddenException;
import de.tum.in.www1.artemis.web.rest.errors.BadRequestAlertException;

/**
 * REST controller for managing TextSubmission.
 */
@RestController
@RequestMapping("/api")
public class TextSubmissionResource {

    private static final String ENTITY_NAME = "textSubmission";

    @Value("${jhipster.clientApp.name}")
    private String applicationName;

    private final Logger log = LoggerFactory.getLogger(TextSubmissionResource.class);

    private final TextSubmissionRepository textSubmissionRepository;

    private final ExerciseService exerciseService;

    private final TextExerciseService textExerciseService;

    private final CourseService courseService;

    private final AuthorizationCheckService authorizationCheckService;

    private final TextSubmissionService textSubmissionService;

    private final TextAssessmentService textAssessmentService;

    private final UserService userService;

    private final GradingCriterionService gradingCriterionService;

    private final Optional<TextClusteringScheduleService> textClusteringScheduleService;

<<<<<<< HEAD
    private final Optional<AtheneTrackingTokenProvider> atheneTrackingTokenProvider;
=======
    private final ExamSubmissionService examSubmissionService;
>>>>>>> dc99f23f

    public TextSubmissionResource(TextSubmissionRepository textSubmissionRepository, ExerciseService exerciseService, TextExerciseService textExerciseService,
            CourseService courseService, AuthorizationCheckService authorizationCheckService, TextSubmissionService textSubmissionService, UserService userService,
            GradingCriterionService gradingCriterionService, TextAssessmentService textAssessmentService, Optional<TextClusteringScheduleService> textClusteringScheduleService,
<<<<<<< HEAD
            Optional<AtheneTrackingTokenProvider> atheneTrackingTokenProvider) {
=======
            ExamSubmissionService examSubmissionService) {
>>>>>>> dc99f23f
        this.textSubmissionRepository = textSubmissionRepository;
        this.exerciseService = exerciseService;
        this.textExerciseService = textExerciseService;
        this.courseService = courseService;
        this.authorizationCheckService = authorizationCheckService;
        this.textSubmissionService = textSubmissionService;
        this.userService = userService;
        this.gradingCriterionService = gradingCriterionService;
        this.textClusteringScheduleService = textClusteringScheduleService;
        this.textAssessmentService = textAssessmentService;
<<<<<<< HEAD
        this.atheneTrackingTokenProvider = atheneTrackingTokenProvider;
=======
        this.examSubmissionService = examSubmissionService;
>>>>>>> dc99f23f
    }

    /**
     * POST /exercises/{exerciseId}/text-submissions : Create a new textSubmission. This is called when a student saves his/her answer
     *
     * @param exerciseId     the id of the exercise for which to init a participation
     * @param principal      the current user principal
     * @param textSubmission the textSubmission to create
     * @return the ResponseEntity with status 200 (OK) and the Result as its body, or with status 4xx if the request is invalid
     */
    @PostMapping("/exercises/{exerciseId}/text-submissions")
    @PreAuthorize("hasAnyRole('USER', 'TA', 'INSTRUCTOR', 'ADMIN')")
    public ResponseEntity<TextSubmission> createTextSubmission(@PathVariable Long exerciseId, Principal principal, @RequestBody TextSubmission textSubmission) {
        log.debug("REST request to save TextSubmission : {}", textSubmission);
        if (textSubmission.getId() != null) {
            throw new BadRequestAlertException("A new textSubmission cannot already have an ID", ENTITY_NAME, "idexists");
        }

        return handleTextSubmission(exerciseId, principal, textSubmission);
    }

    /**
     * PUT /exercises/{exerciseId}/text-submissions : Updates an existing textSubmission. This function is called by the text editor for saving and submitting text submissions. The
     * submit specific handling occurs in the TextSubmissionService.save() function.
     *
     * @param exerciseId     the id of the exercise for which to init a participation
     * @param principal      the current user principal
     * @param textSubmission the textSubmission to update
     * @return the ResponseEntity with status 200 (OK) and with body the updated textSubmission, or with status 400 (Bad Request) if the textSubmission is not valid, or with status
     *         500 (Internal Server Error) if the textSubmission couldn't be updated
     */
    @PutMapping("/exercises/{exerciseId}/text-submissions")
    @PreAuthorize("hasAnyRole('USER', 'TA', 'INSTRUCTOR', 'ADMIN')")
    public ResponseEntity<TextSubmission> updateTextSubmission(@PathVariable Long exerciseId, Principal principal, @RequestBody TextSubmission textSubmission) {
        log.debug("REST request to update TextSubmission : {}", textSubmission);
        if (textSubmission.getId() == null) {
            return createTextSubmission(exerciseId, principal, textSubmission);
        }

        return handleTextSubmission(exerciseId, principal, textSubmission);
    }

    @NotNull
    private ResponseEntity<TextSubmission> handleTextSubmission(Long exerciseId, Principal principal, TextSubmission textSubmission) {
        long start = System.currentTimeMillis();
        final User user = userService.getUserWithGroupsAndAuthorities();
        final TextExercise textExercise = textExerciseService.findOne(exerciseId);

        // Apply further checks if it is an exam submission
        Optional<ResponseEntity<TextSubmission>> examSubmissionAllowanceFailure = examSubmissionService.checkSubmissionAllowance(textExercise, user);
        if (examSubmissionAllowanceFailure.isPresent()) {
            return examSubmissionAllowanceFailure.get();
        }

        // Prevent multiple submissions (currently only for exam submissions)
        textSubmission = (TextSubmission) examSubmissionService.preventMultipleSubmissions(textExercise, textSubmission, user);

        // Check if the user is allowed to submit
        Optional<ResponseEntity<TextSubmission>> submissionAllowanceFailure = textSubmissionService.checkSubmissionAllowance(textExercise, textSubmission, user);
        if (submissionAllowanceFailure.isPresent()) {
            return submissionAllowanceFailure.get();
        }

        textSubmission = textSubmissionService.handleTextSubmission(textSubmission, textExercise, principal);

        this.textSubmissionService.hideDetails(textSubmission, user);
        long end = System.currentTimeMillis();
        log.info("handleTextSubmission took " + (end - start) + "ms for exercise " + exerciseId + " and user " + principal);

        return ResponseEntity.ok(textSubmission);
    }

    /**
     * GET /text-submissions/:id : get the "id" textSubmission.
     *
     * @param id the id of the textSubmission to retrieve
     * @return the ResponseEntity with status 200 (OK) and with body the textSubmission, or with status 404 (Not Found)
     */
    @GetMapping("/text-submissions/{id}")
    public ResponseEntity<TextSubmission> getTextSubmission(@PathVariable Long id) {
        log.debug("REST request to get TextSubmission : {}", id);
        Optional<TextSubmission> optionalTextSubmission = textSubmissionRepository.findById(id);

        if (optionalTextSubmission.isEmpty()) {
            return notFound();
        }
        final TextSubmission textSubmission = optionalTextSubmission.get();

        // set up tracking header
        final ResponseEntity.BodyBuilder bodyBuilder = ResponseEntity.ok();
        if (textSubmission.getResult() != null) {
            this.atheneTrackingTokenProvider
                    .ifPresent(atheneTrackingTokenProvider -> atheneTrackingTokenProvider.addTokenToResponseEntity(bodyBuilder, textSubmission.getResult()));
        }

        return bodyBuilder.body(textSubmission);
    }

    /**
     * GET /text-submissions : get all the textSubmissions for an exercise. It is possible to filter, to receive only the one that have been already submitted, or only the one
     * assessed by the tutor who is doing the call
     *
     * @param exerciseId exerciseID  for which all submissions should be returned
     * @param submittedOnly mark if only submitted Submissions should be returned
     * @param assessedByTutor mark if only assessed Submissions should be returned
     * @return the ResponseEntity with status 200 (OK) and the list of textSubmissions in body
     */
    @GetMapping(value = "/exercises/{exerciseId}/text-submissions")
    @PreAuthorize("hasAnyRole('TA', 'INSTRUCTOR', 'ADMIN')")
    // TODO: separate this into 2 calls, one for instructors (with all submissions) and one for tutors (only the submissions for the requesting tutor)
    public ResponseEntity<List<TextSubmission>> getAllTextSubmissions(@PathVariable Long exerciseId, @RequestParam(defaultValue = "false") boolean submittedOnly,
            @RequestParam(defaultValue = "false") boolean assessedByTutor) {
        log.debug("REST request to get all TextSubmissions");
        User user = userService.getUserWithGroupsAndAuthorities();
        Exercise exercise = textExerciseService.findOne(exerciseId);
        if (assessedByTutor) {
            if (!authorizationCheckService.isAtLeastTeachingAssistantForExercise(exercise)) {
                throw new AccessForbiddenException("You are not allowed to access this resource");
            }
        }
        else if (!authorizationCheckService.isAtLeastInstructorForExercise(exercise)) {
            throw new AccessForbiddenException("You are not allowed to access this resource");
        }

        final List<TextSubmission> textSubmissions;
        if (assessedByTutor) {
            textSubmissions = textSubmissionService.getAllTextSubmissionsByTutorForExercise(exerciseId, user.getId());
        }
        else {
            textSubmissions = textSubmissionService.getTextSubmissionsByExerciseId(exerciseId, submittedOnly);
        }

        // tutors should not see information about the student of a submission
        if (!authorizationCheckService.isAtLeastInstructorForExercise(exercise, user)) {
            textSubmissions.forEach(submission -> textSubmissionService.hideDetails(submission, user));
        }

        // remove unnecessary data from the REST response
        textSubmissions.forEach(submission -> {
            if (submission.getParticipation() != null && submission.getParticipation().getExercise() != null) {
                submission.getParticipation().setExercise(null);
            }
        });

        return ResponseEntity.ok().body(textSubmissions);
    }

    /**
     * GET /text-submission-without-assessment : get one textSubmission without assessment.
     *
     * @param exerciseId exerciseID  for which a submission should be returned
     * TODO: Replace ?head=true with HTTP HEAD request
     * @param skipAssessmentOrderOptimization optional value to define if the assessment queue should be skipped. Use if only checking for needed assessments.
     * @param lockSubmission optional value to define if the submission should be locked and has the value of false if not set manually
     * @return the ResponseEntity with status 200 (OK) and the list of textSubmissions in body
     */
    @GetMapping(value = "/exercises/{exerciseId}/text-submission-without-assessment")
    @PreAuthorize("hasAnyRole('TA', 'INSTRUCTOR', 'ADMIN')")
    public ResponseEntity<TextSubmission> getTextSubmissionWithoutAssessment(@PathVariable Long exerciseId,
            @RequestParam(value = "head", defaultValue = "false") boolean skipAssessmentOrderOptimization,
            @RequestParam(value = "lock", defaultValue = "false") boolean lockSubmission) {
        log.debug("REST request to get a text submission without assessment");
        Exercise exercise = exerciseService.findOne(exerciseId);

        if (!authorizationCheckService.isAtLeastTeachingAssistantForExercise(exercise)) {
            return forbidden();
        }
        if (!(exercise instanceof TextExercise)) {
            return badRequest();
        }

        // Tutors cannot start assessing submissions if the exercise due date hasn't been reached yet
        if (exercise.getDueDate() != null && exercise.getDueDate().isAfter(ZonedDateTime.now())) {
            return notFound();
        }

        // Tutors cannot start assessing submissions if Athene is currently processing
        if (textClusteringScheduleService.isPresent() && textClusteringScheduleService.get().currentlyProcessing((TextExercise) exercise)) {
            return notFound();
        }

        // Check if the limit of simultaneously locked submissions has been reached
        textSubmissionService.checkSubmissionLockLimit(exercise.getCourseViaExerciseGroupOrCourseMember().getId());

        final TextSubmission textSubmission;
        if (lockSubmission) {
            textSubmission = textSubmissionService.findAndLockTextSubmissionToBeAssessed((TextExercise) exercise);
            textAssessmentService.prepareSubmissionForAssessment(textSubmission);
        }
        else {
            Optional<TextSubmission> optionalTextSubmission;
            if (skipAssessmentOrderOptimization) {
                optionalTextSubmission = textSubmissionService.getTextSubmissionWithoutManualResult((TextExercise) exercise, true);
            }
            else {
                optionalTextSubmission = this.textSubmissionService.getTextSubmissionWithoutManualResult((TextExercise) exercise);
            }
            if (optionalTextSubmission.isEmpty()) {
                return notFound();
            }
            textSubmission = optionalTextSubmission.get();
        }

        List<GradingCriterion> gradingCriteria = gradingCriterionService.findByExerciseIdWithEagerGradingCriteria(exerciseId);
        exercise.setGradingCriteria(gradingCriteria);

        // Make sure the exercise is connected to the participation in the json response
        final StudentParticipation studentParticipation = (StudentParticipation) textSubmission.getParticipation();
        studentParticipation.setExercise(exercise);
        textSubmission.getParticipation().getExercise().setGradingCriteria(gradingCriteria);
        textSubmissionService.hideDetails(textSubmission, userService.getUserWithGroupsAndAuthorities());

        final ResponseEntity.BodyBuilder bodyBuilder = ResponseEntity.ok();
        if (textSubmission.getResult() != null) {
            this.atheneTrackingTokenProvider
                    .ifPresent(atheneTrackingTokenProvider -> atheneTrackingTokenProvider.addTokenToResponseEntity(bodyBuilder, textSubmission.getResult()));
        }
        return bodyBuilder.body(textSubmission);
    }
}<|MERGE_RESOLUTION|>--- conflicted
+++ resolved
@@ -32,8 +32,8 @@
 import de.tum.in.www1.artemis.domain.User;
 import de.tum.in.www1.artemis.domain.participation.StudentParticipation;
 import de.tum.in.www1.artemis.repository.TextSubmissionRepository;
-<<<<<<< HEAD
 import de.tum.in.www1.artemis.security.jwt.AtheneTrackingTokenProvider;
+import de.tum.in.www1.artemis.service.*;
 import de.tum.in.www1.artemis.service.AuthorizationCheckService;
 import de.tum.in.www1.artemis.service.CourseService;
 import de.tum.in.www1.artemis.service.ExerciseService;
@@ -42,9 +42,6 @@
 import de.tum.in.www1.artemis.service.TextExerciseService;
 import de.tum.in.www1.artemis.service.TextSubmissionService;
 import de.tum.in.www1.artemis.service.UserService;
-=======
-import de.tum.in.www1.artemis.service.*;
->>>>>>> dc99f23f
 import de.tum.in.www1.artemis.service.scheduled.TextClusteringScheduleService;
 import de.tum.in.www1.artemis.web.rest.errors.AccessForbiddenException;
 import de.tum.in.www1.artemis.web.rest.errors.BadRequestAlertException;
@@ -83,20 +80,14 @@
 
     private final Optional<TextClusteringScheduleService> textClusteringScheduleService;
 
-<<<<<<< HEAD
+    private final ExamSubmissionService examSubmissionService;
+
     private final Optional<AtheneTrackingTokenProvider> atheneTrackingTokenProvider;
-=======
-    private final ExamSubmissionService examSubmissionService;
->>>>>>> dc99f23f
 
     public TextSubmissionResource(TextSubmissionRepository textSubmissionRepository, ExerciseService exerciseService, TextExerciseService textExerciseService,
             CourseService courseService, AuthorizationCheckService authorizationCheckService, TextSubmissionService textSubmissionService, UserService userService,
             GradingCriterionService gradingCriterionService, TextAssessmentService textAssessmentService, Optional<TextClusteringScheduleService> textClusteringScheduleService,
-<<<<<<< HEAD
-            Optional<AtheneTrackingTokenProvider> atheneTrackingTokenProvider) {
-=======
-            ExamSubmissionService examSubmissionService) {
->>>>>>> dc99f23f
+            ExamSubmissionService examSubmissionService, Optional<AtheneTrackingTokenProvider> atheneTrackingTokenProvider) {
         this.textSubmissionRepository = textSubmissionRepository;
         this.exerciseService = exerciseService;
         this.textExerciseService = textExerciseService;
@@ -107,11 +98,8 @@
         this.gradingCriterionService = gradingCriterionService;
         this.textClusteringScheduleService = textClusteringScheduleService;
         this.textAssessmentService = textAssessmentService;
-<<<<<<< HEAD
+        this.examSubmissionService = examSubmissionService;
         this.atheneTrackingTokenProvider = atheneTrackingTokenProvider;
-=======
-        this.examSubmissionService = examSubmissionService;
->>>>>>> dc99f23f
     }
 
     /**
