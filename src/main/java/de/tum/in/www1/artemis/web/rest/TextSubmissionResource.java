--- conflicted
+++ resolved
@@ -97,11 +97,7 @@
     public ResponseEntity<TextSubmission> createTextSubmission(@PathVariable Long exerciseId, @RequestBody TextSubmission textSubmission) {
         log.debug("REST request to save text submission : {}", textSubmission);
         if (textSubmission.getId() != null) {
-<<<<<<< HEAD
-            throw new BadRequestAlertException("A new textSubmission cannot already have an ID", ENTITY_NAME, "idExists");
-=======
-            throw new BadRequestAlertException("A new text submission cannot already have an ID", ENTITY_NAME, "idexists");
->>>>>>> cfb29a52
+            throw new BadRequestAlertException("A new text submission cannot already have an ID", ENTITY_NAME, "idExists");
         }
         return handleTextSubmission(exerciseId, textSubmission);
     }
