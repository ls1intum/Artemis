package de.tum.in.www1.artemis.service;

import java.util.*;
import java.util.function.Predicate;
import java.util.stream.Collectors;

import javax.validation.constraints.NotNull;

import org.eclipse.jgit.lib.ObjectId;
import org.slf4j.Logger;
import org.slf4j.LoggerFactory;
import org.springframework.boot.actuate.audit.AuditEvent;
import org.springframework.boot.actuate.audit.AuditEventRepository;
import org.springframework.messaging.simp.SimpMessageSendingOperations;
import org.springframework.stereotype.Service;

import de.tum.in.www1.artemis.config.Constants;
import de.tum.in.www1.artemis.domain.*;
import de.tum.in.www1.artemis.domain.enumeration.CategoryState;
import de.tum.in.www1.artemis.domain.enumeration.FeedbackType;
import de.tum.in.www1.artemis.domain.enumeration.SubmissionType;
import de.tum.in.www1.artemis.domain.participation.*;
import de.tum.in.www1.artemis.exception.ContinuousIntegrationException;
import de.tum.in.www1.artemis.repository.ProgrammingSubmissionRepository;
import de.tum.in.www1.artemis.repository.ResultRepository;
import de.tum.in.www1.artemis.repository.SolutionProgrammingExerciseParticipationRepository;
import de.tum.in.www1.artemis.repository.TemplateProgrammingExerciseParticipationRepository;
import de.tum.in.www1.artemis.service.connectors.ContinuousIntegrationService;
import de.tum.in.www1.artemis.web.rest.dto.ProgrammingExerciseGradingStatisticsDTO;
import de.tum.in.www1.artemis.web.rest.errors.EntityNotFoundException;

@Service
public class ProgrammingExerciseGradingService {

    private final Logger log = LoggerFactory.getLogger(ProgrammingExerciseGradingService.class);

    private final Optional<ContinuousIntegrationService> continuousIntegrationService;

    private final ProgrammingExerciseTestCaseService testCaseService;

    private final ProgrammingSubmissionService programmingSubmissionService;

    private final SimpMessageSendingOperations messagingTemplate;

    private final ResultRepository resultRepository;

    private final ParticipationService participationService;

    private final StaticCodeAnalysisService staticCodeAnalysisService;

    private final ProgrammingAssessmentService programmingAssessmentService;

    private final ResultService resultService;

    private final ProgrammingSubmissionRepository programmingSubmissionRepository;

    private final TemplateProgrammingExerciseParticipationRepository templateProgrammingExerciseParticipationRepository;

    private final SolutionProgrammingExerciseParticipationRepository solutionProgrammingExerciseParticipationRepository;

    private final AuditEventRepository auditEventRepository;

    public ProgrammingExerciseGradingService(ProgrammingExerciseTestCaseService testCaseService, ProgrammingSubmissionService programmingSubmissionService,
            ParticipationService participationService, ResultRepository resultRepository, Optional<ContinuousIntegrationService> continuousIntegrationService,
            SimpMessageSendingOperations messagingTemplate, StaticCodeAnalysisService staticCodeAnalysisService, ProgrammingAssessmentService programmingAssessmentService,
            ResultService resultService, TemplateProgrammingExerciseParticipationRepository templateProgrammingExerciseParticipationRepository,
            SolutionProgrammingExerciseParticipationRepository solutionProgrammingExerciseParticipationRepository, ProgrammingSubmissionRepository programmingSubmissionRepository,
            AuditEventRepository auditEventRepository) {
        this.testCaseService = testCaseService;
        this.programmingSubmissionService = programmingSubmissionService;
        this.participationService = participationService;
        this.continuousIntegrationService = continuousIntegrationService;
        this.resultRepository = resultRepository;
        this.messagingTemplate = messagingTemplate;
        this.staticCodeAnalysisService = staticCodeAnalysisService;
        this.programmingAssessmentService = programmingAssessmentService;
        this.templateProgrammingExerciseParticipationRepository = templateProgrammingExerciseParticipationRepository;
        this.solutionProgrammingExerciseParticipationRepository = solutionProgrammingExerciseParticipationRepository;
        this.programmingSubmissionRepository = programmingSubmissionRepository;
        this.resultService = resultService;
        this.auditEventRepository = auditEventRepository;
    }

    /**
     * Use the given requestBody to extract the relevant information from it. Fetch and attach the result's feedback items to it. For programming exercises the test cases are
     * extracted from the feedbacks & the result is updated with the information from the test cases.
     *
     * @param participation the participation for which the build was finished
     * @param requestBody   RequestBody containing the build result and its feedback items
     * @return result after compilation
     */
    public Optional<Result> processNewProgrammingExerciseResult(@NotNull ProgrammingExerciseParticipation participation, @NotNull Object requestBody) {
        log.debug("Received new build result (NEW) for participation " + participation.getId());

        Result newResult;
        try {
            newResult = continuousIntegrationService.get().onBuildCompleted(participation, requestBody);
            // NOTE: the result is not saved yet, but is connected to the submission, the submission is not completely saved yet
        }
        catch (ContinuousIntegrationException ex) {
            log.error("Result for participation " + participation.getId() + " could not be created due to the following exception: " + ex);
            return Optional.empty();
        }

        if (newResult != null) {
            ProgrammingExercise programmingExercise = participation.getProgrammingExercise();
            boolean isSolutionParticipation = participation instanceof SolutionProgrammingExerciseParticipation;
            boolean isTemplateParticipation = participation instanceof TemplateProgrammingExerciseParticipation;
            // Find out which test cases were executed and calculate the score according to their status and weight.
            // This needs to be done as some test cases might not have been executed.
            // When the result is from a solution participation, extract the feedback items (= test cases) and store them in our database.
            if (isSolutionParticipation) {
                extractTestCasesFromResult(programmingExercise, newResult);
            }
            newResult = calculateScoreForResult(newResult, programmingExercise, !isSolutionParticipation && !isTemplateParticipation);

            // Note: This programming submission might already have multiple results, however they do not contain the assessor or the feedback
            var programmingSubmission = (ProgrammingSubmission) newResult.getSubmission();

            // If the solution participation was updated, also trigger the template participation build.
            if (isSolutionParticipation) {
                // This method will return without triggering the build if the submission is not of type TEST.
                triggerTemplateBuildIfTestCasesChanged(programmingExercise.getId(), programmingSubmission);
            }

            if (!isSolutionParticipation && !isTemplateParticipation && programmingSubmission.getLatestResult() != null && programmingSubmission.getLatestResult().isManual()) {
                // Note: in this case, we do not want to save the newResult, but we only want to update the latest semi-automatic one
                Result updatedLatestSemiAutomaticResult = updateLatestSemiAutomaticResultWithNewAutomaticFeedback(programmingSubmission.getLatestResult().getId(), newResult,
                        programmingExercise);
                programmingSubmissionRepository.save(programmingSubmission);
                return Optional.of(updatedLatestSemiAutomaticResult);
            }

            // Finally save the new result once and make sure the order column between submission and result is maintained
            newResult.setSubmission(null); // workaround to avoid org.hibernate.HibernateException: null index column for collection:
                                           // de.tum.in.www1.artemis.domain.Submission.results
            newResult = resultRepository.save(newResult);
            newResult.setSubmission(programmingSubmission);
            programmingSubmission.addResult(newResult);
            programmingSubmissionRepository.save(programmingSubmission);
        }

        return Optional.ofNullable(newResult);
    }

    /**
     * Updates an existing semi-automatic result with automatic feedback from another result.
     *
     * Note: for the second correction it is important that we do not create additional semi automatic results
     *
     * @param lastSemiAutomaticResultId The latest manual result for the same submission (which must exist in the database)
     * @param newAutomaticResult The new automatic result
     * @param programmingExercise The programming exercise
     * @return The updated semi-automatic result
     */
    private Result updateLatestSemiAutomaticResultWithNewAutomaticFeedback(long lastSemiAutomaticResultId, Result newAutomaticResult, ProgrammingExercise programmingExercise) {
        // Note: refetch the semi automatic result with feedback and assessor
        var latestSemiAutomaticResult = resultRepository.findByIdWithEagerFeedbacksAndAssessor(lastSemiAutomaticResultId).get();
        // this makes it the most recent result, but optionally keeps the draft state of an unfinished manual result
        latestSemiAutomaticResult.setCompletionDate(latestSemiAutomaticResult.getCompletionDate() != null ? newAutomaticResult.getCompletionDate() : null);

        // remove old automatic feedback
        latestSemiAutomaticResult.getFeedbacks().removeIf(feedback -> feedback != null && feedback.getType() == FeedbackType.AUTOMATIC);

        // copy all feedback from the automatic result
        for (Feedback feedback : newAutomaticResult.getFeedbacks()) {
            Feedback newFeedback = feedback.copyFeedback();
            latestSemiAutomaticResult.addFeedback(newFeedback);
        }

        String resultString = updateManualResultString(newAutomaticResult.getResultString(), latestSemiAutomaticResult, programmingExercise);
        latestSemiAutomaticResult.setResultString(resultString);

        return resultRepository.save(latestSemiAutomaticResult);
    }

    /**
     * Trigger the build of the template repository, if the submission of the provided result is of type TEST.
     * Will use the commitHash of the submission for triggering the template build.
     *
     * If the submission of the provided result is not of type TEST, the method will return without triggering the build.
     *
     * @param programmingExerciseId ProgrammingExercise id that belongs to the result.
     * @param submission            ProgrammingSubmission
     */
    private void triggerTemplateBuildIfTestCasesChanged(long programmingExerciseId, ProgrammingSubmission submission) {
        // We only trigger the template build when the test repository was changed.
        if (!submission.getType().equals(SubmissionType.TEST)) {
            return;
        }
        // We use the last commitHash of the test repository.
        ObjectId testCommitHash = ObjectId.fromString(submission.getCommitHash());
        try {
            programmingSubmissionService.triggerTemplateBuildAndNotifyUser(programmingExerciseId, testCommitHash, SubmissionType.TEST);
        }
        catch (EntityNotFoundException ex) {
            // If for some reason the programming exercise does not have a template participation, we can only log and abort.
            log.error("Could not trigger the build of the template repository for the programming exercise id " + programmingExerciseId
                    + " because no template participation could be found for the given exercise");
        }
    }

    /**
     * Generates test cases from the given result's feedbacks & notifies the subscribing users about the test cases if they have changed. Has the side effect of sending a message
     * through the websocket!
     *
     * @param exercise the programming exercise for which the test cases should be extracted from the new result
     * @param result   from which to extract the test cases.
     */
    private void extractTestCasesFromResult(ProgrammingExercise exercise, Result result) {
        boolean haveTestCasesChanged = testCaseService.generateTestCasesFromFeedbacks(result.getFeedbacks(), exercise);
        if (haveTestCasesChanged) {
            // Notify the client about the updated testCases
            Set<ProgrammingExerciseTestCase> testCases = testCaseService.findByExerciseId(exercise.getId());
            messagingTemplate.convertAndSend("/topic/programming-exercise/" + exercise.getId() + "/test-cases", testCases);
        }
    }

    /**
     * Updates an incoming result with the information of the exercises test cases. This update includes:
     * - Checking which test cases were not executed as this is not part of the bamboo build (not all test cases are executed in an exercise with sequential test runs)
     * - Checking the due date and the afterDueDate flag
     * - Recalculating the score based based on the successful test cases weight vs the total weight of all test cases.
     *
     * If there are no test cases stored in the database for the given exercise (i.e. we have a legacy exercise) or the weight has not been changed, then the result will not change
     *
     * @param result   to modify with new score, result string & added feedbacks (not executed tests)
     * @param exercise the result belongs to.
     * @param isStudentParticipation boolean flag indicating weather the participation of the result is not a solution/template participation.
     * @return Result with updated feedbacks, score and result string.
     */
    public Result calculateScoreForResult(Result result, ProgrammingExercise exercise, boolean isStudentParticipation) {
        Set<ProgrammingExerciseTestCase> testCases = testCaseService.findActiveByExerciseId(exercise.getId());
        Set<ProgrammingExerciseTestCase> testCasesForCurrentDate = testCases;
        // We don't filter the test cases for the solution/template participation's results as they are used as indicators for the instructor!
        if (isStudentParticipation) {
            testCasesForCurrentDate = filterTestCasesForCurrentDate(exercise, testCases);
        }
        return calculateScoreForResult(testCases, testCasesForCurrentDate, result, exercise);
    }

    /**
     * Updates <b>all</b> latest automatic results of the given exercise with the information of the exercises test cases. This update includes:
     * - Checking which test cases were not executed as this is not part of the bamboo build (not all test cases are executed in an exercise with sequential test runs)
     * - Checking the due date and the afterDueDate flag
     * - Recalculating the score based based on the successful test cases weight vs the total weight of all test cases.
     *
     * If there are no test cases stored in the database for the given exercise (i.e. we have a legacy exercise) or the weight has not been changed, then the result will not change
     *
     * @param exercise the exercise whose results should be updated
     * @return the results of the exercise that have been updated
     */
    public List<Result> updateAllResults(ProgrammingExercise exercise) {
        Set<ProgrammingExerciseTestCase> testCases = testCaseService.findActiveByExerciseId(exercise.getId());

        ArrayList<Result> updatedResults = new ArrayList<>();

        templateProgrammingExerciseParticipationRepository.findWithEagerResultsAndFeedbacksByProgrammingExerciseId(exercise.getId())
                .flatMap(p -> Optional.ofNullable(p.findLatestResult())).ifPresent(result -> {
                    calculateScoreForResult(testCases, testCases, result, exercise);
                    updatedResults.add(result);
                });
        solutionProgrammingExerciseParticipationRepository.findWithEagerResultsAndFeedbacksByProgrammingExerciseId(exercise.getId())
                .flatMap(p -> Optional.ofNullable(p.findLatestResult())).ifPresent(result -> {
                    calculateScoreForResult(testCases, testCases, result, exercise);
                    updatedResults.add(result);
                });

        // filter the test cases for the student results if necessary
        Set<ProgrammingExerciseTestCase> testCasesForCurrentDate = filterTestCasesForCurrentDate(exercise, testCases);
        // We only update the latest automatic results here, later manual assessments are not affected
        List<StudentParticipation> participations = participationService.findByExerciseIdWithLatestAutomaticResultAndFeedbacks(exercise.getId());

        for (StudentParticipation studentParticipation : participations) {
            Result result = studentParticipation.findLatestResult();
            if (result != null) {
                calculateScoreForResult(testCases, testCasesForCurrentDate, result, exercise);
                updatedResults.add(result);
            }
        }

        // Update also manual results
        List<StudentParticipation> participationsWithManualResult = participationService.findByExerciseIdWithManualResultAndFeedbacks(exercise.getId());
        for (StudentParticipation studentParticipation : participationsWithManualResult) {
            Result result = studentParticipation.findLatestResult();
            if (result != null) {
                calculateScoreForResult(testCases, testCasesForCurrentDate, result, exercise);
                updatedResults.add(result);
            }
        }

        return updatedResults;
    }

    public void logReEvaluate(User user, ProgrammingExercise exercise, Course course, List<Result> results) {
        var auditEvent = new AuditEvent(user.getLogin(), Constants.RE_EVALUATE_RESULTS, "exercise=" + exercise.getTitle(), "course=" + course.getTitle(),
                "results=" + results.size());
        auditEventRepository.add(auditEvent);
        log.info("User " + user.getLogin() + " triggered a re-evaluation of {} results for exercise {} with id {}", results.size(), exercise.getTitle(), exercise.getId());
    }

    public void logResetGrading(User user, ProgrammingExercise exercise, Course course) {
        var auditEvent = new AuditEvent(user.getLogin(), Constants.RESET_GRADING, "exercise=" + exercise.getTitle(), "course=" + course.getTitle());
        auditEventRepository.add(auditEvent);
        log.info("User " + user.getLogin() + " requested to reset the grading configuration for exercise {} with id {}", exercise.getTitle(), exercise.getId());
    }

    /**
     * Filter all test cases from the score calculation that are never visible or ones with visibility "after due date" if the due date has not yet passed.
     * @param exercise to which the test cases belong to.
     * @param testCases which should be filtered.
     * @return testCases, but the ones based on the described visibility criterion removed.
     */
    private Set<ProgrammingExerciseTestCase> filterTestCasesForCurrentDate(ProgrammingExercise exercise, Set<ProgrammingExerciseTestCase> testCases) {
        boolean isBeforeDueDate = exercise.isBeforeDueDate();
        return testCases.stream().filter(testCase -> !testCase.isInvisible()).filter(testCase -> !(isBeforeDueDate && testCase.isAfterDueDate())).collect(Collectors.toSet());
    }

    /**
     * Calculates the grading for a result and updates the feedbacks
     * @param testCases All test cases for the exercise
     * @param testCasesForCurrentDate Test cases for the exercise for the current date
     * @param result The result to be updated
     * @param exercise The current exercise
     * @return The updated result
     */
    private Result calculateScoreForResult(Set<ProgrammingExerciseTestCase> testCases, Set<ProgrammingExerciseTestCase> testCasesForCurrentDate, @NotNull Result result,
            ProgrammingExercise exercise) {

        // Distinguish between static code analysis feedback, test case feedback and manual feedback
        List<Feedback> testCaseFeedback = new ArrayList<>();
        List<Feedback> staticCodeAnalysisFeedback = new ArrayList<>();
        for (var feedback : result.getFeedbacks()) {
            if (feedback.getType() != FeedbackType.AUTOMATIC) {
                continue;
            }
            if (feedback.isStaticCodeAnalysisFeedback()) {
                staticCodeAnalysisFeedback.add(feedback);
            }
            else {
                testCaseFeedback.add(feedback);
            }
        }

        // Remove feedback that is in an invisible sca category
        staticCodeAnalysisFeedback = staticCodeAnalysisService.categorizeScaFeedback(result, staticCodeAnalysisFeedback, exercise);

        // Case 1: There are tests and test case feedback, find out which tests were not executed or should only count to the score after the due date.
        if (testCasesForCurrentDate.size() > 0 && testCaseFeedback.size() > 0 && result.getFeedbacks().size() > 0) {
            // Remove automatic feedbacks not associated with test cases
            result.getFeedbacks().removeIf(feedback -> feedback.getType() == FeedbackType.AUTOMATIC && !feedback.isStaticCodeAnalysisFeedback()
                    && testCases.stream().noneMatch(test -> test.getTestName().equals(feedback.getText())));

            // Copy the visibility from test case to corresponding feedback
            setVisibilityForFeedbacksWithTestCase(result, testCases);

            // If there are no feedbacks left after filtering those not valid, also setHasFeedback to false.
            if (result.getFeedbacks().stream().noneMatch(feedback -> Boolean.FALSE.equals(feedback.isPositive())
                    || feedback.getType() != null && (feedback.getType().equals(FeedbackType.MANUAL) || feedback.getType().equals(FeedbackType.MANUAL_UNREFERENCED)))) {
                result.setHasFeedback(false);
            }

            Set<ProgrammingExerciseTestCase> successfulTestCases = testCasesForCurrentDate.stream().filter(isSuccessful(result)).collect(Collectors.toSet());

            // Add feedbacks for tests that were not executed ("test was not executed").
            createFeedbackForNotExecutedTests(result, testCasesForCurrentDate);

            // Recalculate the achieved score by including the test cases individual weight.
            // The score is always calculated from ALL (except visibility=never) test cases, regardless of the current date!
            updateScore(result, successfulTestCases, testCases, staticCodeAnalysisFeedback, exercise);

            // Create a new result string that reflects passed, failed & not executed test cases.
            updateResultString(result, successfulTestCases, testCasesForCurrentDate, staticCodeAnalysisFeedback, exercise);
        }
        // Case 2: There are no test cases that are executed before the due date has passed. We need to do this to differentiate this case from a build error.
        else if (testCases.size() > 0 && result.getFeedbacks().size() > 0 && testCaseFeedback.size() > 0) {
            removeAllTestCaseFeedbackAndSetScoreToZero(result, staticCodeAnalysisFeedback);

            // In this case, test cases won't be displayed but static code analysis feedback must be shown in the result string.
            updateResultString(result, Set.of(), Set.of(), staticCodeAnalysisFeedback, exercise);
        }
        // Case 3: If there is no test case feedback, the build has failed or it has previously fallen under case 2. In this case we just return the original result without
        // changing it.
        return result;
    }

    /**
     * Sets the visibility on all feedbacks associated with a test case with the same name.
     * @param result of the build run.
     * @param allTests of the given programming exercise.
     */
    private void setVisibilityForFeedbacksWithTestCase(Result result, final Set<ProgrammingExerciseTestCase> allTests) {
        for (Feedback feedback : result.getFeedbacks()) {
            allTests.stream().filter(t -> t.getTestName().equals(feedback.getText())).findFirst().ifPresent(testCase -> feedback.setVisibility(testCase.getVisibility()));
        }
    }

    /**
     * Check which tests were not executed and add a new Feedback for them to the exercise.
     * @param result of the build run.
     * @param allTests of the given programming exercise.
     */
    private void createFeedbackForNotExecutedTests(Result result, Set<ProgrammingExerciseTestCase> allTests) {
        List<Feedback> feedbacksForNotExecutedTestCases = allTests.stream().filter(wasNotExecuted(result))
                .map(testCase -> new Feedback().type(FeedbackType.AUTOMATIC).text(testCase.getTestName()).detailText("Test was not executed.")).collect(Collectors.toList());
        result.addFeedbacks(feedbacksForNotExecutedTestCases);
    }

    /**
     * Update the score given the positive tests score divided by all tests' score.
     * Takes weight, bonus multiplier and absolute bonus points into account.
     * All tests in this case does not include ones with visibility=never.
     *
     * @param result of the build run.
     * @param successfulTestCases test cases with positive feedback.
     * @param allTests of a given programming exercise.
     */
    private void updateScore(Result result, Set<ProgrammingExerciseTestCase> successfulTestCases, Set<ProgrammingExerciseTestCase> allTests,
            List<Feedback> staticCodeAnalysisFeedback, ProgrammingExercise programmingExercise) {
        if (successfulTestCases.size() > 0) {

<<<<<<< HEAD
            double maxScoreRespectingZeroPointExercises = getMaxScoreRespectingZeroPointExercises(programmingExercise);
            double weightSum = allTests.stream().filter(t -> !t.isInvisible()).mapToDouble(ProgrammingExerciseTestCase::getWeight).sum();
=======
            double weightSum = allTests.stream().mapToDouble(ProgrammingExerciseTestCase::getWeight).sum();
>>>>>>> 94e2c05c

            // calculate the achieved points from the passed test cases
            double successfulTestPoints = successfulTestCases.stream().mapToDouble(test -> {
                double testWeight = test.getWeight() * test.getBonusMultiplier();
                double testPoints = testWeight / weightSum * programmingExercise.getMaxScore();
                double testPointsWithBonus = testPoints + test.getBonusPoints();
                // update credits of related feedback
                result.getFeedbacks().stream().filter(fb -> fb.getType() == FeedbackType.AUTOMATIC && fb.getText().equals(test.getTestName())).findFirst()
                        .ifPresent(feedback -> feedback.setCredits(testPointsWithBonus));
                return testPointsWithBonus;
            }).sum();

            /*
             * The points are capped by the maximum achievable points. The cap is applied before the static code analysis penalty is subtracted as otherwise the penalty won't have
             * any effect in some cases. For example with maxPoints=20, successfulTestPoints=30 and penalty=10, a student would still receive the full 20 points, if the points are
             * not capped before the penalty is subtracted. With the implemented order in place successfulTestPoints will be capped to 20 points first, then the penalty is
             * subtracted resulting in 10 points.
             */
            double maxPoints = programmingExercise.getMaxScore() + Optional.ofNullable(programmingExercise.getBonusPoints()).orElse(0.0);

            if (successfulTestPoints > maxPoints) {
                successfulTestPoints = maxPoints;
            }

            // if static code analysis is enabled, reduce the points by the calculated penalty
            if (Boolean.TRUE.equals(programmingExercise.isStaticCodeAnalysisEnabled())
                    && Optional.ofNullable(programmingExercise.getMaxStaticCodeAnalysisPenalty()).orElse(1) > 0) {
                successfulTestPoints -= calculateStaticCodeAnalysisPenalty(staticCodeAnalysisFeedback, programmingExercise);

                if (successfulTestPoints < 0) {
                    successfulTestPoints = 0;
                }
            }

            // The score is calculated as a percentage of the maximum points
            long score = Math.round(successfulTestPoints / programmingExercise.getMaxScore() * 100.0);

            result.setScore(score);
        }
        else {
            result.setScore(0L);
        }
    }

    /**
     * Calculates the total penalty over all static code analysis issues
     * @param staticCodeAnalysisFeedback The list of static code analysis feedback
     * @param programmingExercise The current exercise
     * @return The sum of all penalties, capped at the maximum allowed penalty
     */
    private double calculateStaticCodeAnalysisPenalty(List<Feedback> staticCodeAnalysisFeedback, ProgrammingExercise programmingExercise) {

        double codeAnalysisPenaltyPoints = 0;

        var feedbackByCategory = staticCodeAnalysisFeedback.stream().collect(Collectors.groupingBy(Feedback::getStaticCodeAnalysisCategory));

        for (var category : staticCodeAnalysisService.findByExerciseId(programmingExercise.getId())) {

            if (!category.getState().equals(CategoryState.GRADED)) {
                continue;
            }

            // get all feedback in this category
            List<Feedback> categoryFeedback = feedbackByCategory.getOrDefault(category.getName(), List.of());

            // calculate the sum of all per-feedback penalties
            double categoryPenaltyPoints = categoryFeedback.size() * category.getPenalty();

            // cap at the maximum allowed penalty for this category
            if (category.getMaxPenalty() != null && categoryPenaltyPoints > category.getMaxPenalty()) {
                categoryPenaltyPoints = category.getMaxPenalty();
            }

            // update credits of feedbacks in category
            if (!categoryFeedback.isEmpty()) {
                double perFeedbackPenalty = categoryPenaltyPoints / categoryFeedback.size();
                categoryFeedback.forEach(feedback -> feedback.setCredits(-perFeedbackPenalty));
            }

            codeAnalysisPenaltyPoints += categoryPenaltyPoints;
        }

        /*
         * Cap at the maximum allowed penalty for this exercise (maxStaticCodeAnalysisPenalty is in percent) The max penalty is applied to the maxScore. If no max penalty was
         * supplied, the value defaults to 100 percent. If for example maxScore is 6, maxBonus is 4 and the penalty is 50 percent, then a student can only loose 3 (0.5 * maxScore)
         * points due to static code analysis issues.
         */
        final var maxExercisePenaltyPoints = (double) Optional.ofNullable(programmingExercise.getMaxStaticCodeAnalysisPenalty()).orElse(100) / 100.0
                * programmingExercise.getMaxScore();
        if (codeAnalysisPenaltyPoints > maxExercisePenaltyPoints) {
            codeAnalysisPenaltyPoints = maxExercisePenaltyPoints;
        }

        return codeAnalysisPenaltyPoints;
    }

    /**
     * Update the result's result string given the successful tests vs. all tests (x of y passed).
     * @param result of the build run.
     * @param successfulTestCases test cases with positive feedback.
     * @param allTests of the given programming exercise.
     * @param scaFeedback for the result
     * @param exercise to which this result and the test cases belong
     */
    private void updateResultString(Result result, Set<ProgrammingExerciseTestCase> successfulTestCases, Set<ProgrammingExerciseTestCase> allTests, List<Feedback> scaFeedback,
            ProgrammingExercise exercise) {
        // Create a new result string that reflects passed, failed & not executed test cases.
        String newResultString = successfulTestCases.size() + " of " + allTests.size() + " passed";

        // Show number of found quality issues if static code analysis is enabled
        if (Boolean.TRUE.equals(exercise.isStaticCodeAnalysisEnabled())) {
            String issueTerm = scaFeedback.size() == 1 ? ", 1 issue" : ", " + scaFeedback.size() + " issues";
            newResultString += issueTerm;
        }
        if (result.isManual()) {
            newResultString = updateManualResultString(newResultString, result, exercise);
        }
        result.setResultString(newResultString);
    }

    /**
     * Update the result string of a manual result with the achieved points.
     * @param resultString The automatic part of the result string
     * @param result The result to add the result string
     * @param exercise The programming exercise
     * @return The updated result string
     */
    private String updateManualResultString(String resultString, Result result, ProgrammingExercise exercise) {
        // Calculate different scores for totalScore calculation and add points and maxScore to result string
        double maxScore = exercise.getMaxScore();
        double points = programmingAssessmentService.calculateTotalScore(result);
        result.setScore(points, maxScore);
        return resultString + ", " + result.createResultString(points, maxScore);
    }

    /**
     * Remove all test case feedback information from a result and treat it as if it has a score of 0.
     * @param result Result containing all feedback
     * @param staticCodeAnalysisFeedback Static code analysis feedback to keep
     */
    private void removeAllTestCaseFeedbackAndSetScoreToZero(Result result, List<Feedback> staticCodeAnalysisFeedback) {
        result.setFeedbacks(staticCodeAnalysisFeedback);
        result.hasFeedback(staticCodeAnalysisFeedback.size() > 0);
        result.setScore(0L);
    }

    /**
     * Check if the provided test was found in the result's feedbacks with positive = true.
     * @param result of the build run.
     * @return true if there is a positive feedback for a given test.
     */
    private Predicate<ProgrammingExerciseTestCase> isSuccessful(Result result) {
        return testCase -> result.getFeedbacks().stream()
                .anyMatch(feedback -> feedback.getText() != null && feedback.getText().equals(testCase.getTestName()) && Boolean.TRUE.equals(feedback.isPositive()));
    }

    /**
     * Check if the provided test was not found in the result's feedbacks.
     * @param result of the build run.
     * @return true if there is no feedback for a given test.
     */
    private Predicate<ProgrammingExerciseTestCase> wasNotExecuted(Result result) {
        return testCase -> result.getFeedbacks().stream().noneMatch(feedback -> feedback.getType() == FeedbackType.AUTOMATIC && feedback.getText().equals(testCase.getTestName()));
    }

    /**
     * Calculates the statistics for the grading page.
     * @param exerciseId The current exercise
     * @return The statistics object
     */
    public ProgrammingExerciseGradingStatisticsDTO generateGradingStatistics(Long exerciseId) {

        var statistics = new ProgrammingExerciseGradingStatisticsDTO();

        var results = resultService.findLatestAutomaticResultsWithFeedbacksForExercise(exerciseId);

        statistics.setNumParticipations(results.size());

        var testCases = testCaseService.findByExerciseId(exerciseId);
        var categories = staticCodeAnalysisService.findByExerciseId(exerciseId);

        // number of passed and failed tests per test case
        var testCaseStatsMap = new HashMap<String, ProgrammingExerciseGradingStatisticsDTO.TestCaseStats>();

        // number of students per amount of detected issues per category
        var categoryIssuesStudentsMap = new HashMap<String, Map<Integer, Integer>>();

        // init for each test case
        for (var testCase : testCases) {
            testCaseStatsMap.put(testCase.getTestName(), new ProgrammingExerciseGradingStatisticsDTO.TestCaseStats(0, 0));
        }

        // init for each category
        for (var category : categories) {
            categoryIssuesStudentsMap.put(category.getName(), new HashMap<>());
        }

        for (var result : results) {

            // number of detected issues per category for this result
            var categoryIssuesMap = new HashMap<String, Integer>();

            for (var feedback : result.getFeedbacks()) {
                // analyse the feedback and add to the statistics
                addFeedbackToStatistics(feedback, categoryIssuesMap, testCaseStatsMap);
            }

            // merge the student specific issue map with the overall students issue map
            mergeCategoryIssuesMaps(categoryIssuesStudentsMap, categoryIssuesMap);
        }

        statistics.setTestCaseStatsMap(testCaseStatsMap);
        statistics.setCategoryIssuesMap(categoryIssuesStudentsMap);

        return statistics;
    }

    /**
     * Merge the result issues map with the overall issues map
     * @param categoryIssuesStudentsMap The overall issues map for all students
     * @param categoryIssuesMap The issues map for one students
     */
    private void mergeCategoryIssuesMaps(Map<String, Map<Integer, Integer>> categoryIssuesStudentsMap, Map<String, Integer> categoryIssuesMap) {

        for (var entry : categoryIssuesMap.entrySet()) {
            // key: category, value: number of issues

            if (categoryIssuesStudentsMap.containsKey(entry.getKey())) {
                var issuesStudentsMap = categoryIssuesStudentsMap.get(entry.getKey());
                // add 1 to the number of students for the category & issues
                if (issuesStudentsMap.containsKey(entry.getValue())) {
                    issuesStudentsMap.merge(entry.getValue(), 1, Integer::sum);
                }
                else {
                    issuesStudentsMap.put(entry.getValue(), 1);
                }
            }
            else {
                // create a new issues map for this category
                var issuesStudentsMap = new HashMap<Integer, Integer>();
                issuesStudentsMap.put(entry.getValue(), 1);
                categoryIssuesStudentsMap.put(entry.getKey(), issuesStudentsMap);
            }
        }
    }

    /**
     * Analyses the feedback and updates the statistics maps
     * @param feedback The given feedback object
     * @param categoryIssuesMap The issues map for sca statistics
     * @param testCaseStatsMap The map for test case statistics
     */
    private void addFeedbackToStatistics(Feedback feedback, Map<String, Integer> categoryIssuesMap,
            Map<String, ProgrammingExerciseGradingStatisticsDTO.TestCaseStats> testCaseStatsMap) {

        if (feedback.getType().equals(FeedbackType.AUTOMATIC) && feedback.isStaticCodeAnalysisFeedback()) {
            // sca feedback

            var categoryName = feedback.getText().substring(Feedback.STATIC_CODE_ANALYSIS_FEEDBACK_IDENTIFIER.length());
            if ("".equals(categoryName)) {
                return; // this feedback belongs to no category
            }

            // add 1 to the issues for this category
            if (categoryIssuesMap.containsKey(categoryName)) {
                categoryIssuesMap.merge(categoryName, 1, Integer::sum);
            }
            else {
                categoryIssuesMap.put(categoryName, 1);
            }

        }
        else if (feedback.getType().equals(FeedbackType.AUTOMATIC)) {
            // test case feedback

            var testName = feedback.getText();

            // add 1 to the passed or failed amount for this test case
            // dependant on the positive flag of the feedback
            if (testCaseStatsMap.containsKey(testName)) {
                if (Boolean.TRUE.equals(feedback.isPositive())) {
                    testCaseStatsMap.get(testName).increaseNumPassed();
                }
                else {
                    testCaseStatsMap.get(testName).increaseNumFailed();
                }
            }
            else {
                testCaseStatsMap.put(testName, new ProgrammingExerciseGradingStatisticsDTO.TestCaseStats(feedback.isPositive() ? 1 : 0, feedback.isPositive() ? 0 : 1));
            }

        }
    }

}<|MERGE_RESOLUTION|>--- conflicted
+++ resolved
@@ -418,13 +418,7 @@
     private void updateScore(Result result, Set<ProgrammingExerciseTestCase> successfulTestCases, Set<ProgrammingExerciseTestCase> allTests,
             List<Feedback> staticCodeAnalysisFeedback, ProgrammingExercise programmingExercise) {
         if (successfulTestCases.size() > 0) {
-
-<<<<<<< HEAD
-            double maxScoreRespectingZeroPointExercises = getMaxScoreRespectingZeroPointExercises(programmingExercise);
             double weightSum = allTests.stream().filter(t -> !t.isInvisible()).mapToDouble(ProgrammingExerciseTestCase::getWeight).sum();
-=======
-            double weightSum = allTests.stream().mapToDouble(ProgrammingExerciseTestCase::getWeight).sum();
->>>>>>> 94e2c05c
 
             // calculate the achieved points from the passed test cases
             double successfulTestPoints = successfulTestCases.stream().mapToDouble(test -> {
