package de.tum.in.www1.artemis.service;

import java.time.ZonedDateTime;
import java.util.*;
import java.util.function.Predicate;
import java.util.stream.Collectors;

import javax.validation.constraints.NotNull;

import org.eclipse.jgit.lib.ObjectId;
import org.slf4j.Logger;
import org.slf4j.LoggerFactory;
import org.springframework.boot.actuate.audit.AuditEvent;
import org.springframework.boot.actuate.audit.AuditEventRepository;
import org.springframework.messaging.simp.SimpMessageSendingOperations;
import org.springframework.stereotype.Service;

import de.tum.in.www1.artemis.config.Constants;
import de.tum.in.www1.artemis.domain.*;
import de.tum.in.www1.artemis.domain.enumeration.AssessmentType;
import de.tum.in.www1.artemis.domain.enumeration.CategoryState;
import de.tum.in.www1.artemis.domain.enumeration.FeedbackType;
import de.tum.in.www1.artemis.domain.enumeration.SubmissionType;
import de.tum.in.www1.artemis.domain.participation.*;
import de.tum.in.www1.artemis.exception.ContinousIntegrationException;
import de.tum.in.www1.artemis.repository.ResultRepository;
import de.tum.in.www1.artemis.service.connectors.ContinuousIntegrationService;
import de.tum.in.www1.artemis.web.rest.dto.ProgrammingExerciseGradingStatisticsDTO;
import de.tum.in.www1.artemis.web.rest.errors.EntityNotFoundException;

@Service
public class ProgrammingExerciseGradingService {

    private final Logger log = LoggerFactory.getLogger(ProgrammingExerciseGradingService.class);

    private final Optional<ContinuousIntegrationService> continuousIntegrationService;

    private final ProgrammingExerciseTestCaseService testCaseService;

    private final ProgrammingSubmissionService programmingSubmissionService;

    private final SimpMessageSendingOperations messagingTemplate;

    private final ResultRepository resultRepository;

    private final ParticipationService participationService;

    private final StaticCodeAnalysisService staticCodeAnalysisService;

    private final ProgrammingAssessmentService programmingAssessmentService;

    private final ResultService resultService;

    private final ProgrammingExerciseParticipationService programmingExerciseParticipationService;

    private final AuditEventRepository auditEventRepository;

    public ProgrammingExerciseGradingService(ProgrammingExerciseTestCaseService testCaseService, ProgrammingSubmissionService programmingSubmissionService,
            ParticipationService participationService, ResultRepository resultRepository, Optional<ContinuousIntegrationService> continuousIntegrationService,
            SimpMessageSendingOperations messagingTemplate, StaticCodeAnalysisService staticCodeAnalysisService, ProgrammingAssessmentService programmingAssessmentService,
            ResultService resultService, ProgrammingExerciseParticipationService programmingExerciseParticipationService, AuditEventRepository auditEventRepository) {
        this.testCaseService = testCaseService;
        this.programmingSubmissionService = programmingSubmissionService;
        this.participationService = participationService;
        this.continuousIntegrationService = continuousIntegrationService;
        this.resultRepository = resultRepository;
        this.messagingTemplate = messagingTemplate;
        this.staticCodeAnalysisService = staticCodeAnalysisService;
        this.programmingAssessmentService = programmingAssessmentService;
        this.programmingExerciseParticipationService = programmingExerciseParticipationService;
        this.resultService = resultService;
        this.auditEventRepository = auditEventRepository;
    }

    /**
     * Use the given requestBody to extract the relevant information from it. Fetch and attach the result's feedback items to it. For programming exercises the test cases are
     * extracted from the feedbacks & the result is updated with the information from the test cases.
     *
     * @param participation the participation for which the build was finished
     * @param requestBody   RequestBody containing the build result and its feedback items
     * @return result after compilation
     */
    public Optional<Result> processNewProgrammingExerciseResult(@NotNull ProgrammingExerciseParticipation participation, @NotNull Object requestBody) {
        log.debug("Received new build result (NEW) for participation " + participation.getId());

        Result result;
        try {
            result = continuousIntegrationService.get().onBuildCompleted(participation, requestBody);
        }
        catch (ContinousIntegrationException ex) {
            log.error("Result for participation " + participation.getId() + " could not be created due to the following exception: " + ex);
            return Optional.empty();
        }

        if (result != null) {
            ProgrammingExercise programmingExercise = participation.getProgrammingExercise();
            boolean isSolutionParticipation = participation instanceof SolutionProgrammingExerciseParticipation;
            boolean isTemplateParticipation = participation instanceof TemplateProgrammingExerciseParticipation;
            // Find out which test cases were executed and calculate the score according to their status and weight.
            // This needs to be done as some test cases might not have been executed.
            // When the result is from a solution participation , extract the feedback items (= test cases) and store them in our database.
            if (isSolutionParticipation) {
                extractTestCasesFromResult(programmingExercise, result);
            }
            result = updateResult(result, programmingExercise, !isSolutionParticipation && !isTemplateParticipation);

            // workaround to prevent that result.submission suddenly turns into a proxy and cannot be used any more later after returning this method
            Submission tmpSubmission = result.getSubmission();
            result = resultRepository.save(result);
            result.setSubmission(tmpSubmission);

            // If the solution participation was updated, also trigger the template participation build.
            if (isSolutionParticipation) {
                // This method will return without triggering the build if the submission is not of type TEST.
                triggerTemplateBuildIfTestCasesChanged(programmingExercise.getId(), result.getId());
            }

            if (!isSolutionParticipation && !isTemplateParticipation) {

                // check if a manual result exists, if so we want to clone and update this with the new updated test-case and sca feedback
                Optional<ProgrammingExerciseStudentParticipation> studentParticipation = programmingExerciseParticipationService
                        .findStudentParticipationWithLatestManualResultAndFeedbacksAndRelatedSubmissionAndAssessor(participation.getId());

                Optional<Result> latestManualResult = studentParticipation.flatMap(p -> p.getResults().stream().findFirst());

                if (latestManualResult.isPresent()) {
                    Result newManualResult = getNewManualResultFromResults(result, latestManualResult.get(), programmingExercise);
                    return Optional.of(newManualResult);
                }

            }
        }
        return Optional.ofNullable(result);
    }

    /**
     * Combines a new automatic result and an existing manual result into a new manual result
     * @param automaticResult The new automatic result
     * @param manualResult The latest manual result for the same submission
     * @param programmingExercise The programming exercise
     * @return A new manual result
     */
    private Result getNewManualResultFromResults(Result automaticResult, Result manualResult, ProgrammingExercise programmingExercise) {

        // create a new manual result for the same submission as the automatic result
        Result newResult = programmingSubmissionService.saveNewEmptyResult(automaticResult.getSubmission());

        newResult.setAssessor(manualResult.getAssessor());
        newResult.setAssessmentType(AssessmentType.SEMI_AUTOMATIC);
        // this makes it the most recent result, but optionally keeps the draft state of an unfinished manual result
        newResult.setCompletionDate(manualResult.getCompletionDate() != null ? automaticResult.getCompletionDate().plusSeconds(1) : null);
        newResult.setHasFeedback(manualResult.getHasFeedback());
        newResult.setRated(manualResult.isRated());

        // copy all feedback from the automatic result
        for (Feedback feedback : automaticResult.getFeedbacks()) {
            Feedback newFeedback = feedback.copyFeedback();
            newResult.addFeedback(newFeedback);
        }

        // copy only the non-automatic feedback from the manual result
        for (Feedback feedback : manualResult.getFeedbacks()) {
            if (feedback != null && feedback.getType() != FeedbackType.AUTOMATIC) {
                Feedback newFeedback = feedback.copyFeedback();
                newResult.addFeedback(newFeedback);
            }
        }

        String resultString = updateManualResultString(automaticResult.getResultString(), newResult, programmingExercise);
        newResult.setResultString(resultString);

        // workaround to prevent that result.submission suddenly turns into a proxy and cannot be used any more later after returning this method
        Submission tmpSubmission = newResult.getSubmission();
        newResult = resultRepository.save(newResult);
        newResult.setSubmission(tmpSubmission);

        return newResult;
    }

    /**
     * Trigger the build of the template repository, if the submission of the provided result is of type TEST.
     * Will use the commitHash of the submission for triggering the template build.
     *
     * If the submission of the provided result is not of type TEST, the method will return without triggering the build.
     *
     * @param programmingExerciseId ProgrammingExercise id that belongs to the result.
     * @param resultId              Result id.
     */
    private void triggerTemplateBuildIfTestCasesChanged(long programmingExerciseId, long resultId) {
        ProgrammingSubmission submission;
        try {
            submission = programmingSubmissionService.findByResultId(resultId);
        }
        catch (EntityNotFoundException ex) {
            // This is an unlikely error that would mean that no submission could be created for the result. In this case we can only log and abort.
            log.error("Could not trigger the build of the template repository for the programming exercise id " + programmingExerciseId
                    + " because no submission could be found for the provided result id " + resultId);
            return;
        }
        // We only trigger the template build when the test repository was changed.
        if (!submission.getType().equals(SubmissionType.TEST)) {
            return;
        }
        // We use the last commitHash of the test repository.
        ObjectId testCommitHash = ObjectId.fromString(submission.getCommitHash());
        try {
            programmingSubmissionService.triggerTemplateBuildAndNotifyUser(programmingExerciseId, testCommitHash, SubmissionType.TEST);
        }
        catch (EntityNotFoundException ex) {
            // If for some reason the programming exercise does not have a template participation, we can only log and abort.
            log.error("Could not trigger the build of the template repository for the programming exercise id " + programmingExerciseId
                    + " because no template participation could be found for the given exercise");
        }
    }

    /**
     * Generates test cases from the given result's feedbacks & notifies the subscribing users about the test cases if they have changed. Has the side effect of sending a message
     * through the websocket!
     *
     * @param exercise the programming exercise for which the test cases should be extracted from the new result
     * @param result   from which to extract the test cases.
     */
    private void extractTestCasesFromResult(ProgrammingExercise exercise, Result result) {
        boolean haveTestCasesChanged = testCaseService.generateTestCasesFromFeedbacks(result.getFeedbacks(), exercise);
        if (haveTestCasesChanged) {
            // Notify the client about the updated testCases
            Set<ProgrammingExerciseTestCase> testCases = testCaseService.findByExerciseId(exercise.getId());
            messagingTemplate.convertAndSend("/topic/programming-exercise/" + exercise.getId() + "/test-cases", testCases);
        }
    }

    /**
     * Updates an incoming result with the information of the exercises test cases. This update includes:
     * - Checking which test cases were not executed as this is not part of the bamboo build (not all test cases are executed in an exercise with sequential test runs)
     * - Checking the due date and the afterDueDate flag
     * - Recalculating the score based based on the successful test cases weight vs the total weight of all test cases.
     *
     * If there are no test cases stored in the database for the given exercise (i.e. we have a legacy exercise) or the weight has not been changed, then the result will not change
     *
     * @param result   to modify with new score, result string & added feedbacks (not executed tests)
     * @param exercise the result belongs to.
     * @param isStudentParticipation boolean flag indicating weather the participation of the result is not a solution/template participation.
     * @return Result with updated feedbacks, score and result string.
     */
    public Result updateResult(Result result, ProgrammingExercise exercise, boolean isStudentParticipation) {
        Set<ProgrammingExerciseTestCase> testCases = testCaseService.findActiveByExerciseId(exercise.getId());
        Set<ProgrammingExerciseTestCase> testCasesForCurrentDate = testCases;
        // We don't filter the test cases for the solution/template participation's results as they are used as indicators for the instructor!
        if (isStudentParticipation) {
            testCasesForCurrentDate = filterTestCasesForCurrentDate(exercise, testCases);
        }
        return updateResult(testCases, testCasesForCurrentDate, result, exercise);
    }

    /**
     * Updates <b>all</b> latest automatic results of the given exercise with the information of the exercises test cases. This update includes:
     * - Checking which test cases were not executed as this is not part of the bamboo build (not all test cases are executed in an exercise with sequential test runs)
     * - Checking the due date and the afterDueDate flag
     * - Recalculating the score based based on the successful test cases weight vs the total weight of all test cases.
     *
     * If there are no test cases stored in the database for the given exercise (i.e. we have a legacy exercise) or the weight has not been changed, then the result will not change
     *
     * @param exercise the exercise whose results should be updated
     * @return the results of the exercise that have been updated
     */
    public List<Result> updateAllResults(ProgrammingExercise exercise) {
        Set<ProgrammingExerciseTestCase> testCases = testCaseService.findActiveByExerciseId(exercise.getId());

        ArrayList<Result> updatedResults = new ArrayList<>();

        Result templateResult = exercise.getTemplateParticipation().findLatestResult();
        Result solutionResult = exercise.getSolutionParticipation().findLatestResult();
        // template and solution are always updated using ALL test cases
        if (templateResult != null) {
            updateResult(testCases, testCases, templateResult, exercise);
            updatedResults.add(templateResult);
        }
        if (solutionResult != null) {
            updateResult(testCases, testCases, solutionResult, exercise);
            updatedResults.add(solutionResult);
        }
        // filter the test cases for the student results if necessary
        Set<ProgrammingExerciseTestCase> testCasesForCurrentDate = filterTestCasesForCurrentDate(exercise, testCases);
        // We only update the latest automatic results here, later manual assessments are not affected
        List<StudentParticipation> participations = participationService.findByExerciseIdWithLatestAutomaticResultAndFeedbacks(exercise.getId());

        for (StudentParticipation studentParticipation : participations) {
            Result result = studentParticipation.findLatestResult();
            if (result != null) {
                updateResult(testCases, testCasesForCurrentDate, result, exercise);
                updatedResults.add(result);
            }
        }

        // Update also manual results
        List<StudentParticipation> participationsWithManualResult = participationService.findByExerciseIdWithManualResultAndFeedbacks(exercise.getId());
        for (StudentParticipation studentParticipation : participationsWithManualResult) {
            Result result = studentParticipation.findLatestResult();
            if (result != null) {
                updateResult(testCases, testCasesForCurrentDate, result, exercise);
                updatedResults.add(result);
            }
        }

        return updatedResults;
    }

    public void logReEvaluate(User user, ProgrammingExercise exercise, Course course, List<Result> results) {
        var auditEvent = new AuditEvent(user.getLogin(), Constants.RE_EVALUATE_RESULTS, "exercise=" + exercise.getTitle(), "course=" + course.getTitle(),
                "results=" + results.size());
        auditEventRepository.add(auditEvent);
        log.info("User " + user.getLogin() + " triggered a re-evaluation of {} results for exercise {} with id {}", results.size(), exercise.getTitle(), exercise.getId());
    }

    public void logResetGrading(User user, ProgrammingExercise exercise, Course course) {
        var auditEvent = new AuditEvent(user.getLogin(), Constants.RESET_GRADING, "exercise=" + exercise.getTitle(), "course=" + course.getTitle());
        auditEventRepository.add(auditEvent);
        log.info("User " + user.getLogin() + " requested to reset the grading configuration for exercise {} with id {}", exercise.getTitle(), exercise.getId());
    }

    private Set<ProgrammingExerciseTestCase> filterTestCasesForCurrentDate(ProgrammingExercise exercise, Set<ProgrammingExerciseTestCase> testCases) {
        boolean shouldTestsWithAfterDueDateFlagBeRemoved = exercise.getBuildAndTestStudentSubmissionsAfterDueDate() != null
                && ZonedDateTime.now().isBefore(exercise.getBuildAndTestStudentSubmissionsAfterDueDate());
        // Filter all test cases from the score calculation that are only executed after due date if the due date has not yet passed.
        return testCases.stream().filter(testCase -> !shouldTestsWithAfterDueDateFlagBeRemoved || !testCase.isAfterDueDate()).collect(Collectors.toSet());
    }

    /**
     * Calculates the grading for a result and updates the feedbacks
     * @param testCases All test cases for the exercise
     * @param testCasesForCurrentDate Test cases for the exercise for the current date
     * @param result The result to be updated
     * @param exercise The current exercise
     * @return The updated result
     */
    private Result updateResult(Set<ProgrammingExerciseTestCase> testCases, Set<ProgrammingExerciseTestCase> testCasesForCurrentDate, @NotNull Result result,
            ProgrammingExercise exercise) {

        // Distinguish between static code analysis feedback, test case feedback and manual feedback
        List<Feedback> testCaseFeedback = new ArrayList<>();
        List<Feedback> staticCodeAnalysisFeedback = new ArrayList<>();
        for (var feedback : result.getFeedbacks()) {
            if (feedback.getType() != FeedbackType.AUTOMATIC) {
                continue;
            }
            if (feedback.isStaticCodeAnalysisFeedback()) {
                staticCodeAnalysisFeedback.add(feedback);
            }
            else {
                testCaseFeedback.add(feedback);
            }
        }

        // Remove feedback that is in an invisible sca category
        staticCodeAnalysisFeedback = staticCodeAnalysisService.categorizeScaFeedback(result, staticCodeAnalysisFeedback, exercise);

        // Case 1: There are tests and test case feedback, find out which tests were not executed or should only count to the score after the due date.
        if (testCasesForCurrentDate.size() > 0 && testCaseFeedback.size() > 0 && result.getFeedbacks().size() > 0) {
            // Remove feedbacks that the student should not see yet because of the due date.
            removeFeedbacksForAfterDueDateTests(result, testCasesForCurrentDate);

            Set<ProgrammingExerciseTestCase> successfulTestCases = testCasesForCurrentDate.stream().filter(isSuccessful(result)).collect(Collectors.toSet());

            // Add feedbacks for tests that were not executed ("test was not executed").
            createFeedbackForNotExecutedTests(result, testCasesForCurrentDate);

            // Recalculate the achieved score by including the test cases individual weight.
            // The score is always calculated from ALL test cases, regardless of the current date!
            updateScore(result, successfulTestCases, testCases, staticCodeAnalysisFeedback, exercise);

            // Create a new result string that reflects passed, failed & not executed test cases.
            updateResultString(result, successfulTestCases, testCasesForCurrentDate, staticCodeAnalysisFeedback, exercise);
        }
        // Case 2: There are no test cases that are executed before the due date has passed. We need to do this to differentiate this case from a build error.
        else if (testCases.size() > 0 && result.getFeedbacks().size() > 0 && testCaseFeedback.size() > 0) {
            removeAllTestCaseFeedbackAndSetScoreToZero(result, staticCodeAnalysisFeedback);

            // In this case, test cases won't be displayed but static code analysis feedback must be shown in the result string.
            updateResultString(result, Set.of(), Set.of(), staticCodeAnalysisFeedback, exercise);
        }
        // Case 3: If there is no test case feedback, the build has failed or it has previously fallen under case 2. In this case we just return the original result without
        // changing it.
        return result;
    }

    /**
     * Check which tests were not executed and add a new Feedback for them to the exercise.
     * @param result of the build run.
     * @param allTests of the given programming exercise.
     */
    private void createFeedbackForNotExecutedTests(Result result, Set<ProgrammingExerciseTestCase> allTests) {
        List<Feedback> feedbacksForNotExecutedTestCases = allTests.stream().filter(wasNotExecuted(result))
                .map(testCase -> new Feedback().type(FeedbackType.AUTOMATIC).text(testCase.getTestName()).detailText("Test was not executed.")).collect(Collectors.toList());
        result.addFeedbacks(feedbacksForNotExecutedTestCases);
    }

    /**
     * Check which tests were executed but which result should not be made public to the student yet.
     * @param result of the build run.
     * @param testCasesForCurrentDate of the given programming exercise.
     */
    private void removeFeedbacksForAfterDueDateTests(Result result, Set<ProgrammingExerciseTestCase> testCasesForCurrentDate) {
        // Find feedback which is not associated with test cases for the current date. Does not remove static code analysis feedback
        List<Feedback> feedbacksToFilterForCurrentDate = result.getFeedbacks().stream().filter(feedback -> !feedback.isStaticCodeAnalysisFeedback()
                && feedback.getType() == FeedbackType.AUTOMATIC && testCasesForCurrentDate.stream().noneMatch(testCase -> testCase.getTestName().equals(feedback.getText())))
                .collect(Collectors.toList());
        feedbacksToFilterForCurrentDate.forEach(result::removeFeedback);
        // If there are no feedbacks left after filtering those not valid for the current date, also setHasFeedback to false.
        if (result.getFeedbacks().stream().noneMatch(feedback -> Boolean.FALSE.equals(feedback.isPositive())
                || feedback.getType() != null && (feedback.getType().equals(FeedbackType.MANUAL) || feedback.getType().equals(FeedbackType.MANUAL_UNREFERENCED))))
            result.setHasFeedback(false);
    }

    /**
     * Update the score given the positive tests score divided by all tests's score.
     * Takes weight, bonus multiplier and absolute bonus points into account
     *
     * @param result of the build run.
     * @param successfulTestCases test cases with positive feedback.
     * @param allTests of a given programming exercise.
     */
    private void updateScore(Result result, Set<ProgrammingExerciseTestCase> successfulTestCases, Set<ProgrammingExerciseTestCase> allTests,
            List<Feedback> staticCodeAnalysisFeedback, ProgrammingExercise programmingExercise) {
        if (successfulTestCases.size() > 0) {

            double maxScoreRespectingZeroPointExercises = programmingExercise.getMaxScoreRespectingZeroPointExercises();
            double weightSum = allTests.stream().mapToDouble(ProgrammingExerciseTestCase::getWeight).sum();

            // calculate the achieved points from the passed test cases
            double successfulTestPoints = successfulTestCases.stream().mapToDouble(test -> {
                double testWeight = test.getWeight() * test.getBonusMultiplier();
                double testPoints = testWeight / weightSum * maxScoreRespectingZeroPointExercises;
                double testPointsWithBonus = testPoints + test.getBonusPoints();
                // update credits of related feedback
                result.getFeedbacks().stream().filter(fb -> fb.getType() == FeedbackType.AUTOMATIC && fb.getText().equals(test.getTestName())).findFirst()
                        .ifPresent(feedback -> feedback.setCredits(testPointsWithBonus));
                return testPointsWithBonus;
            }).sum();

            /**
             * The points are capped by the maximum achievable points.
             * The cap is applied before the static code analysis penalty is subtracted as otherwise the penalty won't have
             * any effect in some cases. For example with maxPoints=20, successfulTestPoints=30 and penalty=10, a student would still
             * receive the full 20 points, if the points are not capped before the penalty is subtracted. With the implemented order in place
             * successfulTestPoints will be capped to 20 points first, then the penalty is subtracted resulting in 10 points.
             */
            double maxPoints = programmingExercise.getMaxScore() > 0 ? maxScoreRespectingZeroPointExercises + Optional.ofNullable(programmingExercise.getBonusPoints()).orElse(0.0)
                    : maxScoreRespectingZeroPointExercises;

            if (successfulTestPoints > maxPoints) {
                successfulTestPoints = maxPoints;
            }

            // if static code analysis is enabled, reduce the points by the calculated penalty
            if (Boolean.TRUE.equals(programmingExercise.isStaticCodeAnalysisEnabled())
                    && Optional.ofNullable(programmingExercise.getMaxStaticCodeAnalysisPenalty()).orElse(1) > 0) {
                successfulTestPoints -= calculateStaticCodeAnalysisPenalty(staticCodeAnalysisFeedback, programmingExercise);

                if (successfulTestPoints < 0) {
                    successfulTestPoints = 0;
                }
            }

            // The score is calculated as a percentage of the maximum points
            result.setScore(successfulTestPoints, maxScoreRespectingZeroPointExercises);
        }
        else {
            result.setScore(0L);
        }
    }

    /**
     * Calculates the total penalty over all static code analysis issues
     * @param staticCodeAnalysisFeedback The list of static code analysis feedback
     * @param programmingExercise The current exercise
     * @return The sum of all penalties, capped at the maximum allowed penalty
     */
    private double calculateStaticCodeAnalysisPenalty(List<Feedback> staticCodeAnalysisFeedback, ProgrammingExercise programmingExercise) {

        double codeAnalysisPenaltyPoints = 0;

        var feedbackByCategory = staticCodeAnalysisFeedback.stream().collect(Collectors.groupingBy(Feedback::getStaticCodeAnalysisCategory));

        for (var category : staticCodeAnalysisService.findByExerciseId(programmingExercise.getId())) {

            if (!category.getState().equals(CategoryState.GRADED)) {
                continue;
            }

            // get all feedback in this category
            List<Feedback> categoryFeedback = feedbackByCategory.getOrDefault(category.getName(), List.of());

            // calculate the sum of all per-feedback penalties
            double categoryPenaltyPoints = categoryFeedback.size() * category.getPenalty();

            // cap at the maximum allowed penalty for this category
            if (category.getMaxPenalty() != null && categoryPenaltyPoints > category.getMaxPenalty()) {
                categoryPenaltyPoints = category.getMaxPenalty();
            }

            // update credits of feedbacks in category
            if (!categoryFeedback.isEmpty()) {
                double perFeedbackPenalty = categoryPenaltyPoints / categoryFeedback.size();
                categoryFeedback.forEach(feedback -> feedback.setCredits(-perFeedbackPenalty));
            }

            codeAnalysisPenaltyPoints += categoryPenaltyPoints;
        }

        /*
         * Cap at the maximum allowed penalty for this exercise (maxStaticCodeAnalysisPenalty is in percent) The max penalty is applied to the maxScore. If no max penalty was
         * supplied, the value defaults to 100 percent. If for example maxScore is 6, maxBonus is 4 and the penalty is 50 percent, then a student can only loose 3 (0.5 * maxScore)
         * points due to static code analysis issues.
         */
        final var maxExercisePenaltyPoints = (double) Optional.ofNullable(programmingExercise.getMaxStaticCodeAnalysisPenalty()).orElse(100) / 100.0
                * programmingExercise.getMaxScoreRespectingZeroPointExercises();
        if (codeAnalysisPenaltyPoints > maxExercisePenaltyPoints) {
            codeAnalysisPenaltyPoints = maxExercisePenaltyPoints;
        }

        return codeAnalysisPenaltyPoints;
    }

    /**
     * Update the result's result string given the successful tests vs. all tests (x of y passed).
     * @param result of the build run.
     * @param successfulTestCases test cases with positive feedback.
     * @param allTests of the given programming exercise.
     * @param scaFeedback for the result
     * @param exercise to which this result and the test cases belong
     */
    private void updateResultString(Result result, Set<ProgrammingExerciseTestCase> successfulTestCases, Set<ProgrammingExerciseTestCase> allTests, List<Feedback> scaFeedback,
            ProgrammingExercise exercise) {
        // Create a new result string that reflects passed, failed & not executed test cases.
        String newResultString = successfulTestCases.size() + " of " + allTests.size() + " passed";

        // Show number of found quality issues if static code analysis is enabled
        if (Boolean.TRUE.equals(exercise.isStaticCodeAnalysisEnabled())) {
            String issueTerm = scaFeedback.size() == 1 ? ", 1 issue" : ", " + scaFeedback.size() + " issues";
            newResultString += issueTerm;
        }
        if (result.isManualResult()) {
<<<<<<< HEAD
            // Calculate different scores for totalScore calculation and add points and maxScore to result string
            double maxScore = exercise.getMaxScoreRespectingZeroPointExercises();
            double points = programmingAssessmentService.calculateTotalScore(result);
            result.setScore(points, maxScore);
            newResultString += ", " + result.createResultString(points, maxScore);
=======
            newResultString = updateManualResultString(newResultString, result, exercise);
>>>>>>> 0ced5faf
        }
        result.setResultString(newResultString);
    }

    /**
<<<<<<< HEAD
=======
     * Update the result string of a manual result with the achieved points.
     * @param resultString The automatic part of the result string
     * @param result The result to add the result string
     * @param exercise The programming exercise
     * @return The updated result string
     */
    private String updateManualResultString(String resultString, Result result, ProgrammingExercise exercise) {
        // Calculate different scores for totalScore calculation and add points and maxScore to result string
        double maxScore = getMaxScoreRespectingZeroPointExercises(exercise);
        double points = programmingAssessmentService.calculateTotalScore(result);
        result.setScore(points, maxScore);
        return resultString + ", " + result.createResultString(points, maxScore);
    }

    /**
     * Returns the maximum amount of regular points for the given exercise or a replacement point amount if the exercise has zero points (neither regular nor bonus points).
     * <p>
     * <b>Must only be used for the exercise-local score calculation and display messages and never for the actual score of a student in a course.</b>
     * @param programmingExercise the exercise to the the maxScore for
     * @return {@link Exercise#getMaxScore()} or {@link #PLACEHOLDER_POINTS_FOR_ZERO_POINT_EXERCISES}
     */
    private static double getMaxScoreRespectingZeroPointExercises(ProgrammingExercise programmingExercise) {
        boolean hasNormalPoints = Objects.requireNonNullElse(programmingExercise.getMaxScore(), 0.0) > 0.0;
        boolean hasBonusPoints = Objects.requireNonNullElse(programmingExercise.getBonusPoints(), 0.0) > 0.0;
        if (hasNormalPoints) {
            return programmingExercise.getMaxScore();
        }
        if (hasBonusPoints) {
            return programmingExercise.getBonusPoints();
        }
        return PLACEHOLDER_POINTS_FOR_ZERO_POINT_EXERCISES;
    }

    /**
>>>>>>> 0ced5faf
     * Remove all test case feedback information from a result and treat it as if it has a score of 0.
     * @param result Result containing all feedback
     * @param staticCodeAnalysisFeedback Static code analysis feedback to keep
     */
    private void removeAllTestCaseFeedbackAndSetScoreToZero(Result result, List<Feedback> staticCodeAnalysisFeedback) {
        result.setFeedbacks(staticCodeAnalysisFeedback);
        result.hasFeedback(staticCodeAnalysisFeedback.size() > 0);
        result.setScore(0L);
    }

    /**
     * Check if the provided test was found in the result's feedbacks with positive = true.
     * @param result of the build run.
     * @return true if there is a positive feedback for a given test.
     */
    private Predicate<ProgrammingExerciseTestCase> isSuccessful(Result result) {
        return testCase -> result.getFeedbacks().stream()
                .anyMatch(feedback -> feedback.getText() != null && feedback.getText().equals(testCase.getTestName()) && Boolean.TRUE.equals(feedback.isPositive()));
    }

    /**
     * Check if the provided test was not found in the result's feedbacks.
     * @param result of the build run.
     * @return true if there is no feedback for a given test.
     */
    private Predicate<ProgrammingExerciseTestCase> wasNotExecuted(Result result) {
        return testCase -> result.getFeedbacks().stream().noneMatch(feedback -> feedback.getType() == FeedbackType.AUTOMATIC && feedback.getText().equals(testCase.getTestName()));
    }

    /**
     * Calculates the statistics for the grading page.
     * @param exerciseId The current exercise
     * @return The statistics object
     */
    public ProgrammingExerciseGradingStatisticsDTO generateGradingStatistics(Long exerciseId) {

        var statistics = new ProgrammingExerciseGradingStatisticsDTO();

        var results = resultService.findLatestAutomaticResultsWithFeedbacksForExercise(exerciseId);

        statistics.setNumParticipations(results.size());

        var testCases = testCaseService.findByExerciseId(exerciseId);
        var categories = staticCodeAnalysisService.findByExerciseId(exerciseId);

        // number of passed and failed tests per test case
        var testCaseStatsMap = new HashMap<String, ProgrammingExerciseGradingStatisticsDTO.TestCaseStats>();

        // number of students per amount of detected issues per category
        var categoryIssuesStudentsMap = new HashMap<String, Map<Integer, Integer>>();

        // init for each test case
        for (var testCase : testCases) {
            testCaseStatsMap.put(testCase.getTestName(), new ProgrammingExerciseGradingStatisticsDTO.TestCaseStats(0, 0));
        }

        // init for each category
        for (var category : categories) {
            categoryIssuesStudentsMap.put(category.getName(), new HashMap<>());
        }

        for (var result : results) {

            // number of detected issues per category for this result
            var categoryIssuesMap = new HashMap<String, Integer>();

            for (var feedback : result.getFeedbacks()) {
                // analyse the feedback and add to the statistics
                addFeedbackToStatistics(feedback, categoryIssuesMap, testCaseStatsMap);
            }

            // merge the student specific issue map with the overall students issue map
            mergeCategoryIssuesMaps(categoryIssuesStudentsMap, categoryIssuesMap);
        }

        statistics.setTestCaseStatsMap(testCaseStatsMap);
        statistics.setCategoryIssuesMap(categoryIssuesStudentsMap);

        return statistics;
    }

    /**
     * Merge the result issues map with the overall issues map
     * @param categoryIssuesStudentsMap The overall issues map for all students
     * @param categoryIssuesMap The issues map for one students
     */
    private void mergeCategoryIssuesMaps(Map<String, Map<Integer, Integer>> categoryIssuesStudentsMap, Map<String, Integer> categoryIssuesMap) {

        for (var entry : categoryIssuesMap.entrySet()) {
            // key: category, value: number of issues

            if (categoryIssuesStudentsMap.containsKey(entry.getKey())) {
                var issuesStudentsMap = categoryIssuesStudentsMap.get(entry.getKey());
                // add 1 to the number of students for the category & issues
                if (issuesStudentsMap.containsKey(entry.getValue())) {
                    issuesStudentsMap.merge(entry.getValue(), 1, Integer::sum);
                }
                else {
                    issuesStudentsMap.put(entry.getValue(), 1);
                }
            }
            else {
                // create a new issues map for this category
                var issuesStudentsMap = new HashMap<Integer, Integer>();
                issuesStudentsMap.put(entry.getValue(), 1);
                categoryIssuesStudentsMap.put(entry.getKey(), issuesStudentsMap);
            }
        }
    }

    /**
     * Analyses the feedback and updates the statistics maps
     * @param feedback The given feedback object
     * @param categoryIssuesMap The issues map for sca statistics
     * @param testCaseStatsMap The map for test case statistics
     */
    private void addFeedbackToStatistics(Feedback feedback, Map<String, Integer> categoryIssuesMap,
            Map<String, ProgrammingExerciseGradingStatisticsDTO.TestCaseStats> testCaseStatsMap) {

        if (feedback.getType().equals(FeedbackType.AUTOMATIC) && feedback.isStaticCodeAnalysisFeedback()) {
            // sca feedback

            var categoryName = feedback.getText().substring(Feedback.STATIC_CODE_ANALYSIS_FEEDBACK_IDENTIFIER.length());
            if ("".equals(categoryName)) {
                return; // this feedback belongs to no category
            }

            // add 1 to the issues for this category
            if (categoryIssuesMap.containsKey(categoryName)) {
                categoryIssuesMap.merge(categoryName, 1, Integer::sum);
            }
            else {
                categoryIssuesMap.put(categoryName, 1);
            }

        }
        else if (feedback.getType().equals(FeedbackType.AUTOMATIC)) {
            // test case feedback

            var testName = feedback.getText();

            // add 1 to the passed or failed amount for this test case
            // dependant on the positive flag of the feedback
            if (testCaseStatsMap.containsKey(testName)) {
                if (Boolean.TRUE.equals(feedback.isPositive())) {
                    testCaseStatsMap.get(testName).increaseNumPassed();
                }
                else {
                    testCaseStatsMap.get(testName).increaseNumFailed();
                }
            }
            else {
                testCaseStatsMap.put(testName, new ProgrammingExerciseGradingStatisticsDTO.TestCaseStats(feedback.isPositive() ? 1 : 0, feedback.isPositive() ? 0 : 1));
            }

        }
    }

}<|MERGE_RESOLUTION|>--- conflicted
+++ resolved
@@ -540,22 +540,12 @@
             newResultString += issueTerm;
         }
         if (result.isManualResult()) {
-<<<<<<< HEAD
-            // Calculate different scores for totalScore calculation and add points and maxScore to result string
-            double maxScore = exercise.getMaxScoreRespectingZeroPointExercises();
-            double points = programmingAssessmentService.calculateTotalScore(result);
-            result.setScore(points, maxScore);
-            newResultString += ", " + result.createResultString(points, maxScore);
-=======
             newResultString = updateManualResultString(newResultString, result, exercise);
->>>>>>> 0ced5faf
         }
         result.setResultString(newResultString);
     }
 
     /**
-<<<<<<< HEAD
-=======
      * Update the result string of a manual result with the achieved points.
      * @param resultString The automatic part of the result string
      * @param result The result to add the result string
@@ -564,33 +554,13 @@
      */
     private String updateManualResultString(String resultString, Result result, ProgrammingExercise exercise) {
         // Calculate different scores for totalScore calculation and add points and maxScore to result string
-        double maxScore = getMaxScoreRespectingZeroPointExercises(exercise);
+        double maxScore = exercise.getMaxScoreRespectingZeroPointExercises();
         double points = programmingAssessmentService.calculateTotalScore(result);
         result.setScore(points, maxScore);
         return resultString + ", " + result.createResultString(points, maxScore);
     }
 
     /**
-     * Returns the maximum amount of regular points for the given exercise or a replacement point amount if the exercise has zero points (neither regular nor bonus points).
-     * <p>
-     * <b>Must only be used for the exercise-local score calculation and display messages and never for the actual score of a student in a course.</b>
-     * @param programmingExercise the exercise to the the maxScore for
-     * @return {@link Exercise#getMaxScore()} or {@link #PLACEHOLDER_POINTS_FOR_ZERO_POINT_EXERCISES}
-     */
-    private static double getMaxScoreRespectingZeroPointExercises(ProgrammingExercise programmingExercise) {
-        boolean hasNormalPoints = Objects.requireNonNullElse(programmingExercise.getMaxScore(), 0.0) > 0.0;
-        boolean hasBonusPoints = Objects.requireNonNullElse(programmingExercise.getBonusPoints(), 0.0) > 0.0;
-        if (hasNormalPoints) {
-            return programmingExercise.getMaxScore();
-        }
-        if (hasBonusPoints) {
-            return programmingExercise.getBonusPoints();
-        }
-        return PLACEHOLDER_POINTS_FOR_ZERO_POINT_EXERCISES;
-    }
-
-    /**
->>>>>>> 0ced5faf
      * Remove all test case feedback information from a result and treat it as if it has a score of 0.
      * @param result Result containing all feedback
      * @param staticCodeAnalysisFeedback Static code analysis feedback to keep
