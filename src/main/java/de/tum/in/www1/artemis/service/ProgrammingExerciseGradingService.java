package de.tum.in.www1.artemis.service;

import java.time.ZonedDateTime;
import java.util.*;
import java.util.function.Predicate;
import java.util.stream.Collectors;

import javax.validation.constraints.NotNull;

import org.eclipse.jgit.lib.ObjectId;
import org.slf4j.Logger;
import org.slf4j.LoggerFactory;
import org.springframework.messaging.simp.SimpMessageSendingOperations;
import org.springframework.stereotype.Service;

import de.tum.in.www1.artemis.domain.*;
import de.tum.in.www1.artemis.domain.enumeration.AssessmentType;
import de.tum.in.www1.artemis.domain.enumeration.CategoryState;
import de.tum.in.www1.artemis.domain.enumeration.FeedbackType;
import de.tum.in.www1.artemis.domain.enumeration.SubmissionType;
import de.tum.in.www1.artemis.domain.participation.*;
import de.tum.in.www1.artemis.exception.ContinousIntegrationException;
import de.tum.in.www1.artemis.repository.ResultRepository;
import de.tum.in.www1.artemis.service.connectors.ContinuousIntegrationService;
import de.tum.in.www1.artemis.web.rest.dto.ProgrammingExerciseGradingStatisticsDTO;
import de.tum.in.www1.artemis.web.rest.errors.EntityNotFoundException;

@Service
public class ProgrammingExerciseGradingService {

    private final Logger log = LoggerFactory.getLogger(ProgrammingExerciseGradingService.class);

    private final Optional<ContinuousIntegrationService> continuousIntegrationService;

    private final ProgrammingExerciseTestCaseService testCaseService;

    private final ProgrammingSubmissionService programmingSubmissionService;

    private final SimpMessageSendingOperations messagingTemplate;

    private final ResultRepository resultRepository;

    private final ParticipationService participationService;

    private StaticCodeAnalysisService staticCodeAnalysisService;

<<<<<<< HEAD
    private ProgrammingAssessmentService programmingAssessmentService;

    public ProgrammingExerciseGradingService(ProgrammingExerciseTestCaseService testCaseService, ProgrammingSubmissionService programmingSubmissionService,
            ParticipationService participationService, ResultRepository resultRepository, Optional<ContinuousIntegrationService> continuousIntegrationService,
            SimpMessageSendingOperations messagingTemplate, StaticCodeAnalysisService staticCodeAnalysisService, ProgrammingAssessmentService programmingAssessmentService) {
=======
    private ResultService resultService;

    public ProgrammingExerciseGradingService(ProgrammingExerciseTestCaseService testCaseService, ProgrammingSubmissionService programmingSubmissionService,
            ParticipationService participationService, ResultRepository resultRepository, Optional<ContinuousIntegrationService> continuousIntegrationService,
            SimpMessageSendingOperations messagingTemplate, StaticCodeAnalysisService staticCodeAnalysisService, ResultService resultService) {
>>>>>>> 6494f352
        this.testCaseService = testCaseService;
        this.programmingSubmissionService = programmingSubmissionService;
        this.participationService = participationService;
        this.continuousIntegrationService = continuousIntegrationService;
        this.resultRepository = resultRepository;
        this.messagingTemplate = messagingTemplate;
        this.staticCodeAnalysisService = staticCodeAnalysisService;
<<<<<<< HEAD
        this.programmingAssessmentService = programmingAssessmentService;
=======
        this.resultService = resultService;
>>>>>>> 6494f352
    }

    /**
     * Use the given requestBody to extract the relevant information from it. Fetch and attach the result's feedback items to it. For programming exercises the test cases are
     * extracted from the feedbacks & the result is updated with the information from the test cases.
     *
     * @param participation the participation for which the build was finished
     * @param requestBody   RequestBody containing the build result and its feedback items
     * @return result after compilation
     */
    public Optional<Result> processNewProgrammingExerciseResult(@NotNull Participation participation, @NotNull Object requestBody) {
        log.debug("Received new build result (NEW) for participation " + participation.getId());

        if (!(participation instanceof ProgrammingExerciseParticipation)) {
            throw new EntityNotFoundException("Participation with id " + participation.getId() + " is not a programming exercise participation!");
        }

        Result result;
        try {
            result = continuousIntegrationService.get().onBuildCompleted((ProgrammingExerciseParticipation) participation, requestBody);
        }
        catch (ContinousIntegrationException ex) {
            log.error("Result for participation " + participation.getId() + " could not be created due to the following exception: " + ex);
            return Optional.empty();
        }

        if (result != null) {
            ProgrammingExercise programmingExercise = (ProgrammingExercise) participation.getExercise();
            boolean isSolutionParticipation = participation instanceof SolutionProgrammingExerciseParticipation;
            boolean isTemplateParticipation = participation instanceof TemplateProgrammingExerciseParticipation;
            // Find out which test cases were executed and calculate the score according to their status and weight.
            // This needs to be done as some test cases might not have been executed.
            // When the result is from a solution participation , extract the feedback items (= test cases) and store them in our database.
            if (isSolutionParticipation) {
                extractTestCasesFromResult(programmingExercise, result);
            }
            result = updateResult(result, programmingExercise, !isSolutionParticipation && !isTemplateParticipation);
            result = resultRepository.save(result);
            // workaround to prevent that result.submission suddenly turns into a proxy and cannot be used any more later after returning this method

            // If the solution participation was updated, also trigger the template participation build.
            if (isSolutionParticipation) {
                // This method will return without triggering the build if the submission is not of type TEST.
                triggerTemplateBuildIfTestCasesChanged(programmingExercise.getId(), result.getId());
            }
        }
        return Optional.ofNullable(result);
    }

    /**
     * Trigger the build of the template repository, if the submission of the provided result is of type TEST.
     * Will use the commitHash of the submission for triggering the template build.
     *
     * If the submission of the provided result is not of type TEST, the method will return without triggering the build.
     *
     * @param programmingExerciseId ProgrammingExercise id that belongs to the result.
     * @param resultId              Result id.
     */
    private void triggerTemplateBuildIfTestCasesChanged(long programmingExerciseId, long resultId) {
        ProgrammingSubmission submission;
        try {
            submission = programmingSubmissionService.findByResultId(resultId);
        }
        catch (EntityNotFoundException ex) {
            // This is an unlikely error that would mean that no submission could be created for the result. In this case we can only log and abort.
            log.error("Could not trigger the build of the template repository for the programming exercise id " + programmingExerciseId
                    + " because no submission could be found for the provided result id " + resultId);
            return;
        }
        // We only trigger the template build when the test repository was changed.
        if (!submission.getType().equals(SubmissionType.TEST)) {
            return;
        }
        // We use the last commitHash of the test repository.
        ObjectId testCommitHash = ObjectId.fromString(submission.getCommitHash());
        try {
            programmingSubmissionService.triggerTemplateBuildAndNotifyUser(programmingExerciseId, testCommitHash, SubmissionType.TEST);
        }
        catch (EntityNotFoundException ex) {
            // If for some reason the programming exercise does not have a template participation, we can only log and abort.
            log.error("Could not trigger the build of the template repository for the programming exercise id " + programmingExerciseId
                    + " because no template participation could be found for the given exercise");
        }
    }

    /**
     * Generates test cases from the given result's feedbacks & notifies the subscribing users about the test cases if they have changed. Has the side effect of sending a message
     * through the websocket!
     *
     * @param exercise the programming exercise for which the test cases should be extracted from the new result
     * @param result   from which to extract the test cases.
     */
    private void extractTestCasesFromResult(ProgrammingExercise exercise, Result result) {
        boolean haveTestCasesChanged = testCaseService.generateTestCasesFromFeedbacks(result.getFeedbacks(), exercise);
        if (haveTestCasesChanged) {
            // Notify the client about the updated testCases
            Set<ProgrammingExerciseTestCase> testCases = testCaseService.findByExerciseId(exercise.getId());
            messagingTemplate.convertAndSend("/topic/programming-exercise/" + exercise.getId() + "/test-cases", testCases);
        }
    }

    /**
     * Updates an incoming result with the information of the exercises test cases. This update includes:
     * - Checking which test cases were not executed as this is not part of the bamboo build (not all test cases are executed in an exercise with sequential test runs)
     * - Checking the due date and the afterDueDate flag
     * - Recalculating the score based based on the successful test cases weight vs the total weight of all test cases.
     *
     * If there are no test cases stored in the database for the given exercise (i.e. we have a legacy exercise) or the weight has not been changed, then the result will not change
     *
     * @param result   to modify with new score, result string & added feedbacks (not executed tests)
     * @param exercise the result belongs to.
     * @param isStudentParticipation boolean flag indicating weather the participation of the result is not a solution/template participation.
     * @return Result with updated feedbacks, score and result string.
     */
    public Result updateResult(Result result, ProgrammingExercise exercise, boolean isStudentParticipation) {
        Set<ProgrammingExerciseTestCase> testCases = testCaseService.findActiveByExerciseId(exercise.getId());
        Set<ProgrammingExerciseTestCase> testCasesForCurrentDate = testCases;
        // We don't filter the test cases for the solution/template participation's results as they are used as indicators for the instructor!
        if (isStudentParticipation) {
            testCasesForCurrentDate = filterTestCasesForCurrentDate(exercise, testCases);
        }
        return updateResult(testCases, testCasesForCurrentDate, result, exercise);
    }

    /**
     * Updates <b>all</b> latest automatic results of the given exercise with the information of the exercises test cases. This update includes:
     * - Checking which test cases were not executed as this is not part of the bamboo build (not all test cases are executed in an exercise with sequential test runs)
     * - Checking the due date and the afterDueDate flag
     * - Recalculating the score based based on the successful test cases weight vs the total weight of all test cases.
     *
     * If there are no test cases stored in the database for the given exercise (i.e. we have a legacy exercise) or the weight has not been changed, then the result will not change
     *
     * @param exercise the exercise whose results should be updated
     * @return the results of the exercise that have been updated
     */
    public List<Result> updateAllResults(ProgrammingExercise exercise) {
        Set<ProgrammingExerciseTestCase> testCases = testCaseService.findActiveByExerciseId(exercise.getId());

        ArrayList<Result> updatedResults = new ArrayList<>();

        Result templateResult = exercise.getTemplateParticipation().findLatestResult();
        Result solutionResult = exercise.getSolutionParticipation().findLatestResult();
        // template and solution are always updated using ALL test cases
        if (templateResult != null) {
            updateResult(testCases, testCases, templateResult, exercise);
            updatedResults.add(templateResult);
        }
        if (solutionResult != null) {
            updateResult(testCases, testCases, solutionResult, exercise);
            updatedResults.add(solutionResult);
        }
        // filter the test cases for the student results if necessary
        Set<ProgrammingExerciseTestCase> testCasesForCurrentDate = filterTestCasesForCurrentDate(exercise, testCases);
        // We only update the latest automatic results here, later manual assessments are not affected
        List<StudentParticipation> participations = participationService.findByExerciseIdWithLatestAutomaticResultAndFeedbacks(exercise.getId());

        for (StudentParticipation studentParticipation : participations) {
            Result result = studentParticipation.findLatestResult();
            if (result != null) {
                updateResult(testCases, testCasesForCurrentDate, result, exercise);
                updatedResults.add(result);
            }
        }

        // Update also manual results
        List<StudentParticipation> participationsWithManualResult = participationService.findByExerciseIdWithManualResultAndFeedbacks(exercise.getId());
        for (StudentParticipation studentParticipation : participationsWithManualResult) {
            Result result = studentParticipation.findLatestResult();
            if (result != null) {
                updateResult(testCases, testCasesForCurrentDate, result, exercise);
                updatedResults.add(result);
            }
        }

        return updatedResults;
    }

    private Set<ProgrammingExerciseTestCase> filterTestCasesForCurrentDate(ProgrammingExercise exercise, Set<ProgrammingExerciseTestCase> testCases) {
        boolean shouldTestsWithAfterDueDateFlagBeRemoved = exercise.getBuildAndTestStudentSubmissionsAfterDueDate() != null
                && ZonedDateTime.now().isBefore(exercise.getBuildAndTestStudentSubmissionsAfterDueDate());
        // Filter all test cases from the score calculation that are only executed after due date if the due date has not yet passed.
        return testCases.stream().filter(testCase -> !shouldTestsWithAfterDueDateFlagBeRemoved || !testCase.isAfterDueDate()).collect(Collectors.toSet());
    }

    /**
     * Calculates the grading for a result and updates the feedbacks
     * @param testCases All test cases for the exercise
     * @param testCasesForCurrentDate Test cases for the exercise for the current date
     * @param result The result to be updated
     * @param exercise The current exercise
     * @return The updated result
     */
    private Result updateResult(Set<ProgrammingExerciseTestCase> testCases, Set<ProgrammingExerciseTestCase> testCasesForCurrentDate, @NotNull Result result,
            ProgrammingExercise exercise) {

        // Distinguish between static code analysis feedback, test case feedback and manual feedback
        List<Feedback> testCaseFeedback = new ArrayList<>();
        List<Feedback> staticCodeAnalysisFeedback = new ArrayList<>();
        for (var feedback : result.getFeedbacks()) {
            if (feedback.getType() != FeedbackType.AUTOMATIC) {
                continue;
            }
            if (feedback.isStaticCodeAnalysisFeedback()) {
                staticCodeAnalysisFeedback.add(feedback);
            }
            else {
                testCaseFeedback.add(feedback);
            }
        }

        // Remove feedback that is in an invisible sca category
        staticCodeAnalysisFeedback = staticCodeAnalysisService.categorizeScaFeedback(result, staticCodeAnalysisFeedback, exercise);

        // Case 1: There are tests and test case feedback, find out which tests were not executed or should only count to the score after the due date.
        if (testCasesForCurrentDate.size() > 0 && testCaseFeedback.size() > 0 && result.getFeedbacks().size() > 0) {
            // Remove feedbacks that the student should not see yet because of the due date.
            removeFeedbacksForAfterDueDateTests(result, testCasesForCurrentDate);

            Set<ProgrammingExerciseTestCase> successfulTestCases = testCasesForCurrentDate.stream().filter(isSuccessful(result)).collect(Collectors.toSet());

            // Add feedbacks for tests that were not executed ("test was not executed").
            createFeedbackForNotExecutedTests(result, testCasesForCurrentDate);

            // Recalculate the achieved score by including the test cases individual weight.
            // The score is always calculated from ALL test cases, regardless of the current date!
            updateScore(result, successfulTestCases, testCases, staticCodeAnalysisFeedback, exercise);

            // Create a new result string that reflects passed, failed & not executed test cases.
            updateResultString(result, successfulTestCases, testCasesForCurrentDate, exercise);
        }
        // Case 2: There are no test cases that are executed before the due date has passed. We need to do this to differentiate this case from a build error.
        else if (testCases.size() > 0 && result.getFeedbacks().size() > 0 && testCaseFeedback.size() > 0) {
            removeAllTestCaseFeedbackAndSetScoreToZero(result, staticCodeAnalysisFeedback);
        }
        // Case 3: If there is no test case feedback, the build has failed or it has previously fallen under case 2. In this case we just return the original result without
        // changing it.
        return result;
    }

    /**
     * Check which tests were not executed and add a new Feedback for them to the exercise.
     * @param result of the build run.
     * @param allTests of the given programming exercise.
     */
    private void createFeedbackForNotExecutedTests(Result result, Set<ProgrammingExerciseTestCase> allTests) {
        List<Feedback> feedbacksForNotExecutedTestCases = allTests.stream().filter(wasNotExecuted(result))
                .map(testCase -> new Feedback().type(FeedbackType.AUTOMATIC).text(testCase.getTestName()).detailText("Test was not executed.")).collect(Collectors.toList());
        result.addFeedbacks(feedbacksForNotExecutedTestCases);
    }

    /**
     * Check which tests were executed but which result should not be made public to the student yet.
     * @param result of the build run.
     * @param testCasesForCurrentDate of the given programming exercise.
     */
    private void removeFeedbacksForAfterDueDateTests(Result result, Set<ProgrammingExerciseTestCase> testCasesForCurrentDate) {
        // Find feedback which is not associated with test cases for the current date. Does not remove static code analysis feedback
        List<Feedback> feedbacksToFilterForCurrentDate = result.getFeedbacks().stream().filter(feedback -> !feedback.isStaticCodeAnalysisFeedback()
                && feedback.getType() == FeedbackType.AUTOMATIC && testCasesForCurrentDate.stream().noneMatch(testCase -> testCase.getTestName().equals(feedback.getText())))
                .collect(Collectors.toList());
        feedbacksToFilterForCurrentDate.forEach(result::removeFeedback);
        // If there are no feedbacks left after filtering those not valid for the current date, also setHasFeedback to false.
        if (result.getFeedbacks().stream().noneMatch(feedback -> Boolean.FALSE.equals(feedback.isPositive())
                || feedback.getType() != null && (feedback.getType().equals(FeedbackType.MANUAL) || feedback.getType().equals(FeedbackType.MANUAL_UNREFERENCED))))
            result.setHasFeedback(false);
    }

    /**
     * Update the score given the positive tests score divided by all tests's score.
     * Takes weight, bonus multiplier and absolute bonus points into account
     *
     * @param result of the build run.
     * @param successfulTestCases test cases with positive feedback.
     * @param allTests of a given programming exercise.
     */
    private void updateScore(Result result, Set<ProgrammingExerciseTestCase> successfulTestCases, Set<ProgrammingExerciseTestCase> allTests,
            List<Feedback> staticCodeAnalysisFeedback, ProgrammingExercise programmingExercise) {
        if (successfulTestCases.size() > 0) {

            double weightSum = allTests.stream().mapToDouble(ProgrammingExerciseTestCase::getWeight).sum();

            // calculate the achieved points from the passed test cases
            double successfulTestPoints = successfulTestCases.stream().mapToDouble(test -> {
                double testWeight = test.getWeight() * test.getBonusMultiplier();
                double testPoints = testWeight / weightSum * programmingExercise.getMaxScore();
                double testPointsWithBonus = testPoints + test.getBonusPoints();
                // update credits of related feedback
                result.getFeedbacks().stream().filter(fb -> fb.getType() == FeedbackType.AUTOMATIC && fb.getText().equals(test.getTestName())).findFirst()
                        .ifPresent(feedback -> feedback.setCredits(testPointsWithBonus));
                return testPointsWithBonus;
            }).sum();

            /**
             * The points are capped by the maximum achievable points.
             * The cap is applied before the static code analysis penalty is subtracted as otherwise the penalty won't have
             * any effect in some cases. For example with maxPoints=20, successfulTestPoints=30 and penalty=10, a student would still
             * receive the full 20 points, if the points are not capped before the penalty is subtracted. With the implemented order in place
             * successfulTestPoints will be capped to 20 points first, then the penalty is subtracted resulting in 10 points.
             */
            double maxPoints = programmingExercise.getMaxScore() + Optional.ofNullable(programmingExercise.getBonusPoints()).orElse(0.0);
            if (successfulTestPoints > maxPoints) {
                successfulTestPoints = maxPoints;
            }

            // if static code analysis is enabled, reduce the points by the calculated penalty
            if (Boolean.TRUE.equals(programmingExercise.isStaticCodeAnalysisEnabled())
                    && Optional.ofNullable(programmingExercise.getMaxStaticCodeAnalysisPenalty()).orElse(1) > 0) {
                successfulTestPoints -= calculateStaticCodeAnalysisPenalty(staticCodeAnalysisFeedback, programmingExercise);

                if (successfulTestPoints < 0) {
                    successfulTestPoints = 0;
                }
            }

            // The score is calculated as a percentage of the maximum points
            long score = (long) (successfulTestPoints / programmingExercise.getMaxScore() * 100.0);

            result.setScore(score);
        }
        else {
            result.setScore(0L);
        }
    }

    /**
     * Calculates the total penalty over all static code analysis issues
     * @param staticCodeAnalysisFeedback The list of static code analysis feedback
     * @param programmingExercise The current exercise
     * @return The sum of all penalties, capped at the maximum allowed penalty
     */
    private double calculateStaticCodeAnalysisPenalty(List<Feedback> staticCodeAnalysisFeedback, ProgrammingExercise programmingExercise) {

        double codeAnalysisPenaltyPoints = 0;

        var feedbackByCategory = staticCodeAnalysisFeedback.stream().collect(Collectors.groupingBy(Feedback::getStaticCodeAnalysisCategory));

        for (var category : staticCodeAnalysisService.findByExerciseId(programmingExercise.getId())) {

            if (!category.getState().equals(CategoryState.GRADED)) {
                continue;
            }

            // get all feedback in this category
            List<Feedback> categoryFeedback = feedbackByCategory.getOrDefault(category.getName(), List.of());

            // calculate the sum of all per-feedback penalties
            double categoryPenaltyPoints = categoryFeedback.size() * category.getPenalty();

            // cap at the maximum allowed penalty for this category
            if (category.getMaxPenalty() != null && categoryPenaltyPoints > category.getMaxPenalty()) {
                categoryPenaltyPoints = category.getMaxPenalty();
            }

            // update credits of feedbacks in category
            if (!categoryFeedback.isEmpty()) {
                double perFeedbackPenalty = categoryPenaltyPoints / categoryFeedback.size();
                categoryFeedback.forEach(feedback -> feedback.setCredits(-perFeedbackPenalty));
            }

            codeAnalysisPenaltyPoints += categoryPenaltyPoints;
        }

        /*
         * Cap at the maximum allowed penalty for this exercise (maxStaticCodeAnalysisPenalty is in percent) The max penalty is applied to the maxScore. If no max penalty was
         * supplied, the value defaults to 100 percent. If for example maxScore is 6, maxBonus is 4 and the penalty is 50 percent, then a student can only loose 3 (0.5 * maxScore)
         * points due to static code analysis issues.
         */
        final var maxExercisePenaltyPoints = (double) Optional.ofNullable(programmingExercise.getMaxStaticCodeAnalysisPenalty()).orElse(100) / 100.0
                * programmingExercise.getMaxScore();
        if (codeAnalysisPenaltyPoints > maxExercisePenaltyPoints) {
            codeAnalysisPenaltyPoints = maxExercisePenaltyPoints;
        }

        return codeAnalysisPenaltyPoints;
    }

    /**
     * Update the result's result string given the successful tests vs. all tests (x of y passed).
     * @param result of the build run.
     * @param successfulTestCases test cases with positive feedback.
     * @param allTests of the given programming exercise.
     */
    private void updateResultString(Result result, Set<ProgrammingExerciseTestCase> successfulTestCases, Set<ProgrammingExerciseTestCase> allTests, ProgrammingExercise exercise) {
        if (result.getAssessmentType() == AssessmentType.AUTOMATIC) {
            // Create a new result string that reflects passed, failed & not executed test cases.
            String newResultString = successfulTestCases.size() + " of " + allTests.size() + " passed";
            result.setResultString(newResultString);
        }
        else {
            // Calculate different scores for totalScore calculation and set resultString for manual results
            double maxScore = exercise.getMaxScore();
            double bonusPoints = Optional.ofNullable(exercise.getBonusPoints()).orElse(0.0);
            double calculatedScore = programmingAssessmentService.calculateTotalScore(result.getFeedbacks());
            double totalScore = programmingAssessmentService.calculateTotalScore(calculatedScore, maxScore + bonusPoints);
            result.setScore(totalScore, maxScore);
            result.setResultString(totalScore, maxScore);
        }
    }

    /**
     * Remove all test case feedback information from a result and treat it as if it has a score of 0.
     * @param result Result containing all feedback
     * @param staticCodeAnalysisFeedback Static code analysis feedback to keep
     */
    private void removeAllTestCaseFeedbackAndSetScoreToZero(Result result, List<Feedback> staticCodeAnalysisFeedback) {
        result.setFeedbacks(staticCodeAnalysisFeedback);
        result.hasFeedback(staticCodeAnalysisFeedback.size() > 0);
        result.setScore(0L);
        result.setResultString("0 of 0 passed");
    }

    /**
     * Check if the provided test was found in the result's feedbacks with positive = true.
     * @param result of the build run.
     * @return true if there is a positive feedback for a given test.
     */
    private Predicate<ProgrammingExerciseTestCase> isSuccessful(Result result) {
        return testCase -> result.getFeedbacks().stream()
                .anyMatch(feedback -> feedback.getText() != null && feedback.getText().equals(testCase.getTestName()) && Boolean.TRUE.equals(feedback.isPositive()));
    }

    /**
     * Check if the provided test was not found in the result's feedbacks.
     * @param result of the build run.
     * @return true if there is no feedback for a given test.
     */
    private Predicate<ProgrammingExerciseTestCase> wasNotExecuted(Result result) {
        return testCase -> result.getFeedbacks().stream().noneMatch(feedback -> feedback.getType() == FeedbackType.AUTOMATIC && feedback.getText().equals(testCase.getTestName()));
    }

    /**
     * Calculates the statistics for the grading page.
     * @param exerciseId The current exercise
     * @return The statistics object
     */
    public ProgrammingExerciseGradingStatisticsDTO generateGradingStatistics(Long exerciseId) {

        var statistics = new ProgrammingExerciseGradingStatisticsDTO();

        var results = resultService.findLatestAutomaticResultsWithFeedbacksForExercise(exerciseId);

        statistics.setNumParticipations(results.size());

        var testCases = testCaseService.findByExerciseId(exerciseId);
        var categories = staticCodeAnalysisService.findByExerciseId(exerciseId);

        // number of passed and failed tests per test case
        var testCaseStatsMap = new HashMap<String, ProgrammingExerciseGradingStatisticsDTO.TestCaseStats>();

        // number of students per amount of detected issues per category
        var categoryIssuesStudentsMap = new HashMap<String, Map<Integer, Integer>>();

        // init for each test case
        for (var testCase : testCases) {
            testCaseStatsMap.put(testCase.getTestName(), new ProgrammingExerciseGradingStatisticsDTO.TestCaseStats(0, 0));
        }

        // init for each category
        for (var category : categories) {
            categoryIssuesStudentsMap.put(category.getName(), new HashMap<>());
        }

        for (var result : results) {

            // number of detected issues per category for this result
            var categoryIssuesMap = new HashMap<String, Integer>();

            for (var feedback : result.getFeedbacks()) {
                // analyse the feedback and add to the statistics
                addFeedbackToStatistics(feedback, categoryIssuesMap, testCaseStatsMap);
            }

            // merge the student specific issue map with the overall students issue map
            mergeCategoryIssuesMaps(categoryIssuesStudentsMap, categoryIssuesMap);
        }

        statistics.setTestCaseStatsMap(testCaseStatsMap);
        statistics.setCategoryIssuesMap(categoryIssuesStudentsMap);

        return statistics;
    }

    /**
     * Merge the result issues map with the overall issues map
     * @param categoryIssuesStudentsMap The overall issues map for all students
     * @param categoryIssuesMap The issues map for one students
     */
    private void mergeCategoryIssuesMaps(Map<String, Map<Integer, Integer>> categoryIssuesStudentsMap, Map<String, Integer> categoryIssuesMap) {

        for (var entry : categoryIssuesMap.entrySet()) {
            // key: category, value: number of issues

            if (categoryIssuesStudentsMap.containsKey(entry.getKey())) {
                var issuesStudentsMap = categoryIssuesStudentsMap.get(entry.getKey());
                // add 1 to the number of students for the category & issues
                if (issuesStudentsMap.containsKey(entry.getValue())) {
                    issuesStudentsMap.merge(entry.getValue(), 1, Integer::sum);
                }
                else {
                    issuesStudentsMap.put(entry.getValue(), 1);
                }
            }
            else {
                // create a new issues map for this category
                var issuesStudentsMap = new HashMap<Integer, Integer>();
                issuesStudentsMap.put(entry.getValue(), 1);
                categoryIssuesStudentsMap.put(entry.getKey(), issuesStudentsMap);
            }
        }
    }

    /**
     * Analyses the feedback and updates the statistics maps
     * @param feedback The given feedback object
     * @param categoryIssuesMap The issues map for sca statistics
     * @param testCaseStatsMap The map for test case statistics
     */
    private void addFeedbackToStatistics(Feedback feedback, Map<String, Integer> categoryIssuesMap,
            Map<String, ProgrammingExerciseGradingStatisticsDTO.TestCaseStats> testCaseStatsMap) {

        if (feedback.getType().equals(FeedbackType.AUTOMATIC) && feedback.isStaticCodeAnalysisFeedback()) {
            // sca feedback

            var categoryName = feedback.getText().substring(Feedback.STATIC_CODE_ANALYSIS_FEEDBACK_IDENTIFIER.length());
            if ("".equals(categoryName)) {
                return; // this feedback belongs to no category
            }

            // add 1 to the issues for this category
            if (categoryIssuesMap.containsKey(categoryName)) {
                categoryIssuesMap.merge(categoryName, 1, Integer::sum);
            }
            else {
                categoryIssuesMap.put(categoryName, 1);
            }

        }
        else if (feedback.getType().equals(FeedbackType.AUTOMATIC)) {
            // test case feedback

            var testName = feedback.getText();

            // add 1 to the passed or failed amount for this test case
            // dependant on the positive flag of the feedback
            if (testCaseStatsMap.containsKey(testName)) {
                if (feedback.isPositive()) {
                    testCaseStatsMap.get(testName).increaseNumPassed();
                }
                else {
                    testCaseStatsMap.get(testName).increaseNumFailed();
                }
            }
            else {
                testCaseStatsMap.put(testName, new ProgrammingExerciseGradingStatisticsDTO.TestCaseStats(feedback.isPositive() ? 1 : 0, feedback.isPositive() ? 0 : 1));
            }

        }
    }

}<|MERGE_RESOLUTION|>--- conflicted
+++ resolved
@@ -42,21 +42,16 @@
 
     private final ParticipationService participationService;
 
-    private StaticCodeAnalysisService staticCodeAnalysisService;
-
-<<<<<<< HEAD
-    private ProgrammingAssessmentService programmingAssessmentService;
+    private final StaticCodeAnalysisService staticCodeAnalysisService;
+
+    private final ProgrammingAssessmentService programmingAssessmentService;
+
+    private final ResultService resultService;
 
     public ProgrammingExerciseGradingService(ProgrammingExerciseTestCaseService testCaseService, ProgrammingSubmissionService programmingSubmissionService,
             ParticipationService participationService, ResultRepository resultRepository, Optional<ContinuousIntegrationService> continuousIntegrationService,
-            SimpMessageSendingOperations messagingTemplate, StaticCodeAnalysisService staticCodeAnalysisService, ProgrammingAssessmentService programmingAssessmentService) {
-=======
-    private ResultService resultService;
-
-    public ProgrammingExerciseGradingService(ProgrammingExerciseTestCaseService testCaseService, ProgrammingSubmissionService programmingSubmissionService,
-            ParticipationService participationService, ResultRepository resultRepository, Optional<ContinuousIntegrationService> continuousIntegrationService,
-            SimpMessageSendingOperations messagingTemplate, StaticCodeAnalysisService staticCodeAnalysisService, ResultService resultService) {
->>>>>>> 6494f352
+            SimpMessageSendingOperations messagingTemplate, StaticCodeAnalysisService staticCodeAnalysisService, ProgrammingAssessmentService programmingAssessmentService,
+            ResultService resultService) {
         this.testCaseService = testCaseService;
         this.programmingSubmissionService = programmingSubmissionService;
         this.participationService = participationService;
@@ -64,11 +59,8 @@
         this.resultRepository = resultRepository;
         this.messagingTemplate = messagingTemplate;
         this.staticCodeAnalysisService = staticCodeAnalysisService;
-<<<<<<< HEAD
         this.programmingAssessmentService = programmingAssessmentService;
-=======
         this.resultService = resultService;
->>>>>>> 6494f352
     }
 
     /**
