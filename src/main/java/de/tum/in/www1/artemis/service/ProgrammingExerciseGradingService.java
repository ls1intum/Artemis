--- conflicted
+++ resolved
@@ -68,13 +68,9 @@
     public ProgrammingExerciseGradingService(ProgrammingExerciseTestCaseService testCaseService, ProgrammingSubmissionService programmingSubmissionService,
             ParticipationService participationService, ResultRepository resultRepository, Optional<ContinuousIntegrationService> continuousIntegrationService,
             SimpMessageSendingOperations messagingTemplate, StaticCodeAnalysisService staticCodeAnalysisService, ProgrammingAssessmentService programmingAssessmentService,
-<<<<<<< HEAD
-            ResultService resultService, ProgrammingExerciseParticipationService programmingExerciseParticipationService,
-            TemplateProgrammingExerciseParticipationRepository templateProgrammingExerciseParticipationRepository,
-            SolutionProgrammingExerciseParticipationRepository solutionProgrammingExerciseParticipationRepository, AuditEventRepository auditEventRepository) {
-=======
-            ResultService resultService, ProgrammingSubmissionRepository programmingSubmissionRepository, AuditEventRepository auditEventRepository) {
->>>>>>> 1aa82160
+            ResultService resultService, TemplateProgrammingExerciseParticipationRepository templateProgrammingExerciseParticipationRepository,
+            SolutionProgrammingExerciseParticipationRepository solutionProgrammingExerciseParticipationRepository, ProgrammingSubmissionRepository programmingSubmissionRepository,
+            AuditEventRepository auditEventRepository) {
         this.testCaseService = testCaseService;
         this.programmingSubmissionService = programmingSubmissionService;
         this.participationService = participationService;
@@ -83,13 +79,9 @@
         this.messagingTemplate = messagingTemplate;
         this.staticCodeAnalysisService = staticCodeAnalysisService;
         this.programmingAssessmentService = programmingAssessmentService;
-<<<<<<< HEAD
-        this.programmingExerciseParticipationService = programmingExerciseParticipationService;
         this.templateProgrammingExerciseParticipationRepository = templateProgrammingExerciseParticipationRepository;
         this.solutionProgrammingExerciseParticipationRepository = solutionProgrammingExerciseParticipationRepository;
-=======
         this.programmingSubmissionRepository = programmingSubmissionRepository;
->>>>>>> 1aa82160
         this.resultService = resultService;
         this.auditEventRepository = auditEventRepository;
     }
@@ -152,6 +144,7 @@
             programmingSubmission.addResult(newResult);
             programmingSubmissionRepository.save(programmingSubmission);
         }
+
         return Optional.ofNullable(newResult);
     }
 
@@ -267,31 +260,17 @@
 
         ArrayList<Result> updatedResults = new ArrayList<>();
 
-<<<<<<< HEAD
         templateProgrammingExerciseParticipationRepository.findWithEagerResultsAndFeedbacksByProgrammingExerciseId(exercise.getId())
                 .flatMap(p -> Optional.ofNullable(p.findLatestResult())).ifPresent(result -> {
-                    updateResult(testCases, testCases, result, exercise);
+                    calculateScoreForResult(testCases, testCases, result, exercise);
                     updatedResults.add(result);
                 });
         solutionProgrammingExerciseParticipationRepository.findWithEagerResultsAndFeedbacksByProgrammingExerciseId(exercise.getId())
                 .flatMap(p -> Optional.ofNullable(p.findLatestResult())).ifPresent(result -> {
-                    updateResult(testCases, testCases, result, exercise);
+                    calculateScoreForResult(testCases, testCases, result, exercise);
                     updatedResults.add(result);
                 });
 
-=======
-        Result templateResult = exercise.getTemplateParticipation().findLatestResult();
-        Result solutionResult = exercise.getSolutionParticipation().findLatestResult();
-        // template and solution are always updated using ALL test cases
-        if (templateResult != null) {
-            calculateScoreForResult(testCases, testCases, templateResult, exercise);
-            updatedResults.add(templateResult);
-        }
-        if (solutionResult != null) {
-            calculateScoreForResult(testCases, testCases, solutionResult, exercise);
-            updatedResults.add(solutionResult);
-        }
->>>>>>> 1aa82160
         // filter the test cases for the student results if necessary
         Set<ProgrammingExerciseTestCase> testCasesForCurrentDate = filterTestCasesForCurrentDate(exercise, testCases);
         // We only update the latest automatic results here, later manual assessments are not affected
