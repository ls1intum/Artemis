package de.tum.in.www1.artemis.service;

import java.time.ZonedDateTime;
import java.util.*;
import java.util.function.Predicate;
import java.util.stream.Collectors;

import javax.validation.constraints.NotNull;

import org.eclipse.jgit.lib.ObjectId;
import org.slf4j.Logger;
import org.slf4j.LoggerFactory;
import org.springframework.boot.actuate.audit.AuditEvent;
import org.springframework.boot.actuate.audit.AuditEventRepository;
import org.springframework.messaging.simp.SimpMessageSendingOperations;
import org.springframework.stereotype.Service;

import de.tum.in.www1.artemis.config.Constants;
import de.tum.in.www1.artemis.domain.*;
import de.tum.in.www1.artemis.domain.enumeration.AssessmentType;
import de.tum.in.www1.artemis.domain.enumeration.CategoryState;
import de.tum.in.www1.artemis.domain.enumeration.FeedbackType;
import de.tum.in.www1.artemis.domain.enumeration.SubmissionType;
import de.tum.in.www1.artemis.domain.participation.*;
import de.tum.in.www1.artemis.exception.ContinousIntegrationException;
import de.tum.in.www1.artemis.repository.ResultRepository;
import de.tum.in.www1.artemis.service.connectors.ContinuousIntegrationService;
import de.tum.in.www1.artemis.web.rest.dto.ProgrammingExerciseGradingStatisticsDTO;
import de.tum.in.www1.artemis.web.rest.errors.EntityNotFoundException;

@Service
public class ProgrammingExerciseGradingService {

    /**
     * Placeholder point value for the score calculation of zero-point exercises to avoid the score always being 0.
     */
    public static final double PLACEHOLDER_POINTS_FOR_ZERO_POINT_EXERCISES = 100.0;

    private final Logger log = LoggerFactory.getLogger(ProgrammingExerciseGradingService.class);

    private final Optional<ContinuousIntegrationService> continuousIntegrationService;

    private final ProgrammingExerciseTestCaseService testCaseService;

    private final ProgrammingSubmissionService programmingSubmissionService;

    private final SimpMessageSendingOperations messagingTemplate;

    private final ResultRepository resultRepository;

    private final ParticipationService participationService;

    private final StaticCodeAnalysisService staticCodeAnalysisService;

    private final ProgrammingAssessmentService programmingAssessmentService;

    private final ResultService resultService;

    private final ProgrammingExerciseParticipationService programmingExerciseParticipationService;

    private final AuditEventRepository auditEventRepository;

    private final StudentScoreService studentScoreService;

    public ProgrammingExerciseGradingService(ProgrammingExerciseTestCaseService testCaseService, ProgrammingSubmissionService programmingSubmissionService,
            ParticipationService participationService, ResultRepository resultRepository, Optional<ContinuousIntegrationService> continuousIntegrationService,
            SimpMessageSendingOperations messagingTemplate, StaticCodeAnalysisService staticCodeAnalysisService, ProgrammingAssessmentService programmingAssessmentService,
<<<<<<< HEAD
            ResultService resultService, AuditEventRepository auditEventRepository, StudentScoreService studentScoreService) {
=======
            ResultService resultService, ProgrammingExerciseParticipationService programmingExerciseParticipationService, AuditEventRepository auditEventRepository) {
>>>>>>> 48e02b7a
        this.testCaseService = testCaseService;
        this.programmingSubmissionService = programmingSubmissionService;
        this.participationService = participationService;
        this.continuousIntegrationService = continuousIntegrationService;
        this.resultRepository = resultRepository;
        this.messagingTemplate = messagingTemplate;
        this.staticCodeAnalysisService = staticCodeAnalysisService;
        this.programmingAssessmentService = programmingAssessmentService;
        this.programmingExerciseParticipationService = programmingExerciseParticipationService;
        this.resultService = resultService;
        this.auditEventRepository = auditEventRepository;
        this.studentScoreService = studentScoreService;
    }

    /**
     * Use the given requestBody to extract the relevant information from it. Fetch and attach the result's feedback items to it. For programming exercises the test cases are
     * extracted from the feedbacks & the result is updated with the information from the test cases.
     *
     * @param participation the participation for which the build was finished
     * @param requestBody   RequestBody containing the build result and its feedback items
     * @return result after compilation
     */
    public Optional<Result> processNewProgrammingExerciseResult(@NotNull ProgrammingExerciseParticipation participation, @NotNull Object requestBody) {
        log.debug("Received new build result (NEW) for participation " + participation.getId());

        Result result;
        try {
            result = continuousIntegrationService.get().onBuildCompleted(participation, requestBody);
        }
        catch (ContinousIntegrationException ex) {
            log.error("Result for participation " + participation.getId() + " could not be created due to the following exception: " + ex);
            return Optional.empty();
        }

        if (result != null) {
            ProgrammingExercise programmingExercise = participation.getProgrammingExercise();
            boolean isSolutionParticipation = participation instanceof SolutionProgrammingExerciseParticipation;
            boolean isTemplateParticipation = participation instanceof TemplateProgrammingExerciseParticipation;
            // Find out which test cases were executed and calculate the score according to their status and weight.
            // This needs to be done as some test cases might not have been executed.
            // When the result is from a solution participation , extract the feedback items (= test cases) and store them in our database.
            if (isSolutionParticipation) {
                extractTestCasesFromResult(programmingExercise, result);
            }
            result = updateResult(result, programmingExercise, !isSolutionParticipation && !isTemplateParticipation);

            // workaround to prevent that result.submission suddenly turns into a proxy and cannot be used any more later after returning this method
            Submission tmpSubmission = result.getSubmission();
            result = resultRepository.save(result);
            result.setSubmission(tmpSubmission);

            // update StudentScore
            studentScoreService.updateResult(result);

            // If the solution participation was updated, also trigger the template participation build.
            if (isSolutionParticipation) {
                // This method will return without triggering the build if the submission is not of type TEST.
                triggerTemplateBuildIfTestCasesChanged(programmingExercise.getId(), result.getId());
            }

            if (!isSolutionParticipation && !isTemplateParticipation) {

                // check if a manual result exists, if so we want to clone and update this with the new updated test-case and sca feedback
                Optional<ProgrammingExerciseStudentParticipation> studentParticipation = programmingExerciseParticipationService
                        .findStudentParticipationWithLatestManualResultAndFeedbacksAndRelatedSubmissionAndAssessor(participation.getId());

                Optional<Result> latestManualResult = studentParticipation.flatMap(p -> p.getResults().stream().findFirst());

                if (latestManualResult.isPresent()) {
                    Result newManualResult = getNewManualResultFromResults(result, latestManualResult.get(), programmingExercise);
                    return Optional.of(newManualResult);
                }

            }
        }
        return Optional.ofNullable(result);
    }

    /**
     * Combines a new automatic result and an existing manual result into a new manual result
     * @param automaticResult The new automatic result
     * @param manualResult The latest manual result for the same submission
     * @param programmingExercise The programming exercise
     * @return A new manual result
     */
    private Result getNewManualResultFromResults(Result automaticResult, Result manualResult, ProgrammingExercise programmingExercise) {

        // create a new manual result for the same submission as the automatic result
        Result newResult = programmingSubmissionService.saveNewEmptyResult(automaticResult.getSubmission());

        newResult.setAssessor(manualResult.getAssessor());
        newResult.setAssessmentType(AssessmentType.SEMI_AUTOMATIC);
        // this makes it the most recent result, but optionally keeps the draft state of an unfinished manual result
        newResult.setCompletionDate(manualResult.getCompletionDate() != null ? automaticResult.getCompletionDate().plusSeconds(1) : null);
        newResult.setHasFeedback(manualResult.getHasFeedback());
        newResult.setRated(manualResult.isRated());

        // copy all feedback from the automatic result
        for (Feedback feedback : automaticResult.getFeedbacks()) {
            Feedback newFeedback = feedback.copyFeedback();
            newResult.addFeedback(newFeedback);
        }

        // copy only the non-automatic feedback from the manual result
        for (Feedback feedback : manualResult.getFeedbacks()) {
            if (feedback != null && feedback.getType() != FeedbackType.AUTOMATIC) {
                Feedback newFeedback = feedback.copyFeedback();
                newResult.addFeedback(newFeedback);
            }
        }

        String resultString = updateManualResultString(automaticResult.getResultString(), newResult, programmingExercise);
        newResult.setResultString(resultString);

        // workaround to prevent that result.submission suddenly turns into a proxy and cannot be used any more later after returning this method
        Submission tmpSubmission = newResult.getSubmission();
        newResult = resultRepository.save(newResult);
        newResult.setSubmission(tmpSubmission);

        return newResult;
    }

    /**
     * Trigger the build of the template repository, if the submission of the provided result is of type TEST.
     * Will use the commitHash of the submission for triggering the template build.
     *
     * If the submission of the provided result is not of type TEST, the method will return without triggering the build.
     *
     * @param programmingExerciseId ProgrammingExercise id that belongs to the result.
     * @param resultId              Result id.
     */
    private void triggerTemplateBuildIfTestCasesChanged(long programmingExerciseId, long resultId) {
        ProgrammingSubmission submission;
        try {
            submission = programmingSubmissionService.findByResultId(resultId);
        }
        catch (EntityNotFoundException ex) {
            // This is an unlikely error that would mean that no submission could be created for the result. In this case we can only log and abort.
            log.error("Could not trigger the build of the template repository for the programming exercise id " + programmingExerciseId
                    + " because no submission could be found for the provided result id " + resultId);
            return;
        }
        // We only trigger the template build when the test repository was changed.
        if (!submission.getType().equals(SubmissionType.TEST)) {
            return;
        }
        // We use the last commitHash of the test repository.
        ObjectId testCommitHash = ObjectId.fromString(submission.getCommitHash());
        try {
            programmingSubmissionService.triggerTemplateBuildAndNotifyUser(programmingExerciseId, testCommitHash, SubmissionType.TEST);
        }
        catch (EntityNotFoundException ex) {
            // If for some reason the programming exercise does not have a template participation, we can only log and abort.
            log.error("Could not trigger the build of the template repository for the programming exercise id " + programmingExerciseId
                    + " because no template participation could be found for the given exercise");
        }
    }

    /**
     * Generates test cases from the given result's feedbacks & notifies the subscribing users about the test cases if they have changed. Has the side effect of sending a message
     * through the websocket!
     *
     * @param exercise the programming exercise for which the test cases should be extracted from the new result
     * @param result   from which to extract the test cases.
     */
    private void extractTestCasesFromResult(ProgrammingExercise exercise, Result result) {
        boolean haveTestCasesChanged = testCaseService.generateTestCasesFromFeedbacks(result.getFeedbacks(), exercise);
        if (haveTestCasesChanged) {
            // Notify the client about the updated testCases
            Set<ProgrammingExerciseTestCase> testCases = testCaseService.findByExerciseId(exercise.getId());
            messagingTemplate.convertAndSend("/topic/programming-exercise/" + exercise.getId() + "/test-cases", testCases);
        }
    }

    /**
     * Updates an incoming result with the information of the exercises test cases. This update includes:
     * - Checking which test cases were not executed as this is not part of the bamboo build (not all test cases are executed in an exercise with sequential test runs)
     * - Checking the due date and the afterDueDate flag
     * - Recalculating the score based based on the successful test cases weight vs the total weight of all test cases.
     *
     * If there are no test cases stored in the database for the given exercise (i.e. we have a legacy exercise) or the weight has not been changed, then the result will not change
     *
     * @param result   to modify with new score, result string & added feedbacks (not executed tests)
     * @param exercise the result belongs to.
     * @param isStudentParticipation boolean flag indicating weather the participation of the result is not a solution/template participation.
     * @return Result with updated feedbacks, score and result string.
     */
    public Result updateResult(Result result, ProgrammingExercise exercise, boolean isStudentParticipation) {
        Set<ProgrammingExerciseTestCase> testCases = testCaseService.findActiveByExerciseId(exercise.getId());
        Set<ProgrammingExerciseTestCase> testCasesForCurrentDate = testCases;
        // We don't filter the test cases for the solution/template participation's results as they are used as indicators for the instructor!
        if (isStudentParticipation) {
            testCasesForCurrentDate = filterTestCasesForCurrentDate(exercise, testCases);
        }
        return updateResult(testCases, testCasesForCurrentDate, result, exercise);
    }

    /**
     * Updates <b>all</b> latest automatic results of the given exercise with the information of the exercises test cases. This update includes:
     * - Checking which test cases were not executed as this is not part of the bamboo build (not all test cases are executed in an exercise with sequential test runs)
     * - Checking the due date and the afterDueDate flag
     * - Recalculating the score based based on the successful test cases weight vs the total weight of all test cases.
     *
     * If there are no test cases stored in the database for the given exercise (i.e. we have a legacy exercise) or the weight has not been changed, then the result will not change
     *
     * @param exercise the exercise whose results should be updated
     * @return the results of the exercise that have been updated
     */
    public List<Result> updateAllResults(ProgrammingExercise exercise) {
        Set<ProgrammingExerciseTestCase> testCases = testCaseService.findActiveByExerciseId(exercise.getId());

        ArrayList<Result> updatedResults = new ArrayList<>();

        Result templateResult = exercise.getTemplateParticipation().findLatestResult();
        Result solutionResult = exercise.getSolutionParticipation().findLatestResult();
        // template and solution are always updated using ALL test cases
        if (templateResult != null) {
            updateResult(testCases, testCases, templateResult, exercise);
            updatedResults.add(templateResult);
        }
        if (solutionResult != null) {
            updateResult(testCases, testCases, solutionResult, exercise);
            updatedResults.add(solutionResult);
        }
        // filter the test cases for the student results if necessary
        Set<ProgrammingExerciseTestCase> testCasesForCurrentDate = filterTestCasesForCurrentDate(exercise, testCases);
        // We only update the latest automatic results here, later manual assessments are not affected
        List<StudentParticipation> participations = participationService.findByExerciseIdWithLatestAutomaticResultAndFeedbacks(exercise.getId());

        for (StudentParticipation studentParticipation : participations) {
            Result result = studentParticipation.findLatestResult();
            if (result != null) {
                updateResult(testCases, testCasesForCurrentDate, result, exercise);
                updatedResults.add(result);
            }
        }

        // Update also manual results
        List<StudentParticipation> participationsWithManualResult = participationService.findByExerciseIdWithManualResultAndFeedbacks(exercise.getId());
        for (StudentParticipation studentParticipation : participationsWithManualResult) {
            Result result = studentParticipation.findLatestResult();
            if (result != null) {
                updateResult(testCases, testCasesForCurrentDate, result, exercise);
                updatedResults.add(result);
            }
        }

        return updatedResults;
    }

    public void logReEvaluate(User user, ProgrammingExercise exercise, Course course, List<Result> results) {
        var auditEvent = new AuditEvent(user.getLogin(), Constants.RE_EVALUATE_RESULTS, "exercise=" + exercise.getTitle(), "course=" + course.getTitle(),
                "results=" + results.size());
        auditEventRepository.add(auditEvent);
        log.info("User " + user.getLogin() + " triggered a re-evaluation of {} results for exercise {} with id {}", results.size(), exercise.getTitle(), exercise.getId());
    }

    public void logResetGrading(User user, ProgrammingExercise exercise, Course course) {
        var auditEvent = new AuditEvent(user.getLogin(), Constants.RESET_GRADING, "exercise=" + exercise.getTitle(), "course=" + course.getTitle());
        auditEventRepository.add(auditEvent);
        log.info("User " + user.getLogin() + " requested to reset the grading configuration for exercise {} with id {}", exercise.getTitle(), exercise.getId());
    }

    private Set<ProgrammingExerciseTestCase> filterTestCasesForCurrentDate(ProgrammingExercise exercise, Set<ProgrammingExerciseTestCase> testCases) {
        boolean shouldTestsWithAfterDueDateFlagBeRemoved = exercise.getBuildAndTestStudentSubmissionsAfterDueDate() != null
                && ZonedDateTime.now().isBefore(exercise.getBuildAndTestStudentSubmissionsAfterDueDate());
        // Filter all test cases from the score calculation that are only executed after due date if the due date has not yet passed.
        return testCases.stream().filter(testCase -> !shouldTestsWithAfterDueDateFlagBeRemoved || !testCase.isAfterDueDate()).collect(Collectors.toSet());
    }

    /**
     * Calculates the grading for a result and updates the feedbacks
     * @param testCases All test cases for the exercise
     * @param testCasesForCurrentDate Test cases for the exercise for the current date
     * @param result The result to be updated
     * @param exercise The current exercise
     * @return The updated result
     */
    private Result updateResult(Set<ProgrammingExerciseTestCase> testCases, Set<ProgrammingExerciseTestCase> testCasesForCurrentDate, @NotNull Result result,
            ProgrammingExercise exercise) {

        // Distinguish between static code analysis feedback, test case feedback and manual feedback
        List<Feedback> testCaseFeedback = new ArrayList<>();
        List<Feedback> staticCodeAnalysisFeedback = new ArrayList<>();
        for (var feedback : result.getFeedbacks()) {
            if (feedback.getType() != FeedbackType.AUTOMATIC) {
                continue;
            }
            if (feedback.isStaticCodeAnalysisFeedback()) {
                staticCodeAnalysisFeedback.add(feedback);
            }
            else {
                testCaseFeedback.add(feedback);
            }
        }

        // Remove feedback that is in an invisible sca category
        staticCodeAnalysisFeedback = staticCodeAnalysisService.categorizeScaFeedback(result, staticCodeAnalysisFeedback, exercise);

        // Case 1: There are tests and test case feedback, find out which tests were not executed or should only count to the score after the due date.
        if (testCasesForCurrentDate.size() > 0 && testCaseFeedback.size() > 0 && result.getFeedbacks().size() > 0) {
            // Remove feedbacks that the student should not see yet because of the due date.
            removeFeedbacksForAfterDueDateTests(result, testCasesForCurrentDate);

            Set<ProgrammingExerciseTestCase> successfulTestCases = testCasesForCurrentDate.stream().filter(isSuccessful(result)).collect(Collectors.toSet());

            // Add feedbacks for tests that were not executed ("test was not executed").
            createFeedbackForNotExecutedTests(result, testCasesForCurrentDate);

            // Recalculate the achieved score by including the test cases individual weight.
            // The score is always calculated from ALL test cases, regardless of the current date!
            updateScore(result, successfulTestCases, testCases, staticCodeAnalysisFeedback, exercise);

            // Create a new result string that reflects passed, failed & not executed test cases.
            updateResultString(result, successfulTestCases, testCasesForCurrentDate, staticCodeAnalysisFeedback, exercise);
        }
        // Case 2: There are no test cases that are executed before the due date has passed. We need to do this to differentiate this case from a build error.
        else if (testCases.size() > 0 && result.getFeedbacks().size() > 0 && testCaseFeedback.size() > 0) {
            removeAllTestCaseFeedbackAndSetScoreToZero(result, staticCodeAnalysisFeedback);

            // In this case, test cases won't be displayed but static code analysis feedback must be shown in the result string.
            updateResultString(result, Set.of(), Set.of(), staticCodeAnalysisFeedback, exercise);
        }
        // Case 3: If there is no test case feedback, the build has failed or it has previously fallen under case 2. In this case we just return the original result without
        // changing it.
        return result;
    }

    /**
     * Check which tests were not executed and add a new Feedback for them to the exercise.
     * @param result of the build run.
     * @param allTests of the given programming exercise.
     */
    private void createFeedbackForNotExecutedTests(Result result, Set<ProgrammingExerciseTestCase> allTests) {
        List<Feedback> feedbacksForNotExecutedTestCases = allTests.stream().filter(wasNotExecuted(result))
                .map(testCase -> new Feedback().type(FeedbackType.AUTOMATIC).text(testCase.getTestName()).detailText("Test was not executed.")).collect(Collectors.toList());
        result.addFeedbacks(feedbacksForNotExecutedTestCases);
    }

    /**
     * Check which tests were executed but which result should not be made public to the student yet.
     * @param result of the build run.
     * @param testCasesForCurrentDate of the given programming exercise.
     */
    private void removeFeedbacksForAfterDueDateTests(Result result, Set<ProgrammingExerciseTestCase> testCasesForCurrentDate) {
        // Find feedback which is not associated with test cases for the current date. Does not remove static code analysis feedback
        List<Feedback> feedbacksToFilterForCurrentDate = result.getFeedbacks().stream().filter(feedback -> !feedback.isStaticCodeAnalysisFeedback()
                && feedback.getType() == FeedbackType.AUTOMATIC && testCasesForCurrentDate.stream().noneMatch(testCase -> testCase.getTestName().equals(feedback.getText())))
                .collect(Collectors.toList());
        feedbacksToFilterForCurrentDate.forEach(result::removeFeedback);
        // If there are no feedbacks left after filtering those not valid for the current date, also setHasFeedback to false.
        if (result.getFeedbacks().stream().noneMatch(feedback -> Boolean.FALSE.equals(feedback.isPositive())
                || feedback.getType() != null && (feedback.getType().equals(FeedbackType.MANUAL) || feedback.getType().equals(FeedbackType.MANUAL_UNREFERENCED))))
            result.setHasFeedback(false);
    }

    /**
     * Update the score given the positive tests score divided by all tests's score.
     * Takes weight, bonus multiplier and absolute bonus points into account
     *
     * @param result of the build run.
     * @param successfulTestCases test cases with positive feedback.
     * @param allTests of a given programming exercise.
     */
    private void updateScore(Result result, Set<ProgrammingExerciseTestCase> successfulTestCases, Set<ProgrammingExerciseTestCase> allTests,
            List<Feedback> staticCodeAnalysisFeedback, ProgrammingExercise programmingExercise) {
        if (successfulTestCases.size() > 0) {

            double maxScoreRespectingZeroPointExercises = getMaxScoreRespectingZeroPointExercises(programmingExercise);
            double weightSum = allTests.stream().mapToDouble(ProgrammingExerciseTestCase::getWeight).sum();

            // calculate the achieved points from the passed test cases
            double successfulTestPoints = successfulTestCases.stream().mapToDouble(test -> {
                double testWeight = test.getWeight() * test.getBonusMultiplier();
                double testPoints = testWeight / weightSum * maxScoreRespectingZeroPointExercises;
                double testPointsWithBonus = testPoints + test.getBonusPoints();
                // update credits of related feedback
                result.getFeedbacks().stream().filter(fb -> fb.getType() == FeedbackType.AUTOMATIC && fb.getText().equals(test.getTestName())).findFirst()
                        .ifPresent(feedback -> feedback.setCredits(testPointsWithBonus));
                return testPointsWithBonus;
            }).sum();

            /**
             * The points are capped by the maximum achievable points.
             * The cap is applied before the static code analysis penalty is subtracted as otherwise the penalty won't have
             * any effect in some cases. For example with maxPoints=20, successfulTestPoints=30 and penalty=10, a student would still
             * receive the full 20 points, if the points are not capped before the penalty is subtracted. With the implemented order in place
             * successfulTestPoints will be capped to 20 points first, then the penalty is subtracted resulting in 10 points.
             */
            double maxPoints;
            if (programmingExercise.getMaxScore() > 0) {
                maxPoints = maxScoreRespectingZeroPointExercises + Optional.ofNullable(programmingExercise.getBonusPoints()).orElse(0.0);
            }
            else {
                // contains only the bonus points
                maxPoints = maxScoreRespectingZeroPointExercises;
            }

            if (successfulTestPoints > maxPoints) {
                successfulTestPoints = maxPoints;
            }

            // if static code analysis is enabled, reduce the points by the calculated penalty
            if (Boolean.TRUE.equals(programmingExercise.isStaticCodeAnalysisEnabled())
                    && Optional.ofNullable(programmingExercise.getMaxStaticCodeAnalysisPenalty()).orElse(1) > 0) {
                successfulTestPoints -= calculateStaticCodeAnalysisPenalty(staticCodeAnalysisFeedback, programmingExercise);

                if (successfulTestPoints < 0) {
                    successfulTestPoints = 0;
                }
            }

            // The score is calculated as a percentage of the maximum points
            long score = Math.round(successfulTestPoints / maxScoreRespectingZeroPointExercises * 100.0);

            result.setScore(score);
        }
        else {
            result.setScore(0L);
        }
    }

    /**
     * Calculates the total penalty over all static code analysis issues
     * @param staticCodeAnalysisFeedback The list of static code analysis feedback
     * @param programmingExercise The current exercise
     * @return The sum of all penalties, capped at the maximum allowed penalty
     */
    private double calculateStaticCodeAnalysisPenalty(List<Feedback> staticCodeAnalysisFeedback, ProgrammingExercise programmingExercise) {

        double codeAnalysisPenaltyPoints = 0;

        var feedbackByCategory = staticCodeAnalysisFeedback.stream().collect(Collectors.groupingBy(Feedback::getStaticCodeAnalysisCategory));

        for (var category : staticCodeAnalysisService.findByExerciseId(programmingExercise.getId())) {

            if (!category.getState().equals(CategoryState.GRADED)) {
                continue;
            }

            // get all feedback in this category
            List<Feedback> categoryFeedback = feedbackByCategory.getOrDefault(category.getName(), List.of());

            // calculate the sum of all per-feedback penalties
            double categoryPenaltyPoints = categoryFeedback.size() * category.getPenalty();

            // cap at the maximum allowed penalty for this category
            if (category.getMaxPenalty() != null && categoryPenaltyPoints > category.getMaxPenalty()) {
                categoryPenaltyPoints = category.getMaxPenalty();
            }

            // update credits of feedbacks in category
            if (!categoryFeedback.isEmpty()) {
                double perFeedbackPenalty = categoryPenaltyPoints / categoryFeedback.size();
                categoryFeedback.forEach(feedback -> feedback.setCredits(-perFeedbackPenalty));
            }

            codeAnalysisPenaltyPoints += categoryPenaltyPoints;
        }

        /*
         * Cap at the maximum allowed penalty for this exercise (maxStaticCodeAnalysisPenalty is in percent) The max penalty is applied to the maxScore. If no max penalty was
         * supplied, the value defaults to 100 percent. If for example maxScore is 6, maxBonus is 4 and the penalty is 50 percent, then a student can only loose 3 (0.5 * maxScore)
         * points due to static code analysis issues.
         */
        final var maxExercisePenaltyPoints = (double) Optional.ofNullable(programmingExercise.getMaxStaticCodeAnalysisPenalty()).orElse(100) / 100.0
                * getMaxScoreRespectingZeroPointExercises(programmingExercise);
        if (codeAnalysisPenaltyPoints > maxExercisePenaltyPoints) {
            codeAnalysisPenaltyPoints = maxExercisePenaltyPoints;
        }

        return codeAnalysisPenaltyPoints;
    }

    /**
     * Update the result's result string given the successful tests vs. all tests (x of y passed).
     * @param result of the build run.
     * @param successfulTestCases test cases with positive feedback.
     * @param allTests of the given programming exercise.
     * @param scaFeedback for the result
     * @param exercise to which this result and the test cases belong
     */
    private void updateResultString(Result result, Set<ProgrammingExerciseTestCase> successfulTestCases, Set<ProgrammingExerciseTestCase> allTests, List<Feedback> scaFeedback,
            ProgrammingExercise exercise) {
        // Create a new result string that reflects passed, failed & not executed test cases.
        String newResultString = successfulTestCases.size() + " of " + allTests.size() + " passed";

        // Show number of found quality issues if static code analysis is enabled
        if (Boolean.TRUE.equals(exercise.isStaticCodeAnalysisEnabled())) {
            String issueTerm = scaFeedback.size() == 1 ? ", 1 issue" : ", " + scaFeedback.size() + " issues";
            newResultString += issueTerm;
        }
        if (result.isManualResult()) {
            newResultString = updateManualResultString(newResultString, result, exercise);
        }
        result.setResultString(newResultString);
    }

    /**
     * Update the result string of a manual result with the achieved points.
     * @param resultString The automatic part of the result string
     * @param result The result to add the result string
     * @param exercise The programming exercise
     * @return The updated result string
     */
    private String updateManualResultString(String resultString, Result result, ProgrammingExercise exercise) {
        // Calculate different scores for totalScore calculation and add points and maxScore to result string
        double maxScore = getMaxScoreRespectingZeroPointExercises(exercise);
        double points = programmingAssessmentService.calculateTotalScore(result);
        result.setScore(points, maxScore);
        return resultString + ", " + result.createResultString(points, maxScore);
    }

    /**
     * Returns the maximum amount of regular points for the given exercise or a replacement point amount if the exercise has zero points (neither regular nor bonus points).
     * <p>
     * <b>Must only be used for the exercise-local score calculation and display messages and never for the actual score of a student in a course.</b>
     * @param programmingExercise the exercise to the the maxScore for
     * @return {@link Exercise#getMaxScore()} or {@link #PLACEHOLDER_POINTS_FOR_ZERO_POINT_EXERCISES}
     */
    private static double getMaxScoreRespectingZeroPointExercises(ProgrammingExercise programmingExercise) {
        boolean hasNormalPoints = Objects.requireNonNullElse(programmingExercise.getMaxScore(), 0.0) > 0.0;
        boolean hasBonusPoints = Objects.requireNonNullElse(programmingExercise.getBonusPoints(), 0.0) > 0.0;
        if (hasNormalPoints) {
            return programmingExercise.getMaxScore();
        }
        if (hasBonusPoints) {
            return programmingExercise.getBonusPoints();
        }
        return PLACEHOLDER_POINTS_FOR_ZERO_POINT_EXERCISES;
    }

    /**
     * Remove all test case feedback information from a result and treat it as if it has a score of 0.
     * @param result Result containing all feedback
     * @param staticCodeAnalysisFeedback Static code analysis feedback to keep
     */
    private void removeAllTestCaseFeedbackAndSetScoreToZero(Result result, List<Feedback> staticCodeAnalysisFeedback) {
        result.setFeedbacks(staticCodeAnalysisFeedback);
        result.hasFeedback(staticCodeAnalysisFeedback.size() > 0);
        result.setScore(0L);
    }

    /**
     * Check if the provided test was found in the result's feedbacks with positive = true.
     * @param result of the build run.
     * @return true if there is a positive feedback for a given test.
     */
    private Predicate<ProgrammingExerciseTestCase> isSuccessful(Result result) {
        return testCase -> result.getFeedbacks().stream()
                .anyMatch(feedback -> feedback.getText() != null && feedback.getText().equals(testCase.getTestName()) && Boolean.TRUE.equals(feedback.isPositive()));
    }

    /**
     * Check if the provided test was not found in the result's feedbacks.
     * @param result of the build run.
     * @return true if there is no feedback for a given test.
     */
    private Predicate<ProgrammingExerciseTestCase> wasNotExecuted(Result result) {
        return testCase -> result.getFeedbacks().stream().noneMatch(feedback -> feedback.getType() == FeedbackType.AUTOMATIC && feedback.getText().equals(testCase.getTestName()));
    }

    /**
     * Calculates the statistics for the grading page.
     * @param exerciseId The current exercise
     * @return The statistics object
     */
    public ProgrammingExerciseGradingStatisticsDTO generateGradingStatistics(Long exerciseId) {

        var statistics = new ProgrammingExerciseGradingStatisticsDTO();

        var results = resultService.findLatestAutomaticResultsWithFeedbacksForExercise(exerciseId);

        statistics.setNumParticipations(results.size());

        var testCases = testCaseService.findByExerciseId(exerciseId);
        var categories = staticCodeAnalysisService.findByExerciseId(exerciseId);

        // number of passed and failed tests per test case
        var testCaseStatsMap = new HashMap<String, ProgrammingExerciseGradingStatisticsDTO.TestCaseStats>();

        // number of students per amount of detected issues per category
        var categoryIssuesStudentsMap = new HashMap<String, Map<Integer, Integer>>();

        // init for each test case
        for (var testCase : testCases) {
            testCaseStatsMap.put(testCase.getTestName(), new ProgrammingExerciseGradingStatisticsDTO.TestCaseStats(0, 0));
        }

        // init for each category
        for (var category : categories) {
            categoryIssuesStudentsMap.put(category.getName(), new HashMap<>());
        }

        for (var result : results) {

            // number of detected issues per category for this result
            var categoryIssuesMap = new HashMap<String, Integer>();

            for (var feedback : result.getFeedbacks()) {
                // analyse the feedback and add to the statistics
                addFeedbackToStatistics(feedback, categoryIssuesMap, testCaseStatsMap);
            }

            // merge the student specific issue map with the overall students issue map
            mergeCategoryIssuesMaps(categoryIssuesStudentsMap, categoryIssuesMap);
        }

        statistics.setTestCaseStatsMap(testCaseStatsMap);
        statistics.setCategoryIssuesMap(categoryIssuesStudentsMap);

        return statistics;
    }

    /**
     * Merge the result issues map with the overall issues map
     * @param categoryIssuesStudentsMap The overall issues map for all students
     * @param categoryIssuesMap The issues map for one students
     */
    private void mergeCategoryIssuesMaps(Map<String, Map<Integer, Integer>> categoryIssuesStudentsMap, Map<String, Integer> categoryIssuesMap) {

        for (var entry : categoryIssuesMap.entrySet()) {
            // key: category, value: number of issues

            if (categoryIssuesStudentsMap.containsKey(entry.getKey())) {
                var issuesStudentsMap = categoryIssuesStudentsMap.get(entry.getKey());
                // add 1 to the number of students for the category & issues
                if (issuesStudentsMap.containsKey(entry.getValue())) {
                    issuesStudentsMap.merge(entry.getValue(), 1, Integer::sum);
                }
                else {
                    issuesStudentsMap.put(entry.getValue(), 1);
                }
            }
            else {
                // create a new issues map for this category
                var issuesStudentsMap = new HashMap<Integer, Integer>();
                issuesStudentsMap.put(entry.getValue(), 1);
                categoryIssuesStudentsMap.put(entry.getKey(), issuesStudentsMap);
            }
        }
    }

    /**
     * Analyses the feedback and updates the statistics maps
     * @param feedback The given feedback object
     * @param categoryIssuesMap The issues map for sca statistics
     * @param testCaseStatsMap The map for test case statistics
     */
    private void addFeedbackToStatistics(Feedback feedback, Map<String, Integer> categoryIssuesMap,
            Map<String, ProgrammingExerciseGradingStatisticsDTO.TestCaseStats> testCaseStatsMap) {

        if (feedback.getType().equals(FeedbackType.AUTOMATIC) && feedback.isStaticCodeAnalysisFeedback()) {
            // sca feedback

            var categoryName = feedback.getText().substring(Feedback.STATIC_CODE_ANALYSIS_FEEDBACK_IDENTIFIER.length());
            if ("".equals(categoryName)) {
                return; // this feedback belongs to no category
            }

            // add 1 to the issues for this category
            if (categoryIssuesMap.containsKey(categoryName)) {
                categoryIssuesMap.merge(categoryName, 1, Integer::sum);
            }
            else {
                categoryIssuesMap.put(categoryName, 1);
            }

        }
        else if (feedback.getType().equals(FeedbackType.AUTOMATIC)) {
            // test case feedback

            var testName = feedback.getText();

            // add 1 to the passed or failed amount for this test case
            // dependant on the positive flag of the feedback
            if (testCaseStatsMap.containsKey(testName)) {
                if (Boolean.TRUE.equals(feedback.isPositive())) {
                    testCaseStatsMap.get(testName).increaseNumPassed();
                }
                else {
                    testCaseStatsMap.get(testName).increaseNumFailed();
                }
            }
            else {
                testCaseStatsMap.put(testName, new ProgrammingExerciseGradingStatisticsDTO.TestCaseStats(feedback.isPositive() ? 1 : 0, feedback.isPositive() ? 0 : 1));
            }

        }
    }

}<|MERGE_RESOLUTION|>--- conflicted
+++ resolved
@@ -65,11 +65,7 @@
     public ProgrammingExerciseGradingService(ProgrammingExerciseTestCaseService testCaseService, ProgrammingSubmissionService programmingSubmissionService,
             ParticipationService participationService, ResultRepository resultRepository, Optional<ContinuousIntegrationService> continuousIntegrationService,
             SimpMessageSendingOperations messagingTemplate, StaticCodeAnalysisService staticCodeAnalysisService, ProgrammingAssessmentService programmingAssessmentService,
-<<<<<<< HEAD
-            ResultService resultService, AuditEventRepository auditEventRepository, StudentScoreService studentScoreService) {
-=======
-            ResultService resultService, ProgrammingExerciseParticipationService programmingExerciseParticipationService, AuditEventRepository auditEventRepository) {
->>>>>>> 48e02b7a
+            ResultService resultService, ProgrammingExerciseParticipationService programmingExerciseParticipationService, AuditEventRepository auditEventRepository, StudentScoreService studentScoreService) {
         this.testCaseService = testCaseService;
         this.programmingSubmissionService = programmingSubmissionService;
         this.participationService = participationService;
