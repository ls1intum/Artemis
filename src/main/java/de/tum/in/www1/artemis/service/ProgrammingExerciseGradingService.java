--- conflicted
+++ resolved
@@ -56,20 +56,14 @@
 
     private final ResultService resultService;
 
-<<<<<<< HEAD
     private final ProgrammingExerciseParticipationService programmingExerciseParticipationService;
-=======
+
     private final AuditEventRepository auditEventRepository;
->>>>>>> 1d3f410d
 
     public ProgrammingExerciseGradingService(ProgrammingExerciseTestCaseService testCaseService, ProgrammingSubmissionService programmingSubmissionService,
             ParticipationService participationService, ResultRepository resultRepository, Optional<ContinuousIntegrationService> continuousIntegrationService,
             SimpMessageSendingOperations messagingTemplate, StaticCodeAnalysisService staticCodeAnalysisService, ProgrammingAssessmentService programmingAssessmentService,
-<<<<<<< HEAD
-            ResultService resultService, ProgrammingExerciseParticipationService programmingExerciseParticipationService) {
-=======
-            ResultService resultService, AuditEventRepository auditEventRepository) {
->>>>>>> 1d3f410d
+            ResultService resultService, ProgrammingExerciseParticipationService programmingExerciseParticipationService, AuditEventRepository auditEventRepository) {
         this.testCaseService = testCaseService;
         this.programmingSubmissionService = programmingSubmissionService;
         this.participationService = participationService;
