package de.tum.in.www1.artemis.repository;

import static org.springframework.data.jpa.repository.EntityGraph.EntityGraphType.LOAD;

import java.time.ZonedDateTime;
import java.util.*;
import java.util.stream.Collectors;

import javax.validation.constraints.NotNull;

import org.springframework.data.jpa.repository.EntityGraph;
import org.springframework.data.jpa.repository.JpaRepository;
import org.springframework.data.jpa.repository.Query;
import org.springframework.data.repository.query.Param;
import org.springframework.stereotype.Repository;

import de.tum.in.www1.artemis.domain.Exercise;
import de.tum.in.www1.artemis.domain.enumeration.ExerciseMode;
import de.tum.in.www1.artemis.web.rest.dto.CourseExerciseStatisticsDTO;
import de.tum.in.www1.artemis.web.rest.errors.EntityNotFoundException;

/**
 * Spring Data JPA repository for the Exercise entity.
 */
@SuppressWarnings("unused")
@Repository
public interface ExerciseRepository extends JpaRepository<Exercise, Long> {

    @Query("select e from Exercise e left join fetch e.categories where e.course.id = :#{#courseId}")
    Set<Exercise> findByCourseIdWithCategories(@Param("courseId") Long courseId);

    @Query("select e from Exercise e where e.course.id = :#{#courseId} and e.mode = 'TEAM'")
    Set<Exercise> findAllTeamExercisesByCourseId(@Param("courseId") Long courseId);

    @Query("select e from Exercise e where e.course.testCourse = false and e.dueDate >= :#{#now} order by e.dueDate asc")
    Set<Exercise> findAllExercisesWithUpcomingDueDate(@Param("now") ZonedDateTime now);

    /**
     * Select Exercise for Course ID WHERE there does exist an LtiOutcomeUrl for the current user (-> user has started exercise once using LTI)
     * @param courseId the id of the course
     * @param login the login of the corresponding user
     * @return list of exercises
     */
    @Query("select e from Exercise e where e.course.id = :#{#courseId} and exists (select l from LtiOutcomeUrl l where e = l.exercise and l.user.login = :#{#login})")
    Set<Exercise> findByCourseIdWhereLtiOutcomeUrlExists(@Param("courseId") Long courseId, @Param("login") String login);

    @Query("select distinct c from Exercise e join e.categories c where e.course.id = :#{#courseId}")
    Set<String> findAllCategoryNames(@Param("courseId") Long courseId);

    @Query("select distinct exercise from Exercise exercise left join fetch exercise.studentParticipations where exercise.id = :#{#exerciseId}")
    Optional<Exercise> findByIdWithEagerParticipations(@Param("exerciseId") Long exerciseId);

    @EntityGraph(type = LOAD, attributePaths = { "categories", "teamAssignmentConfig" })
    Optional<Exercise> findWithEagerCategoriesAndTeamAssignmentConfigById(Long exerciseId);

    @Query("select distinct exercise from Exercise exercise left join fetch exercise.exampleSubmissions examplesub left join fetch examplesub.submission exsub left join fetch exsub.results where exercise.id = :#{#exerciseId}")
    Optional<Exercise> findByIdWithEagerExampleSubmissions(@Param("exerciseId") Long exerciseId);

    @Query("select distinct exercise from Exercise exercise left join fetch exercise.exerciseHints left join fetch exercise.studentQuestions left join fetch exercise.categories where exercise.id = :#{#exerciseId}")
    Optional<Exercise> findByIdWithDetailsForStudent(@Param("exerciseId") Long exerciseId);

    @Query("select distinct c from Exercise e join e.categories c where e.id = :#{#exerciseId}")
    Set<String> findAllCategories(@Param("exerciseId") Long exerciseId);

    /**
     * calculates the average score and the participation rate of students for each given individual course exercise
     * by using the last result (rated or not)
     * @param exerciseIds - exercise ids to count the statistics for
     * @return <code>Object[]</code> where each index corresponds to the column from the db (0 refers to exerciseId and so on)
     */
    @Query("""
            SELECT
            e.id,
            AVG(r.score),
            Count(Distinct p.student.id),
            (SELECT count(distinct u.id)
            FROM User u
            WHERE
            e.course.studentGroupName member of u.groups
            AND e.course.teachingAssistantGroupName not member of u.groups
            AND e.course.instructorGroupName not member of u.groups
            )
            FROM Exercise e JOIN e.studentParticipations p JOIN p.submissions s JOIN s.results r
            WHERE e.id IN :exerciseIds
            AND e.course.studentGroupName member of p.student.groups
            AND e.course.teachingAssistantGroupName not member of p.student.groups
            AND e.course.instructorGroupName not member of p.student.groups
            AND r.score IS NOT NULL
            AND
            s.id = (
                SELECT max(s2.id)
                FROM Submission s2 JOIN s2.results r2
                WHERE s2.participation.id = s.participation.id
                AND r2.score IS NOT NULL
                )
            GROUP BY e.id
            """)
    List<Object[]> calculateStatisticsForIndividualCourseExercises(@Param("exerciseIds") List<Long> exerciseIds);

    /**
     * calculates the average score and the participation rate of students for each given team course exercise
     * by using the last result (rated or not)
     * @param exerciseIds - exercise ids to count the statistics for
     * @return <code>Object[]</code> where each index corresponds to the column from the db (0 refers to exerciseId and so on)
     */
    @Query("""
            SELECT
            e.id,
            AVG(r.score),
            Count(Distinct p.team.id),
            (SELECT count(distinct t.id)
             FROM Team t JOIN t.students st2
             WHERE st2.id IN (
                 SELECT DISTINCT u.id
                FROM User u
                WHERE
                e.course.studentGroupName member of u.groups
                AND e.course.teachingAssistantGroupName not member of u.groups
                AND e.course.instructorGroupName not member of u.groups
             )
            )
            FROM Exercise e JOIN e.studentParticipations p JOIN p.submissions s JOIN s.results r JOIN p.team.students st
            WHERE e.id IN :exerciseIds
            AND r.score IS NOT NULL
            AND
            st.id IN (
                 SELECT DISTINCT u.id
                FROM User u
                WHERE
                e.course.studentGroupName member of u.groups
                AND e.course.teachingAssistantGroupName not member of u.groups
                AND e.course.instructorGroupName not member of u.groups
             )
             AND
            s.id = (
                SELECT max(s2.id)
                FROM Submission s2 JOIN s2.results r2
                WHERE s2.participation.id = s.participation.id
                AND r2.score IS NOT NULL
                )
            GROUP BY e.id
            """)
    List<Object[]> calculateStatisticsForTeamCourseExercises(@Param("exerciseIds") List<Long> exerciseIds);

    @EntityGraph(type = LOAD, attributePaths = { "studentParticipations", "studentParticipations.student", "studentParticipations.submissions" })
    Optional<Exercise> findWithEagerStudentParticipationsStudentAndSubmissionsById(Long exerciseId);

<<<<<<< HEAD
    /**
     * Fetches the details of the exercises for a course
     *
     * @param courseId - course to get the statistics for
     * @return <code>Object[]</code> where each index corresponds to the column from the db (0 refers to the exercise and so on)
     */
    @Query("""
            SELECT
            e.id as id,
            e.title as title,
            TYPE(e) as type,
            e.releaseDate as releaseDate,
            e.dueDate as dueDate,
            e.assessmentDueDate as assessmentDueDate,
            e.mode as mode
            FROM Exercise e
            WHERE e.course.id = :courseId
            """)
    List<Map<String, Object>> getExercisesForCourseManagementOverview(@Param("courseId") Long courseId);

    /**
     * Fetches the statistics of the exercises for a course
     *
     * @param courseId - course to get the statistics for
     * @return <code>Object[]</code> where each index corresponds to the column from the db (0 refers to the exercise and so on)
     */
    @Query("""
            SELECT
            e.id as id,
            e.maxPoints as maxPoints,
            e.mode as mode,
            (SELECT AVG(r.score)
            FROM e.studentParticipations p JOIN p.submissions s JOIN s.results r
            WHERE e.course.id = :courseId
                AND e.course.studentGroupName member of p.student.groups
                AND s.id = (
                    SELECT max(s2.id)
                    FROM Submission s2 JOIN s2.results r2
                    WHERE s2.participation.id = s.participation.id
                    AND r2.score IS NOT NULL
                )
            GROUP BY e.id
            ) as averageScore,
            (SELECT COUNT(DISTINCT p.student.id)
            FROM e.studentParticipations p
            GROUP BY e.id
            ) as participations
            FROM Exercise e
            WHERE e.course.id = :courseId
            """)
    List<Map<String, Object>> getStatisticsForCourseManagementOverview(@Param("courseId") Long courseId);

=======
    @NotNull
>>>>>>> 5f7d7b04
    default Exercise findByIdElseThrow(Long exerciseId) throws EntityNotFoundException {
        return findById(exerciseId).orElseThrow(() -> new EntityNotFoundException("Exercise", exerciseId));
    }

    /**
     * Get one exercise by exerciseId with its categories and its team assignment config
     *
     * @param exerciseId the exerciseId of the entity
     * @return the entity
     */
    @NotNull
    default Exercise findByIdWithCategoriesAndTeamAssignmentConfigElseThrow(Long exerciseId) {
        return findWithEagerCategoriesAndTeamAssignmentConfigById(exerciseId).orElseThrow(() -> new EntityNotFoundException("Exercise", exerciseId));
    }

    /**
     * Finds all exercises where the due date is in the future
     * (does not return exercises belonging to test courses).
     *
     * @return set of exercises
     */
    default Set<Exercise> findAllExercisesWithUpcomingDueDate() {
        return findAllExercisesWithUpcomingDueDate(ZonedDateTime.now());
    }

    /**
     * Find exercise by exerciseId and load participations in this exercise.
     *
     * @param exerciseId the exerciseId of the exercise entity
     * @return the exercise entity
     */
    @NotNull
    default Exercise findByIdWithStudentParticipationsElseThrow(Long exerciseId) {
        return findByIdWithEagerParticipations(exerciseId).orElseThrow(() -> new EntityNotFoundException("Exercise", exerciseId));
    }

    /**
     * Gets the {@link CourseExerciseStatisticsDTO} for each exercise proved in <code>exerciseIds</code>.
     *
     * calculates the average score and the participation rate of students for each given course exercise (team or individual)
     * by using the last result (rated or not)
     *
     * @param exerciseIds - list of exercise ids (must be belong to the same course)
     * @return the list of {@link CourseExerciseStatisticsDTO}
     * @throws IllegalArgumentException if exercise is not found in database, exercise is not a course exercise or not all exercises are from the same course
     */
    default List<CourseExerciseStatisticsDTO> calculateExerciseStatistics(List<Long> exerciseIds) throws IllegalArgumentException {
        List<Exercise> exercisesFromDb = new ArrayList<>();
        for (Long exerciseId : exerciseIds) {
            Exercise exerciseFromDb = findByIdElseThrow(exerciseId);

            if (!exerciseFromDb.isCourseExercise()) {
                throw new IllegalArgumentException("Exercise is not a course exercise");
            }

            exercisesFromDb.add(exerciseFromDb);
        }

        List<Long> uniqueCourseIds = exercisesFromDb.stream().map(exercise -> exercise.getCourseViaExerciseGroupOrCourseMember().getId()).distinct().collect(Collectors.toList());
        if (uniqueCourseIds.size() > 1) {
            throw new IllegalArgumentException("Not all exercises are from the same course");
        }

        List<CourseExerciseStatisticsDTO> courseExerciseStatisticsDTOs = new ArrayList<>();

        Map<Long, Object[]> exerciseIdToRawStatisticQueryData = getRawStatisticQueryData(exercisesFromDb);

        exercisesFromDb.forEach((exercise) -> {
            CourseExerciseStatisticsDTO courseExerciseStatisticsDTO = convertRawStatisticQueryDataToDTO(exerciseIdToRawStatisticQueryData, exercise);
            courseExerciseStatisticsDTOs.add(courseExerciseStatisticsDTO);

        });

        return courseExerciseStatisticsDTOs;
    }

    /**
     * Converts the row data from the exercise statistic query into the corresponding DTO
     * @param exerciseIdToRawStatisticQueryData map from exerciseId to query data
     * @param exercise exercise
     * @return converted DTO
     */
    private CourseExerciseStatisticsDTO convertRawStatisticQueryDataToDTO(Map<Long, Object[]> exerciseIdToRawStatisticQueryData, Exercise exercise) {
        CourseExerciseStatisticsDTO courseExerciseStatisticsDTO = new CourseExerciseStatisticsDTO();
        courseExerciseStatisticsDTO.setExerciseId(exercise.getId());
        courseExerciseStatisticsDTO.setExerciseTitle(exercise.getTitle());
        courseExerciseStatisticsDTO.setExerciseMaxPoints(exercise.getMaxPoints());
        courseExerciseStatisticsDTO.setExerciseMode(exercise.getMode().toString());

        if (exerciseIdToRawStatisticQueryData.containsKey(exercise.getId())) {
            Object[] exerciseStatistics = exerciseIdToRawStatisticQueryData.get(exercise.getId());
            courseExerciseStatisticsDTO.setAverageScoreInPercent(exerciseStatistics[1] != null ? ((Number) exerciseStatistics[1]).doubleValue() : 0.0);
            courseExerciseStatisticsDTO.setNoOfParticipatingStudentsOrTeams(exerciseStatistics[2] != null ? ((Number) exerciseStatistics[2]).intValue() : 0);
            int numberOfPossibleParticipants = exerciseStatistics[3] != null ? ((Number) exerciseStatistics[3]).intValue() : 0;

            if (numberOfPossibleParticipants != 0) {
                double participationRate = ((courseExerciseStatisticsDTO.getNoOfParticipatingStudentsOrTeams() * 1.0) / (numberOfPossibleParticipants * 1.0)) * 100.0;
                courseExerciseStatisticsDTO.setParticipationRateInPercent(Math.round(participationRate * 100.0) / 100.0);
            }
            else {
                courseExerciseStatisticsDTO.setParticipationRateInPercent(0.0);
            }

        }
        else {
            courseExerciseStatisticsDTO.setAverageScoreInPercent(0.0);
            courseExerciseStatisticsDTO.setParticipationRateInPercent(0.0);
            courseExerciseStatisticsDTO.setNoOfParticipatingStudentsOrTeams(0);
        }
        return courseExerciseStatisticsDTO;
    }

    /**
     * calculates the average score and the participation rate of students for each given course exercise (team or individual)
     * by using the last result (rated or not)
     * @param exercisesFromDb exercises to calculate the statistics for
     * @return Map which maps from exercise id to statistic query row data
     */
    private Map<Long, Object[]> getRawStatisticQueryData(List<Exercise> exercisesFromDb) {
        var individualExercises = exercisesFromDb.stream().filter(exercise -> exercise.getMode().equals(ExerciseMode.INDIVIDUAL)).collect(Collectors.toList());
        var teamExercises = exercisesFromDb.stream().filter(exercise -> exercise.getMode().equals(ExerciseMode.TEAM)).collect(Collectors.toList());
        var statisticIndividualExercises = calculateStatisticsForIndividualCourseExercises(individualExercises.stream().map(Exercise::getId).collect(Collectors.toList()));
        var statisticTeamExercises = calculateStatisticsForTeamCourseExercises(teamExercises.stream().map(Exercise::getId).collect(Collectors.toList()));

        List<Object[]> combinedStatistics = new ArrayList<>();
        combinedStatistics.addAll(statisticIndividualExercises);
        combinedStatistics.addAll(statisticTeamExercises);

        Map<Long, Object[]> exerciseIdToStatistic = new HashMap<>();
        for (Object[] exerciseStatistic : combinedStatistics) {
            exerciseIdToStatistic.put(((Number) exerciseStatistic[0]).longValue(), exerciseStatistic);
        }
        return exerciseIdToStatistic;
    }

    /**
     * Activates or deactivates the possibility for tutors to assess within the correction round
     *
     * @param exercise - the exercise for which we want to toggle if the second correction round is enabled
     * @return the new state of the second correction
     */
    default boolean toggleSecondCorrection(Exercise exercise) {
        exercise.setSecondCorrectionEnabled(!exercise.getSecondCorrectionEnabled());
        return save(exercise).getSecondCorrectionEnabled();
    }
}<|MERGE_RESOLUTION|>--- conflicted
+++ resolved
@@ -145,7 +145,6 @@
     @EntityGraph(type = LOAD, attributePaths = { "studentParticipations", "studentParticipations.student", "studentParticipations.submissions" })
     Optional<Exercise> findWithEagerStudentParticipationsStudentAndSubmissionsById(Long exerciseId);
 
-<<<<<<< HEAD
     /**
      * Fetches the details of the exercises for a course
      *
@@ -198,9 +197,7 @@
             """)
     List<Map<String, Object>> getStatisticsForCourseManagementOverview(@Param("courseId") Long courseId);
 
-=======
     @NotNull
->>>>>>> 5f7d7b04
     default Exercise findByIdElseThrow(Long exerciseId) throws EntityNotFoundException {
         return findById(exerciseId).orElseThrow(() -> new EntityNotFoundException("Exercise", exerciseId));
     }
