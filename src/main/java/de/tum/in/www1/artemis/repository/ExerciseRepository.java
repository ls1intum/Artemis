package de.tum.in.www1.artemis.repository;

import static org.springframework.data.jpa.repository.EntityGraph.EntityGraphType.LOAD;

import java.time.ZonedDateTime;
import java.time.temporal.ChronoUnit;
import java.util.*;

import javax.validation.constraints.NotNull;

import org.springframework.cache.annotation.Cacheable;
import org.springframework.data.jpa.repository.EntityGraph;
import org.springframework.data.jpa.repository.JpaRepository;
import org.springframework.data.jpa.repository.Query;
import org.springframework.data.repository.query.Param;
import org.springframework.stereotype.Repository;

import de.tum.in.www1.artemis.domain.Exercise;
import de.tum.in.www1.artemis.web.rest.errors.EntityNotFoundException;

/**
 * Spring Data JPA repository for the Exercise entity.
 */
@SuppressWarnings("unused")
@Repository
public interface ExerciseRepository extends JpaRepository<Exercise, Long> {

    @Query("""
            SELECT e
            FROM Exercise e
                LEFT JOIN FETCH e.categories
            WHERE e.course.id = :courseId
            """)
    Set<Exercise> findByCourseIdWithCategories(@Param("courseId") Long courseId);

    @Query("""
            SELECT e
            FROM Exercise e
                LEFT JOIN FETCH e.categories
            WHERE e.course.id IN :courseIds
            """)
    Set<Exercise> findByCourseIdsWithCategories(@Param("courseIds") Set<Long> courseIds);

    @Query("""
            SELECT e
            FROM Exercise e
                LEFT JOIN FETCH e.categories
            WHERE e.id IN :exerciseIds
            """)
    Set<Exercise> findByExerciseIdsWithCategories(@Param("exerciseIds") Set<Long> exerciseIds);

    @Query("""
            SELECT e
            FROM Exercise e
            WHERE e.course.id = :courseId
            	AND e.mode = 'TEAM'
            """)
    Set<Exercise> findAllTeamExercisesByCourseId(@Param("courseId") Long courseId);

    @Query("""
            SELECT e
            FROM Exercise e
            WHERE e.course.id = :courseId
            """)
    Set<Exercise> findAllExercisesByCourseId(@Param("courseId") Long courseId);

    @Query("""
            SELECT e
            FROM Exercise e
                LEFT JOIN FETCH e.competencies
            WHERE e.id = :exerciseId
            """)
    Optional<Exercise> findByIdWithCompetencies(@Param("exerciseId") Long exerciseId);

    @Query("""
            SELECT e FROM Exercise e
                LEFT JOIN FETCH e.competencies c
                LEFT JOIN FETCH c.exercises
            WHERE e.id = :exerciseId
            """)
    Optional<Exercise> findByIdWithCompetenciesBidirectional(@Param("exerciseId") Long exerciseId);

    @Query("""
            SELECT e FROM Exercise e
            WHERE e.course.testCourse = FALSE
            	AND e.dueDate >= :now
            ORDER BY e.dueDate ASC
            """)
    Set<Exercise> findAllExercisesWithCurrentOrUpcomingDueDate(@Param("now") ZonedDateTime now);

    @Query("""
            SELECT e FROM Exercise e
            WHERE e.course.testCourse = FALSE
            	AND e.releaseDate >= :now
            ORDER BY e.dueDate ASC
            """)
    Set<Exercise> findAllExercisesWithCurrentOrUpcomingReleaseDate(@Param("now") ZonedDateTime now);

    @Query("""
            SELECT e FROM Exercise e
            WHERE e.course.testCourse = FALSE
            	AND e.assessmentDueDate >= :now
            ORDER BY e.dueDate ASC
            """)
    Set<Exercise> findAllExercisesWithCurrentOrUpcomingAssessmentDueDate(@Param("now") ZonedDateTime now);

    /**
     * Select Exercise for Course ID WHERE there does exist an LtiOutcomeUrl for the current user (-> user has started exercise once using LTI)
     *
     * @param courseId the id of the course
     * @param login    the login of the corresponding user
     * @return list of exercises
     */
    @Query("""
            SELECT e FROM Exercise e
            WHERE e.course.id = :#{#courseId}
            AND EXISTS (
            	SELECT l FROM LtiOutcomeUrl l
            	WHERE e = l.exercise
            	AND l.user.login = :#{#login})
            """)
    Set<Exercise> findByCourseIdWhereLtiOutcomeUrlExists(@Param("courseId") Long courseId, @Param("login") String login);

    @Query("""
             SELECT DISTINCT c FROM Exercise e JOIN e.categories c
             WHERE e.course.id = :#{#courseId}
            """)
    Set<String> findAllCategoryNames(@Param("courseId") Long courseId);

    @Query("""
             SELECT DISTINCT e FROM Exercise e
             LEFT JOIN FETCH e.studentParticipations
             WHERE e.id = :#{#exerciseId}
            """)
    Optional<Exercise> findByIdWithEagerParticipations(@Param("exerciseId") Long exerciseId);

    @EntityGraph(type = LOAD, attributePaths = { "categories", "teamAssignmentConfig" })
    Optional<Exercise> findWithEagerCategoriesAndTeamAssignmentConfigById(Long exerciseId);

    @Query("""
             SELECT DISTINCT e from Exercise e
             LEFT JOIN FETCH e.exampleSubmissions examplesub
             LEFT JOIN FETCH examplesub.submission exsub
             LEFT JOIN FETCH exsub.results
             WHERE e.id = :#{#exerciseId}
            """)
    Optional<Exercise> findByIdWithEagerExampleSubmissions(@Param("exerciseId") Long exerciseId);

    @Query("""
            SELECT DISTINCT e from Exercise e
            LEFT JOIN FETCH e.posts
            LEFT JOIN FETCH e.categories
            WHERE e.id = :#{#exerciseId}
                """)
    Optional<Exercise> findByIdWithDetailsForStudent(@Param("exerciseId") Long exerciseId);

    /**
     * @param courseId - course id of the exercises we want to fetch
     * @return all exercise-ids which belong to the course
     */
    @Query("""
            SELECT e.id FROM Exercise e LEFT JOIN e.course c
            WHERE c.id = :courseId
                """)
    Set<Long> findAllIdsByCourseId(@Param("courseId") Long courseId);

    /**
     * calculates the average score and the participation rate of students for each given individual course exercise
     * by using the last result (rated or not)
     *
     * @param exerciseIds - exercise ids to count the statistics for
     * @return <code>Object[]</code> where each index corresponds to the column from the db (0 refers to exerciseId and so on)
     */
    @Query("""
            SELECT
                e.id,
                AVG(r.score),
                Count(Distinct p.student.id),
                (SELECT count(distinct u.id)
                    FROM User u
                    WHERE
                    e.course.studentGroupName member of u.groups
                    AND e.course.teachingAssistantGroupName not member of u.groups
                    AND (e.course.editorGroupName IS NULL OR  e.course.editorGroupName not member of u.groups)
                    AND e.course.instructorGroupName not member of u.groups
                )
            FROM Exercise e JOIN e.studentParticipations p JOIN p.submissions s JOIN s.results r
            WHERE e.id IN :exerciseIds
                AND e.course.studentGroupName member of p.student.groups
                AND e.course.teachingAssistantGroupName not member of p.student.groups
                AND (e.course.editorGroupName IS NULL OR e.course.editorGroupName not member of p.student.groups)
                AND e.course.instructorGroupName not member of p.student.groups
                AND r.score IS NOT NULL AND r.completionDate IS NOT NULL
                AND s.id = (
                    SELECT max(s2.id)
                    FROM Submission s2 JOIN s2.results r2
                    WHERE s2.participation.id = s.participation.id
                        AND r2.score IS NOT NULL AND r2.completionDate IS NOT NULL
                    )
            GROUP BY e.id
                """)
    List<Object[]> calculateStatisticsForIndividualCourseExercises(@Param("exerciseIds") List<Long> exerciseIds);

    /**
     * calculates the average score and the participation rate of students for each given individual course exercise
     * by using the last result (rated or not). This query gets the last result from the participation scores table
     *
     * @param exerciseIds - exercise ids to count the statistics for
     * @return <code>Object[]</code> where each index corresponds to the column from the db (0 refers to exerciseId and so on)
     */
    @Query("""
            SELECT
                e.id,
                AVG(sc.lastScore),
                Count(Distinct p.student.id),
                (   SELECT count(distinct u.id)
                    FROM User u
                    WHERE
                        e.course.studentGroupName member of u.groups
                        AND e.course.teachingAssistantGroupName not member of u.groups
                        AND (e.course.editorGroupName IS NULL OR  e.course.editorGroupName not member of u.groups)
                        AND e.course.instructorGroupName not member of u.groups
                )
            FROM Exercise e JOIN e.studentParticipations p, StudentScore sc
            WHERE e.id IN :exerciseIds
                AND sc.exercise = e AND sc.user = p.student
                AND e.course.studentGroupName member of p.student.groups
                AND e.course.teachingAssistantGroupName not member of p.student.groups
                AND (e.course.editorGroupName IS NULL OR e.course.editorGroupName not member of p.student.groups)
                AND e.course.instructorGroupName not member of p.student.groups
            GROUP BY e.id
            """)
    List<Object[]> calculateExerciseStatisticsForIndividualCourseUsingParticipationTable(@Param("exerciseIds") List<Long> exerciseIds);

    /**
     * calculates the average score and the participation rate of students for each given team course exercise
     * by using the last result (rated or not)
     *
     * @param exerciseIds - exercise ids to count the statistics for
     * @return <code>Object[]</code> where each index corresponds to the column from the db (0 refers to exerciseId and so on)
     */
    @Query("""
            SELECT
                e.id,
                AVG(r.score),
                Count(Distinct p.team.id),
                (   SELECT count(distinct t.id)
                    FROM Team t JOIN t.students st2
                    WHERE st2.id IN (
                        SELECT DISTINCT u.id
                        FROM User u
                        WHERE e.course.studentGroupName member of u.groups
                            AND e.course.teachingAssistantGroupName not member of u.groups
                            AND (e.course.editorGroupName IS NULL OR  e.course.editorGroupName not member of u.groups)
                            AND e.course.instructorGroupName not member of u.groups
                            AND t.exercise.id IN :exerciseIds
                    )
                )
            FROM Exercise e JOIN e.studentParticipations p JOIN p.submissions s JOIN s.results r JOIN p.team.students st
            WHERE e.id IN :exerciseIds
                AND r.score IS NOT NULL AND r.completionDate IS NOT NULL
                AND
                st.id IN (
                    SELECT DISTINCT u.id
                    FROM User u
                    WHERE e.course.studentGroupName member of u.groups
                        AND e.course.teachingAssistantGroupName not member of u.groups
                        AND (e.course.editorGroupName IS NULL OR e.course.editorGroupName not member of u.groups)
                        AND e.course.instructorGroupName not member of u.groups
                    )
                AND
                s.id = (
                    SELECT max(s2.id)
                    FROM Submission s2 JOIN s2.results r2
                    WHERE s2.participation.id = s.participation.id
                        AND r2.score IS NOT NULL AND r2.completionDate IS NOT NULL
                )
            GROUP BY e.id
            """)
    List<Object[]> calculateStatisticsForTeamCourseExercises(@Param("exerciseIds") List<Long> exerciseIds);

    /**
     * calculates the average score and the participation rate of students for each given team course exercise
     * by using the last result (rated or not). This query gets the last result from the participation scores table
     *
     * @param exerciseIds - exercise ids to count the statistics for
     * @return <code>Object[]</code> where each index corresponds to the column from the db (0 refers to exerciseId and so on)
     */
    @Query("""
            SELECT
                e.id,
                AVG(ts.lastScore),
                Count(Distinct p.team.id),
                (   SELECT count(distinct t.id)
                    FROM Team t JOIN t.students st2
                    WHERE st2.id IN (
                        SELECT DISTINCT u.id
                        FROM User u
                        WHERE e.course.studentGroupName member of u.groups
                            AND e.course.teachingAssistantGroupName not member of u.groups
                            AND (e.course.editorGroupName IS NULL OR  e.course.editorGroupName not member of u.groups)
                            AND e.course.instructorGroupName not member of u.groups
                    )
                )
            FROM Exercise e JOIN e.studentParticipations p JOIN p.team.students st, TeamScore ts
            WHERE e.id IN :exerciseIds
                AND ts.exercise = e AND ts.team = p.team
                AND st.id IN (
                    SELECT DISTINCT u.id
                    FROM User u
                    WHERE e.course.studentGroupName member of u.groups
                        AND e.course.teachingAssistantGroupName not member of u.groups
                        AND (e.course.editorGroupName IS NULL OR e.course.editorGroupName not member of u.groups)
                        AND e.course.instructorGroupName not member of u.groups
                    )
            GROUP BY e.id
            """)
    List<Object[]> calculateExerciseStatisticsForTeamCourseExercisesUsingParticipationTable(@Param("exerciseIds") List<Long> exerciseIds);

    @EntityGraph(type = LOAD, attributePaths = { "studentParticipations", "studentParticipations.student", "studentParticipations.submissions" })
    Optional<Exercise> findWithEagerStudentParticipationsStudentAndSubmissionsById(Long exerciseId);

    /**
     * Returns the title of the exercise with the given id.
     *
     * @param exerciseId the id of the exercise
     * @return the name/title of the exercise or null if the exercise does not exist
     */
    @Query("""
            SELECT e.title
            FROM Exercise e
            WHERE e.id = :exerciseId
            """)
    @Cacheable(cacheNames = "exerciseTitle", key = "#exerciseId", unless = "#result == null")
    String getExerciseTitle(@Param("exerciseId") Long exerciseId);

    /**
     * Fetches the exercises for a course
     *
     * @param courseId the course to get the exercises for
     * @return a set of exercises with categories
     */
    @Query("""
            SELECT DISTINCT e
            FROM Exercise e LEFT JOIN FETCH e.categories
            WHERE e.course.id = :courseId
            """)
    Set<Exercise> getExercisesForCourseManagementOverview(@Param("courseId") Long courseId);

    /**
     * Fetches the exercises for a course with an assessment due date (or due date if without assessment due date) in the future
     *
     * @param courseId the course to get the exercises for
     * @param now      the current date time
     * @return a set of exercises
     */
    @Query("""
            SELECT DISTINCT e
            FROM Exercise e
            WHERE e.course.id = :courseId
                AND (e.assessmentDueDate IS NULL OR e.assessmentDueDate > :now)
                AND (e.assessmentDueDate IS NOT NULL OR e.dueDate IS NULL OR e.dueDate > :now)
            """)
    Set<Exercise> getActiveExercisesForCourseManagementOverview(@Param("courseId") Long courseId, @Param("now") ZonedDateTime now);

    /**
     * Fetches the exercises for a course with a passed assessment due date (or due date if without assessment due date)
     *
     * @param courseId the course to get the exercises for
     * @param now      the current date time
     * @return a set of exercises
     */
    @Query("""
            SELECT DISTINCT e
            FROM Exercise e
            WHERE e.course.id = :courseId
                AND (e.assessmentDueDate IS NOT NULL AND e.assessmentDueDate < :now
                OR e.assessmentDueDate IS NULL AND e.dueDate IS NOT NULL AND e.dueDate < :now)
            """)
    List<Exercise> getPastExercisesForCourseManagementOverview(@Param("courseId") Long courseId, @Param("now") ZonedDateTime now);

    /**
     * Finds all exercises that should be part of the summary email (e.g. weekly summary)
     * Exercises should have been released, not yet ended, and the release should be in the time frame [daysAgo,now]
     *
     * @param now     the current date time
     * @param daysAgo the current date time minus the wanted number of days (the used interval) (e.g. for weeklySummaries -> daysAgo = 7)
     * @return all exercises that should be part of the summary (email)
     */
    @Query("""
            SELECT e
            FROM Exercise e
            WHERE e.releaseDate IS NOT NULL
                AND e.releaseDate < :now
                AND e.releaseDate > :daysAgo
                AND ((e.dueDate IS NOT NULL AND e.dueDate > :now)
                    OR e.dueDate IS NULL)
            """)
    Set<Exercise> findAllExercisesForSummary(@Param("now") ZonedDateTime now, @Param("daysAgo") ZonedDateTime daysAgo);

    /**
     * Fetches the number of student participations in the given exercise
     *
     * @param exerciseId the id of the exercise to get the amount for
     * @return The number of participations as <code>Long</code>
     */
    @Query("""
            SELECT COUNT(DISTINCT p.student.id)
            FROM Exercise e
                JOIN e.studentParticipations p
            WHERE e.id = :exerciseId
            """)
    Long getStudentParticipationCountById(@Param("exerciseId") Long exerciseId);

    /**
     * Fetches the number of team participations in the given exercise
     *
     * @param exerciseId the id of the exercise to get the amount for
     * @return The number of participations as <code>Long</code>
     */
    @Query("""
            SELECT COUNT(DISTINCT p.team.id)
            FROM Exercise e JOIN e.studentParticipations p
            WHERE e.id = :exerciseId
            """)
    Long getTeamParticipationCountById(@Param("exerciseId") Long exerciseId);

    /**
     * Fetches exercise ids of exercises of a course
     *
     * @param courseId the id of the course the exercises are part of
     * @return a list of ids of exercises
     */
    @Query("""
            SELECT e.id
            FROM Exercise e
            WHERE e.course.id = :courseId
            """)
    List<Long> getExerciseIdsByCourseId(@Param("courseId") Long courseId);

    @NotNull
    default Exercise findByIdElseThrow(Long exerciseId) throws EntityNotFoundException {
        return findById(exerciseId).orElseThrow(() -> new EntityNotFoundException("Exercise", exerciseId));
    }

    @NotNull
    default Exercise findByIdWithCompetenciesElseThrow(Long exerciseId) throws EntityNotFoundException {
        return findByIdWithCompetencies(exerciseId).orElseThrow(() -> new EntityNotFoundException("Exercise", exerciseId));
    }

    @NotNull
    default Exercise findByIdWithCompetenciesBidirectionalElseThrow(Long exerciseId) throws EntityNotFoundException {
        return findByIdWithCompetenciesBidirectional(exerciseId).orElseThrow(() -> new EntityNotFoundException("Exercise", exerciseId));
    }

    /**
     * Get one exercise by exerciseId with its categories and its team assignment config
     *
     * @param exerciseId the exerciseId of the entity
     * @return the entity
     */
    @NotNull
    default Exercise findByIdWithCategoriesAndTeamAssignmentConfigElseThrow(Long exerciseId) {
        return findWithEagerCategoriesAndTeamAssignmentConfigById(exerciseId).orElseThrow(() -> new EntityNotFoundException("Exercise", exerciseId));
    }

    /**
     * Finds all exercises where the due date is today or in the future
     * (does not return exercises belonging to test courses).
     *
     * @return set of exercises
     */
    default Set<Exercise> findAllExercisesWithCurrentOrUpcomingDueDate() {
        return findAllExercisesWithCurrentOrUpcomingDueDate(ZonedDateTime.now().truncatedTo(ChronoUnit.DAYS));
    }

    /**
     * Find exercise by exerciseId and load participations in this exercise.
     *
     * @param exerciseId the exerciseId of the exercise entity
     * @return the exercise entity
     */
    @NotNull
    default Exercise findByIdWithStudentParticipationsElseThrow(Long exerciseId) {
        return findByIdWithEagerParticipations(exerciseId).orElseThrow(() -> new EntityNotFoundException("Exercise", exerciseId));
    }

    /**
     * Activates or deactivates the possibility for tutors to assess within the correction round
     *
     * @param exercise - the exercise for which we want to toggle if the second correction round is enabled
     * @return the new state of the second correction
     */
    default boolean toggleSecondCorrection(Exercise exercise) {
        exercise.setSecondCorrectionEnabled(!exercise.getSecondCorrectionEnabled());
        return save(exercise).getSecondCorrectionEnabled();
    }

<<<<<<< HEAD
    @Query("""
            SELECT e
            FROM Course c
            LEFT JOIN  c.exercises e
            LEFT JOIN FETCH e.studentParticipations p
            LEFT JOIN p.team.students students
            LEFT JOIN FETCH p.submissions s
            LEFT JOIN FETCH s.results r
            LEFT JOIN FETCH r.feedbacks
            Where c.id = :courseId
            AND (p.student.id = :userId
            OR students.id = :userId)
=======
    /**
     * Finds all exercises of a course where the user has participated in.
     * Currently only used for the data export
     *
     * @param courseId the id of the course
     * @param userId   the id of the user
     * @return a set of exercises the user has participated in with eager participations, submissions, results and feedbacks
     */
    @Query("""
            SELECT e
            FROM Course c
                LEFT JOIN  c.exercises e
                LEFT JOIN FETCH e.studentParticipations p
                LEFT JOIN FETCH p.submissions s
                LEFT JOIN FETCH s.results r
                LEFT JOIN FETCH r.feedbacks
            WHERE c.id = :courseId
                  AND p.student.id = :userId
>>>>>>> 7097db58
            """)
    Set<Exercise> getAllExercisesUserParticipatedInWithEagerParticipationsSubmissionsResultsFeedbacksByCourseIdAndUserId(long courseId, long userId);
}<|MERGE_RESOLUTION|>--- conflicted
+++ resolved
@@ -496,20 +496,6 @@
         return save(exercise).getSecondCorrectionEnabled();
     }
 
-<<<<<<< HEAD
-    @Query("""
-            SELECT e
-            FROM Course c
-            LEFT JOIN  c.exercises e
-            LEFT JOIN FETCH e.studentParticipations p
-            LEFT JOIN p.team.students students
-            LEFT JOIN FETCH p.submissions s
-            LEFT JOIN FETCH s.results r
-            LEFT JOIN FETCH r.feedbacks
-            Where c.id = :courseId
-            AND (p.student.id = :userId
-            OR students.id = :userId)
-=======
     /**
      * Finds all exercises of a course where the user has participated in.
      * Currently only used for the data export
@@ -523,12 +509,13 @@
             FROM Course c
                 LEFT JOIN  c.exercises e
                 LEFT JOIN FETCH e.studentParticipations p
+                LEFT JOIN p.team.students students
                 LEFT JOIN FETCH p.submissions s
                 LEFT JOIN FETCH s.results r
                 LEFT JOIN FETCH r.feedbacks
             WHERE c.id = :courseId
-                  AND p.student.id = :userId
->>>>>>> 7097db58
+                  AND (p.student.id = :userId
+                  OR students.id = :userId)
             """)
     Set<Exercise> getAllExercisesUserParticipatedInWithEagerParticipationsSubmissionsResultsFeedbacksByCourseIdAndUserId(long courseId, long userId);
 }