package de.tum.in.www1.artemis.repository;

import static org.springframework.data.jpa.repository.EntityGraph.EntityGraphType.LOAD;

import java.util.List;
import java.util.Optional;
import java.util.Set;

import org.springframework.data.jpa.repository.EntityGraph;
import org.springframework.data.jpa.repository.JpaRepository;
import org.springframework.data.jpa.repository.Query;
import org.springframework.data.repository.query.Param;
import org.springframework.stereotype.Repository;

import de.tum.in.www1.artemis.domain.Exercise;

/**
 * Spring Data JPA repository for the Exercise entity.
 */
@SuppressWarnings("unused")
@Repository
public interface ExerciseRepository extends JpaRepository<Exercise, Long> {

<<<<<<< HEAD
    List<Exercise> findAllByCourseId(@Param("courseId") Long courseId);
=======
    @Query("select e from Exercise e left join fetch e.categories where e.course.id = :#{#courseId}")
    List<Exercise> findByCourseIdWithCategories(@Param("courseId") Long courseId);

    @Query("select e from Exercise e where e.course.id = :#{#courseId} and e.mode = 'TEAM'")
    Set<Exercise> findAllTeamExercisesByCourseId(@Param("courseId") Long courseId);
>>>>>>> c333ddfd

    /**
     * Select Exercise for Course ID WHERE there does exist an LtiOutcomeUrl for the current user (-> user has started exercise once using LTI)
     * @param courseId the id of the course
     * @param login the login of the corresponding user
     * @return list of exercises
     */
    @Query("SELECT e FROM Exercise e WHERE e.course.id = :#{#courseId} AND EXISTS (SELECT l FROM LtiOutcomeUrl l WHERE e = l.exercise AND l.user.login = :#{#login})")
    List<Exercise> findAllByCourseIdWhereLtiOutcomeUrlExists(@Param("courseId") Long courseId, @Param("login") String login);

    @Query("SELECT DISTINCT c FROM Exercise e JOIN e.categories c WHERE e.course.id = :#{#courseId}")
    Set<String> findAllCategoryNames(@Param("courseId") Long courseId);

    @Query("SELECT DISTINCT exercise FROM Exercise exercise LEFT JOIN FETCH exercise.studentParticipations WHERE exercise.id = :#{#exerciseId}")
    Optional<Exercise> findByIdWithEagerParticipations(@Param("exerciseId") Long exerciseId);

<<<<<<< HEAD
    @Query("SELECT DISTINCT exercise FROM Exercise exercise LEFT JOIN FETCH exercise.categories WHERE exercise.id = :#{#exerciseId}")
    Optional<Exercise> findByIdWithEagerCategories(@Param("exerciseId") Long exerciseId);
=======
    @EntityGraph(type = LOAD, attributePaths = { "categories", "teamAssignmentConfig" })
    Optional<Exercise> findWithEagerCategoriesAndTeamAssignmentConfigById(Long exerciseId);
>>>>>>> c333ddfd

    @Query("SELECT DISTINCT exercise FROM Exercise exercise LEFT JOIN FETCH exercise.exampleSubmissions WHERE exercise.id = :#{#exerciseId}")
    Optional<Exercise> findByIdWithEagerExampleSubmissions(@Param("exerciseId") Long exerciseId);

    @Query("SELECT DISTINCT exercise FROM Exercise exercise LEFT JOIN FETCH exercise.exerciseHints LEFT JOIN FETCH exercise.studentQuestions LEFT JOIN FETCH exercise.categories WHERE exercise.id = :#{#exerciseId}")
    Optional<Exercise> findByIdWithDetailsForStudent(@Param("exerciseId") Long exerciseId);
}<|MERGE_RESOLUTION|>--- conflicted
+++ resolved
@@ -21,15 +21,11 @@
 @Repository
 public interface ExerciseRepository extends JpaRepository<Exercise, Long> {
 
-<<<<<<< HEAD
-    List<Exercise> findAllByCourseId(@Param("courseId") Long courseId);
-=======
     @Query("select e from Exercise e left join fetch e.categories where e.course.id = :#{#courseId}")
     List<Exercise> findByCourseIdWithCategories(@Param("courseId") Long courseId);
 
     @Query("select e from Exercise e where e.course.id = :#{#courseId} and e.mode = 'TEAM'")
     Set<Exercise> findAllTeamExercisesByCourseId(@Param("courseId") Long courseId);
->>>>>>> c333ddfd
 
     /**
      * Select Exercise for Course ID WHERE there does exist an LtiOutcomeUrl for the current user (-> user has started exercise once using LTI)
@@ -37,26 +33,21 @@
      * @param login the login of the corresponding user
      * @return list of exercises
      */
-    @Query("SELECT e FROM Exercise e WHERE e.course.id = :#{#courseId} AND EXISTS (SELECT l FROM LtiOutcomeUrl l WHERE e = l.exercise AND l.user.login = :#{#login})")
-    List<Exercise> findAllByCourseIdWhereLtiOutcomeUrlExists(@Param("courseId") Long courseId, @Param("login") String login);
+    @Query("select e from Exercise e where e.course.id = :#{#courseId} and exists (select l from LtiOutcomeUrl l where e = l.exercise and l.user.login = :#{#login})")
+    List<Exercise> findByCourseIdWhereLtiOutcomeUrlExists(@Param("courseId") Long courseId, @Param("login") String login);
 
-    @Query("SELECT DISTINCT c FROM Exercise e JOIN e.categories c WHERE e.course.id = :#{#courseId}")
+    @Query("select distinct c from Exercise e join e.categories c where e.course.id = :#{#courseId}")
     Set<String> findAllCategoryNames(@Param("courseId") Long courseId);
 
-    @Query("SELECT DISTINCT exercise FROM Exercise exercise LEFT JOIN FETCH exercise.studentParticipations WHERE exercise.id = :#{#exerciseId}")
+    @Query("select distinct exercise from Exercise exercise left join fetch exercise.studentParticipations where exercise.id = :#{#exerciseId}")
     Optional<Exercise> findByIdWithEagerParticipations(@Param("exerciseId") Long exerciseId);
 
-<<<<<<< HEAD
-    @Query("SELECT DISTINCT exercise FROM Exercise exercise LEFT JOIN FETCH exercise.categories WHERE exercise.id = :#{#exerciseId}")
-    Optional<Exercise> findByIdWithEagerCategories(@Param("exerciseId") Long exerciseId);
-=======
     @EntityGraph(type = LOAD, attributePaths = { "categories", "teamAssignmentConfig" })
     Optional<Exercise> findWithEagerCategoriesAndTeamAssignmentConfigById(Long exerciseId);
->>>>>>> c333ddfd
 
-    @Query("SELECT DISTINCT exercise FROM Exercise exercise LEFT JOIN FETCH exercise.exampleSubmissions WHERE exercise.id = :#{#exerciseId}")
+    @Query("select distinct exercise from Exercise exercise left join fetch exercise.exampleSubmissions where exercise.id = :#{#exerciseId}")
     Optional<Exercise> findByIdWithEagerExampleSubmissions(@Param("exerciseId") Long exerciseId);
 
-    @Query("SELECT DISTINCT exercise FROM Exercise exercise LEFT JOIN FETCH exercise.exerciseHints LEFT JOIN FETCH exercise.studentQuestions LEFT JOIN FETCH exercise.categories WHERE exercise.id = :#{#exerciseId}")
+    @Query("select distinct exercise from Exercise exercise left join fetch exercise.exerciseHints left join fetch exercise.studentQuestions left join fetch exercise.categories where exercise.id = :#{#exerciseId}")
     Optional<Exercise> findByIdWithDetailsForStudent(@Param("exerciseId") Long exerciseId);
 }