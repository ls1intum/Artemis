--- conflicted
+++ resolved
@@ -558,28 +558,16 @@
      * @return a set of exercises the user has participated in with eager participations, submissions, results and feedbacks
      */
     @Query("""
-<<<<<<< HEAD
-             SELECT e
-             FROM Course c
-                 LEFT JOIN c.exercises e
-                 LEFT JOIN FETCH e.studentParticipations p
-                 LEFT JOIN FETCH p.team t
-                 LEFT JOIN FETCH t.students students
-                 LEFT JOIN FETCH p.submissions s
-                 LEFT JOIN FETCH s.results r
-                 LEFT JOIN FETCH r.feedbacks f
-                 LEFT JOIN FETCH f.testCase
-=======
             SELECT e
             FROM Course c
                 LEFT JOIN c.exercises e
                 LEFT JOIN FETCH e.studentParticipations p
-                LEFT JOIN p.team.students students
+                LEFT JOIN FETCH p.team t
+                 LEFT JOIN FETCH t.students students
                 LEFT JOIN FETCH p.submissions s
                 LEFT JOIN FETCH s.results r
                 LEFT JOIN FETCH r.feedbacks f
                 LEFT JOIN FETCH f.testCase
->>>>>>> 6edf31d3
             WHERE p.student.id = :userId
                 OR students.id = :userId
              """)
