package de.tum.in.www1.artemis.repository;

import static de.tum.in.www1.artemis.config.Constants.PROFILE_CORE;

import java.util.*;

import org.springframework.context.annotation.Profile;
import org.springframework.data.jpa.repository.JpaRepository;
import org.springframework.data.jpa.repository.Query;
import org.springframework.data.repository.query.Param;
import org.springframework.stereotype.Repository;
import org.springframework.transaction.annotation.Transactional;

import de.tum.in.www1.artemis.domain.exam.event.ExamLiveEvent;

/**
 * Spring Data JPA repository for the ExamLiveEvent entity.
 */
@Profile(PROFILE_CORE)
@Repository
public interface ExamLiveEventRepository extends JpaRepository<ExamLiveEvent, Long> {

    /**
     * Find all events for the given student exam plus all global events for the exam in reverse creation order.
     *
     * @param examId        the id of the exam
     * @param studentExamId the id of the student exam
     * @return a list of events
     */
    @Query("""
            SELECT DISTINCT event
            FROM ExamLiveEvent event
            WHERE event.studentExamId = :studentExamId
                OR (event.studentExamId IS NULL AND event.examId = :examId)
            ORDER BY event.id DESC
            """)
    List<ExamLiveEvent> findAllByStudentExamIdOrGlobalByExamId(@Param("examId") Long examId, @Param("studentExamId") Long studentExamId);

    /**
     * Find all events for the given student exam in reverse creation order.
     *
     * @param studentExamId the id of the student exam
     * @return a list of events
     */
    @Query("""
            SELECT event
            FROM ExamLiveEvent event
            WHERE event.studentExamId = :studentExamId
            ORDER BY event.id DESC
            """)
    List<ExamLiveEvent> findAllByStudentExamId(@Param("studentExamId") Long studentExamId);

    /**
     * Delete all events for the given exam.
     *
     * @param examId the id of the exam
     */
<<<<<<< HEAD
    @Transactional
    // delete
=======
    @Transactional // ok because of delete
>>>>>>> cfe75955
    void deleteAllByExamId(Long examId);
}<|MERGE_RESOLUTION|>--- conflicted
+++ resolved
@@ -55,11 +55,6 @@
      *
      * @param examId the id of the exam
      */
-<<<<<<< HEAD
-    @Transactional
-    // delete
-=======
-    @Transactional // ok because of delete
->>>>>>> cfe75955
+    @Transactional // delete
     void deleteAllByExamId(Long examId);
 }