--- conflicted
+++ resolved
@@ -19,18 +19,8 @@
 import de.tum.in.www1.artemis.domain.Course;
 import de.tum.in.www1.artemis.domain.Exercise;
 import de.tum.in.www1.artemis.domain.User;
-<<<<<<< HEAD
-import de.tum.in.www1.artemis.domain.enumeration.ComplaintType;
-import de.tum.in.www1.artemis.repository.ComplaintRepository;
-import de.tum.in.www1.artemis.repository.ResultRepository;
-import de.tum.in.www1.artemis.service.AuthorizationCheckService;
-import de.tum.in.www1.artemis.service.ExerciseService;
-import de.tum.in.www1.artemis.service.ResultService;
-import de.tum.in.www1.artemis.service.UserService;
-=======
 import de.tum.in.www1.artemis.service.*;
 import de.tum.in.www1.artemis.web.rest.errors.AccessForbiddenException;
->>>>>>> 9249e69a
 import de.tum.in.www1.artemis.web.rest.errors.BadRequestAlertException;
 import de.tum.in.www1.artemis.web.rest.util.HeaderUtil;
 import io.github.jhipster.web.util.ResponseUtil;
@@ -88,44 +78,7 @@
             throw new BadRequestAlertException("A complaint for this result already exists", ENTITY_NAME, "complaintexists");
         }
 
-<<<<<<< HEAD
-        // Do not trust user input
-        Result originalResult = resultRepository.findById(complaint.getResult().getId())
-                .orElseThrow(() -> new BadRequestAlertException("The result you are referring to does not exist", ENTITY_NAME, "resultnotfound"));
-        User originalSubmissor = originalResult.getParticipation().getStudent();
-        Long courseId = originalResult.getParticipation().getExercise().getCourse().getId();
-
-        long numberOfUnacceptedComplaints = complaintRepository.countUnacceptedComplaintsByStudentIdAndCourseId(originalSubmissor.getId(), courseId, ComplaintType.MORE_FEEDBACK);
-        if (numberOfUnacceptedComplaints >= MAX_COMPLAINT_NUMBER_PER_STUDENT) {
-            throw new BadRequestAlertException("You cannot have more than " + MAX_COMPLAINT_NUMBER_PER_STUDENT + " open or rejected complaints at the same time.", ENTITY_NAME,
-                    "toomanycomplaints");
-        }
-        if (originalResult.getCompletionDate().isBefore(ZonedDateTime.now().minusWeeks(1))) {
-            throw new BadRequestAlertException("You cannot submit a complaint for a result that is older than one week.", ENTITY_NAME, "resultolderthanaweek");
-        }
-        if (!originalSubmissor.getLogin().equals(principal.getName())) {
-            throw new BadRequestAlertException("You can create a complaint only for a result you submitted", ENTITY_NAME, "differentuser");
-        }
-
-        originalResult.setHasComplaint(true);
-
-        complaint.setSubmittedTime(ZonedDateTime.now());
-        complaint.setStudent(originalSubmissor);
-        complaint.setResult(originalResult);
-        try {
-            // Store the original result with the complaint
-            complaint.setResultBeforeComplaint(resultService.getOriginalResultAsString(originalResult));
-        }
-        catch (JsonProcessingException exception) {
-            throw new InternalServerErrorException("Failed to store original result");
-        }
-
-        resultRepository.save(originalResult);
-
-        Complaint savedComplaint = complaintRepository.save(complaint);
-=======
         Complaint savedComplaint = complaintService.createComplaint(complaint, principal);
->>>>>>> 9249e69a
         return ResponseEntity.created(new URI("/api/complaints/" + savedComplaint.getId()))
                 .headers(HeaderUtil.createEntityCreationAlert(ENTITY_NAME, savedComplaint.getId().toString())).body(savedComplaint);
     }
@@ -168,11 +121,7 @@
     @PreAuthorize("hasAnyRole('USER', 'TA', 'INSTRUCTOR', 'ADMIN')")
     public ResponseEntity<Long> getNumberOfAllowedComplaintsInCourse(@PathVariable Long courseId) {
         log.debug("REST request to get the number of unaccepted Complaints associated to the current user in course : {}", courseId);
-<<<<<<< HEAD
-        long unacceptedComplaints = complaintRepository.countUnacceptedComplaintsByStudentIdAndCourseId(userService.getUser().getId(), courseId, ComplaintType.MORE_FEEDBACK);
-=======
         long unacceptedComplaints = complaintService.countUnacceptedComplaintsByStudentIdAndCourseId(userService.getUser().getId(), courseId);
->>>>>>> 9249e69a
         return ResponseEntity.ok(Math.max(MAX_COMPLAINT_NUMBER_PER_STUDENT - unacceptedComplaints, 0));
     }
 
