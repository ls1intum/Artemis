package de.tum.in.www1.artemis.web.rest;

import java.net.URI;
import java.net.URISyntaxException;
import java.security.Principal;
import java.time.ZonedDateTime;
<<<<<<< HEAD
=======
import java.util.ArrayList;
import java.util.List;
>>>>>>> f5609c9f
import java.util.Optional;

import org.slf4j.Logger;
import org.slf4j.LoggerFactory;
<<<<<<< HEAD
import org.springframework.beans.factory.annotation.Value;
=======
>>>>>>> f5609c9f
import org.springframework.http.ResponseEntity;
import org.springframework.security.access.prepost.PreAuthorize;
import org.springframework.web.bind.annotation.*;

import de.tum.in.www1.artemis.domain.Complaint;
import de.tum.in.www1.artemis.domain.Result;
import de.tum.in.www1.artemis.domain.User;
import de.tum.in.www1.artemis.repository.ComplaintRepository;
import de.tum.in.www1.artemis.repository.ResultRepository;
import de.tum.in.www1.artemis.repository.UserRepository;
import de.tum.in.www1.artemis.web.rest.errors.BadRequestAlertException;
import de.tum.in.www1.artemis.web.rest.util.HeaderUtil;
import io.github.jhipster.web.util.ResponseUtil;

/**
 * REST controller for managing complaints.
 */
@RestController
@RequestMapping("/api")
public class ComplaintResource {

    private final Logger log = LoggerFactory.getLogger(SubmissionResource.class);

    private static final String ENTITY_NAME = "complaint";

    @Value("${jhipster.clientApp.name}")
    private String applicationName;

    private ComplaintRepository complaintRepository;

    private ResultRepository resultRepository;

    private UserRepository userRepository;

    public ComplaintResource(ComplaintRepository complaintRepository, ResultRepository resultRepository, UserRepository userRepository) {
        this.complaintRepository = complaintRepository;
        this.resultRepository = resultRepository;
        this.userRepository = userRepository;
    }

    /**
     * POST /complaint: create a new complaint
     *
     * @param complaint the complaint to create
     * @return the ResponseEntity with status 201 (Created) and with body the new complaints
     * @throws URISyntaxException if the Location URI syntax is incorrect
     */
    @PostMapping("/complaints")
    @PreAuthorize("hasAnyRole('USER', 'TA', 'INSTRUCTOR', 'ADMIN')")
    public ResponseEntity<Complaint> createComplaint(@RequestBody Complaint complaint, Principal principal) throws URISyntaxException {
        log.debug("REST request to save Complaint: {}", complaint);
        if (complaint.getId() != null) {
            throw new BadRequestAlertException("A new complaint cannot already have an id", ENTITY_NAME, "idexists");
        }

        if (complaint.getResult() == null || complaint.getResult().getId() == null) {
            throw new BadRequestAlertException("A complaint can be only associated to a result", ENTITY_NAME, "noresultid");
        }

        Long resultId = complaint.getResult().getId();
        String submissorName = principal.getName();
        User originalSubmissor = userRepository.findUserByResultId(resultId);

        if (!originalSubmissor.getLogin().equals(submissorName)) {
            throw new BadRequestAlertException("You can create a complaint only about a result you submitted", ENTITY_NAME, "differentuser");
        }

        // Do not trust user input
        Optional<Result> originalResultOptional = resultRepository.findById(resultId);

        if (!originalResultOptional.isPresent()) {
            throw new BadRequestAlertException("The result you are referring to does not exist", ENTITY_NAME, "noresult");
        }

        Result originalResult = originalResultOptional.get();
        originalResult.setHasComplaint(true);

        complaint.setSubmittedTime(ZonedDateTime.now());
        complaint.setStudent(originalSubmissor);
        complaint.setResult(originalResult);
        complaint.setResultBeforeComplaint(originalResult.getResultString());

        resultRepository.save(originalResult);

        Complaint savedComplaint = complaintRepository.save(complaint);
        return ResponseEntity.created(new URI("/api/complaints/" + savedComplaint.getId()))
<<<<<<< HEAD
                .headers(HeaderUtil.createEntityCreationAlert(applicationName, true, ENTITY_NAME, savedComplaint.getId().toString())).body(savedComplaint);
=======
                .headers(HeaderUtil.createEntityCreationAlert(ENTITY_NAME, savedComplaint.getId().toString())).body(savedComplaint);
>>>>>>> f5609c9f
    }

    /**
     * GET /complaints/:id : get the "id" complaint.
     *
     * @param id the id of the complaint to retrieve
     * @return the ResponseEntity with status 200 (OK) and with body the complaint, or with status 404 (Not Found)
     */
    @GetMapping("/complaints/{id}")
    @PreAuthorize("hasAnyRole('USER', 'TA', 'INSTRUCTOR', 'ADMIN')")
    public ResponseEntity<Complaint> getComplaint(@PathVariable Long id) {
        log.debug("REST request to get Complaint : {}", id);
        Optional<Complaint> complaint = complaintRepository.findById(id);
        return ResponseUtil.wrapOrNotFound(complaint);
    }

    /**
     * Get /complaints/result/:id get a complaint associated with the result "id"
     *
     * @param resultId the id of the result for which we want to find a linked complaint
     * @return the ResponseEntity with status 200 (OK) and with body the complaint, or with status 404 (Not Found)
     */
    @GetMapping("/complaints/result/{resultId}")
    @PreAuthorize("hasAnyRole('USER', 'TA', 'INSTRUCTOR', 'ADMIN')")
    public ResponseEntity<Complaint> getComplaintByResultId(@PathVariable Long resultId) {
        log.debug("REST request to get Complaint associated to result : {}", resultId);
        Optional<Complaint> complaint = complaintRepository.findByResult_Id(resultId);
        return ResponseUtil.wrapOrNotFound(complaint);
    }

    /**
     * Get /complaints/for-tutor-dashboard/:exerciseId
     * <p>
     * Get all the complaints associated to an exercise, but filter out the ones that are about the tutor who is doing the request, since tutors cannot act on their own complaint
     *
     * @param exerciseId the id of the exercise we are interested in
     * @return the ResponseEntity with status 200 (OK) and a list of complaints. The list can be empty
     */
    @GetMapping("/complaints/for-tutor-dashboard/{exerciseId}")
    @PreAuthorize("hasAnyRole('TA', 'INSTRUCTOR', 'ADMIN')")
    public ResponseEntity<List<Complaint>> getComplaintsForTutorDashboard(@PathVariable Long exerciseId, Principal principal) {
        List<Complaint> responseComplaints = new ArrayList<>();

        Optional<List<Complaint>> databaseComplaints = complaintRepository.findByResult_Participation_Exercise_IdWithEagerSubmissionAndEagerAssessor(exerciseId);

        if (!databaseComplaints.isPresent()) {
            return ResponseEntity.ok(responseComplaints);
        }

        databaseComplaints.get().forEach(complaint -> {
            String submissorName = principal.getName();
            User assessor = complaint.getResult().getAssessor();

            if (!assessor.getLogin().equals(submissorName)) {
                // Remove data about the student
                complaint.getResult().getParticipation().setStudent(null);
                complaint.setStudent(null);

                responseComplaints.add(complaint);
            }
        });

        return ResponseEntity.ok(responseComplaints);
    }
}<|MERGE_RESOLUTION|>--- conflicted
+++ resolved
@@ -4,19 +4,13 @@
 import java.net.URISyntaxException;
 import java.security.Principal;
 import java.time.ZonedDateTime;
-<<<<<<< HEAD
-=======
 import java.util.ArrayList;
 import java.util.List;
->>>>>>> f5609c9f
 import java.util.Optional;
 
 import org.slf4j.Logger;
 import org.slf4j.LoggerFactory;
-<<<<<<< HEAD
 import org.springframework.beans.factory.annotation.Value;
-=======
->>>>>>> f5609c9f
 import org.springframework.http.ResponseEntity;
 import org.springframework.security.access.prepost.PreAuthorize;
 import org.springframework.web.bind.annotation.*;
@@ -103,11 +97,7 @@
 
         Complaint savedComplaint = complaintRepository.save(complaint);
         return ResponseEntity.created(new URI("/api/complaints/" + savedComplaint.getId()))
-<<<<<<< HEAD
                 .headers(HeaderUtil.createEntityCreationAlert(applicationName, true, ENTITY_NAME, savedComplaint.getId().toString())).body(savedComplaint);
-=======
-                .headers(HeaderUtil.createEntityCreationAlert(ENTITY_NAME, savedComplaint.getId().toString())).body(savedComplaint);
->>>>>>> f5609c9f
     }
 
     /**
