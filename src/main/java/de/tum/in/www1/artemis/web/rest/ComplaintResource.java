--- conflicted
+++ resolved
@@ -82,12 +82,6 @@
     @PreAuthorize("hasRole('USER')")
     public ResponseEntity<Complaint> createComplaint(@RequestBody Complaint complaint, Principal principal) throws URISyntaxException {
         log.debug("REST request to save Complaint: {}", complaint);
-<<<<<<< HEAD
-        if (complaint.getId() != null) {
-            throw new BadRequestAlertException("A new complaint cannot already have an id", COMPLAINT_ENTITY_NAME, "idExists");
-        }
-=======
->>>>>>> b73a037d
 
         validateNewComplaint(complaint);
 
@@ -125,12 +119,6 @@
     @PreAuthorize("hasRole('USER')")
     public ResponseEntity<Complaint> createComplaintForExamExercise(@PathVariable Long examId, @RequestBody Complaint complaint, Principal principal) throws URISyntaxException {
         log.debug("REST request to save Complaint for exam exercise: {}", complaint);
-<<<<<<< HEAD
-        if (complaint.getId() != null) {
-            throw new BadRequestAlertException("A new complaint cannot already have an id", COMPLAINT_ENTITY_NAME, "idExists");
-        }
-=======
->>>>>>> b73a037d
 
         validateNewComplaint(complaint);
 
@@ -156,7 +144,7 @@
 
     private void validateNewComplaint(Complaint complaint) {
         if (complaint.getId() != null) {
-            throw new BadRequestAlertException("A new complaint cannot already have an id", COMPLAINT_ENTITY_NAME, "idexists");
+            throw new BadRequestAlertException("A new complaint cannot already have an id", COMPLAINT_ENTITY_NAME, "idExists");
         }
 
         if (complaint.getResult() == null || complaint.getResult().getId() == null) {
