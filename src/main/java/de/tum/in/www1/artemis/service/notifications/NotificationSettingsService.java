package de.tum.in.www1.artemis.service.notifications;

import static de.tum.in.www1.artemis.domain.enumeration.NotificationType.*;
import static de.tum.in.www1.artemis.domain.notification.NotificationTitleTypeConstants.findCorrespondingNotificationType;

import java.util.*;
import java.util.stream.Collectors;

import org.springframework.stereotype.Service;

import de.tum.in.www1.artemis.domain.NotificationSetting;
import de.tum.in.www1.artemis.domain.User;
import de.tum.in.www1.artemis.domain.enumeration.NotificationType;
import de.tum.in.www1.artemis.domain.notification.Notification;
import de.tum.in.www1.artemis.domain.notification.NotificationTitleTypeConstants;
import de.tum.in.www1.artemis.repository.NotificationSettingRepository;

@Service
public class NotificationSettingsService {

    private NotificationSettingRepository notificationSettingRepository;

    // notification settings settingIds analogous to client side
    // course wide discussion notification setting group
    public final static String NOTIFICATION__COURSE_WIDE_DISCUSSION__NEW_COURSE_POST = "notification.course-wide-discussion.new-course-post";

    public final static String NOTIFICATION__COURSE_WIDE_DISCUSSION__NEW_REPLY_FOR_COURSE_POST = "notification.course-wide-discussion.new-reply-for-course-post";

    public final static String NOTIFICATION__COURSE_WIDE_DISCUSSION__NEW_ANNOUNCEMENT_POST = "notification.course-wide-discussion.new-announcement-post";

    // exercise notification setting group
    public final static String NOTIFICATION__EXERCISE_NOTIFICATION__EXERCISE_RELEASED = "notification.exercise-notification.exercise-released";

    public final static String NOTIFICATION__EXERCISE_NOTIFICATION__EXERCISE_OPEN_FOR_PRACTICE = "notification.exercise-notification.exercise-open-for-practice";

    public final static String NOTIFICATION__EXERCISE_NOTIFICATION__NEW_EXERCISE_POST = "notification.exercise-notification.new-exercise-post";

    public final static String NOTIFICATION__EXERCISE_NOTIFICATION__NEW_REPLY_FOR_EXERCISE_POST = "notification.exercise-notification.new-reply-for-exercise-post";

    public final static String NOTIFICATION__EXERCISE_NOTIFICATION__FILE_SUBMISSION_SUCCESSFUL = "notification.exercise-notification.file-submission-successful";

    // lecture notification settings group
    public final static String NOTIFICATION__LECTURE_NOTIFICATION__ATTACHMENT_CHANGES = "notification.lecture-notification.attachment-changes";

    public final static String NOTIFICATION__LECTURE_NOTIFICATION__NEW_LECTURE_POST = "notification.lecture-notification.new-lecture-post";

    public final static String NOTIFICATION__LECTURE_NOTIFICATION__NEW_REPLY_FOR_LECTURE_POST = "notification.lecture-notification.new-reply-for-lecture-post";

    // instructor notification setting group
    public final static String NOTIFICATION__INSTRUCTOR_NOTIFICATIONS__COURSE_AND_EXAM_ARCHIVING_STARTED = "notification.instructor-notification.course-and-exam-archiving-started";

    private final static String NOTIFICATION__INSTRUCTOR_EXCLUSIVE_NOTIFICATIONS__PROGRAMMING_TEST_CASES_CHANGED = "notification.instructor-exclusive-notification.programming-test-cases-changed";

    // if webapp or email is not explicitly set for a specific setting -> no support for this communication channel for this setting
    // this has to match the properties in the notification settings structure file on the client that hides the related UI elements
    public final static Set<NotificationSetting> DEFAULT_NOTIFICATION_SETTINGS = new HashSet<>(Arrays.asList(
            // course wide discussion notification setting group
            new NotificationSetting(true, false, NOTIFICATION__COURSE_WIDE_DISCUSSION__NEW_COURSE_POST),
            new NotificationSetting(true, false, NOTIFICATION__COURSE_WIDE_DISCUSSION__NEW_REPLY_FOR_COURSE_POST),
            new NotificationSetting(true, true, NOTIFICATION__COURSE_WIDE_DISCUSSION__NEW_ANNOUNCEMENT_POST),
            // exercise notification setting group
            new NotificationSetting(true, false, NOTIFICATION__EXERCISE_NOTIFICATION__EXERCISE_RELEASED),
            new NotificationSetting(true, false, NOTIFICATION__EXERCISE_NOTIFICATION__EXERCISE_OPEN_FOR_PRACTICE),
            new NotificationSetting(false, false, NOTIFICATION__EXERCISE_NOTIFICATION__FILE_SUBMISSION_SUCCESSFUL),
            new NotificationSetting(true, false, NOTIFICATION__EXERCISE_NOTIFICATION__NEW_EXERCISE_POST),
            new NotificationSetting(true, false, NOTIFICATION__EXERCISE_NOTIFICATION__NEW_REPLY_FOR_EXERCISE_POST),
            // lecture notification settings group
            new NotificationSetting(true, false, NOTIFICATION__LECTURE_NOTIFICATION__ATTACHMENT_CHANGES),
            new NotificationSetting(true, false, NOTIFICATION__LECTURE_NOTIFICATION__NEW_LECTURE_POST),
            new NotificationSetting(true, false, NOTIFICATION__LECTURE_NOTIFICATION__NEW_REPLY_FOR_LECTURE_POST),
<<<<<<< HEAD
            // instructor notification setting group
            new NotificationSetting(true, false, NOTIFICATION__INSTRUCTOR_NOTIFICATIONS__COURSE_AND_EXAM_ARCHIVING_STARTED)));
=======
            // instructor exclusive notification setting group
            new NotificationSetting(true, false, NOTIFICATION__INSTRUCTOR_EXCLUSIVE_NOTIFICATIONS__COURSE_AND_EXAM_ARCHIVING_STARTED),
            new NotificationSetting(true, false, NOTIFICATION__INSTRUCTOR_EXCLUSIVE_NOTIFICATIONS__PROGRAMMING_TEST_CASES_CHANGED)));
>>>>>>> bbf2646a

    /**
     * This is the place where the mapping between SettingId and NotificationTypes happens on the server side
     * Each SettingId can be based on multiple different NotificationTypes
     */
    private final static Map<String, NotificationType[]> NOTIFICATION_SETTING_ID_TO_NOTIFICATION_TYPES_MAP = Map.ofEntries(
            Map.entry(NOTIFICATION__EXERCISE_NOTIFICATION__EXERCISE_RELEASED, new NotificationType[] { EXERCISE_RELEASED }),
            Map.entry(NOTIFICATION__EXERCISE_NOTIFICATION__EXERCISE_OPEN_FOR_PRACTICE, new NotificationType[] { EXERCISE_PRACTICE }),
            Map.entry(NOTIFICATION__EXERCISE_NOTIFICATION__NEW_EXERCISE_POST, new NotificationType[] { NEW_EXERCISE_POST }),
            Map.entry(NOTIFICATION__EXERCISE_NOTIFICATION__NEW_REPLY_FOR_EXERCISE_POST, new NotificationType[] { NEW_REPLY_FOR_EXERCISE_POST }),
            Map.entry(NOTIFICATION__EXERCISE_NOTIFICATION__FILE_SUBMISSION_SUCCESSFUL, new NotificationType[] { FILE_SUBMISSION_SUCCESSFUL }),
            Map.entry(NOTIFICATION__LECTURE_NOTIFICATION__ATTACHMENT_CHANGES, new NotificationType[] { ATTACHMENT_CHANGE }),
            Map.entry(NOTIFICATION__LECTURE_NOTIFICATION__NEW_LECTURE_POST, new NotificationType[] { NEW_LECTURE_POST }),
            Map.entry(NOTIFICATION__LECTURE_NOTIFICATION__NEW_REPLY_FOR_LECTURE_POST, new NotificationType[] { NEW_REPLY_FOR_LECTURE_POST }),
            Map.entry(NOTIFICATION__COURSE_WIDE_DISCUSSION__NEW_COURSE_POST, new NotificationType[] { NEW_COURSE_POST }),
            Map.entry(NOTIFICATION__COURSE_WIDE_DISCUSSION__NEW_REPLY_FOR_COURSE_POST, new NotificationType[] { NEW_REPLY_FOR_COURSE_POST }),
            Map.entry(NOTIFICATION__COURSE_WIDE_DISCUSSION__NEW_ANNOUNCEMENT_POST, new NotificationType[] { NEW_ANNOUNCEMENT_POST }),
<<<<<<< HEAD
            Map.entry(NOTIFICATION__INSTRUCTOR_NOTIFICATIONS__COURSE_AND_EXAM_ARCHIVING_STARTED, new NotificationType[] { EXAM_ARCHIVE_STARTED, COURSE_ARCHIVE_STARTED }));
=======
            Map.entry(NOTIFICATION__INSTRUCTOR_EXCLUSIVE_NOTIFICATIONS__PROGRAMMING_TEST_CASES_CHANGED, new NotificationType[] { PROGRAMMING_TEST_CASES_CHANGED }), Map.entry(
                    NOTIFICATION__INSTRUCTOR_EXCLUSIVE_NOTIFICATIONS__COURSE_AND_EXAM_ARCHIVING_STARTED, new NotificationType[] { EXAM_ARCHIVE_STARTED, COURSE_ARCHIVE_STARTED }));
>>>>>>> bbf2646a

    // This set has to equal the UI configuration in the client notification settings structure file!
    private static final Set<NotificationType> NOTIFICATION_TYPES_WITH_EMAIL_SUPPORT = Set.of(EXERCISE_RELEASED, EXERCISE_PRACTICE, ATTACHMENT_CHANGE, NEW_ANNOUNCEMENT_POST,
            FILE_SUBMISSION_SUCCESSFUL);

    public NotificationSettingsService(NotificationSettingRepository notificationSettingRepository) {
        this.notificationSettingRepository = notificationSettingRepository;
    }

    /**
     * Checks if a notification (i.e. its type based on title) is allowed by the respective notification settings of the provided user
     * @param notification which type (based on title) should be checked
     * @param user whose notification settings will be used for checking
     * @param communicationChannel which channel to use (e.g. email or webapp)
     * @return true if the type is allowed else false
     */
    public boolean checkIfNotificationOrEmailIsAllowedBySettingsForGivenUser(Notification notification, User user, NotificationSettingsCommunicationChannel communicationChannel) {
        NotificationType type = findCorrespondingNotificationType(notification.getTitle());

        Set<NotificationSetting> notificationSettings = notificationSettingRepository.findAllNotificationSettingsForRecipientWithId(user.getId());

        Set<NotificationType> deactivatedTypes;

        // the urgent emails were already sent at this point
        // if the user has not yet changed his settings they will be of size 0 -> use default
        if (notificationSettings.isEmpty()) {
            deactivatedTypes = findDeactivatedNotificationTypes(communicationChannel, DEFAULT_NOTIFICATION_SETTINGS);
        }
        else {
            deactivatedTypes = findDeactivatedNotificationTypes(communicationChannel, notificationSettings);
        }

        if (deactivatedTypes.isEmpty()) {
            return true;
        }
        return !deactivatedTypes.contains(type);
    }

    /**
     * Checks if the notification type has email support (per default not for an individual user!)
     * For some types there is no need for email support so they will be filtered out here.
     *
     * @param type of the notification
     * @return true if the type has email support else false
     */
    public boolean checkNotificationTypeForEmailSupport(NotificationType type) {
        return NOTIFICATION_TYPES_WITH_EMAIL_SUPPORT.contains(type);
    }

    /**
     * Finds the deactivated NotificationTypes based on the user's NotificationSettings
     * @param communicationChannel indicates if the status should be used/checked for the webapp or for email
     * @param notificationSettings which should be mapped to their respective NotificationTypes and filtered by activation status
     * @return a set of NotificationTypes which are deactivated by the current user's notification settings
     */
    public Set<NotificationType> findDeactivatedNotificationTypes(NotificationSettingsCommunicationChannel communicationChannel, Set<NotificationSetting> notificationSettings) {
        Map<NotificationType, Boolean> notificationSettingWithActivationStatusMap = convertNotificationSettingsToNotificationTypesWithActivationStatus(communicationChannel,
                notificationSettings);
        Set<NotificationType> deactivatedNotificationTypes = new HashSet<>();
        notificationSettingWithActivationStatusMap.forEach((notificationType, isActivated) -> {
            if (!isActivated) {
                deactivatedNotificationTypes.add(notificationType);
            }
        });
        return deactivatedNotificationTypes;
    }

    /**
     * Converts the provided NotificationType Set to a String Set (representing the titles from NotificationTitleTypeConstants)
     * @param types Set that should be converted to String
     * @return the converted String Set
     */
    public Set<String> convertNotificationTypesToTitles(Set<NotificationType> types) {
        return types.stream().map(NotificationTitleTypeConstants::findCorrespondingNotificationTitle).collect(Collectors.toSet());
    }

    /**
     * Converts the provided NotificationSetting to a map of corresponding NotificationTypes and activation status.
     * @param notificationSettings which will be mapped to their respective NotificationTypes with respect to their activation status
     * @param communicationChannel indicates if the map should look for the email or webapp activity
     * @return a map with key of NotificationType and value Boolean indicating which types are (de)activated by the user's notification settings
     */
    private Map<NotificationType, Boolean> convertNotificationSettingsToNotificationTypesWithActivationStatus(NotificationSettingsCommunicationChannel communicationChannel,
            Set<NotificationSetting> notificationSettings) {
        Map<NotificationType, Boolean> resultingMap = new HashMap<>();
        for (NotificationSetting setting : notificationSettings) {
            NotificationType[] tmpNotificationTypes = NOTIFICATION_SETTING_ID_TO_NOTIFICATION_TYPES_MAP.getOrDefault(setting.getSettingId(), new NotificationType[0]);
            switch (communicationChannel) {
                case WEBAPP -> Arrays.stream(tmpNotificationTypes).forEach(type -> resultingMap.put(type, setting.isWebapp()));
                case EMAIL -> Arrays.stream(tmpNotificationTypes).forEach(type -> resultingMap.put(type, setting.isEmail()));
            }
        }
        return resultingMap;
    }

    /**
     * Extracts the settingsIds of a notification settings set
     * E.g. used to compare two sets of notification settings based on setting id
     * @param notificationSettings set which setting ids should be extracted
     * @return a set of settings ids
     */
    private Set<String> extractSettingsIdsFromNotificationSettingsSet(Set<NotificationSetting> notificationSettings) {
        Set<String> settingsIds = new HashSet<>();
        notificationSettings.forEach(setting -> {
            settingsIds.add(setting.getSettingId());
        });
        return settingsIds;
    }

    /**
     * Compares two notification settings sets based on their notification setting ids
     * @param notificationSettingsA is the first set
     * @param notificationSettingsB is the second set
     * @return true if the notification setting ids of both are the same else return false
     */
    private boolean compareTwoNotificationSettingsSetsBasedOnSettingsId(Set<NotificationSetting> notificationSettingsA, Set<NotificationSetting> notificationSettingsB) {
        Set<String> settingIdsA = extractSettingsIdsFromNotificationSettingsSet(notificationSettingsA);
        Set<String> settingIdsB = extractSettingsIdsFromNotificationSettingsSet(notificationSettingsB);
        return settingIdsA.equals(settingIdsB);
    }

    /**
     * Checks the personal notificationSettings retrieved from the DB.
     * If the loaded set is empty substitute it with the default settings
     * If the loaded set has different notification setting ids than the default settings both sets have to be merged
     * @param loadedNotificationSettingSet are the notification settings retrieved from the DB for the current user
     * @return the updated and correct notification settings
     */
    public Set<NotificationSetting> checkLoadedNotificationSettingsForCorrectness(Set<NotificationSetting> loadedNotificationSettingSet) {
        if (loadedNotificationSettingSet.isEmpty()) {
            return DEFAULT_NOTIFICATION_SETTINGS;
        }
        // default settings might have changed (e.g. number of settings) -> need to merge the saved settings with default ones (else errors appear)

        if (!compareTwoNotificationSettingsSetsBasedOnSettingsId(loadedNotificationSettingSet, DEFAULT_NOTIFICATION_SETTINGS)) {
            Set<NotificationSetting> updatedNotificationSettingSet = new HashSet<>();
            updatedNotificationSettingSet.addAll(DEFAULT_NOTIFICATION_SETTINGS);

            loadedNotificationSettingSet.forEach(loadedSetting -> {
                DEFAULT_NOTIFICATION_SETTINGS.forEach(defaultSetting -> {
                    if (defaultSetting.getSettingId().equals(loadedSetting.getSettingId())) {
                        updatedNotificationSettingSet.remove(defaultSetting);
                        updatedNotificationSettingSet.add(loadedSetting);
                    }
                });
            });
            // update DB to fix inconsistencies and avoid redundant future merges
            // first remove all settings of the current user in the DB
            notificationSettingRepository.deleteAll(loadedNotificationSettingSet);
            // save correct merge to DB
            notificationSettingRepository.saveAll(updatedNotificationSettingSet);
            return updatedNotificationSettingSet;
        }
        return loadedNotificationSettingSet;
    }

    /**
     * Updates the notificationSettings by setting the current user
     * @param notificationSettings which might be saved the very first time and have no user set yet
     * @param currentUser who should be set
     */
    public void setCurrentUser(NotificationSetting[] notificationSettings, User currentUser) {
        for (NotificationSetting notificationSetting : notificationSettings) {
            notificationSetting.setUser(currentUser);
        }
    }
}<|MERGE_RESOLUTION|>--- conflicted
+++ resolved
@@ -68,14 +68,10 @@
             new NotificationSetting(true, false, NOTIFICATION__LECTURE_NOTIFICATION__ATTACHMENT_CHANGES),
             new NotificationSetting(true, false, NOTIFICATION__LECTURE_NOTIFICATION__NEW_LECTURE_POST),
             new NotificationSetting(true, false, NOTIFICATION__LECTURE_NOTIFICATION__NEW_REPLY_FOR_LECTURE_POST),
-<<<<<<< HEAD
+            // editor notification setting group
+            new NotificationSetting(true, false, NOTIFICATION__EDITOR_NOTIFICATION__PROGRAMMING_TEST_CASES_CHANGED)));
             // instructor notification setting group
-            new NotificationSetting(true, false, NOTIFICATION__INSTRUCTOR_NOTIFICATIONS__COURSE_AND_EXAM_ARCHIVING_STARTED)));
-=======
-            // instructor exclusive notification setting group
-            new NotificationSetting(true, false, NOTIFICATION__INSTRUCTOR_EXCLUSIVE_NOTIFICATIONS__COURSE_AND_EXAM_ARCHIVING_STARTED),
-            new NotificationSetting(true, false, NOTIFICATION__INSTRUCTOR_EXCLUSIVE_NOTIFICATIONS__PROGRAMMING_TEST_CASES_CHANGED)));
->>>>>>> bbf2646a
+            new NotificationSetting(true, false, NOTIFICATION__INSTRUCTOR_NOTIFICATION__COURSE_AND_EXAM_ARCHIVING_STARTED)));
 
     /**
      * This is the place where the mapping between SettingId and NotificationTypes happens on the server side
@@ -93,12 +89,8 @@
             Map.entry(NOTIFICATION__COURSE_WIDE_DISCUSSION__NEW_COURSE_POST, new NotificationType[] { NEW_COURSE_POST }),
             Map.entry(NOTIFICATION__COURSE_WIDE_DISCUSSION__NEW_REPLY_FOR_COURSE_POST, new NotificationType[] { NEW_REPLY_FOR_COURSE_POST }),
             Map.entry(NOTIFICATION__COURSE_WIDE_DISCUSSION__NEW_ANNOUNCEMENT_POST, new NotificationType[] { NEW_ANNOUNCEMENT_POST }),
-<<<<<<< HEAD
-            Map.entry(NOTIFICATION__INSTRUCTOR_NOTIFICATIONS__COURSE_AND_EXAM_ARCHIVING_STARTED, new NotificationType[] { EXAM_ARCHIVE_STARTED, COURSE_ARCHIVE_STARTED }));
-=======
-            Map.entry(NOTIFICATION__INSTRUCTOR_EXCLUSIVE_NOTIFICATIONS__PROGRAMMING_TEST_CASES_CHANGED, new NotificationType[] { PROGRAMMING_TEST_CASES_CHANGED }), Map.entry(
-                    NOTIFICATION__INSTRUCTOR_EXCLUSIVE_NOTIFICATIONS__COURSE_AND_EXAM_ARCHIVING_STARTED, new NotificationType[] { EXAM_ARCHIVE_STARTED, COURSE_ARCHIVE_STARTED }));
->>>>>>> bbf2646a
+            Map.entry(NOTIFICATION__EDITOR_NOTIFICATION__PROGRAMMING_TEST_CASES_CHANGED, new NotificationType[] { PROGRAMMING_TEST_CASES_CHANGED }), Map.entry(
+                    NOTIFICATION__INSTRUCTOR_NOTIFICATION__COURSE_AND_EXAM_ARCHIVING_STARTED, new NotificationType[] { EXAM_ARCHIVE_STARTED, COURSE_ARCHIVE_STARTED }));
 
     // This set has to equal the UI configuration in the client notification settings structure file!
     private static final Set<NotificationType> NOTIFICATION_TYPES_WITH_EMAIL_SUPPORT = Set.of(EXERCISE_RELEASED, EXERCISE_PRACTICE, ATTACHMENT_CHANGE, NEW_ANNOUNCEMENT_POST,
