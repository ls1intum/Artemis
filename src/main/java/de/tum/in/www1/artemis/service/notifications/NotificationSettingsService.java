--- conflicted
+++ resolved
@@ -74,10 +74,6 @@
     public static final String NOTIFICATION__USER_NOTIFICATION__CONVERSATION_NEW_MESSAGE = "notification.user-notification.conversation-message";
 
     public static final String NOTIFICATION__USER_NOTIFICATION__NEW_REPLY_IN_CONVERSATION_MESSAGE = "notification.user-notification.new-reply-in-conversation";
-
-    public static final String NOTIFICATION_USER_NOTIFICATION_DATA_EXPORT_CREATED = "notification.user-notification.data-export-created";
-
-    public static final String NOTIFICATION_USER_NOTIFICATION_DATA_EXPORT_FAILED = "notification.user-notification.data-export-failed";
 
     // if webapp or email is not explicitly set for a specific setting -> no support for this communication channel for this setting
     // this has to match the properties in the notification settings structure file on the client that hides the related UI elements
@@ -111,15 +107,8 @@
             new NotificationSetting(true, false, true, NOTIFICATION__INSTRUCTOR_NOTIFICATION__COURSE_AND_EXAM_ARCHIVING_STARTED),
             new NotificationSetting(true, false, true, NOTIFICATION__TUTOR_NOTIFICATION__TUTORIAL_GROUP_ASSIGN_UNASSIGN),
             // user new message notification setting group
-<<<<<<< HEAD
-            new NotificationSetting(true, false, NOTIFICATION__USER_NOTIFICATION__CONVERSATION_NEW_MESSAGE),
-            new NotificationSetting(true, false, NOTIFICATION__USER_NOTIFICATION__NEW_REPLY_IN_CONVERSATION_MESSAGE),
-            new NotificationSetting(true, true, NOTIFICATION_USER_NOTIFICATION_DATA_EXPORT_CREATED),
-            new NotificationSetting(true, true, NOTIFICATION_USER_NOTIFICATION_DATA_EXPORT_FAILED)));
-=======
             new NotificationSetting(true, false, true, NOTIFICATION__USER_NOTIFICATION__CONVERSATION_NEW_MESSAGE),
             new NotificationSetting(true, false, true, NOTIFICATION__USER_NOTIFICATION__NEW_REPLY_IN_CONVERSATION_MESSAGE)));
->>>>>>> 76a0a838
 
     /**
      * This is the place where the mapping between SettingId and NotificationTypes happens on the server side
@@ -158,10 +147,6 @@
     private static final Set<NotificationType> NOTIFICATION_TYPES_WITH_INSTANT_NOTIFICATION_SUPPORT = Set.of(EXERCISE_RELEASED, EXERCISE_PRACTICE, ATTACHMENT_CHANGE,
             NEW_ANNOUNCEMENT_POST, FILE_SUBMISSION_SUCCESSFUL, EXERCISE_SUBMISSION_ASSESSED, DUPLICATE_TEST_CASE, NEW_PLAGIARISM_CASE_STUDENT, PLAGIARISM_CASE_VERDICT_STUDENT,
             TUTORIAL_GROUP_REGISTRATION_STUDENT, TUTORIAL_GROUP_REGISTRATION_TUTOR, TUTORIAL_GROUP_MULTIPLE_REGISTRATION_TUTOR, TUTORIAL_GROUP_DEREGISTRATION_STUDENT,
-<<<<<<< HEAD
-            TUTORIAL_GROUP_DEREGISTRATION_TUTOR, TUTORIAL_GROUP_DELETED, TUTORIAL_GROUP_UPDATED, TUTORIAL_GROUP_ASSIGNED, TUTORIAL_GROUP_UNASSIGNED, DATA_EXPORT_CREATED,
-            DATA_EXPORT_FAILED);
-=======
             TUTORIAL_GROUP_DEREGISTRATION_TUTOR, TUTORIAL_GROUP_DELETED, TUTORIAL_GROUP_UPDATED, TUTORIAL_GROUP_ASSIGNED, TUTORIAL_GROUP_UNASSIGNED, NEW_EXERCISE_POST,
             NEW_LECTURE_POST, NEW_REPLY_FOR_LECTURE_POST, NEW_COURSE_POST, NEW_REPLY_FOR_COURSE_POST, NEW_REPLY_FOR_EXERCISE_POST, QUIZ_EXERCISE_STARTED);
 
@@ -169,7 +154,6 @@
     // Please adapt the above docs if you change the supported notification types
     private static final Set<NotificationType> INSTANT_NOTIFICATION_TYPES_WITHOUT_EMAIL_SUPPORT = Set.of(QUIZ_EXERCISE_STARTED, NEW_EXERCISE_POST, NEW_LECTURE_POST,
             NEW_REPLY_FOR_LECTURE_POST, NEW_COURSE_POST, NEW_REPLY_FOR_COURSE_POST, NEW_REPLY_FOR_EXERCISE_POST);
->>>>>>> 76a0a838
 
     public NotificationSettingsService(NotificationSettingRepository notificationSettingRepository) {
         this.notificationSettingRepository = notificationSettingRepository;
