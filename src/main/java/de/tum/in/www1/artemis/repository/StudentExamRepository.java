--- conflicted
+++ resolved
@@ -27,9 +27,6 @@
 
     List<StudentExam> findByExamId(Long examId);
 
-<<<<<<< HEAD
     @EntityGraph(type = LOAD, attributePaths = { "exercises" })
     Optional<StudentExam> findWithEagerExercisesById(Long id);
-=======
->>>>>>> 13b19dc5
 }