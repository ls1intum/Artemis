package de.tum.in.www1.artemis.repository;

import static org.springframework.data.jpa.repository.EntityGraph.EntityGraphType.LOAD;

import java.security.SecureRandom;
import java.time.ZonedDateTime;
import java.util.*;

import javax.annotation.Nullable;
import javax.validation.constraints.NotNull;

import org.springframework.data.jpa.repository.*;
import org.springframework.data.repository.query.Param;
import org.springframework.stereotype.Repository;
import org.springframework.transaction.annotation.Transactional;

import de.tum.in.www1.artemis.domain.Exercise;
import de.tum.in.www1.artemis.domain.User;
import de.tum.in.www1.artemis.domain.exam.Exam;
import de.tum.in.www1.artemis.domain.exam.ExerciseGroup;
import de.tum.in.www1.artemis.domain.exam.StudentExam;
import de.tum.in.www1.artemis.domain.participation.StudentParticipation;
import de.tum.in.www1.artemis.domain.quiz.QuizQuestion;
import de.tum.in.www1.artemis.service.ExerciseDateService;
import de.tum.in.www1.artemis.service.exam.ExamQuizQuestionsGenerator;
import de.tum.in.www1.artemis.web.rest.errors.EntityNotFoundException;

/**
 * Spring Data JPA repository for the StudentExam entity.
 */
@Repository
public interface StudentExamRepository extends JpaRepository<StudentExam, Long> {

    @EntityGraph(type = LOAD, attributePaths = { "exercises" })
    Optional<StudentExam> findWithExercisesById(Long studentExamId);

    @EntityGraph(type = LOAD, attributePaths = { "exercises", "examSessions" })
    Optional<StudentExam> findWithExercisesAndSessionsById(Long studentExamId);

    @Query("""
            SELECT DISTINCT se
            FROM StudentExam se
                LEFT JOIN FETCH se.exercises e
            WHERE se.testRun = :isTestRun
                AND se.exam.id = :examId
                AND se.user.id = :userId
            """)
    Optional<StudentExam> findWithExercisesByUserIdAndExamId(@Param("userId") long userId, @Param("examId") long examId, @Param("isTestRun") boolean isTestRun);

    // Normally, there should only be one student exam for the same user/exam pair (except test runs for instructors)
    @Query("""
            SELECT DISTINCT se
            FROM StudentExam se
                LEFT JOIN FETCH se.exercises e
            WHERE se.testRun IS FALSE
                AND se.exam.id = :examId
                AND se.user.id = :userId
            """)
    List<StudentExam> findAllWithExercisesByUserIdAndExamId(@Param("userId") long userId, @Param("examId") long examId);

    @Query("""
            SELECT DISTINCT se
            FROM StudentExam se
                LEFT JOIN FETCH se.exercises e
                LEFT JOIN FETCH e.studentParticipations sp
                LEFT JOIN FETCH sp.submissions s
            WHERE se.id = :studentExamId
            	AND se.testRun = :isTestRun
            """)
    Optional<StudentExam> findWithExercisesParticipationsSubmissionsById(@Param("studentExamId") long studentExamId, @Param("isTestRun") boolean isTestRun);

    @Query("""
            SELECT se
            FROM StudentExam se
            WHERE se.exam.id = :examId
                AND se.testRun IS FALSE
            """)
    Set<StudentExam> findByExamId(@Param("examId") long examId);

    @Query("""
            SELECT COUNT(DISTINCT se)
            FROM StudentExam se
            WHERE se.exam.id = :examId
                AND se.testRun IS FALSE
            """)
    long countByExamId(@Param("examId") long examId);

    @Query("""
            SELECT se
            FROM StudentExam se
                LEFT JOIN FETCH se.examSessions
            WHERE se.exam.id = :examId
            	AND se.testRun IS FALSE
            """)
    Set<StudentExam> findByExamIdWithSessions(@Param("examId") long examId);

    @Query("""
            SELECT se
            FROM StudentExam se
                LEFT JOIN FETCH se.exercises
            WHERE se.exam.id = :examId
            """)
    Set<StudentExam> findAllWithExercisesByExamId(@Param("examId") long examId);

    @Query("""
            SELECT se
            FROM StudentExam se
                LEFT JOIN FETCH se.exercises e
            WHERE se.exam.id = :examId
            	AND se.testRun IS FALSE
            """)
    Set<StudentExam> findAllWithoutTestRunsWithExercisesByExamId(@Param("examId") long examId);

    @Query("""
            SELECT se
            FROM StudentExam se
            WHERE se.exam.id = :examId
            	AND se.testRun IS TRUE
            """)
    List<StudentExam> findAllTestRunsByExamId(@Param("examId") Long examId);

    @Query("""
            SELECT COUNT(se)
            FROM StudentExam se
            WHERE se.exam.id = :examId
            	AND se.testRun IS TRUE
            """)
    long countTestRunsByExamId(@Param("examId") Long examId);

    @Query("""
            SELECT COUNT(se)
            FROM StudentExam se
            WHERE se.exam.id = :examId
            	AND se.started IS TRUE
            	AND se.testRun IS FALSE
            """)
    long countStudentExamsStartedByExamIdIgnoreTestRuns(@Param("examId") Long examId);

    @Query("""
            SELECT COUNT(se)
            FROM StudentExam se
            WHERE se.exam.id = :examId
            	AND se.submitted IS TRUE
            	AND se.testRun IS FALSE
            """)
    long countStudentExamsSubmittedByExamIdIgnoreTestRuns(@Param("examId") Long examId);

    @Query("""
            SELECT count(se)
            FROM StudentExam se
            WHERE se.exam.id = :examId
            	AND se.abandoned = TRUE
            	AND se.testRun = FALSE
            """)
    long countStudentExamsAbandonedByExamIdIgnoreTestRuns(@Param("examId") Long examId);

    @Query("""
            SELECT DISTINCT se
            FROM StudentExam se
                LEFT JOIN FETCH se.exercises e
                LEFT JOIN FETCH e.studentParticipations sp
                LEFT JOIN FETCH sp.submissions s
                LEFT JOIN FETCH s.results r
                LEFT JOIN FETCH r.assessor a
            WHERE se.exam.id = :examId
            	AND se.testRun IS TRUE
            	AND se.user.id = sp.student.id
            """)
    List<StudentExam> findAllTestRunsWithExercisesParticipationsSubmissionsResultsByExamId(@Param("examId") Long examId);

    /**
     * It might happen that multiple test exams exist for a combination of userId/examId, that's why we return a set here.
     *
     * @param userId the id of the user
     * @return all student exams for the given user
     */
    @Query("""
            SELECT DISTINCT se
            FROM StudentExam se
                LEFT JOIN FETCH se.exam exam
                LEFT JOIN FETCH se.exercises e
                LEFT JOIN FETCH e.studentParticipations sp
                LEFT JOIN FETCH sp.submissions s
                LEFT JOIN FETCH s.results r
                LEFT JOIN FETCH r.feedbacks f
                LEFT JOIN FETCH f.testCase
            WHERE se.user.id = sp.student.id
                  AND se.user.id = :userId
            """)
    Set<StudentExam> findAllWithExercisesParticipationsSubmissionsResultsAndFeedbacksByUserId(@Param("userId") long userId);

    @Query("""
            SELECT DISTINCT se
            FROM StudentExam se
                LEFT JOIN FETCH se.exercises e
            WHERE se.exam.id = :examId
            	AND se.testRun IS TRUE
            	AND se.user.id = :userId
            """)
    List<StudentExam> findAllTestRunsWithExercisesByExamIdForUser(@Param("examId") Long examId, @Param("userId") Long userId);

    @Query("""
            SELECT DISTINCT se
            FROM StudentExam se
            WHERE se.testRun IS FALSE
            	AND se.exam.id = :examId
            	AND se.user.id = :userId
            """)
    Optional<StudentExam> findByExamIdAndUserId(@Param("examId") long examId, @Param("userId") long userId);

    /**
     * Checks if any StudentExam exists for the given user (student) id in the given course.
     *
     * @param courseId the id of the course which should have the exam.
     * @param examId   the id of the exam
     * @param userId   the id of the user (student) who may or may not have a StudentExam
     * @return True if the given user id has a matching StudentExam in the given exam and course, else false.
     */
    boolean existsByExam_CourseIdAndExamIdAndUserId(long courseId, long examId, long userId);

    @Query("""
            SELECT DISTINCT se
            FROM StudentExam se
                LEFT JOIN FETCH se.exercises e
            WHERE se.testRun IS FALSE
            	AND e.id = :exerciseId
            	AND se.user.id = :userId
            """)
    Optional<StudentExam> findByExerciseIdAndUserId(@Param("exerciseId") Long exerciseId, @Param("userId") Long userId);

    @Query("""
            SELECT MAX(se.workingTime)
            FROM StudentExam se
            WHERE se.testRun IS FALSE
            	AND se.exam.id = :examId
            """)
    Optional<Integer> findMaxWorkingTimeByExamId(@Param("examId") Long examId);

    @Query("""
            SELECT DISTINCT se.workingTime
            FROM StudentExam se
            WHERE se.testRun IS FALSE
            	AND se.exam.id = :examId
            """)
    Set<Integer> findAllDistinctWorkingTimesByExamId(@Param("examId") Long examId);

    @Query("""
            SELECT DISTINCT u
            FROM StudentExam se
                LEFT JOIN se.user u
            WHERE se.testRun IS FALSE
            	AND se.exam.id = :examId
            """)
    Set<User> findUsersWithStudentExamsForExam(@Param("examId") Long examId);

    @Query("""
            SELECT DISTINCT se
            FROM StudentExam se
                LEFT JOIN FETCH se.exercises
            WHERE se.exam.id = :examId
            	AND se.submitted IS FALSE
            	AND se.testRun IS FALSE
            """)
    Set<StudentExam> findAllUnsubmittedWithExercisesByExamId(@Param("examId") Long examId);

<<<<<<< HEAD
    @Query("""
            SELECT DISTINCT se
            FROM StudentExam se
                LEFT JOIN FETCH se.exercises
            WHERE se.exam.id = :examId
            	AND se.abandoned = TRUE
            	AND se.testRun = FALSE
            """)
    Set<StudentExam> findAllAbandonedWithExercisesByExamId(Long examId);

    List<StudentExam> findAllByExamId_AndTestRunIsTrue(@Param("examId") Long examId);
=======
    List<StudentExam> findAllByExamId_AndTestRunIsTrue(Long examId);
>>>>>>> 0567422b

    @Query("""
            SELECT DISTINCT se
            FROM StudentExam se
            WHERE se.user.id = :userId
                AND se.exam.course.id = :courseId
                AND se.exam.testExam IS TRUE
                AND se.testRun IS FALSE
            """)
    List<StudentExam> findStudentExamForTestExamsByUserIdAndCourseId(@Param("userId") Long userId, @Param("courseId") Long courseId);

    @Query("""
            SELECT DISTINCT se
            FROM StudentExam se
                LEFT JOIN FETCH se.exercises exercises
            WHERE se.exam.id = :examId
                AND se.user.id = :userId
                AND se.submitted IS FALSE
                AND se.testRun IS FALSE
                AND se.exam.testExam IS TRUE
            """)
    List<StudentExam> findUnsubmittedStudentExamsForTestExamsWithExercisesByExamIdAndUserId(@Param("examId") Long examId, @Param("userId") Long userId);

    @Modifying
    @Transactional // ok because of modifying query
    @Query("""
            UPDATE StudentExam s
            SET s.submitted = TRUE,
                s.submissionDate = :submissionDate
            WHERE s.id = :studentExamId
            """)
    void submitStudentExam(@Param("studentExamId") Long studentExamId, @Param("submissionDate") ZonedDateTime submissionDate);

    @Modifying
    @Transactional // ok because of modifying query
    @Query("""
            UPDATE StudentExam s
<<<<<<< HEAD
            SET s.abandoned = true
            WHERE s.id = :studentExamId
            """)
    void abandonStudentExam(@Param("studentExamId") Long studentExamId);

    @Modifying
    @Transactional // ok because of modifying query
    @Query("""
            UPDATE StudentExam s
            SET s.started = true,
=======
            SET s.started = TRUE,
>>>>>>> 0567422b
                s.startedDate = :startedDate
            WHERE s.id = :studentExamId
            """)
    void startStudentExam(@Param("studentExamId") Long studentExamId, @Param("startedDate") ZonedDateTime startedDate);

    @NotNull
    default StudentExam findByIdElseThrow(Long studentExamId) throws EntityNotFoundException {
        return findById(studentExamId).orElseThrow(() -> new EntityNotFoundException("Student Exam", studentExamId));
    }

    /**
     * Return the StudentExam of the participation's user, if possible
     *
     * @param exercise      that is possibly part of an exam
     * @param participation the participation of the student
     * @return an optional StudentExam, which is empty if the exercise is not part of an exam or the student exam hasn't been created
     */
    default Optional<StudentExam> findStudentExam(Exercise exercise, StudentParticipation participation) {
        if (exercise.isExamExercise()) {
            var examUser = participation.getStudent().orElseThrow(() -> new EntityNotFoundException("Exam Participation with " + participation.getId() + " has no student!"));
            return findByExerciseIdAndUserId(exercise.getId(), examUser.getId());
        }
        return Optional.empty();
    }

    /**
     * Return the individual due date for the exercise of the participation's user
     * <p>
     * For exam exercises, this depends on the StudentExam's working time
     *
     * @param exercise      that is possibly part of an exam
     * @param participation the participation of the student
     * @return the time from which on submissions are not allowed, for exercises that are not part of an exam, this is just the due date.
     */
    @Nullable
    default ZonedDateTime getIndividualDueDate(Exercise exercise, StudentParticipation participation) {
        if (exercise.isExamExercise()) {
            var studentExam = findStudentExam(exercise, participation).orElse(null);
            if (studentExam == null) {
                return exercise.getDueDate();
            }
            return studentExam.getExam().getStartDate().plusSeconds(studentExam.getWorkingTime());
        }
        else {
            return ExerciseDateService.getDueDate(participation).orElse(null);
        }
    }

    /**
     * Get one student exam by id with exercises.
     *
     * @param studentExamId the id of the student exam
     * @return the student exam with exercises
     */
    @NotNull
    default StudentExam findByIdWithExercisesElseThrow(Long studentExamId) {
        return findWithExercisesById(studentExamId).orElseThrow(() -> new EntityNotFoundException("Student exam", studentExamId));
    }

    /**
     * Get one student exam by id with exercises and sessions
     *
     * @param studentExamId the id of the student exam
     * @return the student exam with exercises
     */
    @NotNull
    default StudentExam findByIdWithExercisesAndSessionsElseThrow(Long studentExamId) {
        return findWithExercisesAndSessionsById(studentExamId).orElseThrow(() -> new EntityNotFoundException("Student exam", studentExamId));
    }

    /**
     * Get the maximal working time of all student exams for the exam with the given id.
     *
     * @param examId the id of the exam
     * @return the maximum of all student exam working times for the given exam
     * @throws EntityNotFoundException if no student exams could be found
     */
    @NotNull
    default Integer findMaxWorkingTimeByExamIdElseThrow(Long examId) {
        return findMaxWorkingTimeByExamId(examId).orElseThrow(() -> new EntityNotFoundException("No student exams found for exam id " + examId));
    }

    /**
     * Generates random exams for each user in the given users set and saves them.
     *
     * @param exam                       exam for which the individual student exams will be generated
     * @param users                      users for which the individual exams will be generated
     * @param examQuizQuestionsGenerator generator to generate quiz questions for the exam
     * @return List of StudentExams generated for the given users
     */
    default List<StudentExam> createRandomStudentExams(Exam exam, Set<User> users, ExamQuizQuestionsGenerator examQuizQuestionsGenerator) {
        List<StudentExam> studentExams = new ArrayList<>();
        SecureRandom random = new SecureRandom();
        long numberOfOptionalExercises = exam.getNumberOfExercisesInExam() - exam.getExerciseGroups().stream().filter(ExerciseGroup::getIsMandatory).count();

        // Determine the default working time by computing the duration between start and end date of the exam
        int defaultWorkingTime = exam.getWorkingTime();

        // Prepare indices of mandatory and optional exercise groups to preserve order of exercise groups
        List<Integer> indicesOfMandatoryExerciseGroups = new ArrayList<>();
        List<Integer> indicesOfOptionalExerciseGroups = new ArrayList<>();
        for (int i = 0; i < exam.getExerciseGroups().size(); i++) {
            if (Boolean.TRUE.equals(exam.getExerciseGroups().get(i).getIsMandatory())) {
                indicesOfMandatoryExerciseGroups.add(i);
            }
            else {
                indicesOfOptionalExerciseGroups.add(i);
            }
        }

        for (User user : users) {
            // Create one student exam per user
            StudentExam studentExam = new StudentExam();

            studentExam.setWorkingTime(defaultWorkingTime);
            studentExam.setExam(exam);
            studentExam.setUser(user);
            studentExam.setSubmitted(false);
            studentExam.setTestRun(false);
            studentExam.setAbandoned(false);

            // Add a random exercise for each exercise group if the index of the exercise group is in assembledIndices
            List<Integer> assembledIndices = assembleIndicesListWithRandomSelection(indicesOfMandatoryExerciseGroups, indicesOfOptionalExerciseGroups, numberOfOptionalExercises);
            for (Integer index : assembledIndices) {
                // We get one random exercise from all preselected exercise groups
                studentExam.addExercise(selectRandomExercise(random, exam.getExerciseGroups().get(index)));
            }

            // Apply random exercise order
            if (Boolean.TRUE.equals(exam.getRandomizeExerciseOrder())) {
                Collections.shuffle(studentExam.getExercises());
            }
            List<QuizQuestion> quizQuestions = examQuizQuestionsGenerator.generateQuizQuestionsForExam(exam.getId());
            studentExam.setQuizQuestions(quizQuestions);

            studentExams.add(studentExam);
        }
        studentExams = saveAll(studentExams);
        return studentExams;
    }

    private List<Integer> assembleIndicesListWithRandomSelection(List<Integer> mandatoryIndices, List<Integer> optionalIndices, Long numberOfOptionalExercises) {
        // Add all mandatory indices
        List<Integer> indices = new ArrayList<>(mandatoryIndices);

        // Add as many optional indices as numberOfOptionalExercises
        if (numberOfOptionalExercises > 0) {
            Collections.shuffle(optionalIndices);
            indices.addAll(optionalIndices.stream().limit(numberOfOptionalExercises).toList());
        }

        // Sort the indices to preserve the original order
        Collections.sort(indices);
        return indices;
    }

    private Exercise selectRandomExercise(SecureRandom random, ExerciseGroup exerciseGroup) {
        List<Exercise> exercises = new ArrayList<>(exerciseGroup.getExercises());
        int randomIndex = random.nextInt(exercises.size());
        return exercises.get(randomIndex);
    }

    /**
     * Generates the student exams randomly based on the exam configuration and the exercise groups
     * Important: the passed exams needs to include the registered users, exercise groups and exercises (eagerly loaded)
     *
     * @param exam                       with eagerly loaded registered users, exerciseGroups and exercises loaded
     * @param examQuizQuestionsGenerator generator to generate quiz questions for the exam
     * @return the list of student exams with their corresponding users
     */
    default List<StudentExam> generateStudentExams(final Exam exam, ExamQuizQuestionsGenerator examQuizQuestionsGenerator) {
        final var existingStudentExams = findByExamId(exam.getId());
        // https://jira.spring.io/browse/DATAJPA-1367 deleteInBatch does not work, because it does not cascade the deletion of existing exam sessions, therefore use deleteAll
        deleteAll(existingStudentExams);

        Set<User> users = exam.getRegisteredUsers();

        // StudentExams are saved in the called method
        return createRandomStudentExams(exam, users, examQuizQuestionsGenerator);
    }

    /**
     * Get all student exams for the given exam id with quiz questions.
     *
     * @param ids the ids of the student exams
     * @return the list of student exams with quiz questions
     */
    @Query("""
            SELECT DISTINCT se
            FROM StudentExam se
                LEFT JOIN FETCH se.quizQuestions qq
            WHERE se.id IN :ids
            """)
    List<StudentExam> findAllWithEagerQuizQuestionsById(@Param("ids") List<Long> ids);

    /**
     * Get all student exams for the given exam id with exercises.
     *
     * @param ids the ids of the student exams
     * @return the list of student exams with exercises
     */
    @Query("""
            SELECT DISTINCT se
            FROM StudentExam se
                LEFT JOIN FETCH se.exercises e
            WHERE se.id IN :ids
            """)
    List<StudentExam> findAllWithEagerExercisesById(@Param("ids") List<Long> ids);
}<|MERGE_RESOLUTION|>--- conflicted
+++ resolved
@@ -146,11 +146,11 @@
     long countStudentExamsSubmittedByExamIdIgnoreTestRuns(@Param("examId") Long examId);
 
     @Query("""
-            SELECT count(se)
-            FROM StudentExam se
-            WHERE se.exam.id = :examId
-            	AND se.abandoned = TRUE
-            	AND se.testRun = FALSE
+            SELECT COUNT(se)
+            FROM StudentExam se
+            WHERE se.exam.id = :examId
+            	AND se.abandoned IS TRUE
+            	AND se.testRun IS FALSE
             """)
     long countStudentExamsAbandonedByExamIdIgnoreTestRuns(@Param("examId") Long examId);
 
@@ -263,21 +263,17 @@
             """)
     Set<StudentExam> findAllUnsubmittedWithExercisesByExamId(@Param("examId") Long examId);
 
-<<<<<<< HEAD
     @Query("""
             SELECT DISTINCT se
             FROM StudentExam se
                 LEFT JOIN FETCH se.exercises
             WHERE se.exam.id = :examId
-            	AND se.abandoned = TRUE
-            	AND se.testRun = FALSE
+            	AND se.abandoned IS TRUE
+            	AND se.testRun IS FALSE
             """)
     Set<StudentExam> findAllAbandonedWithExercisesByExamId(Long examId);
 
-    List<StudentExam> findAllByExamId_AndTestRunIsTrue(@Param("examId") Long examId);
-=======
     List<StudentExam> findAllByExamId_AndTestRunIsTrue(Long examId);
->>>>>>> 0567422b
 
     @Query("""
             SELECT DISTINCT se
@@ -315,8 +311,7 @@
     @Transactional // ok because of modifying query
     @Query("""
             UPDATE StudentExam s
-<<<<<<< HEAD
-            SET s.abandoned = true
+            SET s.abandoned = TRUE
             WHERE s.id = :studentExamId
             """)
     void abandonStudentExam(@Param("studentExamId") Long studentExamId);
@@ -325,10 +320,7 @@
     @Transactional // ok because of modifying query
     @Query("""
             UPDATE StudentExam s
-            SET s.started = true,
-=======
             SET s.started = TRUE,
->>>>>>> 0567422b
                 s.startedDate = :startedDate
             WHERE s.id = :studentExamId
             """)
