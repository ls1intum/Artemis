--- conflicted
+++ resolved
@@ -53,7 +53,8 @@
                 LEFT JOIN FETCH se.studentParticipations
             WHERE se.id = :studentExamId
             """)
-    Optional<StudentExam> findWithExercisesAndSessionsById(@Param("studentExamId") long studentExamId);
+    // TODO Michal Kawka rename
+    Optional<StudentExam> findWithExercisesSubmissionPolicyAndSessionsById(@Param("studentExamId") long studentExamId);
 
     @Query("""
             SELECT DISTINCT se
@@ -397,13 +398,9 @@
      * @return the student exam with exercises
      */
     @NotNull
-<<<<<<< HEAD
-    default StudentExam findByIdWithExercisesAndSessionsElseThrow(Long studentExamId) {
-        return findWithExercisesAndSessionsById(studentExamId).orElseThrow(() -> new EntityNotFoundException("Student exam", studentExamId));
-=======
+    // TODO Michal Kawka rename
     default StudentExam findByIdWithExercisesSubmissionPolicyAndSessionsElseThrow(Long studentExamId) {
         return getValueElseThrow(findWithExercisesSubmissionPolicyAndSessionsById(studentExamId), studentExamId);
->>>>>>> f4deff34
     }
 
     /**
