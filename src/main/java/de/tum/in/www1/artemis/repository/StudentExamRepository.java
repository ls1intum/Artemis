--- conflicted
+++ resolved
@@ -25,9 +25,7 @@
 
     List<StudentExam> findByExamId(Long examId);
 
-<<<<<<< HEAD
+
     StudentExam findByExamIdAndUserId(Long examId, Long userId);
 
-=======
->>>>>>> a34bdb33
 }