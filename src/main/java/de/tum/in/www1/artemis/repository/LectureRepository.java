package de.tum.in.www1.artemis.repository;

import java.util.Optional;
import java.util.Set;

import javax.validation.constraints.NotNull;

import org.springframework.cache.annotation.Cacheable;
import org.springframework.data.domain.Page;
import org.springframework.data.domain.Pageable;
import org.springframework.data.jpa.repository.JpaRepository;
import org.springframework.data.jpa.repository.Query;
import org.springframework.data.repository.query.Param;
import org.springframework.stereotype.Repository;

import de.tum.in.www1.artemis.domain.Lecture;
import de.tum.in.www1.artemis.web.rest.errors.EntityNotFoundException;

/**
 * Spring Data repository for the Lecture entity.
 */
@SuppressWarnings("unused")
@Repository
public interface LectureRepository extends JpaRepository<Lecture, Long> {

    @Query("""
            SELECT lecture
            FROM Lecture lecture
            LEFT JOIN FETCH lecture.attachments
            WHERE lecture.course.id = :#{#courseId}
            """)
    Set<Lecture> findAllByCourseIdWithAttachments(@Param("courseId") Long courseId);

    @Query("""
            SELECT lecture
            FROM Lecture lecture
            WHERE lecture.course.id = :courseId
            """)
    Set<Lecture> findAllByCourseId(@Param("courseId") Long courseId);

    @Query("""
            SELECT lecture
            FROM Lecture lecture
            LEFT JOIN FETCH lecture.attachments
            LEFT JOIN FETCH lecture.lectureUnits
            WHERE lecture.course.id = :#{#courseId}
            """)
    Set<Lecture> findAllByCourseIdWithAttachmentsAndLectureUnits(@Param("courseId") Long courseId);

    @Query("""
            SELECT lecture
            FROM Lecture lecture
            LEFT JOIN FETCH lecture.channel
            LEFT JOIN FETCH lecture.attachments attachment
            LEFT JOIN FETCH lecture.lectureUnits lectureUnit
            LEFT JOIN FETCH lectureUnit.attachment luAttachment
            LEFT JOIN FETCH lectureUnit.slides slides
            WHERE lecture.course.id = :courseId
            """)
    Set<Lecture> findAllByCourseIdWithAttachmentsAndLectureUnitsAndSlides(@Param("courseId") Long courseId);

    @Query("""
            SELECT lecture
            FROM Lecture lecture
            LEFT JOIN FETCH lecture.posts
            LEFT JOIN FETCH lecture.lectureUnits lu
            LEFT JOIN FETCH lu.completedUsers cu
            LEFT JOIN FETCH lu.competencies
            LEFT JOIN FETCH lu.exercise exercise
<<<<<<< HEAD
            LEFT JOIN FETCH exercise.learningGoals
            LEFT JOIN FETCH lecture.channel
=======
            LEFT JOIN FETCH exercise.competencies
>>>>>>> 2dce451b
            WHERE lecture.id = :#{#lectureId}
            """)
    Optional<Lecture> findByIdWithPostsAndLectureUnitsAndCompetenciesAndCompletions(@Param("lectureId") Long lectureId);

    @Query("""
            SELECT lecture
            FROM Lecture lecture
            LEFT JOIN FETCH lecture.lectureUnits lu
            LEFT JOIN FETCH lu.competencies
            LEFT JOIN FETCH lu.exercise exercise
            LEFT JOIN FETCH exercise.competencies
            WHERE lecture.id = :#{#lectureId}
            """)
    Optional<Lecture> findByIdWithLectureUnitsAndCompetencies(@Param("lectureId") Long lectureId);

    @Query("""
            SELECT lecture
            FROM Lecture lecture
            LEFT JOIN FETCH lecture.lectureUnits
            WHERE lecture.id = :#{#lectureId}
            """)
    Optional<Lecture> findByIdWithLectureUnits(@Param("lectureId") Long lectureId);

    @Query("""
            SELECT lecture
            FROM Lecture lecture
            LEFT JOIN FETCH lecture.lectureUnits lectureUnit
            LEFT JOIN FETCH lectureUnit.attachment luAttachment
            LEFT JOIN FETCH lectureUnit.slides slides
            WHERE lecture.id = :lectureId
            """)
    Optional<Lecture> findByIdWithLectureUnitsAndWithSlides(@Param("lectureId") Long lectureId);

    @SuppressWarnings("PMD.MethodNamingConventions")
    Page<Lecture> findByTitleIgnoreCaseContainingOrCourse_TitleIgnoreCaseContaining(String partialTitle, String partialCourseTitle, Pageable pageable);

    /**
     * Query which fetches all lectures for which the user is editor or instructor in the course and
     * matching the search criteria.
     *
     * @param partialTitle       lecture title search term
     * @param partialCourseTitle course title search term
     * @param groups             user groups
     * @param pageable           Pageable
     * @return Page with search results
     */
    @Query("""
            SELECT lecture FROM Lecture lecture
            WHERE (lecture.course.instructorGroupName IN :groups OR lecture.course.editorGroupName IN :groups)
            AND (lecture.title LIKE %:partialTitle% OR lecture.course.title LIKE %:partialCourseTitle%)
            """)
    Page<Lecture> findByTitleInLectureOrCourseAndUserHasAccessToCourse(@Param("partialTitle") String partialTitle, @Param("partialCourseTitle") String partialCourseTitle,
            @Param("groups") Set<String> groups, Pageable pageable);

    /**
     * Returns the title of the lecture with the given id.
     *
     * @param lectureId the id of the lecture
     * @return the name/title of the lecture or null if the lecture does not exist
     */
    @Query("""
            SELECT lecture.title
            FROM Lecture lecture
            WHERE lecture.id = :lectureId
            """)
    @Cacheable(cacheNames = "lectureTitle", key = "#lectureId", unless = "#result == null")
    String getLectureTitle(@Param("lectureId") Long lectureId);

    @NotNull
    default Lecture findByIdElseThrow(long lectureId) {
        return findById(lectureId).orElseThrow(() -> new EntityNotFoundException("Lecture", lectureId));
    }

    @NotNull
    default Lecture findByIdWithLectureUnitsAndCompetenciesElseThrow(Long lectureId) {
        return findByIdWithLectureUnitsAndCompetencies(lectureId).orElseThrow(() -> new EntityNotFoundException("Lecture", lectureId));
    }

    @NotNull
    default Lecture findByIdWithPostsAndLectureUnitsAndCompetenciesAndCompletionsElseThrow(Long lectureId) {
        return findByIdWithPostsAndLectureUnitsAndCompetenciesAndCompletions(lectureId).orElseThrow(() -> new EntityNotFoundException("Lecture", lectureId));
    }

    @NotNull
    default Lecture findByIdWithLectureUnitsElseThrow(Long lectureId) {
        return findByIdWithLectureUnits(lectureId).orElseThrow(() -> new EntityNotFoundException("Lecture", lectureId));
    }

    @NotNull
    default Lecture findByIdWithLectureUnitsAndWithSlidesElseThrow(Long lectureId) {
        return findByIdWithLectureUnitsAndWithSlides(lectureId).orElseThrow(() -> new EntityNotFoundException("Lecture", lectureId));
    }
}<|MERGE_RESOLUTION|>--- conflicted
+++ resolved
@@ -67,12 +67,8 @@
             LEFT JOIN FETCH lu.completedUsers cu
             LEFT JOIN FETCH lu.competencies
             LEFT JOIN FETCH lu.exercise exercise
-<<<<<<< HEAD
             LEFT JOIN FETCH exercise.learningGoals
-            LEFT JOIN FETCH lecture.channel
-=======
             LEFT JOIN FETCH exercise.competencies
->>>>>>> 2dce451b
             WHERE lecture.id = :#{#lectureId}
             """)
     Optional<Lecture> findByIdWithPostsAndLectureUnitsAndCompetenciesAndCompletions(@Param("lectureId") Long lectureId);
