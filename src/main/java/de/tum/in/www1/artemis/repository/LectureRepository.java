--- conflicted
+++ resolved
@@ -34,7 +34,6 @@
     @Query("""
             SELECT lecture
             FROM Lecture lecture
-<<<<<<< HEAD
             WHERE lecture.course.id = :courseId
             """)
     Set<Lecture> findAllByCourseId(@Param("courseId") Long courseId);
@@ -42,14 +41,9 @@
     @Query("""
             SELECT lecture
             FROM Lecture lecture
-            LEFT JOIN FETCH lecture.attachments
-            LEFT JOIN FETCH lecture.lectureUnits
-            WHERE lecture.course.id = :#{#courseId}
-=======
                 LEFT JOIN FETCH lecture.attachments
                 LEFT JOIN FETCH lecture.lectureUnits
             WHERE lecture.course.id = :courseId
->>>>>>> 2a608e52
             """)
     Set<Lecture> findAllByCourseIdWithAttachmentsAndLectureUnits(@Param("courseId") Long courseId);
 
