package de.tum.in.www1.artemis.service.connectors.localci.buildagent;

import java.time.ZonedDateTime;
import java.time.format.DateTimeFormatter;
import java.util.*;
import java.util.concurrent.*;
import java.util.function.Supplier;

import javax.annotation.PostConstruct;

import org.slf4j.Logger;
import org.slf4j.LoggerFactory;
import org.springframework.beans.factory.annotation.Value;
import org.springframework.context.annotation.Profile;
import org.springframework.stereotype.Service;

import com.hazelcast.core.HazelcastInstance;
import com.hazelcast.topic.ITopic;

import de.tum.in.www1.artemis.exception.LocalCIException;
import de.tum.in.www1.artemis.service.connectors.localci.dto.LocalCIBuildJobQueueItem;
import de.tum.in.www1.artemis.service.connectors.localci.dto.LocalCIBuildResult;

/**
 * This service is responsible for adding build jobs to the Integrated Code Lifecycle executor service.
 * It handles timeouts as well as exceptions that occur during the execution of the build job.
 */
@Service
@Profile("buildagent")
public class BuildJobManagementService {

    private static final Logger log = LoggerFactory.getLogger(BuildJobManagementService.class);

    private final BuildJobExecutionService buildJobExecutionService;

    private final ExecutorService localCIBuildExecutorService;

    private final BuildJobContainerService buildJobContainerService;

    private final LocalCIDockerService localCIDockerService;

<<<<<<< HEAD
=======
    private final HazelcastInstance hazelcastInstance;

>>>>>>> 38ca8d91
    @Value("${artemis.continuous-integration.timeout-seconds:120}")
    private int timeoutSeconds;

    @Value("${artemis.continuous-integration.asynchronous:true}")
    private boolean runBuildJobsAsynchronously;

    @Value("${artemis.continuous-integration.build-container-prefix:local-ci-}")
    private String buildContainerPrefix;

    /**
     * A map that contains all build jobs that are currently running.
     * The key is the id of the build job, the value is the future that will be completed with the build result.
     * This map is unique for each node and contains only the build jobs that are running on this node.
     */
    private final Map<String, Future<LocalCIBuildResult>> runningFutures = new ConcurrentHashMap<>();

    /**
     * A set that contains all build jobs that were cancelled by the user.
     * This set is unique for each node and contains only the build jobs that were cancelled on this node.
     */
    private final Set<String> cancelledBuildJobs = new ConcurrentSkipListSet<>();

    public BuildJobManagementService(HazelcastInstance hazelcastInstance, BuildJobExecutionService buildJobExecutionService, ExecutorService localCIBuildExecutorService,
            BuildJobContainerService buildJobContainerService, LocalCIDockerService localCIDockerService) {
        this.buildJobExecutionService = buildJobExecutionService;
        this.localCIBuildExecutorService = localCIBuildExecutorService;
        this.buildJobContainerService = buildJobContainerService;
        this.localCIDockerService = localCIDockerService;
<<<<<<< HEAD
        this.canceledBuildJobsTopic = hazelcastInstance.getTopic("canceledBuildJobsTopic");
=======
        this.hazelcastInstance = hazelcastInstance;
>>>>>>> 38ca8d91
    }

    /**
     * Add a listener to the canceledBuildJobsTopic that cancels the build job for the given buildJobId.
     * It gets broadcast to all nodes in the cluster. Only the node that is running the build job will cancel it.
     */
    @PostConstruct
    public void init() {
        ITopic<String> canceledBuildJobsTopic = hazelcastInstance.getTopic("canceledBuildJobsTopic");
        canceledBuildJobsTopic.addMessageListener(message -> {
            String buildJobId = message.getMessageObject();
            if (runningFutures.containsKey(buildJobId)) {
                cancelBuildJob(buildJobId);
            }
        });
    }

    /**
     * Submit a build job for a given participation to the executor service.
     *
     * @param buildJobItem The build job that should be executed.
     * @return A future that will be completed with the build result.
     * @throws LocalCIException If the build job could not be submitted to the executor service.
     */
    public CompletableFuture<LocalCIBuildResult> executeBuildJob(LocalCIBuildJobQueueItem buildJobItem) throws LocalCIException {

        // Check if the Docker image is available. If not, pull it.
        localCIDockerService.pullDockerImage(buildJobItem.buildConfig().dockerImage());

        // Prepare the Docker container name before submitting the build job to the executor service, so we can remove the container if something goes wrong.
        String containerName = buildContainerPrefix + buildJobItem.participationId() + "-" + ZonedDateTime.now().format(DateTimeFormatter.ofPattern("yyyyMMddHHmmssSSS"));

        // Prepare a Callable that will later be called. It contains the actual steps needed to execute the build job.
        Callable<LocalCIBuildResult> buildJob = () -> buildJobExecutionService.runBuildJob(buildJobItem, containerName);

        /*
         * Submit the build job to the executor service. This runs in a separate thread, so it does not block the main thread.
         * createCompletableFuture() is only used to provide a way to run build jobs synchronously for testing and debugging purposes and depends on the
         * artemis.continuous-integration.asynchronous environment variable.
         * Usually, when using asynchronous build jobs, it will just resolve to "CompletableFuture.supplyAsync".
         */
        Future<LocalCIBuildResult> future = localCIBuildExecutorService.submit(buildJob);
        runningFutures.put(buildJobItem.id(), future);

        CompletableFuture<LocalCIBuildResult> futureResult = createCompletableFuture(() -> {
            try {
                return future.get(timeoutSeconds, TimeUnit.SECONDS);
            }
            catch (RejectedExecutionException | CancellationException | ExecutionException | InterruptedException | TimeoutException e) {
                // RejectedExecutionException is thrown if the queue size limit (defined in "artemis.continuous-integration.queue-size-limit") is reached.
                // Wrap the exception in a CompletionException so that the future is completed exceptionally and the thenAccept block is not run.
                // This CompletionException will not resurface anywhere else as it is thrown in this completable future's separate thread.
                if (cancelledBuildJobs.contains(buildJobItem.id())) {
                    finishCancelledBuildJob(buildJobItem.repositoryInfo().assignmentRepositoryUri(), buildJobItem.id(), containerName);
                    throw new CompletionException("Build job with id " + buildJobItem.id() + " was cancelled.", e);
                }
                else {
                    finishBuildJobExceptionally(buildJobItem.repositoryInfo().assignmentRepositoryUri(), buildJobItem.buildConfig().commitHash(), containerName, e);
                    throw new CompletionException(e);
                }
            }
        });
        futureResult.whenComplete(((result, throwable) -> runningFutures.remove(buildJobItem.id())));

        return futureResult;
    }

    /**
     * Create an asynchronous or a synchronous CompletableFuture depending on the runBuildJobsAsynchronously flag.
     *
     * @param supplier the supplier of the Future, i.e. the function that submits the build job
     * @return the CompletableFuture
     */
    private CompletableFuture<LocalCIBuildResult> createCompletableFuture(Supplier<LocalCIBuildResult> supplier) {
        if (runBuildJobsAsynchronously) {
            // Just use the normal supplyAsync.
            return CompletableFuture.supplyAsync(supplier);
        }
        else {
            // Use a synchronous CompletableFuture, e.g. in the test environment.
            // Otherwise, tests will not wait for the CompletableFuture to complete before asserting on the database.
            CompletableFuture<LocalCIBuildResult> future = new CompletableFuture<>();
            try {
                LocalCIBuildResult result = supplier.get();
                future.complete(result);
            }
            catch (Exception e) {
                future.completeExceptionally(e);
            }
            return future;
        }
    }

    /**
     * Finish the build job if an exception occurred while building and testing the repository.
     *
     * @param repositoryUri The URI of the repository for which the build job was executed.
     * @param containerName The name of the Docker container that was used to execute the build job.
     * @param exception     The exception that occurred while building and testing the repository.
     */
    private void finishBuildJobExceptionally(String repositoryUri, String commitHash, String containerName, Exception exception) {
        log.error("Error while building and testing commit {} in repository {}", commitHash, repositoryUri, exception);

        buildJobContainerService.stopContainer(containerName);
    }

    /**
     * Cancel the build job for the given buildJobId.
     *
     * @param buildJobId The id of the build job that should be cancelled.
     */
    private void cancelBuildJob(String buildJobId) {
        Future<LocalCIBuildResult> future = runningFutures.get(buildJobId);
        if (future != null) {
            try {
                cancelledBuildJobs.add(buildJobId);
                future.cancel(true); // Attempt to interrupt the build job
            }
            catch (CancellationException e) {
                log.warn("Build job already cancelled or completed for id {}", buildJobId);
            }
        }
        else {
            log.warn("Could not cancel build job with id {} as it was not found in the running build jobs", buildJobId);
        }
    }

    /**
     * Finish the build job if it was cancelled by the user.
     *
     * @param repositoryUri the URI of the repository for which the build job was cancelled
     * @param buildJobId    The id of the cancelled build job
     * @param containerName The name of the Docker container that was used to execute the build job.
     */
    private void finishCancelledBuildJob(String repositoryUri, String buildJobId, String containerName) {
        log.debug("Build job with id {} in repository {} was cancelled", buildJobId, repositoryUri);

        buildJobContainerService.stopContainer(containerName);

        cancelledBuildJobs.remove(buildJobId);
    }
}<|MERGE_RESOLUTION|>--- conflicted
+++ resolved
@@ -39,11 +39,8 @@
 
     private final LocalCIDockerService localCIDockerService;
 
-<<<<<<< HEAD
-=======
     private final HazelcastInstance hazelcastInstance;
 
->>>>>>> 38ca8d91
     @Value("${artemis.continuous-integration.timeout-seconds:120}")
     private int timeoutSeconds;
 
@@ -72,11 +69,7 @@
         this.localCIBuildExecutorService = localCIBuildExecutorService;
         this.buildJobContainerService = buildJobContainerService;
         this.localCIDockerService = localCIDockerService;
-<<<<<<< HEAD
-        this.canceledBuildJobsTopic = hazelcastInstance.getTopic("canceledBuildJobsTopic");
-=======
         this.hazelcastInstance = hazelcastInstance;
->>>>>>> 38ca8d91
     }
 
     /**
