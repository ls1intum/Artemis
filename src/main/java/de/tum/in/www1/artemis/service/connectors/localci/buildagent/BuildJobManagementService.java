--- conflicted
+++ resolved
@@ -143,11 +143,7 @@
             try {
                 return future.get(timeoutSeconds, TimeUnit.SECONDS);
             }
-<<<<<<< HEAD
             catch (Exception e) {
-=======
-            catch (RejectedExecutionException | CancellationException | ExecutionException | InterruptedException | TimeoutException | LocalCIException e) {
->>>>>>> 3cc5c86b
                 // RejectedExecutionException is thrown if the queue size limit (defined in "artemis.continuous-integration.queue-size-limit") is reached.
                 // Wrap the exception in a CompletionException so that the future is completed exceptionally and the thenAccept block is not run.
                 // This CompletionException will not resurface anywhere else as it is thrown in this completable future's separate thread.
