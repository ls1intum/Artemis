--- conflicted
+++ resolved
@@ -107,12 +107,8 @@
     public ResponseEntity<Void> submitStudentExam(StudentExam studentExam, User currentUser) {
         log.debug("Submit student exam with id {}", studentExam.getId());
         // checks if student exam is already marked as submitted
-<<<<<<< HEAD
         StudentExam existingStudentExam = findOne(studentExam.getId());
-        if (studentExam.isSubmitted() || existingStudentExam.isSubmitted()) {
-=======
-        if (Boolean.TRUE.equals(studentExam.isSubmitted())) {
->>>>>>> 721d9043
+        if (Boolean.TRUE.equals(studentExam.isSubmitted()) || Boolean.TRUE.equals(existingStudentExam.isSubmitted())) {
             return conflict(ENTITY_NAME, "alreadySubmitted", "You have already submitted.");
         }
 
