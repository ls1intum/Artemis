--- conflicted
+++ resolved
@@ -41,7 +41,6 @@
             """)
     int countLlmResponsesOfUserWithinTimeframe(@Param("userId") long userId, @Param("start") ZonedDateTime start, @Param("end") ZonedDateTime end);
 
-<<<<<<< HEAD
     @NotNull
     default IrisMessage findByIdElseThrow(long messageId) throws EntityNotFoundException {
         return findById(messageId).orElseThrow(() -> new EntityNotFoundException("Iris Message", messageId));
@@ -49,8 +48,6 @@
 
     Optional<IrisMessage> findFirstBySessionIdAndSenderOrderBySentAtDesc(long sessionId, @NotNull IrisMessageSender sender);
 
-=======
->>>>>>> f2c2b9a4
     @EntityGraph(type = LOAD, attributePaths = { "content" })
     IrisMessage findIrisMessageById(long irisMessageId);
 
