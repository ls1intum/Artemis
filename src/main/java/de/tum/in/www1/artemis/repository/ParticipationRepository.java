--- conflicted
+++ resolved
@@ -2,10 +2,7 @@
 
 import java.util.Optional;
 
-<<<<<<< HEAD
-=======
 import org.springframework.data.jpa.repository.EntityGraph;
->>>>>>> 44d86921
 import org.springframework.data.jpa.repository.JpaRepository;
 import org.springframework.data.jpa.repository.Query;
 import org.springframework.data.repository.query.Param;
@@ -22,10 +19,9 @@
     @Query("select distinct p from Participation p left join fetch p.submissions left join fetch p.results where p.id = :#{#participationId}")
     Participation getOneWithEagerSubmissionsAndResults(@Param("participationId") Long participationId);
 
-<<<<<<< HEAD
     @Query("select p from Participation p left join fetch p.results pr left join fetch pr.feedbacks prf where p.id = :participationId and (pr.id = (select max(id) from p.results) or pr.id = null)")
     Optional<Participation> findByIdWithLatestResultAndFeedbacks(@Param("participationId") Long participationId);
-=======
+
     /**
      * Find the participation with the given id. Additionally, load all the submissions from the database. Returns an empty Optional if the
      * participation could not be found.
@@ -35,5 +31,4 @@
      */
     @EntityGraph(attributePaths = { "submissions" })
     Optional<Participation> findWithEagerSubmissionsById(Long participationId);
->>>>>>> 44d86921
 }