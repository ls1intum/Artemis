--- conflicted
+++ resolved
@@ -31,7 +31,6 @@
             LEFT JOIN FETCH p.submissions s
             LEFT JOIN FETCH s.results r
             WHERE p.id = :participationId
-<<<<<<< HEAD
                 AND (s.id = (SELECT max(ps.id) FROM p.submissions ps
                     WHERE (ps.type <> 'ILLEGAL' or ps.type is null))
                 OR s.id = NULL)
@@ -45,16 +44,6 @@
                 AND (s.type <> 'ILLEGAL' or s.type is null)
             """)
     Optional<Participation> findWithEagerLegalSubmissionsById(Long participationId);
-=======
-            AND (s.id = (
-            		SELECT max(id) FROM p.submissions)
-            OR s.id = NULL)
-            """)
-    Optional<Participation> findByIdWithLatestSubmissionAndResult(@Param("participationId") Long participationId);
-
-    @EntityGraph(type = LOAD, attributePaths = { "submissions" })
-    Optional<Participation> findWithEagerSubmissionsById(Long participationId);
->>>>>>> 65f29f02
 
     @NotNull
     default Participation findByIdWithLegalSubmissionsElseThrow(long participationId) {
