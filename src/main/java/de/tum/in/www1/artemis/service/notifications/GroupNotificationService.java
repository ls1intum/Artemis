--- conflicted
+++ resolved
@@ -64,8 +64,8 @@
                 case EXERCISE_PRACTICE -> createNotification((Exercise) notificationSubject, author, group, NotificationType.EXERCISE_PRACTICE, (String) typeSpecificInformation);
                 case QUIZ_EXERCISE_STARTED -> createNotification((QuizExercise) notificationSubject, author, group, NotificationType.QUIZ_EXERCISE_STARTED,
                         (String) typeSpecificInformation);
-                case EXERCISE_UPDATED -> createNotification((Exercise) notificationSubject, null, group, NotificationType.EXERCISE_UPDATED, (String) typeSpecificInformation);
-                case EXERCISE_CREATED -> createNotification((Exercise) notificationSubject, null, group, NotificationType.EXERCISE_CREATED, (String) typeSpecificInformation);
+                case EXERCISE_UPDATED -> createNotification((Exercise) notificationSubject, author, group, NotificationType.EXERCISE_UPDATED, (String) typeSpecificInformation);
+                case EXERCISE_CREATED -> createNotification((Exercise) notificationSubject, author, group, NotificationType.EXERCISE_CREATED, (String) typeSpecificInformation);
                 // Archive Types
                 case COURSE_ARCHIVE_STARTED -> createNotification((Course) notificationSubject, author, group, NotificationType.COURSE_ARCHIVE_STARTED,
                         (List<String>) typeSpecificInformation);
@@ -161,11 +161,7 @@
      */
     public void notifyEditorAndInstructorGroupAboutExerciseUpdate(Exercise exercise, String notificationText) {
         notifyGroupsWithNotificationType(new GroupNotificationType[] { GroupNotificationType.EDITOR, GroupNotificationType.INSTRUCTOR }, NotificationType.EXERCISE_UPDATED,
-<<<<<<< HEAD
-                exercise, null, null);
-=======
                 exercise, notificationText, userRepository.getUser());
->>>>>>> 2d53131b
     }
 
     /**
@@ -177,7 +173,7 @@
     public void notifyAllGroupsAboutNewPostForExercise(Post post, Course course) {
         notifyGroupsWithNotificationType(
                 new GroupNotificationType[] { GroupNotificationType.STUDENT, GroupNotificationType.TA, GroupNotificationType.EDITOR, GroupNotificationType.INSTRUCTOR },
-                NotificationType.NEW_EXERCISE_POST, post, course, userRepository.getUser());
+                NotificationType.NEW_EXERCISE_POST, post, course, post.getAuthor());
     }
 
     /**
@@ -211,7 +207,7 @@
     public void notifyAllGroupsAboutNewPostForLecture(Post post, Course course) {
         notifyGroupsWithNotificationType(
                 new GroupNotificationType[] { GroupNotificationType.STUDENT, GroupNotificationType.TA, GroupNotificationType.EDITOR, GroupNotificationType.INSTRUCTOR },
-                NotificationType.NEW_LECTURE_POST, post, course, userRepository.getUser());
+                NotificationType.NEW_LECTURE_POST, post, course, post.getAuthor());
     }
 
     /**
@@ -223,7 +219,7 @@
     public void notifyAllGroupsAboutNewCoursePost(Post post, Course course) {
         notifyGroupsWithNotificationType(
                 new GroupNotificationType[] { GroupNotificationType.STUDENT, GroupNotificationType.TA, GroupNotificationType.EDITOR, GroupNotificationType.INSTRUCTOR },
-                NotificationType.NEW_COURSE_POST, post, course, userRepository.getUser());
+                NotificationType.NEW_COURSE_POST, post, course, post.getAuthor());
     }
 
     /**
@@ -234,7 +230,7 @@
      */
     public void notifyTutorAndEditorAndInstructorGroupAboutNewAnswerForCoursePost(Post post, Course course) {
         notifyGroupsWithNotificationType(new GroupNotificationType[] { GroupNotificationType.TA, GroupNotificationType.EDITOR, GroupNotificationType.INSTRUCTOR },
-                NotificationType.NEW_REPLY_FOR_COURSE_POST, post, course, userRepository.getUser());
+                NotificationType.NEW_REPLY_FOR_COURSE_POST, post, course, post.getAuthor());
     }
 
     /**
@@ -245,7 +241,7 @@
      */
     public void notifyTutorAndEditorAndInstructorGroupAboutNewAnswerForExercise(Post post, Course course) {
         notifyGroupsWithNotificationType(new GroupNotificationType[] { GroupNotificationType.TA, GroupNotificationType.EDITOR, GroupNotificationType.INSTRUCTOR },
-                NotificationType.NEW_REPLY_FOR_EXERCISE_POST, post, course, userRepository.getUser());
+                NotificationType.NEW_REPLY_FOR_EXERCISE_POST, post, course, post.getAuthor());
     }
 
     /**
@@ -257,7 +253,7 @@
     public void notifyAllGroupsAboutNewAnnouncement(Post post, Course course) {
         notifyGroupsWithNotificationType(
                 new GroupNotificationType[] { GroupNotificationType.STUDENT, GroupNotificationType.TA, GroupNotificationType.EDITOR, GroupNotificationType.INSTRUCTOR },
-                NotificationType.NEW_ANNOUNCEMENT_POST, post, course, userRepository.getUser());
+                NotificationType.NEW_ANNOUNCEMENT_POST, post, course, post.getAuthor());
     }
 
     /**
@@ -268,7 +264,7 @@
      */
     public void notifyTutorAndEditorAndInstructorGroupAboutNewAnswerForLecture(Post post, Course course) {
         notifyGroupsWithNotificationType(new GroupNotificationType[] { GroupNotificationType.TA, GroupNotificationType.EDITOR, GroupNotificationType.INSTRUCTOR },
-                NotificationType.NEW_REPLY_FOR_LECTURE_POST, post, course, userRepository.getUser());
+                NotificationType.NEW_REPLY_FOR_LECTURE_POST, post, course, post.getAuthor());
     }
 
     /**
