--- conflicted
+++ resolved
@@ -202,13 +202,10 @@
                 case DUPLICATE_TEST_CASE -> createNotification((Exercise) notificationSubject, author, group, NotificationType.DUPLICATE_TEST_CASE,
                         (String) typeSpecificInformation);
                 case ILLEGAL_SUBMISSION -> createNotification((Exercise) notificationSubject, author, group, NotificationType.ILLEGAL_SUBMISSION, (String) typeSpecificInformation);
-<<<<<<< HEAD
-                default -> throw new UnsupportedOperationException("Unsupported NotificationType: " + notificationType);
-=======
                 // Additional Types
                 case PROGRAMMING_TEST_CASES_CHANGED -> createNotification((Exercise) notificationSubject, author, group, NotificationType.PROGRAMMING_TEST_CASES_CHANGED,
                         (String) typeSpecificInformation);
->>>>>>> bbf2646a
+                default -> throw new UnsupportedOperationException("Unsupported NotificationType: " + notificationType);
             };
             saveAndSend(resultingGroupNotification, notificationSubject);
         }
