package de.tum.in.www1.artemis.service.notifications;

import static de.tum.in.www1.artemis.domain.notification.GroupNotificationFactory.createNotification;

import java.time.ZonedDateTime;
import java.util.ArrayList;
import java.util.List;
import java.util.stream.Collectors;

import org.springframework.messaging.simp.SimpMessageSendingOperations;
import org.springframework.stereotype.Service;

import de.tum.in.www1.artemis.domain.*;
import de.tum.in.www1.artemis.domain.enumeration.GroupNotificationType;
import de.tum.in.www1.artemis.domain.enumeration.NotificationType;
import de.tum.in.www1.artemis.domain.exam.Exam;
import de.tum.in.www1.artemis.domain.metis.Post;
import de.tum.in.www1.artemis.domain.notification.ExamNotificationTargetWithoutProblemStatement;
import de.tum.in.www1.artemis.domain.notification.GroupNotification;
import de.tum.in.www1.artemis.domain.notification.NotificationTitleTypeConstants;
import de.tum.in.www1.artemis.domain.quiz.QuizExercise;
import de.tum.in.www1.artemis.repository.GroupNotificationRepository;
import de.tum.in.www1.artemis.repository.UserRepository;
import de.tum.in.www1.artemis.service.MailService;
import de.tum.in.www1.artemis.service.messaging.InstanceMessageSendService;

@Service
public class GroupNotificationService {

    private final GroupNotificationRepository groupNotificationRepository;

    private final SimpMessageSendingOperations messagingTemplate;

    private final UserRepository userRepository;

    private MailService mailService;

    private NotificationSettingsService notificationSettingsService;

    public GroupNotificationService(GroupNotificationRepository groupNotificationRepository, SimpMessageSendingOperations messagingTemplate, UserRepository userRepository,
            MailService mailService, NotificationSettingsService notificationSettingsService) {
        this.groupNotificationRepository = groupNotificationRepository;
        this.messagingTemplate = messagingTemplate;
        this.userRepository = userRepository;
        this.mailService = mailService;
        this.notificationSettingsService = notificationSettingsService;
    }

    /**
     * Auxiliary method that checks and creates appropriate notifications about exercise updates or updates the scheduled exercise-released notification
<<<<<<< HEAD
     *
     * @param exercise which is updated
     * @param notificationText holds the custom change message for the notification process
     * @param instanceMessageSendService can initiate a scheduled notification
     */
    public void checkAndCreateAppropriateNotificationsWhenUpdatingExercise(Exercise exercise, String notificationText, InstanceMessageSendService instanceMessageSendService) {
        notifyAboutExerciseUpdate(exercise, notificationText);
        checkNotificationForExerciseRelease(exercise, instanceMessageSendService);
=======
     * @param exerciseBeforeUpdate is the initial exercise before it gets updated
     * @param exerciseAfterUpdate is the updated exercise (needed to check potential difference in release date)
     * @param notificationText holds the custom change message for the notification process
     * @param instanceMessageSendService can initiate a scheduled notification
     */
    public void checkAndCreateAppropriateNotificationsWhenUpdatingExercise(Exercise exerciseBeforeUpdate, Exercise exerciseAfterUpdate, String notificationText,
            InstanceMessageSendService instanceMessageSendService) {
        // send exercise update notification
        notifyAboutExerciseUpdate(exerciseAfterUpdate, notificationText);

        // handle and check exercise released notification

        final ZonedDateTime initialReleaseDate = exerciseBeforeUpdate.getReleaseDate();
        final ZonedDateTime updatedReleaseDate = exerciseAfterUpdate.getReleaseDate();
        ZonedDateTime timeNow = ZonedDateTime.now();

        boolean shouldNotifyAboutRelease = false;

        boolean isInitialReleaseDateUndefined = initialReleaseDate == null;
        boolean isInitialReleaseDateInThePast = false;
        boolean isInitialReleaseDateNow = false;
        boolean isInitialReleaseDateInTheFuture = false;

        boolean isUpdatedReleaseDateUndefined = updatedReleaseDate == null;
        boolean isUpdatedReleaseDateInThePast = false;
        boolean isUpdatedReleaseDateNow = false;
        boolean isUpdatedReleaseDateInTheFuture = false;

        if (!isInitialReleaseDateUndefined) {
            isInitialReleaseDateInThePast = initialReleaseDate.isBefore(timeNow);
            // with buffer of 1 minute
            isInitialReleaseDateNow = !initialReleaseDate.isBefore(timeNow.minusMinutes(1)) && !initialReleaseDate.isAfter(timeNow.plusMinutes(1));
            isInitialReleaseDateInTheFuture = initialReleaseDate.isAfter(timeNow);
        }

        if (!isUpdatedReleaseDateUndefined) {
            isUpdatedReleaseDateInThePast = updatedReleaseDate.isBefore(timeNow);
            // with buffer of 1 minute
            isUpdatedReleaseDateNow = !updatedReleaseDate.isBefore(timeNow.minusMinutes(1)) && !updatedReleaseDate.isAfter(timeNow.plusMinutes(1));
            isUpdatedReleaseDateInTheFuture = updatedReleaseDate.isAfter(timeNow);
        }

        // "decision matrix" based on initial and updated release date to decide if a release notification has to be sent out now, scheduled, or not

        // if the initial release date is (undefined/past/now) only send a notification if the updated date is in the future
        if (isInitialReleaseDateUndefined || isInitialReleaseDateInThePast || isInitialReleaseDateNow) {
            if (isUpdatedReleaseDateUndefined || isUpdatedReleaseDateInThePast || isUpdatedReleaseDateNow) {
                return;
            }
            else if (isUpdatedReleaseDateInTheFuture) {
                shouldNotifyAboutRelease = true;
            }
        }
        // no change in the release date
        else if (!isUpdatedReleaseDateUndefined && initialReleaseDate.isEqual(updatedReleaseDate)) {
            return;
        }
        // if the initial release date was in the future any other combination (-> undefined/now/past) will lead to an immediate release notification or a scheduled one (future)
        else if (isInitialReleaseDateInTheFuture) {
            shouldNotifyAboutRelease = true;
        }

        if (shouldNotifyAboutRelease) {
            checkNotificationForExerciseRelease(exerciseAfterUpdate, instanceMessageSendService);
        }
>>>>>>> e0094325
    }

    /**
     * Checks if a notification has to be created for this exercise update and creates one if the situation is appropriate
<<<<<<< HEAD
     *
=======
>>>>>>> e0094325
     * @param exercise that is updated
     * @param notificationText that is used for the notification process
     */
    public void notifyAboutExerciseUpdate(Exercise exercise, String notificationText) {
        if (exercise.getReleaseDate() != null && exercise.getReleaseDate().isAfter(ZonedDateTime.now())) {
            // Do not send an exercise-update notification before the release date of the exercise.
            return;
        }

        if ((notificationText != null && exercise.isCourseExercise()) || exercise.isExamExercise()) {
            // sends an exercise-update notification
            notifyStudentAndEditorAndInstructorGroupAboutExerciseUpdate(exercise, notificationText);
        }
    }

    /**
     * Checks if a new exercise-released notification has to be created or even scheduled
     * The exercise update might have changed the release date, so the scheduled notification that informs the users about the release of this exercise has to be updated
     *
     * @param exercise that is updated
     * @param instanceMessageSendService that will call the service to update the scheduled exercise-created notification
     */
    public void checkNotificationForExerciseRelease(Exercise exercise, InstanceMessageSendService instanceMessageSendService) {
        // Only notify students and tutors when the exercise is created for a course
        if (exercise.isCourseExercise()) {
            if (exercise.getReleaseDate() == null || !exercise.getReleaseDate().isAfter(ZonedDateTime.now())) {
                notifyAllGroupsAboutReleasedExercise(exercise);
            }
            else {
                instanceMessageSendService.sendExerciseReleaseNotificationSchedule(exercise.getId());
            }
        }
    }

    /**
     * Auxiliary method to call the correct factory method and start the process to save & sent the notification
     *
     * @param groups is an array of GroupNotificationTypes that should be notified (e.g. STUDENTS, INSTRUCTORS)
     * @param notificationType is the discriminator for the factory
     * @param notificationSubject is the subject of the notification (e.g. exercise, attachment)
     * @param typeSpecificInformation is based on the current use case (e.g. POST -> course, ARCHIVE -> List<String> archiveErrors)
     * @param author is the user who initiated the process of this notifications. Can be null if not specified
     */
    private void notifyGroupsWithNotificationType(GroupNotificationType[] groups, NotificationType notificationType, Object notificationSubject, Object typeSpecificInformation,
            User author) {
        for (GroupNotificationType group : groups) {
            GroupNotification resultingGroupNotification;
            resultingGroupNotification = switch (notificationType) {
                // Post Types
                case NEW_EXERCISE_POST -> createNotification((Post) notificationSubject, author, group, NotificationType.NEW_EXERCISE_POST, (Course) typeSpecificInformation);
                case NEW_REPLY_FOR_EXERCISE_POST -> createNotification((Post) notificationSubject, author, group, NotificationType.NEW_REPLY_FOR_EXERCISE_POST,
                        (Course) typeSpecificInformation);
                case NEW_LECTURE_POST -> createNotification((Post) notificationSubject, author, group, NotificationType.NEW_LECTURE_POST, (Course) typeSpecificInformation);
                case NEW_REPLY_FOR_LECTURE_POST -> createNotification((Post) notificationSubject, author, group, NotificationType.NEW_REPLY_FOR_LECTURE_POST,
                        (Course) typeSpecificInformation);
                case NEW_COURSE_POST -> createNotification((Post) notificationSubject, author, group, NotificationType.NEW_COURSE_POST, (Course) typeSpecificInformation);
                case NEW_REPLY_FOR_COURSE_POST -> createNotification((Post) notificationSubject, author, group, NotificationType.NEW_REPLY_FOR_COURSE_POST,
                        (Course) typeSpecificInformation);
                case NEW_ANNOUNCEMENT_POST -> createNotification((Post) notificationSubject, author, group, NotificationType.NEW_ANNOUNCEMENT_POST,
                        (Course) typeSpecificInformation);
                // General Types
                case ATTACHMENT_CHANGE -> createNotification((Attachment) notificationSubject, author, group, NotificationType.ATTACHMENT_CHANGE, (String) typeSpecificInformation);
                case EXERCISE_PRACTICE -> createNotification((Exercise) notificationSubject, author, group, NotificationType.EXERCISE_PRACTICE, (String) typeSpecificInformation);
                case QUIZ_EXERCISE_STARTED -> createNotification((QuizExercise) notificationSubject, author, group, NotificationType.QUIZ_EXERCISE_STARTED,
                        (String) typeSpecificInformation);
                case EXERCISE_UPDATED -> createNotification((Exercise) notificationSubject, author, group, NotificationType.EXERCISE_UPDATED, (String) typeSpecificInformation);
                case EXERCISE_RELEASED -> createNotification((Exercise) notificationSubject, author, group, NotificationType.EXERCISE_RELEASED, (String) typeSpecificInformation);
                // Archive Types
                case COURSE_ARCHIVE_STARTED -> createNotification((Course) notificationSubject, author, group, NotificationType.COURSE_ARCHIVE_STARTED,
                        (List<String>) typeSpecificInformation);
                case COURSE_ARCHIVE_FINISHED -> createNotification((Course) notificationSubject, author, group, NotificationType.COURSE_ARCHIVE_FINISHED,
                        (List<String>) typeSpecificInformation);
                case COURSE_ARCHIVE_FAILED -> createNotification((Course) notificationSubject, author, group, NotificationType.COURSE_ARCHIVE_FAILED,
                        (List<String>) typeSpecificInformation);
                case EXAM_ARCHIVE_STARTED -> createNotification((Exam) notificationSubject, author, group, NotificationType.EXAM_ARCHIVE_STARTED,
                        (List<String>) typeSpecificInformation);
                case EXAM_ARCHIVE_FINISHED -> createNotification((Exam) notificationSubject, author, group, NotificationType.EXAM_ARCHIVE_FINISHED,
                        (List<String>) typeSpecificInformation);
                case EXAM_ARCHIVE_FAILED -> createNotification((Exam) notificationSubject, author, group, NotificationType.EXAM_ARCHIVE_FAILED,
                        (List<String>) typeSpecificInformation);
                // Critical Types
                case DUPLICATE_TEST_CASE -> createNotification((Exercise) notificationSubject, author, group, NotificationType.DUPLICATE_TEST_CASE,
                        (String) typeSpecificInformation);
                case ILLEGAL_SUBMISSION -> createNotification((Exercise) notificationSubject, author, group, NotificationType.ILLEGAL_SUBMISSION, (String) typeSpecificInformation);
            };
            saveAndSend(resultingGroupNotification, notificationSubject);
        }
    }

    /**
     * Notify student groups about an attachment change.
     *
     * @param attachment       that has been changed
     * @param notificationText that should be displayed
     */
    public void notifyStudentGroupAboutAttachmentChange(Attachment attachment, String notificationText) {
        // Do not send a notification before the release date of the attachment.
        if (attachment.getReleaseDate() != null && attachment.getReleaseDate().isAfter(ZonedDateTime.now())) {
            return;
        }
        // Create and send the notification.
        notifyGroupsWithNotificationType(new GroupNotificationType[] { GroupNotificationType.STUDENT }, NotificationType.ATTACHMENT_CHANGE, attachment, notificationText,
                userRepository.getUser());
    }

    /**
     * Notify students groups about an exercise opened for practice.
     *
     * @param exercise that has been opened for practice
     */
    public void notifyStudentGroupAboutExercisePractice(Exercise exercise) {
        notifyGroupsWithNotificationType(new GroupNotificationType[] { GroupNotificationType.STUDENT }, NotificationType.EXERCISE_PRACTICE, exercise, null,
                userRepository.getUser());
    }

    /**
     * Notify student groups about a started quiz exercise. The notification is not sent via websocket.
     *
     * @param quizExercise that has been started
     */
    public void notifyStudentGroupAboutQuizExerciseStart(QuizExercise quizExercise) {
        notifyGroupsWithNotificationType(new GroupNotificationType[] { GroupNotificationType.STUDENT }, NotificationType.QUIZ_EXERCISE_STARTED, quizExercise, null, null);
    }

    /**
     * Notify all groups but tutors about an exercise update.
     * Tutors will only work on the exercise during the assesment therefore it is not urgent to inform them about changes beforehand.
     * Students, instructors, and editors should be notified about changed as quickly as possible.
     *
     * @param exercise         that has been updated
     * @param notificationText that should be displayed
     */
    public void notifyStudentAndEditorAndInstructorGroupAboutExerciseUpdate(Exercise exercise, String notificationText) {
        // Do not send a notification before the release date of the exercise.
        if (exercise.getReleaseDate() != null && exercise.getReleaseDate().isAfter(ZonedDateTime.now())) {
            return;
        }
        notifyGroupsWithNotificationType(new GroupNotificationType[] { GroupNotificationType.STUDENT, GroupNotificationType.EDITOR, GroupNotificationType.INSTRUCTOR },
                NotificationType.EXERCISE_UPDATED, exercise, notificationText, userRepository.getUser());
    }

    /**
     * Notify all groups about a newly released exercise at the moment of its release date.
     * This notification can be deactivated in the notification settings
     *
     * @param exercise that has been created
     */
    public void notifyAllGroupsAboutReleasedExercise(Exercise exercise) {
        notifyGroupsWithNotificationType(
                new GroupNotificationType[] { GroupNotificationType.STUDENT, GroupNotificationType.TA, GroupNotificationType.EDITOR, GroupNotificationType.INSTRUCTOR },
                NotificationType.EXERCISE_RELEASED, exercise, null, null);
    }

    /**
     * Notify editor and instructor groups about an exercise update.
     *
     * @param exercise         that has been updated
     * @param notificationText that should be displayed
     */
    public void notifyEditorAndInstructorGroupAboutExerciseUpdate(Exercise exercise, String notificationText) {
        notifyGroupsWithNotificationType(new GroupNotificationType[] { GroupNotificationType.EDITOR, GroupNotificationType.INSTRUCTOR }, NotificationType.EXERCISE_UPDATED,
                exercise, notificationText, null);
    }

    /**
     * Notify all groups about a new post in an exercise.
     *
     * @param post that has been posted
     * @param course that the post belongs to
     */
    public void notifyAllGroupsAboutNewPostForExercise(Post post, Course course) {
        notifyGroupsWithNotificationType(
                new GroupNotificationType[] { GroupNotificationType.STUDENT, GroupNotificationType.TA, GroupNotificationType.EDITOR, GroupNotificationType.INSTRUCTOR },
                NotificationType.NEW_EXERCISE_POST, post, course, post.getAuthor());
    }

    /**
     * Notify editor and instructor groups about duplicate test cases.
     *
     * @param exercise         that has been updated
     * @param notificationText that should be displayed
     */
    public void notifyEditorAndInstructorGroupAboutDuplicateTestCasesForExercise(Exercise exercise, String notificationText) {
        notifyGroupsWithNotificationType(new GroupNotificationType[] { GroupNotificationType.EDITOR, GroupNotificationType.INSTRUCTOR }, NotificationType.DUPLICATE_TEST_CASE,
                exercise, notificationText, null);
    }

    /**
     * Notify instructor groups about illegal submissions. In case a student has submitted after the individual end date or exam end date,
     * the submission is not valid and therefore marked as illegal. We notify the instructor about this cheating attempt.
     *
     * @param exercise         that has been affected
     * @param notificationText that should be displayed
     */
    public void notifyInstructorGroupAboutIllegalSubmissionsForExercise(Exercise exercise, String notificationText) {
        notifyGroupsWithNotificationType(new GroupNotificationType[] { GroupNotificationType.INSTRUCTOR }, NotificationType.ILLEGAL_SUBMISSION, exercise, notificationText, null);
    }

    /**
     * Notify all groups about a new post in a lecture.
     *
     * @param post that has been posted
     * @param course that the post belongs to
     */
    public void notifyAllGroupsAboutNewPostForLecture(Post post, Course course) {
        notifyGroupsWithNotificationType(
                new GroupNotificationType[] { GroupNotificationType.STUDENT, GroupNotificationType.TA, GroupNotificationType.EDITOR, GroupNotificationType.INSTRUCTOR },
                NotificationType.NEW_LECTURE_POST, post, course, post.getAuthor());
    }

    /**
     * Notify all groups about a new course-wide post.
     *
     * @param post that has been posted
     * @param course that the post belongs to
     */
    public void notifyAllGroupsAboutNewCoursePost(Post post, Course course) {
        notifyGroupsWithNotificationType(
                new GroupNotificationType[] { GroupNotificationType.STUDENT, GroupNotificationType.TA, GroupNotificationType.EDITOR, GroupNotificationType.INSTRUCTOR },
                NotificationType.NEW_COURSE_POST, post, course, post.getAuthor());
    }

    /**
     * Notify tutor, editor and instructor groups about a new answer post for an exercise.
     *
     * @param post that has been answered
     * @param course that the post belongs to
     */
    public void notifyTutorAndEditorAndInstructorGroupAboutNewAnswerForCoursePost(Post post, Course course) {
        notifyGroupsWithNotificationType(new GroupNotificationType[] { GroupNotificationType.TA, GroupNotificationType.EDITOR, GroupNotificationType.INSTRUCTOR },
                NotificationType.NEW_REPLY_FOR_COURSE_POST, post, course, post.getAuthor());
    }

    /**
     * Notify tutor, editor and instructor groups about a new answer post for an exercise.
     *
     * @param post that has been answered
     * @param course that the post belongs to
     */
    public void notifyTutorAndEditorAndInstructorGroupAboutNewAnswerForExercise(Post post, Course course) {
        notifyGroupsWithNotificationType(new GroupNotificationType[] { GroupNotificationType.TA, GroupNotificationType.EDITOR, GroupNotificationType.INSTRUCTOR },
                NotificationType.NEW_REPLY_FOR_EXERCISE_POST, post, course, post.getAuthor());
    }

    /**
     * Notify all groups about a new announcement in the course.
     *
     * @param post that has been created as announcement
     * @param course that the post belongs to
     */
    public void notifyAllGroupsAboutNewAnnouncement(Post post, Course course) {
        notifyGroupsWithNotificationType(
                new GroupNotificationType[] { GroupNotificationType.STUDENT, GroupNotificationType.TA, GroupNotificationType.EDITOR, GroupNotificationType.INSTRUCTOR },
                NotificationType.NEW_ANNOUNCEMENT_POST, post, course, post.getAuthor());
    }

    /**
     * Notify tutor, editor and instructor groups about a new answer post for a lecture.
     *
     * @param post that has been answered
     * @param course that the post belongs to
     */
    public void notifyTutorAndEditorAndInstructorGroupAboutNewAnswerForLecture(Post post, Course course) {
        notifyGroupsWithNotificationType(new GroupNotificationType[] { GroupNotificationType.TA, GroupNotificationType.EDITOR, GroupNotificationType.INSTRUCTOR },
                NotificationType.NEW_REPLY_FOR_LECTURE_POST, post, course, post.getAuthor());
    }

    /**
     * Notify tutor and instructor groups about a new answer post for a lecture.
     *
     * @param course           course the answered post belongs to
     * @param notificationType state of the archiving process
     * @param archiveErrors    list of errors that happened during archiving
     */
    public void notifyInstructorGroupAboutCourseArchiveState(Course course, NotificationType notificationType, List<String> archiveErrors) {
        notifyGroupsWithNotificationType(new GroupNotificationType[] { GroupNotificationType.INSTRUCTOR }, notificationType, course, archiveErrors, null);
    }

    /**
     * Notify instructor groups about the archive state of the exam.
     *
     * @param exam             exam that is archived
     * @param notificationType state of the archiving process
     * @param archiveErrors    list of errors that happened during archiving
     */
    public void notifyInstructorGroupAboutExamArchiveState(Exam exam, NotificationType notificationType, List<String> archiveErrors) {
        notifyGroupsWithNotificationType(new GroupNotificationType[] { GroupNotificationType.INSTRUCTOR }, notificationType, exam, archiveErrors, null);
    }

    /**
     * Saves the given notification in database and sends it to the client via websocket.
     * Also starts the process of sending the information contained in the notification via email.
     *
     * @param notification that should be saved and sent
     * @param notificationSubject which information will be extracted to create the email
     */
    private void saveAndSend(GroupNotification notification, Object notificationSubject) {
        if (NotificationTitleTypeConstants.LIVE_EXAM_EXERCISE_UPDATE_NOTIFICATION_TITLE.equals(notification.getTitle())) {
            saveExamNotification(notification);
            messagingTemplate.convertAndSend(notification.getTopic(), notification);
            return;
        }

        groupNotificationRepository.save(notification);
        messagingTemplate.convertAndSend(notification.getTopic(), notification);

        NotificationType type = NotificationTitleTypeConstants.findCorrespondingNotificationType(notification.getTitle());

        // checks if this notification type has email support
        if (notificationSettingsService.checkNotificationTypeForEmailSupport(type)) {
            prepareSendingGroupEmail(notification, notificationSubject);
        }
    }

    /**
     * Saves an exam notification by removing the problem statement message
     * @param notification that should be saved (without the problem statement)
     */
    private void saveExamNotification(GroupNotification notification) {
        String originalTarget = notification.getTarget();
        String targetWithoutProblemStatement = ExamNotificationTargetWithoutProblemStatement.getTargetWithoutProblemStatement(notification.getTarget());
        notification.setTarget(targetWithoutProblemStatement);
        groupNotificationRepository.save(notification);
        notification.setTarget(originalTarget);
    }

    /**
     * Prepares sending an email based on a GroupNotification by finding the relevant users
     * @param notification which information should also be propagated via email
     */
    private void prepareSendingGroupEmail(GroupNotification notification, Object notificationSubject) {
        Course course = notification.getCourse();
        GroupNotificationType groupType = notification.getType();
        List<User> foundUsers = new ArrayList<>();
        switch (groupType) {
            case STUDENT -> foundUsers = userRepository.getStudents(course);
            case INSTRUCTOR -> foundUsers = userRepository.getInstructors(course);
            case EDITOR -> foundUsers = userRepository.getEditors(course);
            case TA -> foundUsers = userRepository.getTutors(course);
        }
        prepareGroupNotificationEmail(notification, foundUsers, notificationSubject);
    }

    /**
     * Checks if an email should be created based on the provided notification, users, notification settings and type for GroupNotifications
     * If the checks are successful creates and sends a corresponding email
     * If the notification type indicates an urgent (critical) email it will be sent to all users (regardless of settings)
     *
     * @param notification that should be checked
     * @param users which will be filtered based on their notification (email) settings
     * @param notificationSubject is used to add additional information to the email (e.g. for exercise : due date, points, etc.)
     */
    public void prepareGroupNotificationEmail(GroupNotification notification, List<User> users, Object notificationSubject) {
        // find the users that have this notification type & email communication channel activated
        List<User> usersThatShouldReceiveAnEmail = users.stream()
                .filter(user -> notificationSettingsService.checkIfNotificationEmailIsAllowedBySettingsForGivenUser(notification, user)).collect(Collectors.toList());

        if (!usersThatShouldReceiveAnEmail.isEmpty()) {
            mailService.sendNotificationEmailForMultipleUsers(notification, usersThatShouldReceiveAnEmail, notificationSubject);
        }
    }
}<|MERGE_RESOLUTION|>--- conflicted
+++ resolved
@@ -48,16 +48,6 @@
 
     /**
      * Auxiliary method that checks and creates appropriate notifications about exercise updates or updates the scheduled exercise-released notification
-<<<<<<< HEAD
-     *
-     * @param exercise which is updated
-     * @param notificationText holds the custom change message for the notification process
-     * @param instanceMessageSendService can initiate a scheduled notification
-     */
-    public void checkAndCreateAppropriateNotificationsWhenUpdatingExercise(Exercise exercise, String notificationText, InstanceMessageSendService instanceMessageSendService) {
-        notifyAboutExerciseUpdate(exercise, notificationText);
-        checkNotificationForExerciseRelease(exercise, instanceMessageSendService);
-=======
      * @param exerciseBeforeUpdate is the initial exercise before it gets updated
      * @param exerciseAfterUpdate is the updated exercise (needed to check potential difference in release date)
      * @param notificationText holds the custom change message for the notification process
@@ -123,15 +113,10 @@
         if (shouldNotifyAboutRelease) {
             checkNotificationForExerciseRelease(exerciseAfterUpdate, instanceMessageSendService);
         }
->>>>>>> e0094325
     }
 
     /**
      * Checks if a notification has to be created for this exercise update and creates one if the situation is appropriate
-<<<<<<< HEAD
-     *
-=======
->>>>>>> e0094325
      * @param exercise that is updated
      * @param notificationText that is used for the notification process
      */
