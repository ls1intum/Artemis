package de.tum.in.www1.artemis.service.notifications;

import static de.tum.in.www1.artemis.domain.notification.GroupNotificationFactory.createNotification;

import java.time.ZonedDateTime;
import java.util.ArrayList;
import java.util.List;
import java.util.stream.Collectors;

import org.springframework.messaging.simp.SimpMessageSendingOperations;
import org.springframework.stereotype.Service;

import de.tum.in.www1.artemis.domain.*;
import de.tum.in.www1.artemis.domain.enumeration.GroupNotificationType;
import de.tum.in.www1.artemis.domain.enumeration.NotificationType;
import de.tum.in.www1.artemis.domain.exam.Exam;
import de.tum.in.www1.artemis.domain.metis.Post;
import de.tum.in.www1.artemis.domain.notification.ExamNotificationTargetWithoutProblemStatement;
import de.tum.in.www1.artemis.domain.notification.GroupNotification;
import de.tum.in.www1.artemis.domain.notification.NotificationTitleTypeConstants;
import de.tum.in.www1.artemis.domain.quiz.QuizExercise;
import de.tum.in.www1.artemis.repository.GroupNotificationRepository;
import de.tum.in.www1.artemis.repository.UserRepository;
import de.tum.in.www1.artemis.service.MailService;
<<<<<<< HEAD
=======
import de.tum.in.www1.artemis.service.messaging.InstanceMessageSendService;
>>>>>>> 5529f53c

@Service
public class GroupNotificationService {

    private final GroupNotificationRepository groupNotificationRepository;

    private final SimpMessageSendingOperations messagingTemplate;

    private final UserRepository userRepository;

    private MailService mailService;

    private NotificationSettingsService notificationSettingsService;

    public GroupNotificationService(GroupNotificationRepository groupNotificationRepository, SimpMessageSendingOperations messagingTemplate, UserRepository userRepository,
            MailService mailService, NotificationSettingsService notificationSettingsService) {
        this.groupNotificationRepository = groupNotificationRepository;
        this.messagingTemplate = messagingTemplate;
        this.userRepository = userRepository;
        this.mailService = mailService;
        this.notificationSettingsService = notificationSettingsService;
<<<<<<< HEAD
=======
    }

    /**
     * Auxiliary method that checks and creates appropriate notifications about exercise updates or updates the scheduled exercise-released notification
     * @param exercise which is updated
     * @param notificationText holds the custom change message for the notification process
     * @param instanceMessageSendService can initiate a scheduled notification
     */
    public void checkAndCreateAppropriateNotificationsWhenUpdatingExercise(Exercise exercise, String notificationText, InstanceMessageSendService instanceMessageSendService) {
        notifyAboutExerciseUpdate(exercise, notificationText);
        checkNotificationForExerciseRelease(exercise, instanceMessageSendService);
    }

    /**
     * Checks if a notification has to be created for this exercise update and creates one if the situation is appropriate
     * @param exercise that is updated
     * @param notificationText that is used for the notification process
     */
    public void notifyAboutExerciseUpdate(Exercise exercise, String notificationText) {
        if (exercise.getReleaseDate() != null && exercise.getReleaseDate().isAfter(ZonedDateTime.now())) {
            // Do not send an exercise-update notification before the release date of the exercise.
            return;
        }

        if ((notificationText != null && exercise.isCourseExercise()) || exercise.isExamExercise()) {
            // sends an exercise-update notification
            notifyStudentAndEditorAndInstructorGroupAboutExerciseUpdate(exercise, notificationText);
        }
    }

    /**
     * Checks if a new exercise-released notification has to be created or even scheduled
     * The exercise update might have changed the release date, so the scheduled notification that informs the users about the release of this exercise has to be updated
     *
     * @param exercise that is updated
     * @param instanceMessageSendService that will call the service to update the scheduled exercise-created notification
     */
    public void checkNotificationForExerciseRelease(Exercise exercise, InstanceMessageSendService instanceMessageSendService) {
        // Only notify students and tutors when the exercise is created for a course
        if (exercise.isCourseExercise()) {
            if (exercise.getReleaseDate() == null || !exercise.getReleaseDate().isAfter(ZonedDateTime.now())) {
                notifyAllGroupsAboutReleasedExercise(exercise);
            }
            else {
                instanceMessageSendService.sendExerciseReleaseNotificationSchedule(exercise.getId());
            }
        }
>>>>>>> 5529f53c
    }

    /**
     * Auxiliary method to call the correct factory method and start the process to save & sent the notification
     * @param groups is an array of GroupNotificationTypes that should be notified (e.g. STUDENTS, INSTRUCTORS)
     * @param notificationType is the discriminator for the factory
     * @param notificationSubject is the subject of the notification (e.g. exercise, attachment)
     * @param typeSpecificInformation is based on the current use case (e.g. POST -> course, ARCHIVE -> List<String> archiveErrors)
     * @param author is the user who initiated the process of this notifications. Can be null if not specified
     */
    public void notifyGroupsWithNotificationType(GroupNotificationType[] groups, NotificationType notificationType, Object notificationSubject, Object typeSpecificInformation,
            User author) {
        for (GroupNotificationType group : groups) {
            GroupNotification resultingGroupNotification;
            resultingGroupNotification = switch (notificationType) {
                // Post Types
                case NEW_EXERCISE_POST -> createNotification((Post) notificationSubject, author, group, NotificationType.NEW_EXERCISE_POST, (Course) typeSpecificInformation);
                case NEW_REPLY_FOR_EXERCISE_POST -> createNotification((Post) notificationSubject, author, group, NotificationType.NEW_REPLY_FOR_EXERCISE_POST,
                        (Course) typeSpecificInformation);
                case NEW_LECTURE_POST -> createNotification((Post) notificationSubject, author, group, NotificationType.NEW_LECTURE_POST, (Course) typeSpecificInformation);
                case NEW_REPLY_FOR_LECTURE_POST -> createNotification((Post) notificationSubject, author, group, NotificationType.NEW_REPLY_FOR_LECTURE_POST,
                        (Course) typeSpecificInformation);
                case NEW_COURSE_POST -> createNotification((Post) notificationSubject, author, group, NotificationType.NEW_COURSE_POST, (Course) typeSpecificInformation);
                case NEW_REPLY_FOR_COURSE_POST -> createNotification((Post) notificationSubject, author, group, NotificationType.NEW_REPLY_FOR_COURSE_POST,
                        (Course) typeSpecificInformation);
                case NEW_ANNOUNCEMENT_POST -> createNotification((Post) notificationSubject, author, group, NotificationType.NEW_ANNOUNCEMENT_POST,
                        (Course) typeSpecificInformation);
                // General Types
                case ATTACHMENT_CHANGE -> createNotification((Attachment) notificationSubject, author, group, NotificationType.ATTACHMENT_CHANGE, (String) typeSpecificInformation);
                case EXERCISE_PRACTICE -> createNotification((Exercise) notificationSubject, author, group, NotificationType.EXERCISE_PRACTICE, (String) typeSpecificInformation);
                case QUIZ_EXERCISE_STARTED -> createNotification((QuizExercise) notificationSubject, author, group, NotificationType.QUIZ_EXERCISE_STARTED,
                        (String) typeSpecificInformation);
                case EXERCISE_UPDATED -> createNotification((Exercise) notificationSubject, author, group, NotificationType.EXERCISE_UPDATED, (String) typeSpecificInformation);
                case EXERCISE_RELEASED -> createNotification((Exercise) notificationSubject, author, group, NotificationType.EXERCISE_RELEASED, (String) typeSpecificInformation);
                // Archive Types
                case COURSE_ARCHIVE_STARTED -> createNotification((Course) notificationSubject, author, group, NotificationType.COURSE_ARCHIVE_STARTED,
                        (List<String>) typeSpecificInformation);
                case COURSE_ARCHIVE_FINISHED -> createNotification((Course) notificationSubject, author, group, NotificationType.COURSE_ARCHIVE_FINISHED,
                        (List<String>) typeSpecificInformation);
                case COURSE_ARCHIVE_FAILED -> createNotification((Course) notificationSubject, author, group, NotificationType.COURSE_ARCHIVE_FAILED,
                        (List<String>) typeSpecificInformation);
                case EXAM_ARCHIVE_STARTED -> createNotification((Exam) notificationSubject, author, group, NotificationType.EXAM_ARCHIVE_STARTED,
                        (List<String>) typeSpecificInformation);
                case EXAM_ARCHIVE_FINISHED -> createNotification((Exam) notificationSubject, author, group, NotificationType.EXAM_ARCHIVE_FINISHED,
                        (List<String>) typeSpecificInformation);
                case EXAM_ARCHIVE_FAILED -> createNotification((Exam) notificationSubject, author, group, NotificationType.EXAM_ARCHIVE_FAILED,
                        (List<String>) typeSpecificInformation);
                // Critical Types
                case DUPLICATE_TEST_CASE -> createNotification((Exercise) notificationSubject, author, group, NotificationType.DUPLICATE_TEST_CASE,
                        (String) typeSpecificInformation);
                case ILLEGAL_SUBMISSION -> createNotification((Exercise) notificationSubject, author, group, NotificationType.ILLEGAL_SUBMISSION, (String) typeSpecificInformation);
            };
            saveAndSend(resultingGroupNotification, notificationSubject);
        }
    }

    /**
     * Notify student groups about an attachment change.
     *
     * @param attachment       that has been changed
     * @param notificationText that should be displayed
     */
    public void notifyStudentGroupAboutAttachmentChange(Attachment attachment, String notificationText) {
        // Do not send a notification before the release date of the attachment.
        if (attachment.getReleaseDate() != null && attachment.getReleaseDate().isAfter(ZonedDateTime.now())) {
            return;
        }
        // Create and send the notification.
        notifyGroupsWithNotificationType(new GroupNotificationType[] { GroupNotificationType.STUDENT }, NotificationType.ATTACHMENT_CHANGE, attachment, notificationText,
                userRepository.getUser());
    }

    /**
     * Notify students groups about an exercise opened for practice.
     *
     * @param exercise that has been opened for practice
     */
    public void notifyStudentGroupAboutExercisePractice(Exercise exercise) {
        notifyGroupsWithNotificationType(new GroupNotificationType[] { GroupNotificationType.STUDENT }, NotificationType.EXERCISE_PRACTICE, exercise, null,
                userRepository.getUser());
    }

    /**
     * Notify student groups about a started quiz exercise. The notification is not sent via websocket.
     *
     * @param quizExercise that has been started
     */
    public void notifyStudentGroupAboutQuizExerciseStart(QuizExercise quizExercise) {
        notifyGroupsWithNotificationType(new GroupNotificationType[] { GroupNotificationType.STUDENT }, NotificationType.QUIZ_EXERCISE_STARTED, quizExercise, null, null);
    }

    /**
     * Notify all groups but tutors about an exercise update.
     * Tutors will only work on the exercise during the assesment therefore it is not urgent to inform them about changes beforehand.
     * Students, instructors, and editors should be notified about changed as quickly as possible.
     *
     * @param exercise         that has been updated
     * @param notificationText that should be displayed
     */
    public void notifyStudentAndEditorAndInstructorGroupAboutExerciseUpdate(Exercise exercise, String notificationText) {
        // Do not send a notification before the release date of the exercise.
        if (exercise.getReleaseDate() != null && exercise.getReleaseDate().isAfter(ZonedDateTime.now())) {
            return;
        }
        notifyGroupsWithNotificationType(new GroupNotificationType[] { GroupNotificationType.STUDENT, GroupNotificationType.EDITOR, GroupNotificationType.INSTRUCTOR },
                NotificationType.EXERCISE_UPDATED, exercise, notificationText, userRepository.getUser());
    }

    /**
     * Notify all groups about a newly released exercise at the moment of its release date.
     *
     * This notification can be deactivated in the notification settings
     *
     * @param exercise that has been created
     */
    public void notifyAllGroupsAboutReleasedExercise(Exercise exercise) {
        notifyGroupsWithNotificationType(
                new GroupNotificationType[] { GroupNotificationType.STUDENT, GroupNotificationType.TA, GroupNotificationType.EDITOR, GroupNotificationType.INSTRUCTOR },
                NotificationType.EXERCISE_RELEASED, exercise, null, null);
    }

    /**
     * Notify editor and instructor groups about an exercise update.
     *
     * @param exercise         that has been updated
     * @param notificationText that should be displayed
     */
    public void notifyEditorAndInstructorGroupAboutExerciseUpdate(Exercise exercise, String notificationText) {
        notifyGroupsWithNotificationType(new GroupNotificationType[] { GroupNotificationType.EDITOR, GroupNotificationType.INSTRUCTOR }, NotificationType.EXERCISE_UPDATED,
                exercise, notificationText, null);
    }

    /**
     * Notify all groups about a new post in an exercise.
     *
     * @param post that has been posted
     * @param course that the post belongs to
     */
    public void notifyAllGroupsAboutNewPostForExercise(Post post, Course course) {
        notifyGroupsWithNotificationType(
                new GroupNotificationType[] { GroupNotificationType.STUDENT, GroupNotificationType.TA, GroupNotificationType.EDITOR, GroupNotificationType.INSTRUCTOR },
                NotificationType.NEW_EXERCISE_POST, post, course, post.getAuthor());
    }

    /**
     * Notify editor and instructor groups about duplicate test cases.
     *
     * @param exercise         that has been updated
     * @param notificationText that should be displayed
     */
    public void notifyEditorAndInstructorGroupAboutDuplicateTestCasesForExercise(Exercise exercise, String notificationText) {
        notifyGroupsWithNotificationType(new GroupNotificationType[] { GroupNotificationType.EDITOR, GroupNotificationType.INSTRUCTOR }, NotificationType.DUPLICATE_TEST_CASE,
                exercise, notificationText, null);
    }

    /**
     * Notify instructor groups about illegal submissions. In case a student has submitted after the individual end date or exam end date,
     * the submission is not valid and therefore marked as illegal. We notify the instructor about this cheating attempt.
     *
     * @param exercise         that has been affected
     * @param notificationText that should be displayed
     */
    public void notifyInstructorGroupAboutIllegalSubmissionsForExercise(Exercise exercise, String notificationText) {
        notifyGroupsWithNotificationType(new GroupNotificationType[] { GroupNotificationType.INSTRUCTOR }, NotificationType.ILLEGAL_SUBMISSION, exercise, notificationText, null);
    }

    /**
     * Notify all groups about a new post in a lecture.
     *
     * @param post that has been posted
     * @param course that the post belongs to
     */
    public void notifyAllGroupsAboutNewPostForLecture(Post post, Course course) {
        notifyGroupsWithNotificationType(
                new GroupNotificationType[] { GroupNotificationType.STUDENT, GroupNotificationType.TA, GroupNotificationType.EDITOR, GroupNotificationType.INSTRUCTOR },
                NotificationType.NEW_LECTURE_POST, post, course, post.getAuthor());
    }

    /**
     * Notify all groups about a new course-wide post.
     *
     * @param post that has been posted
     * @param course that the post belongs to
     */
    public void notifyAllGroupsAboutNewCoursePost(Post post, Course course) {
        notifyGroupsWithNotificationType(
                new GroupNotificationType[] { GroupNotificationType.STUDENT, GroupNotificationType.TA, GroupNotificationType.EDITOR, GroupNotificationType.INSTRUCTOR },
                NotificationType.NEW_COURSE_POST, post, course, post.getAuthor());
    }

    /**
     * Notify tutor, editor and instructor groups about a new answer post for an exercise.
     *
     * @param post that has been answered
     * @param course that the post belongs to
     */
    public void notifyTutorAndEditorAndInstructorGroupAboutNewAnswerForCoursePost(Post post, Course course) {
        notifyGroupsWithNotificationType(new GroupNotificationType[] { GroupNotificationType.TA, GroupNotificationType.EDITOR, GroupNotificationType.INSTRUCTOR },
                NotificationType.NEW_REPLY_FOR_COURSE_POST, post, course, post.getAuthor());
    }

    /**
     * Notify tutor, editor and instructor groups about a new answer post for an exercise.
     *
     * @param post that has been answered
     * @param course that the post belongs to
     */
    public void notifyTutorAndEditorAndInstructorGroupAboutNewAnswerForExercise(Post post, Course course) {
        notifyGroupsWithNotificationType(new GroupNotificationType[] { GroupNotificationType.TA, GroupNotificationType.EDITOR, GroupNotificationType.INSTRUCTOR },
                NotificationType.NEW_REPLY_FOR_EXERCISE_POST, post, course, post.getAuthor());
    }

    /**
     * Notify all groups about a new announcement in the course.
     *
     * @param post that has been created as announcement
     * @param course that the post belongs to
     */
    public void notifyAllGroupsAboutNewAnnouncement(Post post, Course course) {
        notifyGroupsWithNotificationType(
                new GroupNotificationType[] { GroupNotificationType.STUDENT, GroupNotificationType.TA, GroupNotificationType.EDITOR, GroupNotificationType.INSTRUCTOR },
                NotificationType.NEW_ANNOUNCEMENT_POST, post, course, post.getAuthor());
    }

    /**
     * Notify tutor, editor and instructor groups about a new answer post for a lecture.
     *
     * @param post that has been answered
     * @param course that the post belongs to
     */
    public void notifyTutorAndEditorAndInstructorGroupAboutNewAnswerForLecture(Post post, Course course) {
        notifyGroupsWithNotificationType(new GroupNotificationType[] { GroupNotificationType.TA, GroupNotificationType.EDITOR, GroupNotificationType.INSTRUCTOR },
                NotificationType.NEW_REPLY_FOR_LECTURE_POST, post, course, post.getAuthor());
    }

    /**
     * Notify tutor and instructor groups about a new answer post for a lecture.
     *
     * @param course           course the answered post belongs to
     * @param notificationType state of the archiving process
     * @param archiveErrors    list of errors that happened during archiving
     */
    public void notifyInstructorGroupAboutCourseArchiveState(Course course, NotificationType notificationType, List<String> archiveErrors) {
        notifyGroupsWithNotificationType(new GroupNotificationType[] { GroupNotificationType.INSTRUCTOR }, notificationType, course, archiveErrors, null);
    }

    /**
     * Notify instructor groups about the archive state of the exam.
     *
     * @param exam             exam that is archived
     * @param notificationType state of the archiving process
     * @param archiveErrors    list of errors that happened during archiving
     */
    public void notifyInstructorGroupAboutExamArchiveState(Exam exam, NotificationType notificationType, List<String> archiveErrors) {
        notifyGroupsWithNotificationType(new GroupNotificationType[] { GroupNotificationType.INSTRUCTOR }, notificationType, exam, archiveErrors, null);
    }

    /**
     * Saves the given notification in database and sends it to the client via websocket.
     * Also starts the process of sending the information contained in the notification via email.
     *
     * @param notification that should be saved and sent
     * @param notificationSubject which information will be extracted to create the email
     */
    private void saveAndSend(GroupNotification notification, Object notificationSubject) {
        if (NotificationTitleTypeConstants.LIVE_EXAM_EXERCISE_UPDATE_NOTIFICATION_TITLE.equals(notification.getTitle())) {
            saveExamNotification(notification);
            messagingTemplate.convertAndSend(notification.getTopic(), notification);
            return;
        }

        groupNotificationRepository.save(notification);
        messagingTemplate.convertAndSend(notification.getTopic(), notification);

        NotificationType type = NotificationTitleTypeConstants.findCorrespondingNotificationType(notification.getTitle());

        // checks if this notification type has email support
        if (notificationSettingsService.checkNotificationTypeForEmailSupport(type)) {
            prepareSendingGroupEmail(notification, notificationSubject);
        }
    }

    /**
     * Saves an exam notification by removing the problem statement message
     * @param notification that should be saved (without the problem statement)
     */
    private void saveExamNotification(GroupNotification notification) {
        String originalTarget = notification.getTarget();
        String targetWithoutProblemStatement = ExamNotificationTargetWithoutProblemStatement.getTargetWithoutProblemStatement(notification.getTarget());
        notification.setTarget(targetWithoutProblemStatement);
        groupNotificationRepository.save(notification);
        notification.setTarget(originalTarget);
    }

    /**
     * Prepares sending an email based on a GroupNotification by finding the relevant users
     * @param notification which information should also be propagated via email
     */
    private void prepareSendingGroupEmail(GroupNotification notification, Object notificationSubject) {
        Course course = notification.getCourse();
        GroupNotificationType groupType = notification.getType();
        List<User> foundUsers = new ArrayList<>();
        switch (groupType) {
            case STUDENT -> foundUsers = userRepository.getStudents(course);
            case INSTRUCTOR -> foundUsers = userRepository.getInstructors(course);
            case EDITOR -> foundUsers = userRepository.getEditors(course);
            case TA -> foundUsers = userRepository.getTutors(course);
        }
        prepareGroupNotificationEmail(notification, foundUsers, notificationSubject);
    }

    /**
     * Checks if an email should be created based on the provided notification, users, notification settings and type for GroupNotifications
     * If the checks are successful creates and sends a corresponding email
     * If the notification type indicates an urgent (critical) email it will be sent to all users (regardless of settings)
     * @param notification that should be checked
     * @param users which will be filtered based on their notification (email) settings
     * @param notificationSubject is used to add additional information to the email (e.g. for exercise : due date, points, etc.)
     */
    public void prepareGroupNotificationEmail(GroupNotification notification, List<User> users, Object notificationSubject) {
        // find the users that have this notification type & email communication channel activated
        List<User> usersThatShouldReceiveAnEmail = users.stream()
                .filter(user -> notificationSettingsService.checkIfNotificationEmailIsAllowedBySettingsForGivenUser(notification, user)).collect(Collectors.toList());

        if (!usersThatShouldReceiveAnEmail.isEmpty()) {
            mailService.sendNotificationEmailForMultipleUsers(notification, usersThatShouldReceiveAnEmail, notificationSubject);
        }
    }
}<|MERGE_RESOLUTION|>--- conflicted
+++ resolved
@@ -22,10 +22,7 @@
 import de.tum.in.www1.artemis.repository.GroupNotificationRepository;
 import de.tum.in.www1.artemis.repository.UserRepository;
 import de.tum.in.www1.artemis.service.MailService;
-<<<<<<< HEAD
-=======
 import de.tum.in.www1.artemis.service.messaging.InstanceMessageSendService;
->>>>>>> 5529f53c
 
 @Service
 public class GroupNotificationService {
@@ -47,8 +44,6 @@
         this.userRepository = userRepository;
         this.mailService = mailService;
         this.notificationSettingsService = notificationSettingsService;
-<<<<<<< HEAD
-=======
     }
 
     /**
@@ -96,7 +91,6 @@
                 instanceMessageSendService.sendExerciseReleaseNotificationSchedule(exercise.getId());
             }
         }
->>>>>>> 5529f53c
     }
 
     /**
