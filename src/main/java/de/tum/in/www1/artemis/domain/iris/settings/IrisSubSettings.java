--- conflicted
+++ resolved
@@ -31,19 +31,14 @@
 @DiscriminatorColumn(name = "discriminator", discriminatorType = DiscriminatorType.STRING)
 @Cache(usage = CacheConcurrencyStrategy.NONSTRICT_READ_WRITE)
 @JsonTypeInfo(use = JsonTypeInfo.Id.NAME, property = "type")
-<<<<<<< HEAD
-@JsonSubTypes({ @JsonSubTypes.Type(value = IrisChatSubSettings.class, name = "chat"), @JsonSubTypes.Type(value = IrisHestiaSubSettings.class, name = "hestia"),
-        @JsonSubTypes.Type(value = IrisCodeEditorSubSettings.class, name = "code-editor"),
-        @JsonSubTypes.Type(value = IrisCompetencyGenerationSubSettings.class, name = "competency-generation") })
-=======
 // @formatter:off
 @JsonSubTypes({
     @JsonSubTypes.Type(value = IrisChatSubSettings.class, name = "chat"),
     @JsonSubTypes.Type(value = IrisHestiaSubSettings.class, name = "hestia"),
     @JsonSubTypes.Type(value = IrisCodeEditorSubSettings.class, name = "code-editor")
+    @JsonSubTypes.Type(value = IrisCompetencyGenerationSubSettings.class, name = "competency-generation") })
 })
 // @formatter:on
->>>>>>> 3afd5b02
 @JsonInclude(JsonInclude.Include.NON_EMPTY)
 public abstract class IrisSubSettings extends DomainObject {
 
