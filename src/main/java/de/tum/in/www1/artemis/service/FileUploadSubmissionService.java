package de.tum.in.www1.artemis.service;

import java.io.File;
import java.io.IOException;
import java.nio.file.Files;
import java.nio.file.Path;
import java.nio.file.StandardCopyOption;
import java.time.ZonedDateTime;
import java.util.ArrayList;
import java.util.Optional;

import org.apache.commons.codec.digest.DigestUtils;
import org.springframework.http.HttpStatus;
import org.springframework.stereotype.Service;
import org.springframework.web.multipart.MultipartFile;
import org.springframework.web.server.ResponseStatusException;

import de.tum.in.www1.artemis.domain.FileUploadExercise;
import de.tum.in.www1.artemis.domain.FileUploadSubmission;
import de.tum.in.www1.artemis.domain.Submission;
import de.tum.in.www1.artemis.domain.User;
import de.tum.in.www1.artemis.domain.enumeration.InitializationState;
import de.tum.in.www1.artemis.domain.enumeration.SubmissionType;
import de.tum.in.www1.artemis.domain.participation.StudentParticipation;
import de.tum.in.www1.artemis.exception.EmptyFileException;
import de.tum.in.www1.artemis.repository.*;
import de.tum.in.www1.artemis.service.exam.ExamDateService;
import de.tum.in.www1.artemis.web.rest.errors.AccessForbiddenException;
import de.tum.in.www1.artemis.web.rest.errors.EntityNotFoundException;

@Service
public class FileUploadSubmissionService extends SubmissionService {

    private final FileUploadSubmissionRepository fileUploadSubmissionRepository;

    private final FileService fileService;

    private final ExerciseDateService exerciseDateService;

    public FileUploadSubmissionService(FileUploadSubmissionRepository fileUploadSubmissionRepository, SubmissionRepository submissionRepository, ResultRepository resultRepository,
            ParticipationService participationService, UserRepository userRepository, StudentParticipationRepository studentParticipationRepository, FileService fileService,
            AuthorizationCheckService authCheckService, FeedbackRepository feedbackRepository, ExamDateService examDateService, ExerciseDateService exerciseDateService,
            CourseRepository courseRepository, ParticipationRepository participationRepository, ComplaintRepository complaintRepository, FeedbackService feedbackService) {
        super(submissionRepository, userRepository, authCheckService, resultRepository, studentParticipationRepository, participationService, feedbackRepository, examDateService,
                exerciseDateService, courseRepository, participationRepository, complaintRepository, feedbackService);
        this.fileUploadSubmissionRepository = fileUploadSubmissionRepository;
        this.fileService = fileService;
        this.exerciseDateService = exerciseDateService;
    }

    /**
     * Handles file upload submissions sent from the client and saves them in the database.
     *
     * @param fileUploadSubmission the file upload submission that should be saved
     * @param exercise             the corresponding file upload exercise
     * @param file                 the file that will be stored on the server
     * @param user                 the user who initiated the save/submission
     * @return the saved file upload submission
     * @throws IOException        if file can't be saved
     * @throws EmptyFileException if file is empty
     */
    public FileUploadSubmission handleFileUploadSubmission(FileUploadSubmission fileUploadSubmission, MultipartFile file, FileUploadExercise exercise, User user)
            throws IOException, EmptyFileException {
        // Don't allow submissions after the due date (except if the exercise was started after the due date)
        final var optionalParticipation = participationService.findOneByExerciseAndStudentLoginWithEagerSubmissionsAnyState(exercise, user.getLogin());
        if (optionalParticipation.isEmpty()) {
            throw new ResponseStatusException(HttpStatus.FAILED_DEPENDENCY, "No participation found for " + user.getLogin() + " in exercise " + exercise.getId());
        }
        final var participation = optionalParticipation.get();
        final var dueDate = ExerciseDateService.getDueDate(participation);
        // Important: for exam exercises, we should NOT check the exercise due date, we only check if for course exercises
        if (dueDate.isPresent() && exerciseDateService.isAfterDueDate(participation) && participation.getInitializationDate().isBefore(dueDate.get())) {
            throw new AccessForbiddenException();
        }
        // NOTE: from now on we always set submitted to true to prevent problems here! Except for late submissions of course exercises to prevent issues in auto-save
        if (exercise.isExamExercise() || exerciseDateService.isBeforeDueDate(participation)) {
            fileUploadSubmission.setSubmitted(true);
        }

        fileUploadSubmission = save(fileUploadSubmission, file, participation, exercise);
        return fileUploadSubmission;
    }

    /**
     * Given an exercise id, find a random file upload submission for that exercise which still doesn't have any manual result.
     * No manual result means that no user has started an assessment for the corresponding submission yet.
     * For exam exercises we should also remove the test run participations as these should not be graded by the tutors.
     *
     * @param fileUploadExercise the exercise for which we want to retrieve a submission without manual result
     * @param correctionRound    - the correction round we want our submission to have results for
     * @param examMode           flag to determine if test runs should be ignored. This should be set to true for exam exercises
     * @return a fileUploadSubmission without any manual result or an empty Optional if no submission without manual result could be found
     */
    public Optional<FileUploadSubmission> getRandomFileUploadSubmissionEligibleForNewAssessment(FileUploadExercise fileUploadExercise, boolean examMode, int correctionRound) {
        var submissionWithoutResult = super.getRandomAssessableSubmission(fileUploadExercise, examMode, correctionRound);
        if (submissionWithoutResult.isPresent()) {
            FileUploadSubmission fileUploadSubmission = (FileUploadSubmission) submissionWithoutResult.get();
            return Optional.of(fileUploadSubmission);
        }
        return Optional.empty();
    }

    /**
     * Saves the given submission. Is used for creating and updating file upload submissions. Rolls back if inserting fails - occurs for concurrent createFileUploadSubmission()
     * calls.
     *
     * @param fileUploadSubmission the submission that should be saved
     * @param file                 the file that will be saved on the server
     * @param participation        the participation the submission belongs to
     * @param exercise             the exercise the submission belongs to
     * @return the fileUploadSubmission entity that was saved to the database
     * @throws IOException        if file can't be saved
     * @throws EmptyFileException if file is empty
     */
    public FileUploadSubmission save(FileUploadSubmission fileUploadSubmission, MultipartFile file, StudentParticipation participation, FileUploadExercise exercise)
            throws IOException, EmptyFileException {

        String newFilePath = storeFile(fileUploadSubmission, participation, file, exercise);

        // update submission properties
        fileUploadSubmission.setSubmissionDate(ZonedDateTime.now());
        fileUploadSubmission.setType(SubmissionType.MANUAL);
        participation.addSubmission(fileUploadSubmission);

        if (participation.getInitializationState() != InitializationState.FINISHED) {
            participation.setInitializationState(InitializationState.FINISHED);
            studentParticipationRepository.save(participation);
        }

        // remove result from submission (in the unlikely case it is passed here), so that students cannot inject a result
        fileUploadSubmission.setResults(new ArrayList<>());

        // Note: we save before the new file path is set to potentially remove the old file on the file system
        fileUploadSubmission = fileUploadSubmissionRepository.save(fileUploadSubmission);
        fileUploadSubmission.setFilePath(newFilePath);
        // Note: we save again so that the new file is stored on the file system
        fileUploadSubmission = fileUploadSubmissionRepository.save(fileUploadSubmission);

        return fileUploadSubmission;
    }

    private String storeFile(FileUploadSubmission fileUploadSubmission, StudentParticipation participation, MultipartFile file, FileUploadExercise exercise)
            throws EmptyFileException, IOException {
        if (file.isEmpty()) {
            throw new EmptyFileException(file.getOriginalFilename());
        }

        final String multipartFileHash = DigestUtils.md5Hex(file.getInputStream());
        // We need to set id for newly created submissions
        if (fileUploadSubmission.getId() == null) {
            fileUploadSubmission = fileUploadSubmissionRepository.save(fileUploadSubmission);
        }
<<<<<<< HEAD
        final var newLocalFilePath = saveFileForSubmission(file, fileUploadSubmission, exercise);
        final var newFilePath = fileService.publicPathForActualPathOrThrow(newLocalFilePath, fileUploadSubmission.getId());
=======
        final String savePath = saveFileForSubmission(file, fileUploadSubmission, exercise);
        final String newFilePath = fileService.publicPathForActualPath(savePath, fileUploadSubmission.getId());
>>>>>>> 83f04ae5

        // We need to ensure that we can access the store file and the stored file is the same as was passed to us in the request
        final var storedFileHash = DigestUtils.md5Hex(Files.newInputStream(Path.of(savePath)));
        if (!multipartFileHash.equals(storedFileHash)) {
            throw new IOException("The file " + file.getName() + "could not be stored");
        }

        // Note: we can only delete the file, if the file name was changed (i.e. the new file name is different), otherwise this will cause issues
        Optional<FileUploadSubmission> previousFileUploadSubmission = participation.findLatestSubmission();

        previousFileUploadSubmission.filter(previousSubmission -> previousSubmission.getFilePath() != null).ifPresent(previousSubmission -> {
            final String oldFilePath = previousSubmission.getFilePath();
            // check if we already had a file associated with this submission
            if (!oldFilePath.equals(newFilePath)) { // different name
                // IMPORTANT: only delete the file when it has changed the name
                previousSubmission.onDelete();
            }
            else { // same name
                   // IMPORTANT: invalidate the cache so that the new file with the same name will be downloaded (and not a potentially cached one)
                fileService.evictCacheForPath(savePath);
            }
        });
        return newFilePath;
    }

    private String saveFileForSubmission(final MultipartFile file, final Submission submission, FileUploadExercise exercise) throws IOException {
        final var exerciseId = exercise.getId();
        final var submissionId = submission.getId();
        var filename = file.getOriginalFilename();
        if (filename.contains("\\")) {
            // this can happen on Windows computers, then we want to take the last element of the file path
            var components = filename.split("\\\\");
            filename = components[components.length - 1];
        }
        // replace all illegal characters with ascii characters \w means A-Za-z0-9 to avoid problems during download later on
        filename = filename.replaceAll("[^\\w.-]", "");
        // if the filename is now too short, we prepend "file"
        // this prevents potential problems when users call their file e.g. ßßß.pdf
        if (filename.length() < 5) {
            filename = "file" + filename;
        }
        final var dirPath = FileUploadSubmission.buildFilePath(exerciseId, submissionId);
        final var filePath = Path.of(dirPath, filename).toString();
        final var savedFile = new File(filePath);
        final var dir = new File(dirPath);

        if (!dir.exists()) {
            dir.mkdirs();
        }
        Files.copy(file.getInputStream(), savedFile.toPath(), StandardCopyOption.REPLACE_EXISTING);

        return filePath;
    }

    /**
     * Get the file upload submission with the given ID from the database and lock the submission to prevent other tutors from receiving and assessing it. Additionally, check if
     * the
     * submission lock limit has been reached.
     *
     * @param submissionId       the id of the file upload submission
     * @param fileUploadExercise the corresponding exercise
     * @param correctionRound    the correctionRound for which the submission should lock a result
     * @return the locked file upload submission
     */
    public FileUploadSubmission lockAndGetFileUploadSubmission(Long submissionId, FileUploadExercise fileUploadExercise, int correctionRound) {
        FileUploadSubmission fileUploadSubmission = fileUploadSubmissionRepository.findByIdWithEagerResultAndFeedbackAndAssessorAndParticipationResultsElseThrow(submissionId);

        if (fileUploadSubmission.getLatestResult() == null || fileUploadSubmission.getLatestResult().getAssessor() == null) {
            checkSubmissionLockLimit(fileUploadExercise.getCourseViaExerciseGroupOrCourseMember().getId());
        }

        // correctionRound always defaults to 0, as fileUpload exercises currently are not supported within exams
        lockSubmission(fileUploadSubmission, correctionRound);
        return fileUploadSubmission;
    }

    /**
     * Get a file upload submission of the given exercise that still needs to be assessed and lock the submission to prevent other tutors from receiving and assessing it.
     *
     * @param fileUploadExercise          the exercise the submission should belong to
     * @param correctionRound             - the correction round we want our submission to have results for
     * @param ignoreTestRunParticipations flag to determine if test runs should be removed. This should be set to true for exam exercises
     * @return a locked file upload submission that needs an assessment
     */
    public FileUploadSubmission lockAndGetFileUploadSubmissionWithoutResult(FileUploadExercise fileUploadExercise, boolean ignoreTestRunParticipations, int correctionRound) {
        FileUploadSubmission fileUploadSubmission = getRandomFileUploadSubmissionEligibleForNewAssessment(fileUploadExercise, ignoreTestRunParticipations, correctionRound)
                .orElseThrow(() -> new EntityNotFoundException("File upload submission for exercise " + fileUploadExercise.getId() + " could not be found"));
        lockSubmission(fileUploadSubmission, correctionRound);
        return fileUploadSubmission;
    }
}<|MERGE_RESOLUTION|>--- conflicted
+++ resolved
@@ -150,16 +150,11 @@
         if (fileUploadSubmission.getId() == null) {
             fileUploadSubmission = fileUploadSubmissionRepository.save(fileUploadSubmission);
         }
-<<<<<<< HEAD
-        final var newLocalFilePath = saveFileForSubmission(file, fileUploadSubmission, exercise);
-        final var newFilePath = fileService.publicPathForActualPathOrThrow(newLocalFilePath, fileUploadSubmission.getId());
-=======
-        final String savePath = saveFileForSubmission(file, fileUploadSubmission, exercise);
-        final String newFilePath = fileService.publicPathForActualPath(savePath, fileUploadSubmission.getId());
->>>>>>> 83f04ae5
+        final String newLocalPath = saveFileForSubmission(file, fileUploadSubmission, exercise);
+        final var newFilePath = fileService.publicPathForActualPathOrThrow(newLocalPath, fileUploadSubmission.getId());
 
         // We need to ensure that we can access the store file and the stored file is the same as was passed to us in the request
-        final var storedFileHash = DigestUtils.md5Hex(Files.newInputStream(Path.of(savePath)));
+        final var storedFileHash = DigestUtils.md5Hex(Files.newInputStream(Path.of(newLocalPath)));
         if (!multipartFileHash.equals(storedFileHash)) {
             throw new IOException("The file " + file.getName() + "could not be stored");
         }
@@ -176,7 +171,7 @@
             }
             else { // same name
                    // IMPORTANT: invalidate the cache so that the new file with the same name will be downloaded (and not a potentially cached one)
-                fileService.evictCacheForPath(savePath);
+                fileService.evictCacheForPath(newLocalPath);
             }
         });
         return newFilePath;
