package de.tum.in.www1.artemis.domain;

import java.time.ZonedDateTime;
import java.util.*;
import java.util.stream.Collectors;
import java.util.stream.Stream;

import javax.annotation.Nullable;
import javax.persistence.*;

import org.hibernate.annotations.Cache;
import org.hibernate.annotations.CacheConcurrencyStrategy;

import com.fasterxml.jackson.annotation.*;

import de.tum.in.www1.artemis.domain.competency.Competency;
import de.tum.in.www1.artemis.domain.enumeration.ExerciseType;
import de.tum.in.www1.artemis.domain.enumeration.IncludedInOverallScore;
import de.tum.in.www1.artemis.domain.enumeration.InitializationState;
import de.tum.in.www1.artemis.domain.exam.Exam;
import de.tum.in.www1.artemis.domain.exam.ExerciseGroup;
import de.tum.in.www1.artemis.domain.metis.Post;
import de.tum.in.www1.artemis.domain.modeling.ModelingExercise;
import de.tum.in.www1.artemis.domain.participation.Participation;
import de.tum.in.www1.artemis.domain.participation.StudentParticipation;
import de.tum.in.www1.artemis.domain.participation.TutorParticipation;
import de.tum.in.www1.artemis.domain.plagiarism.PlagiarismCase;
import de.tum.in.www1.artemis.domain.plagiarism.PlagiarismDetectionConfig;
import de.tum.in.www1.artemis.domain.quiz.QuizExercise;
import de.tum.in.www1.artemis.domain.view.QuizView;
import de.tum.in.www1.artemis.service.ExerciseDateService;
import de.tum.in.www1.artemis.web.rest.dto.DueDateStat;
import de.tum.in.www1.artemis.web.rest.errors.BadRequestAlertException;

/**
 * An Exercise.
 */
@Entity
@Table(name = "exercise")
@Inheritance(strategy = InheritanceType.SINGLE_TABLE)
@DiscriminatorColumn(name = "discriminator", discriminatorType = DiscriminatorType.STRING)
@DiscriminatorValue(value = "E")
@Cache(usage = CacheConcurrencyStrategy.NONSTRICT_READ_WRITE)
@JsonTypeInfo(use = JsonTypeInfo.Id.NAME, property = "type")
// Annotation necessary to distinguish between concrete implementations of Exercise when deserializing from JSON
// @formatter:off
@JsonSubTypes({
    @JsonSubTypes.Type(value = ProgrammingExercise.class, name = "programming"),
    @JsonSubTypes.Type(value = ModelingExercise.class, name = "modeling"),
    @JsonSubTypes.Type(value = QuizExercise.class, name = "quiz"),
    @JsonSubTypes.Type(value = TextExercise.class, name = "text"),
    @JsonSubTypes.Type(value = MathExercise.class, name = "math"),
    @JsonSubTypes.Type(value = FileUploadExercise.class, name = "file-upload")
})
// @formatter:on
@JsonInclude(JsonInclude.Include.NON_EMPTY)
public abstract class Exercise extends BaseExercise implements LearningObject {

    @Column(name = "allow_complaints_for_automatic_assessments")
    private boolean allowComplaintsForAutomaticAssessments;

    @Column(name = "allow_manual_feedback_requests")
    private boolean allowManualFeedbackRequests;

    @Enumerated(EnumType.STRING)
    @Column(name = "included_in_overall_score")
    private IncludedInOverallScore includedInOverallScore = IncludedInOverallScore.INCLUDED_COMPLETELY;

    @Column(name = "problem_statement")
    private String problemStatement;

    @Column(name = "grading_instructions")
    private String gradingInstructions;

    @ManyToMany
    @JoinTable(name = "learning_goal_exercise", joinColumns = @JoinColumn(name = "exercise_id", referencedColumnName = "id"), inverseJoinColumns = @JoinColumn(name = "learning_goal_id", referencedColumnName = "id"))
    @JsonIgnoreProperties({ "exercises", "course" })
    @JsonView(QuizView.Before.class)
    private Set<Competency> competencies = new HashSet<>();

    @ElementCollection(fetch = FetchType.LAZY)
    @CollectionTable(name = "exercise_categories", joinColumns = @JoinColumn(name = "exercise_id"))
    @Column(name = "categories")
    @JsonView(QuizView.Before.class)
    private Set<String> categories = new HashSet<>();

    @OneToOne(cascade = CascadeType.ALL, fetch = FetchType.LAZY)
    @Cache(usage = CacheConcurrencyStrategy.NONSTRICT_READ_WRITE)
    @JsonIgnoreProperties("exercise")
    private TeamAssignmentConfig teamAssignmentConfig;

    @OneToMany(mappedBy = "exercise", cascade = CascadeType.REMOVE, orphanRemoval = true, fetch = FetchType.LAZY)
    @Cache(usage = CacheConcurrencyStrategy.NONSTRICT_READ_WRITE)
    @JsonIgnoreProperties("exercise")
    private Set<Team> teams = new HashSet<>();

    @Nullable
    @Column(name = "presentation_score_enabled")
    private Boolean presentationScoreEnabled = false;

    @Nullable
    @Column(name = "second_correction_enabled")
    private Boolean secondCorrectionEnabled = false;

    @Column(name = "feedback_suggestions_enabled") // enables Athena
    private Boolean feedbackSuggestionsEnabled = false;

    @ManyToOne
    @JsonView(QuizView.Before.class)
    private Course course;

    @ManyToOne
    @JsonView(QuizView.Before.class)
    private ExerciseGroup exerciseGroup;

    @OneToMany(mappedBy = "exercise", cascade = CascadeType.ALL, orphanRemoval = true, fetch = FetchType.LAZY)
    @JsonIgnoreProperties(value = "exercise", allowSetters = true)
    @Cache(usage = CacheConcurrencyStrategy.NONSTRICT_READ_WRITE)
    private List<GradingCriterion> gradingCriteria = new ArrayList<>();

    @OneToMany(mappedBy = "exercise", cascade = CascadeType.REMOVE, orphanRemoval = true, fetch = FetchType.LAZY)
    @Cache(usage = CacheConcurrencyStrategy.NONSTRICT_READ_WRITE)
    @JsonIgnoreProperties("exercise")
    private Set<StudentParticipation> studentParticipations = new HashSet<>();

    @OneToMany(mappedBy = "assessedExercise", cascade = CascadeType.REMOVE, orphanRemoval = true, fetch = FetchType.LAZY)
    @Cache(usage = CacheConcurrencyStrategy.NONSTRICT_READ_WRITE)
    @JsonIgnoreProperties("assessedExercise")
    private Set<TutorParticipation> tutorParticipations = new HashSet<>();

    @OneToMany(mappedBy = "exercise", cascade = CascadeType.REMOVE, orphanRemoval = true, fetch = FetchType.LAZY)
    @Cache(usage = CacheConcurrencyStrategy.NONSTRICT_READ_WRITE)
    @JsonIgnoreProperties("exercise")
    private Set<ExampleSubmission> exampleSubmissions = new HashSet<>();

    @OneToMany(mappedBy = "exercise", cascade = CascadeType.REMOVE, orphanRemoval = true, fetch = FetchType.LAZY)
    @Cache(usage = CacheConcurrencyStrategy.NONSTRICT_READ_WRITE)
    @JsonIgnoreProperties("exercise")
    private Set<Attachment> attachments = new HashSet<>();

    @OneToMany(mappedBy = "exercise", cascade = CascadeType.REMOVE, orphanRemoval = true, fetch = FetchType.LAZY)
    @Cache(usage = CacheConcurrencyStrategy.NONSTRICT_READ_WRITE)
    @JsonIncludeProperties({ "id" })
    private Set<Post> posts = new HashSet<>();

    @OneToMany(mappedBy = "exercise", cascade = CascadeType.REMOVE, orphanRemoval = true, fetch = FetchType.LAZY)
    @Cache(usage = CacheConcurrencyStrategy.NONSTRICT_READ_WRITE)
    @JsonIncludeProperties({ "id" })
    private Set<PlagiarismCase> plagiarismCases = new HashSet<>();

    @OneToOne(cascade = CascadeType.ALL, orphanRemoval = true, fetch = FetchType.LAZY)
    @JoinColumn(name = "plagiarism_detection_config_id")
    @JsonIgnoreProperties("exercise")
    private PlagiarismDetectionConfig plagiarismDetectionConfig;

    // NOTE: Helpers variable names must be different from Getter name, so that Jackson ignores the @Transient annotation, but Hibernate still respects it
    @Transient
    private DueDateStat numberOfSubmissionsTransient;

    @Transient
    private DueDateStat totalNumberOfAssessmentsTransient;

    @Transient
    private DueDateStat[] numberOfAssessmentsOfCorrectionRoundsTransient;

    @Transient
    private Long numberOfComplaintsTransient;

    @Transient
    private Long numberOfOpenComplaintsTransient;

    @Transient
    private Long numberOfMoreFeedbackRequestsTransient;

    @Transient
    private Long numberOfOpenMoreFeedbackRequestsTransient;

    @Transient
    private Long studentAssignedTeamIdTransient; // id of the team that the logged-in user is assigned to (only relevant if team mode is enabled)

    @Transient
    private boolean studentAssignedTeamIdComputedTransient = false; // set to true if studentAssignedTeamIdTransient was computed for the exercise

    @Transient
    private Long numberOfParticipationsTransient; // used for instructor exam checklist

    @Transient
    private Boolean testRunParticipationsExistTransient;

    @Transient
    private boolean isGradingInstructionFeedbackUsedTransient = false;

    @Transient
    private Double averageRatingTransient;

    @Transient
    private Long numberOfRatingsTransient;

    /**
     * Used for receiving the value from client.
     */
    @Transient
    private String channelNameTransient;

    @Override
    public boolean isCompletedFor(User user) {
        return this.getStudentParticipations().stream().anyMatch((participation) -> participation.getStudents().contains(user));
    }

    @Override
    public Optional<ZonedDateTime> getCompletionDate(User user) {
        return this.getStudentParticipations().stream().filter((participation) -> participation.getStudents().contains(user)).map(Participation::getInitializationDate).findFirst();
    }

    public boolean getAllowManualFeedbackRequests() {
        return allowManualFeedbackRequests;
    }

    public void setAllowManualFeedbackRequests(boolean allowManualFeedbackRequests) {
        this.allowManualFeedbackRequests = allowManualFeedbackRequests;
    }

    public boolean getAllowComplaintsForAutomaticAssessments() {
        return allowComplaintsForAutomaticAssessments;
    }

    public void setAllowComplaintsForAutomaticAssessments(boolean allowComplaintsForAutomaticAssessments) {
        this.allowComplaintsForAutomaticAssessments = allowComplaintsForAutomaticAssessments;
    }

    public String getProblemStatement() {
        return problemStatement;
    }

    public void setProblemStatement(String problemStatement) {
        this.problemStatement = problemStatement;
    }

    public String getGradingInstructions() {
        return gradingInstructions;
    }

    public void setGradingInstructions(String gradingInstructions) {
        this.gradingInstructions = gradingInstructions;
    }

    public TeamAssignmentConfig getTeamAssignmentConfig() {
        return teamAssignmentConfig;
    }

    public void setTeamAssignmentConfig(TeamAssignmentConfig teamAssignmentConfig) {
        this.teamAssignmentConfig = teamAssignmentConfig;
    }

    public Set<Team> getTeams() {
        return teams;
    }

    public void setTeams(Set<Team> teams) {
        this.teams = teams;
    }

    public Set<String> getCategories() {
        return categories;
    }

    public void setCategories(Set<String> categories) {
        this.categories = categories;
    }

    public Set<StudentParticipation> getStudentParticipations() {
        return studentParticipations;
    }

    public Exercise participations(Set<StudentParticipation> participations) {
        this.studentParticipations = participations;
        return this;
    }

    public Exercise addParticipation(StudentParticipation participation) {
        this.studentParticipations.add(participation);
        participation.setExercise(this);
        return this;
    }

    public void removeParticipation(StudentParticipation participation) {
        this.studentParticipations.remove(participation);
        participation.setExercise(null);
    }

    public void setStudentParticipations(Set<StudentParticipation> studentParticipations) {
        this.studentParticipations = studentParticipations;
    }

    public Boolean getTestRunParticipationsExist() {
        return testRunParticipationsExistTransient;
    }

    public void setTestRunParticipationsExist(Boolean testRunParticipationsExistTransient) {
        this.testRunParticipationsExistTransient = testRunParticipationsExistTransient;
    }

    /**
     * This method exists for serialization. The utility method getCourseViaExerciseGroupOrCourseMember should be used
     * to get a course for the exercise.
     *
     * @return the course class member
     */
    @JsonInclude
    protected Course getCourse() {
        return course;
    }

    public Exercise course(Course course) {
        this.course = course;
        return this;
    }

    public void setCourse(Course course) {
        this.course = course;
    }

    @JsonIgnore
    public boolean isCourseExercise() {
        return this.course != null;
    }

    public ExerciseGroup getExerciseGroup() {
        return exerciseGroup;
    }

    public void setExerciseGroup(ExerciseGroup exerciseGroup) {
        this.exerciseGroup = exerciseGroup;
    }

    @JsonIgnore
    public boolean isExamExercise() {
        return this.exerciseGroup != null;
    }

    /**
     * Utility method to get the course. Get the course over the exerciseGroup, if one was set, otherwise return
     * the course class member
     *
     * @return Course of the exercise
     */
    @JsonIgnore
    public Course getCourseViaExerciseGroupOrCourseMember() {
        if (isExamExercise()) {
            return this.getExerciseGroup().getExam().getCourse();
        }
        else {
            return this.getCourse();
        }
    }

    /**
     * Utility method to get the exam. Get the exam over the exerciseGroup, if one was set, otherwise return null.
     *
     * @return exam, to which the exercise belongs
     */
    @JsonIgnore
    public Exam getExamViaExerciseGroupOrCourseMember() {
        if (isExamExercise()) {
            return this.getExerciseGroup().getExam();
        }
        return null;
    }

    public Set<ExampleSubmission> getExampleSubmissions() {
        return exampleSubmissions;
    }

    public Exercise addExampleSubmission(ExampleSubmission exampleSubmission) {
        this.exampleSubmissions.add(exampleSubmission);
        exampleSubmission.setExercise(this);
        return this;
    }

    public void removeExampleSubmission(ExampleSubmission exampleSubmission) {
        this.exampleSubmissions.remove(exampleSubmission);
        exampleSubmission.setExercise(null);
    }

    public void setExampleSubmissions(Set<ExampleSubmission> exampleSubmissions) {
        this.exampleSubmissions = exampleSubmissions;
    }

    public Set<Attachment> getAttachments() {
        return attachments;
    }

    public void setAttachments(Set<Attachment> attachments) {
        this.attachments = attachments;
    }

    public Set<Post> getPosts() {
        return posts;
    }

    public void setPosts(Set<Post> posts) {
        this.posts = posts;
    }

    public Set<PlagiarismCase> getPlagiarismCases() {
        return plagiarismCases;
    }

    public void setPlagiarismCases(Set<PlagiarismCase> plagiarismCases) {
        this.plagiarismCases = plagiarismCases;
    }

    public PlagiarismDetectionConfig getPlagiarismDetectionConfig() {
        return plagiarismDetectionConfig;
    }

    public void setPlagiarismDetectionConfig(PlagiarismDetectionConfig plagiarismDetectionConfig) {
        this.plagiarismDetectionConfig = plagiarismDetectionConfig;
    }

    // jhipster-needle-entity-add-getters-setters - JHipster will add getters and setters here, do not remove

    public Set<Competency> getCompetencies() {
        return competencies;
    }

    public void setCompetencies(Set<Competency> competencies) {
        this.competencies = competencies;
    }

    public Long getNumberOfParticipations() {
        return numberOfParticipationsTransient;
    }

    public void setNumberOfParticipations(Long numberOfParticipationsTransient) {
        this.numberOfParticipationsTransient = numberOfParticipationsTransient;
    }

    /**
     * can be invoked to make sure that sensitive information is not sent to the client
     */
    public void filterSensitiveInformation() {
        setGradingInstructions(null);
        setGradingCriteria(null);
    }

    /**
     * Find the participation for this exercise
     *
     * @param participations the list of available participations
     * @return the found participation, or null, if none exist
     */
    @Nullable
    public StudentParticipation findParticipation(List<StudentParticipation> participations) {
        for (StudentParticipation participation : participations) {
            if (this.equals(participation.getExercise())) {
                return participation;
            }
        }
        return null;
    }

    /**
     * TODO: this method should be refactored/improved. It is almost static except the almost hidden part "exercise.equals(this)"
     * In addition, it is implemented in an ambiguous way, because it's completely unclear, what relevant means here, in addition the method name does not fit to the return type
     * Find a relevant participation for this exercise (relevancy depends on InitializationState)
     *
     * @param participations the list of available participations
     * @return the found participation in an unmodifiable list or the empty list, if none exists
     */
    public Set<StudentParticipation> findRelevantParticipation(Set<StudentParticipation> participations) {
        StudentParticipation relevantParticipation = null;
        for (StudentParticipation participation : participations) {
            var exercise = participation.getExercise();
            if (exercise != null && exercise.equals(this)) {
                if (participation.getInitializationState() == InitializationState.INITIALIZED) {
                    // InitializationState INITIALIZED is preferred
                    // => if we find one, we can return immediately
                    return Set.of(participation);
                }
                else if (participation.getInitializationState() == InitializationState.INACTIVE) {
                    // InitializationState INACTIVE is also ok
                    // => if we can't find INITIALIZED, we return that one
                    relevantParticipation = participation;
                }
                // this case handles FINISHED participations which typically happen when manual results are involved
<<<<<<< HEAD
                else if (participation.getExercise() instanceof ModelingExercise || participation.getExercise() instanceof TextExercise
                        || participation.getExercise() instanceof MathExercise || participation.getExercise() instanceof FileUploadExercise
                        || (participation.getExercise() instanceof ProgrammingExercise && participation.getInitializationState() == InitializationState.FINISHED)) {
                    return List.of(participation);
=======
                else if (exercise instanceof ModelingExercise || exercise instanceof TextExercise || exercise instanceof FileUploadExercise
                        || (exercise instanceof ProgrammingExercise && participation.getInitializationState() == InitializationState.FINISHED)) {
                    relevantParticipation = participation;
>>>>>>> 7d294a3e
                }
            }
        }
        return relevantParticipation != null ? Set.of(relevantParticipation) : Collections.emptySet();
    }

    /**
     * Get the latest relevant result from the given participation (rated == true or rated == null) (relevancy depends on Exercise type => this should be overridden by subclasses
     * if necessary)
     *
     * @param participation           the participation whose results we are considering
     * @param ignoreAssessmentDueDate defines if assessment due date is ignored for the selected results
     * @return the latest relevant result in the given participation, or null, if none exist
     */
    @Nullable
    public Submission findLatestSubmissionWithRatedResultWithCompletionDate(Participation participation, boolean ignoreAssessmentDueDate) {
        // for most types of exercises => return latest result (all results are relevant)
        Submission latestSubmission = null;
        // we get the results over the submissions
        if (participation.getSubmissions() == null || participation.getSubmissions().isEmpty()) {
            return null;
        }
        for (var submission : participation.getSubmissions()) {
            var result = submission.getLatestResult();
            // If not the result does not exist or is not assessed yet, we can skip it
            if (result == null || result.getCompletionDate() == null) {
                continue;
            }
            // NOTE: for the dashboard we only use rated results with completion date
            boolean isAssessmentOver = ignoreAssessmentDueDate || ExerciseDateService.isAfterAssessmentDueDate(this);
            boolean isProgrammingExercise = participation.getExercise() instanceof ProgrammingExercise;
            // Check that submission was submitted in time (rated). For non programming exercises we check if the assessment due date has passed (if set)
            boolean ratedOrPractice = Boolean.TRUE.equals(result.isRated()) || participation.isPracticeMode();
            boolean noProgrammingAndAssessmentOver = !isProgrammingExercise && isAssessmentOver;
            // For programming exercises we check that the assessment due date has passed (if set) for manual results otherwise we always show the automatic result
            boolean programmingAfterAssessmentOrAutomatic = isProgrammingExercise && ((result.isManual() && isAssessmentOver) || result.isAutomatic());
            if (ratedOrPractice && (noProgrammingAndAssessmentOver || programmingAfterAssessmentOrAutomatic)) {
                // take the first found result that fulfills the above requirements
                if (latestSubmission == null) {
                    latestSubmission = submission;
                }
                // take newer results and thus disregard older ones
                else if (latestSubmission.getLatestResult().getCompletionDate().isBefore(result.getCompletionDate())) {
                    latestSubmission = submission;
                }
            }
        }
        return latestSubmission;
    }

    /**
     * Find the latest (rated or unrated result) of the given participation. Returns null, if there are no results. Please beware: In many cases you might only want to show rated
     * results.
     *
     * @param participation to find the latest result for.
     * @return latest result or null
     */
    public Result findLatestResultWithCompletionDate(Participation participation) {
        if (participation.getResults() == null) {
            return null;
        }
        Optional<Result> latestResult = participation.getResults().stream().filter(result -> result.getCompletionDate() != null).max((result1, result2) -> {
            ZonedDateTime resultDate1 = result1.getCompletionDate();
            ZonedDateTime resultDate2 = result2.getCompletionDate();
            if (resultDate1.equals(resultDate2)) {
                return 0;
            }
            else if (resultDate1.isAfter(resultDate2)) {
                return 1;
            }
            else {
                return -1;
            }
        });
        return latestResult.orElse(null);
    }

    /**
     * Returns all results of an exercise for give participation that have a completion date. If the exercise is restricted like {@link QuizExercise} please override this function
     * with the respective filter. (relevancy depends on Exercise type => this should be overridden by subclasses if necessary)
     *
     * @param participation the participation whose results we are considering
     * @return all results of given participation, or null, if none exist
     */
    public Set<Result> findResultsFilteredForStudents(Participation participation) {
        boolean isAssessmentOver = getAssessmentDueDate() == null || getAssessmentDueDate().isBefore(ZonedDateTime.now());
        if (!isAssessmentOver) {
            return Set.of();
        }
        return participation.getResults().stream().filter(result -> result.getCompletionDate() != null).collect(Collectors.toSet());
    }

    /**
     * Filter for appropriate submission. Relevance in the following order:
     * - submission with rated result
     * - submission with unrated result (late submission)
     * - no submission with any result > the latest submission
     *
     * @param submissions that need to be filtered
     * @return filtered submission
     */
    public Submission findAppropriateSubmissionByResults(Set<Submission> submissions) {
        List<Submission> submissionsWithRatedResult = new ArrayList<>();
        List<Submission> submissionsWithUnratedResult = new ArrayList<>();
        List<Submission> submissionsWithoutResult = new ArrayList<>();

        for (Submission submission : submissions) {
            Result result = submission.getLatestResult();
            if (result != null) {
                if (Boolean.TRUE.equals(result.isRated())) {
                    submissionsWithRatedResult.add(submission);
                }
                else {
                    submissionsWithUnratedResult.add(submission);
                }
            }
            else {
                submissionsWithoutResult.add(submission);
            }
        }

        if (!submissionsWithRatedResult.isEmpty()) {
            if (submissionsWithRatedResult.size() == 1) {
                return submissionsWithRatedResult.get(0);
            }
            else {
                // this means we have more than one submission, we want the one with the last submission date
                // make sure that submissions without submission date do not lead to null pointer exception in the comparison
                return submissionsWithRatedResult.stream().filter(s -> s.getSubmissionDate() != null).max(Comparator.naturalOrder()).orElse(null);
            }
        }
        else if (!submissionsWithUnratedResult.isEmpty()) {
            if (this instanceof ProgrammingExercise) {
                // this is an edge case that is treated differently: the student has not submitted before the due date and the client would otherwise think
                // that there is no result for the submission and would display a red trigger button.
                return null;
            }
            if (submissionsWithUnratedResult.size() == 1) {
                return submissionsWithUnratedResult.get(0);
            }
            else { // this means with have more than one submission, we want the one with the last submission date
                   // make sure that submissions without submission date do not lead to null pointer exception in the comparison
                return submissionsWithUnratedResult.stream().filter(s -> s.getSubmissionDate() != null).max(Comparator.naturalOrder()).orElse(null);
            }
        }
        else if (!submissionsWithoutResult.isEmpty()) {
            if (submissionsWithoutResult.size() == 1) {
                return submissionsWithoutResult.get(0);
            }
            else { // this means with have more than one submission, we want the one with the last submission date
                   // make sure that submissions without submission date do not lead to null pointer exception in the comparison
                return submissionsWithoutResult.stream().filter(s -> s.getSubmissionDate() != null).max(Comparator.naturalOrder()).orElse(null);
            }
        }
        return null;
    }

    public Set<TutorParticipation> getTutorParticipations() {
        return tutorParticipations;
    }

    public void setTutorParticipations(Set<TutorParticipation> tutorParticipations) {
        this.tutorParticipations = tutorParticipations;
    }

    public DueDateStat getNumberOfSubmissions() {
        return numberOfSubmissionsTransient;
    }

    public void setNumberOfSubmissions(DueDateStat numberOfSubmissions) {
        this.numberOfSubmissionsTransient = numberOfSubmissions;
    }

    public DueDateStat getTotalNumberOfAssessments() {
        return totalNumberOfAssessmentsTransient;
    }

    public void setTotalNumberOfAssessments(DueDateStat totalNumberOfAssessments) {
        this.totalNumberOfAssessmentsTransient = totalNumberOfAssessments;
    }

    public DueDateStat[] getNumberOfAssessmentsOfCorrectionRounds() {
        return numberOfAssessmentsOfCorrectionRoundsTransient;
    }

    public void setNumberOfAssessmentsOfCorrectionRounds(DueDateStat[] numberOfAssessmentsOfCorrectionRoundsTransient) {
        this.numberOfAssessmentsOfCorrectionRoundsTransient = numberOfAssessmentsOfCorrectionRoundsTransient;
    }

    public Long getNumberOfComplaints() {
        return numberOfComplaintsTransient;
    }

    public void setNumberOfComplaints(Long numberOfComplaints) {
        this.numberOfComplaintsTransient = numberOfComplaints;
    }

    public Long getNumberOfOpenComplaints() {
        return numberOfOpenComplaintsTransient;
    }

    public void setNumberOfOpenComplaints(Long numberOfOpenComplaintsTransient) {
        this.numberOfOpenComplaintsTransient = numberOfOpenComplaintsTransient;
    }

    public Long getNumberOfMoreFeedbackRequests() {
        return numberOfMoreFeedbackRequestsTransient;
    }

    public void setNumberOfMoreFeedbackRequests(Long numberOfMoreFeedbackRequests) {
        this.numberOfMoreFeedbackRequestsTransient = numberOfMoreFeedbackRequests;
    }

    public Long getNumberOfOpenMoreFeedbackRequests() {
        return numberOfOpenMoreFeedbackRequestsTransient;
    }

    public void setNumberOfOpenMoreFeedbackRequests(Long numberOfOpenMoreFeedbackRequests) {
        this.numberOfOpenMoreFeedbackRequestsTransient = numberOfOpenMoreFeedbackRequests;
    }

    /**
     * Checks whether the exercise is released
     *
     * @return boolean
     */
    @JsonIgnore
    public boolean isReleased() {
        ZonedDateTime releaseDate = getParticipationStartDate();
        return releaseDate == null || releaseDate.isBefore(ZonedDateTime.now());
    }

    public Long getStudentAssignedTeamId() {
        return studentAssignedTeamIdTransient;
    }

    public void setStudentAssignedTeamId(Long studentAssignedTeamIdTransient) {
        this.studentAssignedTeamIdTransient = studentAssignedTeamIdTransient;
    }

    // TODO: do we really need this information in all places in the client? I doubt this, we should probably JsonIgnore this in most cases
    public boolean isStudentAssignedTeamIdComputed() {
        return studentAssignedTeamIdComputedTransient;
    }

    public void setStudentAssignedTeamIdComputed(boolean studentAssignedTeamIdComputedTransient) {
        this.studentAssignedTeamIdComputedTransient = studentAssignedTeamIdComputedTransient;
    }

    // TODO: do we really need this information in all places in the client? I doubt this, we should probably JsonIgnore this in most cases
    public boolean isGradingInstructionFeedbackUsed() {
        return isGradingInstructionFeedbackUsedTransient;
    }

    public void setGradingInstructionFeedbackUsed(boolean isGradingInstructionFeedbackUsedTransient) {
        this.isGradingInstructionFeedbackUsedTransient = isGradingInstructionFeedbackUsedTransient;
    }

    public Double getAverageRating() {
        return averageRatingTransient;
    }

    public void setAverageRating(Double averageRating) {
        this.averageRatingTransient = averageRating;
    }

    public Long getNumberOfRatings() {
        return numberOfRatingsTransient;
    }

    public void setNumberOfRatings(Long numberOfRatings) {
        this.numberOfRatingsTransient = numberOfRatings;
    }

    public String getChannelName() {
        return channelNameTransient;
    }

    public void setChannelName(String channelNameTransient) {
        this.channelNameTransient = channelNameTransient;
    }

    @Nullable
    public Boolean getPresentationScoreEnabled() {
        return presentationScoreEnabled;
    }

    public void setPresentationScoreEnabled(@Nullable Boolean presentationScoreEnabled) {
        this.presentationScoreEnabled = presentationScoreEnabled;
    }

    public boolean getSecondCorrectionEnabled() {
        return Boolean.TRUE.equals(secondCorrectionEnabled);
    }

    public void setSecondCorrectionEnabled(boolean secondCorrectionEnabled) {
        this.secondCorrectionEnabled = secondCorrectionEnabled;
    }

    public boolean getFeedbackSuggestionsEnabled() {
        return Boolean.TRUE.equals(feedbackSuggestionsEnabled);
    }

    public void setFeedbackSuggestionsEnabled(boolean feedbackSuggestionsEnabled) {
        this.feedbackSuggestionsEnabled = feedbackSuggestionsEnabled;
    }

    public List<GradingCriterion> getGradingCriteria() {
        return gradingCriteria;
    }

    public void addGradingCriteria(GradingCriterion gradingCriterion) {
        this.gradingCriteria.add(gradingCriterion);
        gradingCriterion.setExercise(this);
    }

    public void setGradingCriteria(List<GradingCriterion> gradingCriteria) {
        reconnectCriteriaWithExercise(gradingCriteria);
    }

    private void reconnectCriteriaWithExercise(List<GradingCriterion> gradingCriteria) {
        this.gradingCriteria = gradingCriteria;
        if (gradingCriteria != null) {
            this.gradingCriteria.forEach(gradingCriterion -> gradingCriterion.setExercise(this));
        }
    }

    public IncludedInOverallScore getIncludedInOverallScore() {
        return includedInOverallScore;
    }

    public void setIncludedInOverallScore(IncludedInOverallScore includedInOverallScore) {
        this.includedInOverallScore = includedInOverallScore;
    }

    /**
     * Check whether the exercise has either a course or an exerciseGroup.
     *
     * @param entityName name of the entity
     * @throws BadRequestAlertException if the course and exerciseGroup are set or course and exerciseGroup are not set
     */
    public void checkCourseAndExerciseGroupExclusivity(String entityName) throws BadRequestAlertException {
        if (isCourseExercise() == isExamExercise()) {
            throw new BadRequestAlertException("An exercise must have either a course or an exerciseGroup", entityName, "eitherCourseOrExerciseGroupSet");
        }
    }

    /**
     * Return the date from when students can participate in the exercise
     * <p>
     * Currently, exercise start dates are the same for all users
     *
     * @return the time from which on access to the participation is allowed, for exercises that are not part of an exam, this is just the release date or start date.
     */
    @JsonIgnore
    public ZonedDateTime getParticipationStartDate() {
        if (isExamExercise()) {
            return getExerciseGroup().getExam().getStartDate();
        }
        else {
            return getStartDate() != null ? getStartDate() : getReleaseDate();
        }
    }

    /**
     * returns the number of correction rounds for an exercise. For course exercises this is 1, for exam exercises this must get fetched
     *
     * @return the number of correctionRounds
     */
    @JsonIgnore
    public Integer getNumberOfCorrectionRounds() {
        if (isExamExercise()) {
            return getExerciseGroup().getExam().getNumberOfCorrectionRoundsInExam();
        }
        else {
            return 1;
        }
    }

    /**
     * Helper method which does a hard copy of the Grading Criteria
     * Also fills {@code gradingInstructionCopyTracker}.
     *
     * @param gradingInstructionCopyTracker The mapping from original GradingInstruction Ids to new GradingInstruction instances.
     * @return A clone of the grading criteria list
     */
    public List<GradingCriterion> copyGradingCriteria(Map<Long, GradingInstruction> gradingInstructionCopyTracker) {
        List<GradingCriterion> newGradingCriteria = new ArrayList<>();
        for (GradingCriterion originalGradingCriterion : getGradingCriteria()) {
            GradingCriterion newGradingCriterion = new GradingCriterion();
            newGradingCriterion.setExercise(this);
            newGradingCriterion.setTitle(originalGradingCriterion.getTitle());
            newGradingCriterion.setStructuredGradingInstructions(copyGradingInstruction(originalGradingCriterion, newGradingCriterion, gradingInstructionCopyTracker));
            newGradingCriteria.add(newGradingCriterion);
        }
        return newGradingCriteria;
    }

    /**
     * Helper method which does a hard copy of the Grading Instructions
     * Also fills {@code gradingInstructionCopyTracker}.
     *
     * @param originalGradingCriterion      The original grading criterion which contains the grading instructions
     * @param newGradingCriterion           The cloned grading criterion in which we insert the grading instructions
     * @param gradingInstructionCopyTracker The mapping from original GradingInstruction Ids to new GradingInstruction instances.
     * @return A clone of the grading instruction list of the grading criterion
     */
    private List<GradingInstruction> copyGradingInstruction(GradingCriterion originalGradingCriterion, GradingCriterion newGradingCriterion,
            Map<Long, GradingInstruction> gradingInstructionCopyTracker) {
        List<GradingInstruction> newGradingInstructions = new ArrayList<>();
        for (GradingInstruction originalGradingInstruction : originalGradingCriterion.getStructuredGradingInstructions()) {
            GradingInstruction newGradingInstruction = new GradingInstruction();
            newGradingInstruction.setCredits(originalGradingInstruction.getCredits());
            newGradingInstruction.setFeedback(originalGradingInstruction.getFeedback());
            newGradingInstruction.setGradingScale(originalGradingInstruction.getGradingScale());
            newGradingInstruction.setInstructionDescription(originalGradingInstruction.getInstructionDescription());
            newGradingInstruction.setUsageCount(originalGradingInstruction.getUsageCount());
            newGradingInstruction.setGradingCriterion(newGradingCriterion);

            newGradingInstructions.add(newGradingInstruction);
            gradingInstructionCopyTracker.put(originalGradingInstruction.getId(), newGradingInstruction);
        }
        return newGradingInstructions;
    }

    /**
     * Checks whether students should be able to see the example solution.
     *
     * @return true if example solution publication date is in the past, false otherwise (including null case).
     */
    @JsonIgnore
    public boolean isExampleSolutionPublished() {
        ZonedDateTime exampleSolutionPublicationDate = this.isExamExercise() ? this.getExamViaExerciseGroupOrCourseMember().getExampleSolutionPublicationDate()
                : this.getExampleSolutionPublicationDate();
        return exampleSolutionPublicationDate != null && ZonedDateTime.now().isAfter(exampleSolutionPublicationDate);
    }

    /**
     * This method is used to validate the dates of an exercise. A date is valid if there is no dueDateError or assessmentDueDateError
     *
     * @throws BadRequestAlertException if the dates are not valid
     */
    public void validateDates() {
        // All fields are optional, so there is no error if none of them is set
        if (getReleaseDate() == null && getStartDate() == null && getDueDate() == null && getAssessmentDueDate() == null && getExampleSolutionPublicationDate() == null) {
            return;
        }
        if (isExamExercise()) {
            throw new BadRequestAlertException("An exam exercise may not have any dates set!", getTitle(), "invalidDatesForExamExercise");
        }

        // at least one is set, so we have to check the three possible errors
        //@formatter:off
        boolean areDatesValid = isNotAfterAndNotNull(getReleaseDate(), getDueDate())
                && isNotAfterAndNotNull(getReleaseDate(), getStartDate())
                && isNotAfterAndNotNull(getStartDate(), getDueDate())
                && isValidAssessmentDueDate(getStartDate(), getDueDate(), getAssessmentDueDate())
                && isValidAssessmentDueDate(getReleaseDate(), getDueDate(), getAssessmentDueDate())
                && isValidExampleSolutionPublicationDate(getStartDate(), getDueDate(), getExampleSolutionPublicationDate(), getIncludedInOverallScore())
                && isValidExampleSolutionPublicationDate(getReleaseDate(), getDueDate(), getExampleSolutionPublicationDate(), getIncludedInOverallScore());
        //@formatter:on

        if (!areDatesValid) {
            throw new BadRequestAlertException("The exercise dates are not valid", getTitle(), "noValidDates");
        }
    }

    /**
     * Validates score settings
     * 1. The maxScore needs to be greater than 0
     * 2. If the specified amount of bonus points is valid depending on the IncludedInOverallScore value
     */
    public void validateScoreSettings() {
        // Check if max score is set
        if (getMaxPoints() == null || getMaxPoints() <= 0) {
            throw new BadRequestAlertException("The max points needs to be greater than 0", "Exercise", "maxScoreInvalid");
        }

        if (getBonusPoints() == null) {
            // make sure the default value is set properly
            setBonusPoints(0.0);
        }

        // Check IncludedInOverallScore
        if (getIncludedInOverallScore() == null) {
            throw new BadRequestAlertException("The IncludedInOverallScore-property must be set", "Exercise", "includedInOverallScoreNotSet");
        }

        if (!getIncludedInOverallScore().validateBonusPoints(getBonusPoints())) {
            throw new BadRequestAlertException("The provided bonus points are not allowed", "Exercise", "bonusPointsInvalid");
        }
    }

    public void validateGeneralSettings() {
        validateScoreSettings();
        validateDates();
        validateExamExerciseIncludedInScoreCompletely();
    }

    private void validateExamExerciseIncludedInScoreCompletely() {
        if (isExamExercise() && includedInOverallScore == IncludedInOverallScore.NOT_INCLUDED) {
            throw new BadRequestAlertException("An exam exercise must be included in the score.", getTitle(), "examExerciseNotIncludedInScore");
        }
    }

    /**
     * Columns for which we allow a pageable search. For example see {@see de.tum.in.www1.artemis.service.TextExerciseService#getAllOnPageWithSize(PageableSearchDTO, User)}}
     * method. This ensures, that we can't search in columns that don't exist, or we do not want to be searchable.
     */
    public enum ExerciseSearchColumn {

        ID("id"), TITLE("title"), PROGRAMMING_LANGUAGE("programmingLanguage"), COURSE_TITLE("course.title"), EXAM_TITLE("exerciseGroup.exam.title");

        private final String mappedColumnName;

        ExerciseSearchColumn(String mappedColumnName) {
            this.mappedColumnName = mappedColumnName;
        }

        public String getMappedColumnName() {
            return mappedColumnName;
        }
    }

    public abstract ExerciseType getExerciseType();

    public abstract String getType();

    /**
     * Disconnects child entities from the exercise.
     * <p>
     * Just setting the collections to {@code null} breaks the automatic orphan removal and change detection in the database.
     */
    public void disconnectRelatedEntities() {
        Stream.of(competencies, teams, gradingCriteria, studentParticipations, tutorParticipations, exampleSubmissions, attachments, posts, plagiarismCases)
                .filter(Objects::nonNull).forEach(Collection::clear);
    }
}<|MERGE_RESOLUTION|>--- conflicted
+++ resolved
@@ -484,16 +484,10 @@
                     relevantParticipation = participation;
                 }
                 // this case handles FINISHED participations which typically happen when manual results are involved
-<<<<<<< HEAD
-                else if (participation.getExercise() instanceof ModelingExercise || participation.getExercise() instanceof TextExercise
-                        || participation.getExercise() instanceof MathExercise || participation.getExercise() instanceof FileUploadExercise
-                        || (participation.getExercise() instanceof ProgrammingExercise && participation.getInitializationState() == InitializationState.FINISHED)) {
-                    return List.of(participation);
-=======
-                else if (exercise instanceof ModelingExercise || exercise instanceof TextExercise || exercise instanceof FileUploadExercise
+                else if (exercise instanceof ModelingExercise || exercise instanceof TextExercise
+                        || exercise instanceof MathExercise || exercise instanceof FileUploadExercise
                         || (exercise instanceof ProgrammingExercise && participation.getInitializationState() == InitializationState.FINISHED)) {
                     relevantParticipation = participation;
->>>>>>> 7d294a3e
                 }
             }
         }
