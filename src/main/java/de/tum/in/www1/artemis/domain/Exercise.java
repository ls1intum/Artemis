package de.tum.in.www1.artemis.domain;

import com.fasterxml.jackson.annotation.*;
import com.google.common.collect.Sets;
import de.tum.in.www1.artemis.domain.enumeration.DifficultyLevel;
import de.tum.in.www1.artemis.domain.enumeration.InitializationState;
import de.tum.in.www1.artemis.domain.view.QuizView;
import de.tum.in.www1.artemis.service.scheduled.QuizScheduleService;
import org.hibernate.annotations.Cache;
import org.hibernate.annotations.CacheConcurrencyStrategy;

import javax.persistence.*;
import java.io.Serializable;
import java.time.ZonedDateTime;
import java.util.*;

/**
 * A Exercise.
 */
@Entity
@Table(name = "exercise")
@Inheritance(strategy = InheritanceType.SINGLE_TABLE)
@DiscriminatorColumn(
    name = "discriminator",
    discriminatorType = DiscriminatorType.STRING
)
@DiscriminatorValue(value = "E")
// NOTE: Use strict cache to prevent lost updates when updating statistics in semaphore (see StatisticService.java)
@Cache(usage = CacheConcurrencyStrategy.READ_WRITE)

@JsonTypeInfo(use = JsonTypeInfo.Id.NAME, include = JsonTypeInfo.As.PROPERTY, property = "type")
// Annotation necessary to distinguish between concrete implementations of Exercise when deserializing from JSON
@JsonSubTypes({
    @JsonSubTypes.Type(value = ProgrammingExercise.class, name = "programming"),
    @JsonSubTypes.Type(value = ModelingExercise.class, name = "modeling"),
    @JsonSubTypes.Type(value = QuizExercise.class, name = "quiz"),
    @JsonSubTypes.Type(value = TextExercise.class, name = "text"),
    @JsonSubTypes.Type(value = FileUploadExercise.class, name = "file-upload"),
})
@JsonInclude(JsonInclude.Include.NON_EMPTY)
public abstract class Exercise implements Serializable {

    private static final long serialVersionUID = 1L;

    @Id
    @GeneratedValue(strategy = GenerationType.IDENTITY)
    @JsonView(QuizView.Before.class)
    private Long id;

    @Column(name = "title")
    @JsonView(QuizView.Before.class)
    private String title;

    @Column(name = "short_name")
    @JsonView(QuizView.Before.class)
    private String shortName;

    @Column(name = "release_date")
    @JsonView(QuizView.Before.class)
    private ZonedDateTime releaseDate;

    @Column(name = "due_date")
    @JsonView(QuizView.Before.class)
    private ZonedDateTime dueDate;

    @Column(name = "assessment_due_date")
    @JsonView(QuizView.Before.class)
    private ZonedDateTime assessmentDueDate;

    @Column(name = "max_score")
    private Double maxScore;

    @Column(name = "problem_statement")
    @Lob
    private String problemStatement;

    @Column(name = "grading_instructions")
    @Lob
    private String gradingInstructions;

    @ElementCollection
    private List<String> categories = new ArrayList<>();

    @Enumerated(EnumType.STRING)
    @Column(name = "difficulty")
    private DifficultyLevel difficulty;

    @OneToMany(mappedBy = "exercise")
    @Cache(usage = CacheConcurrencyStrategy.READ_WRITE)
    @JsonIgnoreProperties("exercise")
    private Set<Participation> participations = new HashSet<>();
<<<<<<< HEAD
=======
    
>>>>>>> 07926c36
    @OneToMany(mappedBy = "assessedExercise")
    @Cache(usage = CacheConcurrencyStrategy.READ_WRITE)
    @JsonIgnoreProperties("assessedExercise")
    private Set<TutorParticipation> tutorParticipations = new HashSet<>();

    @ManyToOne
    @JsonView(QuizView.Before.class)
    private Course course;

    @OneToMany(mappedBy = "exercise")
    @Cache(usage = CacheConcurrencyStrategy.READ_WRITE)
    @JsonIgnoreProperties("exercise")
    private Set<ExampleSubmission> exampleSubmissions = new HashSet<>();


    public Exercise() {
    }


    public Exercise(String title, String shortName, ZonedDateTime releaseDate, ZonedDateTime dueDate, ZonedDateTime assessmentDueDate, Double maxScore, String problemStatement, String gradingInstructions, List<String> categories, DifficultyLevel difficulty, Set<Participation> participations, Set<TutorParticipation> tutorParticipations, Course course, Set<ExampleSubmission> exampleSubmissions) {
        this.title = title;
        this.shortName = shortName;
        this.releaseDate = releaseDate;
        this.dueDate = dueDate;
        this.assessmentDueDate = assessmentDueDate;
        this.maxScore = maxScore;
        this.problemStatement = problemStatement;
        this.gradingInstructions = gradingInstructions;
        this.categories = categories;
        this.difficulty = difficulty;
        this.participations = participations;
        this.tutorParticipations = tutorParticipations;
        this.course = course;
        this.exampleSubmissions = exampleSubmissions;
    }


    // jhipster-needle-entity-add-field - JHipster will add fields here, do not remove
    public Long getId() {
        return id;
    }

    public void setId(Long id) {
        this.id = id;
    }

    public String getTitle() {
        return title;
    }

    public Exercise title(String title) {
        this.title = title;
        return this;
    }

    public void setTitle(String title) {
        this.title = title;
    }

    public String getShortName() {
        return shortName;
    }

    public Exercise shortName(String shortName) {
        this.shortName = shortName;
        return this;
    }

    public void setShortName(String shortName) {
        this.shortName = shortName;
    }

    public ZonedDateTime getReleaseDate() {
        return releaseDate;
    }

    public Exercise releaseDate(ZonedDateTime releaseDate) {
        this.releaseDate = releaseDate;
        return this;
    }

    public void setReleaseDate(ZonedDateTime releaseDate) {
        this.releaseDate = releaseDate;
    }

    public ZonedDateTime getDueDate() {
        return dueDate;
    }

    public Exercise dueDate(ZonedDateTime dueDate) {
        this.dueDate = dueDate;
        return this;
    }

    public void setDueDate(ZonedDateTime dueDate) {
        this.dueDate = dueDate;
    }

    public ZonedDateTime getAssessmentDueDate() {
        return assessmentDueDate;
    }

    public Exercise assessmentDueDate(ZonedDateTime assessmentDueDate) {
        this.assessmentDueDate = assessmentDueDate;
        return this;
    }

    public void setAssessmentDueDate(ZonedDateTime assessmentDueDate) {
        this.assessmentDueDate = assessmentDueDate;
    }

    public Double getMaxScore() {
        return maxScore;
    }

    public Exercise maxScore(Double maxScore) {
        this.maxScore = maxScore;
        return this;
    }

    public void setMaxScore(Double maxScore) {
        this.maxScore = maxScore;
    }

    public String getProblemStatement() {
        return problemStatement;
    }

    public Exercise problemStatement(String problemStatement) {
        this.problemStatement = problemStatement;
        return this;
    }

    public void setProblemStatement(String problemStatement) {
        this.problemStatement = problemStatement;
    }

    public String getGradingInstructions() {
        return gradingInstructions;
    }

    public Exercise gradingInstructions(String gradingInstructions) {
        this.gradingInstructions = gradingInstructions;
        return this;
    }

    public void setGradingInstructions(String gradingInstructions) {
        this.gradingInstructions = gradingInstructions;
    }


    public DifficultyLevel getDifficulty() {
        return difficulty;
    }

    public Exercise difficulty(DifficultyLevel difficulty) {
        this.difficulty = difficulty;
        return this;
    }

    public void setDifficulty(DifficultyLevel difficulty) {
        this.difficulty = difficulty;
    }

    public List<String> getCategories() {
        return categories;
    }

    public void setCategories(List<String> categories) {
        this.categories = categories;
    }

    public Set<Participation> getParticipations() {
        return participations;
    }

    public Exercise participations(Set<Participation> participations) {
        this.participations = participations;
        return this;
    }

    public Exercise addParticipation(Participation participation) {
        this.participations.add(participation);
        participation.setExercise(this);
        return this;
    }

    public Exercise removeParticipation(Participation participation) {
        this.participations.remove(participation);
        participation.setExercise(null);
        return this;
    }

    public void setParticipations(Set<Participation> participations) {
        this.participations = participations;
    }

    public Course getCourse() {
        return course;
    }

    public Exercise course(Course course) {
        this.course = course;
        return this;
    }

    public void setCourse(Course course) {
        this.course = course;
    }

    public Set<ExampleSubmission> getExampleSubmissions() {
        return exampleSubmissions;
    }

    public Exercise exampleSubmissions(Set<ExampleSubmission> exampleSubmissions) {
        this.exampleSubmissions = exampleSubmissions;
        return this;
    }

    public Exercise addExampleSubmission(ExampleSubmission exampleSubmission) {
        this.exampleSubmissions.add(exampleSubmission);
        exampleSubmission.setExercise(this);
        return this;
    }

    public Exercise removeExampleSubmission(ExampleSubmission exampleSubmission) {
        this.exampleSubmissions.remove(exampleSubmission);
        exampleSubmission.setExercise(null);
        return this;
    }

    public void setExampleSubmissions(Set<ExampleSubmission> exampleSubmissions) {
        this.exampleSubmissions = exampleSubmissions;
    }

    // jhipster-needle-entity-add-getters-setters - JHipster will add getters and setters here, do not remove

    public Boolean isEnded() {
        if (getDueDate() == null) {
            return false;
        }
        return ZonedDateTime.now().isAfter(getDueDate());
    }

    /**
     * check if students are allowed to see this exercise
     *
     * @return true, if students are allowed to see this exercise, otherwise false
     */
    @JsonView(QuizView.Before.class)
    public Boolean isVisibleToStudents() {
        if (releaseDate == null) {  //no release date means the exercise is visible to students
            return true;
        }
        return releaseDate.isBefore(ZonedDateTime.now());
    }

    /**
     * can be invoked to make sure that sensitive information is not sent to the client
     */
    public void filterSensitiveInformation() {
        setGradingInstructions(null);
    }

    /**
     * find a relevant participation for this exercise
     * (relevancy depends on InitializationState)
     *
     * @param participations the list of available participations
     * @return the found participation, or null, if none exist
     */
    public Participation findRelevantParticipation(List<Participation> participations) {
        Participation relevantParticipation = null;
        for (Participation participation : participations) {
            if (participation.getExercise() != null && participation.getExercise().equals(this)) {
                if (participation.getInitializationState() == InitializationState.INITIALIZED) {
                    // InitializationState INITIALIZED is preferred
                    // => if we find one, we can return immediately
                    return participation;
                } else if (participation.getInitializationState() == InitializationState.INACTIVE) {
                    // InitializationState INACTIVE is also ok
                    // => if we can't find INITIALIZED, we return that one
                    relevantParticipation = participation;
                } else if (participation.getExercise() instanceof ModelingExercise || participation.getExercise() instanceof TextExercise) {
                    return participation;
                }
            }
        }
        return relevantParticipation;
    }

    /**
     * Get the latest relevant result from the given participation (rated == true or rated == null)
     * (relevancy depends on Exercise type => this should be overridden by subclasses if necessary)
     *
     * @param participation the participation whose results we are considering
     * @return the latest relevant result in the given participation, or null, if none exist
     */
    public Result findLatestRatedResultWithCompletionDate(Participation participation) {
        // for most types of exercises => return latest result (all results are relevant)
        Result latestResult = null;
        for (Result result : participation.getResults()) {
            //NOTE: for the dashboard we only use rated results with completion date
            //TODO: result.isRated() == null is a compatibility mechanism that we should deactivate soon
            if (result.getCompletionDate() != null && (result.isRated() == null || result.isRated() == Boolean.TRUE)) {
                //take the first found result that fulfills the above requirements
                if (latestResult == null) {
                    latestResult = result;
                }
                //take newer results and thus disregard older ones
                else if (latestResult.getCompletionDate().isBefore(result.getCompletionDate())) {
                    latestResult = result;
                }
            }
        }
        return latestResult;
    }

    /**
     * Returns all results of an exercise for give participation.
     * If the exercise is restricted like {@link QuizExercise} please override this function with the respective filter.
     * (relevancy depends on Exercise type => this should be overridden by subclasses if necessary)
     *
     * @param participation the participation whose results we are considering
     * @return all results of given participation, or null, if none exist
     */
    public Set<Result> findResultsFilteredForStudents(Participation participation) {
        return participation.getResults();
    }

    /**
     * Find the participation in participations that belongs to the given exercise
     * that includes the exercise data, plus the found participation with its most recent relevant result.
     * Filter everything else that is not relevant
     *
     * @param participations the set of participations, wherein to search for the relevant participation
     * @param username
     */
    public void filterForCourseDashboard(List<Participation> participations, String username) {

        // remove the unnecessary inner course attribute
        setCourse(null);

        // get user's participation for the exercise
        Participation participation = findRelevantParticipation(participations);

        // for quiz exercises also check SubmissionHashMap for submission by this user (active participation)
        // if participation was not found in database
        if (participation == null && this instanceof QuizExercise) {
            QuizSubmission submission = QuizScheduleService.getQuizSubmission(getId(), username);
            if (submission.getSubmissionDate() != null) {
                participation = new Participation().exercise(this).initializationState(InitializationState.INITIALIZED);
            }
        }

        // add results to participation
        if (participation != null) {

            // only transmit the relevant result
            Result result = participation.getExercise().findLatestRatedResultWithCompletionDate(participation);
            Set<Result> results = result != null ? Sets.newHashSet(result) : Sets.newHashSet();

            // add results to json
            if (result != null) {
                // remove inner participation from result
                result.setParticipation(null);
            }
            participation.setResults(results);
            // remove inner exercise from participation
            participation.setExercise(null);

            // add participation into an array
            setParticipations(Sets.newHashSet(participation));
        }
    }

    @Override
    public boolean equals(Object o) {
        if (this == o) {
            return true;
        }
        if (o == null || getClass() != o.getClass()) {
            return false;
        }
        Exercise exercise = (Exercise) o;
        if (exercise.getId() == null || getId() == null) {
            return false;
        }
        return Objects.equals(getId(), exercise.getId());
    }

    @Override
    public int hashCode() {
        return Objects.hashCode(getId());
    }


    @Override
    public String toString() {
        return "Exercise{" +
            "id=" + getId() +
            ", problemStatement='" + getProblemStatement() + "'" +
            ", gradingInstructions='" + getGradingInstructions() + "'" +
            ", title='" + getTitle() + "'" +
            ", shortName='" + getShortName() + "'" +
            ", releaseDate='" + getReleaseDate() + "'" +
            ", dueDate='" + getDueDate() + "'" +
            ", assessmentDueDate='" + getAssessmentDueDate() + "'" +
            ", maxScore=" + getMaxScore() +
            ", difficulty='" + getDifficulty() + "'" +
            ", categories='" + getCategories() + "'" +
            "}";
    }

    public Set<TutorParticipation> getTutorParticipations() {
        return tutorParticipations;
    }

    public void setTutorParticipations(Set<TutorParticipation> tutorParticipations) {
        this.tutorParticipations = tutorParticipations;
    }
}<|MERGE_RESOLUTION|>--- conflicted
+++ resolved
@@ -89,10 +89,7 @@
     @Cache(usage = CacheConcurrencyStrategy.READ_WRITE)
     @JsonIgnoreProperties("exercise")
     private Set<Participation> participations = new HashSet<>();
-<<<<<<< HEAD
-=======
-    
->>>>>>> 07926c36
+
     @OneToMany(mappedBy = "assessedExercise")
     @Cache(usage = CacheConcurrencyStrategy.READ_WRITE)
     @JsonIgnoreProperties("assessedExercise")
@@ -106,29 +103,6 @@
     @Cache(usage = CacheConcurrencyStrategy.READ_WRITE)
     @JsonIgnoreProperties("exercise")
     private Set<ExampleSubmission> exampleSubmissions = new HashSet<>();
-
-
-    public Exercise() {
-    }
-
-
-    public Exercise(String title, String shortName, ZonedDateTime releaseDate, ZonedDateTime dueDate, ZonedDateTime assessmentDueDate, Double maxScore, String problemStatement, String gradingInstructions, List<String> categories, DifficultyLevel difficulty, Set<Participation> participations, Set<TutorParticipation> tutorParticipations, Course course, Set<ExampleSubmission> exampleSubmissions) {
-        this.title = title;
-        this.shortName = shortName;
-        this.releaseDate = releaseDate;
-        this.dueDate = dueDate;
-        this.assessmentDueDate = assessmentDueDate;
-        this.maxScore = maxScore;
-        this.problemStatement = problemStatement;
-        this.gradingInstructions = gradingInstructions;
-        this.categories = categories;
-        this.difficulty = difficulty;
-        this.participations = participations;
-        this.tutorParticipations = tutorParticipations;
-        this.course = course;
-        this.exampleSubmissions = exampleSubmissions;
-    }
-
 
     // jhipster-needle-entity-add-field - JHipster will add fields here, do not remove
     public Long getId() {
