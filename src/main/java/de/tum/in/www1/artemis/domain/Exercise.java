--- conflicted
+++ resolved
@@ -456,7 +456,6 @@
      */
     public StudentParticipation findRelevantParticipation(List<StudentParticipation> participations) {
         StudentParticipation relevantParticipation = null;
-<<<<<<< HEAD
         if (participations != null) {
             for (StudentParticipation participation : participations) {
                 if (participation.getExercise() != null && participation.getExercise().equals(this)) {
@@ -473,23 +472,6 @@
                     else if (participation.getExercise() instanceof ModelingExercise || participation.getExercise() instanceof TextExercise) {
                         return participation;
                     }
-=======
-        for (StudentParticipation participation : participations) {
-            if (participation.getExercise() != null && participation.getExercise().equals(this)) {
-                if (participation.getInitializationState() == InitializationState.INITIALIZED) {
-                    // InitializationState INITIALIZED is preferred
-                    // => if we find one, we can return immediately
-                    return participation;
-                }
-                else if (participation.getInitializationState() == InitializationState.INACTIVE) {
-                    // InitializationState INACTIVE is also ok
-                    // => if we can't find INITIALIZED, we return that one
-                    relevantParticipation = participation;
-                }
-                else if (participation.getExercise() instanceof ModelingExercise || participation.getExercise() instanceof TextExercise
-                        || participation.getExercise() instanceof FileUploadExercise) {
-                    return participation;
->>>>>>> aeeef3c0
                 }
             }
         }
