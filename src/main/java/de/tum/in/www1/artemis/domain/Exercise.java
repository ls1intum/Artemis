--- conflicted
+++ resolved
@@ -485,16 +485,10 @@
                     relevantParticipation = participation;
                 }
                 // this case handles FINISHED participations which typically happen when manual results are involved
-<<<<<<< HEAD
-                else if (participation.getExercise() instanceof ModelingExercise || participation.getExercise() instanceof TextExercise
-                        || participation.getExercise() instanceof MathExercise || participation.getExercise() instanceof FileUploadExercise
-                        || (participation.getExercise() instanceof ProgrammingExercise && participation.getInitializationState() == InitializationState.FINISHED)) {
-                    return List.of(participation);
-=======
-                else if (exercise instanceof ModelingExercise || exercise instanceof TextExercise || exercise instanceof FileUploadExercise
+                else if (exercise instanceof ModelingExercise || exercise instanceof TextExercise || participation.getExercise() instanceof MathExercise
+                        || exercise instanceof FileUploadExercise
                         || (exercise instanceof ProgrammingExercise && participation.getInitializationState() == InitializationState.FINISHED)) {
                     relevantParticipation = participation;
->>>>>>> 00ab52a8
                 }
             }
         }
