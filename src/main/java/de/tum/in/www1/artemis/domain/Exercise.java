package de.tum.in.www1.artemis.domain;

import java.time.ZonedDateTime;
import java.util.*;
import java.util.stream.Collectors;

import javax.annotation.Nullable;
import javax.persistence.*;

import org.hibernate.annotations.Cache;
import org.hibernate.annotations.CacheConcurrencyStrategy;
import org.hibernate.annotations.DiscriminatorOptions;

import com.fasterxml.jackson.annotation.*;

import de.tum.in.www1.artemis.domain.enumeration.*;
import de.tum.in.www1.artemis.domain.exam.Exam;
import de.tum.in.www1.artemis.domain.exam.ExerciseGroup;
import de.tum.in.www1.artemis.domain.metis.Post;
import de.tum.in.www1.artemis.domain.modeling.ModelingExercise;
import de.tum.in.www1.artemis.domain.participation.Participation;
import de.tum.in.www1.artemis.domain.participation.StudentParticipation;
import de.tum.in.www1.artemis.domain.participation.TutorParticipation;
import de.tum.in.www1.artemis.domain.quiz.QuizExercise;
import de.tum.in.www1.artemis.domain.view.QuizView;
import de.tum.in.www1.artemis.web.rest.dto.DueDateStat;
import de.tum.in.www1.artemis.web.rest.errors.BadRequestAlertException;

/**
 * An Exercise.
 */
@Entity
@Table(name = "exercise")
@Inheritance(strategy = InheritanceType.SINGLE_TABLE)
@DiscriminatorColumn(name = "discriminator", discriminatorType = DiscriminatorType.STRING)
@DiscriminatorValue(value = "E")
@DiscriminatorOptions(force = true)
@Cache(usage = CacheConcurrencyStrategy.NONSTRICT_READ_WRITE)
@JsonTypeInfo(use = JsonTypeInfo.Id.NAME, property = "type")
// Annotation necessary to distinguish between concrete implementations of Exercise when deserializing from JSON
@JsonSubTypes({ @JsonSubTypes.Type(value = ProgrammingExercise.class, name = "programming"), @JsonSubTypes.Type(value = ModelingExercise.class, name = "modeling"),
        @JsonSubTypes.Type(value = QuizExercise.class, name = "quiz"), @JsonSubTypes.Type(value = TextExercise.class, name = "text"),
        @JsonSubTypes.Type(value = FileUploadExercise.class, name = "file-upload"), })
@JsonInclude(JsonInclude.Include.NON_EMPTY)
public abstract class Exercise extends DomainObject {

    @Column(name = "title")
    @JsonView(QuizView.Before.class)
    private String title;

    @Column(name = "short_name")
    @JsonView(QuizView.Before.class)
    private String shortName;

    @Column(name = "release_date")
    @JsonView(QuizView.Before.class)
    private ZonedDateTime releaseDate;

    @Column(name = "due_date")
    @JsonView(QuizView.Before.class)
    private ZonedDateTime dueDate;

    @Column(name = "assessment_due_date")
    @JsonView(QuizView.Before.class)
    private ZonedDateTime assessmentDueDate;

    @Column(name = "max_points")
    private Double maxPoints;

    @Column(name = "bonus_points")
    private Double bonusPoints;

    @Enumerated(EnumType.STRING)
    @Column(name = "assessment_type")
    private AssessmentType assessmentType;

    @Column(name = "allow_complaints_for_automatic_assessments")
    private boolean allowComplaintsForAutomaticAssessments;

    @Enumerated(EnumType.STRING)
    @Column(name = "included_in_overall_score")
    private IncludedInOverallScore includedInOverallScore = IncludedInOverallScore.INCLUDED_COMPLETELY;

    @Column(name = "problem_statement")
    @Lob
    private String problemStatement;

    @Column(name = "grading_instructions")
    @Lob
    private String gradingInstructions;

    @ManyToMany(mappedBy = "exercises")
    public Set<LearningGoal> learningGoals = new HashSet<>();

    @ElementCollection(fetch = FetchType.LAZY)
    @CollectionTable(name = "exercise_categories", joinColumns = @JoinColumn(name = "exercise_id"))
    @Column(name = "categories")
    @JsonView(QuizView.Before.class)
    private Set<String> categories = new HashSet<>();

    @Enumerated(EnumType.STRING)
    @Column(name = "difficulty")
    @JsonView(QuizView.Before.class)
    private DifficultyLevel difficulty;

    @Enumerated(EnumType.STRING)
    @Column(name = "mode")
    private ExerciseMode mode;

    @OneToOne(cascade = CascadeType.ALL, fetch = FetchType.LAZY)
    @Cache(usage = CacheConcurrencyStrategy.NONSTRICT_READ_WRITE)
    @JsonIgnoreProperties("exercise")
    private TeamAssignmentConfig teamAssignmentConfig;

    @OneToMany(mappedBy = "exercise", cascade = CascadeType.REMOVE, orphanRemoval = true, fetch = FetchType.LAZY)
    @Cache(usage = CacheConcurrencyStrategy.NONSTRICT_READ_WRITE)
    @JsonIgnoreProperties("exercise")
    private Set<Team> teams = new HashSet<>();

    @Nullable
    @Column(name = "presentation_score_enabled")
    private Boolean presentationScoreEnabled = false;

    @Nullable
    @Column(name = "second_correction_enabled")
    private Boolean secondCorrectionEnabled = false;

    @ManyToOne
    @JsonView(QuizView.Before.class)
    private Course course;

    @ManyToOne
    @JsonView(QuizView.Before.class)
    private ExerciseGroup exerciseGroup;

    @OneToMany(mappedBy = "exercise", cascade = CascadeType.ALL, orphanRemoval = true, fetch = FetchType.LAZY)
    @JsonIgnoreProperties(value = "exercise", allowSetters = true)
    @Cache(usage = CacheConcurrencyStrategy.NONSTRICT_READ_WRITE)
    private List<GradingCriterion> gradingCriteria = new ArrayList<>();

    @OneToMany(mappedBy = "exercise", cascade = CascadeType.REMOVE, orphanRemoval = true, fetch = FetchType.LAZY)
    @Cache(usage = CacheConcurrencyStrategy.NONSTRICT_READ_WRITE)
    @JsonIgnoreProperties("exercise")
    private Set<StudentParticipation> studentParticipations = new HashSet<>();

    @OneToMany(mappedBy = "assessedExercise", cascade = CascadeType.REMOVE, orphanRemoval = true, fetch = FetchType.LAZY)
    @Cache(usage = CacheConcurrencyStrategy.NONSTRICT_READ_WRITE)
    @JsonIgnoreProperties("assessedExercise")
    private Set<TutorParticipation> tutorParticipations = new HashSet<>();

    @OneToMany(mappedBy = "exercise", cascade = CascadeType.REMOVE, orphanRemoval = true, fetch = FetchType.LAZY)
    @Cache(usage = CacheConcurrencyStrategy.NONSTRICT_READ_WRITE)
    @JsonIgnoreProperties("exercise")
    private Set<ExampleSubmission> exampleSubmissions = new HashSet<>();

    @OneToMany(mappedBy = "exercise", cascade = CascadeType.REMOVE, orphanRemoval = true, fetch = FetchType.LAZY)
    @Cache(usage = CacheConcurrencyStrategy.NONSTRICT_READ_WRITE)
    @JsonIgnoreProperties("exercise")
    private Set<Attachment> attachments = new HashSet<>();

    @OneToMany(mappedBy = "exercise", cascade = CascadeType.REMOVE, orphanRemoval = true, fetch = FetchType.LAZY)
    @Cache(usage = CacheConcurrencyStrategy.NONSTRICT_READ_WRITE)
    @JsonIncludeProperties({ "id" })
    private Set<Post> posts = new HashSet<>();

    @OneToMany(mappedBy = "exercise", cascade = CascadeType.REMOVE, orphanRemoval = true, fetch = FetchType.LAZY)
    @JsonIgnore
    private Set<ExerciseHint> exerciseHints = new HashSet<>();

    // NOTE: Helpers variable names must be different from Getter name, so that Jackson ignores the @Transient annotation, but Hibernate still respects it
    @Transient
    private DueDateStat numberOfSubmissionsTransient;

    @Transient
    private DueDateStat totalNumberOfAssessmentsTransient;

    @Transient
    private DueDateStat[] numberOfAssessmentsOfCorrectionRoundsTransient;

    @Transient
    private Long numberOfComplaintsTransient;

    @Transient
    private Long numberOfOpenComplaintsTransient;

    @Transient
    private Long numberOfMoreFeedbackRequestsTransient;

    @Transient
    private Long numberOfOpenMoreFeedbackRequestsTransient;

    @Transient
    private Long studentAssignedTeamIdTransient; // id of the team that the logged-in user is assigned to (only relevant if team mode is enabled)

    @Transient
    private boolean studentAssignedTeamIdComputedTransient = false; // set to true if studentAssignedTeamIdTransient was computed for the exercise

    @Transient
    private Long numberOfParticipationsTransient; // used for instructor exam checklist

    @Transient
    private Boolean testRunParticipationsExistTransient;

    @Transient
    private boolean isGradingInstructionFeedbackUsedTransient = false;

<<<<<<< HEAD
    @Nullable
    @Column(name = "sample_solution_publication_date")
    private ZonedDateTime sampleSolutionPublicationDate;
=======
    @Transient
    private Double averageRatingTransient;

    @Transient
    private Long numberOfRatingsTransient;
>>>>>>> 3759af5e

    public String getTitle() {
        return title;
    }

    public Exercise title(String title) {
        this.title = title;
        return this;
    }

    /**
     * Sets the title of the exercise
     * all consecutive, trailing or preceding whitespaces are replaced with a single space.
     *
     * @param title the new (unsanitized) title to be set
     */
    public void setTitle(String title) {
        this.title = title != null ? title.strip().replaceAll("\\s+", " ") : null;
    }

    public String getShortName() {
        return shortName;
    }

    public void setShortName(String shortName) {
        this.shortName = shortName;
    }

    public ZonedDateTime getReleaseDate() {
        return releaseDate;
    }

    public Exercise releaseDate(ZonedDateTime releaseDate) {
        this.releaseDate = releaseDate;
        return this;
    }

    public void setReleaseDate(ZonedDateTime releaseDate) {
        this.releaseDate = releaseDate;
    }

    public ZonedDateTime getDueDate() {
        return dueDate;
    }

    public Exercise dueDate(ZonedDateTime dueDate) {
        this.dueDate = dueDate;
        return this;
    }

    public void setDueDate(ZonedDateTime dueDate) {
        this.dueDate = dueDate;
    }

    public ZonedDateTime getAssessmentDueDate() {
        return assessmentDueDate;
    }

    public Exercise assessmentDueDate(ZonedDateTime assessmentDueDate) {
        this.assessmentDueDate = assessmentDueDate;
        return this;
    }

    public void setAssessmentDueDate(ZonedDateTime assessmentDueDate) {
        this.assessmentDueDate = assessmentDueDate;
    }

    /**
     * Checks if the assessment due date is in the past. Also returns true, if no assessment due date is set.
     *
     * @return true if the assessment due date is in the past, otherwise false
     */
    @JsonIgnore
    public boolean isAssessmentDueDateOver() {
        return this.assessmentDueDate == null || ZonedDateTime.now().isAfter(this.assessmentDueDate);
    }

    public Double getMaxPoints() {
        return maxPoints;
    }

    public void setMaxPoints(Double maxPoints) {
        this.maxPoints = maxPoints;
    }

    public Double getBonusPoints() {
        return bonusPoints;
    }

    public void setBonusPoints(Double bonusPoints) {
        this.bonusPoints = bonusPoints;
    }

    public AssessmentType getAssessmentType() {
        return assessmentType;
    }

    public void setAssessmentType(AssessmentType assessmentType) {
        this.assessmentType = assessmentType;
    }

    public boolean getAllowComplaintsForAutomaticAssessments() {
        return allowComplaintsForAutomaticAssessments;
    }

    public void setAllowComplaintsForAutomaticAssessments(boolean allowComplaintsForAutomaticAssessments) {
        this.allowComplaintsForAutomaticAssessments = allowComplaintsForAutomaticAssessments;
    }

    public String getProblemStatement() {
        return problemStatement;
    }

    public void setProblemStatement(String problemStatement) {
        this.problemStatement = problemStatement;
    }

    public String getGradingInstructions() {
        return gradingInstructions;
    }

    public void setGradingInstructions(String gradingInstructions) {
        this.gradingInstructions = gradingInstructions;
    }

    public DifficultyLevel getDifficulty() {
        return difficulty;
    }

    public void setDifficulty(DifficultyLevel difficulty) {
        this.difficulty = difficulty;
    }

    public ExerciseMode getMode() {
        return mode;
    }

    public Exercise mode(ExerciseMode mode) {
        this.mode = mode;
        return this;
    }

    public void setMode(ExerciseMode mode) {
        this.mode = mode;
    }

    public TeamAssignmentConfig getTeamAssignmentConfig() {
        return teamAssignmentConfig;
    }

    public void setTeamAssignmentConfig(TeamAssignmentConfig teamAssignmentConfig) {
        this.teamAssignmentConfig = teamAssignmentConfig;
    }

    public Set<Team> getTeams() {
        return teams;
    }

    public void setTeams(Set<Team> teams) {
        this.teams = teams;
    }

    public Set<String> getCategories() {
        return categories;
    }

    public void setCategories(Set<String> categories) {
        this.categories = categories;
    }

    public Set<StudentParticipation> getStudentParticipations() {
        return studentParticipations;
    }

    public Exercise participations(Set<StudentParticipation> participations) {
        this.studentParticipations = participations;
        return this;
    }

    public Exercise addParticipation(StudentParticipation participation) {
        this.studentParticipations.add(participation);
        participation.setExercise(this);
        return this;
    }

    public void removeParticipation(StudentParticipation participation) {
        this.studentParticipations.remove(participation);
        participation.setExercise(null);
    }

    public void setStudentParticipations(Set<StudentParticipation> studentParticipations) {
        this.studentParticipations = studentParticipations;
    }

    public Boolean getTestRunParticipationsExist() {
        return testRunParticipationsExistTransient;
    }

    public void setTestRunParticipationsExist(Boolean testRunParticipationsExistTransient) {
        this.testRunParticipationsExistTransient = testRunParticipationsExistTransient;
    }

    /**
     * This method exists for serialization. The utility method getCourseViaExerciseGroupOrCourseMember should be used
     * to get a course for the exercise.
     *
     * @return the course class member
     */
    @JsonInclude
    protected Course getCourse() {
        return course;
    }

    public Exercise course(Course course) {
        this.course = course;
        return this;
    }

    public void setCourse(Course course) {
        this.course = course;
    }

    @JsonIgnore
    public boolean isCourseExercise() {
        return this.course != null;
    }

    public ExerciseGroup getExerciseGroup() {
        return exerciseGroup;
    }

    public void setExerciseGroup(ExerciseGroup exerciseGroup) {
        this.exerciseGroup = exerciseGroup;
    }

    @JsonIgnore
    public boolean isExamExercise() {
        return this.exerciseGroup != null;
    }

    /**
     * Utility method to get the course. Get the course over the exerciseGroup, if one was set, otherwise return
     * the course class member
     *
     * @return Course of the exercise
     */
    @JsonIgnore
    public Course getCourseViaExerciseGroupOrCourseMember() {
        if (isExamExercise()) {
            return this.getExerciseGroup().getExam().getCourse();
        }
        else {
            return this.getCourse();
        }
    }

    /**
     * Utility method to get the exam. Get the exam over the exerciseGroup, if one was set, otherwise return null.
     *
     * @return exam, to which the exercise belongs
     */
    @JsonIgnore
    public Exam getExamViaExerciseGroupOrCourseMember() {
        if (isExamExercise()) {
            return this.getExerciseGroup().getExam();
        }
        return null;
    }

    public Set<ExampleSubmission> getExampleSubmissions() {
        return exampleSubmissions;
    }

    public Exercise addExampleSubmission(ExampleSubmission exampleSubmission) {
        this.exampleSubmissions.add(exampleSubmission);
        exampleSubmission.setExercise(this);
        return this;
    }

    public void removeExampleSubmission(ExampleSubmission exampleSubmission) {
        this.exampleSubmissions.remove(exampleSubmission);
        exampleSubmission.setExercise(null);
    }

    public void setExampleSubmissions(Set<ExampleSubmission> exampleSubmissions) {
        this.exampleSubmissions = exampleSubmissions;
    }

    public Set<Attachment> getAttachments() {
        return attachments;
    }

    public void setAttachments(Set<Attachment> attachments) {
        this.attachments = attachments;
    }

    public Set<Post> getPosts() {
        return posts;
    }

    public void setPosts(Set<Post> posts) {
        this.posts = posts;
    }

    public Set<ExerciseHint> getExerciseHints() {
        return exerciseHints;
    }

    public void setExerciseHints(Set<ExerciseHint> exerciseHints) {
        this.exerciseHints = exerciseHints;
    }

    // jhipster-needle-entity-add-getters-setters - JHipster will add getters and setters here, do not remove

    public Boolean isEnded() {
        if (getDueDate() == null) {
            return Boolean.FALSE;
        }
        return ZonedDateTime.now().isAfter(getDueDate());
    }

    /**
     * Checks if the due date is in the future. Returns true, if no due date is set.
     *
     * @return true if the due date is in the future, otherwise false
     */
    @JsonIgnore
    public boolean isBeforeDueDate() {
        if (dueDate == null) {
            return true;
        }
        return ZonedDateTime.now().isBefore(dueDate);
    }

    public Set<LearningGoal> getLearningGoals() {
        return learningGoals;
    }

    public void setLearningGoals(Set<LearningGoal> learningGoals) {
        this.learningGoals = learningGoals;
    }

    public boolean isTeamMode() {
        return mode == ExerciseMode.TEAM;
    }

    public Long getNumberOfParticipations() {
        return numberOfParticipationsTransient;
    }

    public void setNumberOfParticipations(Long numberOfParticipationsTransient) {
        this.numberOfParticipationsTransient = numberOfParticipationsTransient;
    }

    /**
     * check if students are allowed to see this exercise
     *
     * @return true, if students are allowed to see this exercise, otherwise false
     */
    @JsonView(QuizView.Before.class)
    public Boolean isVisibleToStudents() {
        if (releaseDate == null) {  // no release date means the exercise is visible to students
            return Boolean.TRUE;
        }
        return releaseDate.isBefore(ZonedDateTime.now());
    }

    /**
     * can be invoked to make sure that sensitive information is not sent to the client
     */
    public void filterSensitiveInformation() {
        setGradingInstructions(null);
        setGradingCriteria(null);
    }

    /**
     * Find the participation for this exercise
     *
     * @param participations the list of available participations
     * @return the found participation, or null, if none exist
     */
    @Nullable
    public StudentParticipation findParticipation(List<StudentParticipation> participations) {
        for (StudentParticipation participation : participations) {
            if (this.equals(participation.getExercise())) {
                return participation;
            }
        }
        return null;
    }

    /**
     * Find a relevant participation for this exercise (relevancy depends on InitializationState)
     *
     * @param participations the list of available participations
     * @return the found participation, or null, if none exist
     */
    @Nullable
    public StudentParticipation findRelevantParticipation(List<StudentParticipation> participations) {
        StudentParticipation relevantParticipation = null;
        for (StudentParticipation participation : participations) {
            if (participation.getExercise() != null && participation.getExercise().equals(this)) {
                if (participation.getInitializationState() == InitializationState.INITIALIZED) {
                    // InitializationState INITIALIZED is preferred
                    // => if we find one, we can return immediately
                    return participation;
                }
                else if (participation.getInitializationState() == InitializationState.INACTIVE) {
                    // InitializationState INACTIVE is also ok
                    // => if we can't find INITIALIZED, we return that one
                    relevantParticipation = participation;
                }
                // this case handles FINISHED participations which typically happen when manual results are involved
                else if (participation.getExercise() instanceof ModelingExercise || participation.getExercise() instanceof TextExercise
                        || participation.getExercise() instanceof FileUploadExercise
                        || (participation.getExercise() instanceof ProgrammingExercise && participation.getInitializationState() == InitializationState.FINISHED)) {
                    return participation;
                }
            }
        }
        return relevantParticipation;
    }

    /**
     * Get the latest relevant result from the given participation (rated == true or rated == null) (relevancy depends on Exercise type => this should be overridden by subclasses
     * if necessary)
     *
     * @param participation           the participation whose results we are considering
     * @param ignoreAssessmentDueDate defines if assessment due date is ignored for the selected results
     * @return the latest relevant result in the given participation, or null, if none exist
     */
    @Nullable
    public Submission findLatestSubmissionWithRatedResultWithCompletionDate(Participation participation, Boolean ignoreAssessmentDueDate) {
        // for most types of exercises => return latest result (all results are relevant)
        Submission latestSubmission = null;
        // we get the results over the submissions
        if (participation.getSubmissions() == null || participation.getSubmissions().isEmpty()) {
            return null;
        }
        for (var submission : participation.getSubmissions()) {
            var result = submission.getLatestResult();
            // If not the result does not exist or is not assessed yet, we can skip it
            if (result == null || result.getCompletionDate() == null) {
                continue;
            }
            // NOTE: for the dashboard we only use rated results with completion date
            boolean isAssessmentOver = ignoreAssessmentDueDate || getAssessmentDueDate() == null || getAssessmentDueDate().isBefore(ZonedDateTime.now());
            boolean isProgrammingExercise = participation.getExercise() instanceof ProgrammingExercise;
            // Check that submission was submitted in time (rated). For non programming exercises we check if the assessment due date has passed (if set)
            if (Boolean.TRUE.equals(result.isRated()) && (!isProgrammingExercise && isAssessmentOver
                    // For programming exercises we check that the assessment due date has passed (if set) for manual results otherwise we always show the automatic result
                    || isProgrammingExercise && ((result.isManual() && isAssessmentOver) || result.isAutomatic()))) {
                // take the first found result that fulfills the above requirements
                if (latestSubmission == null) {
                    latestSubmission = submission;
                }
                // take newer results and thus disregard older ones
                else if (latestSubmission.getLatestResult().getCompletionDate().isBefore(result.getCompletionDate())) {
                    latestSubmission = submission;
                }
            }
        }
        return latestSubmission;
    }

    /**
     * Find the latest (rated or unrated result) of the given participation. Returns null, if there are no results. Please beware: In many cases you might only want to show rated
     * results.
     *
     * @param participation to find latest result for.
     * @return latest result or null
     */
    public Result findLatestResultWithCompletionDate(Participation participation) {
        if (participation.getResults() == null) {
            return null;
        }
        Optional<Result> latestResult = participation.getResults().stream().filter(result -> result.getCompletionDate() != null).max((result1, result2) -> {
            ZonedDateTime resultDate1 = result1.getCompletionDate();
            ZonedDateTime resultDate2 = result2.getCompletionDate();
            if (resultDate1.equals(resultDate2)) {
                return 0;
            }
            else if (resultDate1.isAfter(resultDate2)) {
                return 1;
            }
            else {
                return -1;
            }
        });
        return latestResult.orElse(null);
    }

    /**
     * Returns all results of an exercise for give participation that have a completion date. If the exercise is restricted like {@link QuizExercise} please override this function
     * with the respective filter. (relevancy depends on Exercise type => this should be overridden by subclasses if necessary)
     *
     * @param participation the participation whose results we are considering
     * @return all results of given participation, or null, if none exist
     */
    public Set<Result> findResultsFilteredForStudents(Participation participation) {
        boolean isAssessmentOver = getAssessmentDueDate() == null || getAssessmentDueDate().isBefore(ZonedDateTime.now());
        if (!isAssessmentOver) {
            return Set.of();
        }
        return participation.getResults().stream().filter(result -> result.getCompletionDate() != null).collect(Collectors.toSet());
    }

    /**
     * Filter for appropriate submission. Relevance in the following order:
     * - submission with rated result
     * - submission with unrated result (late submission)
     * - no submission with any result > latest submission
     *
     * @param submissions that need to be filtered
     * @return filtered submission
     */
    public Submission findAppropriateSubmissionByResults(Set<Submission> submissions) {
        List<Submission> submissionsWithRatedResult = new ArrayList<>();
        List<Submission> submissionsWithUnratedResult = new ArrayList<>();
        List<Submission> submissionsWithoutResult = new ArrayList<>();

        for (Submission submission : submissions) {
            Result result = submission.getLatestResult();
            if (result != null) {
                if (Boolean.TRUE.equals(result.isRated())) {
                    submissionsWithRatedResult.add(submission);
                }
                else {
                    submissionsWithUnratedResult.add(submission);
                }
            }
            else {
                submissionsWithoutResult.add(submission);
            }
        }

        if (submissionsWithRatedResult.size() > 0) {
            if (submissionsWithRatedResult.size() == 1) {
                return submissionsWithRatedResult.get(0);
            }
            else { // this means with have more than one submission, we want the one with the last submission date
                   // make sure that submissions without submission date do not lead to null pointer exception in the comparison
                return submissionsWithRatedResult.stream().filter(s -> s.getSubmissionDate() != null).max(Comparator.comparing(Submission::getSubmissionDate)).orElse(null);
            }
        }
        else if (submissionsWithUnratedResult.size() > 0) {
            if (this instanceof ProgrammingExercise) {
                // this is an edge case that is treated differently: the student has not submitted before the due date and the client would otherwise think
                // that there is no result for the submission and would display a red trigger button.
                return null;
            }
            if (submissionsWithUnratedResult.size() == 1) {
                return submissionsWithUnratedResult.get(0);
            }
            else { // this means with have more than one submission, we want the one with the last submission date
                   // make sure that submissions without submission date do not lead to null pointer exception in the comparison
                return submissionsWithUnratedResult.stream().filter(s -> s.getSubmissionDate() != null).max(Comparator.comparing(Submission::getSubmissionDate)).orElse(null);
            }
        }
        else if (submissionsWithoutResult.size() > 0) {
            if (submissionsWithoutResult.size() == 1) {
                return submissionsWithoutResult.get(0);
            }
            else { // this means with have more than one submission, we want the one with the last submission date
                   // make sure that submissions without submission date do not lead to null pointer exception in the comparison
                return submissionsWithoutResult.stream().filter(s -> s.getSubmissionDate() != null).max(Comparator.comparing(Submission::getSubmissionDate)).orElse(null);
            }
        }
        return null;
    }

    public Set<TutorParticipation> getTutorParticipations() {
        return tutorParticipations;
    }

    public void setTutorParticipations(Set<TutorParticipation> tutorParticipations) {
        this.tutorParticipations = tutorParticipations;
    }

    public DueDateStat getNumberOfSubmissions() {
        return numberOfSubmissionsTransient;
    }

    public void setNumberOfSubmissions(DueDateStat numberOfSubmissions) {
        this.numberOfSubmissionsTransient = numberOfSubmissions;
    }

    public DueDateStat getTotalNumberOfAssessments() {
        return totalNumberOfAssessmentsTransient;
    }

    public void setTotalNumberOfAssessments(DueDateStat totalNumberOfAssessments) {
        this.totalNumberOfAssessmentsTransient = totalNumberOfAssessments;
    }

    public DueDateStat[] getNumberOfAssessmentsOfCorrectionRounds() {
        return numberOfAssessmentsOfCorrectionRoundsTransient;
    }

    public void setNumberOfAssessmentsOfCorrectionRounds(DueDateStat[] numberOfAssessmentsOfCorrectionRoundsTransient) {
        this.numberOfAssessmentsOfCorrectionRoundsTransient = numberOfAssessmentsOfCorrectionRoundsTransient;
    }

    public Long getNumberOfComplaints() {
        return numberOfComplaintsTransient;
    }

    public void setNumberOfComplaints(Long numberOfComplaints) {
        this.numberOfComplaintsTransient = numberOfComplaints;
    }

    public Long getNumberOfOpenComplaints() {
        return numberOfOpenComplaintsTransient;
    }

    public void setNumberOfOpenComplaints(Long numberOfOpenComplaintsTransient) {
        this.numberOfOpenComplaintsTransient = numberOfOpenComplaintsTransient;
    }

    public Long getNumberOfMoreFeedbackRequests() {
        return numberOfMoreFeedbackRequestsTransient;
    }

    public void setNumberOfMoreFeedbackRequests(Long numberOfMoreFeedbackRequests) {
        this.numberOfMoreFeedbackRequestsTransient = numberOfMoreFeedbackRequests;
    }

    public Long getNumberOfOpenMoreFeedbackRequests() {
        return numberOfOpenMoreFeedbackRequestsTransient;
    }

    public void setNumberOfOpenMoreFeedbackRequests(Long numberOfOpenMoreFeedbackRequests) {
        this.numberOfOpenMoreFeedbackRequestsTransient = numberOfOpenMoreFeedbackRequests;
    }

    /**
     * Checks whether the exercise is released
     *
     * @return boolean
     */
    public boolean isReleased() {
        // Exam
        ZonedDateTime releaseDate;
        if (this.isExamExercise()) {
            releaseDate = this.getExerciseGroup().getExam().getStartDate();
        }
        else {
            releaseDate = getReleaseDate();
        }
        return releaseDate == null || releaseDate.isBefore(ZonedDateTime.now());
    }

    public Long getStudentAssignedTeamId() {
        return studentAssignedTeamIdTransient;
    }

    public void setStudentAssignedTeamId(Long studentAssignedTeamIdTransient) {
        this.studentAssignedTeamIdTransient = studentAssignedTeamIdTransient;
    }

    public boolean isStudentAssignedTeamIdComputed() {
        return studentAssignedTeamIdComputedTransient;
    }

    public void setStudentAssignedTeamIdComputed(boolean studentAssignedTeamIdComputedTransient) {
        this.studentAssignedTeamIdComputedTransient = studentAssignedTeamIdComputedTransient;
    }

    public boolean isGradingInstructionFeedbackUsed() {
        return isGradingInstructionFeedbackUsedTransient;
    }

    public void setGradingInstructionFeedbackUsed(boolean isGradingInstructionFeedbackUsedTransient) {
        this.isGradingInstructionFeedbackUsedTransient = isGradingInstructionFeedbackUsedTransient;
    }

    public Double getAverageRating() {
        return averageRatingTransient;
    }

    public void setAverageRating(Double averageRating) {
        this.averageRatingTransient = averageRating;
    }

    public Long getNumberOfRatings() {
        return numberOfRatingsTransient;
    }

    public void setNumberOfRatings(Long numberOfRatings) {
        this.numberOfRatingsTransient = numberOfRatings;
    }

    public Boolean getPresentationScoreEnabled() {
        return presentationScoreEnabled;
    }

    public void setPresentationScoreEnabled(Boolean presentationScoreEnabled) {
        this.presentationScoreEnabled = presentationScoreEnabled;
    }

    public boolean getSecondCorrectionEnabled() {
        return Boolean.TRUE.equals(secondCorrectionEnabled);
    }

    public void setSecondCorrectionEnabled(boolean secondCorrectionEnabled) {
        this.secondCorrectionEnabled = secondCorrectionEnabled;
    }

    public List<GradingCriterion> getGradingCriteria() {
        return gradingCriteria;
    }

    public void addGradingCriteria(GradingCriterion gradingCriterion) {
        this.gradingCriteria.add(gradingCriterion);
        gradingCriterion.setExercise(this);
    }

    public void setGradingCriteria(List<GradingCriterion> gradingCriteria) {
        reconnectCriteriaWithExercise(gradingCriteria);
    }

    private void reconnectCriteriaWithExercise(List<GradingCriterion> gradingCriteria) {
        this.gradingCriteria = gradingCriteria;
        if (gradingCriteria != null) {
            this.gradingCriteria.forEach(gradingCriterion -> gradingCriterion.setExercise(this));
        }
    }

    public IncludedInOverallScore getIncludedInOverallScore() {
        return includedInOverallScore;
    }

    public void setIncludedInOverallScore(IncludedInOverallScore includedInOverallScore) {
        this.includedInOverallScore = includedInOverallScore;
    }

    /**
     * Check whether the exercise has either a course or an exerciseGroup.
     *
     * @param entityName name of the entity
     * @throws BadRequestAlertException if course and exerciseGroup are set or course and exerciseGroup are not set
     */
    public void checkCourseAndExerciseGroupExclusivity(String entityName) throws BadRequestAlertException {
        if (isCourseExercise() == isExamExercise()) {
            throw new BadRequestAlertException("An exercise must have either a course or an exerciseGroup", entityName, "eitherCourseOrExerciseGroupSet");
        }
    }

    /**
     * Return the individual release date for the exercise of the participation's user
     * <p>
     * Currently, exercise start dates are the same for all users
     *
     * @return the time from which on access to the exercise is allowed, for exercises that are not part of an exam, this is just the release date.
     */
    @JsonIgnore
    public ZonedDateTime getIndividualReleaseDate() {
        if (isExamExercise()) {
            return getExerciseGroup().getExam().getStartDate();
        }
        else {
            return getReleaseDate();
        }
    }

    /**
     * returns the number of correction rounds for an exercise. For course exercises this is 1, for exam exercises this must get fetched
     * @return the number of correctionRounds
     */
    @JsonIgnore
    public Integer getNumberOfCorrectionRounds() {
        if (isExamExercise()) {
            return getExerciseGroup().getExam().getNumberOfCorrectionRoundsInExam();
        }
        else {
            return 1;
        }
    }

    /** Helper method which does a hard copy of the Grading Criteria
     *
     * @return A clone of the grading criteria list
     */
    public List<GradingCriterion> copyGradingCriteria() {
        List<GradingCriterion> newGradingCriteria = new ArrayList<>();
        for (GradingCriterion originalGradingCriterion : getGradingCriteria()) {
            GradingCriterion newGradingCriterion = new GradingCriterion();
            newGradingCriterion.setExercise(this);
            newGradingCriterion.setTitle(originalGradingCriterion.getTitle());
            newGradingCriterion.setStructuredGradingInstructions(copyGradingInstruction(originalGradingCriterion, newGradingCriterion));
            newGradingCriteria.add(newGradingCriterion);
        }
        return newGradingCriteria;
    }

    /** Helper method which does a hard copy of the Grading Instructions
     *
     * @param originalGradingCriterion The original grading criterion which contains the grading instructions
     * @param newGradingCriterion The cloned grading criterion in which we insert the grading instructions
     * @return A clone of the grading instruction list of the grading criterion
     */
    private List<GradingInstruction> copyGradingInstruction(GradingCriterion originalGradingCriterion, GradingCriterion newGradingCriterion) {
        List<GradingInstruction> newGradingInstructions = new ArrayList<>();
        for (GradingInstruction originalGradingInstruction : originalGradingCriterion.getStructuredGradingInstructions()) {
            GradingInstruction newGradingInstruction = new GradingInstruction();
            newGradingInstruction.setCredits(originalGradingInstruction.getCredits());
            newGradingInstruction.setFeedback(originalGradingInstruction.getFeedback());
            newGradingInstruction.setGradingScale(originalGradingInstruction.getGradingScale());
            newGradingInstruction.setInstructionDescription(originalGradingInstruction.getInstructionDescription());
            newGradingInstruction.setUsageCount(originalGradingInstruction.getUsageCount());
            newGradingInstruction.setGradingCriterion(newGradingCriterion);

            newGradingInstructions.add(newGradingInstruction);
        }
        return newGradingInstructions;
    }

    @Nullable
    public ZonedDateTime getSampleSolutionPublicationDate() {
        return sampleSolutionPublicationDate;
    }

    public void setSampleSolutionPublicationDate(@Nullable ZonedDateTime sampleSolutionPublicationDate) {
        this.sampleSolutionPublicationDate = sampleSolutionPublicationDate;
    }

    public boolean isSampleSolutionPublished() {
        return this.sampleSolutionPublicationDate != null && ZonedDateTime.now().isAfter(this.sampleSolutionPublicationDate);
    }

    /**
     * Columns for which we allow a pageable search. For example see {@see de.tum.in.www1.artemis.service.TextExerciseService#getAllOnPageWithSize(PageableSearchDTO, User)}}
     * method. This ensures, that we can't search in columns that don't exist, or we do not want to be searchable.
     */
    public enum ExerciseSearchColumn {

        ID("id"), TITLE("title"), PROGRAMMING_LANGUAGE("programmingLanguage"), COURSE_TITLE("course.title");

        private final String mappedColumnName;

        ExerciseSearchColumn(String mappedColumnName) {
            this.mappedColumnName = mappedColumnName;
        }

        public String getMappedColumnName() {
            return mappedColumnName;
        }
    }

    /**
     * This method is used to validate the dates of an exercise. A date is valid if there is no dueDateError or assessmentDueDateError
     * @throws BadRequestAlertException if the dates are not valid
     */
    public void validateDates() {
        // All fields are optional, so there is no error if none of them is set
        if (getReleaseDate() == null && getDueDate() == null && getAssessmentDueDate() == null) {
            return;
        }
        if (isExamExercise()) {
            throw new BadRequestAlertException("An exam exercise may not have any dates set!", getTitle(), "invalidDatesForExamExercise");
        }
        // at least one is set, so we have to check the two possible errors
        boolean areDatesValid = isBeforeAndNotNull(getReleaseDate(), getDueDate()) && isValidAssessmentDueDate(getReleaseDate(), getDueDate(), getAssessmentDueDate());

        if (!areDatesValid) {
            throw new BadRequestAlertException("The exercise dates are not valid", getTitle(), "noValidDates");
        }
    }

    /**
     * This method is used to validate the assesmentDueDate of an exercise. An assessmentDueDate is valid if it is after the releaseDate and dueDate. A given assesmentDueDate is invalid without an according dueDate
     * @return true if there is no assessmentDueDateError
     */
    private static boolean isValidAssessmentDueDate(ZonedDateTime releaseDate, ZonedDateTime dueDate, ZonedDateTime assessmentDueDate) {
        if (assessmentDueDate == null) {
            return true;
        }
        // There cannot be a assessmentDueDate without dueDate
        if (dueDate == null) {
            return false;
        }
        return isBeforeAndNotNull(dueDate, assessmentDueDate) && isBeforeAndNotNull(releaseDate, assessmentDueDate);
    }

    /**
     * This method is used to validate if the previousDate is before the laterDate.
     * @return true if the previousDate is valid
     */
    private static boolean isBeforeAndNotNull(ZonedDateTime previousDate, ZonedDateTime laterDate) {
        if (previousDate == null || laterDate == null) {
            return true;
        }
        return previousDate.isBefore(laterDate);
    }

}<|MERGE_RESOLUTION|>--- conflicted
+++ resolved
@@ -89,6 +89,10 @@
     @Lob
     private String gradingInstructions;
 
+    @Nullable
+    @Column(name = "sample_solution_publication_date")
+    private ZonedDateTime sampleSolutionPublicationDate;
+
     @ManyToMany(mappedBy = "exercises")
     public Set<LearningGoal> learningGoals = new HashSet<>();
 
@@ -204,17 +208,11 @@
     @Transient
     private boolean isGradingInstructionFeedbackUsedTransient = false;
 
-<<<<<<< HEAD
-    @Nullable
-    @Column(name = "sample_solution_publication_date")
-    private ZonedDateTime sampleSolutionPublicationDate;
-=======
     @Transient
     private Double averageRatingTransient;
 
     @Transient
     private Long numberOfRatingsTransient;
->>>>>>> 3759af5e
 
     public String getTitle() {
         return title;
