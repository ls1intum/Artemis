--- conflicted
+++ resolved
@@ -808,44 +808,32 @@
     }
 
     public Exercise gradingCriteria(List<GradingCriterion> gradingCriteria) {
-<<<<<<< HEAD
+        reconnectCriteriaWithExercise(gradingCriteria);
+        return this;
+    }
+
+    public Exercise addGradingCriteria(GradingCriterion gradingCriterion) {
+        this.gradingCriteria.add(gradingCriterion);
+        gradingCriterion.setExercise(this);
+        return this;
+    }
+
+    public Exercise removeGradingCriteria(GradingCriterion gradingCriterion) {
+        this.gradingCriteria.remove(gradingCriterion);
+        gradingCriterion.setExercise(null);
+        return this;
+    }
+
+    public void setGradingCriteria(List<GradingCriterion> gradingCriteria) {
+        reconnectCriteriaWithExercise(gradingCriteria);
+    }
+
+    private void reconnectCriteriaWithExercise(List<GradingCriterion> gradingCriteria) {
         this.gradingCriteria = gradingCriteria;
         if (gradingCriteria != null) {
             this.gradingCriteria.forEach(gradingCriterion -> {
                 gradingCriterion.setExercise(this);
             });
         }
-=======
-        reconnectCriteriaWithExercise(gradingCriteria);
->>>>>>> 51931fe9
-        return this;
-    }
-
-    public Exercise addGradingCriteria(GradingCriterion gradingCriterion) {
-        this.gradingCriteria.add(gradingCriterion);
-        gradingCriterion.setExercise(this);
-        return this;
-    }
-
-    public Exercise removeGradingCriteria(GradingCriterion gradingCriterion) {
-        this.gradingCriteria.remove(gradingCriterion);
-        gradingCriterion.setExercise(null);
-        return this;
-    }
-
-    public void setGradingCriteria(List<GradingCriterion> gradingCriteria) {
-<<<<<<< HEAD
-=======
-        reconnectCriteriaWithExercise(gradingCriteria);
-    }
-
-    private void reconnectCriteriaWithExercise(List<GradingCriterion> gradingCriteria) {
->>>>>>> 51931fe9
-        this.gradingCriteria = gradingCriteria;
-        if (gradingCriteria != null) {
-            this.gradingCriteria.forEach(gradingCriterion -> {
-                gradingCriterion.setExercise(this);
-            });
-        }
     }
 }