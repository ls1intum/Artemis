package de.tum.in.www1.artemis.domain;

import java.io.Serializable;
import java.time.ZonedDateTime;
import java.util.ArrayList;
import java.util.Comparator;
import java.util.HashSet;
import java.util.List;
import java.util.Objects;
import java.util.Optional;
import java.util.Set;
import java.util.stream.Collectors;

import javax.annotation.Nullable;
import javax.persistence.CascadeType;
import javax.persistence.CollectionTable;
import javax.persistence.Column;
import javax.persistence.DiscriminatorColumn;
import javax.persistence.DiscriminatorType;
import javax.persistence.DiscriminatorValue;
import javax.persistence.ElementCollection;
import javax.persistence.Entity;
import javax.persistence.EnumType;
import javax.persistence.Enumerated;
import javax.persistence.FetchType;
import javax.persistence.GeneratedValue;
import javax.persistence.GenerationType;
import javax.persistence.Id;
import javax.persistence.Inheritance;
import javax.persistence.InheritanceType;
import javax.persistence.JoinColumn;
import javax.persistence.Lob;
import javax.persistence.ManyToOne;
import javax.persistence.OneToMany;
import javax.persistence.OneToOne;
import javax.persistence.Table;
import javax.persistence.Transient;

import org.hibernate.annotations.Cache;
import org.hibernate.annotations.CacheConcurrencyStrategy;
import org.hibernate.annotations.DiscriminatorOptions;

import com.fasterxml.jackson.annotation.JsonIgnore;
import com.fasterxml.jackson.annotation.JsonIgnoreProperties;
import com.fasterxml.jackson.annotation.JsonInclude;
import com.fasterxml.jackson.annotation.JsonSubTypes;
import com.fasterxml.jackson.annotation.JsonTypeInfo;
import com.fasterxml.jackson.annotation.JsonView;

import de.tum.in.www1.artemis.domain.enumeration.AssessmentType;
import de.tum.in.www1.artemis.domain.enumeration.DifficultyLevel;
import de.tum.in.www1.artemis.domain.enumeration.ExerciseMode;
import de.tum.in.www1.artemis.domain.enumeration.InitializationState;
import de.tum.in.www1.artemis.domain.exam.ExerciseGroup;
import de.tum.in.www1.artemis.domain.modeling.ModelingExercise;
import de.tum.in.www1.artemis.domain.participation.Participation;
import de.tum.in.www1.artemis.domain.participation.StudentParticipation;
import de.tum.in.www1.artemis.domain.participation.TutorParticipation;
import de.tum.in.www1.artemis.domain.quiz.QuizExercise;
import de.tum.in.www1.artemis.domain.quiz.QuizSubmission;
import de.tum.in.www1.artemis.domain.view.QuizView;
import de.tum.in.www1.artemis.service.scheduled.QuizScheduleService;
import de.tum.in.www1.artemis.web.rest.dto.DueDateStat;

/**
 * A Exercise.
 */
@Entity
@Table(name = "exercise")
@Inheritance(strategy = InheritanceType.SINGLE_TABLE)
@DiscriminatorColumn(name = "discriminator", discriminatorType = DiscriminatorType.STRING)
@DiscriminatorValue(value = "E")
@DiscriminatorOptions(force = true)
// NOTE: Use strict cache to prevent lost updates when updating statistics in semaphore (see StatisticService.java)
@Cache(usage = CacheConcurrencyStrategy.READ_WRITE)
@JsonTypeInfo(use = JsonTypeInfo.Id.NAME, property = "type")
// Annotation necessary to distinguish between concrete implementations of Exercise when deserializing from JSON
@JsonSubTypes({ @JsonSubTypes.Type(value = ProgrammingExercise.class, name = "programming"), @JsonSubTypes.Type(value = ModelingExercise.class, name = "modeling"),
        @JsonSubTypes.Type(value = QuizExercise.class, name = "quiz"), @JsonSubTypes.Type(value = TextExercise.class, name = "text"),
        @JsonSubTypes.Type(value = FileUploadExercise.class, name = "file-upload"), })
@JsonInclude(JsonInclude.Include.NON_EMPTY)
public abstract class Exercise implements Serializable {

    private static final long serialVersionUID = 1L;

    @Id
    @GeneratedValue(strategy = GenerationType.IDENTITY)
    @JsonView(QuizView.Before.class)
    private Long id;

    @Column(name = "title")
    @JsonView(QuizView.Before.class)
    private String title;

    @Column(name = "short_name")
    @JsonView(QuizView.Before.class)
    private String shortName;

    @Column(name = "release_date")
    @JsonView(QuizView.Before.class)
    private ZonedDateTime releaseDate;

    @Column(name = "due_date")
    @JsonView(QuizView.Before.class)
    private ZonedDateTime dueDate;

    @Column(name = "assessment_due_date")
    @JsonView(QuizView.Before.class)
    private ZonedDateTime assessmentDueDate;

    @Column(name = "max_score")
    private Double maxScore;

    @Enumerated(EnumType.STRING)
    @Column(name = "assessment_type")
    private AssessmentType assessmentType;

    @Column(name = "problem_statement")
    @Lob
    private String problemStatement;

    @Column(name = "grading_instructions")
    @Lob
    private String gradingInstructions;

    @ElementCollection(fetch = FetchType.LAZY)
    @CollectionTable(name = "exercise_categories", joinColumns = @JoinColumn(name = "exercise_id"))
    @Column(name = "categories")
    @JsonView(QuizView.Before.class)
    private Set<String> categories = new HashSet<>();

    @Enumerated(EnumType.STRING)
    @Column(name = "difficulty")
    @JsonView(QuizView.Before.class)
    private DifficultyLevel difficulty;

    @Enumerated(EnumType.STRING)
    @Column(name = "mode")
    private ExerciseMode mode;

    @OneToOne(cascade = CascadeType.ALL, fetch = FetchType.LAZY)
    @Cache(usage = CacheConcurrencyStrategy.READ_WRITE)
    @JsonIgnoreProperties("exercise")
    private TeamAssignmentConfig teamAssignmentConfig;

    @OneToMany(mappedBy = "exercise", cascade = CascadeType.REMOVE, orphanRemoval = true, fetch = FetchType.LAZY)
    @Cache(usage = CacheConcurrencyStrategy.READ_WRITE)
    @JsonIgnoreProperties("exercise")
    private Set<Team> teams = new HashSet<>();

    @Nullable
    @Column(name = "presentation_score_enabled")
    private Boolean presentationScoreEnabled = false;

    @ManyToOne
    @JsonView(QuizView.Before.class)
    private Course course;

    @ManyToOne
    @JsonView(QuizView.Before.class)
    @JsonIgnoreProperties(value = "exercises")
    private ExerciseGroup exerciseGroup;

    @OneToMany(mappedBy = "exercise", cascade = CascadeType.ALL, orphanRemoval = true, fetch = FetchType.LAZY)
    @JsonIgnoreProperties(value = "exercise", allowSetters = true)
    @Cache(usage = CacheConcurrencyStrategy.NONSTRICT_READ_WRITE)
    private List<GradingCriterion> gradingCriteria = new ArrayList<>();

    @OneToMany(mappedBy = "exercise", cascade = CascadeType.REMOVE, orphanRemoval = true, fetch = FetchType.LAZY)
    @Cache(usage = CacheConcurrencyStrategy.READ_WRITE)
    @JsonIgnoreProperties("exercise")
    private Set<StudentParticipation> studentParticipations = new HashSet<>();

    @OneToMany(mappedBy = "assessedExercise", cascade = CascadeType.REMOVE, orphanRemoval = true, fetch = FetchType.LAZY)
    @Cache(usage = CacheConcurrencyStrategy.READ_WRITE)
    @JsonIgnoreProperties("assessedExercise")
    private Set<TutorParticipation> tutorParticipations = new HashSet<>();

    @OneToMany(mappedBy = "exercise", cascade = CascadeType.REMOVE, orphanRemoval = true, fetch = FetchType.LAZY)
    @Cache(usage = CacheConcurrencyStrategy.READ_WRITE)
    @JsonIgnoreProperties("exercise")
    private Set<ExampleSubmission> exampleSubmissions = new HashSet<>();

    @OneToMany(mappedBy = "exercise", cascade = CascadeType.REMOVE, orphanRemoval = true, fetch = FetchType.LAZY)
    @Cache(usage = CacheConcurrencyStrategy.NONSTRICT_READ_WRITE)
    @JsonIgnoreProperties("exercise")
    private Set<Attachment> attachments = new HashSet<>();

    @OneToMany(mappedBy = "exercise", cascade = CascadeType.REMOVE, orphanRemoval = true, fetch = FetchType.LAZY)
    @Cache(usage = CacheConcurrencyStrategy.NONSTRICT_READ_WRITE)
    @JsonIgnoreProperties("exercise")
    private Set<StudentQuestion> studentQuestions = new HashSet<>();

    @OneToMany(mappedBy = "exercise", cascade = CascadeType.REMOVE, orphanRemoval = true, fetch = FetchType.LAZY)
    @JsonIgnore
    private Set<ExerciseHint> exerciseHints = new HashSet<>();

    // NOTE: Helpers variable names must be different from Getter name, so that Jackson ignores the @Transient annotation, but Hibernate still respects it
    @Transient
    private DueDateStat numberOfSubmissionsTransient;

    @Transient
    private DueDateStat numberOfAssessmentsTransient;

    @Transient
    private Long numberOfComplaintsTransient;

    @Transient
    private Long numberOfOpenComplaintsTransient;

    @Transient
    private Long numberOfMoreFeedbackRequestsTransient;

    @Transient
    private Long numberOfOpenMoreFeedbackRequestsTransient;

    @Transient
    private Long studentAssignedTeamIdTransient; // id of the team that the logged-in user is assigned to (only relevant if team mode is enabled)

    @Transient
    private boolean studentAssignedTeamIdComputedTransient = false; // set to true if studentAssignedTeamIdTransient was computed for the exercise

    // jhipster-needle-entity-add-field - JHipster will add fields here, do not remove
    public Long getId() {
        return id;
    }

    public void setId(Long id) {
        this.id = id;
    }

    public String getTitle() {
        return title;
    }

    public Exercise title(String title) {
        this.title = title;
        return this;
    }

    public void setTitle(String title) {
        this.title = title;
    }

    public String getShortName() {
        return shortName;
    }

    public Exercise shortName(String shortName) {
        this.shortName = shortName;
        return this;
    }

    public void setShortName(String shortName) {
        this.shortName = shortName;
    }

    public ZonedDateTime getReleaseDate() {
        return releaseDate;
    }

    public Exercise releaseDate(ZonedDateTime releaseDate) {
        this.releaseDate = releaseDate;
        return this;
    }

    public void setReleaseDate(ZonedDateTime releaseDate) {
        this.releaseDate = releaseDate;
    }

    public ZonedDateTime getDueDate() {
        return dueDate;
    }

    public Exercise dueDate(ZonedDateTime dueDate) {
        this.dueDate = dueDate;
        return this;
    }

    public void setDueDate(ZonedDateTime dueDate) {
        this.dueDate = dueDate;
    }

    public ZonedDateTime getAssessmentDueDate() {
        return assessmentDueDate;
    }

    public Exercise assessmentDueDate(ZonedDateTime assessmentDueDate) {
        this.assessmentDueDate = assessmentDueDate;
        return this;
    }

    public void setAssessmentDueDate(ZonedDateTime assessmentDueDate) {
        this.assessmentDueDate = assessmentDueDate;
    }

    /**
     * Checks if the assessment due date is in the past. Also returns true, if no assessment due date is set.
     * @return true if the assessment due date is in the past, otherwise false
     */
    @JsonIgnore
    public boolean isAssessmentDueDateOver() {
        return this.assessmentDueDate == null || ZonedDateTime.now().isAfter(this.assessmentDueDate);
    }

    public Double getMaxScore() {
        return maxScore;
    }

    public Exercise maxScore(Double maxScore) {
        this.maxScore = maxScore;
        return this;
    }

    public void setMaxScore(Double maxScore) {
        this.maxScore = maxScore;
    }

    public AssessmentType getAssessmentType() {
        return assessmentType;
    }

    public Exercise assessmentType(AssessmentType assessmentType) {
        this.assessmentType = assessmentType;
        return this;
    }

    public void setAssessmentType(AssessmentType assessmentType) {
        this.assessmentType = assessmentType;
    }

    public String getProblemStatement() {
        return problemStatement;
    }

    public Exercise problemStatement(String problemStatement) {
        this.problemStatement = problemStatement;
        return this;
    }

    public void setProblemStatement(String problemStatement) {
        this.problemStatement = problemStatement;
    }

    public String getGradingInstructions() {
        return gradingInstructions;
    }

    public Exercise gradingInstructions(String gradingInstructions) {
        this.gradingInstructions = gradingInstructions;
        return this;
    }

    public void setGradingInstructions(String gradingInstructions) {
        this.gradingInstructions = gradingInstructions;
    }

    public DifficultyLevel getDifficulty() {
        return difficulty;
    }

    public Exercise difficulty(DifficultyLevel difficulty) {
        this.difficulty = difficulty;
        return this;
    }

    public void setDifficulty(DifficultyLevel difficulty) {
        this.difficulty = difficulty;
    }

    public ExerciseMode getMode() {
        return mode;
    }

    public Exercise mode(ExerciseMode mode) {
        this.mode = mode;
        return this;
    }

    public void setMode(ExerciseMode mode) {
        this.mode = mode;
    }

    public TeamAssignmentConfig getTeamAssignmentConfig() {
        return teamAssignmentConfig;
    }

    public Exercise teamAssignmentConfig(TeamAssignmentConfig teamAssignmentConfig) {
        this.teamAssignmentConfig = teamAssignmentConfig;
        return this;
    }

    public void setTeamAssignmentConfig(TeamAssignmentConfig teamAssignmentConfig) {
        this.teamAssignmentConfig = teamAssignmentConfig;
    }

    public Set<Team> getTeams() {
        return teams;
    }

    public Exercise teams(Set<Team> teams) {
        this.teams = teams;
        return this;
    }

    public Exercise addTeam(Team team) {
        this.teams.add(team);
        team.setExercise(this);
        return this;
    }

    public Exercise removeTeam(Team team) {
        this.teams.remove(team);
        team.setExercise(null);
        return this;
    }

    public void setTeams(Set<Team> teams) {
        this.teams = teams;
    }

    public Set<String> getCategories() {
        return categories;
    }

    public void setCategories(Set<String> categories) {
        this.categories = categories;
    }

    public Set<StudentParticipation> getStudentParticipations() {
        return studentParticipations;
    }

    public Exercise participations(Set<StudentParticipation> participations) {
        this.studentParticipations = participations;
        return this;
    }

    public Exercise addParticipation(StudentParticipation participation) {
        this.studentParticipations.add(participation);
        participation.setExercise(this);
        return this;
    }

    public Exercise removeParticipation(StudentParticipation participation) {
        this.studentParticipations.remove(participation);
        participation.setExercise(null);
        return this;
    }

    public void setStudentParticipations(Set<StudentParticipation> studentParticipations) {
        this.studentParticipations = studentParticipations;
    }

    public Course getCourse() {
        return course;
    }

    public Exercise course(Course course) {
        this.course = course;
        return this;
    }

    public void setCourse(Course course) {
        this.course = course;
    }

<<<<<<< HEAD
=======
    public boolean hasCourse() {
        return this.course != null;
    }

>>>>>>> f1e6e331
    public ExerciseGroup getExerciseGroup() {
        return exerciseGroup;
    }

    public void setExerciseGroup(ExerciseGroup exerciseGroup) {
        this.exerciseGroup = exerciseGroup;
    }

    public boolean hasExerciseGroup() {
        return this.exerciseGroup != null;
    }

    public Set<ExampleSubmission> getExampleSubmissions() {
        return exampleSubmissions;
    }

    public Exercise exampleSubmissions(Set<ExampleSubmission> exampleSubmissions) {
        this.exampleSubmissions = exampleSubmissions;
        return this;
    }

    public Exercise addExampleSubmission(ExampleSubmission exampleSubmission) {
        this.exampleSubmissions.add(exampleSubmission);
        exampleSubmission.setExercise(this);
        return this;
    }

    public Exercise removeExampleSubmission(ExampleSubmission exampleSubmission) {
        this.exampleSubmissions.remove(exampleSubmission);
        exampleSubmission.setExercise(null);
        return this;
    }

    public void setExampleSubmissions(Set<ExampleSubmission> exampleSubmissions) {
        this.exampleSubmissions = exampleSubmissions;
    }

    public Set<Attachment> getAttachments() {
        return attachments;
    }

    public Exercise attachments(Set<Attachment> attachments) {
        this.attachments = attachments;
        return this;
    }

    public Exercise addAttachment(Attachment attachment) {
        this.attachments.add(attachment);
        attachment.setExercise(this);
        return this;
    }

    public Exercise removeAttachment(Attachment attachment) {
        this.attachments.remove(attachment);
        attachment.setExercise(null);
        return this;
    }

    public void setAttachments(Set<Attachment> attachments) {
        this.attachments = attachments;
    }

    public Set<StudentQuestion> getStudentQuestions() {
        return studentQuestions;
    }

    public Exercise studentQuestions(Set<StudentQuestion> studentQuestions) {
        this.studentQuestions = studentQuestions;
        return this;
    }

    public Exercise addStudentQuestions(StudentQuestion studentQuestion) {
        this.studentQuestions.add(studentQuestion);
        studentQuestion.setExercise(this);
        return this;
    }

    public Exercise removeStudentQuestions(StudentQuestion studentQuestion) {
        this.studentQuestions.remove(studentQuestion);
        studentQuestion.setExercise(null);
        return this;
    }

    public void setStudentQuestions(Set<StudentQuestion> studentQuestions) {
        this.studentQuestions = studentQuestions;
    }

    public Set<ExerciseHint> getExerciseHints() {
        return exerciseHints;
    }

    public void setExerciseHints(Set<ExerciseHint> exerciseHints) {
        this.exerciseHints = exerciseHints;
    }

    // jhipster-needle-entity-add-getters-setters - JHipster will add getters and setters here, do not remove

    public Boolean isEnded() {
        if (getDueDate() == null) {
            return Boolean.FALSE;
        }
        return ZonedDateTime.now().isAfter(getDueDate());
    }

    public boolean isTeamMode() {
        return mode == ExerciseMode.TEAM;
    }

    /**
     * check if students are allowed to see this exercise
     *
     * @return true, if students are allowed to see this exercise, otherwise false
     */
    @JsonView(QuizView.Before.class)
    public Boolean isVisibleToStudents() {
        if (releaseDate == null) {  // no release date means the exercise is visible to students
            return Boolean.TRUE;
        }
        return releaseDate.isBefore(ZonedDateTime.now());
    }

    /**
     * can be invoked to make sure that sensitive information is not sent to the client
     */
    public void filterSensitiveInformation() {
        setGradingInstructions(null);
        setGradingCriteria(null);
    }

    /**
     * Find a relevant participation for this exercise (relevancy depends on InitializationState)
     *
     * @param participations the list of available participations
     * @return the found participation, or null, if none exist
     */
    public StudentParticipation findRelevantParticipation(List<StudentParticipation> participations) {
        StudentParticipation relevantParticipation = null;
        for (StudentParticipation participation : participations) {
            if (participation.getExercise() != null && participation.getExercise().equals(this)) {
                if (participation.getInitializationState() == InitializationState.INITIALIZED) {
                    // InitializationState INITIALIZED is preferred
                    // => if we find one, we can return immediately
                    return participation;
                }
                else if (participation.getInitializationState() == InitializationState.INACTIVE) {
                    // InitializationState INACTIVE is also ok
                    // => if we can't find INITIALIZED, we return that one
                    relevantParticipation = participation;
                }
                else if (participation.getExercise() instanceof ModelingExercise || participation.getExercise() instanceof TextExercise
                        || participation.getExercise() instanceof FileUploadExercise) {
                    return participation;
                }
            }
        }
        return relevantParticipation;
    }

    /**
     * Get the latest relevant result from the given participation (rated == true or rated == null) (relevancy depends on Exercise type => this should be overridden by subclasses
     * if necessary)
     *
     * @param participation the participation whose results we are considering
     * @param ignoreAssessmentDueDate defines if assessment due date is ignored for the selected results
     * @return the latest relevant result in the given participation, or null, if none exist
     */
    @Nullable
    public Submission findLatestSubmissionWithRatedResultWithCompletionDate(Participation participation, Boolean ignoreAssessmentDueDate) {
        // for most types of exercises => return latest result (all results are relevant)
        Submission latestSubmission = null;
        // we get the results over the submissions
        if (participation.getSubmissions() == null || participation.getSubmissions().isEmpty()) {
            return null;
        }
        for (var submission : participation.getSubmissions()) {
            var result = submission.getResult();
            if (result == null) {
                continue;
            }
            // NOTE: for the dashboard we only use rated results with completion date
            boolean isAssessmentOver = ignoreAssessmentDueDate || getAssessmentDueDate() == null || getAssessmentDueDate().isBefore(ZonedDateTime.now());
            if (result.getCompletionDate() != null && result.isRated() == Boolean.TRUE && isAssessmentOver) {
                // take the first found result that fulfills the above requirements
                if (latestSubmission == null) {
                    latestSubmission = submission;
                }
                // take newer results and thus disregard older ones
                else if (latestSubmission.getResult().getCompletionDate().isBefore(result.getCompletionDate())) {
                    latestSubmission = submission;
                }
            }
        }
        return latestSubmission;
    }

    /**
     * Find the latest (rated or unrated result) of the given participation. Returns null, if there are no results. Please beware: In many cases you might only want to show rated
     * results.
     *
     * @param participation to find latest result for.
     * @return latest result or null
     */
    public Result findLatestResultWithCompletionDate(Participation participation) {
        if (participation.getResults() == null) {
            return null;
        }
        Optional<Result> latestResult = participation.getResults().stream().filter(result -> result.getCompletionDate() != null).max((result1, result2) -> {
            ZonedDateTime resultDate1 = result1.getCompletionDate();
            ZonedDateTime resultDate2 = result2.getCompletionDate();
            if (resultDate1.equals(resultDate2)) {
                return 0;
            }
            else if (resultDate1.isAfter(resultDate2)) {
                return 1;
            }
            else {
                return -1;
            }
        });
        return latestResult.orElse(null);
    }

    /**
     * Returns all results of an exercise for give participation that have a completion date. If the exercise is restricted like {@link QuizExercise} please override this function
     * with the respective filter. (relevancy depends on Exercise type => this should be overridden by subclasses if necessary)
     *
     * @param participation the participation whose results we are considering
     * @return all results of given participation, or null, if none exist
     */
    public Set<Result> findResultsFilteredForStudents(Participation participation) {
        return participation.getResults().stream().filter(result -> result.getCompletionDate() != null).collect(Collectors.toSet());
    }

    /**
     * Find the participation in participations that belongs to the given exercise that includes the exercise data, plus the found participation with its most recent relevant
     * result. Filter everything else that is not relevant
     *
     * @param participations the set of participations, wherein to search for the relevant participation
     * @param username used to get quiz submission for the user
     * @param isStudent defines if the current user is a student
     */
    public void filterForCourseDashboard(List<StudentParticipation> participations, String username, boolean isStudent) {
        // remove the unnecessary inner course attribute
        setCourse(null);

        // remove the problem statement, which is loaded in the exercise details call
        setProblemStatement(null);

        if (this instanceof ProgrammingExercise) {
            var programmingExercise = (ProgrammingExercise) this;
            programmingExercise.setTestRepositoryUrl(null);
        }

        // get user's participation for the exercise
        StudentParticipation participation = participations != null ? findRelevantParticipation(participations) : null;

        // for quiz exercises also check SubmissionHashMap for submission by this user (active participation)
        // if participation was not found in database
        if (participation == null && this instanceof QuizExercise) {
            QuizSubmission submission = QuizScheduleService.getQuizSubmission(getId(), username);
            if (submission.getSubmissionDate() != null) {
                participation = new StudentParticipation().exercise(this);
                participation.initializationState(InitializationState.INITIALIZED);
            }
        }

        // add relevant submission (relevancy depends on InitializationState) with its result to participation
        if (participation != null) {
            // find the latest submission with a rated result, otherwise the latest submission with
            // an unrated result or alternatively the latest submission without a result
            Set<Submission> submissions = participation.getSubmissions();

            // only transmit the relevant result
            // TODO: we should sync the following two and make sure that we return the correct submission and/or result in all scenarios
            Submission submission = (submissions == null || submissions.isEmpty()) ? null : findAppropriateSubmissionByResults(submissions);
            Submission latestSubmissionWithRatedResult = participation.getExercise().findLatestSubmissionWithRatedResultWithCompletionDate(participation, false);

            Set<Result> results = Set.of();

            if (latestSubmissionWithRatedResult != null && latestSubmissionWithRatedResult.getResult() != null) {
                results = Set.of(latestSubmissionWithRatedResult.getResult());
                // remove inner participation from result
                latestSubmissionWithRatedResult.getResult().setParticipation(null);
                // filter sensitive information about the assessor if the current user is a student
                if (isStudent) {
                    latestSubmissionWithRatedResult.getResult().filterSensitiveInformation();
                }
            }

            // filter sensitive information in submission's result
            if (isStudent && submission != null && submission.getResult() != null) {
                submission.getResult().filterSensitiveInformation();
            }

            // add submission to participation
            if (submission != null) {
                participation.setSubmissions(Set.of(submission));
            }

            participation.setResults(results);

            // remove inner exercise from participation
            participation.setExercise(null);

            // add participation into an array
            setStudentParticipations(Set.of(participation));
        }
    }

    /**
     * Filter for appropriate submission. Relevance in the following order:
     * - submission with rated result
     * - submission with unrated result (late submission)
     * - no submission with any result > latest submission
     *
     * @param submissions that need to be filtered
     * @return filtered submission
     */
    protected Submission findAppropriateSubmissionByResults(Set<Submission> submissions) {
        List<Submission> submissionsWithRatedResult = new ArrayList<>();
        List<Submission> submissionsWithUnratedResult = new ArrayList<>();
        List<Submission> submissionsWithoutResult = new ArrayList<>();

        for (Submission submission : submissions) {
            Result result = submission.getResult();
            if (result != null) {
                if (result.isRated() == Boolean.TRUE) {
                    submissionsWithRatedResult.add(submission);
                }
                else {
                    submissionsWithUnratedResult.add(submission);
                }
            }
            else {
                submissionsWithoutResult.add(submission);
            }
        }

        if (submissionsWithRatedResult.size() > 0) {
            if (submissionsWithRatedResult.size() == 1) {
                return submissionsWithRatedResult.get(0);
            }
            else { // this means with have more than one submission, we want the one with the last submission date
                   // make sure that submissions without submission date do not lead to null pointer exception in the comparison
                return submissionsWithRatedResult.stream().filter(s -> s.getSubmissionDate() != null).max(Comparator.comparing(Submission::getSubmissionDate)).orElse(null);
            }
        }
        else if (submissionsWithUnratedResult.size() > 0) {
            if (submissionsWithUnratedResult.size() == 1) {
                return submissionsWithUnratedResult.get(0);
            }
            else { // this means with have more than one submission, we want the one with the last submission date
                   // make sure that submissions without submission date do not lead to null pointer exception in the comparison
                return submissionsWithUnratedResult.stream().filter(s -> s.getSubmissionDate() != null).max(Comparator.comparing(Submission::getSubmissionDate)).orElse(null);
            }
        }
        else if (submissionsWithoutResult.size() > 0) {
            if (submissionsWithoutResult.size() == 1) {
                return submissionsWithoutResult.get(0);
            }
            else { // this means with have more than one submission, we want the one with the last submission date
                   // make sure that submissions without submission date do not lead to null pointer exception in the comparison
                return submissionsWithoutResult.stream().filter(s -> s.getSubmissionDate() != null).max(Comparator.comparing(Submission::getSubmissionDate)).orElse(null);
            }
        }
        return null;
    }

    @Override
    public boolean equals(Object o) {
        if (this == o) {
            return true;
        }
        if (o == null || getClass() != o.getClass()) {
            return false;
        }
        Exercise exercise = (Exercise) o;
        if (exercise.getId() == null || getId() == null) {
            return false;
        }
        return Objects.equals(getId(), exercise.getId());
    }

    @Override
    public int hashCode() {
        return Objects.hashCode(getId());
    }

    @Override
    public String toString() {
        return "Exercise{" + "id=" + getId() + ", problemStatement='" + getProblemStatement() + "'" + ", gradingInstructions='" + getGradingInstructions() + "'" + ", title='"
                + getTitle() + "'" + ", shortName='" + getShortName() + "'" + ", releaseDate='" + getReleaseDate() + "'" + ", dueDate='" + getDueDate() + "'"
                + ", assessmentDueDate='" + getAssessmentDueDate() + "'" + ", maxScore=" + getMaxScore() + ", difficulty='" + getDifficulty() + "'" + ", mode='" + getMode() + "'"
                + ", categories='" + getCategories() + "'" + ", presentationScoreEnabled='" + getPresentationScoreEnabled() + "'" + "}";
    }

    public Set<TutorParticipation> getTutorParticipations() {
        return tutorParticipations;
    }

    public void setTutorParticipations(Set<TutorParticipation> tutorParticipations) {
        this.tutorParticipations = tutorParticipations;
    }

    public DueDateStat getNumberOfSubmissions() {
        return numberOfSubmissionsTransient;
    }

    public void setNumberOfSubmissions(DueDateStat numberOfSubmissions) {
        this.numberOfSubmissionsTransient = numberOfSubmissions;
    }

    public DueDateStat getNumberOfAssessments() {
        return numberOfAssessmentsTransient;
    }

    public void setNumberOfAssessments(DueDateStat numberOfAssessments) {
        this.numberOfAssessmentsTransient = numberOfAssessments;
    }

    public Long getNumberOfComplaints() {
        return numberOfComplaintsTransient;
    }

    public void setNumberOfComplaints(Long numberOfComplaints) {
        this.numberOfComplaintsTransient = numberOfComplaints;
    }

    public Long getNumberOfOpenComplaints() {
        return numberOfOpenComplaintsTransient;
    }

    public void setNumberOfOpenComplaints(Long numberOfOpenComplaintsTransient) {
        this.numberOfOpenComplaintsTransient = numberOfOpenComplaintsTransient;
    }

    public Long getNumberOfMoreFeedbackRequests() {
        return numberOfMoreFeedbackRequestsTransient;
    }

    public void setNumberOfMoreFeedbackRequests(Long numberOfMoreFeedbackRequests) {
        this.numberOfMoreFeedbackRequestsTransient = numberOfMoreFeedbackRequests;
    }

    public Long getNumberOfOpenMoreFeedbackRequests() {
        return numberOfOpenMoreFeedbackRequestsTransient;
    }

    public void setNumberOfOpenMoreFeedbackRequests(Long numberOfOpenMoreFeedbackRequests) {
        this.numberOfOpenMoreFeedbackRequestsTransient = numberOfOpenMoreFeedbackRequests;
    }

    public boolean isReleased() {
        ZonedDateTime releaseDate = getReleaseDate();
        return releaseDate == null || releaseDate.isBefore(ZonedDateTime.now());
    }

    public Long getStudentAssignedTeamId() {
        return studentAssignedTeamIdTransient;
    }

    public void setStudentAssignedTeamId(Long studentAssignedTeamIdTransient) {
        this.studentAssignedTeamIdTransient = studentAssignedTeamIdTransient;
    }

    public boolean isStudentAssignedTeamIdComputed() {
        return studentAssignedTeamIdComputedTransient;
    }

    public void setStudentAssignedTeamIdComputed(boolean studentAssignedTeamIdComputedTransient) {
        this.studentAssignedTeamIdComputedTransient = studentAssignedTeamIdComputedTransient;
    }

    public Boolean getPresentationScoreEnabled() {
        return presentationScoreEnabled;
    }

    public void setPresentationScoreEnabled(Boolean presentationScoreEnabled) {
        this.presentationScoreEnabled = presentationScoreEnabled;
    }

    public List<GradingCriterion> getGradingCriteria() {
        return gradingCriteria;
    }

    public Exercise gradingCriteria(List<GradingCriterion> gradingCriteria) {
        reconnectCriteriaWithExercise(gradingCriteria);
        return this;
    }

    public Exercise addGradingCriteria(GradingCriterion gradingCriterion) {
        this.gradingCriteria.add(gradingCriterion);
        gradingCriterion.setExercise(this);
        return this;
    }

    public Exercise removeGradingCriteria(GradingCriterion gradingCriterion) {
        this.gradingCriteria.remove(gradingCriterion);
        gradingCriterion.setExercise(null);
        return this;
    }

    public void setGradingCriteria(List<GradingCriterion> gradingCriteria) {
        reconnectCriteriaWithExercise(gradingCriteria);
    }

    private void reconnectCriteriaWithExercise(List<GradingCriterion> gradingCriteria) {
        this.gradingCriteria = gradingCriteria;
        if (gradingCriteria != null) {
            this.gradingCriteria.forEach(gradingCriterion -> {
                gradingCriterion.setExercise(this);
            });
        }
    }

}<|MERGE_RESOLUTION|>--- conflicted
+++ resolved
@@ -465,13 +465,10 @@
         this.course = course;
     }
 
-<<<<<<< HEAD
-=======
     public boolean hasCourse() {
         return this.course != null;
     }
 
->>>>>>> f1e6e331
     public ExerciseGroup getExerciseGroup() {
         return exerciseGroup;
     }
