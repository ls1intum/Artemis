--- conflicted
+++ resolved
@@ -85,12 +85,9 @@
 
     public ProgrammingExerciseResource(ProgrammingExerciseRepository programmingExerciseRepository, UserService userService, AuthorizationCheckService authCheckService,
             CourseService courseService, Optional<ContinuousIntegrationService> continuousIntegrationService, Optional<VersionControlService> versionControlService,
-<<<<<<< HEAD
             ExerciseService exerciseService, ResultService resultService, ProgrammingExerciseService programmingExerciseService,
-=======
-            ExerciseService exerciseService, ProgrammingExerciseService programmingExerciseService, ProgrammingExerciseScheduleService programmingExerciseScheduleService,
->>>>>>> ea27b071
-            StudentParticipationRepository studentParticipationRepository, GroupNotificationService groupNotificationService) {
+            ProgrammingExerciseScheduleService programmingExerciseScheduleService, StudentParticipationRepository studentParticipationRepository,
+            GroupNotificationService groupNotificationService) {
         this.programmingExerciseRepository = programmingExerciseRepository;
         this.userService = userService;
         this.courseService = courseService;
