package de.tum.in.www1.artemis.web.rest;

import static de.tum.in.www1.artemis.web.rest.ProgrammingExerciseResourceEndpoints.*;

import java.io.IOException;
import java.net.URI;
import java.net.URISyntaxException;
import java.nio.file.Path;
import java.util.*;

import org.eclipse.jgit.api.errors.GitAPIException;
import org.slf4j.Logger;
import org.slf4j.LoggerFactory;
import org.springframework.beans.factory.annotation.Value;
import org.springframework.core.env.Environment;
import org.springframework.http.HttpHeaders;
import org.springframework.http.HttpStatus;
import org.springframework.http.MediaType;
import org.springframework.http.ResponseEntity;
import org.springframework.security.access.prepost.PreAuthorize;
import org.springframework.web.bind.annotation.*;
import org.springframework.web.servlet.ModelAndView;

import de.tum.in.www1.artemis.config.Constants;
import de.tum.in.www1.artemis.domain.*;
import de.tum.in.www1.artemis.domain.enumeration.AssessmentType;
import de.tum.in.www1.artemis.domain.enumeration.ProgrammingLanguage;
import de.tum.in.www1.artemis.domain.participation.StudentParticipation;
import de.tum.in.www1.artemis.exception.ContinuousIntegrationException;
import de.tum.in.www1.artemis.repository.*;
import de.tum.in.www1.artemis.security.Role;
import de.tum.in.www1.artemis.service.*;
import de.tum.in.www1.artemis.service.connectors.GitService;
import de.tum.in.www1.artemis.service.connectors.ci.ContinuousIntegrationService;
import de.tum.in.www1.artemis.service.connectors.ci.ContinuousIntegrationTriggerService;
import de.tum.in.www1.artemis.service.connectors.vcs.VersionControlService;
import de.tum.in.www1.artemis.service.feature.Feature;
import de.tum.in.www1.artemis.service.feature.FeatureToggle;
import de.tum.in.www1.artemis.service.programming.*;
import de.tum.in.www1.artemis.web.rest.dto.BuildLogStatisticsDTO;
import de.tum.in.www1.artemis.web.rest.dto.PageableSearchDTO;
import de.tum.in.www1.artemis.web.rest.dto.SearchResultPageDTO;
import de.tum.in.www1.artemis.web.rest.errors.BadRequestAlertException;
import de.tum.in.www1.artemis.web.rest.errors.ConflictException;
import de.tum.in.www1.artemis.web.rest.errors.EntityNotFoundException;
import de.tum.in.www1.artemis.web.rest.util.HeaderUtil;
import de.tum.in.www1.artemis.web.websocket.dto.ProgrammingExerciseTestCaseStateDTO;

/**
 * REST controller for managing ProgrammingExercise.
 */
@RestController
@RequestMapping(ROOT)
public class ProgrammingExerciseResource {

    private final Logger log = LoggerFactory.getLogger(ProgrammingExerciseResource.class);

    private static final String ENTITY_NAME = "programmingExercise";

    @Value("${jhipster.clientApp.name}")
    private String applicationName;

    private final Environment environment;

    private final ProgrammingExerciseRepository programmingExerciseRepository;

    private final ProgrammingExerciseTestCaseRepository programmingExerciseTestCaseRepository;

    private final UserRepository userRepository;

    private final CourseService courseService;

    private final AuthorizationCheckService authCheckService;

    private final Optional<ContinuousIntegrationService> continuousIntegrationService;

    private final Optional<VersionControlService> versionControlService;

    private final ExerciseService exerciseService;

    private final ExerciseDeletionService exerciseDeletionService;

    private final ProgrammingExerciseService programmingExerciseService;

    private final ProgrammingExerciseRepositoryService programmingExerciseRepositoryService;

    private final StudentParticipationRepository studentParticipationRepository;

    private final StaticCodeAnalysisService staticCodeAnalysisService;

    private final GradingCriterionRepository gradingCriterionRepository;

    private final Optional<ProgrammingLanguageFeatureService> programmingLanguageFeatureService;

    private final CourseRepository courseRepository;

    private final GitService gitService;

    private final AuxiliaryRepositoryService auxiliaryRepositoryService;

    private final SolutionProgrammingExerciseParticipationRepository solutionProgrammingExerciseParticipationRepository;

    private final TemplateProgrammingExerciseParticipationRepository templateProgrammingExerciseParticipationRepository;

    private final BuildLogStatisticsEntryRepository buildLogStatisticsEntryRepository;

<<<<<<< HEAD
    private final Optional<ContinuousIntegrationTriggerService> continuousIntegrationTriggerService;

    /**
     * Java package name Regex according to Java 14 JLS
     * (<a href="https://docs.oracle.com/javase/specs/jls/se14/html/jls-7.html#jls-7.4.1">https://docs.oracle.com/javase/specs/jls/se14/html/jls-7.html#jls-7.4.1</a>),
     * with the restriction to a-z,A-Z,_ as "Java letter" and 0-9 as digits due to JavaScript/Browser Unicode character class limitations
     */
    private static final String packageNameRegex = "^(?!.*(?:\\.|^)(?:abstract|continue|for|new|switch|assert|default|if|package|synchronized|boolean|do|goto|private|this|break|double|implements|protected|throw|byte|else|import|public|throws|case|enum|instanceof|return|transient|catch|extends|int|short|try|char|final|interface|static|void|class|finally|long|strictfp|volatile|const|float|native|super|while|_|true|false|null)(?:\\.|$))[A-Z_a-z]\\w*(?:\\.[A-Z_a-z]\\w*)*$";

    /**
     * Swift package name Regex derived from
     * (<a href="https://docs.swift.org/swift-book/ReferenceManual/LexicalStructure.html#ID412">https://docs.swift.org/swift-book/ReferenceManual/LexicalStructure.html#ID412</a>),
     * with the restriction to a-z,A-Z as "Swift letter" and 0-9 as digits where no separators are allowed
     */
    private static final String packageNameRegexForSwift = "^(?!(?:associatedtype|class|deinit|enum|extension|fileprivate|func|import|init|inout|internal|let|open|operator|private|protocol|public|rethrows|static|struct|subscript|typealias|var|break|case|continue|default|defer|do|else|fallthrough|for|guard|if|in|repeat|return|switch|where|while|as|Any|catch|false|is|nil|super|self|Self|throw|throws|true|try|_|[sS]wift)$)[A-Za-z][\\dA-Za-z]*$";

    private final Pattern packageNamePattern = Pattern.compile(packageNameRegex);

    private final Pattern packageNamePatternForSwift = Pattern.compile(packageNameRegexForSwift);

    public ProgrammingExerciseResource(Environment environment, ProgrammingExerciseRepository programmingExerciseRepository,
            ProgrammingExerciseTestCaseRepository programmingExerciseTestCaseRepository, UserRepository userRepository, AuthorizationCheckService authCheckService,
            CourseService courseService, Optional<ContinuousIntegrationService> continuousIntegrationService, Optional<VersionControlService> versionControlService,
            ExerciseService exerciseService, ExerciseDeletionService exerciseDeletionService, ProgrammingExerciseService programmingExerciseService,
=======
    public ProgrammingExerciseResource(ProgrammingExerciseRepository programmingExerciseRepository, ProgrammingExerciseTestCaseRepository programmingExerciseTestCaseRepository,
            UserRepository userRepository, AuthorizationCheckService authCheckService, CourseService courseService,
            Optional<ContinuousIntegrationService> continuousIntegrationService, Optional<VersionControlService> versionControlService, ExerciseService exerciseService,
            ExerciseDeletionService exerciseDeletionService, ProgrammingExerciseService programmingExerciseService,
>>>>>>> bd37d428
            ProgrammingExerciseRepositoryService programmingExerciseRepositoryService, StudentParticipationRepository studentParticipationRepository,
            StaticCodeAnalysisService staticCodeAnalysisService, GradingCriterionRepository gradingCriterionRepository,
            Optional<ProgrammingLanguageFeatureService> programmingLanguageFeatureService, CourseRepository courseRepository, GitService gitService,
            AuxiliaryRepositoryService auxiliaryRepositoryService, SubmissionPolicyService submissionPolicyService,
            SolutionProgrammingExerciseParticipationRepository solutionProgrammingExerciseParticipationRepository,
            TemplateProgrammingExerciseParticipationRepository templateProgrammingExerciseParticipationRepository,
            BuildLogStatisticsEntryRepository buildLogStatisticsEntryRepository, Optional<ContinuousIntegrationTriggerService> continuousIntegrationTriggerService) {
        this.environment = environment;
        this.programmingExerciseRepository = programmingExerciseRepository;
        this.programmingExerciseTestCaseRepository = programmingExerciseTestCaseRepository;
        this.userRepository = userRepository;
        this.courseService = courseService;
        this.authCheckService = authCheckService;
        this.continuousIntegrationService = continuousIntegrationService;
        this.versionControlService = versionControlService;
        this.exerciseService = exerciseService;
        this.exerciseDeletionService = exerciseDeletionService;
        this.programmingExerciseService = programmingExerciseService;
        this.programmingExerciseRepositoryService = programmingExerciseRepositoryService;
        this.studentParticipationRepository = studentParticipationRepository;
        this.staticCodeAnalysisService = staticCodeAnalysisService;
        this.gradingCriterionRepository = gradingCriterionRepository;
        this.programmingLanguageFeatureService = programmingLanguageFeatureService;
        this.courseRepository = courseRepository;
        this.gitService = gitService;
        this.auxiliaryRepositoryService = auxiliaryRepositoryService;
        this.solutionProgrammingExerciseParticipationRepository = solutionProgrammingExerciseParticipationRepository;
        this.templateProgrammingExerciseParticipationRepository = templateProgrammingExerciseParticipationRepository;
        this.buildLogStatisticsEntryRepository = buildLogStatisticsEntryRepository;
        this.continuousIntegrationTriggerService = continuousIntegrationTriggerService;
    }

    /**
     * @param exercise the exercise object we want to check for errors
     */
    private void checkProgrammingExerciseForError(ProgrammingExercise exercise) {
        if (!continuousIntegrationService.get().checkIfBuildPlanExists(exercise.getProjectKey(), exercise.getTemplateBuildPlanId())) {
            throw new BadRequestAlertException("The Template Build Plan ID seems to be invalid.", "Exercise", ProgrammingExerciseResourceErrorKeys.INVALID_TEMPLATE_BUILD_PLAN_ID);
        }
        if (exercise.getVcsTemplateRepositoryUrl() == null || !versionControlService.get().repositoryUrlIsValid(exercise.getVcsTemplateRepositoryUrl())) {
            throw new BadRequestAlertException("The Template Repository URL seems to be invalid.", "Exercise",
                    ProgrammingExerciseResourceErrorKeys.INVALID_TEMPLATE_REPOSITORY_URL);
        }
        if (exercise.getSolutionBuildPlanId() != null && !continuousIntegrationService.get().checkIfBuildPlanExists(exercise.getProjectKey(), exercise.getSolutionBuildPlanId())) {
            throw new BadRequestAlertException("The Solution Build Plan ID seems to be invalid.", "Exercise", ProgrammingExerciseResourceErrorKeys.INVALID_SOLUTION_BUILD_PLAN_ID);
        }
        var solutionRepositoryUrl = exercise.getVcsSolutionRepositoryUrl();
        if (solutionRepositoryUrl != null && !versionControlService.get().repositoryUrlIsValid(solutionRepositoryUrl)) {
            throw new BadRequestAlertException("The Solution Repository URL seems to be invalid.", "Exercise",
                    ProgrammingExerciseResourceErrorKeys.INVALID_SOLUTION_REPOSITORY_URL);
        }

        // It has already been checked when setting the test case weights that their sum is at least >= 0.
        // Only when changing the assessment format to automatic an additional check for > 0 has to be performed.
        if (exercise.getAssessmentType() == AssessmentType.AUTOMATIC) {
            final Set<ProgrammingExerciseTestCase> testCases = programmingExerciseTestCaseRepository.findByExerciseIdAndActive(exercise.getId(), true);
            if (!ProgrammingExerciseTestCaseService.isTestCaseWeightSumValid(testCases)) {
                throw new BadRequestAlertException("For exercises with only automatic assignment at least one test case weight must be greater than zero.", "Exercise",
                        ProgrammingExerciseResourceErrorKeys.INVALID_TEST_CASE_WEIGHTS);
            }
        }
    }

    /**
     * POST /programming-exercises/setup : Set up a new programmingExercise (with all needed repositories etc.)
     *
     * @param programmingExercise the programmingExercise to set up
     * @return the ResponseEntity with status 201 (Created) and with body the new programmingExercise, or with status 400 (Bad Request) if the parameters are invalid
     */
    @PostMapping(SETUP)
    @PreAuthorize("hasRole('EDITOR')")
    @FeatureToggle(Feature.ProgrammingExercises)
    public ResponseEntity<ProgrammingExercise> createProgrammingExercise(@RequestBody ProgrammingExercise programmingExercise) {
        log.debug("REST request to setup ProgrammingExercise : {}", programmingExercise);

        // Valid exercises have set either a course or an exerciseGroup
        programmingExercise.checkCourseAndExerciseGroupExclusivity(ENTITY_NAME);
        Course course = courseService.retrieveCourseOverExerciseGroupOrCourseId(programmingExercise);
        authCheckService.checkHasAtLeastRoleInCourseElseThrow(Role.EDITOR, course, null);
        programmingExerciseService.validateNewProgrammingExerciseSettings(programmingExercise, course);

        try {
            // Setup all repositories etc
            ProgrammingExercise newProgrammingExercise = programmingExerciseService.createProgrammingExercise(programmingExercise);
            // Create default static code analysis categories
            if (Boolean.TRUE.equals(programmingExercise.isStaticCodeAnalysisEnabled())) {
                staticCodeAnalysisService.createDefaultCategories(newProgrammingExercise);
            }

            if (Arrays.asList(this.environment.getActiveProfiles()).contains(Constants.PROFILE_LOCALCI)) {
                // Automatically trigger builds for the template and solution participation. For Bamboo and Jenkins, this happens automatically when publishing the build plans.
                // At the moment this cannot happen at the same place for local CI (in the createBuildPlanForExercise method in the ContinuousIntegrationService), because the
                // participation is modified during the execution of the build job
                // which leads to errors when it happens inside the same @Transactional block that the participations are created in.
                // This is why we need to trigger the builds here, after the participations where correctly created inside the programmingExerciseService.createProgrammingExercise
                // method above.
                continuousIntegrationTriggerService.orElseThrow().triggerBuild(newProgrammingExercise.getTemplateParticipation());
                continuousIntegrationTriggerService.orElseThrow().triggerBuild(newProgrammingExercise.getSolutionParticipation());
            }

            return ResponseEntity.created(new URI("/api/programming-exercises" + newProgrammingExercise.getId())).body(newProgrammingExercise);
        }
        catch (IOException | URISyntaxException | GitAPIException | ContinuousIntegrationException e) {
            log.error("Error while setting up programming exercise", e);
            return ResponseEntity.status(HttpStatus.INTERNAL_SERVER_ERROR)
                    .headers(HeaderUtil.createAlert(applicationName, "An error occurred while setting up the exercise: " + e.getMessage(), "errorProgrammingExercise")).body(null);
        }
    }

    /**
     * PUT /programming-exercises : Updates an existing updatedProgrammingExercise.
     *
     * @param updatedProgrammingExercise the programmingExercise that has been updated on the client
     * @param notificationText           to notify the student group about the update on the programming exercise
     * @return the ResponseEntity with status 200 (OK) and with body the updated ProgrammingExercise, or with status 400 (Bad Request) if the updated ProgrammingExercise
     *         is not valid, or with status 500 (Internal Server Error) if the updated ProgrammingExercise couldn't be saved to the database
     */
    @PutMapping(PROGRAMMING_EXERCISES)
    @PreAuthorize("hasRole('EDITOR')")
    @FeatureToggle(Feature.ProgrammingExercises)
    public ResponseEntity<ProgrammingExercise> updateProgrammingExercise(@RequestBody ProgrammingExercise updatedProgrammingExercise,
            @RequestParam(value = "notificationText", required = false) String notificationText) {
        log.debug("REST request to update ProgrammingExercise : {}", updatedProgrammingExercise);
        if (updatedProgrammingExercise.getId() == null) {
            throw new BadRequestAlertException("Programming exercise cannot have an empty id when updating", ENTITY_NAME, "noProgrammingExerciseId");
        }

        updatedProgrammingExercise.validateGeneralSettings();

        // Valid exercises have set either a course or an exerciseGroup
        updatedProgrammingExercise.checkCourseAndExerciseGroupExclusivity(ENTITY_NAME);
        programmingExerciseService.validateStaticCodeAnalysisSettings(updatedProgrammingExercise);

        // fetch course from database to make sure client didn't change groups
        var user = userRepository.getUserWithGroupsAndAuthorities();
        Course course = courseService.retrieveCourseOverExerciseGroupOrCourseId(updatedProgrammingExercise);
        authCheckService.checkHasAtLeastRoleInCourseElseThrow(Role.EDITOR, course, user);

        checkProgrammingExerciseForError(updatedProgrammingExercise);

        var programmingExerciseBeforeUpdate = programmingExerciseRepository.findByIdWithAuxiliaryRepositoriesElseThrow(updatedProgrammingExercise.getId());
        if (!Objects.equals(programmingExerciseBeforeUpdate.getShortName(), updatedProgrammingExercise.getShortName())) {
            throw new BadRequestAlertException("The programming exercise short name cannot be changed", ENTITY_NAME, "shortNameCannotChange");
        }
        if (programmingExerciseBeforeUpdate.isStaticCodeAnalysisEnabled() != updatedProgrammingExercise.isStaticCodeAnalysisEnabled()) {
            throw new BadRequestAlertException("Static code analysis enabled flag must not be changed", ENTITY_NAME, "staticCodeAnalysisCannotChange");
        }
        if (programmingExerciseBeforeUpdate.isTestwiseCoverageEnabled() != updatedProgrammingExercise.isTestwiseCoverageEnabled()) {
            throw new BadRequestAlertException("Testwise coverage enabled flag must not be changed", ENTITY_NAME, "testwiseCoverageCannotChange");
        }
        if (!Boolean.TRUE.equals(updatedProgrammingExercise.isAllowOnlineEditor()) && !Boolean.TRUE.equals(updatedProgrammingExercise.isAllowOfflineIde())) {
            return ResponseEntity.badRequest().headers(HeaderUtil.createAlert(applicationName,
                    "You need to allow at least one participation mode, the online editor or the offline IDE", "noParticipationModeAllowed")).body(null);
        }
        // Forbid changing the course the exercise belongs to.
        if (!Objects.equals(programmingExerciseBeforeUpdate.getCourseViaExerciseGroupOrCourseMember().getId(),
                updatedProgrammingExercise.getCourseViaExerciseGroupOrCourseMember().getId())) {
            throw new ConflictException("Exercise course id does not match the stored course id", ENTITY_NAME, "cannotChangeCourseId");
        }
        // Forbid conversion between normal course exercise and exam exercise
        exerciseService.checkForConversionBetweenExamAndCourseExercise(updatedProgrammingExercise, programmingExerciseBeforeUpdate, ENTITY_NAME);

        if (updatedProgrammingExercise.getAuxiliaryRepositories() == null) {
            // make sure the default value is set properly
            updatedProgrammingExercise.setAuxiliaryRepositories(new ArrayList<>());
        }

        auxiliaryRepositoryService.handleAuxiliaryRepositoriesWhenUpdatingExercises(programmingExerciseBeforeUpdate, updatedProgrammingExercise);

        if (updatedProgrammingExercise.getBonusPoints() == null) {
            // make sure the default value is set properly
            updatedProgrammingExercise.setBonusPoints(0.0);
        }

        // Only save after checking for errors
        ProgrammingExercise savedProgrammingExercise = programmingExerciseService.updateProgrammingExercise(programmingExerciseBeforeUpdate, updatedProgrammingExercise,
                notificationText);

        programmingExerciseRepositoryService.handleRepoAccessRightChanges(programmingExerciseBeforeUpdate, savedProgrammingExercise);

        exerciseService.logUpdate(updatedProgrammingExercise, updatedProgrammingExercise.getCourseViaExerciseGroupOrCourseMember(), user);
        exerciseService.updatePointsInRelatedParticipantScores(programmingExerciseBeforeUpdate, updatedProgrammingExercise);
        return ResponseEntity.ok(savedProgrammingExercise);
    }

    /**
     * PUT /programming-exercises/timeline : Updates the timeline attributes of a given exercise
     *
     * @param updatedProgrammingExercise containing the changes that have to be saved
     * @param notificationText           an optional text to notify the student group about the update on the programming exercise
     * @return the ResponseEntity with status 200 (OK) with the updated ProgrammingExercise, or with status 403 (Forbidden)
     *         if the user is not allowed to update the exercise or with 404 (Not Found) if the updated ProgrammingExercise couldn't be found in the database
     */
    @PutMapping(TIMELINE)
    @PreAuthorize("hasRole('EDITOR')")
    @FeatureToggle(Feature.ProgrammingExercises)
    public ResponseEntity<ProgrammingExercise> updateProgrammingExerciseTimeline(@RequestBody ProgrammingExercise updatedProgrammingExercise,
            @RequestParam(value = "notificationText", required = false) String notificationText) {
        log.debug("REST request to update the timeline of ProgrammingExercise : {}", updatedProgrammingExercise);
        var existingProgrammingExercise = programmingExerciseRepository.findByIdElseThrow(updatedProgrammingExercise.getId());
        var user = userRepository.getUserWithGroupsAndAuthorities();
        authCheckService.checkHasAtLeastRoleForExerciseElseThrow(Role.EDITOR, existingProgrammingExercise, user);
        updatedProgrammingExercise = programmingExerciseService.updateTimeline(updatedProgrammingExercise, notificationText);
        exerciseService.logUpdate(updatedProgrammingExercise, updatedProgrammingExercise.getCourseViaExerciseGroupOrCourseMember(), user);
        return ResponseEntity.ok().headers(HeaderUtil.createEntityUpdateAlert(applicationName, true, ENTITY_NAME, updatedProgrammingExercise.getTitle()))
                .body(updatedProgrammingExercise);
    }

    /**
     * PATCH /programming-exercises-problem: Updates the problem statement of the exercise.
     *
     * @param exerciseId              The ID of the exercise for which to change the problem statement
     * @param updatedProblemStatement The new problemStatement
     * @param notificationText        to notify the student group about the updated problemStatement on the programming exercise
     * @return the ResponseEntity with status 200 (OK) and with body the updated problemStatement, with status 404 if the programmingExercise could not be found, or with 403 if the
     *         user does not have permissions to access the programming exercise.
     */
    @PatchMapping(PROBLEM)
    @PreAuthorize("hasRole('EDITOR')")
    public ResponseEntity<ProgrammingExercise> updateProblemStatement(@PathVariable long exerciseId, @RequestBody String updatedProblemStatement,
            @RequestParam(value = "notificationText", required = false) String notificationText) {
        log.debug("REST request to update ProgrammingExercise with new problem statement: {}", updatedProblemStatement);
        var programmingExercise = programmingExerciseRepository.findWithTemplateAndSolutionParticipationTeamAssignmentConfigCategoriesById(exerciseId)
                .orElseThrow(() -> new EntityNotFoundException("Programming Exercise", exerciseId));
        var user = userRepository.getUserWithGroupsAndAuthorities();
        authCheckService.checkHasAtLeastRoleForExerciseElseThrow(Role.EDITOR, programmingExercise, user);
        var updatedProgrammingExercise = programmingExerciseService.updateProblemStatement(programmingExercise, updatedProblemStatement, notificationText);
        exerciseService.logUpdate(updatedProgrammingExercise, updatedProgrammingExercise.getCourseViaExerciseGroupOrCourseMember(), user);
        return ResponseEntity.ok().headers(HeaderUtil.createEntityUpdateAlert(applicationName, true, ENTITY_NAME, updatedProgrammingExercise.getTitle()))
                .body(updatedProgrammingExercise);
    }

    /**
     * GET /courses/:courseId/programming-exercises : get all the programming exercises.
     *
     * @param courseId of the course for which the exercise should be fetched
     * @return the ResponseEntity with status 200 (OK) and the list of programmingExercises in body
     */
    @GetMapping(GET_FOR_COURSE)
    @PreAuthorize("hasRole('TA')")
    public ResponseEntity<List<ProgrammingExercise>> getProgrammingExercisesForCourse(@PathVariable Long courseId) {
        log.debug("REST request to get all ProgrammingExercises for the course with id : {}", courseId);
        Course course = courseRepository.findByIdElseThrow(courseId);
        authCheckService.checkHasAtLeastRoleInCourseElseThrow(Role.TEACHING_ASSISTANT, course, null);
        List<ProgrammingExercise> exercises = programmingExerciseRepository.findByCourseIdWithLatestResultForTemplateSolutionParticipations(courseId);
        for (ProgrammingExercise exercise : exercises) {
            // not required in the returned json body
            exercise.setStudentParticipations(null);
            exercise.setCourse(null);
        }
        return ResponseEntity.ok().body(exercises);
    }

    /**
     * GET /programming-exercises/:exerciseId : get the "exerciseId" programmingExercise.
     *
     * @param exerciseId the id of the programmingExercise to retrieve
     * @return the ResponseEntity with status 200 (OK) and with body the programmingExercise, or with status 404 (Not Found)
     */
    @GetMapping(PROGRAMMING_EXERCISE)
    @PreAuthorize("hasRole('TA')")
    public ResponseEntity<ProgrammingExercise> getProgrammingExercise(@PathVariable long exerciseId) {
        log.debug("REST request to get ProgrammingExercise : {}", exerciseId);
        var programmingExercise = programmingExerciseRepository.findByIdWithTemplateAndSolutionParticipationTeamAssignmentConfigCategoriesAndLearningGoalsElseThrow(exerciseId);
        // Fetch grading criterion into exercise of participation
        List<GradingCriterion> gradingCriteria = gradingCriterionRepository.findByExerciseIdWithEagerGradingCriteria(programmingExercise.getId());
        programmingExercise.setGradingCriteria(gradingCriteria);

        exerciseService.checkExerciseIfStructuredGradingInstructionFeedbackUsed(gradingCriteria, programmingExercise);
        // If the exercise belongs to an exam, only editors, instructors and admins are allowed to access it, otherwise also TA have access
        if (programmingExercise.isExamExercise()) {
            authCheckService.checkHasAtLeastRoleForExerciseElseThrow(Role.EDITOR, programmingExercise, null);
        }
        else {
            authCheckService.checkHasAtLeastRoleForExerciseElseThrow(Role.TEACHING_ASSISTANT, programmingExercise, null);
        }
        return ResponseEntity.ok().body(programmingExercise);
    }

    /**
     * GET /programming-exercises/:exerciseId/with-participations/ : get the "exerciseId" programmingExercise.
     *
     * @param exerciseId the id of the programmingExercise to retrieve
     * @return the ResponseEntity with status 200 (OK) and with body the programmingExercise, or with status 404 (Not Found)
     */
    @GetMapping(PROGRAMMING_EXERCISE_WITH_PARTICIPATIONS)
    @PreAuthorize("hasRole('EDITOR')")
    public ResponseEntity<ProgrammingExercise> getProgrammingExerciseWithSetupParticipations(@PathVariable long exerciseId) {
        log.debug("REST request to get ProgrammingExercise : {}", exerciseId);
        User user = userRepository.getUserWithGroupsAndAuthorities();
        var programmingExercise = programmingExerciseRepository.findByIdWithTemplateAndSolutionParticipationLatestResultElseThrow(exerciseId);
        authCheckService.checkHasAtLeastRoleForExerciseElseThrow(Role.EDITOR, programmingExercise, user);
        var assignmentParticipation = studentParticipationRepository.findByExerciseIdAndStudentIdAndTestRunWithLatestResult(programmingExercise.getId(), user.getId(), false);
        Set<StudentParticipation> participations = new HashSet<>();
        assignmentParticipation.ifPresent(participations::add);
        programmingExercise.setStudentParticipations(participations);
        return ResponseEntity.ok(programmingExercise);
    }

    /**
     * GET /programming-exercises/:exerciseId/with-template-and-solution-participation
     *
     * @param exerciseId            the id of the programmingExercise to retrieve
     * @param withSubmissionResults get all submission results
     * @return the ResponseEntity with status 200 (OK) and the programming exercise with template and solution participation, or with status 404 (Not Found)
     */
    @GetMapping(PROGRAMMING_EXERCISE_WITH_TEMPLATE_AND_SOLUTION_PARTICIPATION)
    @PreAuthorize("hasRole('TA')")
    public ResponseEntity<ProgrammingExercise> getProgrammingExerciseWithTemplateAndSolutionParticipation(@PathVariable long exerciseId,
            @RequestParam(defaultValue = "false") boolean withSubmissionResults) {
        log.debug("REST request to get programming exercise with template and solution participation : {}", exerciseId);
        ProgrammingExercise programmingExercise;
        if (withSubmissionResults) {
            programmingExercise = programmingExerciseRepository.findByIdWithTemplateAndSolutionParticipationSubmissionsAndResultsAndAuxiliaryRepositoriesElseThrow(exerciseId);
        }
        else {
            programmingExercise = programmingExerciseRepository.findByIdWithTemplateAndSolutionParticipationAndAuxiliaryRepositoriesElseThrow(exerciseId);
        }
        authCheckService.checkHasAtLeastRoleForExerciseElseThrow(Role.TEACHING_ASSISTANT, programmingExercise, null);
        return ResponseEntity.ok(programmingExercise);
    }

    /**
     * DELETE /programming-exercises/:id : delete the "id" programmingExercise.
     *
     * @param exerciseId                   the id of the programmingExercise to delete
     * @param deleteStudentReposBuildPlans boolean which states whether the corresponding build plan should be deleted as well
     * @param deleteBaseReposBuildPlans    the ResponseEntity with status 200 (OK)
     * @return the ResponseEntity with status 200 (OK) when programming exercise has been successfully deleted or with status 404 (Not Found)
     */
    @DeleteMapping(PROGRAMMING_EXERCISE)
    @PreAuthorize("hasRole('INSTRUCTOR')")
    @FeatureToggle(Feature.ProgrammingExercises)
    public ResponseEntity<Void> deleteProgrammingExercise(@PathVariable long exerciseId, @RequestParam(defaultValue = "false") boolean deleteStudentReposBuildPlans,
            @RequestParam(defaultValue = "false") boolean deleteBaseReposBuildPlans) {
        log.info("REST request to delete ProgrammingExercise : {}", exerciseId);
        var programmingExercise = programmingExerciseRepository.findByIdWithTemplateAndSolutionParticipationTeamAssignmentConfigCategoriesElseThrow(exerciseId);
        User user = userRepository.getUserWithGroupsAndAuthorities();
        authCheckService.checkHasAtLeastRoleForExerciseElseThrow(Role.INSTRUCTOR, programmingExercise, user);
        exerciseService.logDeletion(programmingExercise, programmingExercise.getCourseViaExerciseGroupOrCourseMember(), user);
        exerciseDeletionService.delete(exerciseId, deleteStudentReposBuildPlans, deleteBaseReposBuildPlans);
        return ResponseEntity.ok().headers(HeaderUtil.createEntityDeletionAlert(applicationName, true, ENTITY_NAME, programmingExercise.getTitle())).build();
    }

    /**
     * Combine all commits into one in the template repository of a given exercise.
     *
     * @param exerciseId of the exercise
     * @return the ResponseEntity with status
     *         200 (OK) if combine has been successfully executed
     *         403 (Forbidden) if the user is not admin and course instructor or
     *         500 (Internal Server Error)
     */
    @PutMapping(value = COMBINE_COMMITS, produces = MediaType.TEXT_PLAIN_VALUE)
    @PreAuthorize("hasRole('EDITOR')")
    @FeatureToggle(Feature.ProgrammingExercises)
    public ResponseEntity<Void> combineTemplateRepositoryCommits(@PathVariable long exerciseId) {
        log.debug("REST request to combine the commits of the template repository of ProgrammingExercise with id: {}", exerciseId);
        var programmingExercise = programmingExerciseRepository.findByIdWithTemplateAndSolutionParticipationTeamAssignmentConfigCategoriesElseThrow(exerciseId);
        authCheckService.checkHasAtLeastRoleForExerciseElseThrow(Role.EDITOR, programmingExercise, null);
        try {
            var exerciseRepoURL = programmingExercise.getVcsTemplateRepositoryUrl();
            gitService.combineAllCommitsOfRepositoryIntoOne(exerciseRepoURL);
            return new ResponseEntity<>(HttpStatus.OK);
        }
        catch (IllegalStateException | GitAPIException ex) {
            return new ResponseEntity<>(HttpStatus.INTERNAL_SERVER_ERROR);
        }
    }

    /**
     * PUT /programming-exercises/{exerciseId}/generate-tests : Makes a call to StructureOracleGenerator to generate the structure oracle aka the test.json file
     *
     * @param exerciseId The ID of the programming exercise for which the structure oracle should get generated
     * @return The ResponseEntity with status 201 (Created) or with status 400 (Bad Request) if the parameters are invalid
     */
    @PutMapping(value = GENERATE_TESTS, produces = MediaType.TEXT_PLAIN_VALUE)
    @PreAuthorize("hasRole('EDITOR')")
    @FeatureToggle(Feature.ProgrammingExercises)
    public ResponseEntity<String> generateStructureOracleForExercise(@PathVariable long exerciseId) {
        log.debug("REST request to generate the structure oracle for ProgrammingExercise with id: {}", exerciseId);
        var programmingExercise = programmingExerciseRepository.findByIdWithTemplateAndSolutionParticipationTeamAssignmentConfigCategoriesElseThrow(exerciseId);
        User user = userRepository.getUserWithGroupsAndAuthorities();
        authCheckService.checkHasAtLeastRoleForExerciseElseThrow(Role.EDITOR, programmingExercise, user);
        if (programmingExercise.getPackageName() == null || programmingExercise.getPackageName().length() < 3) {
            return ResponseEntity.badRequest().headers(HeaderUtil.createAlert(applicationName,
                    "This is a linked exercise and generating the structure oracle for this exercise is not possible.", "couldNotGenerateStructureOracle")).body(null);
        }

        var solutionRepoURL = programmingExercise.getVcsSolutionRepositoryUrl();
        var exerciseRepoURL = programmingExercise.getVcsTemplateRepositoryUrl();
        var testRepoURL = programmingExercise.getVcsTestRepositoryUrl();

        try {
            String testsPath = Path.of("test", programmingExercise.getPackageFolderName()).toString();
            // Atm we only have one folder that can have structural tests, but this could change.
            testsPath = programmingExercise.hasSequentialTestRuns() ? Path.of("structural", testsPath).toString() : testsPath;
            boolean didGenerateOracle = programmingExerciseService.generateStructureOracleFile(solutionRepoURL, exerciseRepoURL, testRepoURL, testsPath, user);

            if (didGenerateOracle) {
                HttpHeaders responseHeaders = new HttpHeaders();
                responseHeaders.setContentType(MediaType.TEXT_PLAIN);
                return new ResponseEntity<>("Successfully generated the structure oracle for the exercise " + programmingExercise.getProjectName(), responseHeaders, HttpStatus.OK);
            }
            else {
                return ResponseEntity.badRequest().headers(
                        HeaderUtil.createAlert(applicationName, "Did not update the oracle because there have not been any changes to it.", "didNotGenerateStructureOracle"))
                        .body(null);
            }
        }
        catch (Exception e) {
            return ResponseEntity.badRequest()
                    .headers(HeaderUtil.createAlert(applicationName,
                            "An error occurred while generating the structure oracle for the exercise " + programmingExercise.getProjectName() + ": " + e,
                            "errorStructureOracleGeneration"))
                    .body(null);
        }
    }

    /**
     * GET /programming-exercises/:exerciseId/test-case-state : Returns a DTO that offers information on the test case state of the programming exercise.
     *
     * @param exerciseId the id of a ProgrammingExercise
     * @return the ResponseEntity with status 200 (OK) and ProgrammingExerciseTestCaseStateDTO. Returns 404 (notFound) if the exercise does not exist.
     */
    @GetMapping(TEST_CASE_STATE)
    @PreAuthorize("hasRole('TA')")
    public ResponseEntity<ProgrammingExerciseTestCaseStateDTO> hasAtLeastOneStudentResult(@PathVariable long exerciseId) {
        var programmingExercise = programmingExerciseRepository.findByIdWithTemplateAndSolutionParticipationTeamAssignmentConfigCategoriesElseThrow(exerciseId);
        authCheckService.checkHasAtLeastRoleForExerciseElseThrow(Role.TEACHING_ASSISTANT, programmingExercise, null);
        boolean hasAtLeastOneStudentResult = programmingExerciseService.hasAtLeastOneStudentResult(programmingExercise);
        boolean isReleased = programmingExercise.isReleased();
        ProgrammingExerciseTestCaseStateDTO testCaseDTO = new ProgrammingExerciseTestCaseStateDTO(isReleased, hasAtLeastOneStudentResult, programmingExercise.getTestCasesChanged(),
                programmingExercise.getBuildAndTestStudentSubmissionsAfterDueDate());
        return ResponseEntity.ok(testCaseDTO);
    }

    /**
     * Search for all programming exercises by id, title and course title. The result is pageable since there might be hundreds of exercises in the DB.
     *
     * @param search         The pageable search containing the page size, page number and query string
     * @param isCourseFilter Whether to search in the courses for exercises
     * @param isExamFilter   Whether to search in the groups for exercises
     * @return The desired page, sorted and matching the given query
     */
    @GetMapping(PROGRAMMING_EXERCISES)
    @PreAuthorize("hasRole('EDITOR')")
    public ResponseEntity<SearchResultPageDTO<ProgrammingExercise>> getAllExercisesOnPage(PageableSearchDTO<String> search,
            @RequestParam(defaultValue = "true") boolean isCourseFilter, @RequestParam(defaultValue = "true") boolean isExamFilter) {
        final var user = userRepository.getUserWithGroupsAndAuthorities();
        return ResponseEntity.ok(programmingExerciseService.getAllOnPageWithSize(search, isCourseFilter, isExamFilter, user));
    }

    /**
     * Search for programming exercises by id, title and course title. Only exercises with SCA enabled and the given programming language will be included.
     * The result is pageable since there might be hundreds of exercises in the DB.
     *
     * @param search              The pageable search containing the page size, page number and query string
     * @param isCourseFilter      Whether to search in the courses for exercises
     * @param isExamFilter        Whether to search in the groups for exercises
     * @param programmingLanguage Filters for only exercises with this language
     * @return The desired page, sorted and matching the given query
     */
    @GetMapping(PROGRAMMING_EXERCISES + "/with-sca")
    @PreAuthorize("hasRole('EDITOR')")
    public ResponseEntity<SearchResultPageDTO<ProgrammingExercise>> getAllExercisesWithSCAOnPage(PageableSearchDTO<String> search,
            @RequestParam(defaultValue = "true") boolean isCourseFilter, @RequestParam(defaultValue = "true") boolean isExamFilter,
            @RequestParam ProgrammingLanguage programmingLanguage) {
        User user = userRepository.getUserWithGroupsAndAuthorities();
        return ResponseEntity.ok(programmingExerciseService.getAllWithSCAOnPageWithSize(search, isCourseFilter, isExamFilter, programmingLanguage, user));
    }

    /**
     * Unlock all repositories of the given programming exercise.
     *
     * @param exerciseId of the exercise
     * @return The ResponseEntity with status 200 (OK) or with status 404 (Not Found) if the exerciseId is invalid
     */
    @PutMapping(UNLOCK_ALL_REPOSITORIES)
    @PreAuthorize("hasRole('INSTRUCTOR')")
    public ResponseEntity<Void> unlockAllRepositories(@PathVariable Long exerciseId) {
        // Locking and unlocking repositories is not supported when using the local version control system. Repository access is checked in the LocalVCFetchFilter and
        // LocalVCPushFilter.
        if (Arrays.asList(this.environment.getActiveProfiles()).contains(Constants.PROFILE_LOCALVC)) {
            return ResponseEntity.badRequest().build();
        }
        var programmingExercise = programmingExerciseRepository.findByIdElseThrow(exerciseId);
        authCheckService.checkHasAtLeastRoleForExerciseElseThrow(Role.INSTRUCTOR, programmingExercise, null);
        programmingExerciseRepositoryService.unlockAllRepositories(exerciseId);
        log.info("Unlocked all repositories of programming exercise {} upon manual request", exerciseId);
        return ResponseEntity.ok().build();
    }

    /**
     * Lock all repositories of the given programming exercise.
     *
     * @param exerciseId of the exercise
     * @return The ResponseEntity with status 200 (OK) or with status 404 (Not Found) if the exerciseId is invalid
     */
    @PutMapping(LOCK_ALL_REPOSITORIES)
    @PreAuthorize("hasRole('INSTRUCTOR')")
    public ResponseEntity<Void> lockAllRepositories(@PathVariable Long exerciseId) {
        // Locking and unlocking repositories is not supported when using the local version control system. Repository access is checked in the LocalVCFetchFilter and
        // LocalVCPushFilter.
        if (Arrays.asList(this.environment.getActiveProfiles()).contains(Constants.PROFILE_LOCALVC)) {
            return ResponseEntity.badRequest().build();
        }
        var programmingExercise = programmingExerciseRepository.findByIdElseThrow(exerciseId);
        authCheckService.checkHasAtLeastRoleForExerciseElseThrow(Role.INSTRUCTOR, programmingExercise, null);
        programmingExerciseRepositoryService.lockAllRepositories(exerciseId);
        log.info("Locked all repositories of programming exercise {} upon manual request", exerciseId);
        return ResponseEntity.ok().build();
    }

    /**
     * Returns a list of auxiliary repositories for a given programming exercise.
     *
     * @param exerciseId of the exercise
     * @return the ResponseEntity with status 200 (OK) and the list of auxiliary repositories for the
     *         given programming exercise. 404 when the programming exercise was not found.
     */
    @GetMapping(AUXILIARY_REPOSITORY)
    @PreAuthorize("hasRole('TA')")
    public ResponseEntity<List<AuxiliaryRepository>> getAuxiliaryRepositories(@PathVariable Long exerciseId) {
        ProgrammingExercise exercise = programmingExerciseRepository.findByIdWithAuxiliaryRepositoriesElseThrow(exerciseId);
        authCheckService.checkHasAtLeastRoleForExerciseElseThrow(Role.TEACHING_ASSISTANT, exercise, null);
        return ResponseEntity.ok(exercise.getAuxiliaryRepositories());
    }

    /**
     * Deletes BASE and SOLUTION build plan of a programming exercise and creates those again. This reuses the build plan creation logic of the programming exercise creation
     * service.
     *
     * @param exerciseId of the programming exercise
     * @return the ResponseEntity with status 200 (OK) if the recreation was successful.
     */
    @PutMapping(RECREATE_BUILD_PLANS)
    @PreAuthorize("hasRole('EDITOR')")
    public ResponseEntity<Void> recreateBuildPlans(@PathVariable Long exerciseId) {
        var programmingExercise = programmingExerciseRepository.findByIdWithTemplateAndSolutionParticipationAndAuxiliaryRepositoriesElseThrow(exerciseId);
        User user = userRepository.getUserWithGroupsAndAuthorities();
        authCheckService.checkHasAtLeastRoleForExerciseElseThrow(Role.EDITOR, programmingExercise, user);
        continuousIntegrationService.get().recreateBuildPlansForExercise(programmingExercise);
        return ResponseEntity.ok().build();
    }

    /**
     * PUT /programming-exercises/{exerciseId}/re-evaluate : Re-evaluates and updates an existing ProgrammingExercise.
     *
     * @param exerciseId                                  of the exercise
     * @param programmingExercise                         the ProgrammingExercise to re-evaluate and update
     * @param deleteFeedbackAfterGradingInstructionUpdate boolean flag that indicates whether the associated feedback should be deleted or not
     * @return the ResponseEntity with status 200 (OK) and with body the updated ProgrammingExercise, or with status 400 (Bad Request) if the ProgrammingExercise is not valid,
     *         or with status 409 (Conflict) if given exerciseId is not same as in the object of the request body, or with status 500 (Internal Server Error) if the
     *         ProgrammingExercise
     *         couldn't be updated
     */
    @PutMapping(REEVALUATE_EXERCISE)
    @PreAuthorize("hasRole('EDITOR')")
    @FeatureToggle(Feature.ProgrammingExercises)
    public ResponseEntity<ProgrammingExercise> reEvaluateAndUpdateProgrammingExercise(@PathVariable long exerciseId, @RequestBody ProgrammingExercise programmingExercise,
            @RequestParam(value = "deleteFeedback", required = false) Boolean deleteFeedbackAfterGradingInstructionUpdate) {
        log.debug("REST request to re-evaluate ProgrammingExercise : {}", programmingExercise);
        // check that the exercise exists for given id
        programmingExerciseRepository.findByIdElseThrow(exerciseId);
        authCheckService.checkGivenExerciseIdSameForExerciseInRequestBodyElseThrow(exerciseId, programmingExercise);

        // fetch course from database to make sure client didn't change groups
        var user = userRepository.getUserWithGroupsAndAuthorities();
        Course course = courseService.retrieveCourseOverExerciseGroupOrCourseId(programmingExercise);
        authCheckService.checkHasAtLeastRoleInCourseElseThrow(Role.EDITOR, course, user);

        exerciseService.reEvaluateExercise(programmingExercise, deleteFeedbackAfterGradingInstructionUpdate);
        return updateProgrammingExercise(programmingExercise, null);
    }

    /**
     * DELETE programming-exercises/:exerciseId/tasks : Delete all tasks and solution entries for an existing ProgrammingExercise.
     * Note: This endpoint exists only for testing purposes and will be removed at a later stage of the development of HESTIA
     * (automatic generation of code hints for programming exercises in Java).
     *
     * @param exerciseId of the exercise
     * @return the {@link ResponseEntity} with status {@code 204},
     *         or with status {@code 400 (Bad Request) if the exerciseId is not valid}.
     */
    @DeleteMapping(TASKS)
    @PreAuthorize("hasRole('EDITOR')")
    @FeatureToggle(Feature.ProgrammingExercises)
    public ResponseEntity<Void> deleteTaskWithSolutionEntries(@PathVariable Long exerciseId) {
        log.debug("REST request to delete ProgrammingExerciseTasks with ProgrammingExerciseSolutionEntries for ProgrammingExercise with id : {}", exerciseId);
        ProgrammingExercise exercise = programmingExerciseRepository.findByIdElseThrow(exerciseId);
        authCheckService.checkHasAtLeastRoleForExerciseElseThrow(Role.EDITOR, exercise, null);

        programmingExerciseService.deleteTasksWithSolutionEntries(exercise.getId());
        return ResponseEntity.noContent().build();
    }

    /**
     * GET programming-exercises/:exerciseId/solution-files-content
     *
     * Returns the solution repository files with content for a given programming exercise.
     * Note: This endpoint redirects the request to the ProgrammingExerciseParticipationService. This is required if
     * the solution participation id is not known for the client.
     *
     * @param exerciseId the exercise for which the solution repository files should be retrieved
     * @return a redirect to the endpoint returning the files with content
     */
    @GetMapping(SOLUTION_REPOSITORY_FILES_WITH_CONTENT)
    @PreAuthorize("hasRole('TA')")
    @FeatureToggle(Feature.ProgrammingExercises)
    public ModelAndView redirectGetSolutionRepositoryFiles(@PathVariable Long exerciseId) {
        log.debug("REST request to get latest Solution Repository Files for ProgrammingExercise with id : {}", exerciseId);
        ProgrammingExercise exercise = programmingExerciseRepository.findByIdElseThrow(exerciseId);
        authCheckService.checkHasAtLeastRoleForExerciseElseThrow(Role.TEACHING_ASSISTANT, exercise, null);

        var participation = solutionProgrammingExerciseParticipationRepository.findByProgrammingExerciseIdElseThrow(exerciseId);

        return new ModelAndView("forward:/api/repository/" + participation.getId() + "/files-content");
    }

    /**
     * GET programming-exercises/:exerciseId/template-files-content
     *
     * Returns the template repository files with content for a given programming exercise.
     * Note: This endpoint redirects the request to the ProgrammingExerciseParticipationService. This is required if
     * the template participation id is not known for the client.
     *
     * @param exerciseId the exercise for which the template repository files should be retrieved
     * @return a redirect to the endpoint returning the files with content
     */
    @GetMapping(TEMPLATE_REPOSITORY_FILES_WITH_CONTENT)
    @PreAuthorize("hasRole('TA')")
    @FeatureToggle(Feature.ProgrammingExercises)
    public ModelAndView redirectGetTemplateRepositoryFiles(@PathVariable Long exerciseId) {
        log.debug("REST request to get latest Template Repository Files for ProgrammingExercise with id : {}", exerciseId);
        ProgrammingExercise exercise = programmingExerciseRepository.findByIdElseThrow(exerciseId);
        authCheckService.checkHasAtLeastRoleForExerciseElseThrow(Role.TEACHING_ASSISTANT, exercise, null);

        var participation = templateProgrammingExerciseParticipationRepository.findByProgrammingExerciseIdElseThrow(exerciseId);

        return new ModelAndView("forward:/api/repository/" + participation.getId() + "/files-content");
    }

    /**
     * GET programming-exercises/:exerciseId/solution-file-names
     *
     * Returns the solution repository file names for a given programming exercise.
     * Note: This endpoint redirects the request to the ProgrammingExerciseParticipationService. This is required if
     * the solution participation id is not known for the client.
     *
     * @param exerciseId the exercise for which the solution repository files should be retrieved
     * @return a redirect to the endpoint returning the files with content
     */
    @GetMapping(SOLUTION_REPOSITORY_FILE_NAMES)
    @PreAuthorize("hasRole('TA')")
    @FeatureToggle(Feature.ProgrammingExercises)
    public ModelAndView redirectGetSolutionRepositoryFilesWithoutContent(@PathVariable Long exerciseId) {
        log.debug("REST request to get latest solution repository file names for ProgrammingExercise with id : {}", exerciseId);
        ProgrammingExercise exercise = programmingExerciseRepository.findByIdElseThrow(exerciseId);
        authCheckService.checkHasAtLeastRoleForExerciseElseThrow(Role.TEACHING_ASSISTANT, exercise, null);

        var participation = solutionProgrammingExerciseParticipationRepository.findByProgrammingExerciseIdElseThrow(exerciseId);

        return new ModelAndView("forward:/api/repository/" + participation.getId() + "/file-names");
    }

    /**
     * GET programming-exercises/:exerciseId/build-log-statistics
     *
     * Returns the averaged build log statistics for a given programming exercise.
     *
     * @param exerciseId the exercise for which the build log statistics should be retrieved
     * @return a DTO containing the average build log statistics
     */
    @GetMapping(BUILD_LOG_STATISTICS)
    @PreAuthorize("hasRole('EDITOR')")
    @FeatureToggle(Feature.ProgrammingExercises)
    public ResponseEntity<BuildLogStatisticsDTO> getBuildLogStatistics(@PathVariable Long exerciseId) {
        log.debug("REST request to get build log statistics for ProgrammingExercise with id : {}", exerciseId);
        ProgrammingExercise programmingExercise = programmingExerciseRepository.findWithTemplateAndSolutionParticipationById(exerciseId).get();
        authCheckService.checkHasAtLeastRoleForExerciseElseThrow(Role.EDITOR, programmingExercise, null);

        var buildLogStatistics = buildLogStatisticsEntryRepository.findAverageBuildLogStatisticsEntryForExercise(programmingExercise);
        return ResponseEntity.ok(buildLogStatistics);
    }
}<|MERGE_RESOLUTION|>--- conflicted
+++ resolved
@@ -90,8 +90,6 @@
 
     private final GradingCriterionRepository gradingCriterionRepository;
 
-    private final Optional<ProgrammingLanguageFeatureService> programmingLanguageFeatureService;
-
     private final CourseRepository courseRepository;
 
     private final GitService gitService;
@@ -104,42 +102,15 @@
 
     private final BuildLogStatisticsEntryRepository buildLogStatisticsEntryRepository;
 
-<<<<<<< HEAD
     private final Optional<ContinuousIntegrationTriggerService> continuousIntegrationTriggerService;
-
-    /**
-     * Java package name Regex according to Java 14 JLS
-     * (<a href="https://docs.oracle.com/javase/specs/jls/se14/html/jls-7.html#jls-7.4.1">https://docs.oracle.com/javase/specs/jls/se14/html/jls-7.html#jls-7.4.1</a>),
-     * with the restriction to a-z,A-Z,_ as "Java letter" and 0-9 as digits due to JavaScript/Browser Unicode character class limitations
-     */
-    private static final String packageNameRegex = "^(?!.*(?:\\.|^)(?:abstract|continue|for|new|switch|assert|default|if|package|synchronized|boolean|do|goto|private|this|break|double|implements|protected|throw|byte|else|import|public|throws|case|enum|instanceof|return|transient|catch|extends|int|short|try|char|final|interface|static|void|class|finally|long|strictfp|volatile|const|float|native|super|while|_|true|false|null)(?:\\.|$))[A-Z_a-z]\\w*(?:\\.[A-Z_a-z]\\w*)*$";
-
-    /**
-     * Swift package name Regex derived from
-     * (<a href="https://docs.swift.org/swift-book/ReferenceManual/LexicalStructure.html#ID412">https://docs.swift.org/swift-book/ReferenceManual/LexicalStructure.html#ID412</a>),
-     * with the restriction to a-z,A-Z as "Swift letter" and 0-9 as digits where no separators are allowed
-     */
-    private static final String packageNameRegexForSwift = "^(?!(?:associatedtype|class|deinit|enum|extension|fileprivate|func|import|init|inout|internal|let|open|operator|private|protocol|public|rethrows|static|struct|subscript|typealias|var|break|case|continue|default|defer|do|else|fallthrough|for|guard|if|in|repeat|return|switch|where|while|as|Any|catch|false|is|nil|super|self|Self|throw|throws|true|try|_|[sS]wift)$)[A-Za-z][\\dA-Za-z]*$";
-
-    private final Pattern packageNamePattern = Pattern.compile(packageNameRegex);
-
-    private final Pattern packageNamePatternForSwift = Pattern.compile(packageNameRegexForSwift);
 
     public ProgrammingExerciseResource(Environment environment, ProgrammingExerciseRepository programmingExerciseRepository,
             ProgrammingExerciseTestCaseRepository programmingExerciseTestCaseRepository, UserRepository userRepository, AuthorizationCheckService authCheckService,
             CourseService courseService, Optional<ContinuousIntegrationService> continuousIntegrationService, Optional<VersionControlService> versionControlService,
             ExerciseService exerciseService, ExerciseDeletionService exerciseDeletionService, ProgrammingExerciseService programmingExerciseService,
-=======
-    public ProgrammingExerciseResource(ProgrammingExerciseRepository programmingExerciseRepository, ProgrammingExerciseTestCaseRepository programmingExerciseTestCaseRepository,
-            UserRepository userRepository, AuthorizationCheckService authCheckService, CourseService courseService,
-            Optional<ContinuousIntegrationService> continuousIntegrationService, Optional<VersionControlService> versionControlService, ExerciseService exerciseService,
-            ExerciseDeletionService exerciseDeletionService, ProgrammingExerciseService programmingExerciseService,
->>>>>>> bd37d428
             ProgrammingExerciseRepositoryService programmingExerciseRepositoryService, StudentParticipationRepository studentParticipationRepository,
-            StaticCodeAnalysisService staticCodeAnalysisService, GradingCriterionRepository gradingCriterionRepository,
-            Optional<ProgrammingLanguageFeatureService> programmingLanguageFeatureService, CourseRepository courseRepository, GitService gitService,
-            AuxiliaryRepositoryService auxiliaryRepositoryService, SubmissionPolicyService submissionPolicyService,
-            SolutionProgrammingExerciseParticipationRepository solutionProgrammingExerciseParticipationRepository,
+            StaticCodeAnalysisService staticCodeAnalysisService, GradingCriterionRepository gradingCriterionRepository, CourseRepository courseRepository, GitService gitService,
+            AuxiliaryRepositoryService auxiliaryRepositoryService, SolutionProgrammingExerciseParticipationRepository solutionProgrammingExerciseParticipationRepository,
             TemplateProgrammingExerciseParticipationRepository templateProgrammingExerciseParticipationRepository,
             BuildLogStatisticsEntryRepository buildLogStatisticsEntryRepository, Optional<ContinuousIntegrationTriggerService> continuousIntegrationTriggerService) {
         this.environment = environment;
@@ -157,7 +128,6 @@
         this.studentParticipationRepository = studentParticipationRepository;
         this.staticCodeAnalysisService = staticCodeAnalysisService;
         this.gradingCriterionRepository = gradingCriterionRepository;
-        this.programmingLanguageFeatureService = programmingLanguageFeatureService;
         this.courseRepository = courseRepository;
         this.gitService = gitService;
         this.auxiliaryRepositoryService = auxiliaryRepositoryService;
