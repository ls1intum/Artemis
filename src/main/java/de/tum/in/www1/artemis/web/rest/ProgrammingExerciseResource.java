--- conflicted
+++ resolved
@@ -109,11 +109,9 @@
 
     private final AuxiliaryRepositoryRepository auxiliaryRepositoryRepository;
 
-<<<<<<< HEAD
+    private final AuxiliaryRepositoryService auxiliaryRepositoryService;
+
     private final SubmissionPolicyService submissionPolicyService;
-=======
-    private final AuxiliaryRepositoryService auxiliaryRepositoryService;
->>>>>>> c9965cd1
 
     /**
      * Java package name Regex according to Java 14 JLS (https://docs.oracle.com/javase/specs/jls/se14/html/jls-7.html#jls-7.4.1),
@@ -138,11 +136,7 @@
             ProgrammingExerciseExportService programmingExerciseExportService, StaticCodeAnalysisService staticCodeAnalysisService,
             GradingCriterionRepository gradingCriterionRepository, ProgrammingLanguageFeatureService programmingLanguageFeatureService, TemplateUpgradePolicy templateUpgradePolicy,
             CourseRepository courseRepository, GitService gitService, ProgrammingPlagiarismDetectionService programmingPlagiarismDetectionService,
-<<<<<<< HEAD
-            AuxiliaryRepositoryRepository auxiliaryRepositoryRepository, SubmissionPolicyService submissionPolicyService) {
-=======
-            AuxiliaryRepositoryRepository auxiliaryRepositoryRepository, AuxiliaryRepositoryService auxiliaryRepositoryService) {
->>>>>>> c9965cd1
+            AuxiliaryRepositoryRepository auxiliaryRepositoryRepository, AuxiliaryRepositoryService auxiliaryRepositoryService, SubmissionPolicyService submissionPolicyService) {
 
         this.programmingExerciseRepository = programmingExerciseRepository;
         this.userRepository = userRepository;
@@ -164,11 +158,8 @@
         this.gitService = gitService;
         this.programmingPlagiarismDetectionService = programmingPlagiarismDetectionService;
         this.auxiliaryRepositoryRepository = auxiliaryRepositoryRepository;
-<<<<<<< HEAD
+        this.auxiliaryRepositoryService = auxiliaryRepositoryService;
         this.submissionPolicyService = submissionPolicyService;
-=======
-        this.auxiliaryRepositoryService = auxiliaryRepositoryService;
->>>>>>> c9965cd1
     }
 
     /**
@@ -360,12 +351,8 @@
 
         exerciseService.validateGeneralSettings(programmingExercise);
         validateProgrammingSettings(programmingExercise);
-<<<<<<< HEAD
-        validateAndAddAuxiliaryRepositoriesOfProgrammingExercise(programmingExercise, programmingExercise.getAuxiliaryRepositories(), programmingExercise);
+        auxiliaryRepositoryService.validateAndAddAuxiliaryRepositoriesOfProgrammingExercise(programmingExercise, programmingExercise.getAuxiliaryRepositories());
         submissionPolicyService.validateSubmissionPolicyCreation(programmingExercise);
-=======
-        auxiliaryRepositoryService.validateAndAddAuxiliaryRepositoriesOfProgrammingExercise(programmingExercise, programmingExercise.getAuxiliaryRepositories());
->>>>>>> c9965cd1
 
         ProgrammingLanguageFeature programmingLanguageFeature = programmingLanguageFeatureService.getProgrammingLanguageFeatures(programmingExercise.getProgrammingLanguage());
 
