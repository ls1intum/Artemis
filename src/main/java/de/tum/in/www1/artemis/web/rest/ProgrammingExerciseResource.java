package de.tum.in.www1.artemis.web.rest;

import static de.tum.in.www1.artemis.config.Constants.SHORT_NAME_PATTERN;
import static de.tum.in.www1.artemis.config.Constants.TITLE_NAME_PATTERN;
import static de.tum.in.www1.artemis.service.util.TimeLogUtil.formatDurationFrom;
import static de.tum.in.www1.artemis.web.rest.util.ResponseUtil.*;

import java.io.File;
import java.io.FileInputStream;
import java.io.IOException;
import java.net.URI;
import java.net.URISyntaxException;
import java.nio.file.Paths;
import java.util.*;
import java.util.regex.Matcher;
import java.util.regex.Pattern;
import java.util.stream.Collectors;

import javax.validation.constraints.NotNull;

import jplag.ExitException;

import org.eclipse.jgit.api.errors.GitAPIException;
import org.slf4j.Logger;
import org.slf4j.LoggerFactory;
import org.springframework.beans.factory.annotation.Value;
import org.springframework.core.io.InputStreamResource;
import org.springframework.core.io.Resource;
import org.springframework.http.HttpHeaders;
import org.springframework.http.HttpStatus;
import org.springframework.http.MediaType;
import org.springframework.http.ResponseEntity;
import org.springframework.security.access.prepost.PreAuthorize;
import org.springframework.web.bind.annotation.*;

import de.tum.in.www1.artemis.domain.Course;
import de.tum.in.www1.artemis.domain.GradingCriterion;
import de.tum.in.www1.artemis.domain.ProgrammingExercise;
import de.tum.in.www1.artemis.domain.User;
import de.tum.in.www1.artemis.domain.enumeration.ProgrammingLanguage;
import de.tum.in.www1.artemis.domain.enumeration.RepositoryType;
import de.tum.in.www1.artemis.domain.exam.ExerciseGroup;
import de.tum.in.www1.artemis.domain.participation.ProgrammingExerciseStudentParticipation;
import de.tum.in.www1.artemis.domain.participation.StudentParticipation;
import de.tum.in.www1.artemis.domain.plagiarism.PlagiarismResult;
import de.tum.in.www1.artemis.domain.plagiarism.text.TextPlagiarismResult;
import de.tum.in.www1.artemis.exception.ContinuousIntegrationException;
import de.tum.in.www1.artemis.repository.*;
import de.tum.in.www1.artemis.service.*;
import de.tum.in.www1.artemis.service.connectors.ContinuousIntegrationService;
import de.tum.in.www1.artemis.service.connectors.VersionControlService;
import de.tum.in.www1.artemis.service.feature.Feature;
import de.tum.in.www1.artemis.service.feature.FeatureToggle;
import de.tum.in.www1.artemis.service.plagiarism.PlagiarismService;
import de.tum.in.www1.artemis.service.programming.*;
import de.tum.in.www1.artemis.web.rest.dto.PageableSearchDTO;
import de.tum.in.www1.artemis.web.rest.dto.RepositoryExportOptionsDTO;
import de.tum.in.www1.artemis.web.rest.dto.SearchResultPageDTO;
import de.tum.in.www1.artemis.web.rest.errors.BadRequestAlertException;
import de.tum.in.www1.artemis.web.rest.errors.EntityNotFoundException;
import de.tum.in.www1.artemis.web.rest.util.HeaderUtil;
import de.tum.in.www1.artemis.web.websocket.dto.ProgrammingExerciseTestCaseStateDTO;

/**
 * REST controller for managing ProgrammingExercise.
 */
@RestController
@RequestMapping(ProgrammingExerciseResource.Endpoints.ROOT)
public class ProgrammingExerciseResource {

    private final Logger log = LoggerFactory.getLogger(ProgrammingExerciseResource.class);

    private static final String ENTITY_NAME = "programmingExercise";

    @Value("${jhipster.clientApp.name}")
    private String applicationName;

    private final ProgrammingExerciseRepository programmingExerciseRepository;

    private final UserRepository userRepository;

    private final CourseService courseService;

    private final AuthorizationCheckService authCheckService;

    private final Optional<ContinuousIntegrationService> continuousIntegrationService;

    private final Optional<VersionControlService> versionControlService;

    private final ExerciseService exerciseService;

    private final PlagiarismService plagiarismService;

    private final ProgrammingExerciseService programmingExerciseService;

    private final ProgrammingExerciseImportService programmingExerciseImportService;

    private final ProgrammingExerciseExportService programmingExerciseExportService;

    private final StudentParticipationRepository studentParticipationRepository;

    private final ExerciseGroupRepository exerciseGroupRepository;

    private final StaticCodeAnalysisService staticCodeAnalysisService;

    private final GradingCriterionRepository gradingCriterionRepository;

    private final ProgrammingLanguageFeatureService programmingLanguageFeatureService;

    private final TemplateUpgradePolicy templateUpgradePolicy;

    private final CourseRepository courseRepository;

    /**
     * Java package name Regex according to Java 14 JLS (https://docs.oracle.com/javase/specs/jls/se14/html/jls-7.html#jls-7.4.1),
     * with the restriction to a-z,A-Z,_ as "Java letter" and 0-9 as digits due to JavaScript/Browser Unicode character class limitations
     */
    private static final String packageNameRegex = "^(?!.*(?:\\.|^)(?:abstract|continue|for|new|switch|assert|default|if|package|synchronized|boolean|do|goto|private|this|break|double|implements|protected|throw|byte|else|import|public|throws|case|enum|instanceof|return|transient|catch|extends|int|short|try|char|final|interface|static|void|class|finally|long|strictfp|volatile|const|float|native|super|while|_|true|false|null)(?:\\.|$))[A-Z_a-z][0-9A-Z_a-z]*(?:\\.[A-Z_a-z][0-9A-Z_a-z]*)*$";

    /**
     * Swift package name Regex derived from (https://docs.swift.org/swift-book/ReferenceManual/LexicalStructure.html#ID412),
     * with the restriction to a-z,A-Z as "Swift letter" and 0-9 as digits where no separators are allowed
     */
    private static final String packageNameRegexForSwift = "^(?!(?:associatedtype|class|deinit|enum|extension|fileprivate|func|import|init|inout|internal|let|open|operator|private|protocol|public|rethrows|static|struct|subscript|typealias|var|break|case|continue|default|defer|do|else|fallthrough|for|guard|if|in|repeat|return|switch|where|while|as|Any|catch|false|is|nil|super|self|Self|throw|throws|true|try|_)$)[A-Za-z][0-9A-Za-z]*$";

    private final Pattern packageNamePattern = Pattern.compile(packageNameRegex);

    private final Pattern packageNamePatternForSwift = Pattern.compile(packageNameRegexForSwift);

    public ProgrammingExerciseResource(ProgrammingExerciseRepository programmingExerciseRepository, UserRepository userRepository, AuthorizationCheckService authCheckService,
            CourseService courseService, Optional<ContinuousIntegrationService> continuousIntegrationService, Optional<VersionControlService> versionControlService,
            ExerciseService exerciseService, ProgrammingExerciseService programmingExerciseService, StudentParticipationRepository studentParticipationRepository,
<<<<<<< HEAD
            PlagiarismService plagiarismService, ProgrammingExerciseImportService programmingExerciseImportService,
            ProgrammingExerciseExportService programmingExerciseExportService, ExerciseGroupRepository exerciseGroupRepository, StaticCodeAnalysisService staticCodeAnalysisService,
            GradingCriterionService gradingCriterionService, ProgrammingLanguageFeatureService programmingLanguageFeatureService, TemplateUpgradePolicy templateUpgradePolicy,
            CourseRepository courseRepository) {
=======
            ProgrammingExerciseImportService programmingExerciseImportService, ProgrammingExerciseExportService programmingExerciseExportService,
            ExerciseGroupRepository exerciseGroupRepository, StaticCodeAnalysisService staticCodeAnalysisService, GradingCriterionRepository gradingCriterionRepository,
            ProgrammingLanguageFeatureService programmingLanguageFeatureService, TemplateUpgradePolicy templateUpgradePolicy, CourseRepository courseRepository) {
>>>>>>> fceeaef9
        this.programmingExerciseRepository = programmingExerciseRepository;
        this.userRepository = userRepository;
        this.courseService = courseService;
        this.authCheckService = authCheckService;
        this.continuousIntegrationService = continuousIntegrationService;
        this.versionControlService = versionControlService;
        this.exerciseService = exerciseService;
        this.plagiarismService = plagiarismService;
        this.programmingExerciseService = programmingExerciseService;
        this.studentParticipationRepository = studentParticipationRepository;
        this.programmingExerciseImportService = programmingExerciseImportService;
        this.programmingExerciseExportService = programmingExerciseExportService;
        this.exerciseGroupRepository = exerciseGroupRepository;
        this.staticCodeAnalysisService = staticCodeAnalysisService;
        this.gradingCriterionRepository = gradingCriterionRepository;
        this.programmingLanguageFeatureService = programmingLanguageFeatureService;
        this.templateUpgradePolicy = templateUpgradePolicy;
        this.courseRepository = courseRepository;
    }

    /**
     * @param exercise the exercise object we want to check for errors
     * @return the error message as response or null if everything is fine
     */
    private ResponseEntity<ProgrammingExercise> checkProgrammingExerciseForError(ProgrammingExercise exercise) {
        if (!continuousIntegrationService.get().checkIfBuildPlanExists(exercise.getProjectKey(), exercise.getTemplateBuildPlanId())) {
            return ResponseEntity.badRequest().headers(
                    HeaderUtil.createFailureAlert(applicationName, true, "exercise", ErrorKeys.INVALID_TEMPLATE_BUILD_PLAN_ID, "The Template Build Plan ID seems to be invalid."))
                    .body(null);
        }
        if (exercise.getVcsTemplateRepositoryUrl() == null || !versionControlService.get().repositoryUrlIsValid(exercise.getVcsTemplateRepositoryUrl())) {
            return ResponseEntity.badRequest().headers(
                    HeaderUtil.createFailureAlert(applicationName, true, "exercise", ErrorKeys.INVALID_TEMPLATE_REPOSITORY_URL, "The Template Repository URL seems to be invalid."))
                    .body(null);
        }
        if (exercise.getSolutionBuildPlanId() != null && !continuousIntegrationService.get().checkIfBuildPlanExists(exercise.getProjectKey(), exercise.getSolutionBuildPlanId())) {
            return ResponseEntity.badRequest().headers(
                    HeaderUtil.createFailureAlert(applicationName, true, "exercise", ErrorKeys.INVALID_SOLUTION_BUILD_PLAN_ID, "The Solution Build Plan ID seems to be invalid."))
                    .body(null);
        }
        var solutionRepositoryUrl = exercise.getVcsSolutionRepositoryUrl();
        if (solutionRepositoryUrl != null && !versionControlService.get().repositoryUrlIsValid(solutionRepositoryUrl)) {
            return ResponseEntity.badRequest().headers(
                    HeaderUtil.createFailureAlert(applicationName, true, "exercise", ErrorKeys.INVALID_SOLUTION_REPOSITORY_URL, "The Solution Repository URL seems to be invalid."))
                    .body(null);
        }
        return null;
    }

    /**
     * Validates the course and programming exercise short name.
     * 1. Check presence and length of exercise short name
     * 2. Check presence and length of course short name
     * 3. Find forbidden patterns in exercise short name
     * 4. Check that the short name doesn't already exist withing course or exam exercises
     *
     * @param programmingExercise Programming exercise to be validated
     * @param course              Course of the programming exercise
     * @return Optional validation error response
     */
    private Optional<ResponseEntity<ProgrammingExercise>> validateCourseAndExerciseShortName(ProgrammingExercise programmingExercise, Course course) {
        // Check if exercise shortname is set
        if (programmingExercise.getShortName() == null || programmingExercise.getShortName().length() < 3) {
            return Optional.of(ResponseEntity.badRequest()
                    .headers(HeaderUtil.createAlert(applicationName, "The shortname of the programming exercise is not set or too short", "programmingExerciseShortnameInvalid"))
                    .body(null));
        }

        // Check if course shortname is set
        if (course.getShortName() == null || course.getShortName().length() < 3) {
            return Optional.of(ResponseEntity.badRequest()
                    .headers(HeaderUtil.createAlert(applicationName, "The shortname of the course is not set or too short", "courseShortnameInvalid")).body(null));
        }

        // Check if exercise shortname matches regex
        Matcher shortNameMatcher = SHORT_NAME_PATTERN.matcher(programmingExercise.getShortName());
        if (!shortNameMatcher.matches()) {
            return Optional.of(ResponseEntity.badRequest().headers(HeaderUtil.createAlert(applicationName, "The shortname is invalid", "shortnameInvalid")).body(null));
        }

        // NOTE: we have to cover two cases here: exercises directly stored in the course and exercises indirectly stored in the course (exercise -> exerciseGroup -> exam ->
        // course)
        long numberOfProgrammingExercisesWithSameShortName = programmingExerciseRepository.countByShortNameAndCourse(programmingExercise.getShortName(), course)
                + programmingExerciseRepository.countByShortNameAndExerciseGroupExamCourse(programmingExercise.getShortName(), course);
        if (numberOfProgrammingExercisesWithSameShortName > 0) {
            return Optional.of(ResponseEntity.badRequest().headers(HeaderUtil.createAlert(applicationName,
                    "A programming exercise with the same short name already exists. Please choose a different short name.", "shortnameAlreadyExists")).body(null));
        }
        return Optional.empty();
    }

    /**
     * Validate the general course settings.
     * 1. Validate the title
     * 2. Validate the course and programming exercise short name.
     *
     * @param programmingExercise Programming exercise to be validated
     * @param course              Course of the programming exercise
     * @return Optional validation error response
     */
    private Optional<ResponseEntity<ProgrammingExercise>> validateCourseSettings(ProgrammingExercise programmingExercise, Course course) {
        // Validate exercise title
        Optional<ResponseEntity<ProgrammingExercise>> optionalTitleValidationError = validateTitle(programmingExercise, course);
        if (optionalTitleValidationError.isPresent()) {
            return optionalTitleValidationError;
        }

        // Validate course and exercise short name
        Optional<ResponseEntity<ProgrammingExercise>> optionalShortNameValidationError = validateCourseAndExerciseShortName(programmingExercise, course);
        if (optionalShortNameValidationError.isPresent()) {
            return optionalShortNameValidationError;
        }
        return Optional.empty();
    }

    /**
     * Validate the programming exercise title.
     * 1. Check presence and length of exercise title
     * 2. Find forbidden patterns in exercise title
     *
     * @param programmingExercise Programming exercise to be validated
     * @param course              Course of the programming exercise
     * @return Optional validation error response
     */
    private Optional<ResponseEntity<ProgrammingExercise>> validateTitle(ProgrammingExercise programmingExercise, Course course) {
        // Check if exercise title is set
        if (programmingExercise.getTitle() == null || programmingExercise.getTitle().length() < 3) {
            return Optional.of(ResponseEntity.badRequest()
                    .headers(HeaderUtil.createAlert(applicationName, "The title of the programming exercise is too short", "programmingExerciseTitleInvalid")).body(null));
        }

        // Check if the exercise title matches regex
        Matcher titleMatcher = TITLE_NAME_PATTERN.matcher(programmingExercise.getTitle());
        if (!titleMatcher.matches()) {
            return Optional.of(ResponseEntity.badRequest().headers(HeaderUtil.createAlert(applicationName, "The title is invalid", "titleInvalid")).body(null));
        }

        // Check that the exercise title is unique among all programming exercises in the course, otherwise the corresponding project in the VCS system cannot be generated
        long numberOfProgrammingExercisesWithSameTitle = programmingExerciseRepository.countByTitleAndCourse(programmingExercise.getTitle(), course)
                + programmingExerciseRepository.countByTitleAndExerciseGroupExamCourse(programmingExercise.getTitle(), course);
        if (numberOfProgrammingExercisesWithSameTitle > 0) {
            return Optional.of(ResponseEntity.badRequest().headers(
                    HeaderUtil.createAlert(applicationName, "A programming exercise with the same title already exists. Please choose a different title.", "titleAlreadyExists"))
                    .body(null));
        }

        return Optional.empty();
    }

    /**
     * Validates general programming exercise settings
     * 1. Validate score settings
     * 2. Validates the participation mode
     * 3. Validates the programming language
     *
     * @param programmingExercise exercise to validate
     * @return Optional validation error response
     */
    private Optional<ResponseEntity<ProgrammingExercise>> validateGeneralSettings(ProgrammingExercise programmingExercise) {
        // Validate score settings
        Optional<ResponseEntity<ProgrammingExercise>> optionalScoreSettingsError = exerciseService.validateScoreSettings(programmingExercise);
        if (optionalScoreSettingsError.isPresent()) {
            return optionalScoreSettingsError;
        }

        // Check if a participation mode was selected
        if (!Boolean.TRUE.equals(programmingExercise.isAllowOnlineEditor()) && !Boolean.TRUE.equals(programmingExercise.isAllowOfflineIde())) {
            return Optional.of(ResponseEntity.badRequest().headers(HeaderUtil.createAlert(applicationName,
                    "You need to allow at least one participation mode, the online editor or the offline IDE", "noParticipationModeAllowed")).body(null));
        }

        // Check if programming language is set
        if (programmingExercise.getProgrammingLanguage() == null) {
            return Optional.of(
                    ResponseEntity.badRequest().headers(HeaderUtil.createAlert(applicationName, "No programming language was specified", "programmingLanguageNotSet")).body(null));
        }
        return Optional.empty();
    }

    /**
     * Validates static code analysis settings
     * 1. The flag staticCodeAnalysisEnabled must not be null
     * 2. Static code analysis and sequential test runs can't be active at the same time
     * 3. Static code analysis can only be enabled for supported programming languages
     * 4. Static code analysis max penalty must only be set if static code analysis is enabled
     * 5. Static code analysis max penalty must be positive
     *
     * @param programmingExercise exercise to validate
     * @return Optional validation error response
     */
    private Optional<ResponseEntity<ProgrammingExercise>> validateStaticCodeAnalysisSettings(ProgrammingExercise programmingExercise) {
        ProgrammingLanguageFeature programmingLanguageFeature = programmingLanguageFeatureService.getProgrammingLanguageFeatures(programmingExercise.getProgrammingLanguage());

        // Check if the static code analysis flag was set
        if (programmingExercise.isStaticCodeAnalysisEnabled() == null) {
            return Optional.of(ResponseEntity.badRequest()
                    .headers(HeaderUtil.createAlert(applicationName, "The static code analysis flag must be set to true or false", "staticCodeAnalysisFlagNotSet")).body(null));
        }

        // Check that programming exercise doesn't have sequential test runs and static code analysis enabled
        if (Boolean.TRUE.equals(programmingExercise.isStaticCodeAnalysisEnabled()) && programmingExercise.hasSequentialTestRuns()) {
            return Optional.of(ResponseEntity.badRequest().headers(
                    HeaderUtil.createAlert(applicationName, "The static code analysis with sequential test runs is not supported at the moment", "staticCodeAnalysisAndSequential"))
                    .body(null));
        }

        // Check if the programming language supports static code analysis
        if (Boolean.TRUE.equals(programmingExercise.isStaticCodeAnalysisEnabled()) && !programmingLanguageFeature.isStaticCodeAnalysis()) {
            return Optional.of(ResponseEntity.badRequest().headers(
                    HeaderUtil.createAlert(applicationName, "The static code analysis is not supported for this programming language", "staticCodeAnalysisNotSupportedForLanguage"))
                    .body(null));
        }

        // Static code analysis max penalty must only be set if static code analysis is enabled
        if (Boolean.FALSE.equals(programmingExercise.isStaticCodeAnalysisEnabled()) && programmingExercise.getMaxStaticCodeAnalysisPenalty() != null) {
            return Optional.of(ResponseEntity.badRequest().headers(HeaderUtil.createAlert(applicationName,
                    "Max static code analysis penalty must only be set if static code analysis is enabled", "staticCodeAnalysisDisabledButPenaltySet")).body(null));
        }

        // Static code analysis max penalty must be positive
        if (programmingExercise.getMaxStaticCodeAnalysisPenalty() != null && programmingExercise.getMaxStaticCodeAnalysisPenalty() < 0) {
            return Optional.of(ResponseEntity.badRequest()
                    .headers(HeaderUtil.createAlert(applicationName, "Max static code analysis penalty must be positive", "staticCodeAnalysisMaxPenaltyNegative")).body(null));
        }
        return Optional.empty();
    }

    /**
     * POST /programming-exercises/setup : Setup a new programmingExercise (with all needed repositories etc.)
     *
     * @param programmingExercise the programmingExercise to setup
     * @return the ResponseEntity with status 201 (Created) and with body the new programmingExercise, or with status 400 (Bad Request) if the parameters are invalid
     */
    @PostMapping(Endpoints.SETUP)
    @PreAuthorize("hasAnyRole('INSTRUCTOR', 'ADMIN')")
    @FeatureToggle(Feature.PROGRAMMING_EXERCISES)
    public ResponseEntity<ProgrammingExercise> createProgrammingExercise(@RequestBody ProgrammingExercise programmingExercise) {
        log.debug("REST request to setup ProgrammingExercise : {}", programmingExercise);
        if (programmingExercise.getId() != null) {
            return ResponseEntity.badRequest().headers(HeaderUtil.createAlert(applicationName, "A new programmingExercise cannot already have an ID", "idexists")).body(null);
        }

        // Valid exercises have set either a course or an exerciseGroup
        programmingExercise.checkCourseAndExerciseGroupExclusivity(ENTITY_NAME);

        Course course = courseService.retrieveCourseOverExerciseGroupOrCourseId(programmingExercise);

        // Check authorization
        if (!authCheckService.isAtLeastInstructorInCourse(course, null)) {
            return forbidden();
        }

        // Validate general programming exercise settings
        Optional<ResponseEntity<ProgrammingExercise>> optionalGeneralError = validateGeneralSettings(programmingExercise);
        if (optionalGeneralError.isPresent()) {
            return optionalGeneralError.get();
        }

        ProgrammingLanguageFeature programmingLanguageFeature = programmingLanguageFeatureService.getProgrammingLanguageFeatures(programmingExercise.getProgrammingLanguage());

        // Check if package name is set
        if (programmingLanguageFeature.isPackageNameRequired()) {
            if (programmingExercise.getPackageName() == null) {
                return ResponseEntity.badRequest().headers(HeaderUtil.createAlert(applicationName, "The package name is invalid", "packagenameInvalid")).body(null);
            }

            // Check if package name matches regex
            Matcher packageNameMatcher;
            if (programmingExercise.getProgrammingLanguage() == ProgrammingLanguage.SWIFT) {
                packageNameMatcher = packageNamePatternForSwift.matcher(programmingExercise.getPackageName());
            }
            else {
                packageNameMatcher = packageNamePattern.matcher(programmingExercise.getPackageName());
            }
            if (!packageNameMatcher.matches()) {
                return ResponseEntity.badRequest().headers(HeaderUtil.createAlert(applicationName, "The package name is invalid", "packagenameInvalid")).body(null);
            }
        }

        // Check if project type is selected
        if (programmingLanguageFeature.getProjectTypes().size() > 0) {
            if (programmingExercise.getProjectType() == null) {
                return ResponseEntity.badRequest().headers(HeaderUtil.createAlert(applicationName, "The project type is not set", "projectTypeNotSet")).body(null);
            }
            if (!programmingLanguageFeature.getProjectTypes().contains(programmingExercise.getProjectType())) {
                return ResponseEntity.badRequest()
                        .headers(HeaderUtil.createAlert(applicationName, "The project type is not supported for this programming language", "projectTypeNotSupported")).body(null);
            }
        }
        else {
            if (programmingExercise.getProjectType() != null) {
                return ResponseEntity.badRequest().headers(HeaderUtil.createAlert(applicationName, "The project type is set but not supported", "projectTypeSet")).body(null);
            }
        }

        // Check if checkout solution repository is enabled
        if (programmingExercise.getCheckoutSolutionRepository() && !programmingLanguageFeature.isCheckoutSolutionRepositoryAllowed()) {
            return ResponseEntity.badRequest()
                    .headers(
                            HeaderUtil.createAlert(applicationName, "Checking out the solution repository is only supported for Haskell exercises", "checkoutSolutionNotSupported"))
                    .body(null);
        }

        // Validate course settings
        Optional<ResponseEntity<ProgrammingExercise>> optionalCourseError = validateCourseSettings(programmingExercise, course);
        if (optionalCourseError.isPresent()) {
            return optionalCourseError.get();
        }

        // Validate static code analysis settings
        Optional<ResponseEntity<ProgrammingExercise>> optionalStaticCodeAnalysisError = validateStaticCodeAnalysisSettings(programmingExercise);
        if (optionalStaticCodeAnalysisError.isPresent()) {
            return optionalStaticCodeAnalysisError.get();
        }

        programmingExercise.generateAndSetProjectKey();
        Optional<ResponseEntity<ProgrammingExercise>> projectExistsError = checkIfProjectExists(programmingExercise);
        if (projectExistsError.isPresent()) {
            return projectExistsError.get();
        }

        try {
            // Setup all repositories etc
            ProgrammingExercise newProgrammingExercise = programmingExerciseService.createProgrammingExercise(programmingExercise);
            // Create default static code analysis categories
            if (Boolean.TRUE.equals(programmingExercise.isStaticCodeAnalysisEnabled())) {
                staticCodeAnalysisService.createDefaultCategories(newProgrammingExercise);
            }
            return ResponseEntity.created(new URI("/api/programming-exercises" + newProgrammingExercise.getId()))
                    .headers(HeaderUtil.createEntityCreationAlert(applicationName, true, ENTITY_NAME, newProgrammingExercise.getTitle())).body(newProgrammingExercise);
        }
        catch (IOException | URISyntaxException | InterruptedException | GitAPIException | ContinuousIntegrationException e) {
            log.error("Error while setting up programming exercise", e);
            return ResponseEntity.status(HttpStatus.INTERNAL_SERVER_ERROR)
                    .headers(HeaderUtil.createAlert(applicationName, "An error occurred while setting up the exercise: " + e.getMessage(), "errorProgrammingExercise")).body(null);
        }
    }

    /**
     * Checks if the project for the given programming exercise already exists in the version control system (VCS) and in the continuous integration system (CIS).
     * The check is done based on the project key (course short name + exercise short name) and the project name (course short name + exercise title).
     * This prevents errors then the actual projects will be generated later on.
     * An error response is returned in case the project does already exist. This will then e.g. stop the generation (or import) of the programming exercise.
     *
     * @param programmingExercise a typically new programming exercise for which the corresponding VCS and CIS projects should not yet exist.
     * @return an error response in case the project already exists or an empty optional in case it does not exist yet (which means the setup can continue as usual)
     */
    public Optional<ResponseEntity<ProgrammingExercise>> checkIfProjectExists(ProgrammingExercise programmingExercise) {
        String projectKey = programmingExercise.getProjectKey();
        String projectName = programmingExercise.getProjectName();
        boolean projectExists = versionControlService.get().checkIfProjectExists(projectKey, projectName);
        if (projectExists) {
            return Optional.of(ResponseEntity.badRequest()
                    .headers(HeaderUtil.createAlert(applicationName,
                            "Project already exists on the Version Control Server: " + projectName + ". Please choose a different title and short name!", "vcsProjectExists"))
                    .body(null));
        }

        String errorMessageCI = continuousIntegrationService.get().checkIfProjectExists(projectKey, projectName);
        if (errorMessageCI != null) {
            return Optional.of(ResponseEntity.badRequest().headers(HeaderUtil.createAlert(applicationName, errorMessageCI, "ciProjectExists")).body(null));
        }
        // means the project does not exist in version control server and does not exist in continuous integration server
        return Optional.empty();
    }

    /**
     * POST /programming-exercises/import: Imports an existing programming exercise into an existing course
     * <p>
     * This will import the whole exercise, including all base build plans (template, solution) and repositories
     * (template, solution, test). Referenced entities, s.a. the test cases or the hints will get cloned and assigned
     * a new id. For a concrete list of what gets copied and what not have a look
     * at {@link ProgrammingExerciseImportService#importProgrammingExerciseBasis(ProgrammingExercise, ProgrammingExercise)}
     *
     * @param sourceExerciseId   The ID of the original exercise which should get imported
     * @param newExercise        The new exercise containing values that should get overwritten in the imported exercise, s.a. the title or difficulty
     * @param recreateBuildPlans Option determining whether the build plans should be copied or re-created from scratch
     * @param updateTemplate     Option determining whether the template files should be updated with the most recent template version
     * @return The imported exercise (200), a not found error (404) if the template does not exist, or a forbidden error
     * (403) if the user is not at least an instructor in the target course.
     * @see ProgrammingExerciseImportService#importProgrammingExerciseBasis(ProgrammingExercise, ProgrammingExercise)
     * @see ProgrammingExerciseImportService#importBuildPlans(ProgrammingExercise, ProgrammingExercise)
     * @see ProgrammingExerciseImportService#importRepositories(ProgrammingExercise, ProgrammingExercise)
     */
    @PostMapping(Endpoints.IMPORT)
    @PreAuthorize("hasAnyRole('INSTRUCTOR', 'ADMIN')")
    @FeatureToggle(Feature.PROGRAMMING_EXERCISES)
    public ResponseEntity<ProgrammingExercise> importProgrammingExercise(@PathVariable long sourceExerciseId, @RequestBody ProgrammingExercise newExercise,
            @RequestParam(defaultValue = "false") boolean recreateBuildPlans, @RequestParam(defaultValue = "false") boolean updateTemplate) {
        if (sourceExerciseId < 0) {
            return badRequest();
        }

        // Valid exercises have set either a course or an exerciseGroup
        newExercise.checkCourseAndExerciseGroupExclusivity(ENTITY_NAME);

        log.debug("REST request to import programming exercise {} into course {}", sourceExerciseId, newExercise.getCourseViaExerciseGroupOrCourseMember().getId());

        // Validate general programming exercise settings
        Optional<ResponseEntity<ProgrammingExercise>> optionalGeneralError = validateGeneralSettings(newExercise);
        if (optionalGeneralError.isPresent()) {
            return optionalGeneralError.get();
        }

        // Validate static code analysis settings
        Optional<ResponseEntity<ProgrammingExercise>> optionalStaticCodeAnalysisError = validateStaticCodeAnalysisSettings(newExercise);
        if (optionalStaticCodeAnalysisError.isPresent()) {
            return optionalStaticCodeAnalysisError.get();
        }

        Course course = courseService.retrieveCourseOverExerciseGroupOrCourseId(newExercise);
        final var user = userRepository.getUserWithGroupsAndAuthorities();
        if (!authCheckService.isAtLeastInstructorInCourse(course, user)) {
            log.debug("User {} is not allowed to import exercises for course {}", user.getId(), course.getId());
            return forbidden();
        }

        // Validate course settings
        Optional<ResponseEntity<ProgrammingExercise>> optionalCourseError = validateCourseSettings(newExercise, course);
        if (optionalCourseError.isPresent()) {
            return optionalCourseError.get();
        }

        final var optionalOriginalProgrammingExercise = programmingExerciseRepository
                .findByIdWithEagerTestCasesStaticCodeAnalysisCategoriesHintsAndTemplateAndSolutionParticipations(sourceExerciseId);
        if (optionalOriginalProgrammingExercise.isEmpty()) {
            return notFound();
        }
        final var originalProgrammingExercise = optionalOriginalProgrammingExercise.get();

        // The static code analysis flag can only change, if the build plans are recreated and the template is upgraded
        if (newExercise.isStaticCodeAnalysisEnabled() != originalProgrammingExercise.isStaticCodeAnalysisEnabled() && !(recreateBuildPlans && updateTemplate)) {
            throw new BadRequestAlertException("Static code analysis can only change, if the recreation of build plans and update of template files is activated", ENTITY_NAME,
                    "staticCodeAnalysisCannotChange");
        }

        // Check if the user has the rights to access the original programming exercise
        Course originalCourse = courseService.retrieveCourseOverExerciseGroupOrCourseId(originalProgrammingExercise);
        if (!authCheckService.isAtLeastInstructorInCourse(originalCourse, user)) {
            log.debug("User {} is not authorized to import the original exercise in course {}", user.getId(), originalCourse.getId());
            return forbidden();
        }

        newExercise.generateAndSetProjectKey();
        Optional<ResponseEntity<ProgrammingExercise>> projectExistsError = checkIfProjectExists(newExercise);
        if (projectExistsError.isPresent()) {
            return projectExistsError.get();
        }

        final var importedProgrammingExercise = programmingExerciseImportService.importProgrammingExerciseBasis(originalProgrammingExercise, newExercise);
        HttpHeaders responseHeaders;
        programmingExerciseImportService.importRepositories(originalProgrammingExercise, importedProgrammingExercise);

        // Update the template files
        if (updateTemplate) {
            TemplateUpgradeService upgradeService = templateUpgradePolicy.getUpgradeService(importedProgrammingExercise.getProgrammingLanguage());
            upgradeService.upgradeTemplate(importedProgrammingExercise);
        }

        // Copy or recreate the build plans
        try {
            if (recreateBuildPlans) {
                // Create completely new build plans for the exercise
                programmingExerciseService.setupBuildPlansForNewExercise(importedProgrammingExercise);
            }
            else {
                // We have removed the automatic build trigger from test to base for new programming exercises.
                // We also remove this build trigger in the case of an import as the source exercise might still have this trigger.
                // The importBuildPlans method includes this process
                programmingExerciseImportService.importBuildPlans(originalProgrammingExercise, importedProgrammingExercise);
            }
            responseHeaders = HeaderUtil.createEntityCreationAlert(applicationName, true, ENTITY_NAME, importedProgrammingExercise.getTitle());
        }
        catch (Exception e) {
            responseHeaders = HeaderUtil.createFailureAlert(applicationName, true, ENTITY_NAME, "importExerciseTriggerPlanFail", "Unable to trigger imported build plans");
        }

        programmingExerciseService.scheduleOperations(importedProgrammingExercise.getId());

        // Remove unnecessary fields
        importedProgrammingExercise.setTestCases(null);
        importedProgrammingExercise.setStaticCodeAnalysisCategories(null);
        importedProgrammingExercise.setTemplateParticipation(null);
        importedProgrammingExercise.setSolutionParticipation(null);
        importedProgrammingExercise.setExerciseHints(null);

        return ResponseEntity.ok().headers(responseHeaders).body(importedProgrammingExercise);
    }

    /**
     * PUT /programming-exercises : Updates an existing updatedProgrammingExercise.
     *
     * @param updatedProgrammingExercise the programmingExercise that has been updated on the client
     * @param notificationText           to notify the student group about the update on the programming exercise
     * @return the ResponseEntity with status 200 (OK) and with body the updated ProgrammingExercise, or with status 400 (Bad Request) if the updated ProgrammingExercise
     * is not valid, or with status 500 (Internal Server Error) if the updated ProgrammingExercise couldn't be saved to the database
     */
    @PutMapping(Endpoints.PROGRAMMING_EXERCISES)
    @PreAuthorize("hasAnyRole('INSTRUCTOR', 'ADMIN')")
    @FeatureToggle(Feature.PROGRAMMING_EXERCISES)
    public ResponseEntity<ProgrammingExercise> updateProgrammingExercise(@RequestBody ProgrammingExercise updatedProgrammingExercise,
            @RequestParam(value = "notificationText", required = false) String notificationText) {
        log.debug("REST request to update ProgrammingExercise : {}", updatedProgrammingExercise);
        if (updatedProgrammingExercise.getId() == null) {
            return badRequest();
        }

        // Valid exercises have set either a course or an exerciseGroup
        updatedProgrammingExercise.checkCourseAndExerciseGroupExclusivity(ENTITY_NAME);

        // Validate static code analysis settings
        Optional<ResponseEntity<ProgrammingExercise>> optionalStaticCodeAnalysisError = validateStaticCodeAnalysisSettings(updatedProgrammingExercise);
        if (optionalStaticCodeAnalysisError.isPresent()) {
            return optionalStaticCodeAnalysisError.get();
        }

        // fetch course from database to make sure client didn't change groups
        Course course = courseService.retrieveCourseOverExerciseGroupOrCourseId(updatedProgrammingExercise);

        // Check authorization
        if (!authCheckService.isAtLeastInstructorInCourse(course, null)) {
            return forbidden();
        }

        ResponseEntity<ProgrammingExercise> errorResponse = checkProgrammingExerciseForError(updatedProgrammingExercise);
        if (errorResponse != null) {
            return errorResponse;
        }

        var existingProgrammingExercise = programmingExerciseRepository.findById(updatedProgrammingExercise.getId());
        if (existingProgrammingExercise.isEmpty()) {
            throw new EntityNotFoundException("Cannot update a programming exercise that does not exist in the database");
        }
        if (!Objects.equals(existingProgrammingExercise.get().getShortName(), updatedProgrammingExercise.getShortName())) {
            throw new BadRequestAlertException("The programming exercise short name cannot be changed", ENTITY_NAME, "shortNameCannotChange");
        }
        if (existingProgrammingExercise.get().isStaticCodeAnalysisEnabled() != updatedProgrammingExercise.isStaticCodeAnalysisEnabled()) {
            throw new BadRequestAlertException("Static code analysis enabled flag must not be changed", ENTITY_NAME, "staticCodeAnalysisCannotChange");
        }
        if (!Boolean.TRUE.equals(updatedProgrammingExercise.isAllowOnlineEditor()) && !Boolean.TRUE.equals(updatedProgrammingExercise.isAllowOfflineIde())) {
            return ResponseEntity.badRequest().headers(HeaderUtil.createAlert(applicationName,
                    "You need to allow at least one participation mode, the online editor or the offline IDE", "noParticipationModeAllowed")).body(null);
        }

        if (updatedProgrammingExercise.getBonusPoints() == null) {
            // make sure the default value is set properly
            updatedProgrammingExercise.setBonusPoints(0.0);
        }

        // TODO: if isAllowOfflineIde changes, we might want to change access for all existing student participations
        // false --> true: add access for students to all existing student participations
        // true --> false: remove access for students from all existing student participations

        // Forbid conversion between normal course exercise and exam exercise
        exerciseService.checkForConversionBetweenExamAndCourseExercise(updatedProgrammingExercise, existingProgrammingExercise.get(), ENTITY_NAME);

        // Only save after checking for errors
        ProgrammingExercise savedProgrammingExercise = programmingExerciseService.updateProgrammingExercise(updatedProgrammingExercise, notificationText);

        exerciseService.updatePointsInRelatedParticipantScores(existingProgrammingExercise.get(), updatedProgrammingExercise);

        return ResponseEntity.ok().headers(HeaderUtil.createEntityUpdateAlert(applicationName, true, ENTITY_NAME, updatedProgrammingExercise.getTitle()))
                .body(savedProgrammingExercise);
    }

    /**
     * PUT /programming-exercises/timeline : Updates the timeline attributes of a given exercise
     * @param updatedProgrammingExercise containing the changes that have to be saved
     * @param notificationText an optional text to notify the student group about the update on the programming exercise
     * @return the ResponseEntity with status 200 (OK) with the updated ProgrammingExercise, or with status 403 (Forbidden)
     * if the user is not allowed to update the exercise or with 404 (Not Found) if the updated ProgrammingExercise couldn't be found in the database
     */
    @PutMapping(Endpoints.TIMELINE)
    @PreAuthorize("hasAnyRole('INSTRUCTOR', 'ADMIN')")
    @FeatureToggle(Feature.PROGRAMMING_EXERCISES)
    public ResponseEntity<ProgrammingExercise> updateProgrammingExerciseTimeline(@RequestBody ProgrammingExercise updatedProgrammingExercise,
            @RequestParam(value = "notificationText", required = false) String notificationText) {
        log.debug("REST request to update the timeline of ProgrammingExercise : {}", updatedProgrammingExercise);

        User user = userRepository.getUserWithGroupsAndAuthorities();
        Course course = updatedProgrammingExercise.getCourseViaExerciseGroupOrCourseMember();

        if (!authCheckService.isAtLeastInstructorInCourse(course, user)) {
            return forbidden();
        }

        updatedProgrammingExercise = programmingExerciseService.updateTimeline(updatedProgrammingExercise, notificationText);
        return ResponseEntity.ok().headers(HeaderUtil.createEntityUpdateAlert(applicationName, true, ENTITY_NAME, updatedProgrammingExercise.getTitle()))
                .body(updatedProgrammingExercise);

    }

    /**
     * PATCH /programming-exercises-problem: Updates the problem statement of the exercise.
     *
     * @param exerciseId              The ID of the exercise for which to change the problem statement
     * @param updatedProblemStatement The new problemStatement
     * @param notificationText        to notify the student group about the updated problemStatement on the programming exercise
     * @return the ResponseEntity with status 200 (OK) and with body the updated problemStatement, with status 404 if the programmingExercise could not be found, or with 403 if the user does not have permissions to access the programming exercise.
     */
    @PatchMapping(value = Endpoints.PROBLEM)
    @PreAuthorize("hasAnyRole('INSTRUCTOR', 'ADMIN')")
    public ResponseEntity<ProgrammingExercise> updateProblemStatement(@PathVariable long exerciseId, @RequestBody String updatedProblemStatement,
            @RequestParam(value = "notificationText", required = false) String notificationText) {
        log.debug("REST request to update ProgrammingExercise with new problem statement: {}", updatedProblemStatement);
        ProgrammingExercise updatedProgrammingExercise;
        try {
            updatedProgrammingExercise = programmingExerciseService.updateProblemStatement(exerciseId, updatedProblemStatement, notificationText);
        }
        catch (IllegalAccessException ex) {
            return forbidden();
        }
        catch (EntityNotFoundException ex) {
            return notFound();
        }
        return ResponseEntity.ok().headers(HeaderUtil.createEntityUpdateAlert(applicationName, true, ENTITY_NAME, updatedProgrammingExercise.getTitle()))
                .body(updatedProgrammingExercise);
    }

    /**
     * GET /courses/:courseId/programming-exercises : get all the programming exercises.
     *
     * @param courseId of the course for which the exercise should be fetched
     * @return the ResponseEntity with status 200 (OK) and the list of programmingExercises in body
     */
    @GetMapping(Endpoints.GET_FOR_COURSE)
    @PreAuthorize("hasAnyRole('TA', 'INSTRUCTOR', 'ADMIN')")
    public ResponseEntity<List<ProgrammingExercise>> getProgrammingExercisesForCourse(@PathVariable Long courseId) {
        log.debug("REST request to get all ProgrammingExercises for the course with id : {}", courseId);
        Course course = courseRepository.findByIdElseThrow(courseId);
        User user = userRepository.getUserWithGroupsAndAuthorities();
        if (!authCheckService.isAtLeastTeachingAssistantInCourse(course, user)) {
            return forbidden();
        }
        List<ProgrammingExercise> exercises = programmingExerciseRepository.findByCourseIdWithLatestResultForTemplateSolutionParticipations(courseId);
        for (ProgrammingExercise exercise : exercises) {
            // not required in the returned json body
            exercise.setStudentParticipations(null);
            exercise.setCourse(null);
        }
        return ResponseEntity.ok().body(exercises);
    }

    /**
     * GET /programming-exercises/:exerciseId : get the "exerciseId" programmingExercise.
     *
     * @param exerciseId the id of the programmingExercise to retrieve
     * @return the ResponseEntity with status 200 (OK) and with body the programmingExercise, or with status 404 (Not Found)
     */
    @GetMapping(Endpoints.PROGRAMMING_EXERCISE)
    @PreAuthorize("hasAnyRole('TA', 'INSTRUCTOR', 'ADMIN')")
    public ResponseEntity<ProgrammingExercise> getProgrammingExercise(@PathVariable long exerciseId) {
        // TODO: Split this route in two: One for normal and one for exam exercises
        log.debug("REST request to get ProgrammingExercise : {}", exerciseId);
        Optional<ProgrammingExercise> optionalProgrammingExercise = programmingExerciseRepository
                .findWithTemplateAndSolutionParticipationTeamAssignmentConfigCategoriesById(exerciseId);

        if (optionalProgrammingExercise.isEmpty()) {
            return notFound();
        }
        ProgrammingExercise programmingExercise = optionalProgrammingExercise.get();

        // Fetch grading criterion into exercise of participation
        List<GradingCriterion> gradingCriteria = gradingCriterionRepository.findByExerciseIdWithEagerGradingCriteria(programmingExercise.getId());
        programmingExercise.setGradingCriteria(gradingCriteria);

        // If the exercise belongs to an exam, only instructors and admins are allowed to access it, otherwise also TA have access
        if (programmingExercise.isExamExercise()) {
            // Get the course over the exercise group
            ExerciseGroup exerciseGroup = exerciseGroupRepository.findByIdElseThrow(programmingExercise.getExerciseGroup().getId());
            Course course = exerciseGroup.getExam().getCourse();

            if (!authCheckService.isAtLeastInstructorInCourse(course, null)) {
                return forbidden();
            }
            // Set the exerciseGroup, exam and course so that the client can work with those ids
            programmingExercise.setExerciseGroup(exerciseGroup);
        }
        else if (!authCheckService.isAtLeastTeachingAssistantForExercise(programmingExercise)) {
            return forbidden();
        }
        return ResponseEntity.ok().body(programmingExercise);
    }

    /**
     * GET /programming-exercises/:exerciseId/with-participations/ : get the "exerciseId" programmingExercise.
     *
     * @param exerciseId the id of the programmingExercise to retrieve
     * @return the ResponseEntity with status 200 (OK) and with body the programmingExercise, or with status 404 (Not Found)
     */
    @GetMapping(Endpoints.PROGRAMMING_EXERCISE_WITH_PARTICIPATIONS)
    @PreAuthorize("hasAnyRole('INSTRUCTOR', 'ADMIN')")
    public ResponseEntity<ProgrammingExercise> getProgrammingExerciseWithSetupParticipations(@PathVariable long exerciseId) {
        log.debug("REST request to get ProgrammingExercise : {}", exerciseId);

        User user = userRepository.getUserWithGroupsAndAuthorities();
        Optional<ProgrammingExercise> programmingExerciseOpt = programmingExerciseRepository.findWithTemplateAndSolutionParticipationLatestResultById(exerciseId);
        if (programmingExerciseOpt.isPresent()) {
            ProgrammingExercise programmingExercise = programmingExerciseOpt.get();
            Course course = programmingExercise.getCourseViaExerciseGroupOrCourseMember();
            if (!authCheckService.isAtLeastInstructorInCourse(course, user)) {
                return forbidden();
            }
            Optional<StudentParticipation> assignmentParticipation = studentParticipationRepository.findByExerciseIdAndStudentIdWithLatestResult(programmingExercise.getId(),
                    user.getId());
            Set<StudentParticipation> participations = new HashSet<>();
            assignmentParticipation.ifPresent(participations::add);
            programmingExercise.setStudentParticipations(participations);
            return ResponseEntity.ok(programmingExercise);
        }
        else {
            return notFound();
        }
    }

    /**
     * GET /programming-exercises/:exerciseId/with-template-and-solution-participation
     *
     * @param exerciseId the id of the programmingExercise to retrieve
     * @param withSubmissionResults get all submission results
     * @return the ResponseEntity with status 200 (OK) and the programming exercise with template and solution participation, or with status 404 (Not Found)
     */
    @GetMapping(Endpoints.PROGRAMMING_EXERCISE_WITH_TEMPLATE_AND_SOLUTION_PARTICIPATION)
    @PreAuthorize("hasAnyRole('TA', 'INSTRUCTOR', 'ADMIN')")
    public ResponseEntity<ProgrammingExercise> getProgrammingExerciseWithTemplateAndSolutionParticipation(@PathVariable long exerciseId,
            @RequestParam(defaultValue = "false") boolean withSubmissionResults) {
        log.debug("REST request to get programming exercise with template and solution participation : {}", exerciseId);

        User user = userRepository.getUserWithGroupsAndAuthorities();
        Optional<ProgrammingExercise> programmingExerciseOpt;
        if (withSubmissionResults) {
            programmingExerciseOpt = programmingExerciseRepository.findWithTemplateAndSolutionParticipationSubmissionsAndResultsById(exerciseId);
        }
        else {
            programmingExerciseOpt = programmingExerciseRepository.findWithTemplateAndSolutionParticipationById(exerciseId);
        }
        if (programmingExerciseOpt.isPresent()) {
            ProgrammingExercise programmingExercise = programmingExerciseOpt.get();
            Course course = programmingExercise.getCourseViaExerciseGroupOrCourseMember();
            if (!authCheckService.isAtLeastTeachingAssistantInCourse(course, user)) {
                return forbidden();
            }
            return ResponseEntity.ok(programmingExercise);
        }
        else {
            return notFound();
        }
    }

    /**
     * DELETE /programming-exercises/:id : delete the "id" programmingExercise.
     *
     * @param exerciseId                   the id of the programmingExercise to delete
     * @param deleteStudentReposBuildPlans boolean which states whether the corresponding build plan should be deleted as well
     * @param deleteBaseReposBuildPlans    the ResponseEntity with status 200 (OK)
     * @return the ResponseEntity with status 200 (OK) when programming exercise has been successfully deleted or with status 404 (Not Found)
     */
    @DeleteMapping(Endpoints.PROGRAMMING_EXERCISE)
    @PreAuthorize("hasAnyRole('INSTRUCTOR', 'ADMIN')")
    @FeatureToggle(Feature.PROGRAMMING_EXERCISES)
    public ResponseEntity<Void> deleteProgrammingExercise(@PathVariable long exerciseId, @RequestParam(defaultValue = "false") boolean deleteStudentReposBuildPlans,
            @RequestParam(defaultValue = "false") boolean deleteBaseReposBuildPlans) {
        log.info("REST request to delete ProgrammingExercise : {}", exerciseId);
        Optional<ProgrammingExercise> optionalProgrammingExercise = programmingExerciseRepository
                .findWithTemplateAndSolutionParticipationTeamAssignmentConfigCategoriesById(exerciseId);
        if (optionalProgrammingExercise.isEmpty()) {
            return notFound();
        }
        ProgrammingExercise programmingExercise = optionalProgrammingExercise.get();

        // If the exercise belongs to an exam, the course must be retrieved over the exerciseGroup
        Course course;
        if (programmingExercise.isExamExercise()) {
            course = exerciseGroupRepository.retrieveCourseOverExerciseGroup(programmingExercise.getExerciseGroup().getId());
        }
        else {
            course = programmingExercise.getCourseViaExerciseGroupOrCourseMember();
        }

        User user = userRepository.getUserWithGroupsAndAuthorities();
        if (!authCheckService.isAtLeastInstructorInCourse(course, user)) {
            return forbidden();
        }

        exerciseService.logDeletion(programmingExercise, course, user);
        exerciseService.delete(exerciseId, deleteStudentReposBuildPlans, deleteBaseReposBuildPlans);
        return ResponseEntity.ok().headers(HeaderUtil.createEntityDeletionAlert(applicationName, true, ENTITY_NAME, programmingExercise.getTitle())).build();
    }

    /**
     * Combine all commits into one in the template repository of a given exercise.
     *
     * @param exerciseId of the exercise
     * @return the ResponseEntity with status
     * 200 (OK) if combine has been successfully executed
     * 403 (Forbidden) if the user is not admin and course instructor or
     * 500 (Internal Server Error)
     */
    @PutMapping(value = Endpoints.COMBINE_COMMITS, produces = MediaType.TEXT_PLAIN_VALUE)
    @PreAuthorize("hasAnyRole('INSTRUCTOR', 'ADMIN')")
    @FeatureToggle(Feature.PROGRAMMING_EXERCISES)
    public ResponseEntity<Void> combineTemplateRepositoryCommits(@PathVariable long exerciseId) {
        log.debug("REST request to combine the commits of the template repository of ProgrammingExercise with id: {}", exerciseId);

        Optional<ProgrammingExercise> programmingExerciseOptional = programmingExerciseRepository
                .findWithTemplateAndSolutionParticipationTeamAssignmentConfigCategoriesById(exerciseId);
        if (programmingExerciseOptional.isEmpty()) {
            return notFound();
        }
        ProgrammingExercise programmingExercise = programmingExerciseOptional.get();

        Course course = courseRepository.findByIdElseThrow(programmingExercise.getCourseViaExerciseGroupOrCourseMember().getId());
        User user = userRepository.getUserWithGroupsAndAuthorities();
        if (!authCheckService.isInstructorInCourse(course, user) && !authCheckService.isAdmin(user)) {
            return forbidden();
        }

        try {
            var exerciseRepoURL = programmingExercise.getVcsTemplateRepositoryUrl();
            programmingExerciseService.combineAllCommitsOfRepositoryIntoOne(exerciseRepoURL);
            return new ResponseEntity<>(HttpStatus.OK);
        }
        catch (IllegalStateException | InterruptedException | GitAPIException ex) {
            return new ResponseEntity<>(HttpStatus.INTERNAL_SERVER_ERROR);
        }
    }

    /**
     * POST /programming-exercises/:exerciseId/export-instructor-respository/:repositoryType : sends a test, solution or template repository as a zip file
     * @param exerciseId The id of the programming exercise
     * @param repositoryType The type of repository to zip and send
     * @return ResponseEntity with status
     * @throws IOException if something during the zip process went wrong
     */
    @GetMapping(Endpoints.EXPORT_INSTRUCTOR_REPOSITORY)
    @PreAuthorize("hasAnyRole('TA', 'INSTRUCTOR', 'ADMIN')")
    @FeatureToggle(Feature.PROGRAMMING_EXERCISES)
    public ResponseEntity<Resource> exportInstructorRepositoryForProgrammingExercise(@PathVariable long exerciseId, @PathVariable RepositoryType repositoryType)
            throws IOException {
        ProgrammingExercise programmingExercise = programmingExerciseRepository.findByIdElseThrow(exerciseId);

        User user = userRepository.getUserWithGroupsAndAuthorities();
        if (!authCheckService.isAtLeastTeachingAssistantForExercise(programmingExercise, user)) {
            return forbidden();
        }

        long start = System.nanoTime();
        File zipFile = programmingExerciseExportService.exportInstructorRepositoryForExercise(programmingExercise.getId(), repositoryType, new ArrayList<>());
        if (zipFile == null) {
            return ResponseEntity.badRequest().headers(HeaderUtil.createFailureAlert(applicationName, true, ENTITY_NAME, "internalServerError",
                    "There was an error on the server and the zip file could not be created.")).body(null);
        }

        InputStreamResource resource = new InputStreamResource(new FileInputStream(zipFile));

        log.info("Export of the repository of type {} programming exercise {} with title '{}' was successful in {}.", repositoryType.getName(), programmingExercise.getId(),
                programmingExercise.getTitle(), formatDurationFrom(start));

        return ResponseEntity.ok().contentLength(zipFile.length()).contentType(MediaType.APPLICATION_OCTET_STREAM).header("filename", zipFile.getName()).body(resource);
    }

    /**
     * POST /programming-exercises/:exerciseId/export-repos-by-participant-identifiers/:participantIdentifiers : sends all submissions from participantIdentifiers as zip
     *
     * @param exerciseId              the id of the exercise to get the repos from
     * @param participantIdentifiers  the identifiers of the participants (student logins or team short names) for whom to zip the submissions, separated by commas
     * @param repositoryExportOptions the options that should be used for the export
     * @return ResponseEntity with status
     * @throws IOException if something during the zip process went wrong
     */
    @PostMapping(Endpoints.EXPORT_SUBMISSIONS_BY_PARTICIPANTS)
    @PreAuthorize("hasAnyRole('TA', 'INSTRUCTOR', 'ADMIN')")
    @FeatureToggle(Feature.PROGRAMMING_EXERCISES)
    public ResponseEntity<Resource> exportSubmissionsByStudentLogins(@PathVariable long exerciseId, @PathVariable String participantIdentifiers,
            @RequestBody RepositoryExportOptionsDTO repositoryExportOptions) throws IOException {
        ProgrammingExercise programmingExercise = programmingExerciseRepository.findByIdWithStudentParticipationsAndSubmissionsElseThrow(exerciseId);
        User user = userRepository.getUserWithGroupsAndAuthorities();

        if (!authCheckService.isAtLeastTeachingAssistantForExercise(programmingExercise, user)) {
            return forbidden();
        }

        if (repositoryExportOptions.isExportAllParticipants()) {
            // only instructors are allowed to download all repos
            if (!authCheckService.isAtLeastInstructorForExercise(programmingExercise, user)) {
                return forbidden();
            }
        }

        if (repositoryExportOptions.getFilterLateSubmissionsDate() == null) {
            repositoryExportOptions.setFilterLateSubmissionsDate(programmingExercise.getDueDate());
        }

        List<String> participantIdentifierList = new ArrayList<>();
        if (!repositoryExportOptions.isExportAllParticipants()) {
            participantIdentifiers = participantIdentifiers.replaceAll("\\s+", "");
            participantIdentifierList = Arrays.asList(participantIdentifiers.split(","));
        }

        // Select the participations that should be exported
        List<ProgrammingExerciseStudentParticipation> exportedStudentParticipations = new ArrayList<>();
        for (StudentParticipation studentParticipation : programmingExercise.getStudentParticipations()) {
            ProgrammingExerciseStudentParticipation programmingStudentParticipation = (ProgrammingExerciseStudentParticipation) studentParticipation;
            if (repositoryExportOptions.isExportAllParticipants() || (programmingStudentParticipation.getRepositoryUrl() != null && studentParticipation.getParticipant() != null
                    && participantIdentifierList.contains(studentParticipation.getParticipantIdentifier()))) {
                exportedStudentParticipations.add(programmingStudentParticipation);
            }
        }
        return provideZipForParticipations(exportedStudentParticipations, programmingExercise, repositoryExportOptions);
    }

    /**
     * POST /programming-exercises/:exerciseId/export-repos-by-participation-ids/:participationIds : sends all submissions from participation ids as zip
     *
     * @param exerciseId              the id of the exercise to get the repos from
     * @param participationIds        the participationIds seperated via semicolon to get their submissions (used for double blind assessment)
     * @param repositoryExportOptions the options that should be used for the export. Export all students is not supported here!
     * @return ResponseEntity with status
     * @throws IOException if submissions can't be zippedRequestBody
     */
    @PostMapping(Endpoints.EXPORT_SUBMISSIONS_BY_PARTICIPATIONS)
    @PreAuthorize("hasAnyRole('TA', 'INSTRUCTOR', 'ADMIN')")
    @FeatureToggle(Feature.PROGRAMMING_EXERCISES)
    public ResponseEntity<Resource> exportSubmissionsByParticipationIds(@PathVariable long exerciseId, @PathVariable String participationIds,
            @RequestBody RepositoryExportOptionsDTO repositoryExportOptions) throws IOException {
        ProgrammingExercise programmingExercise = programmingExerciseRepository.findByIdWithStudentParticipationsAndSubmissionsElseThrow(exerciseId);

        if (!authCheckService.isAtLeastTeachingAssistantForExercise(programmingExercise)) {
            return forbidden();
        }

        if (repositoryExportOptions.getFilterLateSubmissionsDate() == null) {
            repositoryExportOptions.setFilterLateSubmissionsDate(programmingExercise.getDueDate());
        }

        Set<Long> participationIdSet = new ArrayList<>(Arrays.asList(participationIds.split(","))).stream().map(String::trim).map(Long::parseLong).collect(Collectors.toSet());

        // Select the participations that should be exported
        List<ProgrammingExerciseStudentParticipation> exportedStudentParticipations = programmingExercise.getStudentParticipations().stream()
                .filter(participation -> participationIdSet.contains(participation.getId())).map(participation -> (ProgrammingExerciseStudentParticipation) participation)
                .collect(Collectors.toList());
        return provideZipForParticipations(exportedStudentParticipations, programmingExercise, repositoryExportOptions);
    }

    private ResponseEntity<Resource> provideZipForParticipations(@NotNull List<ProgrammingExerciseStudentParticipation> exportedStudentParticipations,
            ProgrammingExercise programmingExercise, RepositoryExportOptionsDTO repositoryExportOptions) throws IOException {

        long start = System.nanoTime();

        // TODO: in case we do not find participations for the given ids, we should inform the user in the client, that the student did not participate in the exercise.
        if (exportedStudentParticipations.isEmpty()) {
            return ResponseEntity.badRequest()
                    .headers(HeaderUtil.createFailureAlert(applicationName, false, ENTITY_NAME, "noparticipations", "No existing user was specified or no submission exists."))
                    .body(null);
        }

        File zipFile = programmingExerciseExportService.exportStudentRepositoriesToZipFile(programmingExercise.getId(), exportedStudentParticipations, repositoryExportOptions);
        if (zipFile == null) {
            return ResponseEntity.badRequest().headers(HeaderUtil.createFailureAlert(applicationName, true, ENTITY_NAME, "internalServerError",
                    "There was an error on the server and the zip file could not be created.")).body(null);
        }

        InputStreamResource resource = new InputStreamResource(new FileInputStream(zipFile));

        log.info("Export {} student repositories of programming exercise {} with title '{}' was successful in {}.", exportedStudentParticipations.size(),
                programmingExercise.getId(), programmingExercise.getTitle(), formatDurationFrom(start));

        return ResponseEntity.ok().contentLength(zipFile.length()).contentType(MediaType.APPLICATION_OCTET_STREAM).header("filename", zipFile.getName()).body(resource);
    }

    /**
     * PUT /programming-exercises/{exerciseId}/generate-tests : Makes a call to StructureOracleGenerator to generate the structure oracle aka the test.json file
     *
     * @param exerciseId The ID of the programming exercise for which the structure oracle should get generated
     * @return The ResponseEntity with status 201 (Created) or with status 400 (Bad Request) if the parameters are invalid
     */
    @PutMapping(value = Endpoints.GENERATE_TESTS, produces = MediaType.TEXT_PLAIN_VALUE)
    @PreAuthorize("hasAnyRole('INSTRUCTOR', 'ADMIN')")
    @FeatureToggle(Feature.PROGRAMMING_EXERCISES)
    public ResponseEntity<String> generateStructureOracleForExercise(@PathVariable long exerciseId) {
        log.debug("REST request to generate the structure oracle for ProgrammingExercise with id: {}", exerciseId);

        Optional<ProgrammingExercise> programmingExerciseOptional = programmingExerciseRepository
                .findWithTemplateAndSolutionParticipationTeamAssignmentConfigCategoriesById(exerciseId);
        if (programmingExerciseOptional.isEmpty()) {
            return ResponseEntity.badRequest().headers(HeaderUtil.createAlert(applicationName, "programmingExerciseNotFound", "The programming exercise does not exist"))
                    .body(null);
        }

        ProgrammingExercise programmingExercise = programmingExerciseOptional.get();
        Course course = courseRepository.findByIdElseThrow(programmingExercise.getCourseViaExerciseGroupOrCourseMember().getId());
        User user = userRepository.getUserWithGroupsAndAuthorities();
        if (!authCheckService.isInstructorInCourse(course, user) && !authCheckService.isAdmin(user)) {
            return forbidden();
        }
        if (programmingExercise.getPackageName() == null || programmingExercise.getPackageName().length() < 3) {
            return ResponseEntity.badRequest().headers(HeaderUtil.createAlert(applicationName,
                    "This is a linked exercise and generating the structure oracle for this exercise is not possible.", "couldNotGenerateStructureOracle")).body(null);
        }

        var solutionRepoURL = programmingExercise.getVcsSolutionRepositoryUrl();
        var exerciseRepoURL = programmingExercise.getVcsTemplateRepositoryUrl();
        var testRepoURL = programmingExercise.getVcsTestRepositoryUrl();

        try {
            String testsPath = Paths.get("test", programmingExercise.getPackageFolderName()).toString();
            // Atm we only have one folder that can have structural tests, but this could change.
            testsPath = programmingExercise.hasSequentialTestRuns() ? Paths.get("structural", testsPath).toString() : testsPath;
            boolean didGenerateOracle = programmingExerciseService.generateStructureOracleFile(solutionRepoURL, exerciseRepoURL, testRepoURL, testsPath, user);

            if (didGenerateOracle) {
                HttpHeaders responseHeaders = new HttpHeaders();
                responseHeaders.setContentType(MediaType.TEXT_PLAIN);
                return new ResponseEntity<>("Successfully generated the structure oracle for the exercise " + programmingExercise.getProjectName(), responseHeaders, HttpStatus.OK);
            }
            else {
                return ResponseEntity.badRequest().headers(
                        HeaderUtil.createAlert(applicationName, "Did not update the oracle because there have not been any changes to it.", "didNotGenerateStructureOracle"))
                        .body(null);
            }
        }
        catch (Exception e) {
            return ResponseEntity.badRequest()
                    .headers(HeaderUtil.createAlert(applicationName,
                            "An error occurred while generating the structure oracle for the exercise " + programmingExercise.getProjectName() + ": \n" + e.getMessage(),
                            "errorStructureOracleGeneration"))
                    .body(null);
        }
    }

    /**
     * GET /programming-exercises/:exerciseId/test-case-state : Returns a DTO that offers information on the test case state of the programming exercise.
     *
     * @param exerciseId the id of a ProgrammingExercise
     * @return the ResponseEntity with status 200 (OK) and ProgrammingExerciseTestCaseStateDTO. Returns 404 (notFound) if the exercise does not exist.
     */
    @GetMapping(Endpoints.TEST_CASE_STATE)
    @PreAuthorize("hasAnyRole('TA', 'INSTRUCTOR', 'ADMIN')")
    public ResponseEntity<ProgrammingExerciseTestCaseStateDTO> hasAtLeastOneStudentResult(@PathVariable long exerciseId) {
        Optional<ProgrammingExercise> programmingExercise = programmingExerciseRepository.findWithTemplateAndSolutionParticipationTeamAssignmentConfigCategoriesById(exerciseId);
        if (programmingExercise.isEmpty()) {
            return notFound();
        }
        if (!authCheckService.isAtLeastTeachingAssistantForExercise(programmingExercise)) {
            return forbidden();
        }
        boolean hasAtLeastOneStudentResult = programmingExerciseService.hasAtLeastOneStudentResult(programmingExercise.get());
        boolean isReleased = programmingExercise.get().isReleased();
        ProgrammingExerciseTestCaseStateDTO testCaseDTO = new ProgrammingExerciseTestCaseStateDTO().released(isReleased).studentResult(hasAtLeastOneStudentResult)
                .testCasesChanged(programmingExercise.get().getTestCasesChanged())
                .buildAndTestStudentSubmissionsAfterDueDate(programmingExercise.get().getBuildAndTestStudentSubmissionsAfterDueDate());
        return ResponseEntity.ok(testCaseDTO);
    }

    /**
     * Search for all programming exercises by title and course title. The result is pageable since there might be hundreds
     * of exercises in the DB.
     *
     * @param search The pageable search containing the page size, page number and query string
     * @return The desired page, sorted and matching the given query
     */
    @GetMapping(Endpoints.PROGRAMMING_EXERCISES)
    @PreAuthorize("hasAnyRole('INSTRUCTOR, ADMIN')")
    public ResponseEntity<SearchResultPageDTO<ProgrammingExercise>> getAllExercisesOnPage(PageableSearchDTO<String> search) {
        final var user = userRepository.getUserWithGroupsAndAuthorities();
        return ResponseEntity.ok(programmingExerciseService.getAllOnPageWithSize(search, user));
    }

    /**
     * GET /programming-exercises/{exerciseId}/plagiarism-result
     * <p>
     * Return the latest plagiarism result or null, if no plagiarism was detected for this exercise
     * yet.
     *
     * @param exerciseId ID of the programming exercise for which the plagiarism result should be
     *                   returned
     * @return The ResponseEntity with status 200 (Ok) or with status 400 (Bad Request) if the
     * parameters are invalid
     */
    @GetMapping(Endpoints.PLAGIARISM_RESULT)
    @PreAuthorize("hasAnyRole('INSTRUCTOR', 'ADMIN')")
    @FeatureToggle(Feature.PROGRAMMING_EXERCISES)
    public ResponseEntity<PlagiarismResult> getPlagiarismResult(@PathVariable long exerciseId) {
        log.debug("REST request to get the latest plagiarism result for the programming exercise with id: {}", exerciseId);

        Optional<ProgrammingExercise> optionalProgrammingExercise = programmingExerciseRepository.findById(exerciseId);

        if (optionalProgrammingExercise.isEmpty()) {
            return notFound();
        }

        ProgrammingExercise programmingExercise = optionalProgrammingExercise.get();

        if (!authCheckService.isAtLeastInstructorForExercise(programmingExercise)) {
            return forbidden();
        }

        Optional<PlagiarismResult> optionalResult = plagiarismService.getPlagiarismResult(programmingExercise);

        if (optionalResult.isEmpty()) {
            return notFound();
        }

        return ResponseEntity.ok(optionalResult.get());
    }

    /**
     * GET /programming-exercises/{exerciseId}/check-plagiarism
     * <p>
     * Start the automated plagiarism detection for the given exercise and return its result.
     *
     * @param exerciseId          The ID of the programming exercise for which the plagiarism check
     *                            should be executed
     * @param similarityThreshold ignore comparisons whose similarity is below this threshold (%)
     * @param minimumScore        consider only submissions whose score is greater or equal to this
     *                            value
     * @return The ResponseEntity with status 201 (Created) or with status 400 (Bad Request) if the
     * parameters are invalid
     * @throws ExitException is thrown if JPlag exits unexpectedly
     * @throws IOException   is thrown for file handling errors
     */
    @GetMapping(Endpoints.CHECK_PLAGIARISM)
    @PreAuthorize("hasAnyRole('INSTRUCTOR', 'ADMIN')")
    @FeatureToggle(Feature.PROGRAMMING_EXERCISES)
    public ResponseEntity<TextPlagiarismResult> checkPlagiarism(@PathVariable long exerciseId, @RequestParam float similarityThreshold, @RequestParam int minimumScore)
            throws ExitException, IOException {
        log.debug("REST request to check plagiarism for ProgrammingExercise with id: {}", exerciseId);

        Optional<ProgrammingExercise> optionalProgrammingExercise = programmingExerciseRepository.findById(exerciseId);

        if (optionalProgrammingExercise.isEmpty()) {
            return notFound();
        }

        ProgrammingExercise programmingExercise = optionalProgrammingExercise.get();

        if (!authCheckService.isAtLeastInstructorForExercise(programmingExercise)) {
            return forbidden();
        }

        ProgrammingLanguage language = programmingExercise.getProgrammingLanguage();
        ProgrammingLanguageFeature programmingLanguageFeature = programmingLanguageFeatureService.getProgrammingLanguageFeatures(language);

        if (!programmingLanguageFeature.isPlagiarismCheckSupported()) {
            return ResponseEntity.badRequest().headers(HeaderUtil.createFailureAlert(applicationName, true, ENTITY_NAME, "programmingLanguageNotSupported",
                    "Artemis does not support plagiarism checks for the programming language " + language)).body(null);
        }

        TextPlagiarismResult result = programmingExerciseExportService.checkPlagiarism(exerciseId, similarityThreshold, minimumScore);

        plagiarismService.savePlagiarismResultAndRemovePrevious(result);

        return ResponseEntity.ok(result);
    }

    /**
     * GET /programming-exercises/{exerciseId}/plagiarism-check : Uses JPlag to check for plagiarism
     * and returns the generated output as zip file
     *
     * @param exerciseId          The ID of the programming exercise for which the plagiarism check should be
     *                            executed
     * @param similarityThreshold ignore comparisons whose similarity is below this threshold (%)
     * @param minimumScore        consider only submissions whose score is greater or equal to this value
     * @return The ResponseEntity with status 201 (Created) or with status 400 (Bad Request) if the
     * parameters are invalid
     * @throws ExitException is thrown if JPlag exits unexpectedly
     * @throws IOException   is thrown for file handling errors
     */
    @GetMapping(value = Endpoints.CHECK_PLAGIARISM_JPLAG_REPORT, produces = MediaType.TEXT_PLAIN_VALUE)
    @PreAuthorize("hasAnyRole('INSTRUCTOR', 'ADMIN')")
    @FeatureToggle(Feature.PROGRAMMING_EXERCISES)
    public ResponseEntity<Resource> checkPlagiarismWithJPlagReport(@PathVariable long exerciseId, @RequestParam float similarityThreshold, @RequestParam int minimumScore)
            throws ExitException, IOException {
        log.debug("REST request to check plagiarism for ProgrammingExercise with id: {}", exerciseId);
        long start = System.nanoTime();

        Optional<ProgrammingExercise> programmingExercise = programmingExerciseRepository.findById(exerciseId);

        if (programmingExercise.isEmpty()) {
            return notFound();
        }

        if (!authCheckService.isAtLeastInstructorForExercise(programmingExercise.get())) {
            return forbidden();
        }

        var language = programmingExercise.get().getProgrammingLanguage();
        ProgrammingLanguageFeature programmingLanguageFeature = programmingLanguageFeatureService.getProgrammingLanguageFeatures(language);

        if (!programmingLanguageFeature.isPlagiarismCheckSupported()) {
            return ResponseEntity.badRequest().headers(HeaderUtil.createFailureAlert(applicationName, true, ENTITY_NAME, "programmingLanguageNotSupported",
                    "Artemis does not support plagiarism checks for the programming language " + language)).body(null);
        }

        File zipFile = programmingExerciseExportService.checkPlagiarismWithJPlagReport(exerciseId, similarityThreshold, minimumScore);

        if (zipFile == null) {
            return ResponseEntity.badRequest().headers(
                    HeaderUtil.createFailureAlert(applicationName, true, ENTITY_NAME, "internalServerError", "Insufficient amount of comparisons available for comparison."))
                    .body(null);
        }

        InputStreamResource resource = new InputStreamResource(new FileInputStream(zipFile));

        log.info("Check plagiarism of programming exercise {} with title '{}' was successful in {}.", programmingExercise.get().getId(), programmingExercise.get().getTitle(),
                formatDurationFrom(start));

        return ResponseEntity.ok().contentLength(zipFile.length()).contentType(MediaType.APPLICATION_OCTET_STREAM).header("filename", zipFile.getName()).body(resource);
    }

    /**
     * Unlock all repositories of the given programming exercise.
     *
     * @param exerciseId of the exercise
     * @return The ResponseEntity with status 200 (OK) or with status 404 (Not Found) if the exerciseId is invalid
     */
    @PutMapping(value = Endpoints.UNLOCK_ALL_REPOSITORIES)
    @PreAuthorize("hasAnyRole('INSTRUCTOR', 'ADMIN')")
    public ResponseEntity<Void> unlockAllRepositories(@PathVariable Long exerciseId) {
        log.info("REST request to unlock all repositories of programming exercise {}", exerciseId);

        Optional<ProgrammingExercise> programmingExerciseOptional = programmingExerciseRepository.findById(exerciseId);
        if (programmingExerciseOptional.isEmpty()) {
            return notFound();
        }
        ProgrammingExercise programmingExercise = programmingExerciseOptional.get();
        if (!authCheckService.isAtLeastInstructorForExercise(programmingExercise)) {
            return forbidden();
        }

        programmingExerciseService.unlockAllRepositories(exerciseId);
        log.info("Unlocked all repositories of programming exercise {} upon manual request", exerciseId);
        return ResponseEntity.ok().build();
    }

    /**
     * Lock all repositories of the given programming exercise.
     *
     * @param exerciseId of the exercise
     * @return The ResponseEntity with status 200 (OK) or with status 404 (Not Found) if the exerciseId is invalid
     */
    @PutMapping(value = Endpoints.LOCK_ALL_REPOSITORIES)
    @PreAuthorize("hasAnyRole('INSTRUCTOR', 'ADMIN')")
    public ResponseEntity<Void> lockAllRepositories(@PathVariable Long exerciseId) {
        log.info("REST request to lock all repositories of programming exercise {}", exerciseId);

        Optional<ProgrammingExercise> programmingExerciseOptional = programmingExerciseRepository.findById(exerciseId);
        if (programmingExerciseOptional.isEmpty()) {
            return notFound();
        }
        ProgrammingExercise programmingExercise = programmingExerciseOptional.get();
        if (!authCheckService.isAtLeastInstructorForExercise(programmingExercise)) {
            return forbidden();
        }

        programmingExerciseService.lockAllRepositories(exerciseId);
        log.info("Locked all repositories of programming exercise {} upon manual request", exerciseId);
        return ResponseEntity.ok().build();
    }

    public static final class Endpoints {

        public static final String ROOT = "/api";

        public static final String PROGRAMMING_EXERCISES = "/programming-exercises";

        public static final String SETUP = PROGRAMMING_EXERCISES + "/setup";

        public static final String GET_FOR_COURSE = "/courses/{courseId}/programming-exercises";

        public static final String IMPORT = PROGRAMMING_EXERCISES + "/import/{sourceExerciseId}";

        public static final String PROGRAMMING_EXERCISE = PROGRAMMING_EXERCISES + "/{exerciseId}";

        public static final String PROBLEM = PROGRAMMING_EXERCISE + "/problem-statement";

        public static final String TIMELINE = PROGRAMMING_EXERCISES + "/timeline";

        public static final String PROGRAMMING_EXERCISE_WITH_PARTICIPATIONS = PROGRAMMING_EXERCISE + "/with-participations";

        public static final String PROGRAMMING_EXERCISE_WITH_TEMPLATE_AND_SOLUTION_PARTICIPATION = PROGRAMMING_EXERCISE + "/with-template-and-solution-participation";

        public static final String COMBINE_COMMITS = PROGRAMMING_EXERCISE + "/combine-template-commits";

        public static final String EXPORT_SUBMISSIONS_BY_PARTICIPANTS = PROGRAMMING_EXERCISE + "/export-repos-by-participant-identifiers/{participantIdentifiers}";

        public static final String EXPORT_SUBMISSIONS_BY_PARTICIPATIONS = PROGRAMMING_EXERCISE + "/export-repos-by-participation-ids/{participationIds}";

        public static final String EXPORT_INSTRUCTOR_REPOSITORY = PROGRAMMING_EXERCISE + "/export-instructor-repository/{repositoryType}";

        public static final String GENERATE_TESTS = PROGRAMMING_EXERCISE + "/generate-tests";

        public static final String CHECK_PLAGIARISM = PROGRAMMING_EXERCISE + "/check-plagiarism";

        public static final String PLAGIARISM_RESULT = PROGRAMMING_EXERCISE + "/plagiarism-result";

        public static final String CHECK_PLAGIARISM_JPLAG_REPORT = PROGRAMMING_EXERCISE + "/check-plagiarism-jplag-report";

        public static final String TEST_CASE_STATE = PROGRAMMING_EXERCISE + "/test-case-state";

        public static final String UNLOCK_ALL_REPOSITORIES = PROGRAMMING_EXERCISE + "/unlock-all-repositories";

        public static final String LOCK_ALL_REPOSITORIES = PROGRAMMING_EXERCISE + "/lock-all-repositories";

        private Endpoints() {
        }
    }

    public static final class ErrorKeys {

        public static final String INVALID_TEMPLATE_REPOSITORY_URL = "invalid.template.repository.url";

        public static final String INVALID_SOLUTION_REPOSITORY_URL = "invalid.solution.repository.url";

        public static final String INVALID_TEMPLATE_BUILD_PLAN_ID = "invalid.template.build.plan.id";

        public static final String INVALID_SOLUTION_BUILD_PLAN_ID = "invalid.solution.build.plan.id";

        private ErrorKeys() {
        }
    }
}<|MERGE_RESOLUTION|>--- conflicted
+++ resolved
@@ -130,16 +130,10 @@
     public ProgrammingExerciseResource(ProgrammingExerciseRepository programmingExerciseRepository, UserRepository userRepository, AuthorizationCheckService authCheckService,
             CourseService courseService, Optional<ContinuousIntegrationService> continuousIntegrationService, Optional<VersionControlService> versionControlService,
             ExerciseService exerciseService, ProgrammingExerciseService programmingExerciseService, StudentParticipationRepository studentParticipationRepository,
-<<<<<<< HEAD
             PlagiarismService plagiarismService, ProgrammingExerciseImportService programmingExerciseImportService,
             ProgrammingExerciseExportService programmingExerciseExportService, ExerciseGroupRepository exerciseGroupRepository, StaticCodeAnalysisService staticCodeAnalysisService,
-            GradingCriterionService gradingCriterionService, ProgrammingLanguageFeatureService programmingLanguageFeatureService, TemplateUpgradePolicy templateUpgradePolicy,
+            GradingCriterionRepository gradingCriterionRepository, ProgrammingLanguageFeatureService programmingLanguageFeatureService, TemplateUpgradePolicy templateUpgradePolicy,
             CourseRepository courseRepository) {
-=======
-            ProgrammingExerciseImportService programmingExerciseImportService, ProgrammingExerciseExportService programmingExerciseExportService,
-            ExerciseGroupRepository exerciseGroupRepository, StaticCodeAnalysisService staticCodeAnalysisService, GradingCriterionRepository gradingCriterionRepository,
-            ProgrammingLanguageFeatureService programmingLanguageFeatureService, TemplateUpgradePolicy templateUpgradePolicy, CourseRepository courseRepository) {
->>>>>>> fceeaef9
         this.programmingExerciseRepository = programmingExerciseRepository;
         this.userRepository = userRepository;
         this.courseService = courseService;
