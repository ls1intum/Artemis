package de.tum.in.www1.artemis.web.rest;

import static de.tum.in.www1.artemis.config.Constants.SHORT_NAME_PATTERN;
import static de.tum.in.www1.artemis.config.Constants.TITLE_NAME_PATTERN;
import static de.tum.in.www1.artemis.service.util.TimeLogUtil.formatDurationFrom;
import static de.tum.in.www1.artemis.web.rest.util.ResponseUtil.*;

import java.io.File;
import java.io.FileInputStream;
import java.io.IOException;
import java.net.URI;
import java.net.URISyntaxException;
import java.net.URL;
import java.util.*;
import java.util.regex.Matcher;
import java.util.regex.Pattern;
import java.util.stream.Collectors;

import javax.validation.constraints.NotNull;

import jplag.ExitException;

import org.apache.http.HttpException;
import org.eclipse.jgit.api.errors.GitAPIException;
import org.slf4j.Logger;
import org.slf4j.LoggerFactory;
import org.springframework.beans.factory.annotation.Value;
import org.springframework.core.io.InputStreamResource;
import org.springframework.core.io.Resource;
import org.springframework.http.HttpHeaders;
import org.springframework.http.HttpStatus;
import org.springframework.http.MediaType;
import org.springframework.http.ResponseEntity;
import org.springframework.security.access.prepost.PreAuthorize;
import org.springframework.web.bind.annotation.*;

import de.tum.in.www1.artemis.domain.Course;
import de.tum.in.www1.artemis.domain.GradingCriterion;
import de.tum.in.www1.artemis.domain.ProgrammingExercise;
import de.tum.in.www1.artemis.domain.User;
import de.tum.in.www1.artemis.domain.exam.ExerciseGroup;
import de.tum.in.www1.artemis.domain.participation.ProgrammingExerciseStudentParticipation;
import de.tum.in.www1.artemis.domain.participation.StudentParticipation;
import de.tum.in.www1.artemis.repository.ProgrammingExerciseRepository;
import de.tum.in.www1.artemis.repository.StudentParticipationRepository;
import de.tum.in.www1.artemis.service.*;
import de.tum.in.www1.artemis.service.connectors.ContinuousIntegrationService;
import de.tum.in.www1.artemis.service.connectors.VersionControlService;
import de.tum.in.www1.artemis.service.feature.Feature;
import de.tum.in.www1.artemis.service.feature.FeatureToggle;
import de.tum.in.www1.artemis.service.programming.ProgrammingLanguageFeature;
import de.tum.in.www1.artemis.service.programming.ProgrammingLanguageFeatureService;
import de.tum.in.www1.artemis.web.rest.dto.PageableSearchDTO;
import de.tum.in.www1.artemis.web.rest.dto.RepositoryExportOptionsDTO;
import de.tum.in.www1.artemis.web.rest.dto.SearchResultPageDTO;
import de.tum.in.www1.artemis.web.rest.errors.BadRequestAlertException;
import de.tum.in.www1.artemis.web.rest.errors.EntityNotFoundException;
import de.tum.in.www1.artemis.web.rest.util.HeaderUtil;
import de.tum.in.www1.artemis.web.websocket.dto.ProgrammingExerciseTestCaseStateDTO;

/** REST controller for managing ProgrammingExercise. */
@RestController
@RequestMapping(ProgrammingExerciseResource.Endpoints.ROOT)
public class ProgrammingExerciseResource {

    private final Logger log = LoggerFactory.getLogger(ProgrammingExerciseResource.class);

    private static final String ENTITY_NAME = "programmingExercise";

    @Value("${jhipster.clientApp.name}")
    private String applicationName;

    private final ProgrammingExerciseRepository programmingExerciseRepository;

    private final UserService userService;

    private final CourseService courseService;

    private final AuthorizationCheckService authCheckService;

    private final Optional<ContinuousIntegrationService> continuousIntegrationService;

    private final Optional<VersionControlService> versionControlService;

    private final ExerciseService exerciseService;

    private final ProgrammingExerciseService programmingExerciseService;

    private final ProgrammingExerciseImportService programmingExerciseImportService;

    private final ProgrammingExerciseExportService programmingExerciseExportService;

    private final StudentParticipationRepository studentParticipationRepository;

    private final ExerciseGroupService exerciseGroupService;

    private final StaticCodeAnalysisService staticCodeAnalysisService;

    private final GradingCriterionService gradingCriterionService;

    private final ProgrammingLanguageFeatureService programmingLanguageFeatureService;

    /**
     * Java package name Regex according to Java 14 JLS (https://docs.oracle.com/javase/specs/jls/se14/html/jls-7.html#jls-7.4.1),
     * with the restriction to a-z,A-Z,_ as "Java letter" and 0-9 as digits due to JavaScript/Browser Unicode character class limitations
     */
    private final String packageNameRegex = "^(?!.*(?:\\.|^)(?:abstract|continue|for|new|switch|assert|default|if|package|synchronized|boolean|do|goto|private|this|break|double|implements|protected|throw|byte|else|import|public|throws|case|enum|instanceof|return|transient|catch|extends|int|short|try|char|final|interface|static|void|class|finally|long|strictfp|volatile|const|float|native|super|while|_|true|false|null)(?:\\.|$))[A-Z_a-z][0-9A-Z_a-z]*(?:\\.[A-Z_a-z][0-9A-Z_a-z]*)*$";

    private final Pattern packageNamePattern = Pattern.compile(packageNameRegex);

    public ProgrammingExerciseResource(ProgrammingExerciseRepository programmingExerciseRepository, UserService userService, AuthorizationCheckService authCheckService,
            CourseService courseService, Optional<ContinuousIntegrationService> continuousIntegrationService, Optional<VersionControlService> versionControlService,
            ExerciseService exerciseService, ProgrammingExerciseService programmingExerciseService, StudentParticipationRepository studentParticipationRepository,
            ProgrammingExerciseImportService programmingExerciseImportService, ProgrammingExerciseExportService programmingExerciseExportService,
<<<<<<< HEAD
            ExerciseGroupService exerciseGroupService, StaticCodeAnalysisService staticCodeAnalysisService) {
=======
            ExerciseGroupService exerciseGroupService, AchievementService achievementService, StaticCodeAnalysisService staticCodeAnalysisService,
            GradingCriterionService gradingCriterionService, ProgrammingLanguageFeatureService programmingLanguageFeatureService) {
>>>>>>> 34d0c0f2
        this.programmingExerciseRepository = programmingExerciseRepository;
        this.userService = userService;
        this.courseService = courseService;
        this.authCheckService = authCheckService;
        this.continuousIntegrationService = continuousIntegrationService;
        this.versionControlService = versionControlService;
        this.exerciseService = exerciseService;
        this.programmingExerciseService = programmingExerciseService;
        this.studentParticipationRepository = studentParticipationRepository;
        this.programmingExerciseImportService = programmingExerciseImportService;
        this.programmingExerciseExportService = programmingExerciseExportService;
        this.exerciseGroupService = exerciseGroupService;
        this.staticCodeAnalysisService = staticCodeAnalysisService;
        this.gradingCriterionService = gradingCriterionService;
        this.programmingLanguageFeatureService = programmingLanguageFeatureService;
    }

    /**
     * @param exercise the exercise object we want to check for errors
     * @return the error message as response or null if everything is fine
     */
    private ResponseEntity<ProgrammingExercise> checkProgrammingExerciseForError(ProgrammingExercise exercise) {
        if (!continuousIntegrationService.get().checkIfBuildPlanExists(exercise.getProjectKey(), exercise.getTemplateBuildPlanId())) {
            return ResponseEntity.badRequest().headers(
                    HeaderUtil.createFailureAlert(applicationName, true, "exercise", ErrorKeys.INVALID_TEMPLATE_BUILD_PLAN_ID, "The Template Build Plan ID seems to be invalid."))
                    .body(null);
        }
        if (exercise.getTemplateRepositoryUrlAsUrl() == null || !versionControlService.get().repositoryUrlIsValid(exercise.getTemplateRepositoryUrlAsUrl())) {
            return ResponseEntity.badRequest().headers(
                    HeaderUtil.createFailureAlert(applicationName, true, "exercise", ErrorKeys.INVALID_TEMPLATE_REPOSITORY_URL, "The Template Repository URL seems to be invalid."))
                    .body(null);
        }
        if (exercise.getSolutionBuildPlanId() != null && !continuousIntegrationService.get().checkIfBuildPlanExists(exercise.getProjectKey(), exercise.getSolutionBuildPlanId())) {
            return ResponseEntity.badRequest().headers(
                    HeaderUtil.createFailureAlert(applicationName, true, "exercise", ErrorKeys.INVALID_SOLUTION_BUILD_PLAN_ID, "The Solution Build Plan ID seems to be invalid."))
                    .body(null);
        }
        if (exercise.getSolutionRepositoryUrl() != null && !versionControlService.get().repositoryUrlIsValid(exercise.getSolutionRepositoryUrlAsUrl())) {
            return ResponseEntity.badRequest().headers(
                    HeaderUtil.createFailureAlert(applicationName, true, "exercise", ErrorKeys.INVALID_SOLUTION_REPOSITORY_URL, "The Solution Repository URL seems to be invalid."))
                    .body(null);
        }
        return null;
    }

    /**
     * Validates the course and programming exercise short name.
     * 1. Check presence and length of exercise short name
     * 2. Check presence and length of course short name
     * 3. Find forbidden patterns in exercise short name
     * 4. Check that the short name doesn't already exist withing course or exam exercises
     * @param programmingExercise Programming exercise to be validated
     * @param course Course of the programming exercise
     * @return Optional validation error response
     */
    private Optional<ResponseEntity<ProgrammingExercise>> validateCourseAndExerciseShortName(ProgrammingExercise programmingExercise, Course course) {
        // Check if exercise shortname is set
        if (programmingExercise.getShortName() == null || programmingExercise.getShortName().length() < 3) {
            return Optional.of(ResponseEntity.badRequest()
                    .headers(HeaderUtil.createAlert(applicationName, "The shortname of the programming exercise is not set or too short", "programmingExerciseShortnameInvalid"))
                    .body(null));
        }

        // Check if course shortname is set
        if (course.getShortName() == null || course.getShortName().length() < 3) {
            return Optional.of(ResponseEntity.badRequest()
                    .headers(HeaderUtil.createAlert(applicationName, "The shortname of the course is not set or too short", "courseShortnameInvalid")).body(null));
        }

        // Check if exercise shortname matches regex
        Matcher shortNameMatcher = SHORT_NAME_PATTERN.matcher(programmingExercise.getShortName());
        if (!shortNameMatcher.matches()) {
            return Optional.of(ResponseEntity.badRequest().headers(HeaderUtil.createAlert(applicationName, "The shortname is invalid", "shortnameInvalid")).body(null));
        }

        // NOTE: we have to cover two cases here: exercises directly stored in the course and exercises indirectly stored in the course (exercise -> exerciseGroup -> exam ->
        // course)
        long numberOfProgrammingExercisesWithSameShortName = programmingExerciseRepository.countByShortNameAndCourse(programmingExercise.getShortName(), course)
                + programmingExerciseRepository.countByShortNameAndExerciseGroupExamCourse(programmingExercise.getShortName(), course);
        if (numberOfProgrammingExercisesWithSameShortName > 0) {
            return Optional.of(ResponseEntity.badRequest().headers(HeaderUtil.createAlert(applicationName,
                    "A programming exercise with the same short name already exists. Please choose a different short name.", "shortnameAlreadyExists")).body(null));
        }
        return Optional.empty();
    }

    /**
     * Validate the programming exercise title.
     * 1. Check presence and length of exercise title
     * 2. Find forbidden patterns in exercise title
     * @param programmingExercise Programming exercise to be validated
     * @return Optional validation error response
     */
    private Optional<ResponseEntity<ProgrammingExercise>> validateTitle(ProgrammingExercise programmingExercise, Course course) {
        // Check if exercise title is set
        if (programmingExercise.getTitle() == null || programmingExercise.getTitle().length() < 3) {
            return Optional.of(ResponseEntity.badRequest()
                    .headers(HeaderUtil.createAlert(applicationName, "The title of the programming exercise is too short", "programmingExerciseTitleInvalid")).body(null));
        }

        // Check if the exercise title matches regex
        Matcher titleMatcher = TITLE_NAME_PATTERN.matcher(programmingExercise.getTitle());
        if (!titleMatcher.matches()) {
            return Optional.of(ResponseEntity.badRequest().headers(HeaderUtil.createAlert(applicationName, "The title is invalid", "titleInvalid")).body(null));
        }

        // Check that the exercise title is unique among all programming exercises in the course, otherwise the corresponding project in the VCS system cannot be generated
        long numberOfProgrammingExercisesWithSameTitle = programmingExerciseRepository.countByTitleAndCourse(programmingExercise.getTitle(), course)
                + programmingExerciseRepository.countByTitleAndExerciseGroupExamCourse(programmingExercise.getTitle(), course);
        if (numberOfProgrammingExercisesWithSameTitle > 0) {
            return Optional.of(ResponseEntity.badRequest().headers(
                    HeaderUtil.createAlert(applicationName, "A programming exercise with the same title already exists. Please choose a different title.", "titleAlreadyExists"))
                    .body(null));
        }

        return Optional.empty();
    }

    /**
     * Validates static code analysis settings
     * 1. The flag staticCodeAnalysisEnabled must not be null
     * 2. Static code analysis can only be enabled for supported programming languages
     * 3. Static code analysis max penalty must only be set if static code analysis is enabled
     * 4. Static code analysis max penalty must be positive
     *
     * @param programmingExercise exercise to validate
     * @return Optional validation error response
     */
    private Optional<ResponseEntity<ProgrammingExercise>> validateStaticCodeAnalysisSettings(ProgrammingExercise programmingExercise) {
        ProgrammingLanguageFeature programmingLanguageFeature = programmingLanguageFeatureService.getProgrammingLanguageFeatures(programmingExercise.getProgrammingLanguage());

        // Check if the static code analysis flag was set
        if (programmingExercise.isStaticCodeAnalysisEnabled() == null) {
            return Optional.of(ResponseEntity.badRequest()
                    .headers(HeaderUtil.createAlert(applicationName, "The static code analysis flag must be set to true or false", "staticCodeAnalysisFlagNotSet")).body(null));
        }

        // Static code analysis is only supported for Java at the moment
        if (Boolean.TRUE.equals(programmingExercise.isStaticCodeAnalysisEnabled()) && !programmingLanguageFeature.isStaticCodeAnalysis()) {
            return Optional.of(ResponseEntity.badRequest()
                    .headers(HeaderUtil.createAlert(applicationName, "The static code analysis can only be enabled for Java", "staticCodeAnalysisOnlyAvailableForJava"))
                    .body(null));
        }

        // Static code analysis max penalty must only be set if static code analysis is enabled
        if (Boolean.FALSE.equals(programmingExercise.isStaticCodeAnalysisEnabled()) && programmingExercise.getMaxStaticCodeAnalysisPenalty() != null) {
            return Optional.of(ResponseEntity.badRequest().headers(HeaderUtil.createAlert(applicationName,
                    "Max static code analysis penalty must only be set if static code analysis is enabled", "staticCodeAnalysisDisabledButPenaltySet")).body(null));
        }

        // Static code analysis max penalty must be positive
        if (programmingExercise.getMaxStaticCodeAnalysisPenalty() != null && programmingExercise.getMaxStaticCodeAnalysisPenalty() < 0) {
            return Optional.of(ResponseEntity.badRequest()
                    .headers(HeaderUtil.createAlert(applicationName, "Max static code analysis penalty must be positive", "staticCodeAnalysisMaxPenaltyNegative")).body(null));
        }
        return Optional.empty();
    }

    /**
     * POST /programming-exercises/setup : Setup a new programmingExercise (with all needed repositories etc.)
     *
     * @param programmingExercise the programmingExercise to setup
     * @return the ResponseEntity with status 201 (Created) and with body the new programmingExercise, or with status 400 (Bad Request) if the parameters are invalid
     */
    @PostMapping(Endpoints.SETUP)
    @PreAuthorize("hasAnyRole('INSTRUCTOR', 'ADMIN')")
    @FeatureToggle(Feature.PROGRAMMING_EXERCISES)
    public ResponseEntity<ProgrammingExercise> createProgrammingExercise(@RequestBody ProgrammingExercise programmingExercise) {
        log.debug("REST request to setup ProgrammingExercise : {}", programmingExercise);
        if (programmingExercise.getId() != null) {
            return ResponseEntity.badRequest().headers(HeaderUtil.createAlert(applicationName, "A new programmingExercise cannot already have an ID", "idexists")).body(null);
        }

        // Valid exercises have set either a course or an exerciseGroup
        exerciseService.checkCourseAndExerciseGroupExclusivity(programmingExercise, ENTITY_NAME);

        Course course = courseService.retrieveCourseOverExerciseGroupOrCourseId(programmingExercise);

        // Check authorization
        if (!authCheckService.isAtLeastInstructorInCourse(course, null)) {
            return forbidden();
        }

        // Check if max score is set
        if (programmingExercise.getMaxScore() == null) {
            return ResponseEntity.badRequest().headers(HeaderUtil.createAlert(applicationName, "The max score is invalid", "maxscoreInvalid")).body(null);
        }

        if (programmingExercise.getBonusPoints() == null) {
            // make sure the default value is set properly
            programmingExercise.setBonusPoints(0.0);
        }

        // Check if a participation mode was selected
        if (!Boolean.TRUE.equals(programmingExercise.isAllowOnlineEditor()) && !Boolean.TRUE.equals(programmingExercise.isAllowOfflineIde())) {
            return ResponseEntity.badRequest().headers(HeaderUtil.createAlert(applicationName,
                    "You need to allow at least one participation mode, the online editor or the offline IDE", "noParticipationModeAllowed")).body(null);
        }

        // Check if programming language is set
        if (programmingExercise.getProgrammingLanguage() == null) {
            return ResponseEntity.badRequest().headers(HeaderUtil.createAlert(applicationName, "No programming language was specified", "programmingLanguageNotSet")).body(null);
        }

        ProgrammingLanguageFeature programmingLanguageFeature = programmingLanguageFeatureService.getProgrammingLanguageFeatures(programmingExercise.getProgrammingLanguage());

        // Check if package name is set
        if (programmingLanguageFeature.isPackageNameRequired()) {
            if (programmingExercise.getPackageName() == null) {
                return ResponseEntity.badRequest().headers(HeaderUtil.createAlert(applicationName, "The package name is invalid", "packagenameInvalid")).body(null);
            }

            // Check if package name matches regex
            Matcher packageNameMatcher = packageNamePattern.matcher(programmingExercise.getPackageName());
            if (!packageNameMatcher.matches()) {
                return ResponseEntity.badRequest().headers(HeaderUtil.createAlert(applicationName, "The package name is invalid", "packagenameInvalid")).body(null);
            }
        }

        // Check if checkout solution repository is enabled
        if (programmingExercise.getCheckoutSolutionRepository() && !programmingLanguageFeature.isCheckoutSolutionRepositoryAllowed()) {
            return ResponseEntity.badRequest()
                    .headers(
                            HeaderUtil.createAlert(applicationName, "Checking out the solution repository is only supported for Haskell exercises", "checkoutSolutionNotSupported"))
                    .body(null);
        }

        // Validate exercise title
        Optional<ResponseEntity<ProgrammingExercise>> optionalTitleValidationError = validateTitle(programmingExercise, course);
        if (optionalTitleValidationError.isPresent()) {
            return optionalTitleValidationError.get();
        }

        // Validate course and exercise short name
        Optional<ResponseEntity<ProgrammingExercise>> optionalShortNameValidationError = validateCourseAndExerciseShortName(programmingExercise, course);
        if (optionalShortNameValidationError.isPresent()) {
            return optionalShortNameValidationError.get();
        }

        // Validate static code analysis settings
        Optional<ResponseEntity<ProgrammingExercise>> optionalStaticCodeAnalysisError = validateStaticCodeAnalysisSettings(programmingExercise);
        if (optionalStaticCodeAnalysisError.isPresent()) {
            return optionalStaticCodeAnalysisError.get();
        }

        programmingExercise.generateAndSetProjectKey();
        Optional<ResponseEntity<ProgrammingExercise>> projectExistsError = checkIfProjectExists(programmingExercise);
        if (projectExistsError.isPresent()) {
            return projectExistsError.get();
        }

        try {
            // Setup all repositories etc
            ProgrammingExercise newProgrammingExercise = programmingExerciseService.createProgrammingExercise(programmingExercise);

            // Create default static code analysis categories
            if (Boolean.TRUE.equals(programmingExercise.isStaticCodeAnalysisEnabled())) {
                staticCodeAnalysisService.createDefaultCategories(newProgrammingExercise);
            }
            return ResponseEntity.created(new URI("/api/programming-exercises" + newProgrammingExercise.getId()))
                    .headers(HeaderUtil.createEntityCreationAlert(applicationName, true, ENTITY_NAME, newProgrammingExercise.getTitle())).body(newProgrammingExercise);
        }
        catch (IOException | URISyntaxException | InterruptedException | GitAPIException e) {
            log.error("Error while setting up programming exercise", e);
            return ResponseEntity.status(HttpStatus.INTERNAL_SERVER_ERROR)
                    .headers(HeaderUtil.createAlert(applicationName, "An error occurred while setting up the exercise: " + e.getMessage(), "errorProgrammingExercise")).body(null);
        }
    }

    /**
     * Checks if the project for the given programming exercise already exists in the version control system (VCS) and in the continuous integration system (CIS).
     * The check is done based on the project key (course short name + exercise short name) and the project name (course short name + exercise title).
     * This prevents errors then the actual projects will be generated later on.
     * An error response is returned in case the project does already exist. This will then e.g. stop the generation (or import) of the programming exercise.
     *
     *
     * @param programmingExercise a typically new programming exercise for which the corresponding VCS and CIS projects should not yet exist.
     * @return an error response in case the project already exists or an empty optional in case it does not exist yet (which means the setup can continue as usual)
     */
    public Optional<ResponseEntity<ProgrammingExercise>> checkIfProjectExists(ProgrammingExercise programmingExercise) {
        String projectKey = programmingExercise.getProjectKey();
        String projectName = programmingExercise.getProjectName();
        boolean projectExists = versionControlService.get().checkIfProjectExists(projectKey, projectName);
        if (projectExists) {
            return Optional.of(ResponseEntity.badRequest()
                    .headers(HeaderUtil.createAlert(applicationName,
                            "Project already exists on the Version Control Server: " + projectName + ". Please choose a different title and short name!", "vcsProjectExists"))
                    .body(null));
        }

        String errorMessageCI = continuousIntegrationService.get().checkIfProjectExists(projectKey, projectName);
        if (errorMessageCI != null) {
            return Optional.of(ResponseEntity.badRequest().headers(HeaderUtil.createAlert(applicationName, errorMessageCI, "ciProjectExists")).body(null));
        }
        // means the project does not exist in version control server and does not exist in continuous integration server
        return Optional.empty();
    }

    /**
     * POST /programming-exercises/import: Imports an existing programming exercise into an existing course
     *
     * This will import the whole exercise, including all base build plans (template, solution) and repositories
     * (template, solution, test). Referenced entities, s.a. the test cases or the hints will get cloned and assigned
     * a new id. For a concrete list of what gets copied and what not have a look
     * at {@link ProgrammingExerciseImportService#importProgrammingExerciseBasis(ProgrammingExercise, ProgrammingExercise)}
     *
     * @see ProgrammingExerciseImportService#importProgrammingExerciseBasis(ProgrammingExercise, ProgrammingExercise)
     * @see ProgrammingExerciseImportService#importBuildPlans(ProgrammingExercise, ProgrammingExercise)
     * @see ProgrammingExerciseImportService#importRepositories(ProgrammingExercise, ProgrammingExercise)
     * @param sourceExerciseId The ID of the original exercise which should get imported
     * @param newExercise The new exercise containing values that should get overwritten in the imported exercise, s.a. the title or difficulty
     * @return The imported exercise (200), a not found error (404) if the template does not exist, or a forbidden error
     *         (403) if the user is not at least an instructor in the target course.
     */
    @PostMapping(Endpoints.IMPORT)
    @PreAuthorize("hasAnyRole('INSTRUCTOR', 'ADMIN')")
    @FeatureToggle(Feature.PROGRAMMING_EXERCISES)
    public ResponseEntity<ProgrammingExercise> importProgrammingExercise(@PathVariable long sourceExerciseId, @RequestBody ProgrammingExercise newExercise) {
        if (sourceExerciseId < 0) {
            return badRequest();
        }

        // Valid exercises have set either a course or an exerciseGroup
        exerciseService.checkCourseAndExerciseGroupExclusivity(newExercise, ENTITY_NAME);

        log.debug("REST request to import programming exercise {} into course {}", sourceExerciseId, newExercise.getCourseViaExerciseGroupOrCourseMember().getId());

        // Check if max score is set
        if (newExercise.getMaxScore() == null) {
            return ResponseEntity.badRequest().headers(HeaderUtil.createAlert(applicationName, "The max score is invalid", "maxscoreInvalid")).body(null);
        }

        if (newExercise.getBonusPoints() == null) {
            // make sure the default value is set properly
            newExercise.setBonusPoints(0.0);
        }

        // Check if a participation mode is set
        if (!Boolean.TRUE.equals(newExercise.isAllowOnlineEditor()) && !Boolean.TRUE.equals(newExercise.isAllowOfflineIde())) {
            return ResponseEntity.badRequest().headers(HeaderUtil.createAlert(applicationName,
                    "You need to allow at least one participation mode, the online editor or the offline IDE", "noParticipationModeAllowed")).body(null);
        }

        // Check if programming language is set
        if (newExercise.getProgrammingLanguage() == null) {
            return ResponseEntity.badRequest().headers(HeaderUtil.createAlert(applicationName, "No programming language was specified", "programmingLanguageNotSet")).body(null);
        }

        // Validate static code analysis settings
        Optional<ResponseEntity<ProgrammingExercise>> optionalStaticCodeAnalysisError = validateStaticCodeAnalysisSettings(newExercise);
        if (optionalStaticCodeAnalysisError.isPresent()) {
            return optionalStaticCodeAnalysisError.get();
        }

        Course course = courseService.retrieveCourseOverExerciseGroupOrCourseId(newExercise);
        final var user = userService.getUserWithGroupsAndAuthorities();
        if (!authCheckService.isAtLeastInstructorInCourse(course, user)) {
            log.debug("User {} is not allowed to import exercises for course {}", user.getId(), course.getId());
            return forbidden();
        }

        // Validate exercise title
        Optional<ResponseEntity<ProgrammingExercise>> optionalTitleValidationError = validateTitle(newExercise, course);
        if (optionalTitleValidationError.isPresent()) {
            return optionalTitleValidationError.get();
        }

        // Validate course and exercise short name
        Optional<ResponseEntity<ProgrammingExercise>> optionalShortNameValidationError = validateCourseAndExerciseShortName(newExercise, course);
        if (optionalShortNameValidationError.isPresent()) {
            return optionalShortNameValidationError.get();
        }

        final var optionalOriginalProgrammingExercise = programmingExerciseRepository
                .findByIdWithEagerTestCasesStaticCodeAnalysisCategoriesHintsAndTemplateAndSolutionParticipations(sourceExerciseId);
        if (optionalOriginalProgrammingExercise.isEmpty()) {
            return notFound();
        }
        final var originalProgrammingExercise = optionalOriginalProgrammingExercise.get();

        // As the build plans are copied from the original exercise, the static code analysis flag must not change
        if (newExercise.isStaticCodeAnalysisEnabled() != originalProgrammingExercise.isStaticCodeAnalysisEnabled()) {
            throw new BadRequestAlertException("Static code analysis enabled flag must not be changed on import", ENTITY_NAME, "staticCodeAnalysisCannotChange");
        }

        // Check if the user has the rights to access the original programming exercise
        Course originalCourse = courseService.retrieveCourseOverExerciseGroupOrCourseId(originalProgrammingExercise);
        if (!authCheckService.isAtLeastInstructorInCourse(originalCourse, user)) {
            log.debug("User {} is not authorized to import the original exercise in course {}", user.getId(), originalCourse.getId());
            return forbidden();
        }

        newExercise.generateAndSetProjectKey();
        Optional<ResponseEntity<ProgrammingExercise>> projectExistsError = checkIfProjectExists(newExercise);
        if (projectExistsError.isPresent()) {
            return projectExistsError.get();
        }

        final var importedProgrammingExercise = programmingExerciseImportService.importProgrammingExerciseBasis(originalProgrammingExercise, newExercise);
        HttpHeaders responseHeaders;
        programmingExerciseImportService.importRepositories(originalProgrammingExercise, importedProgrammingExercise);
        try {
            // We have removed the automatic build trigger from test to base for new programming exercises.
            // We also remove this build trigger in the case of an import as the source exercise might still have this trigger.
            // The importBuildPlans method includes this process
            programmingExerciseImportService.importBuildPlans(originalProgrammingExercise, importedProgrammingExercise);
            responseHeaders = HeaderUtil.createEntityCreationAlert(applicationName, true, ENTITY_NAME, importedProgrammingExercise.getTitle());
        }
        catch (HttpException e) {
            responseHeaders = HeaderUtil.createFailureAlert(applicationName, true, ENTITY_NAME, "importExerciseTriggerPlanFail", "Unable to trigger imported build plans");
        }

        programmingExerciseService.scheduleOperations(importedProgrammingExercise.getId());

        // Remove unnecessary fields
        importedProgrammingExercise.setTestCases(null);
        importedProgrammingExercise.setStaticCodeAnalysisCategories(null);
        importedProgrammingExercise.setTemplateParticipation(null);
        importedProgrammingExercise.setSolutionParticipation(null);
        importedProgrammingExercise.setExerciseHints(null);

        return ResponseEntity.ok().headers(responseHeaders).body(importedProgrammingExercise);
    }

    /**
     * PUT /programming-exercises : Updates an existing updatedProgrammingExercise.
     *
     * @param updatedProgrammingExercise the programmingExercise that has been updated on the client
     * @param notificationText to notify the student group about the update on the programming exercise
     * @return the ResponseEntity with status 200 (OK) and with body the updated ProgrammingExercise, or with status 400 (Bad Request) if the updated ProgrammingExercise
     * is not valid, or with status 500 (Internal Server Error) if the updated ProgrammingExercise couldn't be saved to the database
     */
    @PutMapping(Endpoints.PROGRAMMING_EXERCISES)
    @PreAuthorize("hasAnyRole('INSTRUCTOR', 'ADMIN')")
    @FeatureToggle(Feature.PROGRAMMING_EXERCISES)
    public ResponseEntity<ProgrammingExercise> updateProgrammingExercise(@RequestBody ProgrammingExercise updatedProgrammingExercise,
            @RequestParam(value = "notificationText", required = false) String notificationText) {
        log.debug("REST request to update ProgrammingExercise : {}", updatedProgrammingExercise);
        if (updatedProgrammingExercise.getId() == null) {
            return badRequest();
        }

        // Valid exercises have set either a course or an exerciseGroup
        exerciseService.checkCourseAndExerciseGroupExclusivity(updatedProgrammingExercise, ENTITY_NAME);

        // Validate static code analysis settings
        Optional<ResponseEntity<ProgrammingExercise>> optionalStaticCodeAnalysisError = validateStaticCodeAnalysisSettings(updatedProgrammingExercise);
        if (optionalStaticCodeAnalysisError.isPresent()) {
            return optionalStaticCodeAnalysisError.get();
        }

        // fetch course from database to make sure client didn't change groups
        Course course = courseService.retrieveCourseOverExerciseGroupOrCourseId(updatedProgrammingExercise);

        // Check authorization
        if (!authCheckService.isAtLeastInstructorInCourse(course, null)) {
            return forbidden();
        }

        ResponseEntity<ProgrammingExercise> errorResponse = checkProgrammingExerciseForError(updatedProgrammingExercise);
        if (errorResponse != null) {
            return errorResponse;
        }

        var existingProgrammingExercise = programmingExerciseRepository.findById(updatedProgrammingExercise.getId());
        if (existingProgrammingExercise.isEmpty()) {
            throw new EntityNotFoundException("Cannot update a programming exercise that does not exist in the database");
        }
        if (!Objects.equals(existingProgrammingExercise.get().getShortName(), updatedProgrammingExercise.getShortName())) {
            throw new BadRequestAlertException("The programming exercise short name cannot be changed", ENTITY_NAME, "shortNameCannotChange");
        }
        if (existingProgrammingExercise.get().isStaticCodeAnalysisEnabled() != updatedProgrammingExercise.isStaticCodeAnalysisEnabled()) {
            throw new BadRequestAlertException("Static code analysis enabled flag must not be changed", ENTITY_NAME, "staticCodeAnalysisCannotChange");
        }
        if (!Boolean.TRUE.equals(updatedProgrammingExercise.isAllowOnlineEditor()) && !Boolean.TRUE.equals(updatedProgrammingExercise.isAllowOfflineIde())) {
            return ResponseEntity.badRequest().headers(HeaderUtil.createAlert(applicationName,
                    "You need to allow at least one participation mode, the online editor or the offline IDE", "noParticipationModeAllowed")).body(null);
        }

        if (updatedProgrammingExercise.getBonusPoints() == null) {
            // make sure the default value is set properly
            updatedProgrammingExercise.setBonusPoints(0.0);
        }

        // TODO: if isAllowOfflineIde changes, we might want to change access for all existing student participations
        // false --> true: add access for students to all existing student participations
        // true --> false: remove access for students from all existing student participations

        // Forbid conversion between normal course exercise and exam exercise
        exerciseService.checkForConversionBetweenExamAndCourseExercise(updatedProgrammingExercise, existingProgrammingExercise.get(), ENTITY_NAME);

        // Only save after checking for errors
        ProgrammingExercise savedProgrammingExercise = programmingExerciseService.updateProgrammingExercise(updatedProgrammingExercise, notificationText);
        return ResponseEntity.ok().headers(HeaderUtil.createEntityUpdateAlert(applicationName, true, ENTITY_NAME, updatedProgrammingExercise.getTitle()))
                .body(savedProgrammingExercise);
    }

    /**
     * PATCH /programming-exercises-problem: Updates the problem statement of the exercise.
     *
     * @param exerciseId The ID of the exercise for which to change the problem statement
     * @param updatedProblemStatement The new problemStatement
     * @param notificationText to notify the student group about the updated problemStatement on the programming exercise
     * @return the ResponseEntity with status 200 (OK) and with body the updated problemStatement, with status 404 if the programmingExercise could not be found, or with 403 if the user does not have permissions to access the programming exercise.
     */
    @PatchMapping(value = Endpoints.PROBLEM)
    @PreAuthorize("hasAnyRole('INSTRUCTOR', 'ADMIN')")
    public ResponseEntity<ProgrammingExercise> updateProblemStatement(@PathVariable long exerciseId, @RequestBody String updatedProblemStatement,
            @RequestParam(value = "notificationText", required = false) String notificationText) {
        log.debug("REST request to update ProgrammingExercise with new problem statement: {}", updatedProblemStatement);
        ProgrammingExercise updatedProgrammingExercise;
        try {
            updatedProgrammingExercise = programmingExerciseService.updateProblemStatement(exerciseId, updatedProblemStatement, notificationText);
        }
        catch (IllegalAccessException ex) {
            return forbidden();
        }
        catch (EntityNotFoundException ex) {
            return notFound();
        }
        return ResponseEntity.ok().headers(HeaderUtil.createEntityUpdateAlert(applicationName, true, ENTITY_NAME, updatedProgrammingExercise.getTitle()))
                .body(updatedProgrammingExercise);
    }

    /**
     * GET /courses/:courseId/programming-exercises : get all the programming exercises.
     *
     * @param courseId of the course for which the exercise should be fetched
     * @return the ResponseEntity with status 200 (OK) and the list of programmingExercises in body
     */
    @GetMapping(Endpoints.GET_FOR_COURSE)
    @PreAuthorize("hasAnyRole('TA', 'INSTRUCTOR', 'ADMIN')")
    public ResponseEntity<List<ProgrammingExercise>> getProgrammingExercisesForCourse(@PathVariable Long courseId) {
        log.debug("REST request to get all ProgrammingExercises for the course with id : {}", courseId);
        Course course = courseService.findOne(courseId);
        User user = userService.getUserWithGroupsAndAuthorities();
        if (!authCheckService.isAtLeastTeachingAssistantInCourse(course, user)) {
            return forbidden();
        }
        List<ProgrammingExercise> exercises = programmingExerciseRepository.findByCourseIdWithLatestResultForTemplateSolutionParticipations(courseId);
        for (ProgrammingExercise exercise : exercises) {
            // not required in the returned json body
            exercise.setStudentParticipations(null);
            exercise.setCourse(null);
        }
        return ResponseEntity.ok().body(exercises);
    }

    /**
     * GET /programming-exercises/:exerciseId : get the "exerciseId" programmingExercise.
     *
     * @param exerciseId the id of the programmingExercise to retrieve
     * @return the ResponseEntity with status 200 (OK) and with body the programmingExercise, or with status 404 (Not Found)
     */
    @GetMapping(Endpoints.PROGRAMMING_EXERCISE)
    @PreAuthorize("hasAnyRole('TA', 'INSTRUCTOR', 'ADMIN')")
    public ResponseEntity<ProgrammingExercise> getProgrammingExercise(@PathVariable long exerciseId) {
        // TODO: Split this route in two: One for normal and one for exam exercises
        log.debug("REST request to get ProgrammingExercise : {}", exerciseId);
        Optional<ProgrammingExercise> optionalProgrammingExercise = programmingExerciseRepository.findWithTemplateParticipationAndSolutionParticipationById(exerciseId);

        if (optionalProgrammingExercise.isEmpty()) {
            return notFound();
        }
        ProgrammingExercise programmingExercise = optionalProgrammingExercise.get();

        // Fetch grading criterion into exercise of participation
        List<GradingCriterion> gradingCriteria = gradingCriterionService.findByExerciseIdWithEagerGradingCriteria(programmingExercise.getId());
        programmingExercise.setGradingCriteria(gradingCriteria);

        // If the exercise belongs to an exam, only instructors and admins are allowed to access it, otherwise also TA have access
        if (programmingExercise.hasExerciseGroup()) {
            // Get the course over the exercise group
            ExerciseGroup exerciseGroup = exerciseGroupService.findOneWithExam(programmingExercise.getExerciseGroup().getId());
            Course course = exerciseGroup.getExam().getCourse();

            if (!authCheckService.isAtLeastInstructorInCourse(course, null)) {
                return forbidden();
            }
            // Set the exerciseGroup, exam and course so that the client can work with those ids
            programmingExercise.setExerciseGroup(exerciseGroup);
        }
        else if (!authCheckService.isAtLeastTeachingAssistantForExercise(programmingExercise)) {
            return forbidden();
        }
        return ResponseEntity.ok().body(programmingExercise);
    }

    /**
     * GET /programming-exercises/:exerciseId/with-participations/ : get the "exerciseId" programmingExercise.
     *
     * @param exerciseId the id of the programmingExercise to retrieve
     * @return the ResponseEntity with status 200 (OK) and with body the programmingExercise, or with status 404 (Not Found)
     */
    @GetMapping(Endpoints.PROGRAMMING_EXERCISE_WITH_PARTICIPATIONS)
    @PreAuthorize("hasAnyRole('INSTRUCTOR', 'ADMIN')")
    public ResponseEntity<ProgrammingExercise> getProgrammingExerciseWithSetupParticipations(@PathVariable long exerciseId) {
        log.debug("REST request to get ProgrammingExercise : {}", exerciseId);

        User user = userService.getUserWithGroupsAndAuthorities();
        Optional<ProgrammingExercise> programmingExerciseOpt = programmingExerciseRepository.findWithTemplateAndSolutionParticipationById(exerciseId);
        if (programmingExerciseOpt.isPresent()) {
            ProgrammingExercise programmingExercise = programmingExerciseOpt.get();
            Course course = programmingExercise.getCourseViaExerciseGroupOrCourseMember();
            if (!authCheckService.isAtLeastInstructorInCourse(course, user)) {
                return forbidden();
            }
            Optional<StudentParticipation> assignmentParticipation = studentParticipationRepository.findByExerciseIdAndStudentIdWithLatestResult(programmingExercise.getId(),
                    user.getId());
            Set<StudentParticipation> participations = new HashSet<>();
            assignmentParticipation.ifPresent(participations::add);
            programmingExercise.setStudentParticipations(participations);
            return ResponseEntity.ok(programmingExercise);
        }
        else {
            return notFound();
        }
    }

    /**
     * DELETE /programming-exercises/:id : delete the "id" programmingExercise.
     *
     * @param exerciseId the id of the programmingExercise to delete
     * @param deleteStudentReposBuildPlans boolean which states whether the corresponding build plan should be deleted as well
     * @param deleteBaseReposBuildPlans the ResponseEntity with status 200 (OK)
     * @return the ResponseEntity with status 200 (OK) when programming exercise has been successfully deleted or with status 404 (Not Found)
     */
    @DeleteMapping(Endpoints.PROGRAMMING_EXERCISE)
    @PreAuthorize("hasAnyRole('INSTRUCTOR', 'ADMIN')")
    @FeatureToggle(Feature.PROGRAMMING_EXERCISES)
    public ResponseEntity<Void> deleteProgrammingExercise(@PathVariable long exerciseId, @RequestParam(defaultValue = "false") boolean deleteStudentReposBuildPlans,
            @RequestParam(defaultValue = "false") boolean deleteBaseReposBuildPlans) {
        log.info("REST request to delete ProgrammingExercise : {}", exerciseId);
        Optional<ProgrammingExercise> optionalProgrammingExercise = programmingExerciseRepository.findWithTemplateParticipationAndSolutionParticipationById(exerciseId);
        if (optionalProgrammingExercise.isEmpty()) {
            return notFound();
        }
        ProgrammingExercise programmingExercise = optionalProgrammingExercise.get();

        // If the exercise belongs to an exam, the course must be retrieved over the exerciseGroup
        Course course;
        if (programmingExercise.hasExerciseGroup()) {
            course = exerciseGroupService.retrieveCourseOverExerciseGroup(programmingExercise.getExerciseGroup().getId());
        }
        else {
            course = programmingExercise.getCourseViaExerciseGroupOrCourseMember();
        }

        User user = userService.getUserWithGroupsAndAuthorities();
        if (!authCheckService.isAtLeastInstructorInCourse(course, user)) {
            return forbidden();
        }
        exerciseService.logDeletion(programmingExercise, course, user);
        exerciseService.delete(exerciseId, deleteStudentReposBuildPlans, deleteBaseReposBuildPlans);
        return ResponseEntity.ok().headers(HeaderUtil.createEntityDeletionAlert(applicationName, true, ENTITY_NAME, programmingExercise.getTitle())).build();
    }

    /**
     * Combine all commits into one in the template repository of a given exercise.
     *
     * @param exerciseId of the exercise
     * @return the ResponseEntity with status
     *              200 (OK) if combine has been successfully executed
     *              403 (Forbidden) if the user is not admin and course instructor or
     *              500 (Internal Server Error)
     */
    @PutMapping(value = Endpoints.COMBINE_COMMITS, produces = MediaType.TEXT_PLAIN_VALUE)
    @PreAuthorize("hasAnyRole('INSTRUCTOR', 'ADMIN')")
    @FeatureToggle(Feature.PROGRAMMING_EXERCISES)
    public ResponseEntity<Void> combineTemplateRepositoryCommits(@PathVariable long exerciseId) {
        log.debug("REST request to combine the commits of the template repository of ProgrammingExercise with id: {}", exerciseId);

        Optional<ProgrammingExercise> programmingExerciseOptional = programmingExerciseRepository.findWithTemplateParticipationAndSolutionParticipationById(exerciseId);
        if (programmingExerciseOptional.isEmpty()) {
            return notFound();
        }
        ProgrammingExercise programmingExercise = programmingExerciseOptional.get();

        Course course = courseService.findOne(programmingExercise.getCourseViaExerciseGroupOrCourseMember().getId());
        User user = userService.getUserWithGroupsAndAuthorities();
        if (!authCheckService.isInstructorInCourse(course, user) && !authCheckService.isAdmin(user)) {
            return forbidden();
        }

        try {
            URL exerciseRepoURL = programmingExercise.getTemplateRepositoryUrlAsUrl();
            programmingExerciseService.combineAllCommitsOfRepositoryIntoOne(exerciseRepoURL);
            return new ResponseEntity<>(HttpStatus.OK);
        }
        catch (IllegalStateException | InterruptedException | GitAPIException ex) {
            return new ResponseEntity<>(HttpStatus.INTERNAL_SERVER_ERROR);
        }
    }

    /**
     * POST /programming-exercises/:exerciseId/export-repos-by-participant-identifiers/:participantIdentifiers : sends all submissions from participantIdentifiers as zip
     *
     * @param exerciseId the id of the exercise to get the repos from
     * @param participantIdentifiers the identifiers of the participants (student logins or team short names) for whom to zip the submissions, separated by commas
     * @param repositoryExportOptions the options that should be used for the export
     * @return ResponseEntity with status
     * @throws IOException if something during the zip process went wrong
     */
    @PostMapping(Endpoints.EXPORT_SUBMISSIONS_BY_PARTICIPANTS)
    @PreAuthorize("hasAnyRole('TA', 'INSTRUCTOR', 'ADMIN')")
    @FeatureToggle(Feature.PROGRAMMING_EXERCISES)
    public ResponseEntity<Resource> exportSubmissionsByStudentLogins(@PathVariable long exerciseId, @PathVariable String participantIdentifiers,
            @RequestBody RepositoryExportOptionsDTO repositoryExportOptions) throws IOException {
        ProgrammingExercise programmingExercise = programmingExerciseService.findByIdWithEagerStudentParticipationsAndSubmissions(exerciseId);
        User user = userService.getUserWithGroupsAndAuthorities();

        if (!authCheckService.isAtLeastTeachingAssistantForExercise(programmingExercise, user)) {
            return forbidden();
        }

        if (repositoryExportOptions.isExportAllParticipants()) {
            // only instructors are allowed to download all repos
            if (!authCheckService.isAtLeastInstructorForExercise(programmingExercise, user)) {
                return forbidden();
            }
        }

        if (repositoryExportOptions.getFilterLateSubmissionsDate() == null) {
            repositoryExportOptions.setFilterLateSubmissionsDate(programmingExercise.getDueDate());
        }

        List<String> participantIdentifierList = new ArrayList<>();
        if (!repositoryExportOptions.isExportAllParticipants()) {
            participantIdentifiers = participantIdentifiers.replaceAll("\\s+", "");
            participantIdentifierList = Arrays.asList(participantIdentifiers.split(","));
        }

        // Select the participations that should be exported
        List<ProgrammingExerciseStudentParticipation> exportedStudentParticipations = new ArrayList<>();
        for (StudentParticipation studentParticipation : programmingExercise.getStudentParticipations()) {
            ProgrammingExerciseStudentParticipation programmingStudentParticipation = (ProgrammingExerciseStudentParticipation) studentParticipation;
            if (repositoryExportOptions.isExportAllParticipants() || (programmingStudentParticipation.getRepositoryUrl() != null && studentParticipation.getParticipant() != null
                    && participantIdentifierList.contains(studentParticipation.getParticipantIdentifier()))) {
                exportedStudentParticipations.add(programmingStudentParticipation);
            }
        }
        return provideZipForParticipations(exportedStudentParticipations, programmingExercise, repositoryExportOptions);
    }

    /**
     * POST /programming-exercises/:exerciseId/export-repos-by-participation-ids/:participationIds : sends all submissions from participation ids as zip
     *
     * @param exerciseId the id of the exercise to get the repos from
     * @param participationIds the participationIds seperated via semicolon to get their submissions (used for double blind assessment)
     * @param repositoryExportOptions the options that should be used for the export. Export all students is not supported here!
     * @return ResponseEntity with status
     * @throws IOException if submissions can't be zippedRequestBody
     */
    @PostMapping(Endpoints.EXPORT_SUBMISSIONS_BY_PARTICIPATIONS)
    @PreAuthorize("hasAnyRole('TA', 'INSTRUCTOR', 'ADMIN')")
    @FeatureToggle(Feature.PROGRAMMING_EXERCISES)
    public ResponseEntity<Resource> exportSubmissionsByParticipationIds(@PathVariable long exerciseId, @PathVariable String participationIds,
            @RequestBody RepositoryExportOptionsDTO repositoryExportOptions) throws IOException {
        ProgrammingExercise programmingExercise = programmingExerciseService.findByIdWithEagerStudentParticipationsAndSubmissions(exerciseId);

        if (!authCheckService.isAtLeastTeachingAssistantForExercise(programmingExercise)) {
            return forbidden();
        }

        if (repositoryExportOptions.getFilterLateSubmissionsDate() == null) {
            repositoryExportOptions.setFilterLateSubmissionsDate(programmingExercise.getDueDate());
        }

        Set<Long> participationIdSet = new ArrayList<>(Arrays.asList(participationIds.split(","))).stream().map(String::trim).map(Long::parseLong).collect(Collectors.toSet());

        // Select the participations that should be exported
        List<ProgrammingExerciseStudentParticipation> exportedStudentParticipations = programmingExercise.getStudentParticipations().stream()
                .filter(participation -> participationIdSet.contains(participation.getId())).map(participation -> (ProgrammingExerciseStudentParticipation) participation)
                .collect(Collectors.toList());
        return provideZipForParticipations(exportedStudentParticipations, programmingExercise, repositoryExportOptions);
    }

    private ResponseEntity<Resource> provideZipForParticipations(@NotNull List<ProgrammingExerciseStudentParticipation> exportedStudentParticipations,
            ProgrammingExercise programmingExercise, RepositoryExportOptionsDTO repositoryExportOptions) throws IOException {

        long start = System.nanoTime();

        // TODO: in case we do not find participations for the given ids, we should inform the user in the client, that the student did not participate in the exercise.
        if (exportedStudentParticipations.isEmpty()) {
            return ResponseEntity.badRequest()
                    .headers(HeaderUtil.createFailureAlert(applicationName, false, ENTITY_NAME, "noparticipations", "No existing user was specified or no submission exists."))
                    .body(null);
        }

        File zipFile = programmingExerciseExportService.exportStudentRepositories(programmingExercise.getId(), exportedStudentParticipations, repositoryExportOptions);
        if (zipFile == null) {
            return ResponseEntity.badRequest().headers(HeaderUtil.createFailureAlert(applicationName, true, ENTITY_NAME, "internalServerError",
                    "There was an error on the server and the zip file could not be created.")).body(null);
        }

        InputStreamResource resource = new InputStreamResource(new FileInputStream(zipFile));

        log.info("Export {} student repositories of programming exercise {} with title '{}' was successful in {}.", exportedStudentParticipations.size(),
                programmingExercise.getId(), programmingExercise.getTitle(), formatDurationFrom(start));

        return ResponseEntity.ok().contentLength(zipFile.length()).contentType(MediaType.APPLICATION_OCTET_STREAM).header("filename", zipFile.getName()).body(resource);
    }

    /**
     * PUT /programming-exercises/{exerciseId}/generate-tests : Makes a call to StructureOracleGenerator to generate the structure oracle aka the test.json file
     *
     * @param exerciseId The ID of the programming exercise for which the structure oracle should get generated
     * @return The ResponseEntity with status 201 (Created) or with status 400 (Bad Request) if the parameters are invalid
     */
    @PutMapping(value = Endpoints.GENERATE_TESTS, produces = MediaType.TEXT_PLAIN_VALUE)
    @PreAuthorize("hasAnyRole('INSTRUCTOR', 'ADMIN')")
    @FeatureToggle(Feature.PROGRAMMING_EXERCISES)
    public ResponseEntity<String> generateStructureOracleForExercise(@PathVariable long exerciseId) {
        log.debug("REST request to generate the structure oracle for ProgrammingExercise with id: {}", exerciseId);

        Optional<ProgrammingExercise> programmingExerciseOptional = programmingExerciseRepository.findWithTemplateParticipationAndSolutionParticipationById(exerciseId);
        if (programmingExerciseOptional.isEmpty()) {
            return ResponseEntity.badRequest().headers(HeaderUtil.createAlert(applicationName, "programmingExerciseNotFound", "The programming exercise does not exist"))
                    .body(null);
        }

        ProgrammingExercise programmingExercise = programmingExerciseOptional.get();
        Course course = courseService.findOne(programmingExercise.getCourseViaExerciseGroupOrCourseMember().getId());
        User user = userService.getUserWithGroupsAndAuthorities();
        if (!authCheckService.isInstructorInCourse(course, user) && !authCheckService.isAdmin(user)) {
            return forbidden();
        }
        if (programmingExercise.getPackageName() == null || programmingExercise.getPackageName().length() < 3) {
            return ResponseEntity.badRequest().headers(HeaderUtil.createAlert(applicationName,
                    "This is a linked exercise and generating the structure oracle for this exercise is not possible.", "couldNotGenerateStructureOracle")).body(null);
        }

        URL solutionRepoURL = programmingExercise.getSolutionRepositoryUrlAsUrl();
        URL exerciseRepoURL = programmingExercise.getTemplateRepositoryUrlAsUrl();
        URL testRepoURL = programmingExercise.getTestRepositoryUrlAsUrl();

        try {
            String testsPath = "test" + File.separator + programmingExercise.getPackageFolderName();
            // Atm we only have one folder that can have structural tests, but this could change.
            testsPath = programmingExercise.hasSequentialTestRuns() ? "structural" + File.separator + testsPath : testsPath;
            boolean didGenerateOracle = programmingExerciseService.generateStructureOracleFile(solutionRepoURL, exerciseRepoURL, testRepoURL, testsPath, user);

            if (didGenerateOracle) {
                HttpHeaders responseHeaders = new HttpHeaders();
                responseHeaders.setContentType(MediaType.TEXT_PLAIN);
                return new ResponseEntity<>("Successfully generated the structure oracle for the exercise " + programmingExercise.getProjectName(), responseHeaders, HttpStatus.OK);
            }
            else {
                return ResponseEntity.badRequest().headers(
                        HeaderUtil.createAlert(applicationName, "Did not update the oracle because there have not been any changes to it.", "didNotGenerateStructureOracle"))
                        .body(null);
            }
        }
        catch (Exception e) {
            return ResponseEntity.badRequest()
                    .headers(HeaderUtil.createAlert(applicationName,
                            "An error occurred while generating the structure oracle for the exercise " + programmingExercise.getProjectName() + ": \n" + e.getMessage(),
                            "errorStructureOracleGeneration"))
                    .body(null);
        }
    }

    /**
     * GET /programming-exercises/:exerciseId/test-case-state : Returns a DTO that offers information on the test case state of the programming exercise.
     *
     * @param exerciseId the id of a ProgrammingExercise
     * @return the ResponseEntity with status 200 (OK) and ProgrammingExerciseTestCaseStateDTO. Returns 404 (notFound) if the exercise does not exist.
     */
    @GetMapping(Endpoints.TEST_CASE_STATE)
    @PreAuthorize("hasAnyRole('TA', 'INSTRUCTOR', 'ADMIN')")
    public ResponseEntity<ProgrammingExerciseTestCaseStateDTO> hasAtLeastOneStudentResult(@PathVariable long exerciseId) {
        Optional<ProgrammingExercise> programmingExercise = programmingExerciseRepository.findWithTemplateParticipationAndSolutionParticipationById(exerciseId);
        if (programmingExercise.isEmpty()) {
            return notFound();
        }
        if (!authCheckService.isAtLeastTeachingAssistantForExercise(programmingExercise)) {
            return forbidden();
        }
        boolean hasAtLeastOneStudentResult = programmingExerciseService.hasAtLeastOneStudentResult(programmingExercise.get());
        boolean isReleased = programmingExercise.get().isReleased();
        ProgrammingExerciseTestCaseStateDTO testCaseDTO = new ProgrammingExerciseTestCaseStateDTO().released(isReleased).studentResult(hasAtLeastOneStudentResult)
                .testCasesChanged(programmingExercise.get().getTestCasesChanged())
                .buildAndTestStudentSubmissionsAfterDueDate(programmingExercise.get().getBuildAndTestStudentSubmissionsAfterDueDate());
        return ResponseEntity.ok(testCaseDTO);
    }

    /**
     * Search for all programming exercises by title and course title. The result is pageable since there might be hundreds
     * of exercises in the DB.
     *
     * @param search The pageable search containing the page size, page number and query string
     * @return The desired page, sorted and matching the given query
     */
    @GetMapping(Endpoints.PROGRAMMING_EXERCISES)
    @PreAuthorize("hasAnyRole('INSTRUCTOR, ADMIN')")
    public ResponseEntity<SearchResultPageDTO<ProgrammingExercise>> getAllExercisesOnPage(PageableSearchDTO<String> search) {
        final var user = userService.getUserWithGroupsAndAuthorities();
        return ResponseEntity.ok(programmingExerciseService.getAllOnPageWithSize(search, user));
    }

    /**
     * GET /programming-exercises/{exerciseId}/plagiarism-check : Uses JPlag to check for plagiarism and returns the generated output as zip file
     *
     * @param exerciseId The ID of the programming exercise for which the plagiarism check should be executed
     * @return The ResponseEntity with status 201 (Created) or with status 400 (Bad Request) if the parameters are invalid
     * @throws ExitException is thrown if JPlag exits unexpectedly
     * @throws IOException is thrown for file handling errors
     */
    @GetMapping(value = Endpoints.CHECK_PLAGIARISM, produces = MediaType.TEXT_PLAIN_VALUE)
    @PreAuthorize("hasAnyRole('INSTRUCTOR', 'ADMIN')")
    @FeatureToggle(Feature.PROGRAMMING_EXERCISES)
    public ResponseEntity<Resource> checkPlagiarism(@PathVariable long exerciseId) throws ExitException, IOException {
        log.debug("REST request to check plagiarism for ProgrammingExercise with id: {}", exerciseId);
        long start = System.nanoTime();
        Optional<ProgrammingExercise> programmingExercise = programmingExerciseRepository.findById(exerciseId);
        if (programmingExercise.isEmpty()) {
            return notFound();
        }
        if (!authCheckService.isAtLeastInstructorForExercise(programmingExercise.get())) {
            return forbidden();
        }

        var language = programmingExercise.get().getProgrammingLanguage();
        ProgrammingLanguageFeature programmingLanguageFeature = programmingLanguageFeatureService.getProgrammingLanguageFeatures(language);
        if (!programmingLanguageFeature.isPlagiarismCheckSupported()) {
            return ResponseEntity.badRequest().headers(HeaderUtil.createFailureAlert(applicationName, true, ENTITY_NAME, "programmingLanguageNotSupported",
                    "Artemis does not support plagiarism checks for the programming language " + language)).body(null);
        }

        File zipFile = programmingExerciseExportService.checkPlagiarism(exerciseId);
        if (zipFile == null) {
            return ResponseEntity.badRequest().headers(HeaderUtil.createFailureAlert(applicationName, true, ENTITY_NAME, "internalServerError",
                    "There was an error on the server and the zip file could not be created.")).body(null);
        }

        InputStreamResource resource = new InputStreamResource(new FileInputStream(zipFile));

        log.info("Check plagiarism of programming exercise {} with title '{}' was successful in {}.", programmingExercise.get().getId(), programmingExercise.get().getTitle(),
                formatDurationFrom(start));

        return ResponseEntity.ok().contentLength(zipFile.length()).contentType(MediaType.APPLICATION_OCTET_STREAM).header("filename", zipFile.getName()).body(resource);
    }

    public static final class Endpoints {

        public static final String ROOT = "/api";

        public static final String PROGRAMMING_EXERCISES = "/programming-exercises";

        public static final String SETUP = PROGRAMMING_EXERCISES + "/setup";

        public static final String GET_FOR_COURSE = "/courses/{courseId}/programming-exercises";

        public static final String IMPORT = PROGRAMMING_EXERCISES + "/import/{sourceExerciseId}";

        public static final String PROGRAMMING_EXERCISE = PROGRAMMING_EXERCISES + "/{exerciseId}";

        public static final String PROBLEM = PROGRAMMING_EXERCISE + "/problem-statement";

        public static final String PROGRAMMING_EXERCISE_WITH_PARTICIPATIONS = PROGRAMMING_EXERCISE + "/with-participations";

        public static final String COMBINE_COMMITS = PROGRAMMING_EXERCISE + "/combine-template-commits";

        public static final String EXPORT_SUBMISSIONS_BY_PARTICIPANTS = PROGRAMMING_EXERCISE + "/export-repos-by-participant-identifiers/{participantIdentifiers}";

        public static final String EXPORT_SUBMISSIONS_BY_PARTICIPATIONS = PROGRAMMING_EXERCISE + "/export-repos-by-participation-ids/{participationIds}";

        public static final String GENERATE_TESTS = PROGRAMMING_EXERCISE + "/generate-tests";

        public static final String CHECK_PLAGIARISM = PROGRAMMING_EXERCISE + "/check-plagiarism";

        public static final String TEST_CASE_STATE = PROGRAMMING_EXERCISE + "/test-case-state";

        private Endpoints() {
        }
    }

    public static final class ErrorKeys {

        public static final String INVALID_TEMPLATE_REPOSITORY_URL = "invalid.template.repository.url";

        public static final String INVALID_SOLUTION_REPOSITORY_URL = "invalid.solution.repository.url";

        public static final String INVALID_TEMPLATE_BUILD_PLAN_ID = "invalid.template.build.plan.id";

        public static final String INVALID_SOLUTION_BUILD_PLAN_ID = "invalid.solution.build.plan.id";

        private ErrorKeys() {
        }
    }
}<|MERGE_RESOLUTION|>--- conflicted
+++ resolved
@@ -112,12 +112,8 @@
             CourseService courseService, Optional<ContinuousIntegrationService> continuousIntegrationService, Optional<VersionControlService> versionControlService,
             ExerciseService exerciseService, ProgrammingExerciseService programmingExerciseService, StudentParticipationRepository studentParticipationRepository,
             ProgrammingExerciseImportService programmingExerciseImportService, ProgrammingExerciseExportService programmingExerciseExportService,
-<<<<<<< HEAD
-            ExerciseGroupService exerciseGroupService, StaticCodeAnalysisService staticCodeAnalysisService) {
-=======
-            ExerciseGroupService exerciseGroupService, AchievementService achievementService, StaticCodeAnalysisService staticCodeAnalysisService,
-            GradingCriterionService gradingCriterionService, ProgrammingLanguageFeatureService programmingLanguageFeatureService) {
->>>>>>> 34d0c0f2
+            ExerciseGroupService exerciseGroupService, StaticCodeAnalysisService staticCodeAnalysisService, GradingCriterionService gradingCriterionService,
+            ProgrammingLanguageFeatureService programmingLanguageFeatureService) {
         this.programmingExerciseRepository = programmingExerciseRepository;
         this.userService = userService;
         this.courseService = courseService;
