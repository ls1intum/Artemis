--- conflicted
+++ resolved
@@ -35,10 +35,7 @@
 import de.tum.in.www1.artemis.service.connectors.vcs.VersionControlService;
 import de.tum.in.www1.artemis.service.feature.Feature;
 import de.tum.in.www1.artemis.service.feature.FeatureToggle;
-<<<<<<< HEAD
 import de.tum.in.www1.artemis.service.metis.conversation.ConversationService;
-=======
->>>>>>> 2dce451b
 import de.tum.in.www1.artemis.service.programming.*;
 import de.tum.in.www1.artemis.web.rest.dto.BuildLogStatisticsDTO;
 import de.tum.in.www1.artemis.web.rest.dto.PageableSearchDTO;
@@ -108,29 +105,18 @@
 
     private final BuildLogStatisticsEntryRepository buildLogStatisticsEntryRepository;
 
-<<<<<<< HEAD
     private final ConversationService conversationService;
 
     public ProgrammingExerciseResource(ProgrammingExerciseRepository programmingExerciseRepository, ProgrammingExerciseTestCaseRepository programmingExerciseTestCaseRepository,
             UserRepository userRepository, AuthorizationCheckService authCheckService, CourseService courseService,
             Optional<ContinuousIntegrationService> continuousIntegrationService, Optional<VersionControlService> versionControlService, ExerciseService exerciseService,
             ExerciseDeletionService exerciseDeletionService, ProgrammingExerciseService programmingExerciseService,
-=======
-    public ProgrammingExerciseResource(ProfileService profileService, ProgrammingExerciseRepository programmingExerciseRepository,
-            ProgrammingExerciseTestCaseRepository programmingExerciseTestCaseRepository, UserRepository userRepository, AuthorizationCheckService authCheckService,
-            CourseService courseService, Optional<ContinuousIntegrationService> continuousIntegrationService, Optional<VersionControlService> versionControlService,
-            ExerciseService exerciseService, ExerciseDeletionService exerciseDeletionService, ProgrammingExerciseService programmingExerciseService,
->>>>>>> 2dce451b
             ProgrammingExerciseRepositoryService programmingExerciseRepositoryService, StudentParticipationRepository studentParticipationRepository,
             StaticCodeAnalysisService staticCodeAnalysisService, GradingCriterionRepository gradingCriterionRepository, CourseRepository courseRepository, GitService gitService,
             AuxiliaryRepositoryService auxiliaryRepositoryService, SolutionProgrammingExerciseParticipationRepository solutionProgrammingExerciseParticipationRepository,
             TemplateProgrammingExerciseParticipationRepository templateProgrammingExerciseParticipationRepository,
-<<<<<<< HEAD
-            BuildLogStatisticsEntryRepository buildLogStatisticsEntryRepository, ConversationService conversationService) {
-=======
-            BuildLogStatisticsEntryRepository buildLogStatisticsEntryRepository, ChannelRepository channelRepository) {
+            BuildLogStatisticsEntryRepository buildLogStatisticsEntryRepository, ConversationService conversationService, ChannelRepository channelRepository) {
         this.profileService = profileService;
->>>>>>> 2dce451b
         this.programmingExerciseRepository = programmingExerciseRepository;
         this.programmingExerciseTestCaseRepository = programmingExerciseTestCaseRepository;
         this.userRepository = userRepository;
@@ -151,11 +137,8 @@
         this.solutionProgrammingExerciseParticipationRepository = solutionProgrammingExerciseParticipationRepository;
         this.templateProgrammingExerciseParticipationRepository = templateProgrammingExerciseParticipationRepository;
         this.buildLogStatisticsEntryRepository = buildLogStatisticsEntryRepository;
-<<<<<<< HEAD
         this.conversationService = conversationService;
-=======
         this.channelRepository = channelRepository;
->>>>>>> 2dce451b
     }
 
     /**
