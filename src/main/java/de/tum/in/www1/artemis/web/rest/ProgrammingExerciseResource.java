--- conflicted
+++ resolved
@@ -121,13 +121,8 @@
             GradingCriterionRepository gradingCriterionRepository, CourseRepository courseRepository, GitService gitService, AuxiliaryRepositoryService auxiliaryRepositoryService,
             SolutionProgrammingExerciseParticipationRepository solutionProgrammingExerciseParticipationRepository,
             TemplateProgrammingExerciseParticipationRepository templateProgrammingExerciseParticipationRepository, ProfileService profileService,
-<<<<<<< HEAD
-            BuildLogStatisticsEntryRepository buildLogStatisticsEntryRepository, ConversationService conversationService, ChannelRepository channelRepository,
-            InstanceMessageSendService instanceMessageSendService) {
+            BuildLogStatisticsEntryRepository buildLogStatisticsEntryRepository, ChannelRepository channelRepository, InstanceMessageSendService instanceMessageSendService) {
         this.programmingExerciseTaskService = programmingExerciseTaskService;
-=======
-            BuildLogStatisticsEntryRepository buildLogStatisticsEntryRepository, ChannelRepository channelRepository, InstanceMessageSendService instanceMessageSendService) {
->>>>>>> 12057ed6
         this.profileService = profileService;
         this.programmingExerciseRepository = programmingExerciseRepository;
         this.programmingExerciseTestCaseRepository = programmingExerciseTestCaseRepository;
