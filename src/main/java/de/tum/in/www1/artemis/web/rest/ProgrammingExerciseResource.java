--- conflicted
+++ resolved
@@ -129,11 +129,8 @@
             PlagiarismResultRepository plagiarismResultRepository, ProgrammingExerciseImportService programmingExerciseImportService,
             ProgrammingExerciseExportService programmingExerciseExportService, StaticCodeAnalysisService staticCodeAnalysisService,
             GradingCriterionRepository gradingCriterionRepository, ProgrammingLanguageFeatureService programmingLanguageFeatureService, TemplateUpgradePolicy templateUpgradePolicy,
-<<<<<<< HEAD
             CourseRepository courseRepository, FeedbackRepository feedbackRepository, GitService gitService) {
-=======
             CourseRepository courseRepository, GitService gitService, ProgrammingPlagiarismDetectionService programmingPlagiarismDetectionService) {
->>>>>>> eade2317
         this.programmingExerciseRepository = programmingExerciseRepository;
         this.userRepository = userRepository;
         this.courseService = courseService;
