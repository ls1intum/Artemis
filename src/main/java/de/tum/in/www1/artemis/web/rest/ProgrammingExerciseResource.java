--- conflicted
+++ resolved
@@ -532,19 +532,6 @@
     @FeatureToggle(Feature.PROGRAMMING_EXERCISES)
     public ResponseEntity<Void> deleteProgrammingExercise(@PathVariable Long exerciseId, @RequestParam(defaultValue = "false") boolean deleteStudentReposBuildPlans,
             @RequestParam(defaultValue = "false") boolean deleteBaseReposBuildPlans) {
-<<<<<<< HEAD
-        log.info("REST request to delete ProgrammingExercise : {}", id);
-        final var programmingExercise = (ProgrammingExercise) exerciseService.findOneWithAdditionalElements(id);
-        log.info("Found ProgrammingExercise to delete with title: {}", programmingExercise.getTitle());
-        Course course = programmingExercise.getCourse();
-        User user = userService.getUserWithGroupsAndAuthorities();
-        if (!authCheckService.isInstructorInCourse(course, user) && !authCheckService.isAdmin()) {
-            return forbidden();
-        }
-        String title = programmingExercise.getTitle();
-        exerciseService.delete(programmingExercise, deleteStudentReposBuildPlans, deleteBaseReposBuildPlans);
-        return ResponseEntity.ok().headers(HeaderUtil.createEntityDeletionAlert(applicationName, true, ENTITY_NAME, title)).build();
-=======
         log.info("REST request to delete ProgrammingExercise : {}", exerciseId);
         Optional<ProgrammingExercise> programmingExercise = programmingExerciseRepository.findById(exerciseId);
         if (programmingExercise.isEmpty()) {
@@ -558,7 +545,6 @@
         exerciseService.logDeletion(programmingExercise.get(), course, user);
         exerciseService.delete(exerciseId, deleteStudentReposBuildPlans, deleteBaseReposBuildPlans);
         return ResponseEntity.ok().headers(HeaderUtil.createEntityDeletionAlert(applicationName, true, ENTITY_NAME, programmingExercise.get().getTitle())).build();
->>>>>>> 05bd99f0
     }
 
     /**
