package de.tum.in.www1.artemis.web.rest;

import static de.tum.in.www1.artemis.web.rest.ProgrammingExerciseResourceEndpoints.*;

import java.io.IOException;
import java.net.URI;
import java.net.URISyntaxException;
import java.nio.file.Path;
import java.util.*;
import java.util.regex.Matcher;
import java.util.regex.Pattern;

import org.eclipse.jgit.api.errors.GitAPIException;
import org.slf4j.Logger;
import org.slf4j.LoggerFactory;
import org.springframework.beans.factory.annotation.Value;
import org.springframework.http.HttpHeaders;
import org.springframework.http.HttpStatus;
import org.springframework.http.MediaType;
import org.springframework.http.ResponseEntity;
import org.springframework.security.access.prepost.PreAuthorize;
import org.springframework.web.bind.annotation.*;
import org.springframework.web.servlet.ModelAndView;

import de.tum.in.www1.artemis.domain.*;
import de.tum.in.www1.artemis.domain.enumeration.AssessmentType;
import de.tum.in.www1.artemis.domain.enumeration.ProgrammingLanguage;
import de.tum.in.www1.artemis.domain.participation.StudentParticipation;
import de.tum.in.www1.artemis.exception.ContinuousIntegrationException;
import de.tum.in.www1.artemis.repository.*;
import de.tum.in.www1.artemis.security.Role;
import de.tum.in.www1.artemis.service.*;
import de.tum.in.www1.artemis.service.connectors.ContinuousIntegrationService;
import de.tum.in.www1.artemis.service.connectors.GitService;
import de.tum.in.www1.artemis.service.connectors.VersionControlService;
import de.tum.in.www1.artemis.service.feature.Feature;
import de.tum.in.www1.artemis.service.feature.FeatureToggle;
import de.tum.in.www1.artemis.service.programming.*;
import de.tum.in.www1.artemis.web.rest.dto.BuildLogStatisticsDTO;
import de.tum.in.www1.artemis.web.rest.dto.PageableSearchDTO;
import de.tum.in.www1.artemis.web.rest.dto.SearchResultPageDTO;
import de.tum.in.www1.artemis.web.rest.errors.BadRequestAlertException;
import de.tum.in.www1.artemis.web.rest.errors.ConflictException;
import de.tum.in.www1.artemis.web.rest.errors.EntityNotFoundException;
import de.tum.in.www1.artemis.web.rest.util.HeaderUtil;
import de.tum.in.www1.artemis.web.websocket.dto.ProgrammingExerciseTestCaseStateDTO;

/**
 * REST controller for managing ProgrammingExercise.
 */
@RestController
@RequestMapping(ROOT)
public class ProgrammingExerciseResource {

    private final Logger log = LoggerFactory.getLogger(ProgrammingExerciseResource.class);

    private static final String ENTITY_NAME = "programmingExercise";

    @Value("${jhipster.clientApp.name}")
    private String applicationName;

    private final ProgrammingExerciseRepository programmingExerciseRepository;

    private final ProgrammingExerciseTestCaseRepository programmingExerciseTestCaseRepository;

    private final UserRepository userRepository;

    private final CourseService courseService;

    private final AuthorizationCheckService authCheckService;

    private final Optional<ContinuousIntegrationService> continuousIntegrationService;

    private final Optional<VersionControlService> versionControlService;

    private final ExerciseService exerciseService;

    private final ExerciseDeletionService exerciseDeletionService;

    public final ProgrammingExerciseService programmingExerciseService;

    private final StudentParticipationRepository studentParticipationRepository;

    private final StaticCodeAnalysisService staticCodeAnalysisService;

    private final GradingCriterionRepository gradingCriterionRepository;

    private final Optional<ProgrammingLanguageFeatureService> programmingLanguageFeatureService;

    private final CourseRepository courseRepository;

    private final GitService gitService;

    private final AuxiliaryRepositoryService auxiliaryRepositoryService;

    private final SubmissionPolicyService submissionPolicyService;

    private final SolutionProgrammingExerciseParticipationRepository solutionProgrammingExerciseParticipationRepository;

    private final BuildLogStatisticsEntryRepository buildLogStatisticsEntryRepository;

    /**
     * Java package name Regex according to Java 14 JLS (<a href="https://docs.oracle.com/javase/specs/jls/se14/html/jls-7.html#jls-7.4.1">https://docs.oracle.com/javase/specs/jls/se14/html/jls-7.html#jls-7.4.1</a>),
     * with the restriction to a-z,A-Z,_ as "Java letter" and 0-9 as digits due to JavaScript/Browser Unicode character class limitations
     */
    private static final String packageNameRegex = "^(?!.*(?:\\.|^)(?:abstract|continue|for|new|switch|assert|default|if|package|synchronized|boolean|do|goto|private|this|break|double|implements|protected|throw|byte|else|import|public|throws|case|enum|instanceof|return|transient|catch|extends|int|short|try|char|final|interface|static|void|class|finally|long|strictfp|volatile|const|float|native|super|while|_|true|false|null)(?:\\.|$))[A-Z_a-z]\\w*(?:\\.[A-Z_a-z]\\w*)*$";

    /**
     * Swift package name Regex derived from (<a href="https://docs.swift.org/swift-book/ReferenceManual/LexicalStructure.html#ID412">https://docs.swift.org/swift-book/ReferenceManual/LexicalStructure.html#ID412</a>),
     * with the restriction to a-z,A-Z as "Swift letter" and 0-9 as digits where no separators are allowed
     */
    private static final String packageNameRegexForSwift = "^(?!(?:associatedtype|class|deinit|enum|extension|fileprivate|func|import|init|inout|internal|let|open|operator|private|protocol|public|rethrows|static|struct|subscript|typealias|var|break|case|continue|default|defer|do|else|fallthrough|for|guard|if|in|repeat|return|switch|where|while|as|Any|catch|false|is|nil|super|self|Self|throw|throws|true|try|_|[sS]wift)$)[A-Za-z][\\dA-Za-z]*$";

    private final Pattern packageNamePattern = Pattern.compile(packageNameRegex);

    private final Pattern packageNamePatternForSwift = Pattern.compile(packageNameRegexForSwift);

    public ProgrammingExerciseResource(ProgrammingExerciseRepository programmingExerciseRepository, ProgrammingExerciseTestCaseRepository programmingExerciseTestCaseRepository,
            UserRepository userRepository, AuthorizationCheckService authCheckService, CourseService courseService,
            Optional<ContinuousIntegrationService> continuousIntegrationService, Optional<VersionControlService> versionControlService, ExerciseService exerciseService,
            ExerciseDeletionService exerciseDeletionService, ProgrammingExerciseService programmingExerciseService, StudentParticipationRepository studentParticipationRepository,
            StaticCodeAnalysisService staticCodeAnalysisService, GradingCriterionRepository gradingCriterionRepository,
            Optional<ProgrammingLanguageFeatureService> programmingLanguageFeatureService, CourseRepository courseRepository, GitService gitService,
            AuxiliaryRepositoryService auxiliaryRepositoryService, SubmissionPolicyService submissionPolicyService,
            SolutionProgrammingExerciseParticipationRepository solutionProgrammingExerciseParticipationRepository,
            BuildLogStatisticsEntryRepository buildLogStatisticsEntryRepository) {
        this.programmingExerciseRepository = programmingExerciseRepository;
        this.programmingExerciseTestCaseRepository = programmingExerciseTestCaseRepository;
        this.userRepository = userRepository;
        this.courseService = courseService;
        this.authCheckService = authCheckService;
        this.continuousIntegrationService = continuousIntegrationService;
        this.versionControlService = versionControlService;
        this.exerciseService = exerciseService;
        this.exerciseDeletionService = exerciseDeletionService;
        this.programmingExerciseService = programmingExerciseService;
        this.studentParticipationRepository = studentParticipationRepository;
        this.staticCodeAnalysisService = staticCodeAnalysisService;
        this.gradingCriterionRepository = gradingCriterionRepository;
        this.programmingLanguageFeatureService = programmingLanguageFeatureService;
        this.courseRepository = courseRepository;
        this.gitService = gitService;
        this.auxiliaryRepositoryService = auxiliaryRepositoryService;
        this.submissionPolicyService = submissionPolicyService;
        this.solutionProgrammingExerciseParticipationRepository = solutionProgrammingExerciseParticipationRepository;
        this.buildLogStatisticsEntryRepository = buildLogStatisticsEntryRepository;
    }

    /**
     * @param exercise the exercise object we want to check for errors
     */
    private void checkProgrammingExerciseForError(ProgrammingExercise exercise) {
        if (!continuousIntegrationService.get().checkIfBuildPlanExists(exercise.getProjectKey(), exercise.getTemplateBuildPlanId())) {
            throw new BadRequestAlertException("The Template Build Plan ID seems to be invalid.", "Exercise", ProgrammingExerciseResourceErrorKeys.INVALID_TEMPLATE_BUILD_PLAN_ID);
        }
        if (exercise.getVcsTemplateRepositoryUrl() == null || !versionControlService.get().repositoryUrlIsValid(exercise.getVcsTemplateRepositoryUrl())) {
            throw new BadRequestAlertException("The Template Repository URL seems to be invalid.", "Exercise",
                    ProgrammingExerciseResourceErrorKeys.INVALID_TEMPLATE_REPOSITORY_URL);
        }
        if (exercise.getSolutionBuildPlanId() != null && !continuousIntegrationService.get().checkIfBuildPlanExists(exercise.getProjectKey(), exercise.getSolutionBuildPlanId())) {
            throw new BadRequestAlertException("The Solution Build Plan ID seems to be invalid.", "Exercise", ProgrammingExerciseResourceErrorKeys.INVALID_SOLUTION_BUILD_PLAN_ID);
        }
        var solutionRepositoryUrl = exercise.getVcsSolutionRepositoryUrl();
        if (solutionRepositoryUrl != null && !versionControlService.get().repositoryUrlIsValid(solutionRepositoryUrl)) {
            throw new BadRequestAlertException("The Solution Repository URL seems to be invalid.", "Exercise",
                    ProgrammingExerciseResourceErrorKeys.INVALID_SOLUTION_REPOSITORY_URL);
        }

        // It has already been checked when setting the test case weights that their sum is at least >= 0.
        // Only when changing the assessment format to automatic an additional check for > 0 has to be performed.
        if (exercise.getAssessmentType() == AssessmentType.AUTOMATIC) {
            final Set<ProgrammingExerciseTestCase> testCases = programmingExerciseTestCaseRepository.findByExerciseIdAndActive(exercise.getId(), true);
            if (!ProgrammingExerciseTestCaseService.isTestCaseWeightSumValid(exercise, testCases)) {
                throw new BadRequestAlertException("For exercises with only automatic assignment at least one test case weight must be greater than zero.", "Exercise",
                        ProgrammingExerciseResourceErrorKeys.INVALID_TEST_CASE_WEIGHTS);
            }
        }
    }

    /**
     * Validates static code analysis settings
     *
     * @param programmingExercise exercise to validate
     */
    private void validateStaticCodeAnalysisSettings(ProgrammingExercise programmingExercise) {
        ProgrammingLanguageFeature programmingLanguageFeature = programmingLanguageFeatureService.get()
                .getProgrammingLanguageFeatures(programmingExercise.getProgrammingLanguage());
        programmingExercise.validateStaticCodeAnalysisSettings(programmingLanguageFeature);
    }

    /**
     * POST /programming-exercises/setup : Set up a new programmingExercise (with all needed repositories etc.)
     *
     * @param programmingExercise the programmingExercise to set up
     * @return the ResponseEntity with status 201 (Created) and with body the new programmingExercise, or with status 400 (Bad Request) if the parameters are invalid
     */
    @PostMapping(SETUP)
    @PreAuthorize("hasRole('EDITOR')")
    @FeatureToggle(Feature.ProgrammingExercises)
    public ResponseEntity<ProgrammingExercise> createProgrammingExercise(@RequestBody ProgrammingExercise programmingExercise) {
        log.debug("REST request to setup ProgrammingExercise : {}", programmingExercise);
        if (programmingExercise.getId() != null) {
            return ResponseEntity.badRequest().headers(HeaderUtil.createAlert(applicationName, "A new programmingExercise cannot already have an ID", "idexists")).body(null);
        }

        // Valid exercises have set either a course or an exerciseGroup
        programmingExercise.checkCourseAndExerciseGroupExclusivity(ENTITY_NAME);
        Course course = courseService.retrieveCourseOverExerciseGroupOrCourseId(programmingExercise);
        authCheckService.checkHasAtLeastRoleInCourseElseThrow(Role.EDITOR, course, null);

        programmingExercise.validateGeneralSettings();
        programmingExercise.validateProgrammingSettings();
        auxiliaryRepositoryService.validateAndAddAuxiliaryRepositoriesOfProgrammingExercise(programmingExercise, programmingExercise.getAuxiliaryRepositories());
        submissionPolicyService.validateSubmissionPolicyCreation(programmingExercise);

        ProgrammingLanguageFeature programmingLanguageFeature = programmingLanguageFeatureService.get()
                .getProgrammingLanguageFeatures(programmingExercise.getProgrammingLanguage());

        // Check if package name is set
        if (programmingLanguageFeature.isPackageNameRequired()) {
            if (programmingExercise.getPackageName() == null) {
                return ResponseEntity.badRequest().headers(HeaderUtil.createAlert(applicationName, "The package name is invalid", "packagenameInvalid")).body(null);
            }

            // Check if package name matches regex
            Matcher packageNameMatcher;
            if (programmingExercise.getProgrammingLanguage() == ProgrammingLanguage.SWIFT) {
                packageNameMatcher = packageNamePatternForSwift.matcher(programmingExercise.getPackageName());
            }
            else {
                packageNameMatcher = packageNamePattern.matcher(programmingExercise.getPackageName());
            }
            if (!packageNameMatcher.matches()) {
                return ResponseEntity.badRequest().headers(HeaderUtil.createAlert(applicationName, "The package name is invalid", "packagenameInvalid")).body(null);
            }
        }

        // Check if project type is selected
        if (!programmingLanguageFeature.getProjectTypes().isEmpty()) {
            if (programmingExercise.getProjectType() == null) {
                return ResponseEntity.badRequest().headers(HeaderUtil.createAlert(applicationName, "The project type is not set", "projectTypeNotSet")).body(null);
            }
            if (!programmingLanguageFeature.getProjectTypes().contains(programmingExercise.getProjectType())) {
                return ResponseEntity.badRequest()
                        .headers(HeaderUtil.createAlert(applicationName, "The project type is not supported for this programming language", "projectTypeNotSupported")).body(null);
            }
        }
        else {
            if (programmingExercise.getProjectType() != null) {
                return ResponseEntity.badRequest().headers(HeaderUtil.createAlert(applicationName, "The project type is set but not supported", "projectTypeSet")).body(null);
            }
        }

        // Check if checkout solution repository is enabled
        if (programmingExercise.getCheckoutSolutionRepository() && !programmingLanguageFeature.isCheckoutSolutionRepositoryAllowed()) {
            return ResponseEntity.badRequest()
                    .headers(HeaderUtil.createAlert(applicationName, "Checking out the solution repository is not supported for this language", "checkoutSolutionNotSupported"))
                    .body(null);
        }

        programmingExerciseRepository.validateCourseSettings(programmingExercise, course);
        validateStaticCodeAnalysisSettings(programmingExercise);

        programmingExercise.generateAndSetProjectKey();
        programmingExerciseService.checkIfProjectExists(programmingExercise);

        try {
            // Setup all repositories etc
            ProgrammingExercise newProgrammingExercise = programmingExerciseService.createProgrammingExercise(programmingExercise);
            // Create default static code analysis categories
            if (Boolean.TRUE.equals(programmingExercise.isStaticCodeAnalysisEnabled())) {
                staticCodeAnalysisService.createDefaultCategories(newProgrammingExercise);
            }
            return ResponseEntity.created(new URI("/api/programming-exercises" + newProgrammingExercise.getId()))
                    .headers(HeaderUtil.createEntityCreationAlert(applicationName, true, ENTITY_NAME, newProgrammingExercise.getTitle())).body(newProgrammingExercise);
        }
        catch (IOException | URISyntaxException | GitAPIException | ContinuousIntegrationException e) {
            log.error("Error while setting up programming exercise", e);
            return ResponseEntity.status(HttpStatus.INTERNAL_SERVER_ERROR)
                    .headers(HeaderUtil.createAlert(applicationName, "An error occurred while setting up the exercise: " + e.getMessage(), "errorProgrammingExercise")).body(null);
        }
    }

    /**
     * PUT /programming-exercises : Updates an existing updatedProgrammingExercise.
     *
     * @param updatedProgrammingExercise the programmingExercise that has been updated on the client
     * @param notificationText           to notify the student group about the update on the programming exercise
     * @return the ResponseEntity with status 200 (OK) and with body the updated ProgrammingExercise, or with status 400 (Bad Request) if the updated ProgrammingExercise
     * is not valid, or with status 500 (Internal Server Error) if the updated ProgrammingExercise couldn't be saved to the database
     */
    @PutMapping(PROGRAMMING_EXERCISES)
    @PreAuthorize("hasRole('EDITOR')")
    @FeatureToggle(Feature.ProgrammingExercises)
    public ResponseEntity<ProgrammingExercise> updateProgrammingExercise(@RequestBody ProgrammingExercise updatedProgrammingExercise,
            @RequestParam(value = "notificationText", required = false) String notificationText) {
        log.debug("REST request to update ProgrammingExercise : {}", updatedProgrammingExercise);
        if (updatedProgrammingExercise.getId() == null) {
            throw new BadRequestAlertException("Programming exercise cannot have an empty id when updating", ENTITY_NAME, "noProgrammingExerciseId");
        }

        updatedProgrammingExercise.validateGeneralSettings();

        // Valid exercises have set either a course or an exerciseGroup
        updatedProgrammingExercise.checkCourseAndExerciseGroupExclusivity(ENTITY_NAME);
        validateStaticCodeAnalysisSettings(updatedProgrammingExercise);

        // fetch course from database to make sure client didn't change groups
        var user = userRepository.getUserWithGroupsAndAuthorities();
        Course course = courseService.retrieveCourseOverExerciseGroupOrCourseId(updatedProgrammingExercise);
        authCheckService.checkHasAtLeastRoleInCourseElseThrow(Role.EDITOR, course, user);

        checkProgrammingExerciseForError(updatedProgrammingExercise);

        var programmingExerciseBeforeUpdate = programmingExerciseRepository.findByIdWithAuxiliaryRepositoriesElseThrow(updatedProgrammingExercise.getId());
        if (!Objects.equals(programmingExerciseBeforeUpdate.getShortName(), updatedProgrammingExercise.getShortName())) {
            throw new BadRequestAlertException("The programming exercise short name cannot be changed", ENTITY_NAME, "shortNameCannotChange");
        }
        if (programmingExerciseBeforeUpdate.isStaticCodeAnalysisEnabled() != updatedProgrammingExercise.isStaticCodeAnalysisEnabled()) {
            throw new BadRequestAlertException("Static code analysis enabled flag must not be changed", ENTITY_NAME, "staticCodeAnalysisCannotChange");
        }
        if (programmingExerciseBeforeUpdate.isTestwiseCoverageEnabled() != updatedProgrammingExercise.isTestwiseCoverageEnabled()) {
            throw new BadRequestAlertException("Testwise coverage enabled flag must not be changed", ENTITY_NAME, "testwiseCoverageCannotChange");
        }
        if (!Boolean.TRUE.equals(updatedProgrammingExercise.isAllowOnlineEditor()) && !Boolean.TRUE.equals(updatedProgrammingExercise.isAllowOfflineIde())) {
            return ResponseEntity.badRequest().headers(HeaderUtil.createAlert(applicationName,
                    "You need to allow at least one participation mode, the online editor or the offline IDE", "noParticipationModeAllowed")).body(null);
        }

        // Forbid changing the course the exercise belongs to.
        if (!Objects.equals(programmingExerciseBeforeUpdate.getCourseViaExerciseGroupOrCourseMember().getId(),
                updatedProgrammingExercise.getCourseViaExerciseGroupOrCourseMember().getId())) {
            throw new ConflictException("Exercise course id does not match the stored course id", ENTITY_NAME, "cannotChangeCourseId");
        }

        if (updatedProgrammingExercise.getAuxiliaryRepositories() == null) {
            // make sure the default value is set properly
            updatedProgrammingExercise.setAuxiliaryRepositories(new ArrayList<>());
        }

        auxiliaryRepositoryService.handleAuxiliaryRepositoriesWhenUpdatingExercises(programmingExerciseBeforeUpdate, updatedProgrammingExercise);

        if (updatedProgrammingExercise.getBonusPoints() == null) {
            // make sure the default value is set properly
            updatedProgrammingExercise.setBonusPoints(0.0);
        }

        // TODO: if isAllowOfflineIde changes, we might want to change access for all existing student participations
        // false --> true: add access for students to all existing student participations
        // true --> false: remove access for students from all existing student participations

        // Forbid conversion between normal course exercise and exam exercise
        exerciseService.checkForConversionBetweenExamAndCourseExercise(updatedProgrammingExercise, programmingExerciseBeforeUpdate, ENTITY_NAME);

        // Only save after checking for errors
        ProgrammingExercise savedProgrammingExercise = programmingExerciseService.updateProgrammingExercise(updatedProgrammingExercise, notificationText);
        exerciseService.logUpdate(updatedProgrammingExercise, updatedProgrammingExercise.getCourseViaExerciseGroupOrCourseMember(), user);
        exerciseService.updatePointsInRelatedParticipantScores(programmingExerciseBeforeUpdate, updatedProgrammingExercise);
        return ResponseEntity.ok().headers(HeaderUtil.createEntityUpdateAlert(applicationName, true, ENTITY_NAME, updatedProgrammingExercise.getTitle()))
                .body(savedProgrammingExercise);
    }

    /**
     * PUT /programming-exercises/timeline : Updates the timeline attributes of a given exercise
     * @param updatedProgrammingExercise containing the changes that have to be saved
     * @param notificationText an optional text to notify the student group about the update on the programming exercise
     * @return the ResponseEntity with status 200 (OK) with the updated ProgrammingExercise, or with status 403 (Forbidden)
     * if the user is not allowed to update the exercise or with 404 (Not Found) if the updated ProgrammingExercise couldn't be found in the database
     */
    @PutMapping(TIMELINE)
    @PreAuthorize("hasRole('EDITOR')")
    @FeatureToggle(Feature.ProgrammingExercises)
    public ResponseEntity<ProgrammingExercise> updateProgrammingExerciseTimeline(@RequestBody ProgrammingExercise updatedProgrammingExercise,
            @RequestParam(value = "notificationText", required = false) String notificationText) {
        log.debug("REST request to update the timeline of ProgrammingExercise : {}", updatedProgrammingExercise);
        var existingProgrammingExercise = programmingExerciseRepository.findByIdElseThrow(updatedProgrammingExercise.getId());
        var user = userRepository.getUserWithGroupsAndAuthorities();
        authCheckService.checkHasAtLeastRoleForExerciseElseThrow(Role.EDITOR, existingProgrammingExercise, user);
        updatedProgrammingExercise = programmingExerciseService.updateTimeline(updatedProgrammingExercise, notificationText);
        exerciseService.logUpdate(updatedProgrammingExercise, updatedProgrammingExercise.getCourseViaExerciseGroupOrCourseMember(), user);
        return ResponseEntity.ok().headers(HeaderUtil.createEntityUpdateAlert(applicationName, true, ENTITY_NAME, updatedProgrammingExercise.getTitle()))
                .body(updatedProgrammingExercise);
    }

    /**
     * PATCH /programming-exercises-problem: Updates the problem statement of the exercise.
     *
     * @param exerciseId              The ID of the exercise for which to change the problem statement
     * @param updatedProblemStatement The new problemStatement
     * @param notificationText        to notify the student group about the updated problemStatement on the programming exercise
     * @return the ResponseEntity with status 200 (OK) and with body the updated problemStatement, with status 404 if the programmingExercise could not be found, or with 403 if the user does not have permissions to access the programming exercise.
     */
    @PatchMapping(PROBLEM)
    @PreAuthorize("hasRole('EDITOR')")
    public ResponseEntity<ProgrammingExercise> updateProblemStatement(@PathVariable long exerciseId, @RequestBody String updatedProblemStatement,
            @RequestParam(value = "notificationText", required = false) String notificationText) {
        log.debug("REST request to update ProgrammingExercise with new problem statement: {}", updatedProblemStatement);
        var programmingExercise = programmingExerciseRepository.findWithTemplateAndSolutionParticipationTeamAssignmentConfigCategoriesById(exerciseId)
                .orElseThrow(() -> new EntityNotFoundException("Programming Exercise", exerciseId));
        var user = userRepository.getUserWithGroupsAndAuthorities();
        authCheckService.checkHasAtLeastRoleForExerciseElseThrow(Role.EDITOR, programmingExercise, user);
        var updatedProgrammingExercise = programmingExerciseService.updateProblemStatement(programmingExercise, updatedProblemStatement, notificationText);
        exerciseService.logUpdate(updatedProgrammingExercise, updatedProgrammingExercise.getCourseViaExerciseGroupOrCourseMember(), user);
        return ResponseEntity.ok().headers(HeaderUtil.createEntityUpdateAlert(applicationName, true, ENTITY_NAME, updatedProgrammingExercise.getTitle()))
                .body(updatedProgrammingExercise);
    }

    /**
     * GET /courses/:courseId/programming-exercises : get all the programming exercises.
     *
     * @param courseId of the course for which the exercise should be fetched
     * @return the ResponseEntity with status 200 (OK) and the list of programmingExercises in body
     */
    @GetMapping(GET_FOR_COURSE)
    @PreAuthorize("hasRole('TA')")
    public ResponseEntity<List<ProgrammingExercise>> getProgrammingExercisesForCourse(@PathVariable Long courseId) {
        log.debug("REST request to get all ProgrammingExercises for the course with id : {}", courseId);
        Course course = courseRepository.findByIdElseThrow(courseId);
        authCheckService.checkHasAtLeastRoleInCourseElseThrow(Role.TEACHING_ASSISTANT, course, null);
        List<ProgrammingExercise> exercises = programmingExerciseRepository.findByCourseIdWithLatestResultForTemplateSolutionParticipations(courseId);
        for (ProgrammingExercise exercise : exercises) {
            // not required in the returned json body
            exercise.setStudentParticipations(null);
            exercise.setCourse(null);
        }
        return ResponseEntity.ok().body(exercises);
    }

    /**
     * GET /programming-exercises/:exerciseId : get the "exerciseId" programmingExercise.
     *
     * @param exerciseId the id of the programmingExercise to retrieve
     * @return the ResponseEntity with status 200 (OK) and with body the programmingExercise, or with status 404 (Not Found)
     */
    @GetMapping(PROGRAMMING_EXERCISE)
    @PreAuthorize("hasRole('TA')")
    public ResponseEntity<ProgrammingExercise> getProgrammingExercise(@PathVariable long exerciseId) {
        log.debug("REST request to get ProgrammingExercise : {}", exerciseId);
        var programmingExercise = programmingExerciseRepository.findByIdWithTemplateAndSolutionParticipationTeamAssignmentConfigCategoriesElseThrow(exerciseId);
        // Fetch grading criterion into exercise of participation
        List<GradingCriterion> gradingCriteria = gradingCriterionRepository.findByExerciseIdWithEagerGradingCriteria(programmingExercise.getId());
        programmingExercise.setGradingCriteria(gradingCriteria);

        exerciseService.checkExerciseIfStructuredGradingInstructionFeedbackUsed(gradingCriteria, programmingExercise);
        // If the exercise belongs to an exam, only editors, instructors and admins are allowed to access it, otherwise also TA have access
        if (programmingExercise.isExamExercise()) {
            authCheckService.checkHasAtLeastRoleForExerciseElseThrow(Role.EDITOR, programmingExercise, null);
        }
        else {
            authCheckService.checkHasAtLeastRoleForExerciseElseThrow(Role.TEACHING_ASSISTANT, programmingExercise, null);
        }
        return ResponseEntity.ok().body(programmingExercise);
    }

    /**
     * GET /programming-exercises/:exerciseId/with-participations/ : get the "exerciseId" programmingExercise.
     *
     * @param exerciseId the id of the programmingExercise to retrieve
     * @return the ResponseEntity with status 200 (OK) and with body the programmingExercise, or with status 404 (Not Found)
     */
    @GetMapping(PROGRAMMING_EXERCISE_WITH_PARTICIPATIONS)
    @PreAuthorize("hasRole('EDITOR')")
    public ResponseEntity<ProgrammingExercise> getProgrammingExerciseWithSetupParticipations(@PathVariable long exerciseId) {
        log.debug("REST request to get ProgrammingExercise : {}", exerciseId);
        User user = userRepository.getUserWithGroupsAndAuthorities();
        var programmingExercise = programmingExerciseRepository.findByIdWithTemplateAndSolutionParticipationLatestResultElseThrow(exerciseId);
        authCheckService.checkHasAtLeastRoleForExerciseElseThrow(Role.EDITOR, programmingExercise, user);
        var assignmentParticipation = studentParticipationRepository.findByExerciseIdAndStudentIdWithLatestResult(programmingExercise.getId(), user.getId());
        Set<StudentParticipation> participations = new HashSet<>();
        assignmentParticipation.ifPresent(participations::add);
        programmingExercise.setStudentParticipations(participations);
        return ResponseEntity.ok(programmingExercise);
    }

    /**
     * GET /programming-exercises/:exerciseId/with-template-and-solution-participation
     *
     * @param exerciseId the id of the programmingExercise to retrieve
     * @param withSubmissionResults get all submission results
     * @return the ResponseEntity with status 200 (OK) and the programming exercise with template and solution participation, or with status 404 (Not Found)
     */
    @GetMapping(PROGRAMMING_EXERCISE_WITH_TEMPLATE_AND_SOLUTION_PARTICIPATION)
    @PreAuthorize("hasRole('TA')")
    public ResponseEntity<ProgrammingExercise> getProgrammingExerciseWithTemplateAndSolutionParticipation(@PathVariable long exerciseId,
            @RequestParam(defaultValue = "false") boolean withSubmissionResults) {
        log.debug("REST request to get programming exercise with template and solution participation : {}", exerciseId);
        ProgrammingExercise programmingExercise;
        if (withSubmissionResults) {
            programmingExercise = programmingExerciseRepository.findByIdWithTemplateAndSolutionParticipationSubmissionsAndResultsElseThrow(exerciseId);
        }
        else {
            programmingExercise = programmingExerciseRepository.findByIdWithTemplateAndSolutionParticipationElseThrow(exerciseId);
        }
        authCheckService.checkHasAtLeastRoleForExerciseElseThrow(Role.TEACHING_ASSISTANT, programmingExercise, null);
        return ResponseEntity.ok(programmingExercise);
    }

    /**
     * DELETE /programming-exercises/:id : delete the "id" programmingExercise.
     *
     * @param exerciseId                   the id of the programmingExercise to delete
     * @param deleteStudentReposBuildPlans boolean which states whether the corresponding build plan should be deleted as well
     * @param deleteBaseReposBuildPlans    the ResponseEntity with status 200 (OK)
     * @return the ResponseEntity with status 200 (OK) when programming exercise has been successfully deleted or with status 404 (Not Found)
     */
    @DeleteMapping(PROGRAMMING_EXERCISE)
    @PreAuthorize("hasRole('INSTRUCTOR')")
    @FeatureToggle(Feature.ProgrammingExercises)
    public ResponseEntity<Void> deleteProgrammingExercise(@PathVariable long exerciseId, @RequestParam(defaultValue = "false") boolean deleteStudentReposBuildPlans,
            @RequestParam(defaultValue = "false") boolean deleteBaseReposBuildPlans) {
        log.info("REST request to delete ProgrammingExercise : {}", exerciseId);
        var programmingExercise = programmingExerciseRepository.findByIdWithTemplateAndSolutionParticipationTeamAssignmentConfigCategoriesElseThrow(exerciseId);
        User user = userRepository.getUserWithGroupsAndAuthorities();
        authCheckService.checkHasAtLeastRoleForExerciseElseThrow(Role.INSTRUCTOR, programmingExercise, user);
        exerciseService.logDeletion(programmingExercise, programmingExercise.getCourseViaExerciseGroupOrCourseMember(), user);
        exerciseDeletionService.delete(exerciseId, deleteStudentReposBuildPlans, deleteBaseReposBuildPlans);
        return ResponseEntity.ok().headers(HeaderUtil.createEntityDeletionAlert(applicationName, true, ENTITY_NAME, programmingExercise.getTitle())).build();
    }

    /**
     * Combine all commits into one in the template repository of a given exercise.
     *
     * @param exerciseId of the exercise
     * @return the ResponseEntity with status
     * 200 (OK) if combine has been successfully executed
     * 403 (Forbidden) if the user is not admin and course instructor or
     * 500 (Internal Server Error)
     */
    @PutMapping(value = COMBINE_COMMITS, produces = MediaType.TEXT_PLAIN_VALUE)
    @PreAuthorize("hasRole('EDITOR')")
    @FeatureToggle(Feature.ProgrammingExercises)
    public ResponseEntity<Void> combineTemplateRepositoryCommits(@PathVariable long exerciseId) {
        log.debug("REST request to combine the commits of the template repository of ProgrammingExercise with id: {}", exerciseId);
        var programmingExercise = programmingExerciseRepository.findByIdWithTemplateAndSolutionParticipationTeamAssignmentConfigCategoriesElseThrow(exerciseId);
        authCheckService.checkHasAtLeastRoleForExerciseElseThrow(Role.EDITOR, programmingExercise, null);
        try {
            var exerciseRepoURL = programmingExercise.getVcsTemplateRepositoryUrl();
            gitService.combineAllCommitsOfRepositoryIntoOne(exerciseRepoURL);
            return new ResponseEntity<>(HttpStatus.OK);
        }
        catch (IllegalStateException | GitAPIException ex) {
            return new ResponseEntity<>(HttpStatus.INTERNAL_SERVER_ERROR);
        }
    }

    /**
     * PUT /programming-exercises/{exerciseId}/generate-tests : Makes a call to StructureOracleGenerator to generate the structure oracle aka the test.json file
     *
     * @param exerciseId The ID of the programming exercise for which the structure oracle should get generated
     * @return The ResponseEntity with status 201 (Created) or with status 400 (Bad Request) if the parameters are invalid
     */
    @PutMapping(value = GENERATE_TESTS, produces = MediaType.TEXT_PLAIN_VALUE)
    @PreAuthorize("hasRole('EDITOR')")
    @FeatureToggle(Feature.ProgrammingExercises)
    public ResponseEntity<String> generateStructureOracleForExercise(@PathVariable long exerciseId) {
        log.debug("REST request to generate the structure oracle for ProgrammingExercise with id: {}", exerciseId);
        var programmingExercise = programmingExerciseRepository.findByIdWithTemplateAndSolutionParticipationTeamAssignmentConfigCategoriesElseThrow(exerciseId);
        User user = userRepository.getUserWithGroupsAndAuthorities();
        authCheckService.checkHasAtLeastRoleForExerciseElseThrow(Role.EDITOR, programmingExercise, user);
        if (programmingExercise.getPackageName() == null || programmingExercise.getPackageName().length() < 3) {
            return ResponseEntity.badRequest().headers(HeaderUtil.createAlert(applicationName,
                    "This is a linked exercise and generating the structure oracle for this exercise is not possible.", "couldNotGenerateStructureOracle")).body(null);
        }

        var solutionRepoURL = programmingExercise.getVcsSolutionRepositoryUrl();
        var exerciseRepoURL = programmingExercise.getVcsTemplateRepositoryUrl();
        var testRepoURL = programmingExercise.getVcsTestRepositoryUrl();

        try {
            String testsPath = Path.of("test", programmingExercise.getPackageFolderName()).toString();
            // Atm we only have one folder that can have structural tests, but this could change.
            testsPath = programmingExercise.hasSequentialTestRuns() ? Path.of("structural", testsPath).toString() : testsPath;
            boolean didGenerateOracle = programmingExerciseService.generateStructureOracleFile(solutionRepoURL, exerciseRepoURL, testRepoURL, testsPath, user);

            if (didGenerateOracle) {
                HttpHeaders responseHeaders = new HttpHeaders();
                responseHeaders.setContentType(MediaType.TEXT_PLAIN);
                return new ResponseEntity<>("Successfully generated the structure oracle for the exercise " + programmingExercise.getProjectName(), responseHeaders, HttpStatus.OK);
            }
            else {
                return ResponseEntity.badRequest().headers(
                        HeaderUtil.createAlert(applicationName, "Did not update the oracle because there have not been any changes to it.", "didNotGenerateStructureOracle"))
                        .body(null);
            }
        }
        catch (Exception e) {
            return ResponseEntity.badRequest()
                    .headers(HeaderUtil.createAlert(applicationName,
                            "An error occurred while generating the structure oracle for the exercise " + programmingExercise.getProjectName() + ": \n" + e.getMessage(),
                            "errorStructureOracleGeneration"))
                    .body(null);
        }
    }

    /**
     * GET /programming-exercises/:exerciseId/test-case-state : Returns a DTO that offers information on the test case state of the programming exercise.
     *
     * @param exerciseId the id of a ProgrammingExercise
     * @return the ResponseEntity with status 200 (OK) and ProgrammingExerciseTestCaseStateDTO. Returns 404 (notFound) if the exercise does not exist.
     */
    @GetMapping(TEST_CASE_STATE)
    @PreAuthorize("hasRole('TA')")
    public ResponseEntity<ProgrammingExerciseTestCaseStateDTO> hasAtLeastOneStudentResult(@PathVariable long exerciseId) {
        var programmingExercise = programmingExerciseRepository.findByIdWithTemplateAndSolutionParticipationTeamAssignmentConfigCategoriesElseThrow(exerciseId);
        authCheckService.checkHasAtLeastRoleForExerciseElseThrow(Role.TEACHING_ASSISTANT, programmingExercise, null);
        boolean hasAtLeastOneStudentResult = programmingExerciseService.hasAtLeastOneStudentResult(programmingExercise);
        boolean isReleased = programmingExercise.isReleased();
        ProgrammingExerciseTestCaseStateDTO testCaseDTO = new ProgrammingExerciseTestCaseStateDTO().released(isReleased).studentResult(hasAtLeastOneStudentResult)
                .testCasesChanged(programmingExercise.getTestCasesChanged())
                .buildAndTestStudentSubmissionsAfterDueDate(programmingExercise.getBuildAndTestStudentSubmissionsAfterDueDate());
        return ResponseEntity.ok(testCaseDTO);
    }

    /**
     * Search for all programming exercises by title and course title. The result is pageable since there might be hundreds of exercises in the DB.
     *
     * @param search The pageable search containing the page size, page number and query string
     * @return The desired page, sorted and matching the given query
     */
    @GetMapping(PROGRAMMING_EXERCISES)
    @PreAuthorize("hasRole('EDITOR')")
    public ResponseEntity<SearchResultPageDTO<ProgrammingExercise>> getAllExercisesOnPage(PageableSearchDTO<String> search) {
        final var user = userRepository.getUserWithGroupsAndAuthorities();
        return ResponseEntity.ok(programmingExerciseService.getAllOnPageWithSize(search, user));
    }

    /**
     * Unlock all repositories of the given programming exercise.
     *
     * @param exerciseId of the exercise
     * @return The ResponseEntity with status 200 (OK) or with status 404 (Not Found) if the exerciseId is invalid
     */
    @PutMapping(UNLOCK_ALL_REPOSITORIES)
    @PreAuthorize("hasRole('INSTRUCTOR')")
    public ResponseEntity<Void> unlockAllRepositories(@PathVariable Long exerciseId) {
        var programmingExercise = programmingExerciseRepository.findByIdElseThrow(exerciseId);
        authCheckService.checkHasAtLeastRoleForExerciseElseThrow(Role.INSTRUCTOR, programmingExercise, null);
        programmingExerciseService.unlockAllRepositories(exerciseId);
        log.info("Unlocked all repositories of programming exercise {} upon manual request", exerciseId);
        return ResponseEntity.ok().build();
    }

    /**
     * Lock all repositories of the given programming exercise.
     *
     * @param exerciseId of the exercise
     * @return The ResponseEntity with status 200 (OK) or with status 404 (Not Found) if the exerciseId is invalid
     */
    @PutMapping(LOCK_ALL_REPOSITORIES)
    @PreAuthorize("hasRole('INSTRUCTOR')")
    public ResponseEntity<Void> lockAllRepositories(@PathVariable Long exerciseId) {
        var programmingExercise = programmingExerciseRepository.findByIdElseThrow(exerciseId);
        authCheckService.checkHasAtLeastRoleForExerciseElseThrow(Role.INSTRUCTOR, programmingExercise, null);
        programmingExerciseService.lockAllRepositories(exerciseId);
        log.info("Locked all repositories of programming exercise {} upon manual request", exerciseId);
        return ResponseEntity.ok().build();
    }

    /**
     * Returns a list of auxiliary repositories for a given programming exercise.
     *
     * @param exerciseId of the exercise
     * @return the ResponseEntity with status 200 (OK) and the list of auxiliary repositories for the
     *          given programming exercise. 404 when the programming exercise was not found.
     */
    @GetMapping(AUXILIARY_REPOSITORY)
    @PreAuthorize("hasRole('TA')")
    public ResponseEntity<List<AuxiliaryRepository>> getAuxiliaryRepositories(@PathVariable Long exerciseId) {
        ProgrammingExercise exercise = programmingExerciseRepository.findByIdWithAuxiliaryRepositoriesElseThrow(exerciseId);
        authCheckService.checkHasAtLeastRoleForExerciseElseThrow(Role.TEACHING_ASSISTANT, exercise, null);
        return ResponseEntity.ok(exercise.getAuxiliaryRepositories());
    }

    /**
     * Deletes BASE and SOLUTION build plan of a programming exercise and creates those again. This reuses the build plan creation logic of the programming exercise creation service.
     *
     * @param exerciseId of the programming exercise
     * @return the ResponseEntity with status 200 (OK) if the recreation was successful.
     */
    @PutMapping(RECREATE_BUILD_PLANS)
    @PreAuthorize("hasRole('EDITOR')")
    public ResponseEntity<Void> recreateBuildPlans(@PathVariable Long exerciseId) {
        var programmingExercise = programmingExerciseRepository.findByIdWithTemplateAndSolutionParticipationAndAuxiliaryRepositoriesElseThrow(exerciseId);
        User user = userRepository.getUserWithGroupsAndAuthorities();
        authCheckService.checkHasAtLeastRoleForExerciseElseThrow(Role.EDITOR, programmingExercise, user);
        continuousIntegrationService.get().recreateBuildPlansForExercise(programmingExercise);
        return ResponseEntity.ok().build();
    }

    /**
     * PUT /programming-exercises/{exerciseId}/re-evaluate : Re-evaluates and updates an existing ProgrammingExercise.
     *
     * @param exerciseId                                   of the exercise
     * @param programmingExercise                          the ProgrammingExercise to re-evaluate and update
     * @param deleteFeedbackAfterGradingInstructionUpdate  boolean flag that indicates whether the associated feedback should be deleted or not
     *
     * @return the ResponseEntity with status 200 (OK) and with body the updated ProgrammingExercise, or with status 400 (Bad Request) if the ProgrammingExercise is not valid,
     * or with status 409 (Conflict) if given exerciseId is not same as in the object of the request body, or with status 500 (Internal Server Error) if the ProgrammingExercise
     * couldn't be updated
     */
    @PutMapping(REEVALUATE_EXERCISE)
    @PreAuthorize("hasRole('EDITOR')")
    @FeatureToggle(Feature.ProgrammingExercises)
    public ResponseEntity<ProgrammingExercise> reEvaluateAndUpdateProgrammingExercise(@PathVariable long exerciseId, @RequestBody ProgrammingExercise programmingExercise,
            @RequestParam(value = "deleteFeedback", required = false) Boolean deleteFeedbackAfterGradingInstructionUpdate) {
        log.debug("REST request to re-evaluate ProgrammingExercise : {}", programmingExercise);
        // check that the exercise exists for given id
        programmingExerciseRepository.findByIdElseThrow(exerciseId);
        authCheckService.checkGivenExerciseIdSameForExerciseInRequestBodyElseThrow(exerciseId, programmingExercise);

        // fetch course from database to make sure client didn't change groups
        var user = userRepository.getUserWithGroupsAndAuthorities();
        Course course = courseService.retrieveCourseOverExerciseGroupOrCourseId(programmingExercise);
        authCheckService.checkHasAtLeastRoleInCourseElseThrow(Role.EDITOR, course, user);

        exerciseService.reEvaluateExercise(programmingExercise, deleteFeedbackAfterGradingInstructionUpdate);
        return updateProgrammingExercise(programmingExercise, null);
    }

    /**
     * DELETE programming-exercises/:exerciseId/tasks : Delete all tasks and solution entries for an existing ProgrammingExercise.
     * Note: This endpoint exists only for testing purposes and will be removed at a later stage of the development of HESTIA
     * (automatic generation of code hints for programming exercises in Java).
     * @param exerciseId of the exercise
     * @return the {@link ResponseEntity} with status {@code 204},
     * or with status {@code 400 (Bad Request) if the exerciseId is not valid}.
     */
    @DeleteMapping(TASKS)
    @PreAuthorize("hasRole('EDITOR')")
    @FeatureToggle(Feature.ProgrammingExercises)
    public ResponseEntity<Void> deleteTaskWithSolutionEntries(@PathVariable Long exerciseId) {
        log.debug("REST request to delete ProgrammingExerciseTasks with ProgrammingExerciseSolutionEntries for ProgrammingExercise with id : {}", exerciseId);
        ProgrammingExercise exercise = programmingExerciseRepository.findByIdElseThrow(exerciseId);
        authCheckService.checkHasAtLeastRoleForExerciseElseThrow(Role.EDITOR, exercise, null);

        programmingExerciseService.deleteTasksWithSolutionEntries(exercise.getId());
        return ResponseEntity.noContent().build();
    }

    /**
     * GET programming-exercise/:exerciseId/solution-files-content
     *
     * Returns the solution repository files with content for a given programming exercise.
     * Note: This endpoint redirects the request to the ProgrammingExerciseParticipationService. This is required if
     * the solution participation id is not known for the client.
     * @param exerciseId the exercise for which the solution repository files should be retrieved
     * @return a redirect to the endpoint returning the files with content
     */
    @GetMapping(SOLUTION_REPOSITORY_FILES_WITH_CONTENT)
    @PreAuthorize("hasRole('TA')")
    @FeatureToggle(Feature.ProgrammingExercises)
    public ModelAndView redirectGetSolutionRepositoryFiles(@PathVariable Long exerciseId) {
        log.debug("REST request to get latest Solution Repository Files for ProgrammingExercise with id : {}", exerciseId);
        ProgrammingExercise exercise = programmingExerciseRepository.findByIdElseThrow(exerciseId);
        authCheckService.checkHasAtLeastRoleForExerciseElseThrow(Role.TEACHING_ASSISTANT, exercise, null);

        var participation = solutionProgrammingExerciseParticipationRepository.findByProgrammingExerciseIdElseThrow(exerciseId);

        return new ModelAndView("forward:/api/repository/" + participation.getId() + "/files-content");
    }

    /**
<<<<<<< HEAD
     * GET programming-exercise/:exerciseId/build-log-statistics
     *
     * Returns the solution repository files with content for a given programming exercise.
=======
     * GET programming-exercise/:exerciseId/solution-file-names
     *
     * Returns the solution repository file names for a given programming exercise.
>>>>>>> 346147f9
     * Note: This endpoint redirects the request to the ProgrammingExerciseParticipationService. This is required if
     * the solution participation id is not known for the client.
     * @param exerciseId the exercise for which the solution repository files should be retrieved
     * @return a redirect to the endpoint returning the files with content
     */
<<<<<<< HEAD
    @GetMapping(BUILD_LOG_STATISTICS)
    @PreAuthorize("hasRole('EDITOR')")
    @FeatureToggle(Feature.ProgrammingExercises)
    public ResponseEntity<BuildLogStatisticsDTO> getBuildLogStatistics(@PathVariable Long exerciseId) {
        log.debug("REST request to get build log statistics for ProgrammingExercise with id : {}", exerciseId);
        ProgrammingExercise programmingExercise = programmingExerciseRepository.findWithTemplateAndSolutionParticipationById(exerciseId).get();
        authCheckService.checkHasAtLeastRoleForExerciseElseThrow(Role.EDITOR, programmingExercise, null);

        var buildLogStatistics = buildLogStatisticsEntryRepository.findAverageBuildLogStatisticsEntryForExercise(programmingExercise);
        return ResponseEntity.ok(buildLogStatistics);
=======
    @GetMapping(SOLUTION_REPOSITORY_FILE_NAMES)
    @PreAuthorize("hasRole('TA')")
    @FeatureToggle(Feature.ProgrammingExercises)
    public ModelAndView redirectGetSolutionRepositoryFilesWithoutContent(@PathVariable Long exerciseId) {
        log.debug("REST request to get latest solution repository file names for ProgrammingExercise with id : {}", exerciseId);
        ProgrammingExercise exercise = programmingExerciseRepository.findByIdElseThrow(exerciseId);
        authCheckService.checkHasAtLeastRoleForExerciseElseThrow(Role.TEACHING_ASSISTANT, exercise, null);

        var participation = solutionProgrammingExerciseParticipationRepository.findByProgrammingExerciseIdElseThrow(exerciseId);

        return new ModelAndView("forward:/api/repository/" + participation.getId() + "/file-names");
>>>>>>> 346147f9
    }
}<|MERGE_RESOLUTION|>--- conflicted
+++ resolved
@@ -760,21 +760,34 @@
     }
 
     /**
-<<<<<<< HEAD
-     * GET programming-exercise/:exerciseId/build-log-statistics
-     *
-     * Returns the solution repository files with content for a given programming exercise.
-=======
      * GET programming-exercise/:exerciseId/solution-file-names
      *
      * Returns the solution repository file names for a given programming exercise.
->>>>>>> 346147f9
      * Note: This endpoint redirects the request to the ProgrammingExerciseParticipationService. This is required if
      * the solution participation id is not known for the client.
      * @param exerciseId the exercise for which the solution repository files should be retrieved
      * @return a redirect to the endpoint returning the files with content
      */
-<<<<<<< HEAD
+    @GetMapping(SOLUTION_REPOSITORY_FILE_NAMES)
+    @PreAuthorize("hasRole('TA')")
+    @FeatureToggle(Feature.ProgrammingExercises)
+    public ModelAndView redirectGetSolutionRepositoryFilesWithoutContent(@PathVariable Long exerciseId) {
+        log.debug("REST request to get latest solution repository file names for ProgrammingExercise with id : {}", exerciseId);
+        ProgrammingExercise exercise = programmingExerciseRepository.findByIdElseThrow(exerciseId);
+        authCheckService.checkHasAtLeastRoleForExerciseElseThrow(Role.TEACHING_ASSISTANT, exercise, null);
+
+        var participation = solutionProgrammingExerciseParticipationRepository.findByProgrammingExerciseIdElseThrow(exerciseId);
+
+        return new ModelAndView("forward:/api/repository/" + participation.getId() + "/file-names");
+    }
+
+    /**
+     * GET programming-exercise/:exerciseId/build-log-statistics
+     *
+     * Returns the averaged build log statistics for a given programming exercise.
+     * @param exerciseId the exercise for which the build log statistics should be retrieved
+     * @return a DTO containing the average build log statistics
+     */
     @GetMapping(BUILD_LOG_STATISTICS)
     @PreAuthorize("hasRole('EDITOR')")
     @FeatureToggle(Feature.ProgrammingExercises)
@@ -785,18 +798,5 @@
 
         var buildLogStatistics = buildLogStatisticsEntryRepository.findAverageBuildLogStatisticsEntryForExercise(programmingExercise);
         return ResponseEntity.ok(buildLogStatistics);
-=======
-    @GetMapping(SOLUTION_REPOSITORY_FILE_NAMES)
-    @PreAuthorize("hasRole('TA')")
-    @FeatureToggle(Feature.ProgrammingExercises)
-    public ModelAndView redirectGetSolutionRepositoryFilesWithoutContent(@PathVariable Long exerciseId) {
-        log.debug("REST request to get latest solution repository file names for ProgrammingExercise with id : {}", exerciseId);
-        ProgrammingExercise exercise = programmingExerciseRepository.findByIdElseThrow(exerciseId);
-        authCheckService.checkHasAtLeastRoleForExerciseElseThrow(Role.TEACHING_ASSISTANT, exercise, null);
-
-        var participation = solutionProgrammingExerciseParticipationRepository.findByProgrammingExerciseIdElseThrow(exerciseId);
-
-        return new ModelAndView("forward:/api/repository/" + participation.getId() + "/file-names");
->>>>>>> 346147f9
     }
 }