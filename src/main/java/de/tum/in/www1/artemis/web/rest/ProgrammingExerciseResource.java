--- conflicted
+++ resolved
@@ -197,12 +197,8 @@
 
         try {
             // Setup all repositories etc
-<<<<<<< HEAD
-            ProgrammingExercise newProgrammingExercise = programmingExerciseService.createProgrammingExercise(programmingExercise);
+            ProgrammingExercise newProgrammingExercise = programmingExerciseService.createProgrammingExercise(programmingExercise, false);
             programmingExerciseService.triggerBaseAndSolutionBuildPlansForNewExercise(newProgrammingExercise);
-=======
-            ProgrammingExercise newProgrammingExercise = programmingExerciseService.createProgrammingExercise(programmingExercise, false);
->>>>>>> 71ab36f7
 
             // Create default static code analysis categories
             if (Boolean.TRUE.equals(programmingExercise.isStaticCodeAnalysisEnabled())) {
