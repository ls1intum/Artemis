--- conflicted
+++ resolved
@@ -533,33 +533,15 @@
     public ResponseEntity<Void> deleteProgrammingExercise(@PathVariable Long id, @RequestParam(defaultValue = "false") boolean deleteStudentReposBuildPlans,
             @RequestParam(defaultValue = "false") boolean deleteBaseReposBuildPlans) {
         log.info("REST request to delete ProgrammingExercise : {}", id);
-<<<<<<< HEAD
         final var programmingExercise = (ProgrammingExercise) exerciseService.findOneWithAdditionalElements(id);
         log.info("Found ProgrammingExercise to delete with title: {}", programmingExercise.getTitle());
         Course course = programmingExercise.getCourse();
         User user = userService.getUserWithGroupsAndAuthorities();
         if (!authCheckService.isInstructorInCourse(course, user) && !authCheckService.isAdmin()) {
             return forbidden();
-=======
-        Optional<ProgrammingExercise> programmingExercise = programmingExerciseRepository.findById(id);
-        if (programmingExercise.isPresent()) {
-            log.info("Found ProgrammingExercise to delete with title: {}", programmingExercise.get().getTitle());
-            Course course = programmingExercise.get().getCourse();
-            User user = userService.getUserWithGroupsAndAuthorities();
-            if (!authCheckService.isInstructorInCourse(course, user) && !authCheckService.isAdmin()) {
-                return forbidden();
-            }
-            String title = programmingExercise.get().getTitle();
-            exerciseService.delete(programmingExercise.get().getId(), deleteStudentReposBuildPlans, deleteBaseReposBuildPlans);
-            return ResponseEntity.ok().headers(HeaderUtil.createEntityDeletionAlert(applicationName, true, ENTITY_NAME, title)).build();
-        }
-        else {
-            log.warn("ProgrammingExercise with id {} not found for delete request", id);
-            return ResponseEntity.notFound().build();
->>>>>>> 12af12c6
         }
         String title = programmingExercise.getTitle();
-        exerciseService.delete(programmingExercise, deleteStudentReposBuildPlans, deleteBaseReposBuildPlans);
+        exerciseService.delete(programmingExercise.getId(), deleteStudentReposBuildPlans, deleteBaseReposBuildPlans);
         return ResponseEntity.ok().headers(HeaderUtil.createEntityDeletionAlert(applicationName, true, ENTITY_NAME, title)).build();
     }
 
