--- conflicted
+++ resolved
@@ -114,12 +114,8 @@
             CourseService courseService, Optional<ContinuousIntegrationService> continuousIntegrationService, Optional<VersionControlService> versionControlService,
             ExerciseService exerciseService, ProgrammingExerciseService programmingExerciseService, StudentParticipationRepository studentParticipationRepository,
             ProgrammingExerciseImportService programmingExerciseImportService, ProgrammingExerciseExportService programmingExerciseExportService,
-<<<<<<< HEAD
-            ExerciseGroupService exerciseGroupService, AchievementService achievementService, StaticCodeAnalysisService staticCodeAnalysisService) {
-=======
-            ExerciseGroupService exerciseGroupService, StaticCodeAnalysisService staticCodeAnalysisService, GradingCriterionService gradingCriterionService,
-            ProgrammingLanguageFeatureService programmingLanguageFeatureService) {
->>>>>>> d2ae64ff
+            ExerciseGroupService exerciseGroupService, AchievementService achievementService, StaticCodeAnalysisService staticCodeAnalysisService,
+            GradingCriterionService gradingCriterionService, ProgrammingLanguageFeatureService programmingLanguageFeatureService) {
         this.programmingExerciseRepository = programmingExerciseRepository;
         this.userService = userService;
         this.courseService = courseService;
