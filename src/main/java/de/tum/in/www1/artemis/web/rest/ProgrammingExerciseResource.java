--- conflicted
+++ resolved
@@ -134,12 +134,8 @@
             PlagiarismResultRepository plagiarismResultRepository, ProgrammingExerciseImportService programmingExerciseImportService,
             ProgrammingExerciseExportService programmingExerciseExportService, StaticCodeAnalysisService staticCodeAnalysisService,
             GradingCriterionRepository gradingCriterionRepository, ProgrammingLanguageFeatureService programmingLanguageFeatureService, TemplateUpgradePolicy templateUpgradePolicy,
-<<<<<<< HEAD
-            CourseRepository courseRepository, GitService gitService, ProgrammingPlagiarismDetectionService programmingPlagiarismDetectionService) {
-=======
-            CourseRepository courseRepository, FeedbackRepository feedbackRepository, GitService gitService,
+            CourseRepository courseRepository, GitService gitService,
             ProgrammingPlagiarismDetectionService programmingPlagiarismDetectionService, AuxiliaryRepositoryRepository auxiliaryRepositoryRepository) {
->>>>>>> 4a744812
 
         this.programmingExerciseRepository = programmingExerciseRepository;
         this.userRepository = userRepository;
@@ -1212,39 +1208,6 @@
     }
 
     /**
-<<<<<<< HEAD
-     * PUT /programming-exercises/{exerciseId}/re-evaluate : Re-evaluates and updates an existing ProgrammingExercise.
-     *
-     * @param exerciseId                                   of the exercise
-     * @param programmingExercise                          the ProgrammingExercise to re-evaluate and update
-     * @param deleteFeedbackAfterGradingInstructionUpdate  boolean flag that indicates whether the associated feedback should be deleted or not
-     *
-     * @return the ResponseEntity with status 200 (OK) and with body the updated ProgrammingExercise, or
-     * with status 400 (Bad Request) if the ProgrammingExercise is not valid, or with status 409 (Conflict)
-     * if given exerciseId is not same as in the object of the request body, or with status 500 (Internal
-     * Server Error) if the ProgrammingExercise couldn't be updated
-     */
-    @PutMapping(Endpoints.REEVALUATE_EXERCISE)
-    @PreAuthorize("hasRole('EDITOR')")
-    @FeatureToggle(Feature.PROGRAMMING_EXERCISES)
-    public ResponseEntity<ProgrammingExercise> reEvaluateAndUpdateProgrammingExercise(@PathVariable long exerciseId, @RequestBody ProgrammingExercise programmingExercise,
-            @RequestParam(value = "deleteFeedback", required = false) Boolean deleteFeedbackAfterGradingInstructionUpdate) {
-        log.debug("REST request to re-evaluate ProgrammingExercise : {}", programmingExercise);
-
-        // check that the exercise is exist for given id
-        ProgrammingExercise originalProgrammingExercise = programmingExerciseRepository.findByIdElseThrow(exerciseId);
-
-        authCheckService.checkGivenExerciseIdSameForExerciseInRequestBodyElseThrow(exerciseId, programmingExercise);
-
-        // fetch course from database to make sure client didn't change groups
-        var user = userRepository.getUserWithGroupsAndAuthorities();
-        Course course = courseService.retrieveCourseOverExerciseGroupOrCourseId(programmingExercise);
-        authCheckService.checkHasAtLeastRoleInCourseElseThrow(Role.EDITOR, course, user);
-
-        exerciseService.reEvaluateExercise(programmingExercise, deleteFeedbackAfterGradingInstructionUpdate);
-
-        return updateProgrammingExercise(programmingExercise, null);
-=======
      * Returns a list of auxiliary repositories for a given programming exercise.
      *
      * @param exerciseId of the exercise
@@ -1403,7 +1366,40 @@
         // The description must not be longer than 100 characters, since the database column is
         // limited to 500 characters.
         validateAuxiliaryRepositoryDescriptionLength(auxiliaryRepository);
->>>>>>> 4a744812
+    }
+
+    /**
+     * PUT /programming-exercises/{exerciseId}/re-evaluate : Re-evaluates and updates an existing ProgrammingExercise.
+     *
+     * @param exerciseId                                   of the exercise
+     * @param programmingExercise                          the ProgrammingExercise to re-evaluate and update
+     * @param deleteFeedbackAfterGradingInstructionUpdate  boolean flag that indicates whether the associated feedback should be deleted or not
+     *
+     * @return the ResponseEntity with status 200 (OK) and with body the updated ProgrammingExercise, or
+     * with status 400 (Bad Request) if the ProgrammingExercise is not valid, or with status 409 (Conflict)
+     * if given exerciseId is not same as in the object of the request body, or with status 500 (Internal
+     * Server Error) if the ProgrammingExercise couldn't be updated
+     */
+    @PutMapping(Endpoints.REEVALUATE_EXERCISE)
+    @PreAuthorize("hasRole('EDITOR')")
+    @FeatureToggle(Feature.PROGRAMMING_EXERCISES)
+    public ResponseEntity<ProgrammingExercise> reEvaluateAndUpdateProgrammingExercise(@PathVariable long exerciseId, @RequestBody ProgrammingExercise programmingExercise,
+            @RequestParam(value = "deleteFeedback", required = false) Boolean deleteFeedbackAfterGradingInstructionUpdate) {
+        log.debug("REST request to re-evaluate ProgrammingExercise : {}", programmingExercise);
+
+        // check that the exercise is exist for given id
+        ProgrammingExercise originalProgrammingExercise = programmingExerciseRepository.findByIdElseThrow(exerciseId);
+
+        authCheckService.checkGivenExerciseIdSameForExerciseInRequestBodyElseThrow(exerciseId, programmingExercise);
+
+        // fetch course from database to make sure client didn't change groups
+        var user = userRepository.getUserWithGroupsAndAuthorities();
+        Course course = courseService.retrieveCourseOverExerciseGroupOrCourseId(programmingExercise);
+        authCheckService.checkHasAtLeastRoleInCourseElseThrow(Role.EDITOR, course, user);
+
+        exerciseService.reEvaluateExercise(programmingExercise, deleteFeedbackAfterGradingInstructionUpdate);
+
+        return updateProgrammingExercise(programmingExercise, null);
     }
 
     public static final class Endpoints {
@@ -1454,13 +1450,11 @@
 
         public static final String LOCK_ALL_REPOSITORIES = PROGRAMMING_EXERCISE + "/lock-all-repositories";
 
-<<<<<<< HEAD
+        public static final String AUXILIARY_REPOSITORY = PROGRAMMING_EXERCISE + "/auxiliary-repository";
+
+        public static final String RECREATE_BUILD_PLANS = PROGRAMMING_EXERCISE + "/recreate-build-plans";
+
         public static final String REEVALUATE_EXERCISE = PROGRAMMING_EXERCISE + "/re-evaluate";
-=======
-        public static final String AUXILIARY_REPOSITORY = PROGRAMMING_EXERCISE + "/auxiliary-repository";
-
-        public static final String RECREATE_BUILD_PLANS = PROGRAMMING_EXERCISE + "/recreate-build-plans";
->>>>>>> 4a744812
 
         private Endpoints() {
         }
