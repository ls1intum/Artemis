package de.tum.in.www1.artemis.web.rest;

import static de.tum.in.www1.artemis.config.Constants.*;
import static de.tum.in.www1.artemis.service.util.TimeLogUtil.formatDurationFrom;
import static de.tum.in.www1.artemis.web.rest.util.ResponseUtil.*;

import java.io.File;
import java.io.FileInputStream;
import java.io.IOException;
import java.net.URI;
import java.net.URISyntaxException;
import java.nio.file.Paths;
import java.util.*;
import java.util.regex.Matcher;
import java.util.regex.Pattern;
import java.util.stream.Collectors;

import javax.validation.constraints.NotNull;

import org.eclipse.jgit.api.errors.GitAPIException;
import org.slf4j.Logger;
import org.slf4j.LoggerFactory;
import org.springframework.beans.factory.annotation.Value;
import org.springframework.core.io.InputStreamResource;
import org.springframework.core.io.Resource;
import org.springframework.http.*;
import org.springframework.security.access.prepost.PreAuthorize;
import org.springframework.web.bind.annotation.*;

import de.tum.in.www1.artemis.domain.*;
import de.tum.in.www1.artemis.domain.enumeration.ProgrammingLanguage;
import de.tum.in.www1.artemis.domain.enumeration.RepositoryType;
import de.tum.in.www1.artemis.domain.participation.ProgrammingExerciseStudentParticipation;
import de.tum.in.www1.artemis.domain.participation.StudentParticipation;
import de.tum.in.www1.artemis.domain.plagiarism.text.TextPlagiarismResult;
import de.tum.in.www1.artemis.exception.ContinuousIntegrationException;
import de.tum.in.www1.artemis.repository.*;
import de.tum.in.www1.artemis.security.Role;
import de.tum.in.www1.artemis.service.*;
import de.tum.in.www1.artemis.service.connectors.ContinuousIntegrationService;
import de.tum.in.www1.artemis.service.connectors.GitService;
import de.tum.in.www1.artemis.service.connectors.VersionControlService;
import de.tum.in.www1.artemis.service.feature.Feature;
import de.tum.in.www1.artemis.service.feature.FeatureToggle;
import de.tum.in.www1.artemis.service.plagiarism.ProgrammingPlagiarismDetectionService;
import de.tum.in.www1.artemis.service.programming.*;
import de.tum.in.www1.artemis.service.util.TimeLogUtil;
import de.tum.in.www1.artemis.web.rest.dto.PageableSearchDTO;
import de.tum.in.www1.artemis.web.rest.dto.RepositoryExportOptionsDTO;
import de.tum.in.www1.artemis.web.rest.dto.SearchResultPageDTO;
import de.tum.in.www1.artemis.web.rest.errors.BadRequestAlertException;
import de.tum.in.www1.artemis.web.rest.errors.EntityNotFoundException;
import de.tum.in.www1.artemis.web.rest.util.HeaderUtil;
import de.tum.in.www1.artemis.web.websocket.dto.ProgrammingExerciseTestCaseStateDTO;
import jplag.ExitException;

/**
 * REST controller for managing ProgrammingExercise.
 */
@RestController
@RequestMapping(ProgrammingExerciseResource.Endpoints.ROOT)
public class ProgrammingExerciseResource {

    private final Logger log = LoggerFactory.getLogger(ProgrammingExerciseResource.class);

    private static final String ENTITY_NAME = "programmingExercise";

    @Value("${jhipster.clientApp.name}")
    private String applicationName;

    private final ProgrammingExerciseRepository programmingExerciseRepository;

    private final UserRepository userRepository;

    private final CourseService courseService;

    private final AuthorizationCheckService authCheckService;

    private final Optional<ContinuousIntegrationService> continuousIntegrationService;

    private final Optional<VersionControlService> versionControlService;

    private final ExerciseService exerciseService;

    private final PlagiarismResultRepository plagiarismResultRepository;

    private final ProgrammingExerciseService programmingExerciseService;

    private final ProgrammingExerciseImportService programmingExerciseImportService;

    private final ProgrammingExerciseExportService programmingExerciseExportService;

    private final StudentParticipationRepository studentParticipationRepository;

    private final StaticCodeAnalysisService staticCodeAnalysisService;

    private final GradingCriterionRepository gradingCriterionRepository;

    private final ProgrammingLanguageFeatureService programmingLanguageFeatureService;

    private final TemplateUpgradePolicy templateUpgradePolicy;

    private final CourseRepository courseRepository;

    private final FeedbackRepository feedbackRepository;

    private final GitService gitService;

    private final ProgrammingPlagiarismDetectionService programmingPlagiarismDetectionService;

    /**
     * Java package name Regex according to Java 14 JLS (https://docs.oracle.com/javase/specs/jls/se14/html/jls-7.html#jls-7.4.1),
     * with the restriction to a-z,A-Z,_ as "Java letter" and 0-9 as digits due to JavaScript/Browser Unicode character class limitations
     */
    private static final String packageNameRegex = "^(?!.*(?:\\.|^)(?:abstract|continue|for|new|switch|assert|default|if|package|synchronized|boolean|do|goto|private|this|break|double|implements|protected|throw|byte|else|import|public|throws|case|enum|instanceof|return|transient|catch|extends|int|short|try|char|final|interface|static|void|class|finally|long|strictfp|volatile|const|float|native|super|while|_|true|false|null)(?:\\.|$))[A-Z_a-z][0-9A-Z_a-z]*(?:\\.[A-Z_a-z][0-9A-Z_a-z]*)*$";

    /**
     * Swift package name Regex derived from (https://docs.swift.org/swift-book/ReferenceManual/LexicalStructure.html#ID412),
     * with the restriction to a-z,A-Z as "Swift letter" and 0-9 as digits where no separators are allowed
     */
    private static final String packageNameRegexForSwift = "^(?!(?:associatedtype|class|deinit|enum|extension|fileprivate|func|import|init|inout|internal|let|open|operator|private|protocol|public|rethrows|static|struct|subscript|typealias|var|break|case|continue|default|defer|do|else|fallthrough|for|guard|if|in|repeat|return|switch|where|while|as|Any|catch|false|is|nil|super|self|Self|throw|throws|true|try|_)$)[A-Za-z][0-9A-Za-z]*$";

    private final Pattern packageNamePattern = Pattern.compile(packageNameRegex);

    private final Pattern packageNamePatternForSwift = Pattern.compile(packageNameRegexForSwift);

    public ProgrammingExerciseResource(ProgrammingExerciseRepository programmingExerciseRepository, UserRepository userRepository, AuthorizationCheckService authCheckService,
            CourseService courseService, Optional<ContinuousIntegrationService> continuousIntegrationService, Optional<VersionControlService> versionControlService,
            ExerciseService exerciseService, ProgrammingExerciseService programmingExerciseService, StudentParticipationRepository studentParticipationRepository,
            PlagiarismResultRepository plagiarismResultRepository, ProgrammingExerciseImportService programmingExerciseImportService,
            ProgrammingExerciseExportService programmingExerciseExportService, StaticCodeAnalysisService staticCodeAnalysisService,
            GradingCriterionRepository gradingCriterionRepository, ProgrammingLanguageFeatureService programmingLanguageFeatureService, TemplateUpgradePolicy templateUpgradePolicy,
<<<<<<< HEAD
            CourseRepository courseRepository, GitService gitService, ProgrammingPlagiarismDetectionService programmingPlagiarismDetectionService) {
=======
            CourseRepository courseRepository, FeedbackRepository feedbackRepository, GitService gitService,
            ProgrammingPlagiarismDetectionService programmingPlagiarismDetectionService) {
>>>>>>> 5fc88cb3

        this.programmingExerciseRepository = programmingExerciseRepository;
        this.userRepository = userRepository;
        this.courseService = courseService;
        this.authCheckService = authCheckService;
        this.continuousIntegrationService = continuousIntegrationService;
        this.versionControlService = versionControlService;
        this.exerciseService = exerciseService;
        this.programmingExerciseService = programmingExerciseService;
        this.studentParticipationRepository = studentParticipationRepository;
        this.plagiarismResultRepository = plagiarismResultRepository;
        this.programmingExerciseImportService = programmingExerciseImportService;
        this.programmingExerciseExportService = programmingExerciseExportService;
        this.staticCodeAnalysisService = staticCodeAnalysisService;
        this.gradingCriterionRepository = gradingCriterionRepository;
        this.programmingLanguageFeatureService = programmingLanguageFeatureService;
        this.templateUpgradePolicy = templateUpgradePolicy;
        this.courseRepository = courseRepository;
        this.feedbackRepository = feedbackRepository;
        this.gitService = gitService;
        this.programmingPlagiarismDetectionService = programmingPlagiarismDetectionService;
    }

    /**
     * @param exercise the exercise object we want to check for errors
     */
    private void checkProgrammingExerciseForError(ProgrammingExercise exercise) {
        if (!continuousIntegrationService.get().checkIfBuildPlanExists(exercise.getProjectKey(), exercise.getTemplateBuildPlanId())) {
            throw new BadRequestAlertException("The Template Build Plan ID seems to be invalid.", "Exercise", ErrorKeys.INVALID_TEMPLATE_BUILD_PLAN_ID);
        }
        if (exercise.getVcsTemplateRepositoryUrl() == null || !versionControlService.get().repositoryUrlIsValid(exercise.getVcsTemplateRepositoryUrl())) {
            throw new BadRequestAlertException("The Template Repository URL seems to be invalid.", "Exercise", ErrorKeys.INVALID_TEMPLATE_REPOSITORY_URL);
        }
        if (exercise.getSolutionBuildPlanId() != null && !continuousIntegrationService.get().checkIfBuildPlanExists(exercise.getProjectKey(), exercise.getSolutionBuildPlanId())) {
            throw new BadRequestAlertException("The Solution Build Plan ID seems to be invalid.", "Exercise", ErrorKeys.INVALID_SOLUTION_BUILD_PLAN_ID);
        }
        var solutionRepositoryUrl = exercise.getVcsSolutionRepositoryUrl();
        if (solutionRepositoryUrl != null && !versionControlService.get().repositoryUrlIsValid(solutionRepositoryUrl)) {
            throw new BadRequestAlertException("The Solution Repository URL seems to be invalid.", "Exercise", ErrorKeys.INVALID_SOLUTION_REPOSITORY_URL);
        }
    }

    /**
     * Validates the course and programming exercise short name.
     * 1. Check presence and length of exercise short name
     * 2. Check presence and length of course short name
     * 3. Find forbidden patterns in exercise short name
     * 4. Check that the short name doesn't already exist withing course or exam exercises
     *
     * @param programmingExercise Programming exercise to be validated
     * @param course              Course of the programming exercise
     */
    private void validateCourseAndExerciseShortName(ProgrammingExercise programmingExercise, Course course) {
        // Check if exercise shortname is set
        if (programmingExercise.getShortName() == null || programmingExercise.getShortName().length() < 3) {
            throw new BadRequestAlertException("The shortname of the programming exercise is not set or too short", "Exercise", "programmingExerciseShortnameInvalid");
        }

        // Check if course shortname is set
        if (course.getShortName() == null || course.getShortName().length() < 3) {
            throw new BadRequestAlertException("The shortname of the course is not set or too short", "Exercise", "courseShortnameInvalid");
        }

        // Check if exercise shortname matches regex
        Matcher shortNameMatcher = SHORT_NAME_PATTERN.matcher(programmingExercise.getShortName());
        if (!shortNameMatcher.matches()) {
            throw new BadRequestAlertException("The shortname is invalid", "Exercise", "shortnameInvalid");
        }

        // NOTE: we have to cover two cases here: exercises directly stored in the course and exercises indirectly stored in the course (exercise -> exerciseGroup -> exam ->
        // course)
        long numberOfProgrammingExercisesWithSameShortName = programmingExerciseRepository.countByShortNameAndCourse(programmingExercise.getShortName(), course)
                + programmingExerciseRepository.countByShortNameAndExerciseGroupExamCourse(programmingExercise.getShortName(), course);
        if (numberOfProgrammingExercisesWithSameShortName > 0) {
            throw new BadRequestAlertException("A programming exercise with the same short name already exists. Please choose a different short name.", "Exercise",
                    "shortnameAlreadyExists");
        }
    }

    /**
     * Validate the general course settings.
     * 1. Validate the title
     * 2. Validate the course and programming exercise short name.
     *
     * @param programmingExercise Programming exercise to be validated
     * @param course              Course of the programming exercise
     */
    private void validateCourseSettings(ProgrammingExercise programmingExercise, Course course) {
        validateTitle(programmingExercise, course);
        validateCourseAndExerciseShortName(programmingExercise, course);
    }

    /**
     * Validate the programming exercise title.
     * 1. Check presence and length of exercise title
     * 2. Find forbidden patterns in exercise title
     *
     * @param programmingExercise Programming exercise to be validated
     * @param course              Course of the programming exercise
     */
    private void validateTitle(ProgrammingExercise programmingExercise, Course course) {
        // Check if exercise title is set
        if (programmingExercise.getTitle() == null || programmingExercise.getTitle().length() < 3) {
            throw new BadRequestAlertException("The title of the programming exercise is too short", "Exercise", "programmingExerciseTitleInvalid");
        }

        // Check if the exercise title matches regex
        Matcher titleMatcher = TITLE_NAME_PATTERN.matcher(programmingExercise.getTitle());
        if (!titleMatcher.matches()) {
            throw new BadRequestAlertException("The title is invalid", "Exercise", "titleInvalid");
        }

        // Check that the exercise title is unique among all programming exercises in the course, otherwise the corresponding project in the VCS system cannot be generated
        long numberOfProgrammingExercisesWithSameTitle = programmingExerciseRepository.countByTitleAndCourse(programmingExercise.getTitle(), course)
                + programmingExerciseRepository.countByTitleAndExerciseGroupExamCourse(programmingExercise.getTitle(), course);
        if (numberOfProgrammingExercisesWithSameTitle > 0) {
            throw new BadRequestAlertException("A programming exercise with the same title already exists. Please choose a different title.", "Exercise", "titleAlreadyExists");
        }
    }

    /**
     * Validates general programming exercise settings
     * 1. Validate score settings
     * 2. Validates the participation mode
     * 3. Validates the programming language
     *
     * @param programmingExercise exercise to validate
     */
    private void validateGeneralSettings(ProgrammingExercise programmingExercise) {
        exerciseService.validateScoreSettings(programmingExercise);

        // Check if a participation mode was selected
        if (!Boolean.TRUE.equals(programmingExercise.isAllowOnlineEditor()) && !Boolean.TRUE.equals(programmingExercise.isAllowOfflineIde())) {
            throw new BadRequestAlertException("You need to allow at least one participation mode, the online editor or the offline IDE", "Exercise", "noParticipationModeAllowed");
        }

        // Check if programming language is set
        if (programmingExercise.getProgrammingLanguage() == null) {
            throw new BadRequestAlertException("No programming language was specified", "Exercise", "programmingLanguageNotSet");
        }
    }

    /**
     * Validates static code analysis settings
     * 1. The flag staticCodeAnalysisEnabled must not be null
     * 2. Static code analysis and sequential test runs can't be active at the same time
     * 3. Static code analysis can only be enabled for supported programming languages
     * 4. Static code analysis max penalty must only be set if static code analysis is enabled
     * 5. Static code analysis max penalty must be positive
     *
     * @param programmingExercise exercise to validate
     */
    private void validateStaticCodeAnalysisSettings(ProgrammingExercise programmingExercise) {
        ProgrammingLanguageFeature programmingLanguageFeature = programmingLanguageFeatureService.getProgrammingLanguageFeatures(programmingExercise.getProgrammingLanguage());

        // Check if the static code analysis flag was set
        if (programmingExercise.isStaticCodeAnalysisEnabled() == null) {
            throw new BadRequestAlertException("The static code analysis flag must be set to true or false", "Exercise", "staticCodeAnalysisFlagNotSet");
        }

        // Check that programming exercise doesn't have sequential test runs and static code analysis enabled
        if (Boolean.TRUE.equals(programmingExercise.isStaticCodeAnalysisEnabled()) && programmingExercise.hasSequentialTestRuns()) {
            throw new BadRequestAlertException("The static code analysis with sequential test runs is not supported at the moment", "Exercise", "staticCodeAnalysisAndSequential");
        }

        // Check if the programming language supports static code analysis
        if (Boolean.TRUE.equals(programmingExercise.isStaticCodeAnalysisEnabled()) && !programmingLanguageFeature.isStaticCodeAnalysis()) {
            throw new BadRequestAlertException("The static code analysis is not supported for this programming language", "Exercise", "staticCodeAnalysisNotSupportedForLanguage");
        }

        // Static code analysis max penalty must only be set if static code analysis is enabled
        if (Boolean.FALSE.equals(programmingExercise.isStaticCodeAnalysisEnabled()) && programmingExercise.getMaxStaticCodeAnalysisPenalty() != null) {
            throw new BadRequestAlertException("Max static code analysis penalty must only be set if static code analysis is enabled", "Exercise",
                    "staticCodeAnalysisDisabledButPenaltySet");
        }

        // Static code analysis max penalty must be positive
        if (programmingExercise.getMaxStaticCodeAnalysisPenalty() != null && programmingExercise.getMaxStaticCodeAnalysisPenalty() < 0) {
            throw new BadRequestAlertException("You need to allow at least one participation mode, the online editor or the offline IDE", "Exercise", "noParticipationModeAllowed");
        }
    }

    /**
     * POST /programming-exercises/setup : Setup a new programmingExercise (with all needed repositories etc.)
     *
     * @param programmingExercise the programmingExercise to setup
     * @return the ResponseEntity with status 201 (Created) and with body the new programmingExercise, or with status 400 (Bad Request) if the parameters are invalid
     */
    @PostMapping(Endpoints.SETUP)
    @PreAuthorize("hasRole('EDITOR')")
    @FeatureToggle(Feature.PROGRAMMING_EXERCISES)
    public ResponseEntity<ProgrammingExercise> createProgrammingExercise(@RequestBody ProgrammingExercise programmingExercise) {
        log.debug("REST request to setup ProgrammingExercise : {}", programmingExercise);
        if (programmingExercise.getId() != null) {
            return ResponseEntity.badRequest().headers(HeaderUtil.createAlert(applicationName, "A new programmingExercise cannot already have an ID", "idexists")).body(null);
        }

        // Valid exercises have set either a course or an exerciseGroup
        programmingExercise.checkCourseAndExerciseGroupExclusivity(ENTITY_NAME);
        Course course = courseService.retrieveCourseOverExerciseGroupOrCourseId(programmingExercise);
        authCheckService.checkHasAtLeastRoleInCourseElseThrow(Role.EDITOR, course, null);
        validateGeneralSettings(programmingExercise);

        ProgrammingLanguageFeature programmingLanguageFeature = programmingLanguageFeatureService.getProgrammingLanguageFeatures(programmingExercise.getProgrammingLanguage());

        // Check if package name is set
        if (programmingLanguageFeature.isPackageNameRequired()) {
            if (programmingExercise.getPackageName() == null) {
                return ResponseEntity.badRequest().headers(HeaderUtil.createAlert(applicationName, "The package name is invalid", "packagenameInvalid")).body(null);
            }

            // Check if package name matches regex
            Matcher packageNameMatcher;
            if (programmingExercise.getProgrammingLanguage() == ProgrammingLanguage.SWIFT) {
                packageNameMatcher = packageNamePatternForSwift.matcher(programmingExercise.getPackageName());
            }
            else {
                packageNameMatcher = packageNamePattern.matcher(programmingExercise.getPackageName());
            }
            if (!packageNameMatcher.matches()) {
                return ResponseEntity.badRequest().headers(HeaderUtil.createAlert(applicationName, "The package name is invalid", "packagenameInvalid")).body(null);
            }
        }

        // Check if project type is selected
        if (programmingLanguageFeature.getProjectTypes().size() > 0) {
            if (programmingExercise.getProjectType() == null) {
                return ResponseEntity.badRequest().headers(HeaderUtil.createAlert(applicationName, "The project type is not set", "projectTypeNotSet")).body(null);
            }
            if (!programmingLanguageFeature.getProjectTypes().contains(programmingExercise.getProjectType())) {
                return ResponseEntity.badRequest()
                        .headers(HeaderUtil.createAlert(applicationName, "The project type is not supported for this programming language", "projectTypeNotSupported")).body(null);
            }
        }
        else {
            if (programmingExercise.getProjectType() != null) {
                return ResponseEntity.badRequest().headers(HeaderUtil.createAlert(applicationName, "The project type is set but not supported", "projectTypeSet")).body(null);
            }
        }

        // Check if checkout solution repository is enabled
        if (programmingExercise.getCheckoutSolutionRepository() && !programmingLanguageFeature.isCheckoutSolutionRepositoryAllowed()) {
            return ResponseEntity.badRequest()
                    .headers(
                            HeaderUtil.createAlert(applicationName, "Checking out the solution repository is only supported for Haskell exercises", "checkoutSolutionNotSupported"))
                    .body(null);
        }

        validateCourseSettings(programmingExercise, course);
        validateStaticCodeAnalysisSettings(programmingExercise);

        programmingExercise.generateAndSetProjectKey();
        Optional<ResponseEntity<ProgrammingExercise>> projectExistsError = checkIfProjectExists(programmingExercise);
        if (projectExistsError.isPresent()) {
            return projectExistsError.get();
        }

        try {
            // Setup all repositories etc
            ProgrammingExercise newProgrammingExercise = programmingExerciseService.createProgrammingExercise(programmingExercise);
            // Create default static code analysis categories
            if (Boolean.TRUE.equals(programmingExercise.isStaticCodeAnalysisEnabled())) {
                staticCodeAnalysisService.createDefaultCategories(newProgrammingExercise);
            }
            return ResponseEntity.created(new URI("/api/programming-exercises" + newProgrammingExercise.getId()))
                    .headers(HeaderUtil.createEntityCreationAlert(applicationName, true, ENTITY_NAME, newProgrammingExercise.getTitle())).body(newProgrammingExercise);
        }
        catch (IOException | URISyntaxException | InterruptedException | GitAPIException | ContinuousIntegrationException e) {
            log.error("Error while setting up programming exercise", e);
            return ResponseEntity.status(HttpStatus.INTERNAL_SERVER_ERROR)
                    .headers(HeaderUtil.createAlert(applicationName, "An error occurred while setting up the exercise: " + e.getMessage(), "errorProgrammingExercise")).body(null);
        }
    }

    /**
     * Checks if the project for the given programming exercise already exists in the version control system (VCS) and in the continuous integration system (CIS).
     * The check is done based on the project key (course short name + exercise short name) and the project name (course short name + exercise title).
     * This prevents errors then the actual projects will be generated later on.
     * An error response is returned in case the project does already exist. This will then e.g. stop the generation (or import) of the programming exercise.
     *
     * @param programmingExercise a typically new programming exercise for which the corresponding VCS and CIS projects should not yet exist.
     * @return an error response in case the project already exists or an empty optional in case it does not exist yet (which means the setup can continue as usual)
     */
    public Optional<ResponseEntity<ProgrammingExercise>> checkIfProjectExists(ProgrammingExercise programmingExercise) {
        String projectKey = programmingExercise.getProjectKey();
        String projectName = programmingExercise.getProjectName();
        boolean projectExists = versionControlService.get().checkIfProjectExists(projectKey, projectName);
        if (projectExists) {
            return Optional.of(ResponseEntity.badRequest()
                    .headers(HeaderUtil.createAlert(applicationName,
                            "Project already exists on the Version Control Server: " + projectName + ". Please choose a different title and short name!", "vcsProjectExists"))
                    .body(null));
        }

        String errorMessageCI = continuousIntegrationService.get().checkIfProjectExists(projectKey, projectName);
        if (errorMessageCI != null) {
            return Optional.of(ResponseEntity.badRequest().headers(HeaderUtil.createAlert(applicationName, errorMessageCI, "ciProjectExists")).body(null));
        }
        // means the project does not exist in version control server and does not exist in continuous integration server
        return Optional.empty();
    }

    /**
     * POST /programming-exercises/import: Imports an existing programming exercise into an existing course
     * <p>
     * This will import the whole exercise, including all base build plans (template, solution) and repositories
     * (template, solution, test). Referenced entities, s.a. the test cases or the hints will get cloned and assigned
     * a new id. For a concrete list of what gets copied and what not have a look
     * at {@link ProgrammingExerciseImportService#importProgrammingExerciseBasis(ProgrammingExercise, ProgrammingExercise)}
     *
     * @param sourceExerciseId   The ID of the original exercise which should get imported
     * @param newExercise        The new exercise containing values that should get overwritten in the imported exercise, s.a. the title or difficulty
     * @param recreateBuildPlans Option determining whether the build plans should be copied or re-created from scratch
     * @param updateTemplate     Option determining whether the template files should be updated with the most recent template version
     * @return The imported exercise (200), a not found error (404) if the template does not exist, or a forbidden error
     * (403) if the user is not at least an instructor in the target course.
     * @see ProgrammingExerciseImportService#importProgrammingExerciseBasis(ProgrammingExercise, ProgrammingExercise)
     * @see ProgrammingExerciseImportService#importBuildPlans(ProgrammingExercise, ProgrammingExercise)
     * @see ProgrammingExerciseImportService#importRepositories(ProgrammingExercise, ProgrammingExercise)
     */
    @PostMapping(Endpoints.IMPORT)
    @PreAuthorize("hasRole('EDITOR')")
    @FeatureToggle(Feature.PROGRAMMING_EXERCISES)
    public ResponseEntity<ProgrammingExercise> importProgrammingExercise(@PathVariable long sourceExerciseId, @RequestBody ProgrammingExercise newExercise,
            @RequestParam(defaultValue = "false") boolean recreateBuildPlans, @RequestParam(defaultValue = "false") boolean updateTemplate) {
        if (sourceExerciseId < 0) {
            return badRequest();
        }

        // Valid exercises have set either a course or an exerciseGroup
        newExercise.checkCourseAndExerciseGroupExclusivity(ENTITY_NAME);

        log.debug("REST request to import programming exercise {} into course {}", sourceExerciseId, newExercise.getCourseViaExerciseGroupOrCourseMember().getId());
        validateGeneralSettings(newExercise);
        validateStaticCodeAnalysisSettings(newExercise);

        final var user = userRepository.getUserWithGroupsAndAuthorities();
        Course course = courseService.retrieveCourseOverExerciseGroupOrCourseId(newExercise);
        authCheckService.checkHasAtLeastRoleInCourseElseThrow(Role.EDITOR, course, user);

        // Validate course settings
        validateCourseSettings(newExercise, course);

        final var optionalOriginalProgrammingExercise = programmingExerciseRepository
                .findByIdWithEagerTestCasesStaticCodeAnalysisCategoriesHintsAndTemplateAndSolutionParticipations(sourceExerciseId);
        if (optionalOriginalProgrammingExercise.isEmpty()) {
            return notFound();
        }
        final var originalProgrammingExercise = optionalOriginalProgrammingExercise.get();

        // The static code analysis flag can only change, if the build plans are recreated and the template is upgraded
        if (newExercise.isStaticCodeAnalysisEnabled() != originalProgrammingExercise.isStaticCodeAnalysisEnabled() && !(recreateBuildPlans && updateTemplate)) {
            throw new BadRequestAlertException("Static code analysis can only change, if the recreation of build plans and update of template files is activated", ENTITY_NAME,
                    "staticCodeAnalysisCannotChange");
        }

        // Check if the user has the rights to access the original programming exercise
        Course originalCourse = courseService.retrieveCourseOverExerciseGroupOrCourseId(originalProgrammingExercise);
        authCheckService.checkHasAtLeastRoleInCourseElseThrow(Role.EDITOR, originalCourse, user);

        newExercise.generateAndSetProjectKey();
        Optional<ResponseEntity<ProgrammingExercise>> projectExistsError = checkIfProjectExists(newExercise);
        if (projectExistsError.isPresent()) {
            return projectExistsError.get();
        }

        final var importedProgrammingExercise = programmingExerciseImportService.importProgrammingExerciseBasis(originalProgrammingExercise, newExercise);
        HttpHeaders responseHeaders;
        programmingExerciseImportService.importRepositories(originalProgrammingExercise, importedProgrammingExercise);

        // Update the template files
        if (updateTemplate) {
            TemplateUpgradeService upgradeService = templateUpgradePolicy.getUpgradeService(importedProgrammingExercise.getProgrammingLanguage());
            upgradeService.upgradeTemplate(importedProgrammingExercise);
        }

        // Copy or recreate the build plans
        try {
            if (recreateBuildPlans) {
                // Create completely new build plans for the exercise
                programmingExerciseService.setupBuildPlansForNewExercise(importedProgrammingExercise);
            }
            else {
                // We have removed the automatic build trigger from test to base for new programming exercises.
                // We also remove this build trigger in the case of an import as the source exercise might still have this trigger.
                // The importBuildPlans method includes this process
                programmingExerciseImportService.importBuildPlans(originalProgrammingExercise, importedProgrammingExercise);
            }
            responseHeaders = HeaderUtil.createEntityCreationAlert(applicationName, true, ENTITY_NAME, importedProgrammingExercise.getTitle());
        }
        catch (Exception e) {
            responseHeaders = HeaderUtil.createFailureAlert(applicationName, true, ENTITY_NAME, "importExerciseTriggerPlanFail", "Unable to trigger imported build plans");
        }

        programmingExerciseService.scheduleOperations(importedProgrammingExercise.getId());

        // Remove unnecessary fields
        importedProgrammingExercise.setTestCases(null);
        importedProgrammingExercise.setStaticCodeAnalysisCategories(null);
        importedProgrammingExercise.setTemplateParticipation(null);
        importedProgrammingExercise.setSolutionParticipation(null);
        importedProgrammingExercise.setExerciseHints(null);

        return ResponseEntity.ok().headers(responseHeaders).body(importedProgrammingExercise);
    }

    /**
     * PUT /programming-exercises : Updates an existing updatedProgrammingExercise.
     *
     * @param updatedProgrammingExercise the programmingExercise that has been updated on the client
     * @param notificationText           to notify the student group about the update on the programming exercise
     * @return the ResponseEntity with status 200 (OK) and with body the updated ProgrammingExercise, or with status 400 (Bad Request) if the updated ProgrammingExercise
     * is not valid, or with status 500 (Internal Server Error) if the updated ProgrammingExercise couldn't be saved to the database
     */
    @PutMapping(Endpoints.PROGRAMMING_EXERCISES)
    @PreAuthorize("hasRole('EDITOR')")
    @FeatureToggle(Feature.PROGRAMMING_EXERCISES)
    public ResponseEntity<ProgrammingExercise> updateProgrammingExercise(@RequestBody ProgrammingExercise updatedProgrammingExercise,
            @RequestParam(value = "notificationText", required = false) String notificationText) {
        log.debug("REST request to update ProgrammingExercise : {}", updatedProgrammingExercise);
        if (updatedProgrammingExercise.getId() == null) {
            return badRequest();
        }

        // Valid exercises have set either a course or an exerciseGroup
        updatedProgrammingExercise.checkCourseAndExerciseGroupExclusivity(ENTITY_NAME);
        validateStaticCodeAnalysisSettings(updatedProgrammingExercise);

        // fetch course from database to make sure client didn't change groups
        var user = userRepository.getUserWithGroupsAndAuthorities();
        Course course = courseService.retrieveCourseOverExerciseGroupOrCourseId(updatedProgrammingExercise);
        authCheckService.checkHasAtLeastRoleInCourseElseThrow(Role.EDITOR, course, user);

        checkProgrammingExerciseForError(updatedProgrammingExercise);

        var existingProgrammingExercise = programmingExerciseRepository.findByIdElseThrow(updatedProgrammingExercise.getId());
        if (!Objects.equals(existingProgrammingExercise.getShortName(), updatedProgrammingExercise.getShortName())) {
            throw new BadRequestAlertException("The programming exercise short name cannot be changed", ENTITY_NAME, "shortNameCannotChange");
        }
        if (existingProgrammingExercise.isStaticCodeAnalysisEnabled() != updatedProgrammingExercise.isStaticCodeAnalysisEnabled()) {
            throw new BadRequestAlertException("Static code analysis enabled flag must not be changed", ENTITY_NAME, "staticCodeAnalysisCannotChange");
        }
        if (!Boolean.TRUE.equals(updatedProgrammingExercise.isAllowOnlineEditor()) && !Boolean.TRUE.equals(updatedProgrammingExercise.isAllowOfflineIde())) {
            return ResponseEntity.badRequest().headers(HeaderUtil.createAlert(applicationName,
                    "You need to allow at least one participation mode, the online editor or the offline IDE", "noParticipationModeAllowed")).body(null);
        }

        if (updatedProgrammingExercise.getBonusPoints() == null) {
            // make sure the default value is set properly
            updatedProgrammingExercise.setBonusPoints(0.0);
        }

        // TODO: if isAllowOfflineIde changes, we might want to change access for all existing student participations
        // false --> true: add access for students to all existing student participations
        // true --> false: remove access for students from all existing student participations

        // Forbid conversion between normal course exercise and exam exercise
        exerciseService.checkForConversionBetweenExamAndCourseExercise(updatedProgrammingExercise, existingProgrammingExercise, ENTITY_NAME);

        // Only save after checking for errors
        ProgrammingExercise savedProgrammingExercise = programmingExerciseService.updateProgrammingExercise(updatedProgrammingExercise, notificationText);
        exerciseService.logUpdate(updatedProgrammingExercise, updatedProgrammingExercise.getCourseViaExerciseGroupOrCourseMember(), user);
        exerciseService.updatePointsInRelatedParticipantScores(existingProgrammingExercise, updatedProgrammingExercise);
        return ResponseEntity.ok().headers(HeaderUtil.createEntityUpdateAlert(applicationName, true, ENTITY_NAME, updatedProgrammingExercise.getTitle()))
                .body(savedProgrammingExercise);
    }

    /**
     * PUT /programming-exercises/timeline : Updates the timeline attributes of a given exercise
     * @param updatedProgrammingExercise containing the changes that have to be saved
     * @param notificationText an optional text to notify the student group about the update on the programming exercise
     * @return the ResponseEntity with status 200 (OK) with the updated ProgrammingExercise, or with status 403 (Forbidden)
     * if the user is not allowed to update the exercise or with 404 (Not Found) if the updated ProgrammingExercise couldn't be found in the database
     */
    @PutMapping(Endpoints.TIMELINE)
    @PreAuthorize("hasRole('EDITOR')")
    @FeatureToggle(Feature.PROGRAMMING_EXERCISES)
    public ResponseEntity<ProgrammingExercise> updateProgrammingExerciseTimeline(@RequestBody ProgrammingExercise updatedProgrammingExercise,
            @RequestParam(value = "notificationText", required = false) String notificationText) {
        log.debug("REST request to update the timeline of ProgrammingExercise : {}", updatedProgrammingExercise);
        var existingProgrammingExercise = programmingExerciseRepository.findByIdElseThrow(updatedProgrammingExercise.getId());
        var user = userRepository.getUserWithGroupsAndAuthorities();
        authCheckService.checkHasAtLeastRoleForExerciseElseThrow(Role.EDITOR, existingProgrammingExercise, user);
        updatedProgrammingExercise = programmingExerciseService.updateTimeline(updatedProgrammingExercise, notificationText);
        exerciseService.logUpdate(updatedProgrammingExercise, updatedProgrammingExercise.getCourseViaExerciseGroupOrCourseMember(), user);
        return ResponseEntity.ok().headers(HeaderUtil.createEntityUpdateAlert(applicationName, true, ENTITY_NAME, updatedProgrammingExercise.getTitle()))
                .body(updatedProgrammingExercise);
    }

    /**
     * PATCH /programming-exercises-problem: Updates the problem statement of the exercise.
     *
     * @param exerciseId              The ID of the exercise for which to change the problem statement
     * @param updatedProblemStatement The new problemStatement
     * @param notificationText        to notify the student group about the updated problemStatement on the programming exercise
     * @return the ResponseEntity with status 200 (OK) and with body the updated problemStatement, with status 404 if the programmingExercise could not be found, or with 403 if the user does not have permissions to access the programming exercise.
     */
    @PatchMapping(value = Endpoints.PROBLEM)
    @PreAuthorize("hasRole('EDITOR')")
    public ResponseEntity<ProgrammingExercise> updateProblemStatement(@PathVariable long exerciseId, @RequestBody String updatedProblemStatement,
            @RequestParam(value = "notificationText", required = false) String notificationText) {
        log.debug("REST request to update ProgrammingExercise with new problem statement: {}", updatedProblemStatement);
        var programmingExercise = programmingExerciseRepository.findWithTemplateAndSolutionParticipationTeamAssignmentConfigCategoriesById(exerciseId)
                .orElseThrow(() -> new EntityNotFoundException("Programming Exercise", exerciseId));
        var user = userRepository.getUserWithGroupsAndAuthorities();
        authCheckService.checkHasAtLeastRoleForExerciseElseThrow(Role.EDITOR, programmingExercise, user);
        var updatedProgrammingExercise = programmingExerciseService.updateProblemStatement(programmingExercise, updatedProblemStatement, notificationText);
        exerciseService.logUpdate(updatedProgrammingExercise, updatedProgrammingExercise.getCourseViaExerciseGroupOrCourseMember(), user);
        return ResponseEntity.ok().headers(HeaderUtil.createEntityUpdateAlert(applicationName, true, ENTITY_NAME, updatedProgrammingExercise.getTitle()))
                .body(updatedProgrammingExercise);
    }

    /**
     * GET /courses/:courseId/programming-exercises : get all the programming exercises.
     *
     * @param courseId of the course for which the exercise should be fetched
     * @return the ResponseEntity with status 200 (OK) and the list of programmingExercises in body
     */
    @GetMapping(Endpoints.GET_FOR_COURSE)
    @PreAuthorize("hasRole('TA')")
    public ResponseEntity<List<ProgrammingExercise>> getProgrammingExercisesForCourse(@PathVariable Long courseId) {
        log.debug("REST request to get all ProgrammingExercises for the course with id : {}", courseId);
        Course course = courseRepository.findByIdElseThrow(courseId);
        authCheckService.checkHasAtLeastRoleInCourseElseThrow(Role.TEACHING_ASSISTANT, course, null);
        List<ProgrammingExercise> exercises = programmingExerciseRepository.findByCourseIdWithLatestResultForTemplateSolutionParticipations(courseId);
        for (ProgrammingExercise exercise : exercises) {
            // not required in the returned json body
            exercise.setStudentParticipations(null);
            exercise.setCourse(null);
        }
        return ResponseEntity.ok().body(exercises);
    }

    /**
     * GET /programming-exercises/:exerciseId : get the "exerciseId" programmingExercise.
     *
     * @param exerciseId the id of the programmingExercise to retrieve
     * @return the ResponseEntity with status 200 (OK) and with body the programmingExercise, or with status 404 (Not Found)
     */
    @GetMapping(Endpoints.PROGRAMMING_EXERCISE)
    @PreAuthorize("hasRole('TA')")
    public ResponseEntity<ProgrammingExercise> getProgrammingExercise(@PathVariable long exerciseId) {
        // TODO: Split this route in two: One for normal and one for exam exercises
        log.debug("REST request to get ProgrammingExercise : {}", exerciseId);
        var programmingExercise = programmingExerciseRepository.findByIdWithTemplateAndSolutionParticipationTeamAssignmentConfigCategoriesElseThrow(exerciseId);
        // Fetch grading criterion into exercise of participation
        List<GradingCriterion> gradingCriteria = gradingCriterionRepository.findByExerciseIdWithEagerGradingCriteria(programmingExercise.getId());
        programmingExercise.setGradingCriteria(gradingCriteria);

<<<<<<< HEAD
        exerciseService.checkExerciseIfGradingInstructionFeedbackUsed(gradingCriteria, programmingExercise);
=======
        List<Feedback> feedbackList = feedbackRepository.findFeedbackByStructuredGradingInstructionId(gradingCriteria);

        if (!feedbackList.isEmpty()) {
            programmingExercise.setGradingInstructionFeedbackUsed(true);
        }
>>>>>>> 5fc88cb3
        // If the exercise belongs to an exam, only instructors and admins are allowed to access it, otherwise also TA have access
        if (programmingExercise.isExamExercise()) {
            authCheckService.checkHasAtLeastRoleForExerciseElseThrow(Role.INSTRUCTOR, programmingExercise, null);
        }
        else {
            authCheckService.checkHasAtLeastRoleForExerciseElseThrow(Role.TEACHING_ASSISTANT, programmingExercise, null);
        }
        return ResponseEntity.ok().body(programmingExercise);
    }

    /**
     * GET /programming-exercises/:exerciseId/with-participations/ : get the "exerciseId" programmingExercise.
     *
     * @param exerciseId the id of the programmingExercise to retrieve
     * @return the ResponseEntity with status 200 (OK) and with body the programmingExercise, or with status 404 (Not Found)
     */
    @GetMapping(Endpoints.PROGRAMMING_EXERCISE_WITH_PARTICIPATIONS)
    @PreAuthorize("hasRole('EDITOR')")
    public ResponseEntity<ProgrammingExercise> getProgrammingExerciseWithSetupParticipations(@PathVariable long exerciseId) {
        log.debug("REST request to get ProgrammingExercise : {}", exerciseId);
        User user = userRepository.getUserWithGroupsAndAuthorities();
        var programmingExercise = programmingExerciseRepository.findByIdWithTemplateAndSolutionParticipationLatestResultElseThrow(exerciseId);
        authCheckService.checkHasAtLeastRoleForExerciseElseThrow(Role.EDITOR, programmingExercise, user);
        var assignmentParticipation = studentParticipationRepository.findByExerciseIdAndStudentIdWithLatestResult(programmingExercise.getId(), user.getId());
        Set<StudentParticipation> participations = new HashSet<>();
        assignmentParticipation.ifPresent(participations::add);
        programmingExercise.setStudentParticipations(participations);
        return ResponseEntity.ok(programmingExercise);
    }

    /**
     * GET /programming-exercises/:exerciseId/with-template-and-solution-participation
     *
     * @param exerciseId the id of the programmingExercise to retrieve
     * @param withSubmissionResults get all submission results
     * @return the ResponseEntity with status 200 (OK) and the programming exercise with template and solution participation, or with status 404 (Not Found)
     */
    @GetMapping(Endpoints.PROGRAMMING_EXERCISE_WITH_TEMPLATE_AND_SOLUTION_PARTICIPATION)
    @PreAuthorize("hasRole('TA')")
    public ResponseEntity<ProgrammingExercise> getProgrammingExerciseWithTemplateAndSolutionParticipation(@PathVariable long exerciseId,
            @RequestParam(defaultValue = "false") boolean withSubmissionResults) {
        log.debug("REST request to get programming exercise with template and solution participation : {}", exerciseId);
        ProgrammingExercise programmingExercise;
        if (withSubmissionResults) {
            programmingExercise = programmingExerciseRepository.findByIdWithTemplateAndSolutionParticipationSubmissionsAndResultsElseThrow(exerciseId);
        }
        else {
            programmingExercise = programmingExerciseRepository.findByIdWithTemplateAndSolutionParticipationElseThrow(exerciseId);
        }
        authCheckService.checkHasAtLeastRoleForExerciseElseThrow(Role.TEACHING_ASSISTANT, programmingExercise, null);
        return ResponseEntity.ok(programmingExercise);
    }

    /**
     * DELETE /programming-exercises/:id : delete the "id" programmingExercise.
     *
     * @param exerciseId                   the id of the programmingExercise to delete
     * @param deleteStudentReposBuildPlans boolean which states whether the corresponding build plan should be deleted as well
     * @param deleteBaseReposBuildPlans    the ResponseEntity with status 200 (OK)
     * @return the ResponseEntity with status 200 (OK) when programming exercise has been successfully deleted or with status 404 (Not Found)
     */
    @DeleteMapping(Endpoints.PROGRAMMING_EXERCISE)
    @PreAuthorize("hasRole('INSTRUCTOR')")
    @FeatureToggle(Feature.PROGRAMMING_EXERCISES)
    public ResponseEntity<Void> deleteProgrammingExercise(@PathVariable long exerciseId, @RequestParam(defaultValue = "false") boolean deleteStudentReposBuildPlans,
            @RequestParam(defaultValue = "false") boolean deleteBaseReposBuildPlans) {
        log.info("REST request to delete ProgrammingExercise : {}", exerciseId);
        var programmingExercise = programmingExerciseRepository.findByIdWithTemplateAndSolutionParticipationTeamAssignmentConfigCategoriesElseThrow(exerciseId);
        User user = userRepository.getUserWithGroupsAndAuthorities();
        authCheckService.checkHasAtLeastRoleForExerciseElseThrow(Role.INSTRUCTOR, programmingExercise, user);
        exerciseService.logDeletion(programmingExercise, programmingExercise.getCourseViaExerciseGroupOrCourseMember(), user);
        exerciseService.delete(exerciseId, deleteStudentReposBuildPlans, deleteBaseReposBuildPlans);
        return ResponseEntity.ok().headers(HeaderUtil.createEntityDeletionAlert(applicationName, true, ENTITY_NAME, programmingExercise.getTitle())).build();
    }

    /**
     * Combine all commits into one in the template repository of a given exercise.
     *
     * @param exerciseId of the exercise
     * @return the ResponseEntity with status
     * 200 (OK) if combine has been successfully executed
     * 403 (Forbidden) if the user is not admin and course instructor or
     * 500 (Internal Server Error)
     */
    @PutMapping(value = Endpoints.COMBINE_COMMITS, produces = MediaType.TEXT_PLAIN_VALUE)
    @PreAuthorize("hasRole('EDITOR')")
    @FeatureToggle(Feature.PROGRAMMING_EXERCISES)
    public ResponseEntity<Void> combineTemplateRepositoryCommits(@PathVariable long exerciseId) {
        log.debug("REST request to combine the commits of the template repository of ProgrammingExercise with id: {}", exerciseId);
        var programmingExercise = programmingExerciseRepository.findByIdWithTemplateAndSolutionParticipationTeamAssignmentConfigCategoriesElseThrow(exerciseId);
        authCheckService.checkHasAtLeastRoleForExerciseElseThrow(Role.EDITOR, programmingExercise, null);
        try {
            var exerciseRepoURL = programmingExercise.getVcsTemplateRepositoryUrl();
            gitService.combineAllCommitsOfRepositoryIntoOne(exerciseRepoURL);
            return new ResponseEntity<>(HttpStatus.OK);
        }
        catch (IllegalStateException | InterruptedException | GitAPIException ex) {
            return new ResponseEntity<>(HttpStatus.INTERNAL_SERVER_ERROR);
        }
    }

    /**
     * GET /programming-exercises/:exerciseId/export-instructor-exercise
     * @param exerciseId The id of the programming exercise
     * @return ResponseEntity with status
     * @throws IOException if something during the zip process went wrong
     */
    @GetMapping(Endpoints.EXPORT_INSTRUCTOR_EXERCISE)
    @PreAuthorize("hasRole('INSTRUCTOR')")
    @FeatureToggle(Feature.PROGRAMMING_EXERCISES)
    public ResponseEntity<Resource> exportInstructorExercise(@PathVariable long exerciseId) throws IOException {
        var programmingExercise = programmingExerciseRepository.findByIdElseThrow(exerciseId);
        authCheckService.checkHasAtLeastRoleForExerciseElseThrow(Role.INSTRUCTOR, programmingExercise, null);

        long start = System.nanoTime();
        var path = programmingExerciseExportService.exportProgrammingExerciseInstructorMaterial(programmingExercise, new ArrayList<>());
        if (path == null) {
            return ResponseEntity.badRequest().headers(HeaderUtil.createFailureAlert(applicationName, true, ENTITY_NAME, "internalServerError",
                    "There was an error on the server and the zip file could not be created.")).body(null);
        }
        var finalZipFile = path.toFile();

        InputStreamResource resource = new InputStreamResource(new FileInputStream(finalZipFile));

        log.info("Export of the programming exercise {} with title '{}' was successful in {}.", programmingExercise.getId(), programmingExercise.getTitle(),
                formatDurationFrom(start));

        return ResponseEntity.ok().contentLength(finalZipFile.length()).contentType(MediaType.APPLICATION_OCTET_STREAM).header("filename", finalZipFile.getName()).body(resource);
    }

    /**
     * GET /programming-exercises/:exerciseId/export-instructor-repository/:repositoryType : sends a test, solution or template repository as a zip file
     * @param exerciseId The id of the programming exercise
     * @param repositoryType The type of repository to zip and send
     * @return ResponseEntity with status
     * @throws IOException if something during the zip process went wrong
     */
    @GetMapping(Endpoints.EXPORT_INSTRUCTOR_REPOSITORY)
    @PreAuthorize("hasRole('TA')")
    @FeatureToggle(Feature.PROGRAMMING_EXERCISES)
    public ResponseEntity<Resource> exportInstructorRepository(@PathVariable long exerciseId, @PathVariable RepositoryType repositoryType) throws IOException {
        var programmingExercise = programmingExerciseRepository.findByIdElseThrow(exerciseId);
        authCheckService.checkHasAtLeastRoleForExerciseElseThrow(Role.TEACHING_ASSISTANT, programmingExercise, null);

        long start = System.nanoTime();
        Optional<File> zipFile = programmingExerciseExportService.exportInstructorRepositoryForExercise(programmingExercise.getId(), repositoryType, new ArrayList<>());
        if (zipFile.isEmpty()) {
            return ResponseEntity.badRequest().headers(HeaderUtil.createFailureAlert(applicationName, true, ENTITY_NAME, "internalServerError",
                    "There was an error on the server and the zip file could not be created.")).body(null);
        }

        InputStreamResource resource = new InputStreamResource(new FileInputStream(zipFile.get()));

        log.info("Export of the repository of type {} programming exercise {} with title '{}' was successful in {}.", repositoryType.getName(), programmingExercise.getId(),
                programmingExercise.getTitle(), formatDurationFrom(start));

        return ResponseEntity.ok().contentLength(zipFile.get().length()).contentType(MediaType.APPLICATION_OCTET_STREAM).header("filename", zipFile.get().getName()).body(resource);
    }

    /**
     * POST /programming-exercises/:exerciseId/export-repos-by-participant-identifiers/:participantIdentifiers : sends all submissions from participantIdentifiers as zip
     *
     * @param exerciseId              the id of the exercise to get the repos from
     * @param participantIdentifiers  the identifiers of the participants (student logins or team short names) for whom to zip the submissions, separated by commas
     * @param repositoryExportOptions the options that should be used for the export
     * @return ResponseEntity with status
     * @throws IOException if something during the zip process went wrong
     */
    @PostMapping(Endpoints.EXPORT_SUBMISSIONS_BY_PARTICIPANTS)
    @PreAuthorize("hasRole('TA')")
    @FeatureToggle(Feature.PROGRAMMING_EXERCISES)
    public ResponseEntity<Resource> exportSubmissionsByStudentLogins(@PathVariable long exerciseId, @PathVariable String participantIdentifiers,
            @RequestBody RepositoryExportOptionsDTO repositoryExportOptions) throws IOException {
        var programmingExercise = programmingExerciseRepository.findByIdWithStudentParticipationsAndLegalSubmissionsElseThrow(exerciseId);
        User user = userRepository.getUserWithGroupsAndAuthorities();
        authCheckService.checkHasAtLeastRoleForExerciseElseThrow(Role.TEACHING_ASSISTANT, programmingExercise, user);
        if (repositoryExportOptions.isExportAllParticipants()) {
            // only instructors are allowed to download all repos
            authCheckService.checkHasAtLeastRoleForExerciseElseThrow(Role.INSTRUCTOR, programmingExercise, user);
        }

        if (repositoryExportOptions.getFilterLateSubmissionsDate() == null) {
            repositoryExportOptions.setFilterLateSubmissionsDate(programmingExercise.getDueDate());
        }

        List<String> participantIdentifierList = new ArrayList<>();
        if (!repositoryExportOptions.isExportAllParticipants()) {
            participantIdentifiers = participantIdentifiers.replaceAll("\\s+", "");
            participantIdentifierList = Arrays.asList(participantIdentifiers.split(","));
        }

        // Select the participations that should be exported
        List<ProgrammingExerciseStudentParticipation> exportedStudentParticipations = new ArrayList<>();
        for (StudentParticipation studentParticipation : programmingExercise.getStudentParticipations()) {
            ProgrammingExerciseStudentParticipation programmingStudentParticipation = (ProgrammingExerciseStudentParticipation) studentParticipation;
            if (repositoryExportOptions.isExportAllParticipants() || (programmingStudentParticipation.getRepositoryUrl() != null && studentParticipation.getParticipant() != null
                    && participantIdentifierList.contains(studentParticipation.getParticipantIdentifier()))) {
                exportedStudentParticipations.add(programmingStudentParticipation);
            }
        }
        return provideZipForParticipations(exportedStudentParticipations, programmingExercise, repositoryExportOptions);
    }

    /**
     * POST /programming-exercises/:exerciseId/export-repos-by-participation-ids/:participationIds : sends all submissions from participation ids as zip
     *
     * @param exerciseId              the id of the exercise to get the repos from
     * @param participationIds        the participationIds seperated via semicolon to get their submissions (used for double blind assessment)
     * @param repositoryExportOptions the options that should be used for the export. Export all students is not supported here!
     * @return ResponseEntity with status
     * @throws IOException if submissions can't be zippedRequestBody
     */
    @PostMapping(Endpoints.EXPORT_SUBMISSIONS_BY_PARTICIPATIONS)
    @PreAuthorize("hasRole('TA')")
    @FeatureToggle(Feature.PROGRAMMING_EXERCISES)
    public ResponseEntity<Resource> exportSubmissionsByParticipationIds(@PathVariable long exerciseId, @PathVariable String participationIds,
            @RequestBody RepositoryExportOptionsDTO repositoryExportOptions) throws IOException {
        var programmingExercise = programmingExerciseRepository.findByIdWithStudentParticipationsAndLegalSubmissionsElseThrow(exerciseId);
        authCheckService.checkHasAtLeastRoleForExerciseElseThrow(Role.TEACHING_ASSISTANT, programmingExercise, null);
        if (repositoryExportOptions.getFilterLateSubmissionsDate() == null) {
            repositoryExportOptions.setFilterLateSubmissionsDate(programmingExercise.getDueDate());
        }

        var participationIdSet = new ArrayList<>(Arrays.asList(participationIds.split(","))).stream().map(String::trim).map(Long::parseLong).collect(Collectors.toSet());

        // Select the participations that should be exported
        List<ProgrammingExerciseStudentParticipation> exportedStudentParticipations = programmingExercise.getStudentParticipations().stream()
                .filter(participation -> participationIdSet.contains(participation.getId())).map(participation -> (ProgrammingExerciseStudentParticipation) participation)
                .collect(Collectors.toList());
        return provideZipForParticipations(exportedStudentParticipations, programmingExercise, repositoryExportOptions);
    }

    private ResponseEntity<Resource> provideZipForParticipations(@NotNull List<ProgrammingExerciseStudentParticipation> exportedStudentParticipations,
            ProgrammingExercise programmingExercise, RepositoryExportOptionsDTO repositoryExportOptions) throws IOException {

        long start = System.nanoTime();

        // TODO: in case we do not find participations for the given ids, we should inform the user in the client, that the student did not participate in the exercise.
        if (exportedStudentParticipations.isEmpty()) {
            return ResponseEntity.badRequest()
                    .headers(HeaderUtil.createFailureAlert(applicationName, false, ENTITY_NAME, "noparticipations", "No existing user was specified or no submission exists."))
                    .body(null);
        }

        File zipFile = programmingExerciseExportService.exportStudentRepositoriesToZipFile(programmingExercise.getId(), exportedStudentParticipations, repositoryExportOptions);
        if (zipFile == null) {
            return ResponseEntity.badRequest().headers(HeaderUtil.createFailureAlert(applicationName, true, ENTITY_NAME, "internalServerError",
                    "There was an error on the server and the zip file could not be created.")).body(null);
        }

        InputStreamResource resource = new InputStreamResource(new FileInputStream(zipFile));

        log.info("Export {} student repositories of programming exercise {} with title '{}' was successful in {}.", exportedStudentParticipations.size(),
                programmingExercise.getId(), programmingExercise.getTitle(), formatDurationFrom(start));

        return ResponseEntity.ok().contentLength(zipFile.length()).contentType(MediaType.APPLICATION_OCTET_STREAM).header("filename", zipFile.getName()).body(resource);
    }

    /**
     * PUT /programming-exercises/{exerciseId}/generate-tests : Makes a call to StructureOracleGenerator to generate the structure oracle aka the test.json file
     *
     * @param exerciseId The ID of the programming exercise for which the structure oracle should get generated
     * @return The ResponseEntity with status 201 (Created) or with status 400 (Bad Request) if the parameters are invalid
     */
    @PutMapping(value = Endpoints.GENERATE_TESTS, produces = MediaType.TEXT_PLAIN_VALUE)
    @PreAuthorize("hasRole('EDITOR')")
    @FeatureToggle(Feature.PROGRAMMING_EXERCISES)
    public ResponseEntity<String> generateStructureOracleForExercise(@PathVariable long exerciseId) {
        log.debug("REST request to generate the structure oracle for ProgrammingExercise with id: {}", exerciseId);
        var programmingExercise = programmingExerciseRepository.findByIdWithTemplateAndSolutionParticipationTeamAssignmentConfigCategoriesElseThrow(exerciseId);
        User user = userRepository.getUserWithGroupsAndAuthorities();
        authCheckService.checkHasAtLeastRoleForExerciseElseThrow(Role.EDITOR, programmingExercise, user);
        if (programmingExercise.getPackageName() == null || programmingExercise.getPackageName().length() < 3) {
            return ResponseEntity.badRequest().headers(HeaderUtil.createAlert(applicationName,
                    "This is a linked exercise and generating the structure oracle for this exercise is not possible.", "couldNotGenerateStructureOracle")).body(null);
        }

        var solutionRepoURL = programmingExercise.getVcsSolutionRepositoryUrl();
        var exerciseRepoURL = programmingExercise.getVcsTemplateRepositoryUrl();
        var testRepoURL = programmingExercise.getVcsTestRepositoryUrl();

        try {
            String testsPath = Paths.get("test", programmingExercise.getPackageFolderName()).toString();
            // Atm we only have one folder that can have structural tests, but this could change.
            testsPath = programmingExercise.hasSequentialTestRuns() ? Paths.get("structural", testsPath).toString() : testsPath;
            boolean didGenerateOracle = programmingExerciseService.generateStructureOracleFile(solutionRepoURL, exerciseRepoURL, testRepoURL, testsPath, user);

            if (didGenerateOracle) {
                HttpHeaders responseHeaders = new HttpHeaders();
                responseHeaders.setContentType(MediaType.TEXT_PLAIN);
                return new ResponseEntity<>("Successfully generated the structure oracle for the exercise " + programmingExercise.getProjectName(), responseHeaders, HttpStatus.OK);
            }
            else {
                return ResponseEntity.badRequest().headers(
                        HeaderUtil.createAlert(applicationName, "Did not update the oracle because there have not been any changes to it.", "didNotGenerateStructureOracle"))
                        .body(null);
            }
        }
        catch (Exception e) {
            return ResponseEntity.badRequest()
                    .headers(HeaderUtil.createAlert(applicationName,
                            "An error occurred while generating the structure oracle for the exercise " + programmingExercise.getProjectName() + ": \n" + e.getMessage(),
                            "errorStructureOracleGeneration"))
                    .body(null);
        }
    }

    /**
     * GET /programming-exercises/:exerciseId/test-case-state : Returns a DTO that offers information on the test case state of the programming exercise.
     *
     * @param exerciseId the id of a ProgrammingExercise
     * @return the ResponseEntity with status 200 (OK) and ProgrammingExerciseTestCaseStateDTO. Returns 404 (notFound) if the exercise does not exist.
     */
    @GetMapping(Endpoints.TEST_CASE_STATE)
    @PreAuthorize("hasRole('TA')")
    public ResponseEntity<ProgrammingExerciseTestCaseStateDTO> hasAtLeastOneStudentResult(@PathVariable long exerciseId) {
        var programmingExercise = programmingExerciseRepository.findByIdWithTemplateAndSolutionParticipationTeamAssignmentConfigCategoriesElseThrow(exerciseId);
        authCheckService.checkHasAtLeastRoleForExerciseElseThrow(Role.TEACHING_ASSISTANT, programmingExercise, null);
        boolean hasAtLeastOneStudentResult = programmingExerciseService.hasAtLeastOneStudentResult(programmingExercise);
        boolean isReleased = programmingExercise.isReleased();
        ProgrammingExerciseTestCaseStateDTO testCaseDTO = new ProgrammingExerciseTestCaseStateDTO().released(isReleased).studentResult(hasAtLeastOneStudentResult)
                .testCasesChanged(programmingExercise.getTestCasesChanged())
                .buildAndTestStudentSubmissionsAfterDueDate(programmingExercise.getBuildAndTestStudentSubmissionsAfterDueDate());
        return ResponseEntity.ok(testCaseDTO);
    }

    /**
     * Search for all programming exercises by title and course title. The result is pageable since there might be hundreds of exercises in the DB.
     *
     * @param search The pageable search containing the page size, page number and query string
     * @return The desired page, sorted and matching the given query
     */
    @GetMapping(Endpoints.PROGRAMMING_EXERCISES)
    @PreAuthorize("hasRole('EDITOR')")
    public ResponseEntity<SearchResultPageDTO<ProgrammingExercise>> getAllExercisesOnPage(PageableSearchDTO<String> search) {
        final var user = userRepository.getUserWithGroupsAndAuthorities();
        return ResponseEntity.ok(programmingExerciseService.getAllOnPageWithSize(search, user));
    }

    /**
     * GET /programming-exercises/{exerciseId}/plagiarism-result
     * <p>
     * Return the latest plagiarism result or null, if no plagiarism was detected for this exercise yet.
     *
     * @param exerciseId ID of the programming exercise for which the plagiarism result should be returned
     * @return The ResponseEntity with status 200 (Ok) or with status 400 (Bad Request) if the parameters are invalid
     */
    @GetMapping(Endpoints.PLAGIARISM_RESULT)
    @PreAuthorize("hasRole('EDITOR')")
    @FeatureToggle(Feature.PROGRAMMING_EXERCISES)
    public ResponseEntity<TextPlagiarismResult> getPlagiarismResult(@PathVariable long exerciseId) {
        log.debug("REST request to get the latest plagiarism result for the programming exercise with id: {}", exerciseId);
        ProgrammingExercise programmingExercise = programmingExerciseRepository.findByIdElseThrow(exerciseId);
        authCheckService.checkHasAtLeastRoleForExerciseElseThrow(Role.EDITOR, programmingExercise, null);
        var plagiarismResult = plagiarismResultRepository.findFirstByExerciseIdOrderByLastModifiedDateDescOrNull(programmingExercise.getId());
        return ResponseEntity.ok((TextPlagiarismResult) plagiarismResult);
    }

    /**
     * GET /programming-exercises/{exerciseId}/check-plagiarism
     * <p>
     * Start the automated plagiarism detection for the given exercise and return its result.
     *
     * @param exerciseId          The ID of the programming exercise for which the plagiarism check should be executed
     * @param similarityThreshold ignore comparisons whose similarity is below this threshold (%)
     * @param minimumScore        consider only submissions whose score is greater or equal to this value
     * @return the ResponseEntity with status 200 (OK) and the list of at most 500 pair-wise submissions with a similarity above the given threshold (e.g. 50%).
     * @throws ExitException is thrown if JPlag exits unexpectedly
     * @throws IOException   is thrown for file handling errors
     */
    @GetMapping(Endpoints.CHECK_PLAGIARISM)
    @PreAuthorize("hasRole('EDITOR')")
    @FeatureToggle(Feature.PROGRAMMING_EXERCISES)
    public ResponseEntity<TextPlagiarismResult> checkPlagiarism(@PathVariable long exerciseId, @RequestParam float similarityThreshold, @RequestParam int minimumScore)
            throws ExitException, IOException {
        log.debug("REST request to check plagiarism for ProgrammingExercise with id: {}", exerciseId);
        ProgrammingExercise programmingExercise = programmingExerciseRepository.findByIdElseThrow(exerciseId);
        authCheckService.checkHasAtLeastRoleForExerciseElseThrow(Role.EDITOR, programmingExercise, null);

        ProgrammingLanguage language = programmingExercise.getProgrammingLanguage();
        ProgrammingLanguageFeature programmingLanguageFeature = programmingLanguageFeatureService.getProgrammingLanguageFeatures(language);

        if (!programmingLanguageFeature.isPlagiarismCheckSupported()) {
            return ResponseEntity.badRequest().headers(HeaderUtil.createFailureAlert(applicationName, true, ENTITY_NAME, "programmingLanguageNotSupported",
                    "Artemis does not support plagiarism checks for the programming language " + language)).body(null);
        }

        long start = System.nanoTime();
        TextPlagiarismResult result = programmingPlagiarismDetectionService.checkPlagiarism(exerciseId, similarityThreshold, minimumScore);
        log.info("Finished programmingExerciseExportService.checkPlagiarism call for {} comparisons in {}", result.getComparisons().size(), TimeLogUtil.formatDurationFrom(start));
        return ResponseEntity.ok(result);
    }

    /**
     * GET /programming-exercises/{exerciseId}/plagiarism-check : Uses JPlag to check for plagiarism
     * and returns the generated output as zip file
     *
     * @param exerciseId          The ID of the programming exercise for which the plagiarism check should be
     *                            executed
     * @param similarityThreshold ignore comparisons whose similarity is below this threshold (%)
     * @param minimumScore        consider only submissions whose score is greater or equal to this value
     * @return The ResponseEntity with status 201 (Created) or with status 400 (Bad Request) if the parameters are invalid
     * @throws ExitException is thrown if JPlag exits unexpectedly
     * @throws IOException   is thrown for file handling errors
     */
    @GetMapping(value = Endpoints.CHECK_PLAGIARISM_JPLAG_REPORT, produces = MediaType.TEXT_PLAIN_VALUE)
    @PreAuthorize("hasRole('EDITOR')")
    @FeatureToggle(Feature.PROGRAMMING_EXERCISES)
    public ResponseEntity<Resource> checkPlagiarismWithJPlagReport(@PathVariable long exerciseId, @RequestParam float similarityThreshold, @RequestParam int minimumScore)
            throws ExitException, IOException {
        log.debug("REST request to check plagiarism for ProgrammingExercise with id: {}", exerciseId);

        ProgrammingExercise programmingExercise = programmingExerciseRepository.findByIdElseThrow(exerciseId);
        authCheckService.checkHasAtLeastRoleForExerciseElseThrow(Role.EDITOR, programmingExercise, null);

        var language = programmingExercise.getProgrammingLanguage();
        ProgrammingLanguageFeature programmingLanguageFeature = programmingLanguageFeatureService.getProgrammingLanguageFeatures(language);

        if (!programmingLanguageFeature.isPlagiarismCheckSupported()) {
            return ResponseEntity.badRequest().headers(HeaderUtil.createFailureAlert(applicationName, true, ENTITY_NAME, "programmingLanguageNotSupported",
                    "Artemis does not support plagiarism checks for the programming language " + language)).body(null);
        }

        File zipFile = programmingPlagiarismDetectionService.checkPlagiarismWithJPlagReport(exerciseId, similarityThreshold, minimumScore);

        if (zipFile == null) {
            return ResponseEntity.badRequest().headers(
                    HeaderUtil.createFailureAlert(applicationName, true, ENTITY_NAME, "internalServerError", "Insufficient amount of comparisons available for comparison."))
                    .body(null);
        }

        InputStreamResource resource = new InputStreamResource(new FileInputStream(zipFile));
        return ResponseEntity.ok().contentLength(zipFile.length()).contentType(MediaType.APPLICATION_OCTET_STREAM).header("filename", zipFile.getName()).body(resource);
    }

    /**
     * Unlock all repositories of the given programming exercise.
     *
     * @param exerciseId of the exercise
     * @return The ResponseEntity with status 200 (OK) or with status 404 (Not Found) if the exerciseId is invalid
     */
    @PutMapping(value = Endpoints.UNLOCK_ALL_REPOSITORIES)
    @PreAuthorize("hasRole('INSTRUCTOR')")
    public ResponseEntity<Void> unlockAllRepositories(@PathVariable Long exerciseId) {
        log.info("REST request to unlock all repositories of programming exercise {}", exerciseId);
        var programmingExercise = programmingExerciseRepository.findByIdElseThrow(exerciseId);
        authCheckService.checkHasAtLeastRoleForExerciseElseThrow(Role.INSTRUCTOR, programmingExercise, null);
        programmingExerciseService.unlockAllRepositories(exerciseId);
        log.info("Unlocked all repositories of programming exercise {} upon manual request", exerciseId);
        return ResponseEntity.ok().build();
    }

    /**
     * Lock all repositories of the given programming exercise.
     *
     * @param exerciseId of the exercise
     * @return The ResponseEntity with status 200 (OK) or with status 404 (Not Found) if the exerciseId is invalid
     */
    @PutMapping(value = Endpoints.LOCK_ALL_REPOSITORIES)
    @PreAuthorize("hasRole('INSTRUCTOR')")
    public ResponseEntity<Void> lockAllRepositories(@PathVariable Long exerciseId) {
        log.info("REST request to lock all repositories of programming exercise {}", exerciseId);
        var programmingExercise = programmingExerciseRepository.findByIdElseThrow(exerciseId);
        authCheckService.checkHasAtLeastRoleForExerciseElseThrow(Role.INSTRUCTOR, programmingExercise, null);
        programmingExerciseService.lockAllRepositories(exerciseId);
        log.info("Locked all repositories of programming exercise {} upon manual request", exerciseId);
        return ResponseEntity.ok().build();
    }

    public static final class Endpoints {

        public static final String ROOT = "/api";

        public static final String PROGRAMMING_EXERCISES = "/programming-exercises";

        public static final String SETUP = PROGRAMMING_EXERCISES + "/setup";

        public static final String GET_FOR_COURSE = "/courses/{courseId}/programming-exercises";

        public static final String IMPORT = PROGRAMMING_EXERCISES + "/import/{sourceExerciseId}";

        public static final String PROGRAMMING_EXERCISE = PROGRAMMING_EXERCISES + "/{exerciseId}";

        public static final String PROBLEM = PROGRAMMING_EXERCISE + "/problem-statement";

        public static final String TIMELINE = PROGRAMMING_EXERCISES + "/timeline";

        public static final String PROGRAMMING_EXERCISE_WITH_PARTICIPATIONS = PROGRAMMING_EXERCISE + "/with-participations";

        public static final String PROGRAMMING_EXERCISE_WITH_TEMPLATE_AND_SOLUTION_PARTICIPATION = PROGRAMMING_EXERCISE + "/with-template-and-solution-participation";

        public static final String COMBINE_COMMITS = PROGRAMMING_EXERCISE + "/combine-template-commits";

        public static final String EXPORT_SUBMISSIONS_BY_PARTICIPANTS = PROGRAMMING_EXERCISE + "/export-repos-by-participant-identifiers/{participantIdentifiers}";

        public static final String EXPORT_SUBMISSIONS_BY_PARTICIPATIONS = PROGRAMMING_EXERCISE + "/export-repos-by-participation-ids/{participationIds}";

        public static final String EXPORT_INSTRUCTOR_EXERCISE = PROGRAMMING_EXERCISE + "/export-instructor-exercise";

        public static final String EXPORT_INSTRUCTOR_REPOSITORY = PROGRAMMING_EXERCISE + "/export-instructor-repository/{repositoryType}";

        public static final String GENERATE_TESTS = PROGRAMMING_EXERCISE + "/generate-tests";

        public static final String CHECK_PLAGIARISM = PROGRAMMING_EXERCISE + "/check-plagiarism";

        public static final String PLAGIARISM_RESULT = PROGRAMMING_EXERCISE + "/plagiarism-result";

        public static final String CHECK_PLAGIARISM_JPLAG_REPORT = PROGRAMMING_EXERCISE + "/check-plagiarism-jplag-report";

        public static final String TEST_CASE_STATE = PROGRAMMING_EXERCISE + "/test-case-state";

        public static final String UNLOCK_ALL_REPOSITORIES = PROGRAMMING_EXERCISE + "/unlock-all-repositories";

        public static final String LOCK_ALL_REPOSITORIES = PROGRAMMING_EXERCISE + "/lock-all-repositories";

        private Endpoints() {
        }
    }

    public static final class ErrorKeys {

        public static final String INVALID_TEMPLATE_REPOSITORY_URL = "invalid.template.repository.url";

        public static final String INVALID_SOLUTION_REPOSITORY_URL = "invalid.solution.repository.url";

        public static final String INVALID_TEMPLATE_BUILD_PLAN_ID = "invalid.template.build.plan.id";

        public static final String INVALID_SOLUTION_BUILD_PLAN_ID = "invalid.solution.build.plan.id";

        private ErrorKeys() {
        }
    }
}<|MERGE_RESOLUTION|>--- conflicted
+++ resolved
@@ -130,12 +130,7 @@
             PlagiarismResultRepository plagiarismResultRepository, ProgrammingExerciseImportService programmingExerciseImportService,
             ProgrammingExerciseExportService programmingExerciseExportService, StaticCodeAnalysisService staticCodeAnalysisService,
             GradingCriterionRepository gradingCriterionRepository, ProgrammingLanguageFeatureService programmingLanguageFeatureService, TemplateUpgradePolicy templateUpgradePolicy,
-<<<<<<< HEAD
             CourseRepository courseRepository, GitService gitService, ProgrammingPlagiarismDetectionService programmingPlagiarismDetectionService) {
-=======
-            CourseRepository courseRepository, FeedbackRepository feedbackRepository, GitService gitService,
-            ProgrammingPlagiarismDetectionService programmingPlagiarismDetectionService) {
->>>>>>> 5fc88cb3
 
         this.programmingExerciseRepository = programmingExerciseRepository;
         this.userRepository = userRepository;
@@ -685,15 +680,7 @@
         List<GradingCriterion> gradingCriteria = gradingCriterionRepository.findByExerciseIdWithEagerGradingCriteria(programmingExercise.getId());
         programmingExercise.setGradingCriteria(gradingCriteria);
 
-<<<<<<< HEAD
         exerciseService.checkExerciseIfGradingInstructionFeedbackUsed(gradingCriteria, programmingExercise);
-=======
-        List<Feedback> feedbackList = feedbackRepository.findFeedbackByStructuredGradingInstructionId(gradingCriteria);
-
-        if (!feedbackList.isEmpty()) {
-            programmingExercise.setGradingInstructionFeedbackUsed(true);
-        }
->>>>>>> 5fc88cb3
         // If the exercise belongs to an exam, only instructors and admins are allowed to access it, otherwise also TA have access
         if (programmingExercise.isExamExercise()) {
             authCheckService.checkHasAtLeastRoleForExerciseElseThrow(Role.INSTRUCTOR, programmingExercise, null);
