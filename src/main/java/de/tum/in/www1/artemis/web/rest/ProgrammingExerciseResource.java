--- conflicted
+++ resolved
@@ -154,15 +154,9 @@
 
         ProgrammingExercise result = programmingExerciseRepository.save(programmingExercise);
 
-<<<<<<< HEAD
-        groupNotificationService.notifyGroupAboutExerciseCreated(programmingExercise);
+        groupNotificationService.notifyTutorGroupAboutExerciseCreated(programmingExercise);
         return ResponseEntity.created(new URI("/api/programming-exercises/" + result.getId()))
                 .headers(HeaderUtil.createEntityCreationAlert(applicationName, true, ENTITY_NAME, result.getTitle())).body(result);
-=======
-        groupNotificationService.notifyTutorGroupAboutExerciseCreated(programmingExercise);
-        return ResponseEntity.created(new URI("/api/programming-exercises/" + result.getId())).headers(HeaderUtil.createEntityCreationAlert(ENTITY_NAME, result.getTitle()))
-                .body(result);
->>>>>>> e857208b
     }
 
     /**
@@ -265,15 +259,9 @@
         try {
             ProgrammingExercise result = programmingExerciseService.setupProgrammingExercise(programmingExercise); // Setup all repositories etc
 
-<<<<<<< HEAD
-            groupNotificationService.notifyGroupAboutExerciseCreated(result);
+            groupNotificationService.notifyTutorGroupAboutExerciseCreated(result);
             return ResponseEntity.created(new URI("/api/programming-exercises" + result.getId()))
                     .headers(HeaderUtil.createEntityCreationAlert(applicationName, true, ENTITY_NAME, result.getTitle())).body(result);
-=======
-            groupNotificationService.notifyTutorGroupAboutExerciseCreated(result);
-            return ResponseEntity.created(new URI("/api/programming-exercises" + result.getId())).headers(HeaderUtil.createEntityCreationAlert(ENTITY_NAME, result.getTitle()))
-                    .body(result);
->>>>>>> e857208b
         }
         catch (Exception e) {
             log.error("Error while setting up programming exercise", e);
@@ -327,13 +315,8 @@
 
         ProgrammingExercise result = programmingExerciseRepository.save(programmingExercise);
 
-<<<<<<< HEAD
-        groupNotificationService.notifyGroupAboutExerciseChange(result);
+        groupNotificationService.notifyStudentGroupAboutExerciseUpdate(result);
         return ResponseEntity.ok().headers(HeaderUtil.createEntityUpdateAlert(applicationName, true, ENTITY_NAME, programmingExercise.getTitle())).body(result);
-=======
-        groupNotificationService.notifyStudentGroupAboutExerciseUpdate(result);
-        return ResponseEntity.ok().headers(HeaderUtil.createEntityUpdateAlert(ENTITY_NAME, programmingExercise.getTitle())).body(result);
->>>>>>> e857208b
     }
 
     /**
