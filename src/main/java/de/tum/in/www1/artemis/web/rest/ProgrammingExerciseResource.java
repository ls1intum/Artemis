--- conflicted
+++ resolved
@@ -96,11 +96,9 @@
 
     private final StaticCodeAnalysisService staticCodeAnalysisService;
 
-<<<<<<< HEAD
+    private final GradingCriterionService gradingCriterionService;
+
     private final ProgrammingLanguageFeatureService programmingLanguageFeatureService;
-=======
-    private final GradingCriterionService gradingCriterionService;
->>>>>>> 3b860968
 
     /**
      * Java package name Regex according to Java 14 JLS (https://docs.oracle.com/javase/specs/jls/se14/html/jls-7.html#jls-7.4.1),
@@ -114,11 +112,8 @@
             CourseService courseService, Optional<ContinuousIntegrationService> continuousIntegrationService, Optional<VersionControlService> versionControlService,
             ExerciseService exerciseService, ProgrammingExerciseService programmingExerciseService, StudentParticipationRepository studentParticipationRepository,
             ProgrammingExerciseImportService programmingExerciseImportService, ProgrammingExerciseExportService programmingExerciseExportService,
-<<<<<<< HEAD
-            ExerciseGroupService exerciseGroupService, StaticCodeAnalysisService staticCodeAnalysisService, ProgrammingLanguageFeatureService programmingLanguageFeatureService) {
-=======
-            ExerciseGroupService exerciseGroupService, StaticCodeAnalysisService staticCodeAnalysisService, GradingCriterionService gradingCriterionService) {
->>>>>>> 3b860968
+            ExerciseGroupService exerciseGroupService, StaticCodeAnalysisService staticCodeAnalysisService, GradingCriterionService gradingCriterionService,
+            ProgrammingLanguageFeatureService programmingLanguageFeatureService) {
         this.programmingExerciseRepository = programmingExerciseRepository;
         this.userService = userService;
         this.courseService = courseService;
@@ -132,12 +127,8 @@
         this.programmingExerciseExportService = programmingExerciseExportService;
         this.exerciseGroupService = exerciseGroupService;
         this.staticCodeAnalysisService = staticCodeAnalysisService;
-<<<<<<< HEAD
+        this.gradingCriterionService = gradingCriterionService;
         this.programmingLanguageFeatureService = programmingLanguageFeatureService;
-=======
-        this.gradingCriterionService = gradingCriterionService;
-
->>>>>>> 3b860968
     }
 
     /**
