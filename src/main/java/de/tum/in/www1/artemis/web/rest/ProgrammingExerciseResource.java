package de.tum.in.www1.artemis.web.rest;

import static de.tum.in.www1.artemis.web.rest.ProgrammingExerciseResourceEndpoints.*;

import java.io.IOException;
import java.net.URI;
import java.net.URISyntaxException;
import java.nio.file.Path;
import java.util.*;
import java.util.regex.Matcher;
import java.util.regex.Pattern;

import org.eclipse.jgit.api.errors.GitAPIException;
import org.slf4j.Logger;
import org.slf4j.LoggerFactory;
import org.springframework.beans.factory.annotation.Value;
import org.springframework.core.env.Environment;
import org.springframework.http.HttpHeaders;
import org.springframework.http.HttpStatus;
import org.springframework.http.MediaType;
import org.springframework.http.ResponseEntity;
import org.springframework.security.access.prepost.PreAuthorize;
import org.springframework.web.bind.annotation.*;
import org.springframework.web.servlet.ModelAndView;

import de.tum.in.www1.artemis.config.Constants;
import de.tum.in.www1.artemis.domain.*;
import de.tum.in.www1.artemis.domain.enumeration.AssessmentType;
import de.tum.in.www1.artemis.domain.enumeration.ProgrammingLanguage;
import de.tum.in.www1.artemis.domain.participation.StudentParticipation;
import de.tum.in.www1.artemis.exception.ContinuousIntegrationException;
import de.tum.in.www1.artemis.repository.*;
import de.tum.in.www1.artemis.security.Role;
import de.tum.in.www1.artemis.service.*;
import de.tum.in.www1.artemis.service.connectors.GitService;
import de.tum.in.www1.artemis.service.connectors.ci.ContinuousIntegrationService;
import de.tum.in.www1.artemis.service.connectors.ci.ContinuousIntegrationTriggerService;
import de.tum.in.www1.artemis.service.connectors.vcs.VersionControlService;
import de.tum.in.www1.artemis.service.feature.Feature;
import de.tum.in.www1.artemis.service.feature.FeatureToggle;
import de.tum.in.www1.artemis.service.programming.*;
import de.tum.in.www1.artemis.web.rest.dto.BuildLogStatisticsDTO;
import de.tum.in.www1.artemis.web.rest.dto.PageableSearchDTO;
import de.tum.in.www1.artemis.web.rest.dto.SearchResultPageDTO;
import de.tum.in.www1.artemis.web.rest.errors.BadRequestAlertException;
import de.tum.in.www1.artemis.web.rest.errors.ConflictException;
import de.tum.in.www1.artemis.web.rest.errors.EntityNotFoundException;
import de.tum.in.www1.artemis.web.rest.util.HeaderUtil;
import de.tum.in.www1.artemis.web.websocket.dto.ProgrammingExerciseTestCaseStateDTO;

/**
 * REST controller for managing ProgrammingExercise.
 */
@RestController
@RequestMapping(ROOT)
public class ProgrammingExerciseResource {

    private final Logger log = LoggerFactory.getLogger(ProgrammingExerciseResource.class);

    private static final String ENTITY_NAME = "programmingExercise";

    @Value("${jhipster.clientApp.name}")
    private String applicationName;

    private final Environment environment;

    private final ProgrammingExerciseRepository programmingExerciseRepository;

    private final ProgrammingExerciseTestCaseRepository programmingExerciseTestCaseRepository;

    private final UserRepository userRepository;

    private final CourseService courseService;

    private final AuthorizationCheckService authCheckService;

    private final Optional<ContinuousIntegrationService> continuousIntegrationService;

    private final Optional<VersionControlService> versionControlService;

    private final ExerciseService exerciseService;

    private final ExerciseDeletionService exerciseDeletionService;

    private final ProgrammingExerciseService programmingExerciseService;

    private final ProgrammingExerciseRepositoryService programmingExerciseRepositoryService;

    private final StudentParticipationRepository studentParticipationRepository;

    private final StaticCodeAnalysisService staticCodeAnalysisService;

    private final GradingCriterionRepository gradingCriterionRepository;

    private final Optional<ProgrammingLanguageFeatureService> programmingLanguageFeatureService;

    private final CourseRepository courseRepository;

    private final GitService gitService;

    private final AuxiliaryRepositoryService auxiliaryRepositoryService;

    private final SubmissionPolicyService submissionPolicyService;

    private final SolutionProgrammingExerciseParticipationRepository solutionProgrammingExerciseParticipationRepository;

    private final TemplateProgrammingExerciseParticipationRepository templateProgrammingExerciseParticipationRepository;

    private final BuildLogStatisticsEntryRepository buildLogStatisticsEntryRepository;

    private final Optional<ContinuousIntegrationTriggerService> continuousIntegrationTriggerService;

    /**
     * Java package name Regex according to Java 14 JLS
     * (<a href="https://docs.oracle.com/javase/specs/jls/se14/html/jls-7.html#jls-7.4.1">https://docs.oracle.com/javase/specs/jls/se14/html/jls-7.html#jls-7.4.1</a>),
     * with the restriction to a-z,A-Z,_ as "Java letter" and 0-9 as digits due to JavaScript/Browser Unicode character class limitations
     */
    private static final String packageNameRegex = "^(?!.*(?:\\.|^)(?:abstract|continue|for|new|switch|assert|default|if|package|synchronized|boolean|do|goto|private|this|break|double|implements|protected|throw|byte|else|import|public|throws|case|enum|instanceof|return|transient|catch|extends|int|short|try|char|final|interface|static|void|class|finally|long|strictfp|volatile|const|float|native|super|while|_|true|false|null)(?:\\.|$))[A-Z_a-z]\\w*(?:\\.[A-Z_a-z]\\w*)*$";

    /**
     * Swift package name Regex derived from
     * (<a href="https://docs.swift.org/swift-book/ReferenceManual/LexicalStructure.html#ID412">https://docs.swift.org/swift-book/ReferenceManual/LexicalStructure.html#ID412</a>),
     * with the restriction to a-z,A-Z as "Swift letter" and 0-9 as digits where no separators are allowed
     */
    private static final String packageNameRegexForSwift = "^(?!(?:associatedtype|class|deinit|enum|extension|fileprivate|func|import|init|inout|internal|let|open|operator|private|protocol|public|rethrows|static|struct|subscript|typealias|var|break|case|continue|default|defer|do|else|fallthrough|for|guard|if|in|repeat|return|switch|where|while|as|Any|catch|false|is|nil|super|self|Self|throw|throws|true|try|_|[sS]wift)$)[A-Za-z][\\dA-Za-z]*$";

    private final Pattern packageNamePattern = Pattern.compile(packageNameRegex);

    private final Pattern packageNamePatternForSwift = Pattern.compile(packageNameRegexForSwift);

    public ProgrammingExerciseResource(Environment environment, ProgrammingExerciseRepository programmingExerciseRepository,
            ProgrammingExerciseTestCaseRepository programmingExerciseTestCaseRepository, UserRepository userRepository, AuthorizationCheckService authCheckService,
            CourseService courseService, Optional<ContinuousIntegrationService> continuousIntegrationService, Optional<VersionControlService> versionControlService,
            ExerciseService exerciseService, ExerciseDeletionService exerciseDeletionService, ProgrammingExerciseService programmingExerciseService,
            ProgrammingExerciseRepositoryService programmingExerciseRepositoryService, StudentParticipationRepository studentParticipationRepository,
            StaticCodeAnalysisService staticCodeAnalysisService, GradingCriterionRepository gradingCriterionRepository,
            Optional<ProgrammingLanguageFeatureService> programmingLanguageFeatureService, CourseRepository courseRepository, GitService gitService,
            AuxiliaryRepositoryService auxiliaryRepositoryService, SubmissionPolicyService submissionPolicyService,
            SolutionProgrammingExerciseParticipationRepository solutionProgrammingExerciseParticipationRepository,
            TemplateProgrammingExerciseParticipationRepository templateProgrammingExerciseParticipationRepository,
            BuildLogStatisticsEntryRepository buildLogStatisticsEntryRepository, Optional<ContinuousIntegrationTriggerService> continuousIntegrationTriggerService) {
        this.environment = environment;
        this.programmingExerciseRepository = programmingExerciseRepository;
        this.programmingExerciseTestCaseRepository = programmingExerciseTestCaseRepository;
        this.userRepository = userRepository;
        this.courseService = courseService;
        this.authCheckService = authCheckService;
        this.continuousIntegrationService = continuousIntegrationService;
        this.versionControlService = versionControlService;
        this.exerciseService = exerciseService;
        this.exerciseDeletionService = exerciseDeletionService;
        this.programmingExerciseService = programmingExerciseService;
        this.programmingExerciseRepositoryService = programmingExerciseRepositoryService;
        this.studentParticipationRepository = studentParticipationRepository;
        this.staticCodeAnalysisService = staticCodeAnalysisService;
        this.gradingCriterionRepository = gradingCriterionRepository;
        this.programmingLanguageFeatureService = programmingLanguageFeatureService;
        this.courseRepository = courseRepository;
        this.gitService = gitService;
        this.auxiliaryRepositoryService = auxiliaryRepositoryService;
        this.submissionPolicyService = submissionPolicyService;
        this.solutionProgrammingExerciseParticipationRepository = solutionProgrammingExerciseParticipationRepository;
        this.templateProgrammingExerciseParticipationRepository = templateProgrammingExerciseParticipationRepository;
        this.buildLogStatisticsEntryRepository = buildLogStatisticsEntryRepository;
        this.continuousIntegrationTriggerService = continuousIntegrationTriggerService;
    }

    /**
     * @param exercise the exercise object we want to check for errors
     */
    private void checkProgrammingExerciseForError(ProgrammingExercise exercise) {
        if (!continuousIntegrationService.get().checkIfBuildPlanExists(exercise.getProjectKey(), exercise.getTemplateBuildPlanId())) {
            throw new BadRequestAlertException("The Template Build Plan ID seems to be invalid.", "Exercise", ProgrammingExerciseResourceErrorKeys.INVALID_TEMPLATE_BUILD_PLAN_ID);
        }
        if (exercise.getVcsTemplateRepositoryUrl() == null || !versionControlService.get().repositoryUrlIsValid(exercise.getVcsTemplateRepositoryUrl())) {
            throw new BadRequestAlertException("The Template Repository URL seems to be invalid.", "Exercise",
                    ProgrammingExerciseResourceErrorKeys.INVALID_TEMPLATE_REPOSITORY_URL);
        }
        if (exercise.getSolutionBuildPlanId() != null && !continuousIntegrationService.get().checkIfBuildPlanExists(exercise.getProjectKey(), exercise.getSolutionBuildPlanId())) {
            throw new BadRequestAlertException("The Solution Build Plan ID seems to be invalid.", "Exercise", ProgrammingExerciseResourceErrorKeys.INVALID_SOLUTION_BUILD_PLAN_ID);
        }
        var solutionRepositoryUrl = exercise.getVcsSolutionRepositoryUrl();
        if (solutionRepositoryUrl != null && !versionControlService.get().repositoryUrlIsValid(solutionRepositoryUrl)) {
            throw new BadRequestAlertException("The Solution Repository URL seems to be invalid.", "Exercise",
                    ProgrammingExerciseResourceErrorKeys.INVALID_SOLUTION_REPOSITORY_URL);
        }

        // It has already been checked when setting the test case weights that their sum is at least >= 0.
        // Only when changing the assessment format to automatic an additional check for > 0 has to be performed.
        if (exercise.getAssessmentType() == AssessmentType.AUTOMATIC) {
            final Set<ProgrammingExerciseTestCase> testCases = programmingExerciseTestCaseRepository.findByExerciseIdAndActive(exercise.getId(), true);
            if (!ProgrammingExerciseTestCaseService.isTestCaseWeightSumValid(testCases)) {
                throw new BadRequestAlertException("For exercises with only automatic assignment at least one test case weight must be greater than zero.", "Exercise",
                        ProgrammingExerciseResourceErrorKeys.INVALID_TEST_CASE_WEIGHTS);
            }
        }
    }

    /**
     * Validates static code analysis settings
     *
     * @param programmingExercise exercise to validate
     */
    private void validateStaticCodeAnalysisSettings(ProgrammingExercise programmingExercise) {
        ProgrammingLanguageFeature programmingLanguageFeature = programmingLanguageFeatureService.get()
                .getProgrammingLanguageFeatures(programmingExercise.getProgrammingLanguage());
        programmingExercise.validateStaticCodeAnalysisSettings(programmingLanguageFeature);
    }

    /**
     * POST /programming-exercises/setup : Set up a new programmingExercise (with all needed repositories etc.)
     *
     * @param programmingExercise the programmingExercise to set up
     * @return the ResponseEntity with status 201 (Created) and with body the new programmingExercise, or with status 400 (Bad Request) if the parameters are invalid
     */
    @PostMapping(SETUP)
    @PreAuthorize("hasRole('EDITOR')")
    @FeatureToggle(Feature.ProgrammingExercises)
    public ResponseEntity<ProgrammingExercise> createProgrammingExercise(@RequestBody ProgrammingExercise programmingExercise) {
        log.debug("REST request to setup ProgrammingExercise : {}", programmingExercise);
        if (programmingExercise.getId() != null) {
            return ResponseEntity.badRequest().headers(HeaderUtil.createAlert(applicationName, "A new programmingExercise cannot already have an ID", "idExists")).body(null);
        }

        // Valid exercises have set either a course or an exerciseGroup
        programmingExercise.checkCourseAndExerciseGroupExclusivity(ENTITY_NAME);
        Course course = courseService.retrieveCourseOverExerciseGroupOrCourseId(programmingExercise);
        authCheckService.checkHasAtLeastRoleInCourseElseThrow(Role.EDITOR, course, null);

        programmingExercise.validateGeneralSettings();
        programmingExercise.validateProgrammingSettings();
        programmingExercise.validateManualFeedbackSettings();

        ProgrammingLanguageFeature programmingLanguageFeature = programmingLanguageFeatureService.get()
                .getProgrammingLanguageFeatures(programmingExercise.getProgrammingLanguage());

        // Check if auxiliary repositories are supported
        List<AuxiliaryRepository> auxiliaryRepositories = programmingExercise.getAuxiliaryRepositories();
<<<<<<< HEAD
        if (auxiliaryRepositories.size() > 0 && !programmingLanguageFeature.auxiliaryRepositoriesSupported()) {
=======
        if (!auxiliaryRepositories.isEmpty() && !programmingLanguageFeature.auxiliaryRepositoriesSupported()) {
>>>>>>> a9963ac2
            return ResponseEntity.badRequest()
                    .headers(HeaderUtil.createAlert(applicationName, "Auxiliary repositories are not supported for this programming language", "auxiliaryRepositoryInvalid"))
                    .body(null);
        }

        // Check if auxiliary repositories are valid
        auxiliaryRepositoryService.validateAndAddAuxiliaryRepositoriesOfProgrammingExercise(programmingExercise, auxiliaryRepositories);
        submissionPolicyService.validateSubmissionPolicyCreation(programmingExercise);

        // Check if package name is set
        if (programmingLanguageFeature.packageNameRequired()) {
            if (programmingExercise.getPackageName() == null) {
                return ResponseEntity.badRequest().headers(HeaderUtil.createAlert(applicationName, "The package name is invalid", "packagenameInvalid")).body(null);
            }

            // Check if package name matches regex
            Matcher packageNameMatcher;
            if (programmingExercise.getProgrammingLanguage() == ProgrammingLanguage.SWIFT) {
                packageNameMatcher = packageNamePatternForSwift.matcher(programmingExercise.getPackageName());
            }
            else {
                packageNameMatcher = packageNamePattern.matcher(programmingExercise.getPackageName());
            }
            if (!packageNameMatcher.matches()) {
                return ResponseEntity.badRequest().headers(HeaderUtil.createAlert(applicationName, "The package name is invalid", "packagenameInvalid")).body(null);
            }
        }

        // Check if project type is selected
        if (!programmingLanguageFeature.projectTypes().isEmpty()) {
            if (programmingExercise.getProjectType() == null) {
                return ResponseEntity.badRequest().headers(HeaderUtil.createAlert(applicationName, "The project type is not set", "projectTypeNotSet")).body(null);
            }
            if (!programmingLanguageFeature.projectTypes().contains(programmingExercise.getProjectType())) {
                return ResponseEntity.badRequest()
                        .headers(HeaderUtil.createAlert(applicationName, "The project type is not supported for this programming language", "projectTypeNotSupported")).body(null);
            }
        }
        else {
            if (programmingExercise.getProjectType() != null) {
                return ResponseEntity.badRequest().headers(HeaderUtil.createAlert(applicationName, "The project type is set but not supported", "projectTypeSet")).body(null);
            }
        }

        // Check if checkout solution repository is enabled
        if (programmingExercise.getCheckoutSolutionRepository() && !programmingLanguageFeature.checkoutSolutionRepositoryAllowed()) {
            return ResponseEntity.badRequest()
                    .headers(HeaderUtil.createAlert(applicationName, "Checking out the solution repository is not supported for this language", "checkoutSolutionNotSupported"))
                    .body(null);
        }

        // Check if publish build plan URL is enabled
        if (Boolean.TRUE.equals(programmingExercise.isPublishBuildPlanUrl()) && !programmingLanguageFeature.publishBuildPlanUrlAllowed()) {
            return ResponseEntity.badRequest()
                    .headers(HeaderUtil.createAlert(applicationName, "Publishing the build plan URL is not supported for this language", "publishBuildPlanUrlNotSupported"))
                    .body(null);
        }

        // Check if testwise coverage analysis is enabled
        if (Boolean.TRUE.equals(programmingExercise.isTestwiseCoverageEnabled()) && !programmingLanguageFeature.testwiseCoverageAnalysisSupported()) {
            return ResponseEntity.badRequest()
                    .headers(HeaderUtil.createAlert(applicationName, "Testwise coverage analysis is not supported for this language", "testwiseCoverageAnalysisNotSupported"))
                    .body(null);
        }

        programmingExerciseRepository.validateCourseSettings(programmingExercise, course);
        validateStaticCodeAnalysisSettings(programmingExercise);

        programmingExercise.generateAndSetProjectKey();
        programmingExerciseService.checkIfProjectExists(programmingExercise);

        try {
            // Setup all repositories etc
            ProgrammingExercise newProgrammingExercise = programmingExerciseService.createProgrammingExercise(programmingExercise);
            // Create default static code analysis categories
            if (Boolean.TRUE.equals(programmingExercise.isStaticCodeAnalysisEnabled())) {
                staticCodeAnalysisService.createDefaultCategories(newProgrammingExercise);
            }

            if (Arrays.asList(this.environment.getActiveProfiles()).contains(Constants.PROFILE_LOCALCI)) {
                // Automatically trigger builds for the template and solution participation. For Bamboo and Jenkins, this happens automatically when publishing the build plans.
                // At the moment this cannot happen at the same place for local CI (in the createBuildPlanForExercise method in the ContinuousIntegrationService), because the
                // participation is modified during the execution of the build job
                // which leads to errors when it happens inside the same @Transactional block that the participations are created in.
                // This is why we need to trigger the builds here, after the participations where correctly created inside the programmingExerciseService.createProgrammingExercise
                // method above.
                continuousIntegrationTriggerService.orElseThrow().triggerBuild(newProgrammingExercise.getTemplateParticipation());
                continuousIntegrationTriggerService.orElseThrow().triggerBuild(newProgrammingExercise.getSolutionParticipation());
            }

            return ResponseEntity.created(new URI("/api/programming-exercises" + newProgrammingExercise.getId())).body(newProgrammingExercise);
        }
        catch (IOException | URISyntaxException | GitAPIException | ContinuousIntegrationException e) {
            log.error("Error while setting up programming exercise", e);
            return ResponseEntity.status(HttpStatus.INTERNAL_SERVER_ERROR)
                    .headers(HeaderUtil.createAlert(applicationName, "An error occurred while setting up the exercise: " + e.getMessage(), "errorProgrammingExercise")).body(null);
        }
    }

    /**
     * PUT /programming-exercises : Updates an existing updatedProgrammingExercise.
     *
     * @param updatedProgrammingExercise the programmingExercise that has been updated on the client
     * @param notificationText           to notify the student group about the update on the programming exercise
     * @return the ResponseEntity with status 200 (OK) and with body the updated ProgrammingExercise, or with status 400 (Bad Request) if the updated ProgrammingExercise
     *         is not valid, or with status 500 (Internal Server Error) if the updated ProgrammingExercise couldn't be saved to the database
     */
    @PutMapping(PROGRAMMING_EXERCISES)
    @PreAuthorize("hasRole('EDITOR')")
    @FeatureToggle(Feature.ProgrammingExercises)
    public ResponseEntity<ProgrammingExercise> updateProgrammingExercise(@RequestBody ProgrammingExercise updatedProgrammingExercise,
            @RequestParam(value = "notificationText", required = false) String notificationText) {
        log.debug("REST request to update ProgrammingExercise : {}", updatedProgrammingExercise);
        if (updatedProgrammingExercise.getId() == null) {
            throw new BadRequestAlertException("Programming exercise cannot have an empty id when updating", ENTITY_NAME, "noProgrammingExerciseId");
        }

        updatedProgrammingExercise.validateGeneralSettings();

        // Valid exercises have set either a course or an exerciseGroup
        updatedProgrammingExercise.checkCourseAndExerciseGroupExclusivity(ENTITY_NAME);
        validateStaticCodeAnalysisSettings(updatedProgrammingExercise);

        // fetch course from database to make sure client didn't change groups
        var user = userRepository.getUserWithGroupsAndAuthorities();
        Course course = courseService.retrieveCourseOverExerciseGroupOrCourseId(updatedProgrammingExercise);
        authCheckService.checkHasAtLeastRoleInCourseElseThrow(Role.EDITOR, course, user);

        checkProgrammingExerciseForError(updatedProgrammingExercise);

        var programmingExerciseBeforeUpdate = programmingExerciseRepository.findByIdWithAuxiliaryRepositoriesElseThrow(updatedProgrammingExercise.getId());
        if (!Objects.equals(programmingExerciseBeforeUpdate.getShortName(), updatedProgrammingExercise.getShortName())) {
            throw new BadRequestAlertException("The programming exercise short name cannot be changed", ENTITY_NAME, "shortNameCannotChange");
        }
        if (programmingExerciseBeforeUpdate.isStaticCodeAnalysisEnabled() != updatedProgrammingExercise.isStaticCodeAnalysisEnabled()) {
            throw new BadRequestAlertException("Static code analysis enabled flag must not be changed", ENTITY_NAME, "staticCodeAnalysisCannotChange");
        }
        if (programmingExerciseBeforeUpdate.isTestwiseCoverageEnabled() != updatedProgrammingExercise.isTestwiseCoverageEnabled()) {
            throw new BadRequestAlertException("Testwise coverage enabled flag must not be changed", ENTITY_NAME, "testwiseCoverageCannotChange");
        }
        if (!Boolean.TRUE.equals(updatedProgrammingExercise.isAllowOnlineEditor()) && !Boolean.TRUE.equals(updatedProgrammingExercise.isAllowOfflineIde())) {
            return ResponseEntity.badRequest().headers(HeaderUtil.createAlert(applicationName,
                    "You need to allow at least one participation mode, the online editor or the offline IDE", "noParticipationModeAllowed")).body(null);
        }
        // Forbid changing the course the exercise belongs to.
        if (!Objects.equals(programmingExerciseBeforeUpdate.getCourseViaExerciseGroupOrCourseMember().getId(),
                updatedProgrammingExercise.getCourseViaExerciseGroupOrCourseMember().getId())) {
            throw new ConflictException("Exercise course id does not match the stored course id", ENTITY_NAME, "cannotChangeCourseId");
        }
        // Forbid conversion between normal course exercise and exam exercise
        exerciseService.checkForConversionBetweenExamAndCourseExercise(updatedProgrammingExercise, programmingExerciseBeforeUpdate, ENTITY_NAME);

        if (updatedProgrammingExercise.getAuxiliaryRepositories() == null) {
            // make sure the default value is set properly
            updatedProgrammingExercise.setAuxiliaryRepositories(new ArrayList<>());
        }

        auxiliaryRepositoryService.handleAuxiliaryRepositoriesWhenUpdatingExercises(programmingExerciseBeforeUpdate, updatedProgrammingExercise);

        if (updatedProgrammingExercise.getBonusPoints() == null) {
            // make sure the default value is set properly
            updatedProgrammingExercise.setBonusPoints(0.0);
        }

        // Only save after checking for errors
        ProgrammingExercise savedProgrammingExercise = programmingExerciseService.updateProgrammingExercise(programmingExerciseBeforeUpdate, updatedProgrammingExercise,
                notificationText);

        programmingExerciseRepositoryService.handleRepoAccessRightChanges(programmingExerciseBeforeUpdate, savedProgrammingExercise);

        exerciseService.logUpdate(updatedProgrammingExercise, updatedProgrammingExercise.getCourseViaExerciseGroupOrCourseMember(), user);
        exerciseService.updatePointsInRelatedParticipantScores(programmingExerciseBeforeUpdate, updatedProgrammingExercise);
        return ResponseEntity.ok(savedProgrammingExercise);
    }

    /**
     * PUT /programming-exercises/timeline : Updates the timeline attributes of a given exercise
     *
     * @param updatedProgrammingExercise containing the changes that have to be saved
     * @param notificationText           an optional text to notify the student group about the update on the programming exercise
     * @return the ResponseEntity with status 200 (OK) with the updated ProgrammingExercise, or with status 403 (Forbidden)
     *         if the user is not allowed to update the exercise or with 404 (Not Found) if the updated ProgrammingExercise couldn't be found in the database
     */
    @PutMapping(TIMELINE)
    @PreAuthorize("hasRole('EDITOR')")
    @FeatureToggle(Feature.ProgrammingExercises)
    public ResponseEntity<ProgrammingExercise> updateProgrammingExerciseTimeline(@RequestBody ProgrammingExercise updatedProgrammingExercise,
            @RequestParam(value = "notificationText", required = false) String notificationText) {
        log.debug("REST request to update the timeline of ProgrammingExercise : {}", updatedProgrammingExercise);
        var existingProgrammingExercise = programmingExerciseRepository.findByIdElseThrow(updatedProgrammingExercise.getId());
        var user = userRepository.getUserWithGroupsAndAuthorities();
        authCheckService.checkHasAtLeastRoleForExerciseElseThrow(Role.EDITOR, existingProgrammingExercise, user);
        updatedProgrammingExercise = programmingExerciseService.updateTimeline(updatedProgrammingExercise, notificationText);
        exerciseService.logUpdate(updatedProgrammingExercise, updatedProgrammingExercise.getCourseViaExerciseGroupOrCourseMember(), user);
        return ResponseEntity.ok().headers(HeaderUtil.createEntityUpdateAlert(applicationName, true, ENTITY_NAME, updatedProgrammingExercise.getTitle()))
                .body(updatedProgrammingExercise);
    }

    /**
     * PATCH /programming-exercises-problem: Updates the problem statement of the exercise.
     *
     * @param exerciseId              The ID of the exercise for which to change the problem statement
     * @param updatedProblemStatement The new problemStatement
     * @param notificationText        to notify the student group about the updated problemStatement on the programming exercise
     * @return the ResponseEntity with status 200 (OK) and with body the updated problemStatement, with status 404 if the programmingExercise could not be found, or with 403 if the
     *         user does not have permissions to access the programming exercise.
     */
    @PatchMapping(PROBLEM)
    @PreAuthorize("hasRole('EDITOR')")
    public ResponseEntity<ProgrammingExercise> updateProblemStatement(@PathVariable long exerciseId, @RequestBody String updatedProblemStatement,
            @RequestParam(value = "notificationText", required = false) String notificationText) {
        log.debug("REST request to update ProgrammingExercise with new problem statement: {}", updatedProblemStatement);
        var programmingExercise = programmingExerciseRepository.findWithTemplateAndSolutionParticipationTeamAssignmentConfigCategoriesById(exerciseId)
                .orElseThrow(() -> new EntityNotFoundException("Programming Exercise", exerciseId));
        var user = userRepository.getUserWithGroupsAndAuthorities();
        authCheckService.checkHasAtLeastRoleForExerciseElseThrow(Role.EDITOR, programmingExercise, user);
        var updatedProgrammingExercise = programmingExerciseService.updateProblemStatement(programmingExercise, updatedProblemStatement, notificationText);
        exerciseService.logUpdate(updatedProgrammingExercise, updatedProgrammingExercise.getCourseViaExerciseGroupOrCourseMember(), user);
        return ResponseEntity.ok().headers(HeaderUtil.createEntityUpdateAlert(applicationName, true, ENTITY_NAME, updatedProgrammingExercise.getTitle()))
                .body(updatedProgrammingExercise);
    }

    /**
     * GET /courses/:courseId/programming-exercises : get all the programming exercises.
     *
     * @param courseId of the course for which the exercise should be fetched
     * @return the ResponseEntity with status 200 (OK) and the list of programmingExercises in body
     */
    @GetMapping(GET_FOR_COURSE)
    @PreAuthorize("hasRole('TA')")
    public ResponseEntity<List<ProgrammingExercise>> getProgrammingExercisesForCourse(@PathVariable Long courseId) {
        log.debug("REST request to get all ProgrammingExercises for the course with id : {}", courseId);
        Course course = courseRepository.findByIdElseThrow(courseId);
        authCheckService.checkHasAtLeastRoleInCourseElseThrow(Role.TEACHING_ASSISTANT, course, null);
        List<ProgrammingExercise> exercises = programmingExerciseRepository.findByCourseIdWithLatestResultForTemplateSolutionParticipations(courseId);
        for (ProgrammingExercise exercise : exercises) {
            // not required in the returned json body
            exercise.setStudentParticipations(null);
            exercise.setCourse(null);
        }
        return ResponseEntity.ok().body(exercises);
    }

    /**
     * GET /programming-exercises/:exerciseId : get the "exerciseId" programmingExercise.
     *
     * @param exerciseId the id of the programmingExercise to retrieve
     * @return the ResponseEntity with status 200 (OK) and with body the programmingExercise, or with status 404 (Not Found)
     */
    @GetMapping(PROGRAMMING_EXERCISE)
    @PreAuthorize("hasRole('TA')")
    public ResponseEntity<ProgrammingExercise> getProgrammingExercise(@PathVariable long exerciseId) {
        log.debug("REST request to get ProgrammingExercise : {}", exerciseId);
        var programmingExercise = programmingExerciseRepository.findByIdWithTemplateAndSolutionParticipationTeamAssignmentConfigCategoriesAndLearningGoalsElseThrow(exerciseId);
        // Fetch grading criterion into exercise of participation
        List<GradingCriterion> gradingCriteria = gradingCriterionRepository.findByExerciseIdWithEagerGradingCriteria(programmingExercise.getId());
        programmingExercise.setGradingCriteria(gradingCriteria);

        exerciseService.checkExerciseIfStructuredGradingInstructionFeedbackUsed(gradingCriteria, programmingExercise);
        // If the exercise belongs to an exam, only editors, instructors and admins are allowed to access it, otherwise also TA have access
        if (programmingExercise.isExamExercise()) {
            authCheckService.checkHasAtLeastRoleForExerciseElseThrow(Role.EDITOR, programmingExercise, null);
        }
        else {
            authCheckService.checkHasAtLeastRoleForExerciseElseThrow(Role.TEACHING_ASSISTANT, programmingExercise, null);
        }
        return ResponseEntity.ok().body(programmingExercise);
    }

    /**
     * GET /programming-exercises/:exerciseId/with-participations/ : get the "exerciseId" programmingExercise.
     *
     * @param exerciseId the id of the programmingExercise to retrieve
     * @return the ResponseEntity with status 200 (OK) and with body the programmingExercise, or with status 404 (Not Found)
     */
    @GetMapping(PROGRAMMING_EXERCISE_WITH_PARTICIPATIONS)
    @PreAuthorize("hasRole('EDITOR')")
    public ResponseEntity<ProgrammingExercise> getProgrammingExerciseWithSetupParticipations(@PathVariable long exerciseId) {
        log.debug("REST request to get ProgrammingExercise : {}", exerciseId);
        User user = userRepository.getUserWithGroupsAndAuthorities();
        var programmingExercise = programmingExerciseRepository.findByIdWithTemplateAndSolutionParticipationLatestResultElseThrow(exerciseId);
        authCheckService.checkHasAtLeastRoleForExerciseElseThrow(Role.EDITOR, programmingExercise, user);
        var assignmentParticipation = studentParticipationRepository.findByExerciseIdAndStudentIdAndTestRunWithLatestResult(programmingExercise.getId(), user.getId(), false);
        Set<StudentParticipation> participations = new HashSet<>();
        assignmentParticipation.ifPresent(participations::add);
        programmingExercise.setStudentParticipations(participations);
        return ResponseEntity.ok(programmingExercise);
    }

    /**
     * GET /programming-exercises/:exerciseId/with-template-and-solution-participation
     *
     * @param exerciseId            the id of the programmingExercise to retrieve
     * @param withSubmissionResults get all submission results
     * @return the ResponseEntity with status 200 (OK) and the programming exercise with template and solution participation, or with status 404 (Not Found)
     */
    @GetMapping(PROGRAMMING_EXERCISE_WITH_TEMPLATE_AND_SOLUTION_PARTICIPATION)
    @PreAuthorize("hasRole('TA')")
    public ResponseEntity<ProgrammingExercise> getProgrammingExerciseWithTemplateAndSolutionParticipation(@PathVariable long exerciseId,
            @RequestParam(defaultValue = "false") boolean withSubmissionResults) {
        log.debug("REST request to get programming exercise with template and solution participation : {}", exerciseId);
        ProgrammingExercise programmingExercise;
        if (withSubmissionResults) {
            programmingExercise = programmingExerciseRepository.findByIdWithTemplateAndSolutionParticipationSubmissionsAndResultsAndAuxiliaryRepositoriesElseThrow(exerciseId);
        }
        else {
            programmingExercise = programmingExerciseRepository.findByIdWithTemplateAndSolutionParticipationAndAuxiliaryRepositoriesElseThrow(exerciseId);
        }
        authCheckService.checkHasAtLeastRoleForExerciseElseThrow(Role.TEACHING_ASSISTANT, programmingExercise, null);
        return ResponseEntity.ok(programmingExercise);
    }

    /**
     * DELETE /programming-exercises/:id : delete the "id" programmingExercise.
     *
     * @param exerciseId                   the id of the programmingExercise to delete
     * @param deleteStudentReposBuildPlans boolean which states whether the corresponding build plan should be deleted as well
     * @param deleteBaseReposBuildPlans    the ResponseEntity with status 200 (OK)
     * @return the ResponseEntity with status 200 (OK) when programming exercise has been successfully deleted or with status 404 (Not Found)
     */
    @DeleteMapping(PROGRAMMING_EXERCISE)
    @PreAuthorize("hasRole('INSTRUCTOR')")
    @FeatureToggle(Feature.ProgrammingExercises)
    public ResponseEntity<Void> deleteProgrammingExercise(@PathVariable long exerciseId, @RequestParam(defaultValue = "false") boolean deleteStudentReposBuildPlans,
            @RequestParam(defaultValue = "false") boolean deleteBaseReposBuildPlans) {
        log.info("REST request to delete ProgrammingExercise : {}", exerciseId);
        var programmingExercise = programmingExerciseRepository.findByIdWithTemplateAndSolutionParticipationTeamAssignmentConfigCategoriesElseThrow(exerciseId);
        User user = userRepository.getUserWithGroupsAndAuthorities();
        authCheckService.checkHasAtLeastRoleForExerciseElseThrow(Role.INSTRUCTOR, programmingExercise, user);
        exerciseService.logDeletion(programmingExercise, programmingExercise.getCourseViaExerciseGroupOrCourseMember(), user);
        exerciseDeletionService.delete(exerciseId, deleteStudentReposBuildPlans, deleteBaseReposBuildPlans);
        return ResponseEntity.ok().headers(HeaderUtil.createEntityDeletionAlert(applicationName, true, ENTITY_NAME, programmingExercise.getTitle())).build();
    }

    /**
     * Combine all commits into one in the template repository of a given exercise.
     *
     * @param exerciseId of the exercise
     * @return the ResponseEntity with status
     *         200 (OK) if combine has been successfully executed
     *         403 (Forbidden) if the user is not admin and course instructor or
     *         500 (Internal Server Error)
     */
    @PutMapping(value = COMBINE_COMMITS, produces = MediaType.TEXT_PLAIN_VALUE)
    @PreAuthorize("hasRole('EDITOR')")
    @FeatureToggle(Feature.ProgrammingExercises)
    public ResponseEntity<Void> combineTemplateRepositoryCommits(@PathVariable long exerciseId) {
        log.debug("REST request to combine the commits of the template repository of ProgrammingExercise with id: {}", exerciseId);
        var programmingExercise = programmingExerciseRepository.findByIdWithTemplateAndSolutionParticipationTeamAssignmentConfigCategoriesElseThrow(exerciseId);
        authCheckService.checkHasAtLeastRoleForExerciseElseThrow(Role.EDITOR, programmingExercise, null);
        try {
            var exerciseRepoURL = programmingExercise.getVcsTemplateRepositoryUrl();
            gitService.combineAllCommitsOfRepositoryIntoOne(exerciseRepoURL);
            return new ResponseEntity<>(HttpStatus.OK);
        }
        catch (IllegalStateException | GitAPIException ex) {
            return new ResponseEntity<>(HttpStatus.INTERNAL_SERVER_ERROR);
        }
    }

    /**
     * PUT /programming-exercises/{exerciseId}/generate-tests : Makes a call to StructureOracleGenerator to generate the structure oracle aka the test.json file
     *
     * @param exerciseId The ID of the programming exercise for which the structure oracle should get generated
     * @return The ResponseEntity with status 201 (Created) or with status 400 (Bad Request) if the parameters are invalid
     */
    @PutMapping(value = GENERATE_TESTS, produces = MediaType.TEXT_PLAIN_VALUE)
    @PreAuthorize("hasRole('EDITOR')")
    @FeatureToggle(Feature.ProgrammingExercises)
    public ResponseEntity<String> generateStructureOracleForExercise(@PathVariable long exerciseId) {
        log.debug("REST request to generate the structure oracle for ProgrammingExercise with id: {}", exerciseId);
        var programmingExercise = programmingExerciseRepository.findByIdWithTemplateAndSolutionParticipationTeamAssignmentConfigCategoriesElseThrow(exerciseId);
        User user = userRepository.getUserWithGroupsAndAuthorities();
        authCheckService.checkHasAtLeastRoleForExerciseElseThrow(Role.EDITOR, programmingExercise, user);
        if (programmingExercise.getPackageName() == null || programmingExercise.getPackageName().length() < 3) {
            return ResponseEntity.badRequest().headers(HeaderUtil.createAlert(applicationName,
                    "This is a linked exercise and generating the structure oracle for this exercise is not possible.", "couldNotGenerateStructureOracle")).body(null);
        }

        var solutionRepoURL = programmingExercise.getVcsSolutionRepositoryUrl();
        var exerciseRepoURL = programmingExercise.getVcsTemplateRepositoryUrl();
        var testRepoURL = programmingExercise.getVcsTestRepositoryUrl();

        try {
            String testsPath = Path.of("test", programmingExercise.getPackageFolderName()).toString();
            // Atm we only have one folder that can have structural tests, but this could change.
            testsPath = programmingExercise.hasSequentialTestRuns() ? Path.of("structural", testsPath).toString() : testsPath;
            boolean didGenerateOracle = programmingExerciseService.generateStructureOracleFile(solutionRepoURL, exerciseRepoURL, testRepoURL, testsPath, user);

            if (didGenerateOracle) {
                HttpHeaders responseHeaders = new HttpHeaders();
                responseHeaders.setContentType(MediaType.TEXT_PLAIN);
                return new ResponseEntity<>("Successfully generated the structure oracle for the exercise " + programmingExercise.getProjectName(), responseHeaders, HttpStatus.OK);
            }
            else {
                return ResponseEntity.badRequest().headers(
                        HeaderUtil.createAlert(applicationName, "Did not update the oracle because there have not been any changes to it.", "didNotGenerateStructureOracle"))
                        .body(null);
            }
        }
        catch (Exception e) {
            return ResponseEntity.badRequest()
                    .headers(HeaderUtil.createAlert(applicationName,
                            "An error occurred while generating the structure oracle for the exercise " + programmingExercise.getProjectName() + ": " + e,
                            "errorStructureOracleGeneration"))
                    .body(null);
        }
    }

    /**
     * GET /programming-exercises/:exerciseId/test-case-state : Returns a DTO that offers information on the test case state of the programming exercise.
     *
     * @param exerciseId the id of a ProgrammingExercise
     * @return the ResponseEntity with status 200 (OK) and ProgrammingExerciseTestCaseStateDTO. Returns 404 (notFound) if the exercise does not exist.
     */
    @GetMapping(TEST_CASE_STATE)
    @PreAuthorize("hasRole('TA')")
    public ResponseEntity<ProgrammingExerciseTestCaseStateDTO> hasAtLeastOneStudentResult(@PathVariable long exerciseId) {
        var programmingExercise = programmingExerciseRepository.findByIdWithTemplateAndSolutionParticipationTeamAssignmentConfigCategoriesElseThrow(exerciseId);
        authCheckService.checkHasAtLeastRoleForExerciseElseThrow(Role.TEACHING_ASSISTANT, programmingExercise, null);
        boolean hasAtLeastOneStudentResult = programmingExerciseService.hasAtLeastOneStudentResult(programmingExercise);
        boolean isReleased = programmingExercise.isReleased();
        ProgrammingExerciseTestCaseStateDTO testCaseDTO = new ProgrammingExerciseTestCaseStateDTO(isReleased, hasAtLeastOneStudentResult, programmingExercise.getTestCasesChanged(),
                programmingExercise.getBuildAndTestStudentSubmissionsAfterDueDate());
        return ResponseEntity.ok(testCaseDTO);
    }

    /**
     * Search for all programming exercises by id, title and course title. The result is pageable since there might be hundreds of exercises in the DB.
     *
     * @param search         The pageable search containing the page size, page number and query string
     * @param isCourseFilter Whether to search in the courses for exercises
     * @param isExamFilter   Whether to search in the groups for exercises
     * @return The desired page, sorted and matching the given query
     */
    @GetMapping(PROGRAMMING_EXERCISES)
    @PreAuthorize("hasRole('EDITOR')")
    public ResponseEntity<SearchResultPageDTO<ProgrammingExercise>> getAllExercisesOnPage(PageableSearchDTO<String> search,
            @RequestParam(defaultValue = "true") boolean isCourseFilter, @RequestParam(defaultValue = "true") boolean isExamFilter) {
        final var user = userRepository.getUserWithGroupsAndAuthorities();
        return ResponseEntity.ok(programmingExerciseService.getAllOnPageWithSize(search, isCourseFilter, isExamFilter, user));
    }

    /**
     * Search for programming exercises by id, title and course title. Only exercises with SCA enabled and the given programming language will be included.
     * The result is pageable since there might be hundreds of exercises in the DB.
     *
     * @param search              The pageable search containing the page size, page number and query string
     * @param isCourseFilter      Whether to search in the courses for exercises
     * @param isExamFilter        Whether to search in the groups for exercises
     * @param programmingLanguage Filters for only exercises with this language
     * @return The desired page, sorted and matching the given query
     */
    @GetMapping(PROGRAMMING_EXERCISES + "/with-sca")
    @PreAuthorize("hasRole('EDITOR')")
    public ResponseEntity<SearchResultPageDTO<ProgrammingExercise>> getAllExercisesWithSCAOnPage(PageableSearchDTO<String> search,
            @RequestParam(defaultValue = "true") boolean isCourseFilter, @RequestParam(defaultValue = "true") boolean isExamFilter,
            @RequestParam ProgrammingLanguage programmingLanguage) {
        User user = userRepository.getUserWithGroupsAndAuthorities();
        return ResponseEntity.ok(programmingExerciseService.getAllWithSCAOnPageWithSize(search, isCourseFilter, isExamFilter, programmingLanguage, user));
    }

    /**
     * Unlock all repositories of the given programming exercise.
     *
     * @param exerciseId of the exercise
     * @return The ResponseEntity with status 200 (OK) or with status 404 (Not Found) if the exerciseId is invalid
     */
    @PutMapping(UNLOCK_ALL_REPOSITORIES)
    @PreAuthorize("hasRole('INSTRUCTOR')")
    public ResponseEntity<Void> unlockAllRepositories(@PathVariable Long exerciseId) {
        // Locking and unlocking repositories is not supported when using the local version control system. Repository access is checked in the LocalVCFetchFilter and
        // LocalVCPushFilter.
        if (Arrays.asList(this.environment.getActiveProfiles()).contains(Constants.PROFILE_LOCALVC)) {
            return ResponseEntity.badRequest().build();
        }
        var programmingExercise = programmingExerciseRepository.findByIdElseThrow(exerciseId);
        authCheckService.checkHasAtLeastRoleForExerciseElseThrow(Role.INSTRUCTOR, programmingExercise, null);
        programmingExerciseRepositoryService.unlockAllRepositories(exerciseId);
        log.info("Unlocked all repositories of programming exercise {} upon manual request", exerciseId);
        return ResponseEntity.ok().build();
    }

    /**
     * Lock all repositories of the given programming exercise.
     *
     * @param exerciseId of the exercise
     * @return The ResponseEntity with status 200 (OK) or with status 404 (Not Found) if the exerciseId is invalid
     */
    @PutMapping(LOCK_ALL_REPOSITORIES)
    @PreAuthorize("hasRole('INSTRUCTOR')")
    public ResponseEntity<Void> lockAllRepositories(@PathVariable Long exerciseId) {
        // Locking and unlocking repositories is not supported when using the local version control system. Repository access is checked in the LocalVCFetchFilter and
        // LocalVCPushFilter.
        if (Arrays.asList(this.environment.getActiveProfiles()).contains(Constants.PROFILE_LOCALVC)) {
            return ResponseEntity.badRequest().build();
        }
        var programmingExercise = programmingExerciseRepository.findByIdElseThrow(exerciseId);
        authCheckService.checkHasAtLeastRoleForExerciseElseThrow(Role.INSTRUCTOR, programmingExercise, null);
        programmingExerciseRepositoryService.lockAllRepositories(exerciseId);
        log.info("Locked all repositories of programming exercise {} upon manual request", exerciseId);
        return ResponseEntity.ok().build();
    }

    /**
     * Returns a list of auxiliary repositories for a given programming exercise.
     *
     * @param exerciseId of the exercise
     * @return the ResponseEntity with status 200 (OK) and the list of auxiliary repositories for the
     *         given programming exercise. 404 when the programming exercise was not found.
     */
    @GetMapping(AUXILIARY_REPOSITORY)
    @PreAuthorize("hasRole('TA')")
    public ResponseEntity<List<AuxiliaryRepository>> getAuxiliaryRepositories(@PathVariable Long exerciseId) {
        ProgrammingExercise exercise = programmingExerciseRepository.findByIdWithAuxiliaryRepositoriesElseThrow(exerciseId);
        authCheckService.checkHasAtLeastRoleForExerciseElseThrow(Role.TEACHING_ASSISTANT, exercise, null);
        return ResponseEntity.ok(exercise.getAuxiliaryRepositories());
    }

    /**
     * Deletes BASE and SOLUTION build plan of a programming exercise and creates those again. This reuses the build plan creation logic of the programming exercise creation
     * service.
     *
     * @param exerciseId of the programming exercise
     * @return the ResponseEntity with status 200 (OK) if the recreation was successful.
     */
    @PutMapping(RECREATE_BUILD_PLANS)
    @PreAuthorize("hasRole('EDITOR')")
    public ResponseEntity<Void> recreateBuildPlans(@PathVariable Long exerciseId) {
        var programmingExercise = programmingExerciseRepository.findByIdWithTemplateAndSolutionParticipationAndAuxiliaryRepositoriesElseThrow(exerciseId);
        User user = userRepository.getUserWithGroupsAndAuthorities();
        authCheckService.checkHasAtLeastRoleForExerciseElseThrow(Role.EDITOR, programmingExercise, user);
        continuousIntegrationService.get().recreateBuildPlansForExercise(programmingExercise);
        return ResponseEntity.ok().build();
    }

    /**
     * PUT /programming-exercises/{exerciseId}/re-evaluate : Re-evaluates and updates an existing ProgrammingExercise.
     *
     * @param exerciseId                                  of the exercise
     * @param programmingExercise                         the ProgrammingExercise to re-evaluate and update
     * @param deleteFeedbackAfterGradingInstructionUpdate boolean flag that indicates whether the associated feedback should be deleted or not
     * @return the ResponseEntity with status 200 (OK) and with body the updated ProgrammingExercise, or with status 400 (Bad Request) if the ProgrammingExercise is not valid,
     *         or with status 409 (Conflict) if given exerciseId is not same as in the object of the request body, or with status 500 (Internal Server Error) if the
     *         ProgrammingExercise
     *         couldn't be updated
     */
    @PutMapping(REEVALUATE_EXERCISE)
    @PreAuthorize("hasRole('EDITOR')")
    @FeatureToggle(Feature.ProgrammingExercises)
    public ResponseEntity<ProgrammingExercise> reEvaluateAndUpdateProgrammingExercise(@PathVariable long exerciseId, @RequestBody ProgrammingExercise programmingExercise,
            @RequestParam(value = "deleteFeedback", required = false) Boolean deleteFeedbackAfterGradingInstructionUpdate) {
        log.debug("REST request to re-evaluate ProgrammingExercise : {}", programmingExercise);
        // check that the exercise exists for given id
        programmingExerciseRepository.findByIdElseThrow(exerciseId);
        authCheckService.checkGivenExerciseIdSameForExerciseInRequestBodyElseThrow(exerciseId, programmingExercise);

        // fetch course from database to make sure client didn't change groups
        var user = userRepository.getUserWithGroupsAndAuthorities();
        Course course = courseService.retrieveCourseOverExerciseGroupOrCourseId(programmingExercise);
        authCheckService.checkHasAtLeastRoleInCourseElseThrow(Role.EDITOR, course, user);

        exerciseService.reEvaluateExercise(programmingExercise, deleteFeedbackAfterGradingInstructionUpdate);
        return updateProgrammingExercise(programmingExercise, null);
    }

    /**
     * DELETE programming-exercises/:exerciseId/tasks : Delete all tasks and solution entries for an existing ProgrammingExercise.
     * Note: This endpoint exists only for testing purposes and will be removed at a later stage of the development of HESTIA
     * (automatic generation of code hints for programming exercises in Java).
     *
     * @param exerciseId of the exercise
     * @return the {@link ResponseEntity} with status {@code 204},
     *         or with status {@code 400 (Bad Request) if the exerciseId is not valid}.
     */
    @DeleteMapping(TASKS)
    @PreAuthorize("hasRole('EDITOR')")
    @FeatureToggle(Feature.ProgrammingExercises)
    public ResponseEntity<Void> deleteTaskWithSolutionEntries(@PathVariable Long exerciseId) {
        log.debug("REST request to delete ProgrammingExerciseTasks with ProgrammingExerciseSolutionEntries for ProgrammingExercise with id : {}", exerciseId);
        ProgrammingExercise exercise = programmingExerciseRepository.findByIdElseThrow(exerciseId);
        authCheckService.checkHasAtLeastRoleForExerciseElseThrow(Role.EDITOR, exercise, null);

        programmingExerciseService.deleteTasksWithSolutionEntries(exercise.getId());
        return ResponseEntity.noContent().build();
    }

    /**
     * GET programming-exercises/:exerciseId/solution-files-content
     *
     * Returns the solution repository files with content for a given programming exercise.
     * Note: This endpoint redirects the request to the ProgrammingExerciseParticipationService. This is required if
     * the solution participation id is not known for the client.
     *
     * @param exerciseId the exercise for which the solution repository files should be retrieved
     * @return a redirect to the endpoint returning the files with content
     */
    @GetMapping(SOLUTION_REPOSITORY_FILES_WITH_CONTENT)
    @PreAuthorize("hasRole('TA')")
    @FeatureToggle(Feature.ProgrammingExercises)
    public ModelAndView redirectGetSolutionRepositoryFiles(@PathVariable Long exerciseId) {
        log.debug("REST request to get latest Solution Repository Files for ProgrammingExercise with id : {}", exerciseId);
        ProgrammingExercise exercise = programmingExerciseRepository.findByIdElseThrow(exerciseId);
        authCheckService.checkHasAtLeastRoleForExerciseElseThrow(Role.TEACHING_ASSISTANT, exercise, null);

        var participation = solutionProgrammingExerciseParticipationRepository.findByProgrammingExerciseIdElseThrow(exerciseId);

        return new ModelAndView("forward:/api/repository/" + participation.getId() + "/files-content");
    }

    /**
     * GET programming-exercises/:exerciseId/template-files-content
     *
     * Returns the template repository files with content for a given programming exercise.
     * Note: This endpoint redirects the request to the ProgrammingExerciseParticipationService. This is required if
     * the template participation id is not known for the client.
     *
     * @param exerciseId the exercise for which the template repository files should be retrieved
     * @return a redirect to the endpoint returning the files with content
     */
    @GetMapping(TEMPLATE_REPOSITORY_FILES_WITH_CONTENT)
    @PreAuthorize("hasRole('TA')")
    @FeatureToggle(Feature.ProgrammingExercises)
    public ModelAndView redirectGetTemplateRepositoryFiles(@PathVariable Long exerciseId) {
        log.debug("REST request to get latest Template Repository Files for ProgrammingExercise with id : {}", exerciseId);
        ProgrammingExercise exercise = programmingExerciseRepository.findByIdElseThrow(exerciseId);
        authCheckService.checkHasAtLeastRoleForExerciseElseThrow(Role.TEACHING_ASSISTANT, exercise, null);

        var participation = templateProgrammingExerciseParticipationRepository.findByProgrammingExerciseIdElseThrow(exerciseId);

        return new ModelAndView("forward:/api/repository/" + participation.getId() + "/files-content");
    }

    /**
     * GET programming-exercises/:exerciseId/solution-file-names
     *
     * Returns the solution repository file names for a given programming exercise.
     * Note: This endpoint redirects the request to the ProgrammingExerciseParticipationService. This is required if
     * the solution participation id is not known for the client.
     *
     * @param exerciseId the exercise for which the solution repository files should be retrieved
     * @return a redirect to the endpoint returning the files with content
     */
    @GetMapping(SOLUTION_REPOSITORY_FILE_NAMES)
    @PreAuthorize("hasRole('TA')")
    @FeatureToggle(Feature.ProgrammingExercises)
    public ModelAndView redirectGetSolutionRepositoryFilesWithoutContent(@PathVariable Long exerciseId) {
        log.debug("REST request to get latest solution repository file names for ProgrammingExercise with id : {}", exerciseId);
        ProgrammingExercise exercise = programmingExerciseRepository.findByIdElseThrow(exerciseId);
        authCheckService.checkHasAtLeastRoleForExerciseElseThrow(Role.TEACHING_ASSISTANT, exercise, null);

        var participation = solutionProgrammingExerciseParticipationRepository.findByProgrammingExerciseIdElseThrow(exerciseId);

        return new ModelAndView("forward:/api/repository/" + participation.getId() + "/file-names");
    }

    /**
     * GET programming-exercises/:exerciseId/build-log-statistics
     *
     * Returns the averaged build log statistics for a given programming exercise.
     *
     * @param exerciseId the exercise for which the build log statistics should be retrieved
     * @return a DTO containing the average build log statistics
     */
    @GetMapping(BUILD_LOG_STATISTICS)
    @PreAuthorize("hasRole('EDITOR')")
    @FeatureToggle(Feature.ProgrammingExercises)
    public ResponseEntity<BuildLogStatisticsDTO> getBuildLogStatistics(@PathVariable Long exerciseId) {
        log.debug("REST request to get build log statistics for ProgrammingExercise with id : {}", exerciseId);
        ProgrammingExercise programmingExercise = programmingExerciseRepository.findWithTemplateAndSolutionParticipationById(exerciseId).get();
        authCheckService.checkHasAtLeastRoleForExerciseElseThrow(Role.EDITOR, programmingExercise, null);

        var buildLogStatistics = buildLogStatisticsEntryRepository.findAverageBuildLogStatisticsEntryForExercise(programmingExercise);
        return ResponseEntity.ok(buildLogStatistics);
    }
}<|MERGE_RESOLUTION|>--- conflicted
+++ resolved
@@ -236,11 +236,7 @@
 
         // Check if auxiliary repositories are supported
         List<AuxiliaryRepository> auxiliaryRepositories = programmingExercise.getAuxiliaryRepositories();
-<<<<<<< HEAD
-        if (auxiliaryRepositories.size() > 0 && !programmingLanguageFeature.auxiliaryRepositoriesSupported()) {
-=======
         if (!auxiliaryRepositories.isEmpty() && !programmingLanguageFeature.auxiliaryRepositoriesSupported()) {
->>>>>>> a9963ac2
             return ResponseEntity.badRequest()
                     .headers(HeaderUtil.createAlert(applicationName, "Auxiliary repositories are not supported for this programming language", "auxiliaryRepositoryInvalid"))
                     .body(null);
