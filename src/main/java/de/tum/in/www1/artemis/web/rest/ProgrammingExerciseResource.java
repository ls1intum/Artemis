--- conflicted
+++ resolved
@@ -350,11 +350,7 @@
             ProgrammingExercise newProgrammingExercise = programmingExerciseService.createProgrammingExercise(programmingExercise);
             // Create default static code analysis categories
             if (Boolean.TRUE.equals(programmingExercise.isStaticCodeAnalysisEnabled())) {
-<<<<<<< HEAD
-                staticCodeAnalysisService.createDefaultCategories(programmingExercise);
-=======
                 staticCodeAnalysisService.createDefaultCategories(newProgrammingExercise);
->>>>>>> b0f690e2
             }
             return ResponseEntity.created(new URI("/api/programming-exercises" + newProgrammingExercise.getId()))
                     .headers(HeaderUtil.createEntityCreationAlert(applicationName, true, ENTITY_NAME, newProgrammingExercise.getTitle())).body(newProgrammingExercise);
