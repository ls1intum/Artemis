--- conflicted
+++ resolved
@@ -4,16 +4,13 @@
 import java.time.ZonedDateTime;
 import java.util.*;
 
-<<<<<<< HEAD
 import de.tum.in.www1.artemis.config.Constants;
 import de.tum.in.www1.artemis.service.connectors.jenkins.dto.TestCaseDTO;
 import org.apache.commons.collections.CollectionUtils;
-=======
 import de.tum.in.www1.artemis.domain.enumeration.ProgrammingLanguage;
 import de.tum.in.www1.artemis.domain.enumeration.ProjectType;
 import de.tum.in.www1.artemis.domain.statistics.BuildLogStatisticsEntry;
 import de.tum.in.www1.artemis.repository.*;
->>>>>>> 400f3ec9
 import org.gitlab4j.api.GitLabApi;
 import org.gitlab4j.api.GitLabApiException;
 import org.gitlab4j.api.ProjectApi;
@@ -38,12 +35,8 @@
 import de.tum.in.www1.artemis.service.connectors.AbstractContinuousIntegrationService;
 import de.tum.in.www1.artemis.service.connectors.CIPermission;
 import de.tum.in.www1.artemis.service.connectors.ConnectorHealth;
-<<<<<<< HEAD
-import de.tum.in.www1.artemis.service.connectors.ProgrammingLanguageConfiguration;
 import de.tum.in.www1.artemis.service.connectors.jenkins.dto.TestResultsDTO;
-=======
 import de.tum.in.www1.artemis.config.ProgrammingLanguageConfiguration;
->>>>>>> 400f3ec9
 import de.tum.in.www1.artemis.service.dto.AbstractBuildResultNotificationDTO;
 import de.tum.in.www1.artemis.service.hestia.TestwiseCoverageService;
 
@@ -102,17 +95,10 @@
     private String artemisAuthenticationTokenValue;
 
     public GitLabCIService(ProgrammingSubmissionRepository programmingSubmissionRepository, FeedbackRepository feedbackRepository, BuildLogEntryService buildLogService,
-<<<<<<< HEAD
-            RestTemplate restTemplate, RestTemplate shortTimeoutRestTemplate, GitLabApi gitlab, UrlService urlService, ProgrammingExerciseRepository programmingExerciseRepository,
-            BuildPlanRepository buildPlanRepository, GitLabCIBuildPlanService buildPlanService, ProgrammingLanguageConfiguration programmingLanguageConfiguration,
-            TestwiseCoverageService testwiseCoverageService) {
-        super(programmingSubmissionRepository, feedbackRepository, buildLogService, restTemplate, shortTimeoutRestTemplate);
-=======
                            RestTemplate restTemplate, RestTemplate shortTimeoutRestTemplate, GitLabApi gitlab, UrlService urlService, ProgrammingExerciseRepository programmingExerciseRepository,
                            BuildPlanRepository buildPlanRepository, GitLabCIBuildPlanService buildPlanService, ProgrammingLanguageConfiguration programmingLanguageConfiguration,
-                           BuildLogStatisticsEntryRepository buildLogStatisticsEntryRepository) {
+                           BuildLogStatisticsEntryRepository buildLogStatisticsEntryRepository, TestwiseCoverageService testwiseCoverageService) {
         super(programmingSubmissionRepository, feedbackRepository, buildLogService, buildLogStatisticsEntryRepository, restTemplate, shortTimeoutRestTemplate);
->>>>>>> 400f3ec9
         this.gitlab = gitlab;
         this.urlService = urlService;
         this.programmingExerciseRepository = programmingExerciseRepository;
@@ -347,8 +333,6 @@
         return Optional.empty();
     }
 
-<<<<<<< HEAD
-=======
     @Override
     public void extractAndPersistBuildLogStatistics(ProgrammingSubmission programmingSubmission, ProgrammingLanguage programmingLanguage, ProjectType projectType,
                                                     List<BuildLogEntry> buildLogEntries) {
@@ -389,12 +373,6 @@
             dependenciesDownloadedCount);
     }
 
-    @Override
-    protected void addFeedbackToResult(Result result, AbstractBuildResultNotificationDTO buildResult) {
-        // TODO
-    }
-
->>>>>>> 400f3ec9
     private String generateBuildPlanURL(ProgrammingExercise exercise) {
         programmingExerciseRepository.generateBuildPlanAccessSecretIfNotExists(exercise);
         // We need this workaround (&file-extension=.yml) since GitLab only accepts URLs ending with .yml.
@@ -412,14 +390,14 @@
 
         // Extract test case feedback
         for (final var job : jobs) {
-            for (final var testCase : job.getTestCases()) {
+            for (final var testCase : job.testCases()) {
                 var feedbackMessages = extractMessageFromTestCase(testCase).map(List::of).orElse(List.of());
-                var feedback = feedbackRepository.createFeedbackFromTestCase(testCase.getName(), feedbackMessages, testCase.isSuccessful(), programmingLanguage, projectType);
+                var feedback = feedbackRepository.createFeedbackFromTestCase(testCase.name(), feedbackMessages, testCase.isSuccessful(), programmingLanguage, projectType);
                 result.addFeedback(feedback);
             }
 
-            int passedTestCasesAmount = (int) job.getTestCases().stream().filter(TestCaseDTO::isSuccessful).count();
-            result.setTestCaseCount(result.getTestCaseCount() + job.getTests());
+            int passedTestCasesAmount = (int) job.testCases().stream().filter(TestCaseDTO::isSuccessful).count();
+            result.setTestCaseCount(result.getTestCaseCount() + job.tests());
             result.setPassedTestCaseCount(result.getPassedTestCaseCount() + passedTestCasesAmount);
         }
 
@@ -448,25 +426,25 @@
      * @return the most helpful message that can be added to an automatic {@link Feedback}.
      */
     private Optional<String> extractMessageFromTestCase(final TestCaseDTO testCase) {
-        var hasErrors = !CollectionUtils.isEmpty(testCase.getErrors());
-        var hasFailures = !CollectionUtils.isEmpty(testCase.getFailures());
-        var hasSuccessInfos = !CollectionUtils.isEmpty(testCase.getSuccessInfos());
+        var hasErrors = !CollectionUtils.isEmpty(testCase.errors());
+        var hasFailures = !CollectionUtils.isEmpty(testCase.failures());
+        var hasSuccessInfos = !CollectionUtils.isEmpty(testCase.successInfos());
         boolean successful = testCase.isSuccessful();
 
-        if (successful && hasSuccessInfos && testCase.getSuccessInfos().get(0).getMostInformativeMessage() != null) {
-            return Optional.of(testCase.getSuccessInfos().get(0).getMostInformativeMessage());
-        }
-        else if (hasErrors && testCase.getErrors().get(0).getMostInformativeMessage() != null) {
-            return Optional.of(testCase.getErrors().get(0).getMostInformativeMessage());
-        }
-        else if (hasFailures && testCase.getFailures().get(0).getMostInformativeMessage() != null) {
-            return Optional.of(testCase.getFailures().get(0).getMostInformativeMessage());
-        }
-        else if (hasErrors && testCase.getErrors().get(0).getType() != null) {
-            return Optional.of(String.format("Unsuccessful due to an error of type: %s", testCase.getErrors().get(0).getType()));
-        }
-        else if (hasFailures && testCase.getFailures().get(0).getType() != null) {
-            return Optional.of(String.format("Unsuccessful due to an error of type: %s", testCase.getFailures().get(0).getType()));
+        if (successful && hasSuccessInfos && testCase.successInfos().get(0).getMostInformativeMessage() != null) {
+            return Optional.of(testCase.successInfos().get(0).getMostInformativeMessage());
+        }
+        else if (hasErrors && testCase.errors().get(0).getMostInformativeMessage() != null) {
+            return Optional.of(testCase.errors().get(0).getMostInformativeMessage());
+        }
+        else if (hasFailures && testCase.failures().get(0).getMostInformativeMessage() != null) {
+            return Optional.of(testCase.failures().get(0).getMostInformativeMessage());
+        }
+        else if (hasErrors && testCase.errors().get(0).type() != null) {
+            return Optional.of(String.format("Unsuccessful due to an error of type: %s", testCase.errors().get(0).type()));
+        }
+        else if (hasFailures && testCase.failures().get(0).type() != null) {
+            return Optional.of(String.format("Unsuccessful due to an error of type: %s", testCase.failures().get(0).type()));
         }
         else if (!successful) {
             // this is an edge case which typically does not happen
