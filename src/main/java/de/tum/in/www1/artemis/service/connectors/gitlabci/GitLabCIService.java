package de.tum.in.www1.artemis.service.connectors.gitlabci;

import static de.tum.in.www1.artemis.config.Constants.NEW_RESULT_RESOURCE_API_PATH;

import java.net.URL;
import java.util.Comparator;
import java.util.List;
import java.util.Map;
import java.util.Optional;

import org.gitlab4j.api.GitLabApi;
import org.gitlab4j.api.GitLabApiException;
import org.gitlab4j.api.ProjectApi;
import org.gitlab4j.api.models.*;
import org.slf4j.Logger;
import org.slf4j.LoggerFactory;
import org.springframework.beans.factory.annotation.Value;
import org.springframework.context.annotation.Profile;
import org.springframework.http.ResponseEntity;
import org.springframework.stereotype.Service;

import de.tum.in.www1.artemis.config.ProgrammingLanguageConfiguration;
import de.tum.in.www1.artemis.domain.BuildPlan;
import de.tum.in.www1.artemis.domain.ProgrammingExercise;
import de.tum.in.www1.artemis.domain.ProgrammingSubmission;
import de.tum.in.www1.artemis.domain.VcsRepositoryUrl;
import de.tum.in.www1.artemis.domain.participation.ProgrammingExerciseParticipation;
import de.tum.in.www1.artemis.exception.ContinuousIntegrationException;
import de.tum.in.www1.artemis.exception.GitLabCIException;
import de.tum.in.www1.artemis.repository.*;
import de.tum.in.www1.artemis.service.BuildLogEntryService;
import de.tum.in.www1.artemis.service.UrlService;
import de.tum.in.www1.artemis.service.connectors.ConnectorHealth;
import de.tum.in.www1.artemis.service.connectors.ci.AbstractContinuousIntegrationService;
import de.tum.in.www1.artemis.service.connectors.ci.CIPermission;
import de.tum.in.www1.artemis.service.connectors.ci.notification.dto.TestResultsDTO;
import de.tum.in.www1.artemis.service.hestia.TestwiseCoverageService;

@Profile("gitlabci")
@Service
public class GitLabCIService extends AbstractContinuousIntegrationService {

    private static final Logger log = LoggerFactory.getLogger(GitLabCIService.class);

    private static final String VARIABLE_BUILD_DOCKER_IMAGE_NAME = "ARTEMIS_BUILD_DOCKER_IMAGE";

    private static final String VARIABLE_BUILD_LOGS_FILE_NAME = "ARTEMIS_BUILD_LOGS_FILE";

    private static final String VARIABLE_BUILD_PLAN_ID_NAME = "ARTEMIS_BUILD_PLAN_ID";

    private static final String VARIABLE_CUSTOM_FEEDBACK_DIR_NAME = "ARTEMIS_CUSTOM_FEEDBACK_DIR";

    private static final String VARIABLE_NOTIFICATION_PLUGIN_DOCKER_IMAGE_NAME = "ARTEMIS_NOTIFICATION_PLUGIN_DOCKER_IMAGE";

    private static final String VARIABLE_NOTIFICATION_SECRET_NAME = "ARTEMIS_NOTIFICATION_SECRET";

    private static final String VARIABLE_NOTIFICATION_URL_NAME = "ARTEMIS_NOTIFICATION_URL";

    private static final String VARIABLE_SUBMISSION_GIT_BRANCH_NAME = "ARTEMIS_SUBMISSION_GIT_BRANCH";

    private static final String VARIABLE_TEST_GIT_BRANCH_NAME = "ARTEMIS_TEST_GIT_BRANCH";

    private static final String VARIABLE_TEST_GIT_REPOSITORY_SLUG_NAME = "ARTEMIS_TEST_GIT_REPOSITORY_SLUG";

    private static final String VARIABLE_TEST_GIT_TOKEN = "ARTEMIS_TEST_GIT_TOKEN";

    private static final String VARIABLE_TEST_GIT_USER = "ARTEMIS_TEST_GIT_USER";

    private static final String VARIABLE_TEST_RESULTS_DIR_NAME = "ARTEMIS_TEST_RESULTS_DIR";

    private final GitLabApi gitlab;

    private final UrlService urlService;

    private final BuildPlanRepository buildPlanRepository;

    private final GitLabCIBuildPlanService buildPlanService;

    private final ProgrammingLanguageConfiguration programmingLanguageConfiguration;

    @Value("${artemis.version-control.url}")
    private URL gitlabServerUrl;

    @Value("${server.url}")
    private URL artemisServerUrl;

    @Value("${artemis.continuous-integration.notification-plugin}")
    private String notificationPluginDockerImage;

    @Value("${artemis.continuous-integration.artemis-authentication-token-value}")
    private String artemisAuthenticationTokenValue;

    @Value("${artemis.version-control.user}")
    private String gitlabUser;

    @Value("${artemis.version-control.token}")
    private String gitlabToken;

    public GitLabCIService(ProgrammingSubmissionRepository programmingSubmissionRepository, FeedbackRepository feedbackRepository, BuildLogEntryService buildLogService,
            GitLabApi gitlab, UrlService urlService, BuildPlanRepository buildPlanRepository, GitLabCIBuildPlanService buildPlanService,
            ProgrammingLanguageConfiguration programmingLanguageConfiguration, BuildLogStatisticsEntryRepository buildLogStatisticsEntryRepository,
            TestwiseCoverageService testwiseCoverageService) {
        super(programmingSubmissionRepository, feedbackRepository, buildLogService, buildLogStatisticsEntryRepository, testwiseCoverageService);
        this.gitlab = gitlab;
        this.urlService = urlService;
        this.buildPlanRepository = buildPlanRepository;
        this.buildPlanService = buildPlanService;
        this.programmingLanguageConfiguration = programmingLanguageConfiguration;
    }

    @Override
    public void createBuildPlanForExercise(ProgrammingExercise exercise, String planKey, VcsRepositoryUrl repositoryURL, VcsRepositoryUrl testRepositoryURL,
            VcsRepositoryUrl solutionRepositoryURL) {
        addBuildPlanToProgrammingExerciseIfUnset(exercise);
        setupGitLabCIConfiguration(repositoryURL, exercise, planKey);
        // TODO: triggerBuild(repositoryURL, exercise.getBranch());
    }

    private void setupGitLabCIConfiguration(VcsRepositoryUrl repositoryURL, ProgrammingExercise exercise, String buildPlanId) {
        final String repositoryPath = urlService.getRepositoryPathFromRepositoryUrl(repositoryURL);
        ProjectApi projectApi = gitlab.getProjectApi();
        try {
            Project project = projectApi.getProject(repositoryPath);

            project.setJobsEnabled(true);
            project.setSharedRunnersEnabled(true);
            project.setAutoDevopsEnabled(false);

            final String buildPlanUrl = buildPlanService.generateBuildPlanURL(exercise);
            project.setCiConfigPath(buildPlanUrl);

            projectApi.updateProject(project);
        }
        catch (GitLabApiException e) {
            throw new GitLabCIException("Error enabling CI for " + repositoryURL.toString(), e);
        }

        try {
            // TODO: Reduce the number of API calls

            updateVariable(repositoryPath, VARIABLE_BUILD_DOCKER_IMAGE_NAME,
                    programmingLanguageConfiguration.getImage(exercise.getProgrammingLanguage(), Optional.ofNullable(exercise.getProjectType())));
            updateVariable(repositoryPath, VARIABLE_BUILD_LOGS_FILE_NAME, "build.log");
            updateVariable(repositoryPath, VARIABLE_BUILD_PLAN_ID_NAME, buildPlanId);
            // TODO: Implement the custom feedback feature
            updateVariable(repositoryPath, VARIABLE_CUSTOM_FEEDBACK_DIR_NAME, "TODO");
            updateVariable(repositoryPath, VARIABLE_NOTIFICATION_PLUGIN_DOCKER_IMAGE_NAME, notificationPluginDockerImage);
            updateVariable(repositoryPath, VARIABLE_NOTIFICATION_SECRET_NAME, artemisAuthenticationTokenValue);
            updateVariable(repositoryPath, VARIABLE_NOTIFICATION_URL_NAME, artemisServerUrl.toExternalForm() + NEW_RESULT_RESOURCE_API_PATH);
            updateVariable(repositoryPath, VARIABLE_SUBMISSION_GIT_BRANCH_NAME, exercise.getBranch());
            updateVariable(repositoryPath, VARIABLE_TEST_GIT_BRANCH_NAME, exercise.getBranch());
            updateVariable(repositoryPath, VARIABLE_TEST_GIT_REPOSITORY_SLUG_NAME, urlService.getRepositorySlugFromRepositoryUrlString(exercise.getTestRepositoryUrl()));
            // TODO: Use a token that is only valid for the test repository for each programming exercise
            updateVariable(repositoryPath, VARIABLE_TEST_GIT_TOKEN, gitlabToken);
            updateVariable(repositoryPath, VARIABLE_TEST_GIT_USER, gitlabUser);
            updateVariable(repositoryPath, VARIABLE_TEST_RESULTS_DIR_NAME, "target/surefire-reports");
        }
        catch (GitLabApiException e) {
            log.error("Error creating variable for " + repositoryURL.toString() + " The variables may already have been created.", e);
        }
    }

    private void updateVariable(String repositoryPath, String key, String value) throws GitLabApiException {
        // TODO: We can even define the variables on group level
        // TODO: If the variable already exists, we should update it
        gitlab.getProjectApi().createVariable(repositoryPath, key, value, Variable.Type.ENV_VAR, false, canBeMasked(value));
    }

    private boolean canBeMasked(String value) {
        // This regex matches which can be masked, c.f. https://docs.gitlab.com/ee/ci/variables/#mask-a-cicd-variable
        return value != null && value.matches("^[a-zA-Z0-9+/=@:.~]{8,}$");
    }

    private void addBuildPlanToProgrammingExerciseIfUnset(ProgrammingExercise programmingExercise) {
        Optional<BuildPlan> optionalBuildPlan = buildPlanRepository.findByProgrammingExercises_IdWithProgrammingExercises(programmingExercise.getId());
        if (optionalBuildPlan.isEmpty()) {
            var defaultBuildPlan = buildPlanService.generateDefaultBuildPlan(programmingExercise);
            buildPlanRepository.setBuildPlanForExercise(defaultBuildPlan, programmingExercise);
        }
    }

    @Override
    public void recreateBuildPlansForExercise(ProgrammingExercise exercise) {
        addBuildPlanToProgrammingExerciseIfUnset(exercise);

        VcsRepositoryUrl templateUrl = exercise.getVcsTemplateRepositoryUrl();
        setupGitLabCIConfiguration(templateUrl, exercise, exercise.getTemplateBuildPlanId());
        // TODO: triggerBuild(templateUrl, exercise.getBranch());

        VcsRepositoryUrl solutionUrl = exercise.getVcsSolutionRepositoryUrl();
        setupGitLabCIConfiguration(solutionUrl, exercise, exercise.getSolutionBuildPlanId());
        // TODO: triggerBuild(solutionUrl, exercise.getBranch());
    }

    @Override
    public String copyBuildPlan(String sourceProjectKey, String sourcePlanName, String targetProjectKey, String targetProjectName, String targetPlanName,
            boolean targetProjectExists) {
        // In GitLab CI we don't have to copy the build plan.
        // Instead, we configure a CI config path leading to the API when enabling the CI.

        // When sending the build results back, the build plan key is used to identify the participation.
        // Therefore, we return the key here even though GitLab CI does not need it.
        return targetProjectKey + "-" + targetPlanName.toUpperCase().replaceAll("[^A-Z0-9]", "");
    }

    @Override
    public void configureBuildPlan(ProgrammingExerciseParticipation participation, String defaultBranch) {
        setupGitLabCIConfiguration(participation.getVcsRepositoryUrl(), participation.getProgrammingExercise(), participation.getBuildPlanId());
    }

    @Override
    public void performEmptySetupCommit(ProgrammingExerciseParticipation participation) {
        log.error("Unsupported action: GitLabCIService.performEmptySetupCommit()");
    }

    @Override
    public void deleteProject(String projectKey) {
        log.error("Unsupported action: GitLabCIService.deleteBuildPlan()");
        log.error("Please refer to the repository for deleting the project. The build plan can not be deleted separately.");
    }

    @Override
    public void deleteBuildPlan(String projectKey, String buildPlanId) {
        log.error("Unsupported action: GitLabCIService.deleteBuildPlan()");
        log.error("Please refer to the repository for deleting the project. The build plan can not be deleted separately.");
    }

    @Override
    public String getPlanKey(Object requestBody) throws ContinuousIntegrationException {
        TestResultsDTO dto = TestResultsDTO.convert(requestBody);
        return dto.getFullName();
    }

    @Override
    public BuildStatus getBuildStatus(ProgrammingExerciseParticipation participation) {
        try {
            final Optional<Pipeline> optionalPipeline = getLatestPipeline(participation);
            if (optionalPipeline.isEmpty()) {
                return BuildStatus.INACTIVE;
            }
            return convertPipelineStatusToBuildStatus(optionalPipeline.get().getStatus());
        }
        catch (GitLabApiException e) {
            return BuildStatus.INACTIVE;
        }
    }

    private BuildStatus convertPipelineStatusToBuildStatus(PipelineStatus status) {
        return switch (status) {
            case CREATED, WAITING_FOR_RESOURCE, PREPARING, PENDING -> BuildStatus.QUEUED;
            case RUNNING -> BuildStatus.BUILDING;
            default -> BuildStatus.INACTIVE;
        };
    }

    private Optional<Pipeline> getLatestPipeline(final ProgrammingExerciseParticipation participation) throws GitLabApiException {
        final String repositoryPath = urlService.getRepositoryPathFromRepositoryUrl(participation.getVcsRepositoryUrl());
        final Optional<String> commitHash = participation.findLatestSubmission().map(ProgrammingSubmission.class::cast).map(ProgrammingSubmission::getCommitHash);
        if (commitHash.isEmpty()) {
            return Optional.empty();
        }

        return gitlab.getPipelineApi().getPipelinesStream(repositoryPath, new PipelineFilter().withSha(commitHash.get())).max(Comparator.comparing(Pipeline::getId));
    }

    @Override
    public boolean checkIfBuildPlanExists(String projectKey, String buildPlanId) {
        log.error("Unsupported action: GitLabCIService.checkIfBuildPlanExists()");
        return true;
    }

    @Override
    public ResponseEntity<byte[]> retrieveLatestArtifact(ProgrammingExerciseParticipation participation) {
        log.error("Unsupported action: GitLabCIService.retrieveLatestArtifact()");
        return null;
    }

    @Override
    public String checkIfProjectExists(String projectKey, String projectName) {
        log.error("Unsupported action: GitLabCIService.checkIfProjectExists()");
        return null;
    }

    @Override
    public void enablePlan(String projectKey, String planKey) {
        log.error("Unsupported action: GitLabCIService.enablePlan()");
    }

    @Override
    public void updatePlanRepository(String buildProjectKey, String buildPlanKey, String ciRepoName, String repoProjectKey, String newRepoUrl, String existingRepoUrl,
            String newDefaultBranch, List<String> triggeredByRepositories) {
        log.error("Unsupported action: GitLabCIService.updatePlanRepository()");
    }

    @Override
    public void giveProjectPermissions(String projectKey, List<String> groups, List<CIPermission> permissions) {
        log.error("Unsupported action: GitLabCIService.giveProjectPermissions()");
    }

    @Override
    public void givePlanPermissions(ProgrammingExercise programmingExercise, String planName) {
        log.error("Unsupported action: GitLabCIService.givePlanPermissions()");
    }

    @Override
    public void removeAllDefaultProjectPermissions(String projectKey) {
        log.error("Unsupported action: GitLabCIService.removeAllDefaultProjectPermissions()");
    }

    @Override
    public ConnectorHealth health() {
        return new ConnectorHealth(true, Map.of("cf.", "Version Control Server", "url", gitlabServerUrl));
    }

    @Override
    public void createProjectForExercise(ProgrammingExercise programmingExercise) throws ContinuousIntegrationException {
        log.error("Unsupported action: GitLabCIService.createProjectForExercise()");
    }

    @Override
    public Optional<String> getWebHookUrl(String projectKey, String buildPlanId) {
        log.error("Unsupported action: GitLabCIService.getWebHookUrl()");
        return Optional.empty();
    }
<<<<<<< HEAD
=======

    private String generateBuildPlanURL(ProgrammingExercise exercise) {
        programmingExerciseRepository.generateBuildPlanAccessSecretIfNotExists(exercise);
        // We need this workaround (&file-extension=.yml) since GitLab only accepts URLs ending with .yml.
        // See https://gitlab.com/gitlab-org/gitlab/-/issues/27526
        return String.format("%s/api/public/programming-exercises/%s/build-plan?secret=%s&file-extension=.yml", artemisServerUrl, exercise.getId(),
                exercise.getBuildPlanAccessSecret());
    }
>>>>>>> 91fdb733
}<|MERGE_RESOLUTION|>--- conflicted
+++ resolved
@@ -322,15 +322,4 @@
         log.error("Unsupported action: GitLabCIService.getWebHookUrl()");
         return Optional.empty();
     }
-<<<<<<< HEAD
-=======
-
-    private String generateBuildPlanURL(ProgrammingExercise exercise) {
-        programmingExerciseRepository.generateBuildPlanAccessSecretIfNotExists(exercise);
-        // We need this workaround (&file-extension=.yml) since GitLab only accepts URLs ending with .yml.
-        // See https://gitlab.com/gitlab-org/gitlab/-/issues/27526
-        return String.format("%s/api/public/programming-exercises/%s/build-plan?secret=%s&file-extension=.yml", artemisServerUrl, exercise.getId(),
-                exercise.getBuildPlanAccessSecret());
-    }
->>>>>>> 91fdb733
 }