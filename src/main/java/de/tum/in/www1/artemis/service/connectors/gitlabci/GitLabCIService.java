--- conflicted
+++ resolved
@@ -115,33 +115,19 @@
     }
 
     @Override
-<<<<<<< HEAD
-    public void createBuildPlanForExercise(ProgrammingExercise exercise, String planKey, VcsRepositoryUrl repositoryURL, VcsRepositoryUrl testRepositoryURL,
-            VcsRepositoryUrl solutionRepositoryURL) {
+    public void createBuildPlanForExercise(ProgrammingExercise exercise, String planKey, VcsRepositoryUri repositoryUri, VcsRepositoryUri testRepositoryUri,
+            VcsRepositoryUri solutionRepositoryUri) {
         addBuildPlanToProgrammingExercise(exercise, false);
         // This method is called twice when creating an exercise. Once for the template repository and once for the solution repository.
         // The second time, we don't want to overwrite the configuration.
         setupGitLabCIConfigurationForGroup(exercise, false);
-        setupGitLabCIConfigurationForRepository(repositoryURL, exercise, planKey);
-        // TODO: triggerBuild(repositoryURL, exercise.getBranch());
-    }
-
-    private void setupGitLabCIConfigurationForRepository(VcsRepositoryUrl repositoryURL, ProgrammingExercise exercise, String buildPlanId) {
-        final String repositoryPath = urlService.getRepositoryPathFromRepositoryUrl(repositoryURL);
+        setupGitLabCIConfigurationForRepository(repositoryUri, exercise, planKey);
+        // TODO: triggerBuild(repositoryUri, exercise.getBranch());
+    }
+
+    private void setupGitLabCIConfigurationForRepository(VcsRepositoryUri repositoryUri, ProgrammingExercise exercise, String buildPlanId) {
+        final String repositoryPath = uriService.getRepositoryPathFromRepositoryUri(repositoryUri);
         final ProjectApi projectApi = gitlab.getProjectApi();
-
-=======
-    public void createBuildPlanForExercise(ProgrammingExercise exercise, String planKey, VcsRepositoryUri repositoryUri, VcsRepositoryUri testRepositoryUri,
-            VcsRepositoryUri solutionRepositoryUri) {
-        addBuildPlanToProgrammingExerciseIfUnset(exercise);
-        setupGitLabCIConfiguration(repositoryUri, exercise, generateBuildPlanId(exercise.getProjectKey(), planKey));
-        // TODO: triggerBuild(repositoryUri, exercise.getBranch());
-    }
-
-    private void setupGitLabCIConfiguration(VcsRepositoryUri repositoryUri, ProgrammingExercise exercise, String buildPlanId) {
-        final String repositoryPath = uriService.getRepositoryPathFromRepositoryUri(repositoryUri);
-        ProjectApi projectApi = gitlab.getProjectApi();
->>>>>>> 4c908181
         try {
             Project project = projectApi.getProject(repositoryPath);
 
@@ -157,15 +143,10 @@
             updateRepositoryVariable(repositoryPath, VARIABLE_BUILD_PLAN_ID_NAME, buildPlanId);
         }
         catch (GitLabApiException e) {
-<<<<<<< HEAD
-            throw new GitLabCIException("Error enabling CI for " + repositoryURL, e);
-=======
             throw new GitLabCIException("Error enabling CI for " + repositoryUri, e);
->>>>>>> 4c908181
-        }
-    }
-
-<<<<<<< HEAD
+        }
+    }
+
     private void setupGitLabCIConfigurationForGroup(ProgrammingExercise exercise, boolean overwrite) {
         final String projectKey = exercise.getProjectKey();
         updateGroupVariable(projectKey, VARIABLE_BUILD_DOCKER_IMAGE_NAME,
@@ -178,7 +159,7 @@
         updateGroupVariable(projectKey, VARIABLE_NOTIFICATION_URL_NAME, artemisServerUrl.toExternalForm() + NEW_RESULT_RESOURCE_API_PATH, overwrite);
         updateGroupVariable(projectKey, VARIABLE_SUBMISSION_GIT_BRANCH_NAME, exercise.getBranch(), overwrite);
         updateGroupVariable(projectKey, VARIABLE_TEST_GIT_BRANCH_NAME, exercise.getBranch(), overwrite);
-        updateGroupVariable(projectKey, VARIABLE_TEST_GIT_REPOSITORY_SLUG_NAME, urlService.getRepositorySlugFromRepositoryUrlString(exercise.getTestRepositoryUrl()), overwrite);
+        updateGroupVariable(projectKey, VARIABLE_TEST_GIT_REPOSITORY_SLUG_NAME, uriService.getRepositorySlugFromRepositoryUriString(exercise.getTestRepositoryUri()), overwrite);
         // TODO: Use a token that is only valid for the test repository for each programming exercise
         updateGroupVariable(projectKey, VARIABLE_TEST_GIT_TOKEN, gitlabToken, overwrite);
         updateGroupVariable(projectKey, VARIABLE_TEST_GIT_USER, gitlabUser, overwrite);
@@ -202,30 +183,6 @@
             catch (GitLabApiException e) {
                 log.error("Error updating variable '{}' for group {}", key, projectKey, e);
             }
-=======
-        try {
-            // TODO: Reduce the number of API calls
-
-            updateVariable(repositoryPath, VARIABLE_BUILD_DOCKER_IMAGE_NAME,
-                    programmingLanguageConfiguration.getImage(exercise.getProgrammingLanguage(), Optional.ofNullable(exercise.getProjectType())));
-            updateVariable(repositoryPath, VARIABLE_BUILD_LOGS_FILE_NAME, "build.log");
-            updateVariable(repositoryPath, VARIABLE_BUILD_PLAN_ID_NAME, buildPlanId);
-            // TODO: Implement the custom feedback feature
-            updateVariable(repositoryPath, VARIABLE_CUSTOM_FEEDBACK_DIR_NAME, "TODO");
-            updateVariable(repositoryPath, VARIABLE_NOTIFICATION_PLUGIN_DOCKER_IMAGE_NAME, notificationPluginDockerImage);
-            updateVariable(repositoryPath, VARIABLE_NOTIFICATION_SECRET_NAME, artemisAuthenticationTokenValue);
-            updateVariable(repositoryPath, VARIABLE_NOTIFICATION_URL_NAME, artemisServerUrl.toExternalForm() + NEW_RESULT_RESOURCE_API_PATH);
-            updateVariable(repositoryPath, VARIABLE_SUBMISSION_GIT_BRANCH_NAME, exercise.getBranch());
-            updateVariable(repositoryPath, VARIABLE_TEST_GIT_BRANCH_NAME, exercise.getBranch());
-            updateVariable(repositoryPath, VARIABLE_TEST_GIT_REPOSITORY_SLUG_NAME, uriService.getRepositorySlugFromRepositoryUriString(exercise.getTestRepositoryUri()));
-            // TODO: Use a token that is only valid for the test repository for each programming exercise
-            updateVariable(repositoryPath, VARIABLE_TEST_GIT_TOKEN, gitlabToken);
-            updateVariable(repositoryPath, VARIABLE_TEST_GIT_USER, gitlabUser);
-            updateVariable(repositoryPath, VARIABLE_TEST_RESULTS_DIR_NAME, "target/surefire-reports");
-        }
-        catch (GitLabApiException e) {
-            log.error("Error creating variable for {} The variables may already have been created.", repositoryUri, e);
->>>>>>> 4c908181
         }
     }
 
@@ -260,21 +217,12 @@
         // When recreating the build plan for the exercise, we want to overwrite the configuration.
         setupGitLabCIConfigurationForGroup(exercise, true);
 
-<<<<<<< HEAD
-        VcsRepositoryUrl templateUrl = exercise.getVcsTemplateRepositoryUrl();
-        setupGitLabCIConfigurationForRepository(templateUrl, exercise, exercise.getTemplateBuildPlanId());
+        VcsRepositoryUri templateUri = exercise.getVcsTemplateRepositoryUri();
+        setupGitLabCIConfigurationForRepository(templateUri, exercise, exercise.getTemplateBuildPlanId());
         // TODO: triggerBuild(templateUrl, exercise.getBranch());
 
-        VcsRepositoryUrl solutionUrl = exercise.getVcsSolutionRepositoryUrl();
-        setupGitLabCIConfigurationForRepository(solutionUrl, exercise, exercise.getSolutionBuildPlanId());
-=======
-        VcsRepositoryUri templateUrl = exercise.getVcsTemplateRepositoryUri();
-        setupGitLabCIConfiguration(templateUrl, exercise, exercise.getTemplateBuildPlanId());
-        // TODO: triggerBuild(templateUrl, exercise.getBranch());
-
-        VcsRepositoryUri solutionUrl = exercise.getVcsSolutionRepositoryUri();
-        setupGitLabCIConfiguration(solutionUrl, exercise, exercise.getSolutionBuildPlanId());
->>>>>>> 4c908181
+        VcsRepositoryUri solutionUri = exercise.getVcsSolutionRepositoryUri();
+        setupGitLabCIConfigurationForRepository(solutionUri, exercise, exercise.getSolutionBuildPlanId());
         // TODO: triggerBuild(solutionUrl, exercise.getBranch());
     }
 
@@ -295,11 +243,7 @@
 
     @Override
     public void configureBuildPlan(ProgrammingExerciseParticipation participation, String defaultBranch) {
-<<<<<<< HEAD
-        setupGitLabCIConfigurationForRepository(participation.getVcsRepositoryUrl(), participation.getProgrammingExercise(), participation.getBuildPlanId());
-=======
-        setupGitLabCIConfiguration(participation.getVcsRepositoryUri(), participation.getProgrammingExercise(), participation.getBuildPlanId());
->>>>>>> 4c908181
+        setupGitLabCIConfigurationForRepository(participation.getVcsRepositoryUri(), participation.getProgrammingExercise(), participation.getBuildPlanId());
     }
 
     @Override
