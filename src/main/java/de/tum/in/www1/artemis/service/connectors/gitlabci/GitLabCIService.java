package de.tum.in.www1.artemis.service.connectors.gitlabci;

import java.net.URL;
import java.util.Comparator;
import java.util.List;
import java.util.Map;
import java.util.Optional;

import org.gitlab4j.api.GitLabApi;
import org.gitlab4j.api.GitLabApiException;
import org.gitlab4j.api.ProjectApi;
import org.gitlab4j.api.models.*;
import org.slf4j.Logger;
import org.slf4j.LoggerFactory;
import org.springframework.beans.factory.annotation.Value;
import org.springframework.context.annotation.Profile;
import org.springframework.http.ResponseEntity;
import org.springframework.stereotype.Service;

import de.tum.in.www1.artemis.config.Constants;
import de.tum.in.www1.artemis.config.ProgrammingLanguageConfiguration;
import de.tum.in.www1.artemis.domain.BuildPlan;
import de.tum.in.www1.artemis.domain.ProgrammingExercise;
import de.tum.in.www1.artemis.domain.ProgrammingSubmission;
import de.tum.in.www1.artemis.domain.VcsRepositoryUrl;
import de.tum.in.www1.artemis.domain.participation.ProgrammingExerciseParticipation;
import de.tum.in.www1.artemis.exception.ContinuousIntegrationException;
import de.tum.in.www1.artemis.exception.GitLabCIException;
import de.tum.in.www1.artemis.repository.*;
import de.tum.in.www1.artemis.service.BuildLogEntryService;
import de.tum.in.www1.artemis.service.UrlService;
import de.tum.in.www1.artemis.service.connectors.ConnectorHealth;
import de.tum.in.www1.artemis.service.connectors.ci.AbstractContinuousIntegrationService;
import de.tum.in.www1.artemis.service.connectors.ci.CIPermission;
import de.tum.in.www1.artemis.service.connectors.ci.notification.dto.TestResultsDTO;
import de.tum.in.www1.artemis.service.hestia.TestwiseCoverageService;

@Profile("gitlabci")
@Service
public class GitLabCIService extends AbstractContinuousIntegrationService {

    private static final Logger log = LoggerFactory.getLogger(GitLabCIService.class);

    private static final String VARIABLE_BUILD_DOCKER_IMAGE_NAME = "ARTEMIS_BUILD_DOCKER_IMAGE";

    private static final String VARIABLE_BUILD_LOGS_FILE_NAME = "ARTEMIS_BUILD_LOGS_FILE";

    private static final String VARIABLE_BUILD_PLAN_ID_NAME = "ARTEMIS_BUILD_PLAN_ID";

    private static final String VARIABLE_CUSTOM_FEEDBACK_DIR_NAME = "ARTEMIS_CUSTOM_FEEDBACK_DIR";

    private static final String VARIABLE_NOTIFICATION_PLUGIN_DOCKER_IMAGE_NAME = "ARTEMIS_NOTIFICATION_PLUGIN_DOCKER_IMAGE";

    private static final String VARIABLE_NOTIFICATION_SECRET_NAME = "ARTEMIS_NOTIFICATION_SECRET";

    private static final String VARIABLE_NOTIFICATION_URL_NAME = "ARTEMIS_NOTIFICATION_URL";

    private static final String VARIABLE_SUBMISSION_GIT_BRANCH_NAME = "ARTEMIS_SUBMISSION_GIT_BRANCH";

    private static final String VARIABLE_TEST_GIT_BRANCH_NAME = "ARTEMIS_TEST_GIT_BRANCH";

    private static final String VARIABLE_TEST_GIT_REPOSITORY_SLUG_NAME = "ARTEMIS_TEST_GIT_REPOSITORY_SLUG";

    private static final String VARIABLE_TEST_GIT_TOKEN = "ARTEMIS_TEST_GIT_TOKEN";

    private static final String VARIABLE_TEST_GIT_USER = "ARTEMIS_TEST_GIT_USER";

    private static final String VARIABLE_TEST_RESULTS_DIR_NAME = "ARTEMIS_TEST_RESULTS_DIR";

    private final GitLabApi gitlab;

    private final UrlService urlService;

    private final BuildPlanRepository buildPlanRepository;

    private final GitLabCIBuildPlanService buildPlanService;

    private final ProgrammingLanguageConfiguration programmingLanguageConfiguration;

    @Value("${artemis.version-control.url}")
    private URL gitlabServerUrl;

    @Value("${server.url}")
    private URL artemisServerUrl;

    @Value("${artemis.continuous-integration.notification-plugin}")
    private String notificationPluginDockerImage;

    @Value("${artemis.continuous-integration.artemis-authentication-token-value}")
    private String artemisAuthenticationTokenValue;

    @Value("${artemis.version-control.user}")
    private String gitlabUser;

    @Value("${artemis.version-control.token}")
    private String gitlabToken;

    public GitLabCIService(ProgrammingSubmissionRepository programmingSubmissionRepository, FeedbackRepository feedbackRepository, BuildLogEntryService buildLogService,
<<<<<<< HEAD
            RestTemplate restTemplate, RestTemplate shortTimeoutRestTemplate, GitLabApi gitlab, UrlService urlService, BuildPlanRepository buildPlanRepository,
=======
            GitLabApi gitlab, UrlService urlService, ProgrammingExerciseRepository programmingExerciseRepository, BuildPlanRepository buildPlanRepository,
>>>>>>> 71c9b738
            GitLabCIBuildPlanService buildPlanService, ProgrammingLanguageConfiguration programmingLanguageConfiguration,
            BuildLogStatisticsEntryRepository buildLogStatisticsEntryRepository, TestwiseCoverageService testwiseCoverageService) {
        super(programmingSubmissionRepository, feedbackRepository, buildLogService, buildLogStatisticsEntryRepository, testwiseCoverageService);
        this.gitlab = gitlab;
        this.urlService = urlService;
        this.buildPlanRepository = buildPlanRepository;
        this.buildPlanService = buildPlanService;
        this.programmingLanguageConfiguration = programmingLanguageConfiguration;
    }

    @Override
    public void createBuildPlanForExercise(ProgrammingExercise exercise, String planKey, VcsRepositoryUrl repositoryURL, VcsRepositoryUrl testRepositoryURL,
            VcsRepositoryUrl solutionRepositoryURL) {
        addBuildPlanToProgrammingExerciseIfUnset(exercise);
        setupGitLabCIConfiguration(repositoryURL, exercise, planKey);
        // TODO: triggerBuild(repositoryURL, exercise.getBranch());
    }

    private void setupGitLabCIConfiguration(VcsRepositoryUrl repositoryURL, ProgrammingExercise exercise, String buildPlanId) {
        final String repositoryPath = urlService.getRepositoryPathFromRepositoryUrl(repositoryURL);
        ProjectApi projectApi = gitlab.getProjectApi();
        try {
            Project project = projectApi.getProject(repositoryPath);

            project.setJobsEnabled(true);
            project.setSharedRunnersEnabled(true);
            project.setAutoDevopsEnabled(false);

            final String buildPlanUrl = buildPlanService.generateBuildPlanURL(exercise);
            project.setCiConfigPath(buildPlanUrl);

            projectApi.updateProject(project);
        }
        catch (GitLabApiException e) {
            throw new GitLabCIException("Error enabling CI for " + repositoryURL.toString(), e);
        }

        try {
            // TODO: Reduce the number of API calls

            updateVariable(repositoryPath, VARIABLE_BUILD_DOCKER_IMAGE_NAME,
                    programmingLanguageConfiguration.getImage(exercise.getProgrammingLanguage(), Optional.ofNullable(exercise.getProjectType())));
            updateVariable(repositoryPath, VARIABLE_BUILD_LOGS_FILE_NAME, "build.log");
            updateVariable(repositoryPath, VARIABLE_BUILD_PLAN_ID_NAME, buildPlanId);
            // TODO: Implement the custom feedback feature
            updateVariable(repositoryPath, VARIABLE_CUSTOM_FEEDBACK_DIR_NAME, "TODO");
            updateVariable(repositoryPath, VARIABLE_NOTIFICATION_PLUGIN_DOCKER_IMAGE_NAME, notificationPluginDockerImage);
            updateVariable(repositoryPath, VARIABLE_NOTIFICATION_SECRET_NAME, artemisAuthenticationTokenValue);
            updateVariable(repositoryPath, VARIABLE_NOTIFICATION_URL_NAME, artemisServerUrl.toExternalForm() + Constants.NEW_RESULT_RESOURCE_API_PATH);
            updateVariable(repositoryPath, VARIABLE_SUBMISSION_GIT_BRANCH_NAME, exercise.getBranch());
            updateVariable(repositoryPath, VARIABLE_TEST_GIT_BRANCH_NAME, exercise.getBranch());
            updateVariable(repositoryPath, VARIABLE_TEST_GIT_REPOSITORY_SLUG_NAME, urlService.getRepositorySlugFromRepositoryUrlString(exercise.getTestRepositoryUrl()));
            // TODO: Use a token that is only valid for the test repository for each programming exercise
            updateVariable(repositoryPath, VARIABLE_TEST_GIT_TOKEN, gitlabToken);
            updateVariable(repositoryPath, VARIABLE_TEST_GIT_USER, gitlabUser);
            updateVariable(repositoryPath, VARIABLE_TEST_RESULTS_DIR_NAME, "target/surefire-reports");
        }
        catch (GitLabApiException e) {
            log.error("Error creating variable for " + repositoryURL.toString() + " The variables may already have been created.", e);
        }
    }

    private void updateVariable(String repositoryPath, String key, String value) throws GitLabApiException {
        // TODO: We can even define the variables on group level
        // TODO: If the variable already exists, we should update it
        gitlab.getProjectApi().createVariable(repositoryPath, key, value, Variable.Type.ENV_VAR, false, canBeMasked(value));
    }

    private boolean canBeMasked(String value) {
        // This regex matches which can be masked, c.f. https://docs.gitlab.com/ee/ci/variables/#mask-a-cicd-variable
        return value != null && value.matches("^[a-zA-Z0-9+/=@:.~]{8,}$");
    }

    private void addBuildPlanToProgrammingExerciseIfUnset(ProgrammingExercise programmingExercise) {
        Optional<BuildPlan> optionalBuildPlan = buildPlanRepository.findByProgrammingExercises_IdWithProgrammingExercises(programmingExercise.getId());
        if (optionalBuildPlan.isEmpty()) {
            var defaultBuildPlan = buildPlanService.generateDefaultBuildPlan(programmingExercise);
            buildPlanRepository.setBuildPlanForExercise(defaultBuildPlan, programmingExercise);
        }
    }

    @Override
    public void recreateBuildPlansForExercise(ProgrammingExercise exercise) {
        addBuildPlanToProgrammingExerciseIfUnset(exercise);

        VcsRepositoryUrl templateUrl = exercise.getVcsTemplateRepositoryUrl();
        setupGitLabCIConfiguration(templateUrl, exercise, exercise.getTemplateBuildPlanId());
        // TODO: triggerBuild(templateUrl, exercise.getBranch());

        VcsRepositoryUrl solutionUrl = exercise.getVcsSolutionRepositoryUrl();
        setupGitLabCIConfiguration(solutionUrl, exercise, exercise.getSolutionBuildPlanId());
        // TODO: triggerBuild(solutionUrl, exercise.getBranch());
    }

    @Override
    public String copyBuildPlan(String sourceProjectKey, String sourcePlanName, String targetProjectKey, String targetProjectName, String targetPlanName,
            boolean targetProjectExists) {
        // In GitLab CI we don't have to copy the build plan.
        // Instead, we configure a CI config path leading to the API when enabling the CI.

        // When sending the build results back, the build plan key is used to identify the participation.
        // Therefore, we return the key here even though GitLab CI does not need it.
        return targetProjectKey + "-" + targetPlanName.toUpperCase().replaceAll("[^A-Z0-9]", "");
    }

    @Override
    public void configureBuildPlan(ProgrammingExerciseParticipation participation, String defaultBranch) {
        setupGitLabCIConfiguration(participation.getVcsRepositoryUrl(), participation.getProgrammingExercise(), participation.getBuildPlanId());
    }

    @Override
    public void performEmptySetupCommit(ProgrammingExerciseParticipation participation) {
        log.error("Unsupported action: GitLabCIService.performEmptySetupCommit()");
    }

    @Override
    public void deleteProject(String projectKey) {
        log.error("Unsupported action: GitLabCIService.deleteBuildPlan()");
        log.error("Please refer to the repository for deleting the project. The build plan can not be deleted separately.");
    }

    @Override
    public void deleteBuildPlan(String projectKey, String buildPlanId) {
        log.error("Unsupported action: GitLabCIService.deleteBuildPlan()");
        log.error("Please refer to the repository for deleting the project. The build plan can not be deleted separately.");
    }

    @Override
    public String getPlanKey(Object requestBody) throws ContinuousIntegrationException {
        TestResultsDTO dto = TestResultsDTO.convert(requestBody);
        return dto.getFullName();
    }

    @Override
    public BuildStatus getBuildStatus(ProgrammingExerciseParticipation participation) {
        try {
            final Optional<Pipeline> optionalPipeline = getLatestPipeline(participation);
            if (optionalPipeline.isEmpty()) {
                return BuildStatus.INACTIVE;
            }
            return convertPipelineStatusToBuildStatus(optionalPipeline.get().getStatus());
        }
        catch (GitLabApiException e) {
            return BuildStatus.INACTIVE;
        }
    }

    private BuildStatus convertPipelineStatusToBuildStatus(PipelineStatus status) {
        return switch (status) {
            case CREATED, WAITING_FOR_RESOURCE, PREPARING, PENDING -> BuildStatus.QUEUED;
            case RUNNING -> BuildStatus.BUILDING;
            default -> BuildStatus.INACTIVE;
        };
    }

    private Optional<Pipeline> getLatestPipeline(final ProgrammingExerciseParticipation participation) throws GitLabApiException {
        final String repositoryPath = urlService.getRepositoryPathFromRepositoryUrl(participation.getVcsRepositoryUrl());
        final Optional<String> commitHash = participation.findLatestSubmission().map(ProgrammingSubmission.class::cast).map(ProgrammingSubmission::getCommitHash);
        if (commitHash.isEmpty()) {
            return Optional.empty();
        }

        return gitlab.getPipelineApi().getPipelinesStream(repositoryPath, new PipelineFilter().withSha(commitHash.get())).max(Comparator.comparing(Pipeline::getId));
    }

    @Override
    public boolean checkIfBuildPlanExists(String projectKey, String buildPlanId) {
        log.error("Unsupported action: GitLabCIService.checkIfBuildPlanExists()");
        return true;
    }

    @Override
    public ResponseEntity<byte[]> retrieveLatestArtifact(ProgrammingExerciseParticipation participation) {
        log.error("Unsupported action: GitLabCIService.retrieveLatestArtifact()");
        return null;
    }

    @Override
    public String checkIfProjectExists(String projectKey, String projectName) {
        log.error("Unsupported action: GitLabCIService.checkIfProjectExists()");
        return null;
    }

    @Override
    public void enablePlan(String projectKey, String planKey) {
        log.error("Unsupported action: GitLabCIService.enablePlan()");
    }

    @Override
    public void updatePlanRepository(String buildProjectKey, String buildPlanKey, String ciRepoName, String repoProjectKey, String newRepoUrl, String existingRepoUrl,
            String newDefaultBranch, List<String> triggeredByRepositories) {
        log.error("Unsupported action: GitLabCIService.updatePlanRepository()");
    }

    @Override
    public void giveProjectPermissions(String projectKey, List<String> groups, List<CIPermission> permissions) {
        log.error("Unsupported action: GitLabCIService.giveProjectPermissions()");
    }

    @Override
    public void givePlanPermissions(ProgrammingExercise programmingExercise, String planName) {
        log.error("Unsupported action: GitLabCIService.givePlanPermissions()");
    }

    @Override
    public void removeAllDefaultProjectPermissions(String projectKey) {
        log.error("Unsupported action: GitLabCIService.removeAllDefaultProjectPermissions()");
    }

    @Override
    public ConnectorHealth health() {
        return new ConnectorHealth(true, Map.of("cf.", "Version Control Server", "url", gitlabServerUrl));
    }

    @Override
    public void createProjectForExercise(ProgrammingExercise programmingExercise) throws ContinuousIntegrationException {
        log.error("Unsupported action: GitLabCIService.createProjectForExercise()");
    }

    @Override
    public Optional<String> getWebHookUrl(String projectKey, String buildPlanId) {
        log.error("Unsupported action: GitLabCIService.getWebHookUrl()");
        return Optional.empty();
    }

<<<<<<< HEAD
    @Override
    public void extractAndPersistBuildLogStatistics(ProgrammingSubmission programmingSubmission, ProgrammingLanguage programmingLanguage, ProjectType projectType,
            List<BuildLogEntry> buildLogEntries) {
        // In GitLab CI we get the logs from the maven command. Therefore, we cannot extract any information about the setup of the runner.
        // In addition, static code analysis is not yet available.

        if (buildLogEntries.isEmpty() || programmingLanguage != ProgrammingLanguage.JAVA) {
            log.debug("No build logs statistics extracted for submission {}", programmingSubmission.getId());
            // No logs received -> Do nothing
            return;
        }

        if (!ProjectType.isMavenProject(projectType)) {
            // A new, unsupported project type was used -> Log it but don't store it since it would only contain null-values
            log.warn("Received unsupported project type {} for GitLabCIService.extractAndPersistBuildLogStatistics, will not store any build log statistics.", projectType);
            return;
        }
        ZonedDateTime jobStarted = getTimestampForLogEntry(buildLogEntries, ""); // First entry;
        ZonedDateTime jobFinished = buildLogEntries.get(buildLogEntries.size() - 1).getTime(); // Last entry
        ZonedDateTime testsStarted = getTimestampForLogEntry(buildLogEntries, "Scanning for projects...");
        ZonedDateTime testsFinished = getTimestampForLogEntry(buildLogEntries, "Total time:");
        Integer dependenciesDownloadedCount = countMatchingLogs(buildLogEntries, "Downloaded from");

        var testDuration = new BuildLogStatisticsEntry.BuildJobPartDuration(testsStarted, testsFinished);
        var totalJobDuration = new BuildLogStatisticsEntry.BuildJobPartDuration(jobStarted, jobFinished);

        // Set the duration to 0 for the durations, we cannot extract.
        var time = ZonedDateTime.now(); // TODO: this needs to be properly implemented
        var agentSetupDuration = new BuildLogStatisticsEntry.BuildJobPartDuration(time, time);
        var scaDuration = new BuildLogStatisticsEntry.BuildJobPartDuration(time, time);

        buildLogStatisticsEntryRepository.saveBuildLogStatisticsEntry(programmingSubmission, agentSetupDuration, testDuration, scaDuration, totalJobDuration,
                dependenciesDownloadedCount);
=======
    private String generateBuildPlanURL(ProgrammingExercise exercise) {
        programmingExerciseRepository.generateBuildPlanAccessSecretIfNotExists(exercise);
        // We need this workaround (&file-extension=.yml) since GitLab only accepts URLs ending with .yml.
        // See https://gitlab.com/gitlab-org/gitlab/-/issues/27526
        return String.format("%s/api/programming-exercises/%s/build-plan?secret=%s&file-extension=.yml", artemisServerUrl, exercise.getId(), exercise.getBuildPlanAccessSecret());
>>>>>>> 71c9b738
    }
}<|MERGE_RESOLUTION|>--- conflicted
+++ resolved
@@ -96,13 +96,9 @@
     private String gitlabToken;
 
     public GitLabCIService(ProgrammingSubmissionRepository programmingSubmissionRepository, FeedbackRepository feedbackRepository, BuildLogEntryService buildLogService,
-<<<<<<< HEAD
-            RestTemplate restTemplate, RestTemplate shortTimeoutRestTemplate, GitLabApi gitlab, UrlService urlService, BuildPlanRepository buildPlanRepository,
-=======
-            GitLabApi gitlab, UrlService urlService, ProgrammingExerciseRepository programmingExerciseRepository, BuildPlanRepository buildPlanRepository,
->>>>>>> 71c9b738
-            GitLabCIBuildPlanService buildPlanService, ProgrammingLanguageConfiguration programmingLanguageConfiguration,
-            BuildLogStatisticsEntryRepository buildLogStatisticsEntryRepository, TestwiseCoverageService testwiseCoverageService) {
+            GitLabApi gitlab, UrlService urlService, BuildPlanRepository buildPlanRepository, GitLabCIBuildPlanService buildPlanService,
+            ProgrammingLanguageConfiguration programmingLanguageConfiguration, BuildLogStatisticsEntryRepository buildLogStatisticsEntryRepository,
+            TestwiseCoverageService testwiseCoverageService) {
         super(programmingSubmissionRepository, feedbackRepository, buildLogService, buildLogStatisticsEntryRepository, testwiseCoverageService);
         this.gitlab = gitlab;
         this.urlService = urlService;
@@ -325,47 +321,4 @@
         log.error("Unsupported action: GitLabCIService.getWebHookUrl()");
         return Optional.empty();
     }
-
-<<<<<<< HEAD
-    @Override
-    public void extractAndPersistBuildLogStatistics(ProgrammingSubmission programmingSubmission, ProgrammingLanguage programmingLanguage, ProjectType projectType,
-            List<BuildLogEntry> buildLogEntries) {
-        // In GitLab CI we get the logs from the maven command. Therefore, we cannot extract any information about the setup of the runner.
-        // In addition, static code analysis is not yet available.
-
-        if (buildLogEntries.isEmpty() || programmingLanguage != ProgrammingLanguage.JAVA) {
-            log.debug("No build logs statistics extracted for submission {}", programmingSubmission.getId());
-            // No logs received -> Do nothing
-            return;
-        }
-
-        if (!ProjectType.isMavenProject(projectType)) {
-            // A new, unsupported project type was used -> Log it but don't store it since it would only contain null-values
-            log.warn("Received unsupported project type {} for GitLabCIService.extractAndPersistBuildLogStatistics, will not store any build log statistics.", projectType);
-            return;
-        }
-        ZonedDateTime jobStarted = getTimestampForLogEntry(buildLogEntries, ""); // First entry;
-        ZonedDateTime jobFinished = buildLogEntries.get(buildLogEntries.size() - 1).getTime(); // Last entry
-        ZonedDateTime testsStarted = getTimestampForLogEntry(buildLogEntries, "Scanning for projects...");
-        ZonedDateTime testsFinished = getTimestampForLogEntry(buildLogEntries, "Total time:");
-        Integer dependenciesDownloadedCount = countMatchingLogs(buildLogEntries, "Downloaded from");
-
-        var testDuration = new BuildLogStatisticsEntry.BuildJobPartDuration(testsStarted, testsFinished);
-        var totalJobDuration = new BuildLogStatisticsEntry.BuildJobPartDuration(jobStarted, jobFinished);
-
-        // Set the duration to 0 for the durations, we cannot extract.
-        var time = ZonedDateTime.now(); // TODO: this needs to be properly implemented
-        var agentSetupDuration = new BuildLogStatisticsEntry.BuildJobPartDuration(time, time);
-        var scaDuration = new BuildLogStatisticsEntry.BuildJobPartDuration(time, time);
-
-        buildLogStatisticsEntryRepository.saveBuildLogStatisticsEntry(programmingSubmission, agentSetupDuration, testDuration, scaDuration, totalJobDuration,
-                dependenciesDownloadedCount);
-=======
-    private String generateBuildPlanURL(ProgrammingExercise exercise) {
-        programmingExerciseRepository.generateBuildPlanAccessSecretIfNotExists(exercise);
-        // We need this workaround (&file-extension=.yml) since GitLab only accepts URLs ending with .yml.
-        // See https://gitlab.com/gitlab-org/gitlab/-/issues/27526
-        return String.format("%s/api/programming-exercises/%s/build-plan?secret=%s&file-extension=.yml", artemisServerUrl, exercise.getId(), exercise.getBuildPlanAccessSecret());
->>>>>>> 71c9b738
-    }
 }