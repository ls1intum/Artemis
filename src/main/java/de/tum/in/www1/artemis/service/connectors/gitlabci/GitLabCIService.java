--- conflicted
+++ resolved
@@ -99,19 +99,11 @@
     private String gitlabToken;
 
     public GitLabCIService(ProgrammingSubmissionRepository programmingSubmissionRepository, FeedbackRepository feedbackRepository, BuildLogEntryService buildLogService,
-<<<<<<< HEAD
             GitLabApi gitlab, UrlService urlService, ProgrammingExerciseRepository programmingExerciseRepository, BuildPlanRepository buildPlanRepository,
             GitLabCIBuildPlanService buildPlanService, ProgrammingLanguageConfiguration programmingLanguageConfiguration,
-            BuildLogStatisticsEntryRepository buildLogStatisticsEntryRepository, TestwiseCoverageService testwiseCoverageService) {
-        super(programmingSubmissionRepository, feedbackRepository, buildLogService, buildLogStatisticsEntryRepository, testwiseCoverageService);
-=======
-            RestTemplate restTemplate, RestTemplate shortTimeoutRestTemplate, GitLabApi gitlab, UrlService urlService, ProgrammingExerciseRepository programmingExerciseRepository,
-            BuildPlanRepository buildPlanRepository, GitLabCIBuildPlanService buildPlanService, ProgrammingLanguageConfiguration programmingLanguageConfiguration,
             BuildLogStatisticsEntryRepository buildLogStatisticsEntryRepository, TestwiseCoverageService testwiseCoverageService,
             ProgrammingExerciseFeedbackCreationService feedbackCreationService) {
-        super(programmingSubmissionRepository, feedbackRepository, buildLogService, buildLogStatisticsEntryRepository, restTemplate, shortTimeoutRestTemplate,
-                testwiseCoverageService, feedbackCreationService);
->>>>>>> c7a6b857
+        super(programmingSubmissionRepository, feedbackRepository, buildLogService, buildLogStatisticsEntryRepository, testwiseCoverageService);
         this.gitlab = gitlab;
         this.urlService = urlService;
         this.programmingExerciseRepository = programmingExerciseRepository;
