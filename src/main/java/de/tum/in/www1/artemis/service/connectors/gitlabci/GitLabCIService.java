package de.tum.in.www1.artemis.service.connectors.gitlabci;

import static de.tum.in.www1.artemis.config.Constants.NEW_RESULT_RESOURCE_API_PATH;

import java.net.URL;
import java.util.Comparator;
import java.util.List;
import java.util.Map;
import java.util.Optional;

import org.gitlab4j.api.GitLabApi;
import org.gitlab4j.api.GitLabApiException;
import org.gitlab4j.api.ProjectApi;
import org.gitlab4j.api.models.*;
import org.slf4j.Logger;
import org.slf4j.LoggerFactory;
import org.springframework.beans.factory.annotation.Value;
import org.springframework.context.annotation.Profile;
import org.springframework.http.ResponseEntity;
import org.springframework.stereotype.Service;

import de.tum.in.www1.artemis.config.ProgrammingLanguageConfiguration;
import de.tum.in.www1.artemis.domain.BuildPlan;
import de.tum.in.www1.artemis.domain.ProgrammingExercise;
import de.tum.in.www1.artemis.domain.ProgrammingSubmission;
import de.tum.in.www1.artemis.domain.VcsRepositoryUri;
import de.tum.in.www1.artemis.domain.participation.ProgrammingExerciseParticipation;
import de.tum.in.www1.artemis.exception.ContinuousIntegrationException;
import de.tum.in.www1.artemis.exception.GitLabCIException;
import de.tum.in.www1.artemis.repository.*;
import de.tum.in.www1.artemis.service.BuildLogEntryService;
import de.tum.in.www1.artemis.service.UriService;
import de.tum.in.www1.artemis.service.connectors.ConnectorHealth;
import de.tum.in.www1.artemis.service.connectors.ci.AbstractContinuousIntegrationService;
import de.tum.in.www1.artemis.service.connectors.ci.CIPermission;
import de.tum.in.www1.artemis.service.connectors.ci.notification.dto.TestResultsDTO;
import de.tum.in.www1.artemis.service.hestia.TestwiseCoverageService;

@Profile("gitlabci")
@Service
public class GitLabCIService extends AbstractContinuousIntegrationService {

    private static final String GITLAB_CI_FILE_EXTENSION = ".yml";

    private static final Logger log = LoggerFactory.getLogger(GitLabCIService.class);

    private static final String VARIABLE_BUILD_DOCKER_IMAGE_NAME = "ARTEMIS_BUILD_DOCKER_IMAGE";

    private static final String VARIABLE_BUILD_LOGS_FILE_NAME = "ARTEMIS_BUILD_LOGS_FILE";

    private static final String VARIABLE_BUILD_PLAN_ID_NAME = "ARTEMIS_BUILD_PLAN_ID";

    private static final String VARIABLE_CUSTOM_FEEDBACK_DIR_NAME = "ARTEMIS_CUSTOM_FEEDBACK_DIR";

    private static final String VARIABLE_NOTIFICATION_PLUGIN_DOCKER_IMAGE_NAME = "ARTEMIS_NOTIFICATION_PLUGIN_DOCKER_IMAGE";

    private static final String VARIABLE_NOTIFICATION_SECRET_NAME = "ARTEMIS_NOTIFICATION_SECRET";

    private static final String VARIABLE_NOTIFICATION_URL_NAME = "ARTEMIS_NOTIFICATION_URL";

    private static final String VARIABLE_SUBMISSION_GIT_BRANCH_NAME = "ARTEMIS_SUBMISSION_GIT_BRANCH";

    private static final String VARIABLE_TEST_GIT_BRANCH_NAME = "ARTEMIS_TEST_GIT_BRANCH";

    private static final String VARIABLE_TEST_GIT_REPOSITORY_SLUG_NAME = "ARTEMIS_TEST_GIT_REPOSITORY_SLUG";

    private static final String VARIABLE_TEST_GIT_TOKEN = "ARTEMIS_TEST_GIT_TOKEN";

    private static final String VARIABLE_TEST_GIT_USER = "ARTEMIS_TEST_GIT_USER";

    private static final String VARIABLE_TEST_RESULTS_DIR_NAME = "ARTEMIS_TEST_RESULTS_DIR";

    private final GitLabApi gitlab;

    private final UriService uriService;

    private final BuildPlanRepository buildPlanRepository;

    private final GitLabCIBuildPlanService buildPlanService;

    private final ProgrammingLanguageConfiguration programmingLanguageConfiguration;

    @Value("${artemis.version-control.url}")
    private URL gitlabServerUrl;

    @Value("${server.url}")
    private URL artemisServerUrl;

    @Value("${artemis.continuous-integration.notification-plugin}")
    private String notificationPluginDockerImage;

    @Value("${artemis.continuous-integration.artemis-authentication-token-value}")
    private String artemisAuthenticationTokenValue;

    @Value("${artemis.version-control.user}")
    private String gitlabUser;

    @Value("${artemis.version-control.token}")
    private String gitlabToken;

    public GitLabCIService(ProgrammingSubmissionRepository programmingSubmissionRepository, FeedbackRepository feedbackRepository, BuildLogEntryService buildLogService,
            GitLabApi gitlab, UriService uriService, BuildPlanRepository buildPlanRepository, GitLabCIBuildPlanService buildPlanService,
            ProgrammingLanguageConfiguration programmingLanguageConfiguration, BuildLogStatisticsEntryRepository buildLogStatisticsEntryRepository,
            TestwiseCoverageService testwiseCoverageService) {
        super(programmingSubmissionRepository, feedbackRepository, buildLogService, buildLogStatisticsEntryRepository, testwiseCoverageService);
        this.gitlab = gitlab;
        this.uriService = uriService;
        this.buildPlanRepository = buildPlanRepository;
        this.buildPlanService = buildPlanService;
        this.programmingLanguageConfiguration = programmingLanguageConfiguration;
    }

    @Override
    public void createBuildPlanForExercise(ProgrammingExercise exercise, String planKey, VcsRepositoryUri repositoryUri, VcsRepositoryUri testRepositoryUri,
            VcsRepositoryUri solutionRepositoryUri) {
        addBuildPlanToProgrammingExerciseIfUnset(exercise);
<<<<<<< HEAD
        setupGitLabCIConfiguration(repositoryURL, exercise, generateBuildPlanId(exercise.getProjectKey(), planKey));
        // TODO: triggerBuild(repositoryURL, exercise.getBranch());
=======
        setupGitLabCIConfiguration(repositoryUri, exercise, planKey);
        // TODO: triggerBuild(repositoryUri, exercise.getBranch());
>>>>>>> 861b60bc
    }

    private void setupGitLabCIConfiguration(VcsRepositoryUri repositoryUri, ProgrammingExercise exercise, String buildPlanId) {
        final String repositoryPath = uriService.getRepositoryPathFromRepositoryUri(repositoryUri);
        ProjectApi projectApi = gitlab.getProjectApi();
        try {
            Project project = projectApi.getProject(repositoryPath);

            project.setJobsEnabled(true);
            project.setSharedRunnersEnabled(true);
            project.setAutoDevopsEnabled(false);

            final String buildPlanUrl = buildPlanService.generateBuildPlanURL(exercise) + "&file-extension=" + GITLAB_CI_FILE_EXTENSION;
            project.setCiConfigPath(buildPlanUrl);

            projectApi.updateProject(project);
        }
        catch (GitLabApiException e) {
            throw new GitLabCIException("Error enabling CI for " + repositoryUri, e);
        }

        try {
            // TODO: Reduce the number of API calls

            updateVariable(repositoryPath, VARIABLE_BUILD_DOCKER_IMAGE_NAME,
                    programmingLanguageConfiguration.getImage(exercise.getProgrammingLanguage(), Optional.ofNullable(exercise.getProjectType())));
            updateVariable(repositoryPath, VARIABLE_BUILD_LOGS_FILE_NAME, "build.log");
            updateVariable(repositoryPath, VARIABLE_BUILD_PLAN_ID_NAME, buildPlanId);
            // TODO: Implement the custom feedback feature
            updateVariable(repositoryPath, VARIABLE_CUSTOM_FEEDBACK_DIR_NAME, "TODO");
            updateVariable(repositoryPath, VARIABLE_NOTIFICATION_PLUGIN_DOCKER_IMAGE_NAME, notificationPluginDockerImage);
            updateVariable(repositoryPath, VARIABLE_NOTIFICATION_SECRET_NAME, artemisAuthenticationTokenValue);
            updateVariable(repositoryPath, VARIABLE_NOTIFICATION_URL_NAME, artemisServerUrl.toExternalForm() + NEW_RESULT_RESOURCE_API_PATH);
            updateVariable(repositoryPath, VARIABLE_SUBMISSION_GIT_BRANCH_NAME, exercise.getBranch());
            updateVariable(repositoryPath, VARIABLE_TEST_GIT_BRANCH_NAME, exercise.getBranch());
            updateVariable(repositoryPath, VARIABLE_TEST_GIT_REPOSITORY_SLUG_NAME, uriService.getRepositorySlugFromRepositoryUriString(exercise.getTestRepositoryUri()));
            // TODO: Use a token that is only valid for the test repository for each programming exercise
            updateVariable(repositoryPath, VARIABLE_TEST_GIT_TOKEN, gitlabToken);
            updateVariable(repositoryPath, VARIABLE_TEST_GIT_USER, gitlabUser);
            updateVariable(repositoryPath, VARIABLE_TEST_RESULTS_DIR_NAME, "target/surefire-reports");
        }
        catch (GitLabApiException e) {
            log.error("Error creating variable for {} The variables may already have been created.", repositoryUri, e);
        }
    }

    private void updateVariable(String repositoryPath, String key, String value) throws GitLabApiException {
        // TODO: We can even define the variables on group level
        // TODO: If the variable already exists, we should update it
        gitlab.getProjectApi().createVariable(repositoryPath, key, value, Variable.Type.ENV_VAR, false, canBeMasked(value));
    }

    private boolean canBeMasked(String value) {
        // This regex matches which can be masked, c.f. https://docs.gitlab.com/ee/ci/variables/#mask-a-cicd-variable
        return value != null && value.matches("^[a-zA-Z0-9+/=@:.~]{8,}$");
    }

    private void addBuildPlanToProgrammingExerciseIfUnset(ProgrammingExercise programmingExercise) {
        Optional<BuildPlan> optionalBuildPlan = buildPlanRepository.findByProgrammingExercises_IdWithProgrammingExercises(programmingExercise.getId());
        if (optionalBuildPlan.isEmpty()) {
            var defaultBuildPlan = buildPlanService.generateDefaultBuildPlan(programmingExercise);
            buildPlanRepository.setBuildPlanForExercise(defaultBuildPlan, programmingExercise);
        }
    }

    @Override
    public void recreateBuildPlansForExercise(ProgrammingExercise exercise) {
        addBuildPlanToProgrammingExerciseIfUnset(exercise);

        VcsRepositoryUri templateUrl = exercise.getVcsTemplateRepositoryUri();
        setupGitLabCIConfiguration(templateUrl, exercise, exercise.getTemplateBuildPlanId());
        // TODO: triggerBuild(templateUrl, exercise.getBranch());

        VcsRepositoryUri solutionUrl = exercise.getVcsSolutionRepositoryUri();
        setupGitLabCIConfiguration(solutionUrl, exercise, exercise.getSolutionBuildPlanId());
        // TODO: triggerBuild(solutionUrl, exercise.getBranch());
    }

    @Override
    public String copyBuildPlan(ProgrammingExercise sourceExercise, String sourcePlanName, ProgrammingExercise targetExercise, String targetProjectName, String targetPlanName,
            boolean targetProjectExists) {
        // In GitLab CI we don't have to copy the build plan.
        // Instead, we configure a CI config path leading to the API when enabling the CI.

        // When sending the build results back, the build plan key is used to identify the participation.
        // Therefore, we return the key here even though GitLab CI does not need it.
<<<<<<< HEAD
        return generateBuildPlanId(targetProjectKey, targetPlanName);
    }

    private String generateBuildPlanId(String projectKey, String planKey) {
        return projectKey + "-" + planKey.toUpperCase().replaceAll("[^A-Z0-9]", "");
=======
        return targetExercise.getProjectKey() + "-" + targetPlanName.toUpperCase().replaceAll("[^A-Z0-9]", "");
>>>>>>> 861b60bc
    }

    @Override
    public void configureBuildPlan(ProgrammingExerciseParticipation participation, String defaultBranch) {
        setupGitLabCIConfiguration(participation.getVcsRepositoryUri(), participation.getProgrammingExercise(), participation.getBuildPlanId());
    }

    @Override
    public void deleteProject(String projectKey) {
        log.error("Unsupported action: GitLabCIService.deleteBuildPlan()");
        log.error("Please refer to the repository for deleting the project. The build plan can not be deleted separately.");
    }

    @Override
    public void deleteBuildPlan(String projectKey, String buildPlanId) {
        log.error("Unsupported action: GitLabCIService.deleteBuildPlan()");
        log.error("Please refer to the repository for deleting the project. The build plan can not be deleted separately.");
    }

    @Override
    public String getPlanKey(Object requestBody) throws ContinuousIntegrationException {
        TestResultsDTO dto = TestResultsDTO.convert(requestBody);
        return dto.getFullName();
    }

    @Override
    public BuildStatus getBuildStatus(ProgrammingExerciseParticipation participation) {
        try {
            final Optional<Pipeline> optionalPipeline = getLatestPipeline(participation);
            if (optionalPipeline.isEmpty()) {
                return BuildStatus.INACTIVE;
            }
            return convertPipelineStatusToBuildStatus(optionalPipeline.get().getStatus());
        }
        catch (GitLabApiException e) {
            return BuildStatus.INACTIVE;
        }
    }

    private BuildStatus convertPipelineStatusToBuildStatus(PipelineStatus status) {
        return switch (status) {
            case CREATED, WAITING_FOR_RESOURCE, PREPARING, PENDING -> BuildStatus.QUEUED;
            case RUNNING -> BuildStatus.BUILDING;
            default -> BuildStatus.INACTIVE;
        };
    }

    private Optional<Pipeline> getLatestPipeline(final ProgrammingExerciseParticipation participation) throws GitLabApiException {
        final String repositoryPath = uriService.getRepositoryPathFromRepositoryUri(participation.getVcsRepositoryUri());
        final Optional<String> commitHash = participation.findLatestSubmission().map(ProgrammingSubmission.class::cast).map(ProgrammingSubmission::getCommitHash);
        if (commitHash.isEmpty()) {
            return Optional.empty();
        }

        return gitlab.getPipelineApi().getPipelinesStream(repositoryPath, new PipelineFilter().withSha(commitHash.get())).max(Comparator.comparing(Pipeline::getId));
    }

    @Override
    public boolean checkIfBuildPlanExists(String projectKey, String buildPlanId) {
        log.error("Unsupported action: GitLabCIService.checkIfBuildPlanExists()");
        return true;
    }

    @Override
    public ResponseEntity<byte[]> retrieveLatestArtifact(ProgrammingExerciseParticipation participation) {
        log.error("Unsupported action: GitLabCIService.retrieveLatestArtifact()");
        return null;
    }

    @Override
    public String checkIfProjectExists(String projectKey, String projectName) {
        log.error("Unsupported action: GitLabCIService.checkIfProjectExists()");
        return null;
    }

    @Override
    public void enablePlan(String projectKey, String planKey) {
        log.error("Unsupported action: GitLabCIService.enablePlan()");
    }

    @Override
    public void updatePlanRepository(String buildProjectKey, String buildPlanKey, String ciRepoName, String repoProjectKey, String newRepoUri, String existingRepoUri,
            String newDefaultBranch) {
        log.error("Unsupported action: GitLabCIService.updatePlanRepository()");
    }

    @Override
    public void giveProjectPermissions(String projectKey, List<String> groups, List<CIPermission> permissions) {
        log.error("Unsupported action: GitLabCIService.giveProjectPermissions()");
    }

    @Override
    public void givePlanPermissions(ProgrammingExercise programmingExercise, String planName) {
        log.error("Unsupported action: GitLabCIService.givePlanPermissions()");
    }

    @Override
    public void removeAllDefaultProjectPermissions(String projectKey) {
        log.error("Unsupported action: GitLabCIService.removeAllDefaultProjectPermissions()");
    }

    @Override
    public ConnectorHealth health() {
        return new ConnectorHealth(true, Map.of("cf.", "Version Control Server", "url", gitlabServerUrl));
    }

    @Override
    public void createProjectForExercise(ProgrammingExercise programmingExercise) throws ContinuousIntegrationException {
        log.error("Unsupported action: GitLabCIService.createProjectForExercise()");
    }

    @Override
    public Optional<String> getWebHookUrl(String projectKey, String buildPlanId) {
        log.error("Unsupported action: GitLabCIService.getWebHookUrl()");
        return Optional.empty();
    }
}<|MERGE_RESOLUTION|>--- conflicted
+++ resolved
@@ -114,13 +114,8 @@
     public void createBuildPlanForExercise(ProgrammingExercise exercise, String planKey, VcsRepositoryUri repositoryUri, VcsRepositoryUri testRepositoryUri,
             VcsRepositoryUri solutionRepositoryUri) {
         addBuildPlanToProgrammingExerciseIfUnset(exercise);
-<<<<<<< HEAD
-        setupGitLabCIConfiguration(repositoryURL, exercise, generateBuildPlanId(exercise.getProjectKey(), planKey));
-        // TODO: triggerBuild(repositoryURL, exercise.getBranch());
-=======
-        setupGitLabCIConfiguration(repositoryUri, exercise, planKey);
+        setupGitLabCIConfiguration(repositoryUri, exercise, generateBuildPlanId(exercise.getProjectKey(), planKey));
         // TODO: triggerBuild(repositoryUri, exercise.getBranch());
->>>>>>> 861b60bc
     }
 
     private void setupGitLabCIConfiguration(VcsRepositoryUri repositoryUri, ProgrammingExercise exercise, String buildPlanId) {
@@ -207,15 +202,11 @@
 
         // When sending the build results back, the build plan key is used to identify the participation.
         // Therefore, we return the key here even though GitLab CI does not need it.
-<<<<<<< HEAD
         return generateBuildPlanId(targetProjectKey, targetPlanName);
     }
 
     private String generateBuildPlanId(String projectKey, String planKey) {
         return projectKey + "-" + planKey.toUpperCase().replaceAll("[^A-Z0-9]", "");
-=======
-        return targetExercise.getProjectKey() + "-" + targetPlanName.toUpperCase().replaceAll("[^A-Z0-9]", "");
->>>>>>> 861b60bc
     }
 
     @Override
