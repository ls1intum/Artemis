package de.tum.in.www1.artemis.service.programming;

import static de.tum.in.www1.artemis.config.Constants.*;

import java.time.ZonedDateTime;
import java.util.*;
import java.util.stream.Collectors;

import javax.annotation.Nullable;

import org.slf4j.Logger;
import org.slf4j.LoggerFactory;
import org.springframework.beans.factory.annotation.Value;
import org.springframework.core.env.Environment;
import org.springframework.data.domain.PageRequest;
import org.springframework.stereotype.Service;

import de.tum.in.www1.artemis.domain.*;
import de.tum.in.www1.artemis.domain.enumeration.AssessmentType;
import de.tum.in.www1.artemis.domain.enumeration.InitializationState;
import de.tum.in.www1.artemis.domain.enumeration.SubmissionType;
import de.tum.in.www1.artemis.domain.participation.*;
import de.tum.in.www1.artemis.exception.ContinuousIntegrationException;
import de.tum.in.www1.artemis.repository.*;
import de.tum.in.www1.artemis.security.SecurityUtils;
import de.tum.in.www1.artemis.service.*;
import de.tum.in.www1.artemis.service.connectors.ContinuousIntegrationService;
import de.tum.in.www1.artemis.service.connectors.GitService;
import de.tum.in.www1.artemis.service.connectors.VersionControlService;
import de.tum.in.www1.artemis.service.exam.ExamDateService;
import de.tum.in.www1.artemis.service.exam.ExamSubmissionService;
import de.tum.in.www1.artemis.service.hestia.ProgrammingExerciseGitDiffReportService;
import de.tum.in.www1.artemis.web.rest.errors.AccessForbiddenException;
import de.tum.in.www1.artemis.web.rest.errors.EntityNotFoundException;

@Service
public class ProgrammingSubmissionService extends SubmissionService {

    private final Logger log = LoggerFactory.getLogger(ProgrammingSubmissionService.class);

    @Value("${artemis.git.name}")
    private String artemisGitName;

    @Value("${artemis.git.email}")
    private String artemisGitEmail;

    private final ProgrammingExerciseRepository programmingExerciseRepository;

    private final ProgrammingSubmissionRepository programmingSubmissionRepository;

    private final ProgrammingMessagingService programmingMessagingService;

    private final ResultRepository resultRepository;

    private final ProgrammingExerciseParticipationService programmingExerciseParticipationService;

    private final ExamSubmissionService examSubmissionService;

    private final Optional<VersionControlService> versionControlService;

    private final Optional<ContinuousIntegrationService> continuousIntegrationService;

    private final GitService gitService;

    private final ProgrammingExerciseStudentParticipationRepository programmingExerciseStudentParticipationRepository;

    private final ProgrammingExerciseGitDiffReportService programmingExerciseGitDiffReportService;

    private final Environment environment;

    public ProgrammingSubmissionService(ProgrammingSubmissionRepository programmingSubmissionRepository, ProgrammingExerciseRepository programmingExerciseRepository,
            SubmissionRepository submissionRepository, UserRepository userRepository, AuthorizationCheckService authCheckService,
            ProgrammingMessagingService programmingMessagingService, Optional<VersionControlService> versionControlService, ResultRepository resultRepository,
            Optional<ContinuousIntegrationService> continuousIntegrationService, ParticipationService participationService,
            ProgrammingExerciseParticipationService programmingExerciseParticipationService, ExamSubmissionService examSubmissionService, GitService gitService,
            StudentParticipationRepository studentParticipationRepository, FeedbackRepository feedbackRepository, ExamDateService examDateService,
            ExerciseDateService exerciseDateService, CourseRepository courseRepository, ParticipationRepository participationRepository,
            ProgrammingExerciseStudentParticipationRepository programmingExerciseStudentParticipationRepository, ComplaintRepository complaintRepository,
            ProgrammingExerciseGitDiffReportService programmingExerciseGitDiffReportService, Environment environment) {
        super(submissionRepository, userRepository, authCheckService, resultRepository, studentParticipationRepository, participationService, feedbackRepository, examDateService,
                exerciseDateService, courseRepository, participationRepository, complaintRepository);
        this.programmingSubmissionRepository = programmingSubmissionRepository;
        this.programmingExerciseRepository = programmingExerciseRepository;
        this.programmingMessagingService = programmingMessagingService;
        this.versionControlService = versionControlService;
        this.continuousIntegrationService = continuousIntegrationService;
        this.programmingExerciseParticipationService = programmingExerciseParticipationService;
        this.examSubmissionService = examSubmissionService;
        this.gitService = gitService;
        this.resultRepository = resultRepository;
        this.programmingExerciseStudentParticipationRepository = programmingExerciseStudentParticipationRepository;
        this.programmingExerciseGitDiffReportService = programmingExerciseGitDiffReportService;
        this.environment = environment;
    }

    /**
     * This method gets called if a new commit was pushed to the VCS
     *
     * @param participation The Participation, where the push happened
<<<<<<< HEAD
     * @param requestBody     the body of the post request by the VCS.
=======
     * @param requestBody   the body of the post request by the VCS.
>>>>>>> d72975e9
     * @return the ProgrammingSubmission for the last commitHash
     * @throws EntityNotFoundException  if no ProgrammingExerciseParticipation could be found
     * @throws IllegalStateException    if a ProgrammingSubmission already exists
     * @throws IllegalArgumentException if the Commit hash could not be parsed for submission from participation
     */
    public ProgrammingSubmission processNewProgrammingSubmission(ProgrammingExerciseParticipation participation, Object requestBody)
            throws EntityNotFoundException, IllegalStateException, IllegalArgumentException {
        // Note: the following line is intentionally at the top of the method to get the most accurate submission date
        ZonedDateTime submissionDate = ZonedDateTime.now();

        // if the commit is made by the Artemis user and contains the commit message "Setup" (use a constant to determine this), we should ignore this
        // and we should not create a new submission here
        Commit commit;
        try {
            // we can find this out by looking into the requestBody, e.g. changes=[{ref={id=refs/heads/BitbucketStationSupplies, displayId=BitbucketStationSupplies, type=BRANCH}
            // if the branch is different from main, throw an IllegalArgumentException, but make sure the REST call still returns 200 to Bitbucket
            commit = versionControlService.get().getLastCommitDetails(requestBody);
            log.info("NotifyPush invoked due to the commit {} by {} with {} in branch {}", commit.getCommitHash(), commit.getAuthorName(), commit.getAuthorEmail(),
                    commit.getBranch());
        }
        catch (Exception ex) {
            log.error("Commit could not be parsed for submission from participation {}", participation, ex);
            throw new IllegalArgumentException(ex);
        }

        String branch = versionControlService.get().getOrRetrieveBranchOfParticipation(participation);
        if (commit.getBranch() != null && !commit.getBranch().equalsIgnoreCase(branch)) {
            // if the commit was made in a branch different from the default, ignore this
            throw new IllegalStateException(
                    "Submission for participation id " + participation.getId() + " in branch " + commit.getBranch() + " will be ignored! Only the default branch is considered");
        }
        if (artemisGitName.equalsIgnoreCase(commit.getAuthorName()) && artemisGitEmail.equalsIgnoreCase(commit.getAuthorEmail())
                && SETUP_COMMIT_MESSAGE.equals(commit.getMessage())) {
            // if the commit was made by Artemis and the message is "Setup" (this means it is an empty setup commit), we ignore this as well and do not create a submission!
            throw new IllegalStateException("Submission for participation id " + participation.getId() + " based on an empty setup commit by Artemis will be ignored!");
        }

        // TODO: Remove check for 'localci' when local CI is implemented.
        if (participation instanceof ProgrammingExerciseStudentParticipation && !Arrays.asList(this.environment.getActiveProfiles()).contains("localci")
                && (participation.getBuildPlanId() == null || !participation.getInitializationState().hasCompletedState(InitializationState.INITIALIZED))) {
            // the build plan was deleted before, e.g. due to cleanup, therefore we need to reactivate the build plan by resuming the participation
            // This is needed as a request using a custom query is made using the ProgrammingExerciseRepository, but the user is not authenticated
            // as the VCS-server performs the request
            SecurityUtils.setAuthorizationObject();

            participationService.resumeProgrammingExercise((ProgrammingExerciseStudentParticipation) participation);
            // Note: in this case we do not need an empty commit: when we trigger the build manually (below), subsequent commits will work correctly
            try {
                continuousIntegrationService.get().triggerBuild(participation);
            }
            catch (ContinuousIntegrationException ex) {
                // TODO: This case is currently not handled. The correct handling would be creating the submission and informing the user that the build trigger failed.
            }
        }

        // There can't be two submissions for the same participation and commitHash!
        ProgrammingSubmission programmingSubmission = programmingSubmissionRepository.findFirstByParticipationIdAndCommitHashOrderByIdDesc(participation.getId(),
                commit.getCommitHash());
        if (programmingSubmission != null) {
            throw new IllegalStateException("Submission for participation id " + participation.getId() + " and commitHash " + commit.getCommitHash() + " already exists!");
        }

        programmingSubmission = new ProgrammingSubmission();
        programmingSubmission.setCommitHash(commit.getCommitHash());
        log.info("Create new programmingSubmission with commitHash: {} for participation {}", commit.getCommitHash(), participation.getId());

        programmingSubmission.setSubmitted(true);
        programmingSubmission.setSubmissionDate(submissionDate);
        programmingSubmission.setType(SubmissionType.MANUAL);

        // Students are not allowed to submit a programming exercise after the exam due date, if this happens we set the Submission to ILLEGAL
        checkForIllegalExamSubmission(participation, programmingSubmission);
        participation.addSubmission(programmingSubmission);
        programmingSubmission = programmingSubmissionRepository.save(programmingSubmission);
        updateGitDiffReport(participation);

        // NOTE: we don't need to save the participation here, this might lead to concurrency problems when doing the empty commit during resume exercise!
        return programmingSubmission;
    }

    /**
     * Update the git-diff of the programming exercise when the push was to a solution or template repository
     *
     * @param programmingExerciseParticipation The participation
     */
    private void updateGitDiffReport(ProgrammingExerciseParticipation programmingExerciseParticipation) {
        if (programmingExerciseParticipation instanceof TemplateProgrammingExerciseParticipation
                || programmingExerciseParticipation instanceof SolutionProgrammingExerciseParticipation) {
            try {
                programmingExerciseGitDiffReportService.updateReport(programmingExerciseParticipation.getProgrammingExercise());
            }
            catch (Exception e) {
                log.error("Unable to update git-diff for programming exercise {}", programmingExerciseParticipation.getProgrammingExercise().getId(), e);
            }
        }
    }

    /**
     * We check if a submission for an exam programming exercise is after the individual end date and a student is not allowed to submit anymore.
     * If this is the case, the submission is set to {@link SubmissionType#ILLEGAL}.
     *
     * @param programmingExerciseParticipation current participation of the exam exercise
     * @param programmingSubmission            new created submission of the repository commit
     */
    private void checkForIllegalExamSubmission(ProgrammingExerciseParticipation programmingExerciseParticipation, ProgrammingSubmission programmingSubmission) {
        ProgrammingExercise programmingExercise = programmingExerciseParticipation.getProgrammingExercise();
        boolean isExamExercise = programmingExercise.isExamExercise();
        // Students are not allowed to submit a programming exercise after the exam due date, if this happens we set the Submission to ILLEGAL
        if (isExamExercise && programmingExerciseParticipation instanceof ProgrammingExerciseStudentParticipation) {
            var optionalStudent = ((ProgrammingExerciseStudentParticipation) programmingExerciseParticipation).getStudent();
            Optional<User> optionalStudentWithGroups = optionalStudent.isPresent() ? userRepository.findOneWithGroupsAndAuthoritiesByLogin(optionalStudent.get().getLogin())
                    : Optional.empty();
            if (optionalStudentWithGroups.isPresent() && !examSubmissionService.isAllowedToSubmitDuringExam(programmingExercise, optionalStudentWithGroups.get(), true)) {
                final String message = "The student " + optionalStudentWithGroups.get().getLogin()
                        + " just illegally submitted code after the allowed individual due date (including the grace period) in the participation "
                        + programmingExerciseParticipation.getId() + " for the exam programming exercise " + programmingExercise.getId();
                programmingSubmission.setType(SubmissionType.ILLEGAL);
                programmingMessagingService.notifyInstructorGroupAboutIllegalSubmissionsForExercise(programmingExercise, message);
                log.warn(message);
            }
        }
    }

    /**
     * A pending submission is one that does not have a result yet.
     *
     * @param participationId the id of the participation get the latest submission for
     * @param filterGraded    if true will not use the latest submission, but the latest graded submission.
     * @return the latest pending submission if exists or null.
     * @throws EntityNotFoundException  if the participation for the given id can't be found.
     * @throws IllegalArgumentException if the participation for the given id is not a programming exercise participation.
     */
    public Optional<ProgrammingSubmission> getLatestPendingSubmission(Long participationId, boolean filterGraded) throws EntityNotFoundException, IllegalArgumentException {
        Participation participation = participationRepository.findByIdElseThrow(participationId);
        if (!(participation instanceof ProgrammingExerciseParticipation programmingExerciseParticipation)) {
            throw new IllegalArgumentException("Participation with id " + participationId + " is not a programming exercise participation!");
        }
        if (!programmingExerciseParticipationService.canAccessParticipation(programmingExerciseParticipation)) {
            throw new AccessForbiddenException("Participation with id " + participationId + " can't be accessed by user " + SecurityUtils.getCurrentUserLogin());
        }

        return findLatestPendingSubmissionForParticipation(participationId, filterGraded);
    }

    /**
     * For every student participation of a programming exercise, try to find a pending submission.
     *
     * @param programmingExerciseId for which to search pending submissions
     * @return a Map of {[participationId]: ProgrammingSubmission | null}. Will contain an entry for every student participation of the exercise and a submission object if a
     *         pending submission exists or null if not.
     */
    public Map<Long, Optional<ProgrammingSubmission>> getLatestPendingSubmissionsForProgrammingExercise(Long programmingExerciseId) {
        List<ProgrammingExerciseStudentParticipation> participations = programmingExerciseStudentParticipationRepository.findWithSubmissionsByExerciseId(programmingExerciseId);
        // TODO: find the latest pending submission directly using Java (the submissions are available now) and not with additional db queries
        return participations.stream().collect(Collectors.toMap(Participation::getId, p -> findLatestPendingSubmissionForParticipation(p.getId())));
    }

    private Optional<ProgrammingSubmission> findLatestPendingSubmissionForParticipation(final long participationId) {
        return findLatestPendingSubmissionForParticipation(participationId, false);
    }

    private Optional<ProgrammingSubmission> findLatestPendingSubmissionForParticipation(final long participationId, final boolean isGraded) {
        final var optionalSubmission = isGraded
                ? programmingSubmissionRepository.findGradedByParticipationIdOrderBySubmissionDateDesc(participationId, PageRequest.of(0, 1)).stream().findFirst()
                : programmingSubmissionRepository.findFirstByParticipationIdOrderBySubmissionDateDesc(participationId);

        if (optionalSubmission.isEmpty() || optionalSubmission.get().getLatestResult() != null) {
            // This is not an error case, it is very likely that there is no pending submission for a participation.
            return Optional.empty();
        }
        return optionalSubmission;
    }

    /**
     * Create a submission with given submission type for the last commit hash of the given participation.
     * WARNING: The commitHash is used to map incoming results to submissions. Using this method could cause the result to have multiple fitting submissions.
     * <p>
     * See <a href="https://github.com/ls1intum/Artemis/pull/712#discussion_r314944129">discussion</a>
     * <p>
     * Worst case scenario when using this method:
     * 1) Student executes a submission, the build is created on Bamboo
     * 2) The build takes longer than 2 minutes, this enables the student to trigger the submission again
     * 3) A new submission with the same commitHash is created on the server, there are now 2 submissions for the same commitHash and 2 running builds
     * 4) The first build returns a result to Artemis, this result is now attached to the second submission (that was just created)
     * 5) The second build finishes and returns a result to Artemis, this result is attached to the first submission
     *
     * @param participation  to create submission for.
     * @param submissionType of the submission to create.
     * @return created or reused submission.
     * @throws IllegalStateException if the last commit hash can't be retrieved.
     */
    public ProgrammingSubmission getOrCreateSubmissionWithLastCommitHashForParticipation(ProgrammingExerciseParticipation participation, SubmissionType submissionType)
            throws IllegalStateException {
        String lastCommitHash = getLastCommitHashForParticipation(participation);
        // we first try to get an existing programming submission with the last commit hash
        var programmingSubmission = programmingSubmissionRepository.findFirstByParticipationIdAndCommitHashOrderByIdDesc(participation.getId(), lastCommitHash);
        // in case no programming submission is available, we create one
        return Objects.requireNonNullElseGet(programmingSubmission, () -> createSubmissionWithCommitHashAndSubmissionType(participation, lastCommitHash, submissionType));
    }

    private String getLastCommitHashForParticipation(ProgrammingExerciseParticipation participation) throws IllegalStateException {
        try {
            return gitService.getLastCommitHash(participation.getVcsRepositoryUrl()).getName();
        }
        catch (EntityNotFoundException ex) {
            var message = "Last commit hash for participation " + participation.getId() + " could not be retrieved due to exception: " + ex.getMessage();
            log.warn(message);
            throw new IllegalStateException(message);
        }
    }

    /**
     * Create a submission with SubmissionType.TEST and the provided commitHash.
     *
     * @param programmingExerciseId ProgrammingExercise id.
     * @param commitHash            last commitHash of the test repository, if null will use the last commitHash of the test repository.
     * @return The created solutionSubmission.
     * @throws EntityNotFoundException if the programming exercise for the given id does not exist.
     * @throws IllegalStateException   If no commitHash was no provided and no commitHash could be retrieved from the test repository.
     */
    public ProgrammingSubmission createSolutionParticipationSubmissionWithTypeTest(Long programmingExerciseId, @Nullable String commitHash)
            throws EntityNotFoundException, IllegalStateException {
        var solutionParticipation = programmingExerciseParticipationService.findSolutionParticipationByProgrammingExerciseId(programmingExerciseId);
        // If no commitHash is provided, use the last commitHash for the test repository.
        if (commitHash == null) {
            ProgrammingExercise programmingExercise = programmingExerciseRepository.findByIdWithTemplateAndSolutionParticipationElseThrow(programmingExerciseId);
            try {
                commitHash = gitService.getLastCommitHash(programmingExercise.getVcsTestRepositoryUrl()).getName();
            }
            catch (EntityNotFoundException ex) {
                throw new IllegalStateException("Last commit hash for test repository of programming exercise with id " + programmingExercise.getId() + " could not be retrieved");
            }
        }
        return createSubmissionWithCommitHashAndSubmissionType(solutionParticipation, commitHash, SubmissionType.TEST);
    }

    private ProgrammingSubmission createSubmissionWithCommitHashAndSubmissionType(ProgrammingExerciseParticipation participation, String commitHash,
            SubmissionType submissionType) {
        // Make sure that the new submission has the submission date of now
        ProgrammingSubmission newSubmission = (ProgrammingSubmission) new ProgrammingSubmission().commitHash(commitHash).submitted(true).submissionDate(ZonedDateTime.now())
                .type(submissionType);
        newSubmission.setParticipation((Participation) participation);
        return programmingSubmissionRepository.saveAndFlush(newSubmission);
    }

    /**
     * Given an exercise id and a tutor id, it returns all the programming submissions where the tutor has assessed a result
     * <p>
     * Exam mode:
     * The query that returns the participations returns the contained submissions in a particular way:
     * Due to hibernate, the result list has null values at all places where a result was assessed by another tutor.
     * At the beginning of the list remain all the automatic results without assessor.
     * Then filtering out all submissions which have no result at the place of the correction round leaves us with the submissions we are interested in.
     * Before returning the submissions we strip away all automatic results, to be able to correctly display them in the client.
     * <p>
     * Not exam mode (i.e. course exercise):
     * In this case the query that returns the participations returns the contained submissions in a different way:
     * Here hibernate sets all automatic results to null, therefore we must filter all those out. This way the client can access the submissions'
     * single result.
     *
     * @param exerciseId      - the id of the exercise we are looking for
     * @param correctionRound - the correctionRound for which the submissions should be fetched for
     * @param tutor           - the tutor we are interested in
     * @param examMode        - flag should be set to ignore the test run submissions
     * @return an unmodifiable list of programming submissions
     */
    public List<ProgrammingSubmission> getAllProgrammingSubmissionsAssessedByTutorForCorrectionRoundAndExercise(long exerciseId, User tutor, boolean examMode,
            int correctionRound) {
        List<Submission> submissions;
        if (examMode) {
            var participations = studentParticipationRepository.findAllByParticipationExerciseIdAndResultAssessorAndCorrectionRoundIgnoreTestRuns(exerciseId, tutor);
            // Latest submission might be illegal
            submissions = participations.stream().map(StudentParticipation::findLatestLegalOrIllegalSubmission).filter(Optional::isPresent).map(Optional::get)
                    // filter out the submissions that don't have a result (but a null value) for the correctionRound
                    .filter(submission -> submission.hasResultForCorrectionRound(correctionRound)).toList();
        }
        else {
            submissions = submissionRepository.findAllByParticipationExerciseIdAndResultAssessorIgnoreTestRuns(exerciseId, tutor);
            // automatic results are null in the received results list. We need to filter them out for the client to display the dashboard correctly
            submissions.forEach(Submission::removeNullResults);
        }
        // strip away all automatic results from the submissions list
        submissions.forEach(Submission::removeAutomaticResults);
        submissions.forEach(submission -> {
            var latestResult = submission.getLatestResult();
            if (latestResult != null) {
                latestResult.setSubmission(null);
            }
        });
        List<ProgrammingSubmission> programmingSubmissions = submissions.stream().map(submission -> (ProgrammingSubmission) submission).toList();
        // In Exam-Mode, the Submissions are retrieved from the studentParticipationRepository, for which the Set<Submission> is appended
        // In non-Exam Mode, the Submissions are retrieved from the submissionRepository, for which no Set<submission> is appended
        return removeExerciseAndSubmissionSet(programmingSubmissions, examMode);
    }

    /**
     * Given an exerciseId, returns all the programming submissions for that exercise, including their results. Submissions can be filtered to include only already submitted
     * submissions
     *
     * @param exerciseId    - the id of the exercise we are interested into
     * @param submittedOnly - if true, it returns only submission with submitted flag set to true
     * @param examMode      - set flag to ignore test run submissions for exam exercises
     * @return a list of programming submissions for the given exercise id
     */
    public List<ProgrammingSubmission> getProgrammingSubmissions(long exerciseId, boolean submittedOnly, boolean examMode) {
        List<StudentParticipation> participations = studentParticipationRepository.findAllWithEagerSubmissionsAndEagerResultsAndEagerAssessorByExerciseIdIgnoreTestRuns(exerciseId);
        List<ProgrammingSubmission> programmingSubmissions = new ArrayList<>();
        participations.stream().peek(participation -> participation.getExercise().setStudentParticipations(null)).map(StudentParticipation::findLatestLegalOrIllegalSubmission)
                // filter out non submitted submissions if the flag is set to true
                .filter(optionalSubmission -> optionalSubmission.isPresent() && (!submittedOnly || optionalSubmission.get().isSubmitted()))
                .forEach(optionalSubmission -> programmingSubmissions.add((ProgrammingSubmission) optionalSubmission.get()));
        return removeExerciseAndSubmissionSet(programmingSubmissions, true);
    }

    /**
     * Given a List of ProgrammingSubmissions, this method will remove the attribute participation.exercise.
     * If removeSubmissionSet = true, also the Set participation.submissions is removed. The number of submissions will be
     * stored in the attribute participation.submissionCount instead of being determined by the size of the set of all submissions.
     * This method is intended to reduce the amount of data transferred to the client.
     *
     * @param programmingSubmissionList - a List with all ProgrammingSubmissions to be modified
     * @param removeSubmissionSet       - option to also remove the SubmissionSet from the ProgrammingSubmission
     * @return a List with ProgrammingSubmissions and removed attributes
     */
    private List<ProgrammingSubmission> removeExerciseAndSubmissionSet(List<ProgrammingSubmission> programmingSubmissionList, boolean removeSubmissionSet) {
        programmingSubmissionList.forEach(programmingSubmission -> {
            if (programmingSubmission.getParticipation() != null) {
                Participation participation = programmingSubmission.getParticipation();
                participation.setExercise(null);
                if (removeSubmissionSet && participation.getSubmissions() != null) {
                    // Only remove the Submissions and store them in submissionsCount, if the Set<Submissions> is present.
                    participation.setSubmissionCount(participation.getSubmissions().size());
                    participation.setSubmissions(null);
                }
            }
        });
        return programmingSubmissionList;
    }

    /**
     * Return the next submission ordered by individual due date of its participation
     * without a manual result.
     * No manual result means that no user has started an assessment for the corresponding submission yet.
     * For exam exercises we should also remove the test run participations as these should not be graded by the tutors.
     *
     * @param programmingExercise the exercise for which we want to retrieve a submission without manual result
     * @param correctionRound     - the correction round we want our submission to have results for
     * @param examMode            flag to determine if test runs should be removed. This should be set to true for exam exercises
     * @return a programmingSubmission without any manual result or an empty Optional if no submission without manual result could be found
     */
    public Optional<ProgrammingSubmission> getNextAssessableSubmission(ProgrammingExercise programmingExercise, boolean examMode, int correctionRound) {
        var submissionWithoutResult = super.getNextAssessableSubmission(programmingExercise, examMode, correctionRound);
        if (submissionWithoutResult.isPresent()) {
            ProgrammingSubmission programmingSubmission = (ProgrammingSubmission) submissionWithoutResult.get();
            return Optional.of(programmingSubmission);
        }
        return Optional.empty();
    }

    /**
     * Given an exercise id, find a random programming submission for that exercise which still doesn't have any manual result. No manual result means that no user has started an
     * assessment for the corresponding submission yet.
     * For exam exercises we should also remove the test run participations as these should not be graded by the tutors.
     *
     * @param programmingExercise the exercise for which we want to retrieve a submission without manual result
     * @param correctionRound     - the correction round we want our submission to have results for
     * @param examMode            flag to determine if test runs should be removed. This should be set to true for exam exercises
     * @return a programmingSubmission without any manual result or an empty Optional if no submission without manual result could be found
     */
    public Optional<ProgrammingSubmission> getRandomAssessableSubmission(ProgrammingExercise programmingExercise, boolean examMode, int correctionRound) {
        var submissionWithoutResult = super.getRandomAssessableSubmission(programmingExercise, examMode, correctionRound);
        if (submissionWithoutResult.isPresent()) {
            ProgrammingSubmission programmingSubmission = (ProgrammingSubmission) submissionWithoutResult.get();
            return Optional.of(programmingSubmission);
        }
        return Optional.empty();
    }

    /**
     * Get the programming submission with the given ID from the database and lock the submission to prevent other tutors from receiving and assessing it.
     *
     * @param submissionId    the id of the programming submission
     * @param correctionRound the correctionRound of the programming submission
     * @return the locked programming submission
     */
    public ProgrammingSubmission lockAndGetProgrammingSubmission(Long submissionId, int correctionRound) {
        ProgrammingSubmission programmingSubmission = programmingSubmissionRepository.findByIdWithEagerResultsFeedbacksAssessorElseThrow(submissionId);
        var manualResult = lockSubmission(programmingSubmission, correctionRound);
        return (ProgrammingSubmission) manualResult.getSubmission();
    }

    // TODO SE: explain in what context this method is even called

    /**
     * Locks the programmingSubmission submission. If the submission only has automatic results, and no manual,
     * create a new manual result. In the second correction round add a second manual result to the submission
     *
     * @param submission      the submission to lock
     * @param correctionRound the correction round for the assessment
     * @return the result that is locked with the current user
     */
    @Override
    // TODO: why do we override this method and why do we not try to reuse the method in the super class?
    public Result lockSubmission(Submission submission, int correctionRound) {
        Optional<Result> optionalExistingResult;
        if (correctionRound == 0 && submission.getLatestResult() != null && AssessmentType.AUTOMATIC == submission.getLatestResult().getAssessmentType()) {
            optionalExistingResult = Optional.of(submission.getLatestResult());
        }
        else if (correctionRound == 0 && submission.getLatestResult() == null) {
            // Older programming Exercises have only one result in each submission. One submission for the automatic result, another one for the manual one.
            // When the assessment of such a submission is cancelled, this leaves behind a programming-submission without any results.
            // We still want to be able to assess the result-less submission again, so we need to avoid the below else branch, and the following out of bounds Exception.
            // New automatic results can be easily created by using the "trigger all" feature
            optionalExistingResult = Optional.empty();
        }
        else {
            optionalExistingResult = Optional.ofNullable(submission.getResultForCorrectionRound(correctionRound - 1));
        }

        // Create a new manual result and try to reuse the existing submission with the latest commit hash
        ProgrammingSubmission existingSubmission = getOrCreateSubmissionWithLastCommitHashForParticipation((ProgrammingExerciseStudentParticipation) submission.getParticipation(),
                SubmissionType.MANUAL);
        Result newResult = saveNewEmptyResult(existingSubmission);
        newResult.setAssessor(userRepository.getUser());
        newResult.setAssessmentType(AssessmentType.SEMI_AUTOMATIC);

        // Copy automatic feedbacks into the manual result
        List<Feedback> automaticFeedbacks = new ArrayList<>();
        if (optionalExistingResult.isPresent()) {
            Result existingResult = optionalExistingResult.get();
            automaticFeedbacks = existingResult.getFeedbacks().stream().map(Feedback::copyFeedback).collect(Collectors.toCollection(ArrayList::new));
            for (Feedback feedback : automaticFeedbacks) {
                feedback = feedbackRepository.save(feedback);
                feedback.setResult(newResult);
            }

            newResult.copyProgrammingExerciseCounters(existingResult);
        }
        newResult.setFeedbacks(automaticFeedbacks);

        // Workaround to prevent the assessor turning into a proxy object after saving
        var assessor = newResult.getAssessor();
        newResult = resultRepository.save(newResult);
        newResult.setAssessor(assessor);
        log.debug("Assessment locked with result id: {} for assessor: {}", newResult.getId(), newResult.getAssessor().getName());

        // Make sure that submission is set back after saving
        newResult.setSubmission(existingSubmission);
        return newResult;
    }
}<|MERGE_RESOLUTION|>--- conflicted
+++ resolved
@@ -97,11 +97,7 @@
      * This method gets called if a new commit was pushed to the VCS
      *
      * @param participation The Participation, where the push happened
-<<<<<<< HEAD
-     * @param requestBody     the body of the post request by the VCS.
-=======
      * @param requestBody   the body of the post request by the VCS.
->>>>>>> d72975e9
      * @return the ProgrammingSubmission for the last commitHash
      * @throws EntityNotFoundException  if no ProgrammingExerciseParticipation could be found
      * @throws IllegalStateException    if a ProgrammingSubmission already exists
