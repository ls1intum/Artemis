--- conflicted
+++ resolved
@@ -144,16 +144,9 @@
             throw new IllegalArgumentException(ex);
         }
 
-<<<<<<< HEAD
-        // TODO: we should avoid this call by storing the used default branch in the ProgrammingExerciseParticipation
-        String defaultBranch = versionControlService.get().getDefaultBranchOfRepository(programmingExerciseParticipation.getVcsRepositoryUrl());
-        if (commit.getBranch() != null && !commit.getBranch().equalsIgnoreCase(defaultBranch)) {
-            // if the commit was made in a branch different from the default, ignore this
-=======
         String branch = versionControlService.get().getOrRetrieveBranchOfParticipation(programmingExerciseParticipation);
         if (commit.getBranch() != null && !commit.getBranch().equalsIgnoreCase(branch)) {
-            // if the commit was made in a branch different than the default, ignore this
->>>>>>> e7222a37
+            // if the commit was made in a branch different from the default, ignore this
             throw new IllegalStateException(
                     "Submission for participation id " + participationId + " in branch " + commit.getBranch() + " will be ignored! Only the default branch is considered");
         }
