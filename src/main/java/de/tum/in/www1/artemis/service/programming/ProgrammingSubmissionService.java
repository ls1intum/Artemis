package de.tum.in.www1.artemis.service.programming;

import static de.tum.in.www1.artemis.config.Constants.*;
import static java.util.stream.Collectors.toList;

import java.time.ZonedDateTime;
import java.util.*;
import java.util.stream.Collectors;

import javax.annotation.Nullable;

import org.eclipse.jgit.lib.ObjectId;
import org.slf4j.Logger;
import org.slf4j.LoggerFactory;
import org.springframework.beans.factory.annotation.Value;
import org.springframework.boot.actuate.audit.AuditEvent;
import org.springframework.boot.actuate.audit.AuditEventRepository;
import org.springframework.data.domain.PageRequest;
import org.springframework.messaging.simp.SimpMessageSendingOperations;
import org.springframework.scheduling.annotation.Async;
import org.springframework.stereotype.Service;

import de.tum.in.www1.artemis.domain.*;
import de.tum.in.www1.artemis.domain.enumeration.AssessmentType;
import de.tum.in.www1.artemis.domain.enumeration.InitializationState;
import de.tum.in.www1.artemis.domain.enumeration.SubmissionType;
import de.tum.in.www1.artemis.domain.participation.*;
import de.tum.in.www1.artemis.exception.ContinuousIntegrationException;
import de.tum.in.www1.artemis.repository.*;
import de.tum.in.www1.artemis.repository.UserRepository;
import de.tum.in.www1.artemis.security.SecurityUtils;
import de.tum.in.www1.artemis.service.*;
import de.tum.in.www1.artemis.service.connectors.ContinuousIntegrationService;
import de.tum.in.www1.artemis.service.connectors.GitService;
import de.tum.in.www1.artemis.service.connectors.VersionControlService;
import de.tum.in.www1.artemis.service.exam.ExamDateService;
import de.tum.in.www1.artemis.service.exam.ExamSubmissionService;
import de.tum.in.www1.artemis.web.rest.errors.AccessForbiddenException;
import de.tum.in.www1.artemis.web.rest.errors.EntityNotFoundException;
import de.tum.in.www1.artemis.web.websocket.programmingSubmission.BuildTriggerWebsocketError;

@Service
public class ProgrammingSubmissionService extends SubmissionService {

    private final Logger log = LoggerFactory.getLogger(ProgrammingSubmissionService.class);

    @Value("${artemis.git.name}")
    private String ARTEMIS_GIT_NAME;

    @Value("${artemis.git.email}")
    private String ARTEMIS_GIT_EMAIL;

    private final ProgrammingExerciseRepository programmingExerciseRepository;

    private final ProgrammingSubmissionRepository programmingSubmissionRepository;

    private final ResultRepository resultRepository;

    private final ProgrammingExerciseParticipationService programmingExerciseParticipationService;

    private final ExamSubmissionService examSubmissionService;

    private final GroupNotificationService groupNotificationService;

    private final WebsocketMessagingService websocketMessagingService;

    private final Optional<VersionControlService> versionControlService;

    private final Optional<ContinuousIntegrationService> continuousIntegrationService;

    private final GitService gitService;

    private final SimpMessageSendingOperations messagingTemplate;

    private final AuditEventRepository auditEventRepository;

    private final ProgrammingExerciseStudentParticipationRepository programmingExerciseStudentParticipationRepository;

    public ProgrammingSubmissionService(ProgrammingSubmissionRepository programmingSubmissionRepository, ProgrammingExerciseRepository programmingExerciseRepository,
            GroupNotificationService groupNotificationService, SubmissionRepository submissionRepository, UserRepository userRepository, AuthorizationCheckService authCheckService,
            WebsocketMessagingService websocketMessagingService, Optional<VersionControlService> versionControlService, ResultRepository resultRepository,
            Optional<ContinuousIntegrationService> continuousIntegrationService, ParticipationService participationService, SimpMessageSendingOperations messagingTemplate,
            ProgrammingExerciseParticipationService programmingExerciseParticipationService, ExamSubmissionService examSubmissionService, GitService gitService,
            StudentParticipationRepository studentParticipationRepository, FeedbackRepository feedbackRepository, AuditEventRepository auditEventRepository,
            ExamDateService examDateService, CourseRepository courseRepository, ParticipationRepository participationRepository,
            ProgrammingExerciseStudentParticipationRepository programmingExerciseStudentParticipationRepository) {
        super(submissionRepository, userRepository, authCheckService, resultRepository, studentParticipationRepository, participationService, feedbackRepository, examDateService,
                courseRepository, participationRepository);
        this.programmingSubmissionRepository = programmingSubmissionRepository;
        this.programmingExerciseRepository = programmingExerciseRepository;
        this.groupNotificationService = groupNotificationService;
        this.websocketMessagingService = websocketMessagingService;
        this.versionControlService = versionControlService;
        this.continuousIntegrationService = continuousIntegrationService;
        this.messagingTemplate = messagingTemplate;
        this.programmingExerciseParticipationService = programmingExerciseParticipationService;
        this.examSubmissionService = examSubmissionService;
        this.gitService = gitService;
        this.resultRepository = resultRepository;
        this.auditEventRepository = auditEventRepository;
        this.programmingExerciseStudentParticipationRepository = programmingExerciseStudentParticipationRepository;
    }

    /**
     * This method gets called if a new commit was pushed to the VCS
     *
     * @param participationId The ID to the Participation, where the push happend
     * @param requestBody the body of the post request by the VCS.
     * @return the ProgrammingSubmission for the last commitHash
     * @throws EntityNotFoundException if no ProgrammingExerciseParticipation could be found
     * @throws IllegalStateException if a ProgrammingSubmission already exists
     * @throws IllegalArgumentException it the Commit hash could not be parsed for submission from participation
     */
    public ProgrammingSubmission notifyPush(Long participationId, Object requestBody) throws EntityNotFoundException, IllegalStateException, IllegalArgumentException {
        Participation participation = participationRepository.findByIdWithLegalSubmissionsElseThrow(participationId);
        if (!(participation instanceof ProgrammingExerciseParticipation)) {
            throw new EntityNotFoundException("Programming Exercise Participation", participationId);
        }

        ProgrammingExerciseParticipation programmingExerciseParticipation = (ProgrammingExerciseParticipation) participation;
        ProgrammingExercise programmingExercise = programmingExerciseParticipation.getProgrammingExercise();
        boolean isExamExercise = programmingExercise.isExamExercise();

        // if the commit is made by the Artemis user and contains the commit message "Setup" (use a constant to determine this), we should ignore this
        // and we should not create a new submission here
        Commit commit;
        try {
            // we can find this out by looking into the requestBody, e.g. changes=[{ref={id=refs/heads/BitbucketStationSupplies, displayId=BitbucketStationSupplies, type=BRANCH}
            // if the branch is different than master, throw an IllegalArgumentException, but make sure the REST call still returns 200 to Bitbucket
            commit = versionControlService.get().getLastCommitDetails(requestBody);
            log.info("NotifyPush invoked due to the commit " + commit.getCommitHash() + " by " + commit.getAuthorName() + " with " + commit.getAuthorEmail() + " in branch "
                    + commit.getBranch());
        }
        catch (Exception ex) {
            log.error("Commit could not be parsed for submission from participation " + programmingExerciseParticipation, ex);
            throw new IllegalArgumentException(ex);
        }

        if (commit.getBranch() != null && !commit.getBranch().equalsIgnoreCase("master")) {
            // if the commit was made in a branch different than master, ignore this
            throw new IllegalStateException(
                    "Submission for participation id " + participationId + " in branch " + commit.getBranch() + " will be ignored! Only the master branch is considered");
        }
        if (commit.getAuthorName() != null && commit.getAuthorName().equalsIgnoreCase(ARTEMIS_GIT_NAME) && commit.getAuthorEmail() != null
                && commit.getAuthorEmail().equalsIgnoreCase(ARTEMIS_GIT_EMAIL) && commit.getMessage() != null && commit.getMessage().equals(SETUP_COMMIT_MESSAGE)) {
            // if the commit was made by Artemis (this means it is a setup commit), we ignore this as well
            throw new IllegalStateException("Submission for participation id " + participationId + " based on an empty setup commit by Artemis will be ignored!");
        }

        if (programmingExerciseParticipation instanceof ProgrammingExerciseStudentParticipation && (programmingExerciseParticipation.getBuildPlanId() == null
                || !programmingExerciseParticipation.getInitializationState().hasCompletedState(InitializationState.INITIALIZED))) {
            // the build plan was deleted before, e.g. due to cleanup, therefore we need to reactivate the build plan by resuming the participation
            // This is needed as a request using a custom query is made using the ProgrammingExerciseRepository, but the user is not authenticated
            // as the VCS-server performs the request
            SecurityUtils.setAuthorizationObject();

            // TODO: is this still allowed for an exam? what do we want to do here?
            participationService.resumeProgrammingExercise((ProgrammingExerciseStudentParticipation) programmingExerciseParticipation);
            // Note: in this case we do not need an empty commit: when we trigger the build manually (below), subsequent commits will work correctly
            try {
                continuousIntegrationService.get().triggerBuild(programmingExerciseParticipation);
            }
            catch (ContinuousIntegrationException ex) {
                // TODO: This case is currently not handled. The correct handling would be creating the submission and informing the user that the build trigger failed.
            }
        }

        // There can't be two submissions for the same participation and commitHash!
        ProgrammingSubmission programmingSubmission = programmingSubmissionRepository.findFirstByParticipationIdAndCommitHash(participationId, commit.getCommitHash());
        if (programmingSubmission != null) {
            throw new IllegalStateException("Submission for participation id " + participationId + " and commitHash " + commit.getCommitHash() + " already exists!");
        }

        programmingSubmission = new ProgrammingSubmission();
        programmingSubmission.setCommitHash(commit.getCommitHash());
        log.info("Create new programmingSubmission with commitHash: " + commit.getCommitHash() + " for participation " + participationId);

        programmingSubmission.setSubmitted(true);
        programmingSubmission.setSubmissionDate(ZonedDateTime.now());
        programmingSubmission.setType(SubmissionType.MANUAL);
        programmingExerciseParticipation.addSubmission(programmingSubmission);

<<<<<<< HEAD
        // Students are not allowed to submit a programming exercise after the exam due date, if this happens we set the Submission to Invalid
        if (isExamExercise && programmingExerciseParticipation instanceof ProgrammingExerciseStudentParticipation) {
            var optionalStudent = ((ProgrammingExerciseStudentParticipation) programmingExerciseParticipation).getStudent();
            if (optionalStudent.isPresent() && !examSubmissionService.isAllowedToSubmitDuringExam(programmingExercise, optionalStudent.get())) {
                final String message = "An illegal exam submission was created. A submission was created after the allowed due date for participation " + participationId;
                programmingSubmission.setType(SubmissionType.ILLEGAL);
                log.warn(message);
                groupNotificationService.notifyInstructorGroupAboutInvalidSubmissionsForExercise(programmingExercise, message);
            }
        }
=======
        // Students are not allowed to submit a programming exercise after the exam due date, if this happens we set the Submission to ILLEGAL
        checkForIllegalExamSubmission(programmingExerciseParticipation, programmingSubmission);
>>>>>>> 13502196

        programmingSubmission = programmingSubmissionRepository.save(programmingSubmission);
        // NOTE: we don't need to save the participation here, this might lead to concurrency problems when doing the empty commit during resume exercise!
        return programmingSubmission;
    }

    /**
     * We check if a submission for an exam programming exercise is after the individual end date and a student is not allowed to submit anymore.
     * If this is the case, the submission is set to {@link SubmissionType#ILLEGAL}.
     *
     * @param programmingExerciseParticipation current participation of the exam exercise
     * @param programmingSubmission            new created submission of the repository commit
     */
    private void checkForIllegalExamSubmission(ProgrammingExerciseParticipation programmingExerciseParticipation, ProgrammingSubmission programmingSubmission) {
        ProgrammingExercise programmingExercise = programmingExerciseParticipation.getProgrammingExercise();
        boolean isExamExercise = programmingExercise.isExamExercise();
        // Students are not allowed to submit a programming exercise after the exam due date, if this happens we set the Submission to ILLEGAL
        if (isExamExercise && programmingExerciseParticipation instanceof ProgrammingExerciseStudentParticipation) {
            var optionalStudent = ((ProgrammingExerciseStudentParticipation) programmingExerciseParticipation).getStudent();
            Optional<User> optionalStudentWithGroups = optionalStudent.isPresent() ? userRepository.findOneWithGroupsAndAuthoritiesByLogin(optionalStudent.get().getLogin())
                    : Optional.empty();
            if (optionalStudentWithGroups.isPresent() && !examSubmissionService.isAllowedToSubmitDuringExam(programmingExercise, optionalStudentWithGroups.get())) {
                final String message = "The student " + optionalStudentWithGroups.get().getLogin()
                        + " just illegally submitted code after the allowed individual due date (including the grace period) in the participation "
                        + programmingExerciseParticipation.getId() + " for the exam programming exercise " + programmingExercise.getId();
                programmingSubmission.setType(SubmissionType.ILLEGAL);
                groupNotificationService.notifyInstructorGroupAboutIllegalSubmissionsForExercise(programmingExercise, message);
                log.warn(message);
            }
        }
    }

    /**
     * A pending submission is one that does not have a result yet.
     *
     * @param participationId the id of the participation get the latest submission for
     * @param filterGraded    if true will not use the latest submission, but the latest graded submission.
     * @return the latest pending submission if exists or null.
     * @throws EntityNotFoundException  if the participation for the given id can't be found.
     * @throws IllegalArgumentException if the participation for the given id is not a programming exercise participation.
     */
    public Optional<ProgrammingSubmission> getLatestPendingSubmission(Long participationId, boolean filterGraded) throws EntityNotFoundException, IllegalArgumentException {
        Participation participation = participationRepository.findByIdElseThrow(participationId);
        if (!(participation instanceof ProgrammingExerciseParticipation)) {
            throw new IllegalArgumentException("Participation with id " + participationId + " is not a programming exercise participation!");
        }
        if (!programmingExerciseParticipationService.canAccessParticipation((ProgrammingExerciseParticipation) participation)) {
            throw new AccessForbiddenException("Participation with id " + participationId + " can't be accessed by user " + SecurityUtils.getCurrentUserLogin());
        }

        return findLatestPendingSubmissionForParticipation(participationId, filterGraded);
    }

    /**
     * For every student participation of a programming exercise, try to find a pending submission.
     *
     * @param programmingExerciseId for which to search pending submissions
     * @return a Map of {[participationId]: ProgrammingSubmission | null}. Will contain an entry for every student participation of the exercise and a submission object if a pending submission exists or null if not.
     */
    public Map<Long, Optional<ProgrammingSubmission>> getLatestPendingSubmissionsForProgrammingExercise(Long programmingExerciseId) {
        List<ProgrammingExerciseStudentParticipation> participations = programmingExerciseStudentParticipationRepository.findByExerciseId(programmingExerciseId);
        return participations.stream().collect(Collectors.toMap(Participation::getId, p -> findLatestPendingSubmissionForParticipation(p.getId())));
    }

    private Optional<ProgrammingSubmission> findLatestPendingSubmissionForParticipation(final long participationId) {
        return findLatestPendingSubmissionForParticipation(participationId, false);
    }

    private Optional<ProgrammingSubmission> findLatestPendingSubmissionForParticipation(final long participationId, final boolean isGraded) {
        final var optionalSubmission = isGraded
                ? programmingSubmissionRepository.findGradedByParticipationIdOrderBySubmissionDateDesc(participationId, PageRequest.of(0, 1)).stream().findFirst()
                : programmingSubmissionRepository.findFirstByParticipationIdOrderByLegalSubmissionDateDesc(participationId);
        if (optionalSubmission.isEmpty() || optionalSubmission.get().getLatestResult() != null) {
            // This is not an error case, it is very likely that there is no pending submission for a participation.
            return Optional.empty();
        }
        return optionalSubmission;
    }

    /**
     * Trigger the CI of all student participations and the template participation of the given exercise.
     * The build result will become rated regardless of the due date as the submission type is INSTRUCTOR.
     *
     * The method is async because it would timeout a calling resource method.
     *
     * @param exerciseId to identify the programming exercise.
     * @throws EntityNotFoundException if there is no programming exercise for the given exercise id.
     */
    @Async
    public void triggerInstructorBuildForExercise(Long exerciseId) throws EntityNotFoundException {
        // Async can't access the authentication object. We need to do any security checks before this point.
        SecurityUtils.setAuthorizationObject();
        Optional<ProgrammingExercise> optionalProgrammingExercise = programmingExerciseRepository
                .findWithTemplateAndSolutionParticipationTeamAssignmentConfigCategoriesById(exerciseId);
        if (optionalProgrammingExercise.isEmpty()) {
            throw new EntityNotFoundException("Programming exercise with id " + exerciseId + " not found.");
        }
        var programmingExercise = optionalProgrammingExercise.get();

        // Let the instructor know that a build run was triggered.
        notifyInstructorAboutStartedExerciseBuildRun(programmingExercise);
        List<ProgrammingExerciseParticipation> participations = new LinkedList<ProgrammingExerciseParticipation>(
                programmingExerciseStudentParticipationRepository.findByExerciseId(exerciseId));

        var index = 0;
        for (var participation : participations) {
            // Execute requests in batches instead all at once.
            if (index > 0 && index % EXTERNAL_SYSTEM_REQUEST_BATCH_SIZE == 0) {
                try {
                    log.info("Sleep for {}s during triggerBuild", EXTERNAL_SYSTEM_REQUEST_BATCH_WAIT_TIME_MS / 1000);
                    Thread.sleep(EXTERNAL_SYSTEM_REQUEST_BATCH_WAIT_TIME_MS);
                }
                catch (InterruptedException ex) {
                    log.error("Exception encountered when pausing before executing successive build for participation " + participation.getId(), ex);
                }
            }
            triggerBuildAndNotifyUser(participation);
            index++;
        }

        // When the instructor build was triggered for the programming exercise, it is not considered 'dirty' anymore.
        setTestCasesChanged(programmingExercise.getId(), false);
        // Let the instructor know that the build run is finished.
        notifyInstructorAboutCompletedExerciseBuildRun(programmingExercise);
    }

    public void logTriggerInstructorBuild(User user, Exercise exercise, Course course) {
        var auditEvent = new AuditEvent(user.getLogin(), TRIGGER_INSTRUCTOR_BUILD, "exercise=" + exercise.getTitle(), "course=" + course.getTitle());
        auditEventRepository.add(auditEvent);
        log.info("User " + user.getLogin() + " triggered an instructor build for all participations in exercise {} with id {}", exercise.getTitle(), exercise.getId());
    }

    private void notifyInstructorAboutStartedExerciseBuildRun(ProgrammingExercise programmingExercise) {
        websocketMessagingService.sendMessage(getProgrammingExerciseAllExerciseBuildsTriggeredTopic(programmingExercise.getId()), BuildRunState.RUNNING);
        // Send a notification to the client to inform the instructor about the test case update.
        groupNotificationService.notifyInstructorGroupAboutExerciseUpdate(programmingExercise, BUILD_RUN_STARTED_FOR_PROGRAMMING_EXERCISE);
    }

    private void notifyInstructorAboutCompletedExerciseBuildRun(ProgrammingExercise programmingExercise) {
        websocketMessagingService.sendMessage(getProgrammingExerciseAllExerciseBuildsTriggeredTopic(programmingExercise.getId()), BuildRunState.COMPLETED);
        // Send a notification to the client to inform the instructor about the test case update.
        groupNotificationService.notifyInstructorGroupAboutExerciseUpdate(programmingExercise, BUILD_RUN_COMPLETE_FOR_PROGRAMMING_EXERCISE);
    }

    /**
     * Create a submission with given submission type for the last commit hash of the given participation.
     * WARNING: The commitHash is used to map incoming results to submissions. Using this method could cause the result to have multiple fitting submissions.
     *
     * See discussion in: https://github.com/ls1intum/Artemis/pull/712#discussion_r314944129;
     *
     * Worst case scenario when using this method:
     * 1) Student executes a submission, the build is created on Bamboo
     * 2) The build takes longer than 2 minutes, this enables the student to trigger the submission again
     * 3) A new submission with the same commitHash is created on the server, there are now 2 submissions for the same commitHash and 2 running builds
     * 4) The first build returns a result to Artemis, this result is now attached to the second submission (that was just created)
     * 5) The second build finishes and returns a result to Artemis, this result is attached to the first submission
     *
     * @param participation to create submission for.
     * @param submissionType of the submission to create.
     * @return created or reused submission.
     * @throws IllegalStateException if the last commit hash can't be retrieved.
     */
    public ProgrammingSubmission getOrCreateSubmissionWithLastCommitHashForParticipation(ProgrammingExerciseParticipation participation, SubmissionType submissionType)
            throws IllegalStateException {
        ObjectId lastCommitHash = getLastCommitHashForParticipation(participation);
        // we first try to get an existing programming submission with the last commit hash
        var programmingSubmission = programmingSubmissionRepository.findFirstByParticipationIdAndCommitHash(participation.getId(), lastCommitHash.getName());
        // in case no programming submission is available, we create one
        return Objects.requireNonNullElseGet(programmingSubmission, () -> createSubmissionWithCommitHashAndSubmissionType(participation, lastCommitHash, submissionType));
    }

    private ObjectId getLastCommitHashForParticipation(ProgrammingExerciseParticipation participation) throws IllegalStateException {
        var repoUrl = participation.getVcsRepositoryUrl();
        ObjectId lastCommitHash;
        try {
            lastCommitHash = gitService.getLastCommitHash(repoUrl);
        }
        catch (EntityNotFoundException ex) {
            var message = "Last commit hash for participation " + participation.getId() + " could not be retrieved due to exception: " + ex.getMessage();
            log.warn(message);
            throw new IllegalStateException(message);
        }
        return lastCommitHash;
    }

    private ObjectId getLastCommitHashForTestRepository(ProgrammingExercise programmingExercise) throws IllegalStateException {
        var repoUrl = programmingExercise.getVcsTestRepositoryUrl();
        ObjectId lastCommitHash;
        try {
            lastCommitHash = gitService.getLastCommitHash(repoUrl);
        }
        catch (EntityNotFoundException ex) {
            throw new IllegalStateException("Last commit hash for test repository of programming exercise with id " + programmingExercise.getId() + " could not be retrieved");
        }
        return lastCommitHash;
    }

    /**
     * Create a submission with SubmissionType.TEST and the provided commitHash.
     *
     * @param programmingExerciseId     ProgrammingExercise id.
     * @param commitHash                last commitHash of the test repository, if null will use the last commitHash of the test repository.
     * @return The created solutionSubmission.
     * @throws EntityNotFoundException  if the programming exercise for the given id does not exist.
     * @throws IllegalStateException    If no commitHash was no provided and no commitHash could be retrieved from the test repository.
     */
    public ProgrammingSubmission createSolutionParticipationSubmissionWithTypeTest(Long programmingExerciseId, @Nullable ObjectId commitHash)
            throws EntityNotFoundException, IllegalStateException {
        SolutionProgrammingExerciseParticipation solutionParticipation = programmingExerciseParticipationService
                .findSolutionParticipationByProgrammingExerciseId(programmingExerciseId);
        // If no commitHash is provided, use the last commitHash for the test repository.
        if (commitHash == null) {
            Optional<ProgrammingExercise> programmingExercise = programmingExerciseRepository
                    .findWithTemplateAndSolutionParticipationTeamAssignmentConfigCategoriesById(programmingExerciseId);
            if (programmingExercise.isEmpty()) {
                throw new EntityNotFoundException("Programming exercise with id " + programmingExerciseId + " not found.");
            }
            commitHash = getLastCommitHashForTestRepository(programmingExercise.get());
        }
        return createSubmissionWithCommitHashAndSubmissionType(solutionParticipation, commitHash, SubmissionType.TEST);
    }

    private ProgrammingSubmission createSubmissionWithCommitHashAndSubmissionType(ProgrammingExerciseParticipation participation, ObjectId commitHash,
            SubmissionType submissionType) {
        // Make sure that the new submission has the submission date of now
        ProgrammingSubmission newSubmission = (ProgrammingSubmission) new ProgrammingSubmission().commitHash(commitHash.getName()).submitted(true)
                .submissionDate(ZonedDateTime.now()).type(submissionType);
        newSubmission.setParticipation((Participation) participation);
        return programmingSubmissionRepository.saveAndFlush(newSubmission);
    }

    /**
     * Trigger a CI build for each submission & notify each user on a new programming submission.
     * Instead of triggering all builds at the same time, we execute the builds in batches to not overload the CIS system.
     *
     * Note: This call "resumes the exercise", i.e. re-creates the build plan if the build plan was already cleaned before
     *
     * @param participation the participation for which we create a new submission and new result
     */
    public void triggerBuildAndNotifyUser(ProgrammingExerciseParticipation participation) {
        var submission = getOrCreateSubmissionWithLastCommitHashForParticipation(participation, SubmissionType.INSTRUCTOR);
        triggerBuildAndNotifyUser(submission);
    }

    /**
     * Sends a websocket message to the user about the new submission and triggers a build on the CI system.
     * Will send an error object in the case that the communication with the CI failed.
     *
     * Note: This call "resumes the exercise", i.e. re-creates the build plan if the build plan was already cleaned before
     *
     * @param submission ProgrammingSubmission that was just created.
     */
    public void triggerBuildAndNotifyUser(ProgrammingSubmission submission) {
        var programmingExerciseParticipation = (ProgrammingExerciseParticipation) submission.getParticipation();
        try {
            if (programmingExerciseParticipation instanceof ProgrammingExerciseStudentParticipation && (programmingExerciseParticipation.getBuildPlanId() == null
                    || !programmingExerciseParticipation.getInitializationState().hasCompletedState(InitializationState.INITIALIZED))) {

                // in this case, we first have to resume the exercise: this includes that we again setup the build plan properly before we trigger it
                participationService.resumeProgrammingExercise((ProgrammingExerciseStudentParticipation) programmingExerciseParticipation);
                // Note: in this case we do not need an empty commit: when we trigger the build manually (below), subsequent commits will work correctly
            }
            continuousIntegrationService.get().triggerBuild(programmingExerciseParticipation);
            notifyUserAboutSubmission(submission);
        }
        catch (Exception e) {
            log.error("Trigger build failed for " + programmingExerciseParticipation.getBuildPlanId() + " with the exception " + e.getMessage());
            BuildTriggerWebsocketError error = new BuildTriggerWebsocketError(e.getMessage(), submission.getParticipation().getId());
            notifyUserAboutSubmissionError(submission, error);
        }
    }

    /**
     * Trigger the template repository build with the given commitHash.
     *
     * @param programmingExerciseId     is used to retrieve the template participation.
     * @param commitHash                will be used for the created submission.
     * @param submissionType            will be used for the created submission.
     * @throws EntityNotFoundException  if the programming exercise has no template participation (edge case).
     */
    public void triggerTemplateBuildAndNotifyUser(long programmingExerciseId, ObjectId commitHash, SubmissionType submissionType) throws EntityNotFoundException {
        TemplateProgrammingExerciseParticipation templateParticipation = programmingExerciseParticipationService
                .findTemplateParticipationByProgrammingExerciseId(programmingExerciseId);
        // If for some reason the programming exercise does not have a template participation, we can only log and abort.
        createSubmissionTriggerBuildAndNotifyUser(templateParticipation, commitHash, submissionType);
    }

    /**
     * Creates a submission with the given type and commitHash for the provided participation.
     * Will notify the user about occurring errors when trying to trigger the build.
     *
     * @param participation  for which to create the submission.
     * @param commitHash     to assign to the submission.
     * @param submissionType to assign to the submission.
     */
    private void createSubmissionTriggerBuildAndNotifyUser(ProgrammingExerciseParticipation participation, ObjectId commitHash, SubmissionType submissionType) {
        ProgrammingSubmission submission = createSubmissionWithCommitHashAndSubmissionType(participation, commitHash, submissionType);
        try {
            continuousIntegrationService.get().triggerBuild((ProgrammingExerciseParticipation) submission.getParticipation());
            notifyUserAboutSubmission(submission);
        }
        catch (Exception e) {
            BuildTriggerWebsocketError error = new BuildTriggerWebsocketError(e.getMessage(), submission.getParticipation().getId());
            notifyUserAboutSubmissionError(submission, error);
        }
    }

    /**
     * Executes setTestCasesChanged with testCasesChanged = true, also triggers template and solution build.
     * This method should be used if the solution participation would otherwise not be built.
     *
     * @param programmingExerciseId ProgrammingExercise id
     * @throws EntityNotFoundException if there is no programming exercise for the given id.
     */
    public void setTestCasesChangedAndTriggerTestCaseUpdate(long programmingExerciseId) throws EntityNotFoundException {
        setTestCasesChanged(programmingExerciseId, true);
        var programmingExercise = programmingExerciseRepository.findWithTemplateAndSolutionParticipationById(programmingExerciseId).get();

        try {
            continuousIntegrationService.get().triggerBuild(programmingExercise.getSolutionParticipation());
            continuousIntegrationService.get().triggerBuild(programmingExercise.getTemplateParticipation());
        }
        catch (ContinuousIntegrationException ex) {
            log.error("Could not trigger build for solution repository after test case update for programming exercise with id " + programmingExerciseId);
        }
    }

    /**
     * If testCasesChanged = true, this marks the programming exercise as dirty, meaning that its test cases were changed and the student submissions should be be built & tested.
     * This method also sends out a notification to the client if testCasesChanged = true.
     * In case the testCaseChanged value is the same for the programming exercise or the programming exercise is not released or has no results, the method will return immediately.
     *
     * @param programmingExerciseId id of a ProgrammingExercise.
     * @param testCasesChanged      set to true to mark the programming exercise as dirty.
     * @return the updated ProgrammingExercise.
     * @throws EntityNotFoundException if the programming exercise does not exist.
     */
    public ProgrammingExercise setTestCasesChanged(long programmingExerciseId, boolean testCasesChanged) throws EntityNotFoundException {
        Optional<ProgrammingExercise> optionalProgrammingExercise = programmingExerciseRepository
                .findWithTemplateAndSolutionParticipationTeamAssignmentConfigCategoriesById(programmingExerciseId);
        if (optionalProgrammingExercise.isEmpty()) {
            throw new EntityNotFoundException("Programming exercise with id " + programmingExerciseId + " not found.");
        }
        var programmingExercise = optionalProgrammingExercise.get();

        // If the flag testCasesChanged has not changed, we can stop the execution
        // Also, if the programming exercise has no results yet, there is no point in setting test cases changed to *true*.
        // It is only relevant when there are student submissions that should get an updated result.

        boolean resultsExist = resultRepository.existsByParticipation_ExerciseId(programmingExercise.getId());

        if (testCasesChanged == programmingExercise.getTestCasesChanged() || (!resultsExist && testCasesChanged)) {
            return programmingExercise;
        }
        programmingExercise.setTestCasesChanged(testCasesChanged);
        ProgrammingExercise updatedProgrammingExercise = programmingExerciseRepository.save(programmingExercise);
        // Send a websocket message about the new state to the client.
        websocketMessagingService.sendMessage(getProgrammingExerciseTestCaseChangedTopic(programmingExerciseId), testCasesChanged);
        // Send a notification to the client to inform the instructor about the test case update.
        String notificationText = testCasesChanged ? TEST_CASES_CHANGED_NOTIFICATION : TEST_CASES_CHANGED_RUN_COMPLETED_NOTIFICATION;
        groupNotificationService.notifyInstructorGroupAboutExerciseUpdate(updatedProgrammingExercise, notificationText);

        return updatedProgrammingExercise;
    }

    private String getProgrammingExerciseTestCaseChangedTopic(Long programmingExerciseId) {
        return "/topic/programming-exercises/" + programmingExerciseId + "/test-cases-changed";
    }

    private String getProgrammingExerciseAllExerciseBuildsTriggeredTopic(Long programmingExerciseId) {
        return "/topic/programming-exercises/" + programmingExerciseId + "/all-builds-triggered";
    }

    /**
     * Notify user on a new programming submission.
     * @param submission ProgrammingSubmission
     */
    public void notifyUserAboutSubmission(ProgrammingSubmission submission) {
        if (submission.getParticipation() instanceof StudentParticipation) {
            StudentParticipation studentParticipation = (StudentParticipation) submission.getParticipation();
            // no need to send all exercise details here
            submission.getParticipation().setExercise(null);
            studentParticipation.getStudents().forEach(user -> messagingTemplate.convertAndSendToUser(user.getLogin(), NEW_SUBMISSION_TOPIC, submission));
        }

        if (submission.getParticipation() != null && submission.getParticipation().getExercise() != null) {
            var topicDestination = getExerciseTopicForTAAndAbove(submission.getParticipation().getExercise().getId());
            messagingTemplate.convertAndSend(topicDestination, submission);
        }
    }

    private void notifyUserAboutSubmissionError(ProgrammingSubmission submission, BuildTriggerWebsocketError error) {
        if (submission.getParticipation() instanceof StudentParticipation) {
            StudentParticipation studentParticipation = (StudentParticipation) submission.getParticipation();
            studentParticipation.getStudents().forEach(user -> messagingTemplate.convertAndSendToUser(user.getLogin(), NEW_SUBMISSION_TOPIC, error));
        }

        if (submission.getParticipation() != null && submission.getParticipation().getExercise() != null) {
            messagingTemplate.convertAndSend(getExerciseTopicForTAAndAbove(submission.getParticipation().getExercise().getId()), error);
        }
    }

    private String getExerciseTopicForTAAndAbove(long exerciseId) {
        return EXERCISE_TOPIC_ROOT + exerciseId + PROGRAMMING_SUBMISSION_TOPIC;
    }

    public ProgrammingSubmission findByResultId(long resultId) throws EntityNotFoundException {
        Optional<ProgrammingSubmission> programmingSubmission = programmingSubmissionRepository.findByResultId(resultId);
        return programmingSubmission.orElseThrow(() -> new EntityNotFoundException("Could not find programming submission for result id " + resultId));
    }

    /**
     * Given an exercise id and a tutor id, it returns all the programming submissions where the tutor has assessed a result
     *
     * Exam mode:
     * The query that returns the participations returns the contained submissions in a particular way:
     * Due to hibernate, the result list has null values at all places where a result was assessed by another tutor.
     * At the beginning of the list remain all the automatic results without assessor.
     * Then filtering out all submissions which have no result at the place of the correctionround leaves us with the submissions we are interested in.
     * Before returning the submissions we strip away all automatic results, to be able to correctly display them in the client.
     *
     * Not exam mode:
     * In this case the query that returns the participations returns the contained sumbissions in a different way:
     * Here hibernate sets all automatic results to null, therefore we must filter all those out. This way the client can access the subissions'
     * single result.
     *
     * @param exerciseId - the id of the exercise we are looking for
     * @param correctionRound - the correctionRound for which the submissions should be fetched for
     * @param tutor    - the the tutor we are interested in
     * @param examMode - flag should be set to ignore the test run submissions
     * @return a list of programming submissions
     */
    public List<ProgrammingSubmission> getAllProgrammingSubmissionsAssessedByTutorForCorrectionRoundAndExercise(long exerciseId, User tutor, boolean examMode,
            int correctionRound) {
        List<Submission> submissions;
        if (examMode) {
            var participations = this.studentParticipationRepository.findAllByParticipationExerciseIdAndResultAssessorAndCorrectionRoundIgnoreTestRuns(exerciseId, tutor);
            submissions = participations.stream().map(StudentParticipation::findLatestSubmission).filter(Optional::isPresent).map(Optional::get)
                    // filter out the submissions that don't have a result (but a null value) for the correctionRound
                    .filter(submission -> submission.hasResultForCorrectionRound(correctionRound)).collect(toList());
        }
        else {
            submissions = this.submissionRepository.findAllByParticipationExerciseIdAndResultAssessor(exerciseId, tutor);
            // automatic resutls are null in the received results list. We need to filter them out for the client to display the dashboard correctly
            submissions.forEach(submission -> submission.removeNullResults());
        }
        // strip away all automatic results from the submissions list
        submissions.forEach(submission -> submission.removeAutomaticResults());
        submissions.forEach(submission -> submission.getLatestResult().setSubmission(null));
        return submissions.stream().map(submission -> (ProgrammingSubmission) submission).collect(toList());
    }

    /**
     * Given an exerciseId, returns all the programming submissions for that exercise, including their results. Submissions can be filtered to include only already submitted
     * submissions
     *
     * @param exerciseId    - the id of the exercise we are interested into
     * @param submittedOnly - if true, it returns only submission with submitted flag set to true
     * @param examMode - set flag to ignore test run submissions for exam exercises
     * @return a list of programming submissions for the given exercise id
     */
    public List<ProgrammingSubmission> getProgrammingSubmissions(long exerciseId, boolean submittedOnly, boolean examMode) {
        List<StudentParticipation> participations;
        if (examMode) {
            participations = studentParticipationRepository.findAllWithEagerLegalSubmissionsAndEagerResultsAndEagerAssessorByExerciseIdIgnoreTestRuns(exerciseId);
        }
        else {
            participations = studentParticipationRepository.findAllWithEagerLegalSubmissionsAndEagerResultsAndEagerAssessorByExerciseId(exerciseId);
        }
        List<ProgrammingSubmission> submissions = new ArrayList<>();
        participations.stream().peek(participation -> participation.getExercise().setStudentParticipations(null)).map(StudentParticipation::findLatestSubmission)
                // filter out non submitted submissions if the flag is set to true
                .filter(submission -> submission.isPresent() && (!submittedOnly || submission.get().isSubmitted()))
                .forEach(submission -> submissions.add((ProgrammingSubmission) submission.get()));
        return submissions;
    }

    /**
     * Given an exercise id, find a random programming submission for that exercise which still doesn't have any manual result. No manual result means that no user has started an
     * assessment for the corresponding submission yet.
     * For exam exercises we should also remove the test run participations as these should not be graded by the tutors.
     *
     * @param programmingExercise the exercise for which we want to retrieve a submission without manual result
     * @param correctionRound - the correction round we want our submission to have results for
     * @param examMode flag to determine if test runs should be removed. This should be set to true for exam exercises
     * @return a programmingSubmission without any manual result or an empty Optional if no submission without manual result could be found
     */
    public Optional<ProgrammingSubmission> getRandomProgrammingSubmissionEligibleForNewAssessment(ProgrammingExercise programmingExercise, boolean examMode, int correctionRound) {
        var submissionWithoutResult = super.getRandomSubmissionEligibleForNewAssessment(programmingExercise, examMode, correctionRound);
        if (submissionWithoutResult.isPresent()) {
            ProgrammingSubmission programmingSubmission = (ProgrammingSubmission) submissionWithoutResult.get();
            return Optional.of(programmingSubmission);
        }
        return Optional.empty();
    }

    /**
     * Get the programming submission with the given ID from the database and lock the submission to prevent other tutors from receiving and assessing it.
     *
     * @param submissionId the id of the programming submission
     * @param correctionRound the correctionRound of the programming submission
     * @return the locked programming submission
     */
    public ProgrammingSubmission lockAndGetProgrammingSubmission(Long submissionId, int correctionRound) {
        ProgrammingSubmission programmingSubmission = findOneWithEagerResultsFeedbacksAssessor(submissionId);
        var manualResult = lockSubmission(programmingSubmission, correctionRound);
        return (ProgrammingSubmission) manualResult.getSubmission();
    }

    /**
     * Get a programming submission of the given exercise that still needs to be assessed and lock the submission to prevent other tutors from receiving and assessing it.
     *
     * @param exercise the exercise the submission should belong to
     * @param correctionRound - the correction round we want our submission to have results for
     * @return a locked programming submission that needs an assessment
     */
    public ProgrammingSubmission lockAndGetProgrammingSubmissionWithoutResult(ProgrammingExercise exercise, int correctionRound) {
        ProgrammingSubmission programmingSubmission = getRandomProgrammingSubmissionEligibleForNewAssessment(exercise, exercise.isExamExercise(), correctionRound)
                .orElseThrow(() -> new EntityNotFoundException("Programming submission for exercise " + exercise.getId() + " could not be found"));
        Result newManualResult = lockSubmission(programmingSubmission, correctionRound);
        return (ProgrammingSubmission) newManualResult.getSubmission();
    }

    // TODO SE: explain in what context this method is even called

    /**
     * Locks the programmingSubmission submission. If the submission only has automatic results, and no manual,
     * create a new manual result. In the second correction round add a second manual result to the submission
     *
     * @param submission the submission to lock
     * @param correctionRound the correction round for the assessment
     * @return the result that is locked with the current user
     */
    @Override
    // TODO: why do we override this method and why do we not try to reuse the method in the super class?
    protected Result lockSubmission(Submission submission, int correctionRound) {
        Optional<Result> optionalExistingResult;
        if (correctionRound == 0 && submission.getLatestResult() != null && AssessmentType.AUTOMATIC.equals(submission.getLatestResult().getAssessmentType())) {
            optionalExistingResult = Optional.of(submission.getLatestResult());
        }
        else if (correctionRound == 0 && submission.getLatestResult() == null) {
            // Older programming Exercises have only one result in each submission. One submission for the automatic result, another one for the manual one.
            // When the assessment of such an submission is cancelled, this leaves behind a programming-submission without any results.
            // We still want to be able to assess the result-less submission again, so we need to avoid the below else branch, and the following out of bounds Exception.
            // New automatic results can be easily created by using the "trigger all" feature
            optionalExistingResult = Optional.empty();
        }
        else {
            optionalExistingResult = Optional.ofNullable(submission.getResultForCorrectionRound(correctionRound - 1));
        }
        List<Feedback> automaticFeedbacks = new ArrayList<>();
        if (optionalExistingResult.isPresent()) {
            automaticFeedbacks = optionalExistingResult.get().getFeedbacks().stream().map(Feedback::copyFeedback).collect(Collectors.toList());
        }
        // Create a new result (manual result) and try to reuse the existing submission with the latest commit hash. In case the latest commit hash belongs to an ILLEGAL submission
        // use the received submission.
        ProgrammingSubmission existingSubmission = getOrCreateSubmissionWithLastCommitHashForParticipation((ProgrammingExerciseStudentParticipation) submission.getParticipation(),
                SubmissionType.MANUAL);
        Submission legalSubmission = SubmissionType.ILLEGAL.equals(existingSubmission.getType()) ? submission : existingSubmission;
        Result newResult = saveNewEmptyResult(legalSubmission);
        newResult.setAssessor(userRepository.getUser());
        newResult.setAssessmentType(AssessmentType.SEMI_AUTOMATIC);
        // Copy automatic feedbacks into the manual result
        for (Feedback feedback : automaticFeedbacks) {
            feedback = feedbackRepository.save(feedback);
            feedback.setResult(newResult);
        }
        newResult.setFeedbacks(automaticFeedbacks);
        if (optionalExistingResult.isPresent()) {
            newResult.setResultString(optionalExistingResult.get().getResultString());
        }
        // Workaround to prevent the assessor turning into a proxy object after saving
        var assessor = newResult.getAssessor();
        newResult = resultRepository.save(newResult);
        newResult.setAssessor(assessor);
        log.debug("Assessment locked with result id: " + newResult.getId() + " for assessor: " + newResult.getAssessor().getName());
        // Make sure that submission is set back after saving
        newResult.setSubmission(legalSubmission);
        return newResult;
    }

    private ProgrammingSubmission findOneWithEagerResultsFeedbacksAssessor(Long submissionId) {
        return programmingSubmissionRepository.findWithEagerResultsFeedbacksAssessorById(submissionId)
                .orElseThrow(() -> new EntityNotFoundException("Programming submission with id \"" + submissionId + "\" does not exist"));
    }
}<|MERGE_RESOLUTION|>--- conflicted
+++ resolved
@@ -180,21 +180,8 @@
         programmingSubmission.setType(SubmissionType.MANUAL);
         programmingExerciseParticipation.addSubmission(programmingSubmission);
 
-<<<<<<< HEAD
-        // Students are not allowed to submit a programming exercise after the exam due date, if this happens we set the Submission to Invalid
-        if (isExamExercise && programmingExerciseParticipation instanceof ProgrammingExerciseStudentParticipation) {
-            var optionalStudent = ((ProgrammingExerciseStudentParticipation) programmingExerciseParticipation).getStudent();
-            if (optionalStudent.isPresent() && !examSubmissionService.isAllowedToSubmitDuringExam(programmingExercise, optionalStudent.get())) {
-                final String message = "An illegal exam submission was created. A submission was created after the allowed due date for participation " + participationId;
-                programmingSubmission.setType(SubmissionType.ILLEGAL);
-                log.warn(message);
-                groupNotificationService.notifyInstructorGroupAboutInvalidSubmissionsForExercise(programmingExercise, message);
-            }
-        }
-=======
         // Students are not allowed to submit a programming exercise after the exam due date, if this happens we set the Submission to ILLEGAL
         checkForIllegalExamSubmission(programmingExerciseParticipation, programmingSubmission);
->>>>>>> 13502196
 
         programmingSubmission = programmingSubmissionRepository.save(programmingSubmission);
         // NOTE: we don't need to save the participation here, this might lead to concurrency problems when doing the empty commit during resume exercise!
