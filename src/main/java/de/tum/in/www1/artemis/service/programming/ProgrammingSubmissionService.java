package de.tum.in.www1.artemis.service.programming;

import static de.tum.in.www1.artemis.config.Constants.*;

import java.time.ZonedDateTime;
import java.util.*;
import java.util.stream.Collectors;

import javax.annotation.Nullable;

import org.slf4j.Logger;
import org.slf4j.LoggerFactory;
import org.springframework.beans.factory.annotation.Value;
import org.springframework.data.domain.PageRequest;
import org.springframework.stereotype.Service;

import de.tum.in.www1.artemis.domain.*;
import de.tum.in.www1.artemis.domain.enumeration.AssessmentType;
import de.tum.in.www1.artemis.domain.enumeration.InitializationState;
import de.tum.in.www1.artemis.domain.enumeration.SubmissionType;
import de.tum.in.www1.artemis.domain.participation.*;
import de.tum.in.www1.artemis.domain.submissionpolicy.LockRepositoryPolicy;
import de.tum.in.www1.artemis.domain.submissionpolicy.SubmissionPolicy;
import de.tum.in.www1.artemis.exception.ContinuousIntegrationException;
import de.tum.in.www1.artemis.exception.VersionControlException;
import de.tum.in.www1.artemis.repository.*;
import de.tum.in.www1.artemis.security.SecurityUtils;
import de.tum.in.www1.artemis.service.*;
import de.tum.in.www1.artemis.service.connectors.GitService;
import de.tum.in.www1.artemis.service.connectors.athena.AthenaSubmissionSelectionService;
import de.tum.in.www1.artemis.service.connectors.ci.ContinuousIntegrationTriggerService;
import de.tum.in.www1.artemis.service.connectors.vcs.VersionControlService;
import de.tum.in.www1.artemis.service.exam.ExamDateService;
import de.tum.in.www1.artemis.service.exam.ExamSubmissionService;
import de.tum.in.www1.artemis.service.hestia.ProgrammingExerciseGitDiffReportService;
import de.tum.in.www1.artemis.web.rest.errors.EntityNotFoundException;

// TODO: this class has too many dependencies to other services. We should reduce this
@Service
public class ProgrammingSubmissionService extends SubmissionService {

    private final Logger log = LoggerFactory.getLogger(ProgrammingSubmissionService.class);

    @Value("${artemis.git.name}")
    private String artemisGitName;

    @Value("${artemis.git.email}")
    private String artemisGitEmail;

    private final ProgrammingExerciseRepository programmingExerciseRepository;

    private final ProgrammingSubmissionRepository programmingSubmissionRepository;

    private final ProgrammingMessagingService programmingMessagingService;

    private final ProgrammingExerciseParticipationService programmingExerciseParticipationService;

    private final ExamSubmissionService examSubmissionService;

    private final Optional<VersionControlService> versionControlService;

    private final Optional<ContinuousIntegrationTriggerService> continuousIntegrationTriggerService;

    private final GitService gitService;

    private final ProgrammingExerciseStudentParticipationRepository programmingExerciseStudentParticipationRepository;

    private final ProgrammingExerciseGitDiffReportService programmingExerciseGitDiffReportService;

    private final ParticipationAuthorizationCheckService participationAuthCheckService;

    private final SubmissionPolicyRepository submissionPolicyRepository;

    public ProgrammingSubmissionService(ProgrammingSubmissionRepository programmingSubmissionRepository, ProgrammingExerciseRepository programmingExerciseRepository,
            SubmissionRepository submissionRepository, UserRepository userRepository, AuthorizationCheckService authCheckService,
            ProgrammingMessagingService programmingMessagingService, Optional<VersionControlService> versionControlService, ResultRepository resultRepository,
            Optional<ContinuousIntegrationTriggerService> continuousIntegrationTriggerService, ParticipationService participationService,
            ProgrammingExerciseParticipationService programmingExerciseParticipationService, ExamSubmissionService examSubmissionService, GitService gitService,
            StudentParticipationRepository studentParticipationRepository, FeedbackRepository feedbackRepository, ExamDateService examDateService,
            ExerciseDateService exerciseDateService, CourseRepository courseRepository, ParticipationRepository participationRepository,
            ProgrammingExerciseStudentParticipationRepository programmingExerciseStudentParticipationRepository, ComplaintRepository complaintRepository,
            ProgrammingExerciseGitDiffReportService programmingExerciseGitDiffReportService, ParticipationAuthorizationCheckService participationAuthCheckService,
            FeedbackService feedbackService, SubmissionPolicyRepository submissionPolicyRepository, Optional<AthenaSubmissionSelectionService> athenaSubmissionSelectionService) {
        super(submissionRepository, userRepository, authCheckService, resultRepository, studentParticipationRepository, participationService, feedbackRepository, examDateService,
                exerciseDateService, courseRepository, participationRepository, complaintRepository, feedbackService, athenaSubmissionSelectionService);
        this.programmingSubmissionRepository = programmingSubmissionRepository;
        this.programmingExerciseRepository = programmingExerciseRepository;
        this.programmingMessagingService = programmingMessagingService;
        this.versionControlService = versionControlService;
        this.continuousIntegrationTriggerService = continuousIntegrationTriggerService;
        this.programmingExerciseParticipationService = programmingExerciseParticipationService;
        this.examSubmissionService = examSubmissionService;
        this.gitService = gitService;
        this.programmingExerciseStudentParticipationRepository = programmingExerciseStudentParticipationRepository;
        this.programmingExerciseGitDiffReportService = programmingExerciseGitDiffReportService;
        this.participationAuthCheckService = participationAuthCheckService;
        this.submissionPolicyRepository = submissionPolicyRepository;
    }

    /**
     * This method gets called if a new commit was pushed to the VCS
     *
     * @param participation The Participation, where the push happened
     * @param requestBody   the body of the post request by the VCS.
     * @return the ProgrammingSubmission for the last commitHash
     * @throws EntityNotFoundException  if no ProgrammingExerciseParticipation could be found
     * @throws IllegalStateException    if a ProgrammingSubmission already exists
     * @throws IllegalArgumentException if the Commit hash could not be parsed for submission from participation
     * @throws VersionControlException  if the commit belongs to the wrong branch (i.e. not the default branch for the participation).
     */
    public ProgrammingSubmission processNewProgrammingSubmission(ProgrammingExerciseParticipation participation, Object requestBody)
            throws EntityNotFoundException, IllegalStateException, IllegalArgumentException {
        // Note: the following line is intentionally at the top of the method to get the most accurate submission date
        var existingSubmissionCount = participation.getSubmissions().size();
        ZonedDateTime submissionDate = ZonedDateTime.now();
        VersionControlService versionControl = versionControlService.orElseThrow();

        // if the commit is made by the Artemis user and contains the commit message "Setup" (use a constant to determine this), we should ignore this
        // and we should not create a new submission here
        Commit commit;
        try {
            // we can find this out by looking into the requestBody, e.g. changes=[{ref={id=refs/heads/BitbucketStationSupplies, displayId=BitbucketStationSupplies, type=BRANCH}
            // if the branch is different from main, throw an IllegalArgumentException, but make sure the REST call still returns 200 to Bitbucket
            commit = versionControl.getLastCommitDetails(requestBody);
            log.info("NotifyPush invoked due to the commit {} by {} with {} in branch {}", commit.commitHash(), commit.authorName(), commit.authorEmail(), commit.branch());
        }
        catch (Exception ex) {
            log.error("Commit could not be parsed for submission from participation {}", participation, ex);
            throw new IllegalArgumentException(ex);
        }

        String branch = versionControl.getOrRetrieveBranchOfParticipation(participation);
        if (commit.branch() != null && !commit.branch().equalsIgnoreCase(branch)) {
            // if the commit was made in a branch different from the default, ignore this
            throw new VersionControlException(
                    "Submission for participation id " + participation.getId() + " in branch " + commit.branch() + " will be ignored! Only the default branch is considered");
        }
        if (artemisGitName.equalsIgnoreCase(commit.authorName()) && artemisGitEmail.equalsIgnoreCase(commit.authorEmail()) && SETUP_COMMIT_MESSAGE.equals(commit.message())) {
            // if the commit was made by Artemis and the message is "Setup" (this means it is an empty setup commit), we ignore this as well and do not create a submission!
            throw new IllegalStateException("Submission for participation id " + participation.getId() + " based on an empty setup commit by Artemis will be ignored!");
        }

        if (participation instanceof ProgrammingExerciseStudentParticipation programmingExerciseStudentParticipation
                && (participation.getBuildPlanId() == null || !participation.getInitializationState().hasCompletedState(InitializationState.INITIALIZED))) {
            // the build plan was deleted before, e.g. due to cleanup, therefore we need to reactivate the build plan by resuming the participation
            // This is needed as a request using a custom query is made using the ProgrammingExerciseRepository, but the user is not authenticated
            // as the VCS-server performs the request
            SecurityUtils.setAuthorizationObject();

            participationService.resumeProgrammingExercise(programmingExerciseStudentParticipation);
            // Note: in this case we do not need an empty commit: when we trigger the build manually (below), subsequent commits will work correctly
        }

        // TODO: there might be cases in which Artemis should NOT trigger the build
        try {
            continuousIntegrationTriggerService.orElseThrow().triggerBuild(participation, commit.commitHash(), false);
        }
        catch (ContinuousIntegrationException ex) {
            // TODO: This case is currently not handled. The correct handling would be creating the submission and informing the user that the build trigger failed.
        }

        // There can't be two submissions for the same participation and commitHash!
<<<<<<< HEAD
        ProgrammingSubmission programmingSubmission = programmingSubmissionRepository
                .findFirstByParticipationIdAndCommitHashOrderByIdDescWithFeedbacksAndTeamStudents(participation.getId(), commit.getCommitHash());
=======
        ProgrammingSubmission programmingSubmission = programmingSubmissionRepository.findFirstByParticipationIdAndCommitHashOrderByIdDesc(participation.getId(),
                commit.commitHash());
>>>>>>> e504e96e
        if (programmingSubmission != null) {
            throw new IllegalStateException("Submission for participation id " + participation.getId() + " and commitHash " + commit.commitHash() + " already exists!");
        }

        programmingSubmission = new ProgrammingSubmission();
        programmingSubmission.setCommitHash(commit.commitHash());
        log.info("Create new programmingSubmission with commitHash: {} for participation {}", commit.commitHash(), participation.getId());

        programmingSubmission.setSubmitted(true);
        programmingSubmission.setSubmissionDate(submissionDate);
        programmingSubmission.setType(SubmissionType.MANUAL);

        var programmingExercise = participation.getProgrammingExercise();
        var submissionPolicy = submissionPolicyRepository.findByProgrammingExerciseId(programmingExercise.getId());

        // Students are not allowed to submit a programming exercise after the due date, if this happens we set the Submission to ILLEGAL
        checkForIllegalSubmission(participation, programmingSubmission, submissionPolicy);

        participation.addSubmission(programmingSubmission);
        programmingSubmission = programmingSubmissionRepository.save(programmingSubmission);
        updateGitDiffReportForTemplateOrSolutionParticipation(participation);

        // NOTE: this might an important information if a lock submission policy of the corresponding programming exercise is active
        programmingSubmission.getParticipation().setSubmissionCount(existingSubmissionCount + 1);

        // NOTE: in case a submission policy is set for the corresponding programming exercise, set the locked value of the participation properly, in particular for exams
        if (participation instanceof ProgrammingExerciseStudentParticipation programmingExerciseStudentParticipation && submissionPolicy != null && submissionPolicy.isActive()
                && submissionPolicy instanceof LockRepositoryPolicy) {
            // we set the participation to locked when the new submission count is at least as high as the submission limit
            programmingExerciseStudentParticipation.setLocked(programmingExerciseStudentParticipation.getSubmissionCount() >= submissionPolicy.getSubmissionLimit());
        }

        // NOTE: we don't need to save the participation here, this might lead to concurrency problems when doing the empty commit during resume exercise!
        return programmingSubmission;
    }

    /**
     * Update the git-diff of the programming exercise when the push was to a solution or template repository
     *
     * @param programmingExerciseParticipation The participation
     */
    private void updateGitDiffReportForTemplateOrSolutionParticipation(ProgrammingExerciseParticipation programmingExerciseParticipation) {
        if (programmingExerciseParticipation instanceof TemplateProgrammingExerciseParticipation
                || programmingExerciseParticipation instanceof SolutionProgrammingExerciseParticipation) {
            try {
                programmingExerciseGitDiffReportService.updateReport(programmingExerciseParticipation.getProgrammingExercise());
            }
            catch (Exception e) {
                log.error("Unable to update git-diff for programming exercise {}", programmingExerciseParticipation.getProgrammingExercise().getId(), e);
            }
        }
    }

    /**
     * We check if a submission for a programming exercise is after the individual end date and a student is not allowed to submit anymore.
     * If this is the case, the submission is set to {@link SubmissionType#ILLEGAL}.
     *
     * @param programmingExerciseParticipation current participation of the exam exercise
     * @param programmingSubmission            new created submission of the repository commit
     */
    private void checkForIllegalSubmission(ProgrammingExerciseParticipation programmingExerciseParticipation, ProgrammingSubmission programmingSubmission,
            SubmissionPolicy submissionPolicy) {
        ProgrammingExercise programmingExercise = programmingExerciseParticipation.getProgrammingExercise();
        // Students are not allowed to submit a programming exercise after the due date, if this happens we set the Submission to ILLEGAL
        if (!(programmingExerciseParticipation instanceof ProgrammingExerciseStudentParticipation studentParticipation)) {
            return;
        }
        var optionalStudent = studentParticipation.getStudent();
        var optionalStudentWithGroups = optionalStudent.flatMap(student -> userRepository.findOneWithGroupsAndAuthoritiesByLogin(student.getLogin()));
        if (optionalStudentWithGroups.isEmpty()) {
            return;
        }
        User student = optionalStudentWithGroups.get();

        if (!isAllowedToSubmit(studentParticipation, student, programmingSubmission)) {
            final String message = ("The student %s illegally submitted code after the allowed individual due date (including the grace period) in the participation %d for the "
                    + "programming exercise \"%s\"").formatted(student.getLogin(), programmingExerciseParticipation.getId(), programmingExercise.getTitle());
            programmingSubmission.setType(SubmissionType.ILLEGAL);
            programmingMessagingService.notifyInstructorGroupAboutIllegalSubmissionsForExercise(programmingExercise, message);
            log.warn(message);
            return;
        }

        // we include submission policies here: if the student (for whatever reason) has more submission than allowed attempts, the submission would be illegal
        if (exceedsSubmissionPolicy(studentParticipation, submissionPolicy)) {
            final String message = "The student %s illegally submitted code after the submission policy lock limit %d in the participation %d for the programming exercise \"%s\""
                    .formatted(student.getLogin(), submissionPolicy.getSubmissionLimit(), programmingExerciseParticipation.getId(), programmingExercise.getTitle());
            programmingSubmission.setType(SubmissionType.ILLEGAL);
            programmingMessagingService.notifyInstructorGroupAboutIllegalSubmissionsForExercise(programmingExercise, message);
            log.warn(message);
        }
    }

    private boolean exceedsSubmissionPolicy(ProgrammingExerciseParticipation programmingExerciseParticipation, SubmissionPolicy submissionPolicy) {
        if (programmingExerciseParticipation instanceof ProgrammingExerciseStudentParticipation && submissionPolicy != null && submissionPolicy.isActive()
                && submissionPolicy instanceof LockRepositoryPolicy) {
            return programmingExerciseParticipation.getSubmissions().size() > submissionPolicy.getSubmissionLimit();
        }
        return false;
    }

    private boolean isAllowedToSubmit(ProgrammingExerciseStudentParticipation participation, User studentWithGroups, ProgrammingSubmission programmingSubmission) {
        ProgrammingExercise exercise = participation.getProgrammingExercise();
        if (exercise.isExamExercise()) {
            return examSubmissionService.isAllowedToSubmitDuringExam(exercise, studentWithGroups, true);
        }
        return isAllowedToSubmitForCourseExercise(participation, programmingSubmission);
    }

    private boolean isAllowedToSubmitForCourseExercise(ProgrammingExerciseStudentParticipation participation, ProgrammingSubmission programmingSubmission) {
        var dueDate = ExerciseDateService.getDueDate(participation);
        // Without a due date or in the practice mode, the student can always submit
        if (dueDate.isEmpty() || participation.isPracticeMode()) {
            return true;
        }
        return dueDate.get().plusSeconds(PROGRAMMING_GRACE_PERIOD_SECONDS).isAfter(programmingSubmission.getSubmissionDate());
    }

    /**
     * A pending submission is one that does not have a result yet.
     *
     * @param participationId the id of the participation get the latest submission for
     * @param filterGraded    if true will not use the latest submission, but the latest graded submission.
     * @return the latest pending submission if exists or null.
     * @throws EntityNotFoundException  if the participation for the given id can't be found.
     * @throws IllegalArgumentException if the participation for the given id is not a programming exercise participation.
     */
    public Optional<ProgrammingSubmission> getLatestPendingSubmission(Long participationId, boolean filterGraded) throws EntityNotFoundException, IllegalArgumentException {
        Participation participation = participationRepository.findByIdElseThrow(participationId);
        if (!(participation instanceof ProgrammingExerciseParticipation programmingExerciseParticipation)) {
            throw new IllegalArgumentException("Participation with id " + participationId + " is not a programming exercise participation!");
        }
        participationAuthCheckService.checkCanAccessParticipationElseThrow(programmingExerciseParticipation);

        return findLatestPendingSubmissionForParticipation(participationId, filterGraded);
    }

    /**
     * For every student participation of a programming exercise, try to find a pending submission.
     *
     * @param programmingExerciseId for which to search pending submissions
     * @return a Map of {[participationId]: ProgrammingSubmission | null}. Will contain an entry for every student participation of the exercise and a submission object if a
     *         pending submission exists or null if not.
     */
    public Map<Long, Optional<ProgrammingSubmission>> getLatestPendingSubmissionsForProgrammingExercise(Long programmingExerciseId) {
        List<ProgrammingExerciseStudentParticipation> participations = programmingExerciseStudentParticipationRepository.findWithSubmissionsByExerciseId(programmingExerciseId);
        // TODO: find the latest pending submission directly using Java (the submissions are available now) and not with additional db queries
        return participations.stream().collect(Collectors.toMap(Participation::getId, p -> findLatestPendingSubmissionForParticipation(p.getId())));
    }

    private Optional<ProgrammingSubmission> findLatestPendingSubmissionForParticipation(final long participationId) {
        return findLatestPendingSubmissionForParticipation(participationId, false);
    }

    private Optional<ProgrammingSubmission> findLatestPendingSubmissionForParticipation(final long participationId, final boolean isGraded) {
        final var optionalSubmission = isGraded
                ? programmingSubmissionRepository.findGradedByParticipationIdOrderBySubmissionDateDesc(participationId, PageRequest.of(0, 1)).stream().findFirst()
                : programmingSubmissionRepository.findFirstByParticipationIdOrderBySubmissionDateDesc(participationId);

        if (optionalSubmission.isEmpty() || optionalSubmission.get().getLatestResult() != null) {
            // This is not an error case, it is very likely that there is no pending submission for a participation.
            return Optional.empty();
        }
        return optionalSubmission;
    }

    /**
     * Create a submission with given submission type for the last commit hash of the given participation.
     * WARNING: The commitHash is used to map incoming results to submissions. Using this method could cause the result to have multiple fitting submissions.
     * <p>
     * See <a href="https://github.com/ls1intum/Artemis/pull/712#discussion_r314944129">discussion</a>
     * <p>
     * Worst case scenario when using this method:
     * 1) Student executes a submission, the build is created on Bamboo
     * 2) The build takes longer than 2 minutes, this enables the student to trigger the submission again
     * 3) A new submission with the same commitHash is created on the server, there are now 2 submissions for the same commitHash and 2 running builds
     * 4) The first build returns a result to Artemis, this result is now attached to the second submission (that was just created)
     * 5) The second build finishes and returns a result to Artemis, this result is attached to the first submission
     *
     * @param participation  to create submission for.
     * @param submissionType of the submission to create.
     * @return created or reused submission.
     * @throws IllegalStateException if the last commit hash can't be retrieved.
     */
    public ProgrammingSubmission getOrCreateSubmissionWithLastCommitHashForParticipation(ProgrammingExerciseParticipation participation, SubmissionType submissionType)
            throws IllegalStateException {
        String lastCommitHash = getLastCommitHashForParticipation(participation);
        // we first try to get an existing programming submission with the last commit hash
        var programmingSubmission = programmingSubmissionRepository.findFirstByParticipationIdAndCommitHashOrderByIdDescWithFeedbacksAndTeamStudents(participation.getId(),
                lastCommitHash);
        // in case no programming submission is available, we create one
        return Objects.requireNonNullElseGet(programmingSubmission, () -> createSubmissionWithCommitHashAndSubmissionType(participation, lastCommitHash, submissionType));
    }

    private String getLastCommitHashForParticipation(ProgrammingExerciseParticipation participation) throws IllegalStateException {
        try {
            return gitService.getLastCommitHash(participation.getVcsRepositoryUri()).getName();
        }
        catch (EntityNotFoundException ex) {
            var message = "Last commit hash for participation " + participation.getId() + " could not be retrieved due to exception: " + ex.getMessage();
            log.warn(message);
            throw new IllegalStateException(message);
        }
    }

    /**
     * Create a submission with SubmissionType.TEST and the provided commitHash.
     *
     * @param programmingExerciseId ProgrammingExercise id.
     * @param commitHash            last commitHash of the test repository, if null will use the last commitHash of the test repository.
     * @return The created solutionSubmission.
     * @throws EntityNotFoundException if the programming exercise for the given id does not exist.
     * @throws IllegalStateException   If no commitHash was no provided and no commitHash could be retrieved from the test repository.
     */
    public ProgrammingSubmission createSolutionParticipationSubmissionWithTypeTest(Long programmingExerciseId, @Nullable String commitHash)
            throws EntityNotFoundException, IllegalStateException {
        var solutionParticipation = programmingExerciseParticipationService.findSolutionParticipationByProgrammingExerciseId(programmingExerciseId);
        // If no commitHash is provided, use the last commitHash for the test repository.
        if (commitHash == null) {
            ProgrammingExercise programmingExercise = programmingExerciseRepository.findByIdWithTemplateAndSolutionParticipationElseThrow(programmingExerciseId);
            try {
                commitHash = gitService.getLastCommitHash(programmingExercise.getVcsTestRepositoryUri()).getName();
            }
            catch (EntityNotFoundException ex) {
                throw new IllegalStateException("Last commit hash for test repository of programming exercise with id " + programmingExercise.getId() + " could not be retrieved");
            }
        }
        return createSubmissionWithCommitHashAndSubmissionType(solutionParticipation, commitHash, SubmissionType.TEST);
    }

    private ProgrammingSubmission createSubmissionWithCommitHashAndSubmissionType(ProgrammingExerciseParticipation participation, String commitHash,
            SubmissionType submissionType) {
        // Make sure that the new submission has the submission date of now
        ProgrammingSubmission newSubmission = (ProgrammingSubmission) new ProgrammingSubmission().commitHash(commitHash).submitted(true).submissionDate(ZonedDateTime.now())
                .type(submissionType);
        newSubmission.setParticipation((Participation) participation);
        return programmingSubmissionRepository.saveAndFlush(newSubmission);
    }

    /**
     * Given an exercise id and a tutor id, it returns all the programming submissions where the tutor has assessed a result
     * <p>
     * Exam mode:
     * The query that returns the participations returns the contained submissions in a particular way:
     * Due to hibernate, the result list has null values at all places where a result was assessed by another tutor.
     * At the beginning of the list remain all the automatic results without assessor.
     * Then filtering out all submissions which have no result at the place of the correction round leaves us with the submissions we are interested in.
     * Before returning the submissions we strip away all automatic results, to be able to correctly display them in the client.
     * <p>
     * Not exam mode (i.e. course exercise):
     * In this case the query that returns the participations returns the contained submissions in a different way:
     * Here hibernate sets all automatic results to null, therefore we must filter all those out. This way the client can access the submissions'
     * single result.
     *
     * @param exerciseId      - the id of the exercise we are looking for
     * @param correctionRound - the correctionRound for which the submissions should be fetched for
     * @param tutor           - the tutor we are interested in
     * @param examMode        - flag should be set to ignore the test run submissions
     * @return an unmodifiable list of programming submissions
     */
    public List<ProgrammingSubmission> getAllProgrammingSubmissionsAssessedByTutorForCorrectionRoundAndExercise(long exerciseId, User tutor, boolean examMode,
            int correctionRound) {
        List<Submission> submissions;
        if (examMode) {
            var participations = studentParticipationRepository.findAllByParticipationExerciseIdAndResultAssessorAndCorrectionRoundIgnoreTestRuns(exerciseId, tutor);
            // Latest submission might be illegal
            submissions = participations.stream().map(StudentParticipation::findLatestLegalOrIllegalSubmission).filter(Optional::isPresent).map(Optional::get)
                    // filter out the submissions that don't have a result (but a null value) for the correctionRound
                    .filter(submission -> submission.hasResultForCorrectionRound(correctionRound)).toList();
        }
        else {
            submissions = submissionRepository.findAllByParticipationExerciseIdAndResultAssessorIgnoreTestRuns(exerciseId, tutor);
            // automatic results are null in the received results list. We need to filter them out for the client to display the dashboard correctly
            submissions.forEach(Submission::removeNullResults);
        }
        // strip away all automatic results from the submissions list
        submissions.forEach(Submission::removeAutomaticResults);
        submissions.forEach(submission -> {
            var latestResult = submission.getLatestResult();
            if (latestResult != null) {
                latestResult.setSubmission(null);
            }
        });
        List<ProgrammingSubmission> programmingSubmissions = submissions.stream().map(submission -> (ProgrammingSubmission) submission).toList();
        // In Exam-Mode, the Submissions are retrieved from the studentParticipationRepository, for which the Set<Submission> is appended
        // In non-Exam Mode, the Submissions are retrieved from the submissionRepository, for which no Set<submission> is appended
        return removeExerciseAndSubmissionSet(programmingSubmissions, examMode);
    }

    /**
     * Given an exerciseId, returns all the programming submissions for that exercise, including their results. Submissions can be filtered to include only already submitted
     * submissions
     *
     * @param exerciseId    - the id of the exercise we are interested into
     * @param submittedOnly - if true, it returns only submission with submitted flag set to true
     * @return a list of programming submissions for the given exercise id
     */
    public List<ProgrammingSubmission> getProgrammingSubmissions(long exerciseId, boolean submittedOnly) {
        List<StudentParticipation> participations = studentParticipationRepository.findAllWithEagerSubmissionsAndEagerResultsAndEagerAssessorByExerciseIdIgnoreTestRuns(exerciseId);
        List<ProgrammingSubmission> programmingSubmissions = new ArrayList<>();
        participations.stream().peek(participation -> participation.getExercise().setStudentParticipations(null)).map(StudentParticipation::findLatestLegalOrIllegalSubmission)
                // filter out non submitted submissions if the flag is set to true
                .filter(optionalSubmission -> optionalSubmission.isPresent() && (!submittedOnly || optionalSubmission.get().isSubmitted()))
                .forEach(optionalSubmission -> programmingSubmissions.add((ProgrammingSubmission) optionalSubmission.get()));
        return removeExerciseAndSubmissionSet(programmingSubmissions, true);
    }

    /**
     * Given a List of ProgrammingSubmissions, this method will remove the attribute participation.exercise.
     * If removeSubmissionSet = true, also the Set participation.submissions is removed. The number of submissions will be
     * stored in the attribute participation.submissionCount instead of being determined by the size of the set of all submissions.
     * This method is intended to reduce the amount of data transferred to the client.
     *
     * @param programmingSubmissionList - a List with all ProgrammingSubmissions to be modified
     * @param removeSubmissionSet       - option to also remove the SubmissionSet from the ProgrammingSubmission
     * @return a List with ProgrammingSubmissions and removed attributes
     */
    private List<ProgrammingSubmission> removeExerciseAndSubmissionSet(List<ProgrammingSubmission> programmingSubmissionList, boolean removeSubmissionSet) {
        programmingSubmissionList.forEach(programmingSubmission -> {
            if (programmingSubmission.getParticipation() != null) {
                Participation participation = programmingSubmission.getParticipation();
                participation.setExercise(null);
                if (removeSubmissionSet && participation.getSubmissions() != null) {
                    // Only remove the Submissions and store them in submissionsCount, if the Set<Submissions> is present.
                    participation.setSubmissionCount(participation.getSubmissions().size());
                    participation.setSubmissions(null);
                }
            }
        });
        return programmingSubmissionList;
    }

    /**
     * Return the next submission ordered by individual due date of its participation
     * without a manual result.
     * No manual result means that no user has started an assessment for the corresponding submission yet.
     * For exam exercises we should also remove the test run participations as these should not be graded by the tutors.
     *
     * @param programmingExercise the exercise for which we want to retrieve a submission without manual result
     * @param correctionRound     - the correction round we want our submission to have results for
     * @param examMode            flag to determine if test runs should be removed. This should be set to true for exam exercises
     * @return a programmingSubmission without any manual result or an empty Optional if no submission without manual result could be found
     */
    public Optional<ProgrammingSubmission> getNextAssessableSubmission(ProgrammingExercise programmingExercise, boolean examMode, int correctionRound) {
        var submissionWithoutResult = super.getNextAssessableSubmission(programmingExercise, examMode, correctionRound);
        if (submissionWithoutResult.isPresent()) {
            ProgrammingSubmission programmingSubmission = (ProgrammingSubmission) submissionWithoutResult.get();
            return Optional.of(programmingSubmission);
        }
        return Optional.empty();
    }

    /**
     * Given an exercise id, find a random programming submission for that exercise which still doesn't have any manual result. No manual result means that no user has started an
     * assessment for the corresponding submission yet.
     * For exam exercises we should also remove the test run participations as these should not be graded by the tutors.
     *
     * @param programmingExercise the exercise for which we want to retrieve a submission without manual result
     * @param skipAssessmentQueue flag to determine if the submission should be retrieved from the assessment queue
     * @param correctionRound     - the correction round we want our submission to have results for
     * @param examMode            flag to determine if test runs should be removed. This should be set to true for exam exercises
     * @return a programmingSubmission without any manual result or an empty Optional if no submission without manual result could be found
     */
    public Optional<ProgrammingSubmission> getRandomAssessableSubmission(ProgrammingExercise programmingExercise, boolean skipAssessmentQueue, boolean examMode,
            int correctionRound) {
        return super.getRandomAssessableSubmission(programmingExercise, skipAssessmentQueue, examMode, correctionRound,
                programmingSubmissionRepository::findWithEagerResultsAndFeedbacksById);
    }

    /**
     * Get the programming submission with the given ID from the database and lock the submission to prevent other tutors from receiving and assessing it.
     *
     * @param submissionId    the id of the programming submission
     * @param correctionRound the correctionRound of the programming submission
     * @return the locked programming submission
     */
    public ProgrammingSubmission lockAndGetProgrammingSubmission(Long submissionId, int correctionRound) {
        ProgrammingSubmission programmingSubmission = programmingSubmissionRepository.findByIdWithResultsFeedbacksAssessorTestCases(submissionId);
        var manualResult = lockSubmission(programmingSubmission, correctionRound);
        return (ProgrammingSubmission) manualResult.getSubmission();
    }

    // TODO SE: explain in what context this method is even called

    /**
     * Locks the programmingSubmission submission. If the submission only has automatic results, and no manual,
     * create a new manual result. In the second correction round add a second manual result to the submission
     *
     * @param submission      the submission to lock
     * @param correctionRound the correction round for the assessment
     * @return the result that is locked with the current user
     */
    @Override
    // TODO: why do we override this method and why do we not try to reuse the method in the super class?
    public Result lockSubmission(Submission submission, int correctionRound) {
        Optional<Result> optionalExistingResult;
        if (correctionRound == 0 && submission.getLatestResult() != null && AssessmentType.AUTOMATIC == submission.getLatestResult().getAssessmentType()) {
            optionalExistingResult = Optional.of(submission.getLatestResult());
        }
        else if (correctionRound == 0 && submission.getLatestResult() == null) {
            // Older programming Exercises have only one result in each submission. One submission for the automatic result, another one for the manual one.
            // When the assessment of such a submission is cancelled, this leaves behind a programming-submission without any results.
            // We still want to be able to assess the result-less submission again, so we need to avoid the below else branch, and the following out of bounds Exception.
            // New automatic results can be easily created by using the "trigger all" feature
            optionalExistingResult = Optional.empty();
        }
        else {
            optionalExistingResult = Optional.ofNullable(submission.getResultForCorrectionRound(correctionRound - 1));
        }

        // Create a new manual result and try to reuse the existing submission with the latest commit hash
        ProgrammingSubmission existingSubmission = getOrCreateSubmissionWithLastCommitHashForParticipation((ProgrammingExerciseStudentParticipation) submission.getParticipation(),
                SubmissionType.MANUAL);
        Result newResult = saveNewEmptyResult(existingSubmission);
        newResult.setAssessor(userRepository.getUser());
        newResult.setAssessmentType(AssessmentType.SEMI_AUTOMATIC);

        // Copy automatic feedbacks into the manual result
        List<Feedback> automaticFeedbacks = new ArrayList<>();
        if (optionalExistingResult.isPresent()) {
            Result existingResult = optionalExistingResult.get();
            automaticFeedbacks = existingResult.getFeedbacks().stream().map(feedbackService::copyFeedback).collect(Collectors.toCollection(ArrayList::new));
            for (Feedback feedback : automaticFeedbacks) {
                feedback = feedbackRepository.save(feedback);
                feedback.setResult(newResult);
            }

            newResult.copyProgrammingExerciseCounters(existingResult);
        }
        newResult.setFeedbacks(automaticFeedbacks);

        // Workaround to prevent the assessor turning into a proxy object after saving
        var assessor = newResult.getAssessor();
        newResult = resultRepository.save(newResult);
        newResult.setAssessor(assessor);
        log.debug("Assessment locked with result id: {} for assessor: {}", newResult.getId(), newResult.getAssessor().getName());

        // Make sure that submission is set back after saving
        newResult.setSubmission(existingSubmission);
        return newResult;
    }

    /**
     * We need to create the submissions for the solution and template repository for the first time,
     * so that the client displays the correct results
     *
     * @param programmingExercise exercise that needs submissions for its template and solution repository
     */
    public void createInitialSubmissions(ProgrammingExercise programmingExercise) {
        createInitialSubmission(programmingExercise, programmingExercise.getSolutionParticipation());
        createInitialSubmission(programmingExercise, programmingExercise.getTemplateParticipation());
    }

    /**
     * Creates an initial submission of an {@link AbstractBaseProgrammingExerciseParticipation} with the current commit hash
     * in the repository
     *
     * @param programmingExercise Exercise for which the participation is created
     * @param participation       Template or Solution Participation
     */
    private void createInitialSubmission(ProgrammingExercise programmingExercise, AbstractBaseProgrammingExerciseParticipation participation) {
        ProgrammingSubmission submission = (ProgrammingSubmission) submissionRepository.initializeSubmission(participation, programmingExercise, SubmissionType.INSTRUCTOR);
        var latestHash = gitService.getLastCommitHash(participation.getVcsRepositoryUri());
        submission.setCommitHash(latestHash.getName());
        submission.setSubmissionDate(ZonedDateTime.now());
        submissionRepository.save(submission);
    }
}<|MERGE_RESOLUTION|>--- conflicted
+++ resolved
@@ -160,13 +160,8 @@
         }
 
         // There can't be two submissions for the same participation and commitHash!
-<<<<<<< HEAD
         ProgrammingSubmission programmingSubmission = programmingSubmissionRepository
-                .findFirstByParticipationIdAndCommitHashOrderByIdDescWithFeedbacksAndTeamStudents(participation.getId(), commit.getCommitHash());
-=======
-        ProgrammingSubmission programmingSubmission = programmingSubmissionRepository.findFirstByParticipationIdAndCommitHashOrderByIdDesc(participation.getId(),
-                commit.commitHash());
->>>>>>> e504e96e
+                .findFirstByParticipationIdAndCommitHashOrderByIdDescWithFeedbacksAndTeamStudents(participation.getId(), commit.commitHash());
         if (programmingSubmission != null) {
             throw new IllegalStateException("Submission for participation id " + participation.getId() + " and commitHash " + commit.commitHash() + " already exists!");
         }
