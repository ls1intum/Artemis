--- conflicted
+++ resolved
@@ -32,7 +32,6 @@
 
     List<Exam> findByCourseId(Long courseId);
 
-<<<<<<< HEAD
     @Query("""
             SELECT ex
             FROM Exam ex LEFT JOIN FETCH ex.exerciseGroups eg LEFT JOIN FETCH eg.exercises
@@ -40,12 +39,8 @@
             """)
     List<Exam> findByCourseIdWithExerciseGroupsAndExercises(@Param("courseId") Long courseId);
 
-    @Query("select exam from Exam exam where exam.course.testCourse = false and exam.startDate >= :#{#date} order by exam.startDate asc")
-    List<Exam> findAllByStartDateGreaterThanEqual(@Param("date") ZonedDateTime date);
-=======
     @Query("select exam from Exam exam where exam.course.testCourse = false and exam.endDate >= :#{#date} order by exam.startDate asc")
     List<Exam> findAllByEndDateGreaterThanEqual(@Param("date") ZonedDateTime date);
->>>>>>> b1070bb5
 
     @EntityGraph(type = LOAD, attributePaths = { "exerciseGroups" })
     Optional<Exam> findWithExerciseGroupsById(Long examId);
