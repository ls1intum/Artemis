package de.tum.in.www1.artemis.repository;

import static org.springframework.data.jpa.repository.EntityGraph.EntityGraphType.LOAD;

import java.time.ZonedDateTime;
import java.util.List;
import java.util.Optional;

import org.springframework.data.jpa.repository.EntityGraph;
import org.springframework.data.jpa.repository.JpaRepository;
import org.springframework.data.jpa.repository.Query;
import org.springframework.data.repository.query.Param;
import org.springframework.stereotype.Repository;

import de.tum.in.www1.artemis.domain.exam.Exam;
import de.tum.in.www1.artemis.web.rest.errors.EntityNotFoundException;

/**
 * Spring Data JPA repository for the ExamRepository entity.
 */
@Repository
public interface ExamRepository extends JpaRepository<Exam, Long> {

    List<Exam> findByCourseId(Long courseId);

    @Query("select exam from Exam exam where exam.course.testCourse = false and exam.startDate >= :#{#date} order by exam.startDate asc")
    List<Exam> findAllByStartDateGreaterThanEqual(@Param("date") ZonedDateTime date);

    @EntityGraph(type = LOAD, attributePaths = { "exerciseGroups" })
    Optional<Exam> findWithExerciseGroupsById(Long examId);

    @EntityGraph(type = LOAD, attributePaths = { "exerciseGroups", "exerciseGroups.exercises" })
    Optional<Exam> findWithExerciseGroupsAndExercisesById(Long examId);

    @EntityGraph(type = LOAD, attributePaths = { "registeredUsers" })
    Optional<Exam> findWithRegisteredUsersById(Long examId);

    @EntityGraph(type = LOAD, attributePaths = { "registeredUsers", "exerciseGroups", "exerciseGroups.exercises" })
    Optional<Exam> findWithRegisteredUsersAndExerciseGroupsAndExercisesById(Long examId);

    @EntityGraph(type = LOAD, attributePaths = { "studentExams" })
    Optional<Exam> findWithStudentExamsById(Long examId);

    @EntityGraph(type = LOAD, attributePaths = { "studentExams", "studentExams.exercises" })
    Optional<Exam> findWithStudentExamsExercisesById(Long id);

    // IMPORTANT: NEVER use the following EntityGraph because it will lead to crashes for exams with many users
    // The problem is that 2000 student Exams with 10 exercises and 2000 existing participations would load 2000*10*2000 = 40 mio objects
    // @EntityGraph(type = LOAD, attributePaths = { "studentExams", "studentExams.exercises", "studentExams.exercises.participations" })

    @Query("select distinct exam from Exam exam left join fetch exam.studentExams studentExams left join fetch exam.exerciseGroups exerciseGroups left join fetch exerciseGroups.exercises where (exam.id = :#{#examId})")
    Exam findOneWithEagerExercisesGroupsAndStudentExams(@Param("examId") long examId);

    // IMPORTANT: NEVER use the following EntityGraph because it will lead to crashes for exams with many users
    // @EntityGraph(type = LOAD, attributePaths = { "exerciseGroups", "exerciseGroups.exercises", "registeredUsers", "studentExams" })

    /**
     * Checks if the user is registered for the exam.
     *
     * @param examId the id of the exam
     * @param userId the id of the user
     * @return true if the user is registered for the exam
     */
    @Query("SELECT CASE WHEN COUNT(exam) > 0 THEN true ELSE false END FROM Exam exam LEFT JOIN exam.registeredUsers registeredUsers WHERE exam.id = :#{#examId} AND registeredUsers.id = :#{#userId}")
    boolean isUserRegisteredForExam(@Param("examId") long examId, @Param("userId") long userId);

    @Query("select exam.id, count(registeredUsers) from Exam exam left join exam.registeredUsers registeredUsers where exam.id in :#{#examIds} group by exam.id")
    List<long[]> countRegisteredUsersByExamIds(@Param("examIds") List<Long> examIds);

    @Query("select count(studentExam) from StudentExam studentExam where studentExam.testRun = FALSE AND studentExam.exam.id = :#{#examId}")
    long countGeneratedStudentExamsByExamWithoutTestRuns(@Param("examId") Long examId);

<<<<<<< HEAD
    @Query("""
            select e
            from Exam e, User u
            where u.id = :#{#userId} and e.course.instructorGroupName member of u.groups
            """)
    List<Exam> getExamsForWhichUserHasInstructorAccess(@Param("userId") Long userId);

=======
    default Exam findExamByIdElseThrow(Long examId) throws EntityNotFoundException {
        return findById(examId).orElseThrow(() -> new EntityNotFoundException("Exam", examId));
    }
>>>>>>> 749fa50c
}<|MERGE_RESOLUTION|>--- conflicted
+++ resolved
@@ -70,7 +70,10 @@
     @Query("select count(studentExam) from StudentExam studentExam where studentExam.testRun = FALSE AND studentExam.exam.id = :#{#examId}")
     long countGeneratedStudentExamsByExamWithoutTestRuns(@Param("examId") Long examId);
 
-<<<<<<< HEAD
+    default Exam findExamByIdElseThrow(Long examId) throws EntityNotFoundException {
+        return findById(examId).orElseThrow(() -> new EntityNotFoundException("Exam", examId));
+    }
+
     @Query("""
             select e
             from Exam e, User u
@@ -78,9 +81,4 @@
             """)
     List<Exam> getExamsForWhichUserHasInstructorAccess(@Param("userId") Long userId);
 
-=======
-    default Exam findExamByIdElseThrow(Long examId) throws EntityNotFoundException {
-        return findById(examId).orElseThrow(() -> new EntityNotFoundException("Exam", examId));
-    }
->>>>>>> 749fa50c
 }