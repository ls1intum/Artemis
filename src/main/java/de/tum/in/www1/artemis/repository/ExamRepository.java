--- conflicted
+++ resolved
@@ -1,13 +1,9 @@
 package de.tum.in.www1.artemis.repository;
 
-<<<<<<< HEAD
 import static org.springframework.data.jpa.repository.EntityGraph.EntityGraphType.LOAD;
 
+import java.util.List;
 import java.util.Optional;
-import java.util.Set;
-=======
-import java.util.List;
->>>>>>> 58ae4626
 
 import org.springframework.data.jpa.repository.EntityGraph;
 import org.springframework.data.jpa.repository.JpaRepository;
@@ -21,13 +17,8 @@
 @Repository
 public interface ExamRepository extends JpaRepository<Exam, Long> {
 
-<<<<<<< HEAD
-    @Query("SELECT e FROM Exam e WHERE e.course.id = :#{#courseId}")
-    Set<Exam> findByCourseId(@Param("courseId") Long courseId);
+    List<Exam> findByCourseId(Long courseId);
 
     @EntityGraph(type = LOAD, attributePaths = { "registeredUsers" })
     Optional<Exam> findWithRegisteredUsersById(Long id);
-=======
-    List<Exam> findByCourseId(Long courseId);
->>>>>>> 58ae4626
 }