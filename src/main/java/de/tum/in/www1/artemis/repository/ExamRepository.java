--- conflicted
+++ resolved
@@ -13,10 +13,5 @@
 @Repository
 public interface ExamRepository extends JpaRepository<Exam, Long> {
 
-<<<<<<< HEAD
-    @Query("SELECT e FROM Exam e WHERE e.course.id = :#{#courseId}")
-    List<Exam> findByCourseId(@Param("courseId") Long courseId);
-=======
     List<Exam> findByCourseId(Long courseId);
->>>>>>> 106a07c0
 }