--- conflicted
+++ resolved
@@ -87,8 +87,6 @@
         return findById(examId).orElseThrow(() -> new EntityNotFoundException("Exam", examId));
     }
 
-<<<<<<< HEAD
-=======
     /**
      * Get one exam by id with exercise groups.
      *
@@ -161,5 +159,4 @@
         exam.setStudentExams(exam.getStudentExams().stream().dropWhile(StudentExam::isTestRun).collect(Collectors.toSet()));
         return exam;
     }
->>>>>>> 3c64b3e2
 }