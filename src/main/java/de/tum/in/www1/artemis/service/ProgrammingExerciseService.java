package de.tum.in.www1.artemis.service;

import static de.tum.in.www1.artemis.config.Constants.*;

import java.io.File;
import java.io.IOException;
import java.net.URL;
import java.nio.file.Files;
import java.nio.file.Path;
import java.nio.file.Paths;
import java.time.ZonedDateTime;
import java.util.*;
import java.util.concurrent.Executors;
import java.util.concurrent.ScheduledExecutorService;
import java.util.concurrent.ScheduledFuture;
import java.util.concurrent.TimeUnit;
import java.util.stream.Collectors;
import java.util.stream.Stream;
import java.util.zip.ZipEntry;
import java.util.zip.ZipOutputStream;

import javax.validation.constraints.NotNull;
import javax.xml.parsers.DocumentBuilderFactory;
import javax.xml.parsers.ParserConfigurationException;
import javax.xml.transform.Transformer;
import javax.xml.transform.TransformerException;
import javax.xml.transform.TransformerFactory;
import javax.xml.transform.dom.DOMSource;
import javax.xml.transform.stream.StreamResult;
import javax.xml.xpath.XPath;
import javax.xml.xpath.XPathConstants;
import javax.xml.xpath.XPathException;
import javax.xml.xpath.XPathFactory;

import org.apache.commons.lang3.ArrayUtils;
import org.apache.http.HttpException;
import org.eclipse.jgit.api.errors.GitAPIException;
import org.slf4j.Logger;
import org.slf4j.LoggerFactory;
import org.springframework.beans.factory.annotation.Value;
import org.springframework.context.annotation.Lazy;
import org.springframework.core.io.Resource;
import org.springframework.core.io.ResourceLoader;
import org.springframework.core.io.support.ResourcePatternUtils;
import org.springframework.data.domain.PageRequest;
import org.springframework.data.domain.Sort;
import org.springframework.data.util.Pair;
import org.springframework.stereotype.Service;
import org.springframework.transaction.annotation.Transactional;
import org.w3c.dom.Document;
import org.w3c.dom.Node;
import org.xml.sax.InputSource;
import org.xml.sax.SAXException;

import de.tum.in.www1.artemis.domain.*;
import de.tum.in.www1.artemis.domain.enumeration.*;
import de.tum.in.www1.artemis.domain.participation.*;
import de.tum.in.www1.artemis.exception.GitException;
import de.tum.in.www1.artemis.repository.*;
import de.tum.in.www1.artemis.service.connectors.CIPermission;
import de.tum.in.www1.artemis.service.connectors.ContinuousIntegrationService;
import de.tum.in.www1.artemis.service.connectors.GitService;
import de.tum.in.www1.artemis.service.connectors.VersionControlService;
import de.tum.in.www1.artemis.service.util.structureoraclegenerator.OracleGenerator;
import de.tum.in.www1.artemis.web.rest.dto.PageableSearchDTO;
import de.tum.in.www1.artemis.web.rest.dto.RepositoryExportOptionsDTO;
import de.tum.in.www1.artemis.web.rest.dto.SearchResultPageDTO;
import de.tum.in.www1.artemis.web.rest.errors.EntityNotFoundException;

@Service
public class ProgrammingExerciseService {

    private final Logger log = LoggerFactory.getLogger(ProgrammingExerciseService.class);

    private final ProgrammingExerciseRepository programmingExerciseRepository;

    private final FileService fileService;

    private final GitService gitService;

    private final ExerciseHintService exerciseHintService;

    private final Optional<VersionControlService> versionControlService;

    private final Optional<ContinuousIntegrationService> continuousIntegrationService;

    private final ProgrammingExerciseParticipationService programmingExerciseParticipationService;

    private final TemplateProgrammingExerciseParticipationRepository templateProgrammingExerciseParticipationRepository;

    private final SolutionProgrammingExerciseParticipationRepository solutionProgrammingExerciseParticipationRepository;

    private final ParticipationService participationService;

    private final ResultRepository resultRepository;

    private final UserService userService;

    private final AuthorizationCheckService authCheckService;

    private final ResourceLoader resourceLoader;

    private final ProgrammingExerciseTestCaseRepository programmingExerciseTestCaseRepository;

    private final ExerciseService exerciseService;

    @Value("${artemis.repo-download-clone-path}")
    private String REPO_DOWNLOAD_CLONE_PATH;

    @Value("${artemis.version-control.ci-token:}")
    private String CI_TOKEN;

    public ProgrammingExerciseService(ProgrammingExerciseRepository programmingExerciseRepository, FileService fileService, GitService gitService,
            ExerciseHintService exerciseHintService, Optional<VersionControlService> versionControlService, Optional<ContinuousIntegrationService> continuousIntegrationService,
            ProgrammingExerciseParticipationService programmingExerciseParticipationService,
            TemplateProgrammingExerciseParticipationRepository templateProgrammingExerciseParticipationRepository,
            SolutionProgrammingExerciseParticipationRepository solutionProgrammingExerciseParticipationRepository, ParticipationService participationService,
            ResultRepository resultRepository, UserService userService, AuthorizationCheckService authCheckService, ResourceLoader resourceLoader,
            ProgrammingExerciseTestCaseRepository programmingExerciseTestCaseRepository, @Lazy ExerciseService exerciseService) {
        this.programmingExerciseRepository = programmingExerciseRepository;
        this.fileService = fileService;
        this.gitService = gitService;
        this.exerciseHintService = exerciseHintService;
        this.versionControlService = versionControlService;
        this.continuousIntegrationService = continuousIntegrationService;
        this.programmingExerciseParticipationService = programmingExerciseParticipationService;
        this.templateProgrammingExerciseParticipationRepository = templateProgrammingExerciseParticipationRepository;
        this.solutionProgrammingExerciseParticipationRepository = solutionProgrammingExerciseParticipationRepository;
        this.participationService = participationService;
        this.resultRepository = resultRepository;
        this.userService = userService;
        this.authCheckService = authCheckService;
        this.resourceLoader = resourceLoader;
        this.programmingExerciseTestCaseRepository = programmingExerciseTestCaseRepository;
        this.exerciseService = exerciseService;
    }

    /**
     * Adds the student id of the given student participation to the project name in all .project (Eclipse)
     * and pom.xml (Maven) files found in the given repository.
     *
     * @param repo The repository for which the student id should get added
     * @param programmingExercise The checked out exercise in the repository
     * @param participation The student participation for the student id, which should be added.
     */
    @Transactional
    public void addStudentIdToProjectName(Repository repo, ProgrammingExercise programmingExercise, StudentParticipation participation) {
        String studentId = participation.getStudent().getLogin();

        // Get all files in repository expect .git files
        List<String> allRepoFiles = listAllFilesInPath(repo.getLocalPath());

        // is Java programming language
        if (programmingExercise.getProgrammingLanguage() == ProgrammingLanguage.JAVA) {
            // Filter all Eclipse .project files
            List<String> eclipseProjectFiles = allRepoFiles.stream().filter(s -> s.endsWith(".project")).collect(Collectors.toList());

            for (String eclipseProjectFilePath : eclipseProjectFiles) {
                File eclipseProjectFile = new File(eclipseProjectFilePath);
                // Check if file exists and full file name is .project and not just the file ending.
                if (!eclipseProjectFile.exists() || !eclipseProjectFile.getName().equals(".project")) {
                    continue;
                }

                try {
                    // 1- Build the doc from the XML file
                    Document doc = DocumentBuilderFactory.newInstance().newDocumentBuilder().parse(new InputSource(eclipseProjectFile.getPath()));
                    doc.setXmlStandalone(true);

                    // 2- Find the node with xpath
                    XPath xPath = XPathFactory.newInstance().newXPath();
                    Node nameNode = (Node) xPath.compile("/projectDescription/name").evaluate(doc, XPathConstants.NODE);

                    // 3- Append Student Id to Project Name
                    if (nameNode != null) {
                        nameNode.setTextContent(nameNode.getTextContent() + " " + studentId);
                    }

                    // 4- Save the result to a new XML doc
                    Transformer xformer = TransformerFactory.newInstance().newTransformer();
                    xformer.transform(new DOMSource(doc), new StreamResult(new File(eclipseProjectFile.getPath())));

                }
                catch (SAXException | IOException | ParserConfigurationException | TransformerException | XPathException ex) {
                    log.error("Cannot rename .project file in " + repo.getLocalPath() + " due to the following exception: " + ex);
                }
            }

            // Filter all pom.xml files
            List<String> pomFiles = allRepoFiles.stream().filter(s -> s.endsWith("pom.xml")).collect(Collectors.toList());
            for (String pomFilePath : pomFiles) {
                File pomFile = new File(pomFilePath);
                // check if file exists and full file name is pom.xml and not just the file ending.
                if (!pomFile.exists() || !pomFile.getName().equals("pom.xml")) {
                    continue;
                }

                try {
                    // 1- Build the doc from the XML file
                    Document doc = DocumentBuilderFactory.newInstance().newDocumentBuilder().parse(new InputSource(pomFile.getPath()));
                    doc.setXmlStandalone(true);

                    // 2- Find the relevant nodes with xpath
                    XPath xPath = XPathFactory.newInstance().newXPath();
                    Node nameNode = (Node) xPath.compile("/project/name").evaluate(doc, XPathConstants.NODE);
                    Node artifactIdNode = (Node) xPath.compile("/project/artifactId").evaluate(doc, XPathConstants.NODE);

                    // 3- Append Student Id to Project Names
                    if (nameNode != null) {
                        nameNode.setTextContent(nameNode.getTextContent() + " " + studentId);
                    }
                    if (artifactIdNode != null) {
                        String artifactId = (artifactIdNode.getTextContent() + "-" + studentId).replaceAll(" ", "-").toLowerCase();
                        artifactIdNode.setTextContent(artifactId);
                    }

                    // 4- Save the result to a new XML doc
                    Transformer xformer = TransformerFactory.newInstance().newTransformer();
                    xformer.transform(new DOMSource(doc), new StreamResult(new File(pomFile.getPath())));

                }
                catch (SAXException | IOException | ParserConfigurationException | TransformerException | XPathException ex) {
                    log.error("Cannot rename pom.xml file in " + repo.getLocalPath() + " due to the following exception: " + ex);
                }
            }
        }

        try {
            gitService.stageAllChanges(repo);
            gitService.commit(repo, "Add Student Id to Project Name");
        }
        catch (GitAPIException ex) {
            log.error("Cannot stage or commit to the repo " + repo.getLocalPath() + " due to the following exception: " + ex);
        }
    }

    /**
     * Get all files in path except .git files
     *
     * @param path The path for which all file names should be listed
     * @return A list of all file names under the given path
     */
    private List<String> listAllFilesInPath(Path path) {
        List<String> allRepoFiles = null;
        try (Stream<Path> walk = Files.walk(path)) {
            allRepoFiles = walk.filter(Files::isRegularFile).map(Path::toString).filter(s -> !s.contains(".git")).collect(Collectors.toList());
        }
        catch (IOException e) {
            e.printStackTrace();
        }
        return allRepoFiles;
    }

    // TODO We too many many generic throws Exception declarations.
    /**
     * Setups the context of a new programming exercise. This includes:
     * <ul>
     *     <li>The VCS project</li>
     *     <li>All repositories (test, exercise, solution)</li>
     *     <li>The template and solution participation</li>
     *     <li>VCS webhooks</li>
     *     <li>Bamboo build plans</li>
     * </ul>
     *
     * @param programmingExercise The programmingExercise that should be setup
     * @return The newly setup exercise
     * @throws Exception If anything goes wrong
     */
    @Transactional
    public ProgrammingExercise setupProgrammingExercise(ProgrammingExercise programmingExercise) throws Exception {
        User user = userService.getUser();
        programmingExercise.generateAndSetProjectKey();
        String projectKey = programmingExercise.getProjectKey();
        String exerciseRepoName = projectKey.toLowerCase() + "-" + RepositoryType.TEMPLATE.getName();
        String testRepoName = projectKey.toLowerCase() + "-" + RepositoryType.TESTS.getName();
        String solutionRepoName = projectKey.toLowerCase() + "-" + RepositoryType.SOLUTION.getName();

        // Create VCS repositories
        versionControlService.get().createProjectForExercise(programmingExercise); // Create project
        versionControlService.get().createRepository(projectKey, exerciseRepoName, null); // Create template repository
        versionControlService.get().createRepository(projectKey, testRepoName, null); // Create tests repository
        versionControlService.get().createRepository(projectKey, solutionRepoName, null); // Create solution repository

        TemplateProgrammingExerciseParticipation templateParticipation = programmingExercise.getTemplateParticipation();
        if (templateParticipation == null) {
            templateParticipation = new TemplateProgrammingExerciseParticipation();
            programmingExercise.setTemplateParticipation(templateParticipation);
        }
        SolutionProgrammingExerciseParticipation solutionParticipation = programmingExercise.getSolutionParticipation();
        if (solutionParticipation == null) {
            solutionParticipation = new SolutionProgrammingExerciseParticipation();
            programmingExercise.setSolutionParticipation(solutionParticipation);
        }

        initParticipations(programmingExercise);

        String templatePlanName = BuildPlanType.TEMPLATE.getName();
        String solutionPlanName = BuildPlanType.SOLUTION.getName();
        templateParticipation.setBuildPlanId(projectKey + "-" + templatePlanName); // Set build plan id to newly created BaseBuild plan
        templateParticipation.setRepositoryUrl(versionControlService.get().getCloneRepositoryUrl(projectKey, exerciseRepoName).toString());
        solutionParticipation.setBuildPlanId(projectKey + "-" + solutionPlanName);
        solutionParticipation.setRepositoryUrl(versionControlService.get().getCloneRepositoryUrl(projectKey, solutionRepoName).toString());
        programmingExercise.setTestRepositoryUrl(versionControlService.get().getCloneRepositoryUrl(projectKey, testRepoName).toString());

        // Save participations to get the ids required for the webhooks
        templateParticipation.setProgrammingExercise(programmingExercise);
        solutionParticipation.setProgrammingExercise(programmingExercise);
        templateParticipation = templateProgrammingExerciseParticipationRepository.save(templateParticipation);
        solutionParticipation = solutionProgrammingExerciseParticipationRepository.save(solutionParticipation);

        URL exerciseRepoUrl = versionControlService.get().getCloneRepositoryUrl(projectKey, exerciseRepoName).getURL();
        URL testsRepoUrl = versionControlService.get().getCloneRepositoryUrl(projectKey, testRepoName).getURL();
        URL solutionRepoUrl = versionControlService.get().getCloneRepositoryUrl(projectKey, solutionRepoName).getURL();

        String programmingLanguage = programmingExercise.getProgrammingLanguage().toString().toLowerCase();

        String templatePath = "classpath:templates/" + programmingLanguage;
        String exercisePath = templatePath + "/exercise/**/*.*";
        String solutionPath = templatePath + "/solution/**/*.*";
        String testPath = templatePath + "/test/**/*.*";

        Resource[] exerciseResources = ResourcePatternUtils.getResourcePatternResolver(resourceLoader).getResources(exercisePath);
        Resource[] testResources = ResourcePatternUtils.getResourcePatternResolver(resourceLoader).getResources(testPath);
        Resource[] solutionResources = ResourcePatternUtils.getResourcePatternResolver(resourceLoader).getResources(solutionPath);

        Repository exerciseRepo = gitService.getOrCheckoutRepository(exerciseRepoUrl, true);
        Repository testRepo = gitService.getOrCheckoutRepository(testsRepoUrl, true);
        Repository solutionRepo = gitService.getOrCheckoutRepository(solutionRepoUrl, true);

        try {
            String exercisePrefix = programmingLanguage + File.separator + "exercise";
            String testPrefix = programmingLanguage + File.separator + "test";
            String solutionPrefix = programmingLanguage + File.separator + "solution";
            setupTemplateAndPush(exerciseRepo, exerciseResources, exercisePrefix, "Exercise", programmingExercise, user);
            setupTemplateAndPush(solutionRepo, solutionResources, solutionPrefix, "Solution", programmingExercise, user);
            setupTestTemplateAndPush(testRepo, testResources, testPrefix, "Test", programmingExercise, user);

        }
        catch (Exception ex) {
            // if any exception occurs, try to at least push an empty commit, so that the
            // repositories can be used by the build plans
            log.warn("An exception occurred while setting up the repositories", ex);
            gitService.commitAndPush(exerciseRepo, "Empty Setup by Artemis", user);
            gitService.commitAndPush(testRepo, "Empty Setup by Artemis", user);
            gitService.commitAndPush(solutionRepo, "Empty Setup by Artemis", user);
        }

<<<<<<< HEAD
        // The creation of the webhooks must occur after the initial push, because the participation is
        // not yet saved in the database, so we cannot save the submission accordingly (see ProgrammingSubmissionService.notifyPush)
        versionControlService.get().addWebHook(templateParticipation.getRepositoryUrlAsUrl(),
                ARTEMIS_BASE_URL + PROGRAMMING_SUBMISSION_RESOURCE_API_PATH + templateParticipation.getId(), "Artemis WebHook");
        versionControlService.get().addWebHook(solutionParticipation.getRepositoryUrlAsUrl(),
                ARTEMIS_BASE_URL + PROGRAMMING_SUBMISSION_RESOURCE_API_PATH + solutionParticipation.getId(), "Artemis WebHook");

=======
>>>>>>> a4445ab6
        continuousIntegrationService.get().createProjectForExercise(programmingExercise);
        // template build plan
        continuousIntegrationService.get().createBuildPlanForExercise(programmingExercise, templatePlanName, exerciseRepoUrl, testsRepoUrl);
        // solution build plan
        continuousIntegrationService.get().createBuildPlanForExercise(programmingExercise, solutionPlanName, solutionRepoUrl, testsRepoUrl);

        // Give appropriate permissions for CI projects
        continuousIntegrationService.get().removeAllDefaultProjectPermissions(projectKey);
        giveCIProjectPermissions(programmingExercise);

        // save to get the id required for the webhook
        programmingExercise = programmingExerciseRepository.save(programmingExercise);

        // The creation of the webhooks must occur after the initial push, because the participation is
        // not yet saved in the database, so we cannot save the submission accordingly (see ProgrammingSubmissionService.notifyPush)
        versionControlService.get().addWebHooksForExercise(programmingExercise);

        // Depending on the activated VCS/CI systems, the VCS system pushes commit notifications to the CI, or the CI pulls
        addOptionalNotificationsIfNecessary(projectKey, templateParticipation, solutionParticipation, exerciseRepoUrl, testsRepoUrl, solutionRepoUrl);

        return programmingExercise;
    }

    private void addOptionalNotificationsIfNecessary(String projectKey, TemplateProgrammingExerciseParticipation templateParticipation,
            SolutionProgrammingExerciseParticipation solutionParticipation, URL exerciseRepoUrl, URL testsRepoUrl, URL solutionRepoUrl) {
        final var templatePlanNotificationUrl = continuousIntegrationService.get().getWebhookUrl(projectKey, templateParticipation.getBuildPlanId());
        final var solutionPlanNotificationUrl = continuousIntegrationService.get().getWebhookUrl(projectKey, solutionParticipation.getBuildPlanId());
        if (templatePlanNotificationUrl.isPresent() && solutionPlanNotificationUrl.isPresent()) {
            versionControlService.get().addWebHook(exerciseRepoUrl, templatePlanNotificationUrl.get(), "Artemis Exercise WebHook", CI_TOKEN);
            versionControlService.get().addWebHook(solutionRepoUrl, solutionPlanNotificationUrl.get(), "Artemis Solution WebHook", CI_TOKEN);
            versionControlService.get().addWebHook(testsRepoUrl, solutionPlanNotificationUrl.get(), "Artemis Tests WebHook", CI_TOKEN);
        }
    }

    /**
     * This methods sets the values (initialization date and initialization state) of the template and solution participation
     *
     * @param programmingExercise The programming exercise
     */
    @Transactional
    public void initParticipations(ProgrammingExercise programmingExercise) {

        Participation solutionParticipation = programmingExercise.getSolutionParticipation();
        Participation templateParticipation = programmingExercise.getTemplateParticipation();

        solutionParticipation.setInitializationState(InitializationState.INITIALIZED);
        templateParticipation.setInitializationState(InitializationState.INITIALIZED);
        solutionParticipation.setInitializationDate(ZonedDateTime.now());
        templateParticipation.setInitializationDate(ZonedDateTime.now());
    }

    // Copy template and push, if no file is in the directory
    private void setupTemplateAndPush(Repository repository, Resource[] resources, String prefix, String templateName, ProgrammingExercise programmingExercise, User user)
            throws Exception {
        if (gitService.listFiles(repository).size() == 0) { // Only copy template if repo is empty
            fileService.copyResources(resources, prefix, repository.getLocalPath().toAbsolutePath().toString(), true);
            replacePlaceholders(programmingExercise, repository);
            commitAndPushRepository(repository, templateName, user);
        }
    }

    /**
     * Set up the test repository. This method differentiates non sequential and sequential test repositories (more than 1 test job).
     *
     * @param repository The repository to be set up
     * @param resources The resources which should get added to the template
     * @param prefix The prefix for the path to which the resources should get copied to
     * @param templateName The name of the template
     * @param programmingExercise The related programming exercise for which the template should get created
     * @param user the user who has initiated the generation of the programming exercise
     * @throws Exception If anything goes wrong
     */
    private void setupTestTemplateAndPush(Repository repository, Resource[] resources, String prefix, String templateName, ProgrammingExercise programmingExercise, User user)
            throws Exception {
        if (gitService.listFiles(repository).size() == 0 && programmingExercise.getProgrammingLanguage() == ProgrammingLanguage.JAVA) { // Only copy template if repo is empty
            String templatePath = "classpath:templates/" + programmingExercise.getProgrammingLanguage().toString().toLowerCase() + "/test";

            String projectTemplatePath = templatePath + "/projectTemplate/**/*.*";
            String testUtilsPath = templatePath + "/testutils/**/*.*";

            Resource[] testUtils = ResourcePatternUtils.getResourcePatternResolver(resourceLoader).getResources(testUtilsPath);
            Resource[] projectTemplate = ResourcePatternUtils.getResourcePatternResolver(resourceLoader).getResources(projectTemplatePath);

            Map<String, Boolean> sectionsMap = new HashMap<>();

            fileService.copyResources(projectTemplate, prefix, repository.getLocalPath().toAbsolutePath().toString(), false);

            if (!programmingExercise.hasSequentialTestRuns()) {
                String testFilePath = templatePath + "/testFiles" + "/**/*.*";
                Resource[] testFileResources = ResourcePatternUtils.getResourcePatternResolver(resourceLoader).getResources(testFilePath);

                sectionsMap.put("non-sequential", true);
                sectionsMap.put("sequential", false);

                fileService.replacePlaceholderSections(Paths.get(repository.getLocalPath().toAbsolutePath().toString(), "pom.xml").toAbsolutePath().toString(), sectionsMap);

                String packagePath = Paths.get(repository.getLocalPath().toAbsolutePath().toString(), "test", "${packageNameFolder}").toAbsolutePath().toString();
                fileService.copyResources(testUtils, prefix, packagePath, true);
                fileService.copyResources(testFileResources, prefix, packagePath, false);
            }
            else {
                String stagePomXmlPath = templatePath + "/stagePom.xml";
                Resource stagePomXml = ResourcePatternUtils.getResourcePatternResolver(resourceLoader).getResource(stagePomXmlPath);
                // This is done to prepare for a feature where instructors/tas can add multiple build stages.
                List<String> sequentialTestTasks = new ArrayList<>();
                sequentialTestTasks.add("structural");
                sequentialTestTasks.add("behavior");

                sectionsMap.put("non-sequential", false);
                sectionsMap.put("sequential", true);

                fileService.replacePlaceholderSections(Paths.get(repository.getLocalPath().toAbsolutePath().toString(), "pom.xml").toAbsolutePath().toString(), sectionsMap);

                for (String buildStage : sequentialTestTasks) {

                    Path buildStagePath = Paths.get(repository.getLocalPath().toAbsolutePath().toString(), buildStage);
                    Files.createDirectory(buildStagePath);

                    String buildStageResourcesPath = templatePath + "/testFiles/" + buildStage + "/**/*.*";
                    Resource[] buildStageResources = ResourcePatternUtils.getResourcePatternResolver(resourceLoader).getResources(buildStageResourcesPath);

                    Files.createDirectory(Paths.get(buildStagePath.toAbsolutePath().toString(), "test"));
                    Files.createDirectory(Paths.get(buildStagePath.toAbsolutePath().toString(), "test", "${packageNameFolder}"));

                    String packagePath = Paths.get(buildStagePath.toAbsolutePath().toString(), "test", "${packageNameFolder}").toAbsolutePath().toString();

                    Files.copy(stagePomXml.getInputStream(), Paths.get(buildStagePath.toAbsolutePath().toString(), "pom.xml"));
                    fileService.copyResources(testUtils, prefix, packagePath, true);
                    fileService.copyResources(buildStageResources, prefix, packagePath, false);
                }
            }

            replacePlaceholders(programmingExercise, repository);
            commitAndPushRepository(repository, templateName, user);
        }
        else {
            // If there is no special test structure for a programming language, just copy all the test files.
            setupTemplateAndPush(repository, resources, prefix, templateName, programmingExercise, user);
        }
    }

    /**
     * Replace placeholders in repository files (e.g. ${placeholder}).
     * 
     * @param programmingExercise The related programming exercise
     * @param repository The repository in which the placeholders should get replaced
     * @throws IOException If replacing the directory name, or file variables throws an exception
     */
    @Transactional
    public void replacePlaceholders(ProgrammingExercise programmingExercise, Repository repository) throws IOException {
        if (programmingExercise.getProgrammingLanguage() == ProgrammingLanguage.JAVA) {
            fileService.replaceVariablesInDirectoryName(repository.getLocalPath().toAbsolutePath().toString(), "${packageNameFolder}", programmingExercise.getPackageFolderName());
        }

        List<String> fileTargets = new ArrayList<>();
        List<String> fileReplacements = new ArrayList<>();
        // This is based on the correct order and assumes that boths lists have the same
        // length, it
        // replaces fileTargets.get(i) with fileReplacements.get(i)

        if (programmingExercise.getProgrammingLanguage() == ProgrammingLanguage.JAVA) {
            fileTargets.add("${packageName}");
            fileReplacements.add(programmingExercise.getPackageName());
        }
        // there is no need in python to replace package names

        fileTargets.add("${exerciseNamePomXml}");
        fileReplacements.add(programmingExercise.getTitle().replaceAll(" ", "-")); // Used e.g. in artifactId

        fileTargets.add("${exerciseName}");
        fileReplacements.add(programmingExercise.getTitle());

        fileService.replaceVariablesInFileRecursive(repository.getLocalPath().toAbsolutePath().toString(), fileTargets, fileReplacements);
    }

    /**
     * Stage, commit and push.
     * 
     * @param repository The repository to which the changes should get pushed
     * @param templateName The template name which should be put in the commit message
     * @throws GitAPIException If committing, or pushing to the repo throws an exception
     * @param user the user who has initiated the generation of the programming exercise
     */
    @Transactional
    public void commitAndPushRepository(Repository repository, String templateName, User user) throws GitAPIException {
        gitService.stageAllChanges(repository);
        gitService.commitAndPush(repository, templateName + "-Template pushed by Artemis", user);
        repository.setFiles(null); // Clear cache to avoid multiple commits when Artemis server is not restarted between attempts
    }

    /**
     * Find the ProgrammingExercise where the given Participation is the template Participation
     *
     * @param participation The template participation
     * @return The ProgrammingExercise where the given Participation is the template Participation
     */
    @Transactional
    public ProgrammingExercise getExercise(TemplateProgrammingExerciseParticipation participation) {
        return programmingExerciseRepository.findOneByTemplateParticipationId(participation.getId());
    }

    /**
     * Find the ProgrammingExercise where the given Participation is the solution Participation
     *
     * @param participation The solution participation
     * @return The ProgrammingExercise where the given Participation is the solution Participation
     */
    @Transactional
    public ProgrammingExercise getExercise(SolutionProgrammingExerciseParticipation participation) {
        return programmingExerciseRepository.findOneBySolutionParticipationId(participation.getId());
    }

    /**
     * Find the ProgrammingExercise where the given Participation is the solution or template Participation
     *
     * @param participation The solution or template participation
     * @return The ProgrammingExercise where the given Participation is the solution or template Participation
     */
    @Transactional
    public Optional<ProgrammingExercise> getExerciseForSolutionOrTemplateParticipation(Participation participation) {
        return programmingExerciseRepository.findOneByTemplateParticipationIdOrSolutionParticipationId(participation.getId());
    }

    /**
     * Find a programming exercise by its id.
     * 
     * @param programmingExerciseId of the programming exercise.
     * @return The programming exercise related to the given id
     * @throws EntityNotFoundException the programming exercise could not be found.
     */
    @Transactional
    public ProgrammingExercise findById(Long programmingExerciseId) throws EntityNotFoundException {
        Optional<ProgrammingExercise> programmingExercise = programmingExerciseRepository.findById(programmingExerciseId);
        if (programmingExercise.isPresent()) {
            return programmingExercise.get();
        }
        else {
            throw new EntityNotFoundException("programming exercise not found with id " + programmingExerciseId);
        }
    }

    /**
     * Find a programming exercise by its id, with eagerly loaded studentParticipations.
     *
     * @param programmingExerciseId of the programming exercise.
     * @return The programming exercise related to the given id
     * @throws EntityNotFoundException the programming exercise could not be found.
     */
    public ProgrammingExercise findByIdWithEagerStudentParticipations(long programmingExerciseId) throws EntityNotFoundException {
        Optional<ProgrammingExercise> programmingExercise = programmingExerciseRepository.findByIdWithEagerParticipations(programmingExerciseId);
        if (programmingExercise.isPresent()) {
            return programmingExercise.get();
        }
        else {
            throw new EntityNotFoundException("programming exercise not found");
        }
    }

    /**
     * Find a programming exercise by its id, with eagerly loaded studentParticipations and submissions
     *
     * @param programmingExerciseId of the programming exercise.
     * @return The programming exercise related to the given id
     * @throws EntityNotFoundException the programming exercise could not be found.
     */
    public ProgrammingExercise findByIdWithEagerStudentParticipationsAndSubmissions(long programmingExerciseId) throws EntityNotFoundException {
        Optional<ProgrammingExercise> programmingExercise = programmingExerciseRepository.findByIdWithEagerParticipationsAndSubmissions(programmingExerciseId);
        if (programmingExercise.isPresent()) {
            return programmingExercise.get();
        }
        else {
            throw new EntityNotFoundException("programming exercise not found");
        }
    }

    /**
     * Find a programming exercise by its id, including all test cases
     *
     * @param id of the programming exercise.
     * @return The programming exercise related to the given id
     * @throws EntityNotFoundException the programming exercise could not be found.
     * @throws IllegalAccessException  the retriever does not have the permissions to fetch information related to the programming exercise.
     */
    @Transactional
    public ProgrammingExercise findByIdWithTestCases(Long id) throws EntityNotFoundException, IllegalAccessException {
        Optional<ProgrammingExercise> programmingExercise = programmingExerciseRepository.findByIdWithTestCases(id);
        if (programmingExercise.isPresent()) {
            Course course = programmingExercise.get().getCourse();
            User user = userService.getUserWithGroupsAndAuthorities();
            if (!authCheckService.isAtLeastTeachingAssistantInCourse(course, user)) {
                throw new IllegalAccessException();
            }
            return programmingExercise.get();
        }
        else {
            throw new EntityNotFoundException("programming exercise not found");
        }
    }

    /**
     * This method saves the template and solution participations of the programming exercise
     *
     * @param programmingExercise The programming exercise for which the participations should get saved
     */
    @Transactional
    public void saveParticipations(ProgrammingExercise programmingExercise) {
        SolutionProgrammingExerciseParticipation solutionParticipation = programmingExercise.getSolutionParticipation();
        TemplateProgrammingExerciseParticipation templateParticipation = programmingExercise.getTemplateParticipation();

        solutionProgrammingExerciseParticipationRepository.save(solutionParticipation);
        templateProgrammingExerciseParticipationRepository.save(templateParticipation);
    }

    /**
     * Combine all commits of the given repository into one.
     * 
     * @param repoUrl of the repository to combine.
     * @throws InterruptedException If the checkout fails
     * @throws GitAPIException If the checkout fails
     */
    @Transactional
    public void combineAllCommitsOfRepositoryIntoOne(URL repoUrl) throws InterruptedException, GitAPIException {
        Repository exerciseRepository = gitService.getOrCheckoutRepository(repoUrl, true);
        gitService.combineAllCommitsIntoInitialCommit(exerciseRepository);
    }

    /**
     * Updates the problem statement of the given programming exercise.
     *
     * @param programmingExerciseId ProgrammingExercise Id.
     * @param problemStatement markdown of the problem statement.
     * @return the updated ProgrammingExercise object.
     * @throws EntityNotFoundException if there is no ProgrammingExercise for the given id.
     * @throws IllegalAccessException if the user does not have permissions to access the ProgrammingExercise.
     */
    @Transactional
    public ProgrammingExercise updateProblemStatement(Long programmingExerciseId, String problemStatement) throws EntityNotFoundException, IllegalAccessException {
        Optional<ProgrammingExercise> programmingExerciseOpt = programmingExerciseRepository.findById(programmingExerciseId);
        if (programmingExerciseOpt.isEmpty()) {
            throw new EntityNotFoundException("Programming exercise not found with id: " + programmingExerciseId);
        }
        ProgrammingExercise programmingExercise = programmingExerciseOpt.get();
        User user = userService.getUserWithGroupsAndAuthorities();
        if (!authCheckService.isAtLeastInstructorForExercise(programmingExercise, user)) {
            throw new IllegalAccessException("User with login " + user.getLogin() + " is not authorized to access programming exercise with id: " + programmingExerciseId);
        }
        programmingExercise.setProblemStatement(problemStatement);
        return programmingExercise;
    }

    /**
     * This method calls the StructureOracleGenerator, generates the string out of the JSON representation of the structure oracle of the programming exercise and returns true if
     * the file was updated or generated, false otherwise. This can happen if the contents of the file have not changed.
     *
     * @param solutionRepoURL The URL of the solution repository.
     * @param exerciseRepoURL The URL of the exercise repository.
     * @param testRepoURL     The URL of the tests repository.
     * @param testsPath       The path to the tests folder, e.g. the path inside the repository where the structure oracle file will be saved in.
     * @param user            The user who has initiated the action
     * @return True, if the structure oracle was successfully generated or updated, false if no changes to the file were made.
     * @throws IOException If the URLs cannot be converted to actual {@link Path paths}
     * @throws InterruptedException If the checkout fails
     * @throws GitAPIException If the checkout fails
     */
    @Transactional
    public boolean generateStructureOracleFile(URL solutionRepoURL, URL exerciseRepoURL, URL testRepoURL, String testsPath, User user)
            throws IOException, GitAPIException, InterruptedException {
        Repository solutionRepository = gitService.getOrCheckoutRepository(solutionRepoURL, true);
        Repository exerciseRepository = gitService.getOrCheckoutRepository(exerciseRepoURL, true);
        Repository testRepository = gitService.getOrCheckoutRepository(testRepoURL, true);

        gitService.resetToOriginMaster(solutionRepository);
        gitService.pullIgnoreConflicts(solutionRepository);
        gitService.resetToOriginMaster(exerciseRepository);
        gitService.pullIgnoreConflicts(exerciseRepository);
        gitService.resetToOriginMaster(testRepository);
        gitService.pullIgnoreConflicts(testRepository);

        Path solutionRepositoryPath = solutionRepository.getLocalPath().toRealPath();
        Path exerciseRepositoryPath = exerciseRepository.getLocalPath().toRealPath();
        Path structureOraclePath = Paths.get(testRepository.getLocalPath().toRealPath().toString(), testsPath, "test.json");

        String structureOracleJSON = OracleGenerator.generateStructureOracleJSON(solutionRepositoryPath, exerciseRepositoryPath);

        // If the oracle file does not already exist, then save the generated string to
        // the file.
        // If it does, check if the contents of the existing file are the same as the
        // generated one.
        // If they are, do not push anything and inform the user about it.
        // If not, then update the oracle file by rewriting it and push the changes.
        if (!Files.exists(structureOraclePath)) {
            try {
                Files.write(structureOraclePath, structureOracleJSON.getBytes());
                gitService.stageAllChanges(testRepository);
                gitService.commitAndPush(testRepository, "Generate the structure oracle file.", user);
                return true;
            }
            catch (GitAPIException e) {
                log.error("An exception occurred while pushing the structure oracle file to the test repository.", e);
                return false;
            }
        }
        else {
            Byte[] existingContents = ArrayUtils.toObject(Files.readAllBytes(structureOraclePath));
            Byte[] newContents = ArrayUtils.toObject(structureOracleJSON.getBytes());

            if (Arrays.deepEquals(existingContents, newContents)) {
                log.info("No changes to the oracle detected.");
                return false;
            }
            else {
                try {
                    Files.write(structureOraclePath, structureOracleJSON.getBytes());
                    gitService.stageAllChanges(testRepository);
                    gitService.commitAndPush(testRepository, "Update the structure oracle file.", user);
                    return true;
                }
                catch (GitAPIException e) {
                    log.error("An exception occurred while pushing the structure oracle file to the test repository.", e);
                    return false;
                }
            }
        }
    }

    /**
     * Delete a programming exercise, including its template and solution participations.
     *
     * @param programmingExerciseId id of the programming exercise to delete.
     * @param deleteBaseReposBuildPlans if true will also delete build plans and projects.
     */
    @Transactional
    public void delete(Long programmingExerciseId, boolean deleteBaseReposBuildPlans) {
        // TODO: This method does not accept a programming exercise to solve issues with nested Transactions.
        // It would be good to refactor the delete calls and move the validity checks down from the resources to the service methods (e.g. EntityNotFound).
        ProgrammingExercise programmingExercise = programmingExerciseRepository.findById(programmingExerciseId).get();
        if (deleteBaseReposBuildPlans) {

            final var templateBuildPlanId = programmingExercise.getTemplateBuildPlanId();
            if (templateBuildPlanId != null) {
                continuousIntegrationService.get().deleteBuildPlan(programmingExercise.getProjectKey(), templateBuildPlanId);
            }
            final var solutionBuildPlanId = programmingExercise.getSolutionBuildPlanId();
            if (solutionBuildPlanId != null) {
                continuousIntegrationService.get().deleteBuildPlan(programmingExercise.getProjectKey(), solutionBuildPlanId);
            }
            continuousIntegrationService.get().deleteProject(programmingExercise.getProjectKey());

            if (programmingExercise.getTemplateRepositoryUrl() != null) {
                final var templateRepositoryUrlAsUrl = programmingExercise.getTemplateRepositoryUrlAsUrl();
                versionControlService.get().deleteRepository(templateRepositoryUrlAsUrl);
                gitService.deleteLocalRepository(templateRepositoryUrlAsUrl);
            }
            if (programmingExercise.getSolutionRepositoryUrl() != null) {
                final var solutionRepositoryUrlAsUrl = programmingExercise.getSolutionRepositoryUrlAsUrl();
                versionControlService.get().deleteRepository(solutionRepositoryUrlAsUrl);
                gitService.deleteLocalRepository(solutionRepositoryUrlAsUrl);
            }
            if (programmingExercise.getTestRepositoryUrl() != null) {
                final var testRepositoryUrlAsUrl = programmingExercise.getTestRepositoryUrlAsUrl();
                versionControlService.get().deleteRepository(testRepositoryUrlAsUrl);
                gitService.deleteLocalRepository(testRepositoryUrlAsUrl);
            }
            versionControlService.get().deleteProject(programmingExercise.getProjectKey());
        }

        SolutionProgrammingExerciseParticipation solutionProgrammingExerciseParticipation = programmingExercise.getSolutionParticipation();
        TemplateProgrammingExerciseParticipation templateProgrammingExerciseParticipation = programmingExercise.getTemplateParticipation();
        if (solutionProgrammingExerciseParticipation != null) {
            participationService.deleteResultsAndSubmissionsOfParticipation(solutionProgrammingExerciseParticipation.getId());
        }
        if (templateProgrammingExerciseParticipation != null) {
            participationService.deleteResultsAndSubmissionsOfParticipation(templateProgrammingExerciseParticipation.getId());
        }
        // This will also delete the template & solution participation.
        programmingExerciseRepository.delete(programmingExercise);
    }

    /**
     * Returns the list of programming exercises with a buildAndTestStudentSubmissionsAfterDueDate in future.
     * @return List<ProgrammingExercise>
     */
    public List<ProgrammingExercise> findAllWithBuildAndTestAfterDueDateInFuture() {
        return programmingExerciseRepository.findAllByBuildAndTestStudentSubmissionsAfterDueDateAfterDate(ZonedDateTime.now());
    }

    public boolean hasAtLeastOneStudentResult(ProgrammingExercise programmingExercise) {
        // Is true if the exercise is released and has at least one result.
        // TODO: We can't use the resultService here due to a circular dependency issue.
        return resultRepository.existsByParticipation_ExerciseId(programmingExercise.getId());
    }

    public ProgrammingExercise save(ProgrammingExercise programmingExercise) {
        return programmingExerciseRepository.save(programmingExercise);
    }

    /**
     * Search for all programming exercises fitting a {@link PageableSearchDTO search query}. The result is paged,
     * meaning that there is only a predefined portion of the result returned to the user, so that the server doesn't
     * have to send hundreds/thousands of exercises if there are that many in Artemis.
     *
     * @param search The search query defining the search term and the size of the returned page
     * @param user The user for whom to fetch all available exercises
     * @return A wrapper object containing a list of all found exercises and the total number of pages
     */
    public SearchResultPageDTO<ProgrammingExercise> getAllOnPageWithSize(final PageableSearchDTO<String> search, final User user) {
        var sorting = Sort.by(ProgrammingExercise.ProgrammingExerciseSearchColumn.valueOf(search.getSortedColumn()).getMappedColumnName());
        sorting = search.getSortingOrder() == SortingOrder.ASCENDING ? sorting.ascending() : sorting.descending();
        final var sorted = PageRequest.of(search.getPage(), search.getPageSize(), sorting);
        final var searchTerm = search.getSearchTerm();

        final var exercisePage = authCheckService.isAdmin()
                ? programmingExerciseRepository.findByTitleIgnoreCaseContainingAndShortNameNotNullOrCourse_TitleIgnoreCaseContainingAndShortNameNotNull(searchTerm, searchTerm,
                        sorted)
                : programmingExerciseRepository.findByTitleInExerciseOrCourseAndUserHasAccessToCourse(searchTerm, searchTerm, user.getGroups(), sorted);

        return new SearchResultPageDTO<>(exercisePage.getContent(), exercisePage.getTotalPages());
    }

    /**
     * Imports a programming exercise creating a new entity, copying all basic values and saving it in the database.
     * All basic include everything except for repositories, or build plans on a remote version control server, or
     * continuous integration server. <br>
     * There are however, a couple of things that will never get copied:
     * <ul>
     *     <li>The ID</li>
     *     <li>The template and solution participation</li>
     *     <li>The number of complaints, assessments and more feedback requests</li>
     *     <li>The tutor/student participations</li>
     *     <li>The questions asked by students</li>
     *     <li>The example submissions</li>
     * </ul>
     *
     * @param templateExercise The template exercise which should get imported
     * @param newExercise The new exercise already containing values which should not get copied, i.e. overwritten
     * @return The newly created exercise
     */
    @Transactional
    public ProgrammingExercise importProgrammingExerciseBasis(final ProgrammingExercise templateExercise, final ProgrammingExercise newExercise) {
        // Set values we don't want to copy to null
        setupExerciseForImport(newExercise);
        newExercise.generateAndSetProjectKey();
        final var projectKey = newExercise.getProjectKey();
        final var templatePlanName = BuildPlanType.TEMPLATE.getName();
        final var solutionPlanName = BuildPlanType.SOLUTION.getName();

        programmingExerciseParticipationService.setupInitialSolutionParticipation(newExercise, projectKey, solutionPlanName);
        programmingExerciseParticipationService.setupInitalTemplateParticipation(newExercise, projectKey, templatePlanName);
        setupTestRepository(newExercise, projectKey);
        initParticipations(newExercise);

        // Hints and test cases
        exerciseHintService.copyExerciseHints(templateExercise, newExercise);
        programmingExerciseRepository.save(newExercise);
        importTestCases(templateExercise, newExercise);

        return newExercise;
    }

    /**
     * Import all base repositories from one exercise. These include the template, the solution and the test
     * repository. Participation repositories from students or tutors will not get copied!
     *
     * @param templateExercise The template exercise having a reference to all base repositories
     * @param newExercise The new exercise without any repositories
     */
    public void importRepositories(final ProgrammingExercise templateExercise, final ProgrammingExercise newExercise) {
        final var targetProjectKey = newExercise.getProjectKey();
        final var sourceProjectKey = templateExercise.getProjectKey();
        final var templateParticipation = newExercise.getTemplateParticipation();
        final var solutionParticipation = newExercise.getSolutionParticipation();

        // First, create a new project for our imported exercise
        versionControlService.get().createProjectForExercise(newExercise);
        // Copy all repositories
        final var reposToCopy = List.of(Pair.of(RepositoryType.TEMPLATE, templateExercise.getTemplateRepositoryName()),
                Pair.of(RepositoryType.SOLUTION, templateExercise.getSolutionRepositoryName()), Pair.of(RepositoryType.TESTS, templateExercise.getTestRepositoryName()));
        reposToCopy.forEach(repo -> versionControlService.get().copyRepository(sourceProjectKey, repo.getSecond(), targetProjectKey, repo.getFirst().getName()));
        // Add the necessary hooks notifying Artemis about changes after commits have been pushed
        versionControlService.get().addWebHooksForExercise(newExercise);
    }

    /**
     * Imports all base build plans for an exercise. These include the template and the solution build plan, <b>not</b>
     * any participation plans!
     *
     * @param templateExercise The template exercise which plans should get copied
     * @param newExercise The new exercise to which all plans should get copied
     * @throws HttpException If the copied build plans could not get triggered
     */
    public void importBuildPlans(final ProgrammingExercise templateExercise, final ProgrammingExercise newExercise) throws HttpException {
        final var templateParticipation = newExercise.getTemplateParticipation();
        final var solutionParticipation = newExercise.getSolutionParticipation();
        final var templatePlanName = BuildPlanType.TEMPLATE.getName();
        final var solutionPlanName = BuildPlanType.SOLUTION.getName();
        final var templateKey = templateExercise.getProjectKey();
        final var targetKey = newExercise.getProjectKey();
        final var targetName = newExercise.getCourse().getShortName().toUpperCase() + " " + newExercise.getTitle();
        final var targetExerciseProjectKey = newExercise.getProjectKey();

        // Clone all build plans, enable them and setup the initial participations, i.e. setting the correct repo URLs and
        // running the plan for the first time
        continuousIntegrationService.get().copyBuildPlan(templateKey, templatePlanName, targetKey, targetName, templatePlanName);
        continuousIntegrationService.get().copyBuildPlan(templateKey, solutionPlanName, targetKey, targetName, solutionPlanName);
        giveCIProjectPermissions(newExercise);
        continuousIntegrationService.get().enablePlan(targetExerciseProjectKey, templateParticipation.getBuildPlanId());
        continuousIntegrationService.get().enablePlan(targetExerciseProjectKey, solutionParticipation.getBuildPlanId());
<<<<<<< HEAD
=======

        // update 2 repositories for the template (BASE) build plan
>>>>>>> a4445ab6
        continuousIntegrationService.get().updatePlanRepository(targetExerciseProjectKey, templateParticipation.getBuildPlanId(), ASSIGNMENT_REPO_NAME, targetExerciseProjectKey,
                newExercise.getTemplateRepositoryUrl(), Optional.of(List.of(ASSIGNMENT_REPO_NAME)));
        continuousIntegrationService.get().updatePlanRepository(targetExerciseProjectKey, templateParticipation.getBuildPlanId(), TEST_REPO_NAME, targetExerciseProjectKey,
                newExercise.getTestRepositoryUrl(), Optional.empty());
<<<<<<< HEAD
=======

        // update 2 repositories for the solution (SOLUTION) build plan
        continuousIntegrationService.get().updatePlanRepository(targetExerciseProjectKey, solutionParticipation.getBuildPlanId(), ASSIGNMENT_REPO_NAME, targetExerciseProjectKey,
                newExercise.getSolutionRepositoryUrl(), Optional.empty());
        continuousIntegrationService.get().updatePlanRepository(targetExerciseProjectKey, solutionParticipation.getBuildPlanId(), TEST_REPO_NAME, targetExerciseProjectKey,
                newExercise.getTestRepositoryUrl(), Optional.empty());

>>>>>>> a4445ab6
        try {
            continuousIntegrationService.get().triggerBuild(templateParticipation);
            continuousIntegrationService.get().triggerBuild(solutionParticipation);
        }
        catch (HttpException e) {
            log.error("Unable to trigger imported build plans", e);
            throw e;
        }
    }

    private void giveCIProjectPermissions(ProgrammingExercise exercise) {
        final var instructorGroup = exercise.getCourse().getInstructorGroupName();
        final var teachingAssistantGroup = exercise.getCourse().getTeachingAssistantGroupName();

        continuousIntegrationService.get().giveProjectPermissions(exercise.getProjectKey(), List.of(instructorGroup),
                List.of(CIPermission.CREATE, CIPermission.READ, CIPermission.ADMIN));
        continuousIntegrationService.get().giveProjectPermissions(exercise.getProjectKey(), List.of(teachingAssistantGroup), List.of(CIPermission.READ));
    }

    /**
     * Remove the write permissions for all students for their programming exercise repository.
     * They will still be able to read the code, but won't be able to change it.
     *
     * Requests are executed in batches so that the VCS is not overloaded with requests.
     *
     * @param programmingExerciseId     ProgrammingExercise id.
     * @return a list of participations for which the locking operation has failed. If everything went as expected, this should be an empty list.
     * @throws EntityNotFoundException  if the programming exercise can't be found.
     */
    public List<ProgrammingExerciseStudentParticipation> removeWritePermissionsFromAllStudentRepositories(Long programmingExerciseId) throws EntityNotFoundException {
        log.info("Invoking scheduled task 'remove write permissions from all student repositories' for programming exercise with id " + programmingExerciseId + ".");

        ProgrammingExercise programmingExercise = findByIdWithEagerStudentParticipations(programmingExerciseId);
        List<ProgrammingExerciseStudentParticipation> failedLockOperations = new LinkedList<>();

        int index = 0;
        for (StudentParticipation studentParticipation : programmingExercise.getStudentParticipations()) {
            // Execute requests in batches instead all at once.
            if (index > 0 && index % EXTERNAL_SYSTEM_REQUEST_BATCH_SIZE == 0) {
                try {
                    log.info("Sleep for {}s during removeWritePermissionsFromAllStudentRepositories", EXTERNAL_SYSTEM_REQUEST_BATCH_WAIT_TIME_MS / 1000);
                    Thread.sleep(EXTERNAL_SYSTEM_REQUEST_BATCH_WAIT_TIME_MS);
                }
                catch (InterruptedException ex) {
                    log.error("Exception encountered when pausing before locking the student repositories for exercise " + programmingExerciseId, ex);
                }
            }

            ProgrammingExerciseStudentParticipation programmingExerciseStudentParticipation = (ProgrammingExerciseStudentParticipation) studentParticipation;
            try {
                versionControlService.get().setRepositoryPermissionsToReadOnly(programmingExerciseStudentParticipation.getRepositoryUrlAsUrl(), programmingExercise.getProjectKey(),
                        programmingExerciseStudentParticipation.getStudent().getLogin());
            }
            catch (Exception e) {
                log.error("Removing write permissions failed for programming exercise with id " + programmingExerciseId + " for student repository with participation id "
                        + studentParticipation.getId());
                failedLockOperations.add(programmingExerciseStudentParticipation);
            }
            index++;
        }
        return failedLockOperations;
    }

    /**
     * Check if the repository of the given participation is locked.
     * This is the case when the participation is a ProgrammingExerciseStudentParticipation, the buildAndTestAfterDueDate of the exercise is set and the due date has passed.
     *
     * Locked means that the student can't make any changes to their repository anymore. While we can control this easily in the remote VCS, we need to check this manually for the local repository on the Artemis server.
     *
     * @param participation ProgrammingExerciseParticipation
     * @return true if repository is locked, false if not.
     */
    public boolean isParticipationRepositoryLocked(ProgrammingExerciseParticipation participation) {
        if (participation instanceof ProgrammingExerciseStudentParticipation) {
            ProgrammingExercise programmingExercise = participation.getProgrammingExercise();
            return programmingExercise.getBuildAndTestStudentSubmissionsAfterDueDate() != null && programmingExercise.getDueDate().isBefore(ZonedDateTime.now());
        }
        return false;
    }

    /**
     * Copied test cases from one exercise to another. The test cases will get new IDs, thus being saved as a new entity.
     * The remaining contents stay the same, especially the weights.
     *
     * @param templateExercise The template exercise which test cases should get copied
     * @param targetExercise The new exercise to which all test cases should get copied to
     */
    private void importTestCases(final ProgrammingExercise templateExercise, final ProgrammingExercise targetExercise) {
        targetExercise.setTestCases(templateExercise.getTestCases().stream().map(testCase -> {
            final var copy = new ProgrammingExerciseTestCase();

            // Copy everything except for the referenced exercise
            copy.setActive(testCase.isActive());
            copy.setAfterDueDate(testCase.isAfterDueDate());
            copy.setTestName(testCase.getTestName());
            copy.setWeight(testCase.getWeight());
            copy.setExercise(targetExercise);
            programmingExerciseTestCaseRepository.save(copy);
            return copy;
        }).collect(Collectors.toSet()));
    }

    /**
     * Sets up the test repository for a new exercise by setting the repository URL. This does not create the actual
     * repository on the version control server!
     *
     * @param newExercise
     * @param projectKey
     */
    private void setupTestRepository(ProgrammingExercise newExercise, String projectKey) {
        final var testRepoName = projectKey.toLowerCase() + "-" + RepositoryType.TESTS.getName();
        newExercise.setTestRepositoryUrl(versionControlService.get().getCloneRepositoryUrl(projectKey, testRepoName).toString());
    }

    /**
     * Sets up a new exercise for importing it by setting all values, that should either never get imported, or
     * for which we should create new entities (e.g. test cases) to null. This ensures that we do not copy
     * anything by accident.
     *
     * @param newExercise
     */
    private void setupExerciseForImport(ProgrammingExercise newExercise) {
        newExercise.setId(null);
        newExercise.setTemplateParticipation(null);
        newExercise.setSolutionParticipation(null);
        newExercise.setExerciseHints(null);
        newExercise.setTestCases(null);
        newExercise.setAttachments(null);
        newExercise.setNumberOfMoreFeedbackRequests(null);
        newExercise.setNumberOfComplaints(null);
        newExercise.setNumberOfAssessments(null);
        newExercise.setTutorParticipations(null);
        newExercise.setExampleSubmissions(null);
        newExercise.setStudentQuestions(null);
        newExercise.setStudentParticipations(null);
    }

    /**
     * Get participations of coding exercises of a requested list of students packed together in one zip file.
     *
     * @param exerciseId the id of the exercise entity
     * @param participations participations that should be exported
     * @param repositoryExportOptions the options that should be used for the export
     * @return a zip file containing all requested participations
     */
    @Transactional(readOnly = true)
    public java.io.File exportStudentRepositories(Long exerciseId, @NotNull List<ProgrammingExerciseStudentParticipation> participations,
            RepositoryExportOptionsDTO repositoryExportOptions) {
        // The downloaded repos should be cloned into another path in order to not interfere with the repo used by the student
        String repoDownloadClonePath = REPO_DOWNLOAD_CLONE_PATH;

        ProgrammingExercise programmingExercise = (ProgrammingExercise) exerciseService.findOne(exerciseId);

        if (repositoryExportOptions.isExportAllStudents()) {
            log.info("Request to export all student repositories of programming exercise " + exerciseId + " with title '" + programmingExercise.getTitle() + "'");
        }
        else {
            log.info("Request to export the repositories of programming exercise " + exerciseId + " with title '" + programmingExercise.getTitle() + "' of the following students: "
                    + participations.stream().map(p -> p.getStudent().getLogin()).collect(Collectors.joining(", ")));
        }

        List<Path> zippedRepoFiles = new ArrayList<>();
        for (ProgrammingExerciseStudentParticipation participation : participations) {
            Repository repo = null;
            try {
                if (participation.getRepositoryUrlAsUrl() == null) {
                    log.warn("Ignore participation " + participation.getId() + " for export, because its repository URL is null");
                    continue;
                }
                repo = gitService.getOrCheckoutRepository(participation, repoDownloadClonePath);
                gitService.resetToOriginMaster(repo); // start with clean state

                if (repositoryExportOptions.isFilterLateSubmissions() && repositoryExportOptions.getFilterLateSubmissionsDate() != null) {
                    log.debug("Filter late submissions for participation {}", participation.toString());
                    Optional<Submission> lastValidSubmission = participation.getSubmissions().stream()
                            .filter(s -> s.getSubmissionDate() != null && s.getSubmissionDate().isBefore(repositoryExportOptions.getFilterLateSubmissionsDate()))
                            .max(Comparator.comparing(Submission::getSubmissionDate));

                    gitService.filterLateSubmissions(repo, lastValidSubmission, repositoryExportOptions.getFilterLateSubmissionsDate());
                }

                if (repositoryExportOptions.isAddStudentName()) {
                    log.debug("Adding student name to participation {}", participation.toString());
                    addStudentIdToProjectName(repo, programmingExercise, participation);
                }

                if (repositoryExportOptions.isCombineStudentCommits()) {
                    log.debug("Combining commits for participation {}", participation.toString());
                    gitService.combineAllStudentCommits(repo, programmingExercise);
                }

                if (repositoryExportOptions.isNormalizeCodeStyle()) {
                    try {
                        log.debug("Normalizing code style for participation {}", participation.toString());
                        fileService.normalizeLineEndingsDirectory(repo.getLocalPath().toString());
                        fileService.convertToUTF8Directory(repo.getLocalPath().toString());
                    }
                    catch (Exception ex) {
                        log.warn("Cannot normalize code style in the repo " + repo.getLocalPath() + " due to the following exception: " + ex.getMessage());
                    }
                }

                log.debug("Create temporary zip file for repository " + repo.getLocalPath().toString());
                Path zippedRepoFile = gitService.zipRepository(repo, repoDownloadClonePath);
                zippedRepoFiles.add(zippedRepoFile);
            }
            catch (IOException | GitException | GitAPIException | InterruptedException ex) {
                log.error("export student repository " + participation.getRepositoryUrlAsUrl() + " in exercise '" + programmingExercise.getTitle() + "' did not work as expected: "
                        + ex.getMessage());
            }
            finally {
                // we do some cleanup here to prevent future errors with file handling
                // We can always delete the repository as it won't be used by the student (separate path)
                if (repo != null) {
                    try {
                        log.debug("Delete temporary repository " + repo.getLocalPath().toString());
                        gitService.deleteLocalRepository(participation, repoDownloadClonePath);
                    }
                    catch (Exception ex) {
                        log.warn("Could not delete temporary repository " + repo.getLocalPath().toString() + ": " + ex.getMessage());
                    }
                }
            }
        }
        if (zippedRepoFiles.isEmpty()) {
            log.warn("The zip file could not be created. Ignoring the request to export repositories for exercise " + programmingExercise.getTitle());
            return null;
        }
        try {
            // create a large zip file with all zipped repos and provide it for download
            log.debug("Create zip file for all repositories");
            Path zipFilePath = Paths.get(zippedRepoFiles.get(0).getParent().toString(),
                    programmingExercise.getCourse().getShortName() + "-" + programmingExercise.getShortName() + "-" + System.currentTimeMillis() + ".zip");
            createZipFile(zipFilePath, zippedRepoFiles);
            scheduleForDeletion(zipFilePath, 15);
            log.info("Export student repositories of programming exercise " + exerciseId + " with title '" + programmingExercise.getTitle() + "' was successful.");
            return new java.io.File(zipFilePath.toString());
        }
        catch (IOException ex) {
            log.error("Export students repositories for exercise '" + programmingExercise.getTitle() + "' did not work as expected: " + ex.getMessage());
        }
        finally {
            // we do some cleanup here to prevent future errors with file handling
            log.debug("Delete all temporary zip repo files");
            // delete the temporary zipped repo files
            for (Path zippedRepoFile : zippedRepoFiles) {
                try {
                    Files.delete(zippedRepoFile);
                }
                catch (Exception ex) {
                    log.warn("Could not delete file " + zippedRepoFile + ". Error message: " + ex.getMessage());
                }
            }
        }
        return null;
    }

    /**
     * Create a zipfile of the given paths and save it in the zipFilePath
     *
     * @param zipFilePath path where the zipfile should be saved
     * @param paths the paths that should be zipped
     * @throws IOException if an error occured while zipping
     */
    private void createZipFile(Path zipFilePath, List<Path> paths) throws IOException {
        try (ZipOutputStream zipOutputStream = new ZipOutputStream(Files.newOutputStream(zipFilePath))) {
            paths.stream().filter(path -> !Files.isDirectory(path)).forEach(path -> {
                ZipEntry zipEntry = new ZipEntry(path.toString());
                try {
                    zipOutputStream.putNextEntry(zipEntry);
                    Files.copy(path, zipOutputStream);
                    zipOutputStream.closeEntry();
                }
                catch (Exception e) {
                    log.error("Create zip file error", e);
                }
            });
        }
    }

    /**
     * @param exerciseId the exercise we are interested in
     * @return the number of programming submissions which should be assessed
     */
    public long countSubmissions(Long exerciseId) {
        return programmingExerciseRepository.countSubmissions(exerciseId);
    }

    /**
     * @param courseId the course we are interested in
     * @return the number of programming submissions which should be assessed, so we ignore the ones after the exercise due date
     */
    public long countSubmissionsToAssessByCourseId(Long courseId) {
        return programmingExerciseRepository.countByCourseIdSubmittedBeforeDueDate(courseId);
    }

    private Map<Path, ScheduledFuture> futures = new HashMap<>();

    private ScheduledExecutorService executor = Executors.newScheduledThreadPool(Runtime.getRuntime().availableProcessors());

    private static final TimeUnit MINUTES = TimeUnit.MINUTES; // your time unit

    /**
     * Schedule the deletion of the given path with a given delay
     *
     * @param path The path that should be deleted
     * @param delayInMinutes The delay in minutes after which the path should be deleted
     */
    private void scheduleForDeletion(Path path, long delayInMinutes) {
        ScheduledFuture future = executor.schedule(() -> {
            try {
                log.info("Delete file " + path);
                Files.delete(path);
                futures.remove(path);
            }
            catch (IOException e) {
                log.error("Deleting the file " + path + " did not work", e);
            }
        }, delayInMinutes, MINUTES);

        futures.put(path, future);
    }
}<|MERGE_RESOLUTION|>--- conflicted
+++ resolved
@@ -106,9 +106,6 @@
 
     @Value("${artemis.repo-download-clone-path}")
     private String REPO_DOWNLOAD_CLONE_PATH;
-
-    @Value("${artemis.version-control.ci-token:}")
-    private String CI_TOKEN;
 
     public ProgrammingExerciseService(ProgrammingExerciseRepository programmingExerciseRepository, FileService fileService, GitService gitService,
             ExerciseHintService exerciseHintService, Optional<VersionControlService> versionControlService, Optional<ContinuousIntegrationService> continuousIntegrationService,
@@ -345,16 +342,6 @@
             gitService.commitAndPush(solutionRepo, "Empty Setup by Artemis", user);
         }
 
-<<<<<<< HEAD
-        // The creation of the webhooks must occur after the initial push, because the participation is
-        // not yet saved in the database, so we cannot save the submission accordingly (see ProgrammingSubmissionService.notifyPush)
-        versionControlService.get().addWebHook(templateParticipation.getRepositoryUrlAsUrl(),
-                ARTEMIS_BASE_URL + PROGRAMMING_SUBMISSION_RESOURCE_API_PATH + templateParticipation.getId(), "Artemis WebHook");
-        versionControlService.get().addWebHook(solutionParticipation.getRepositoryUrlAsUrl(),
-                ARTEMIS_BASE_URL + PROGRAMMING_SUBMISSION_RESOURCE_API_PATH + solutionParticipation.getId(), "Artemis WebHook");
-
-=======
->>>>>>> a4445ab6
         continuousIntegrationService.get().createProjectForExercise(programmingExercise);
         // template build plan
         continuousIntegrationService.get().createBuildPlanForExercise(programmingExercise, templatePlanName, exerciseRepoUrl, testsRepoUrl);
@@ -372,21 +359,7 @@
         // not yet saved in the database, so we cannot save the submission accordingly (see ProgrammingSubmissionService.notifyPush)
         versionControlService.get().addWebHooksForExercise(programmingExercise);
 
-        // Depending on the activated VCS/CI systems, the VCS system pushes commit notifications to the CI, or the CI pulls
-        addOptionalNotificationsIfNecessary(projectKey, templateParticipation, solutionParticipation, exerciseRepoUrl, testsRepoUrl, solutionRepoUrl);
-
         return programmingExercise;
-    }
-
-    private void addOptionalNotificationsIfNecessary(String projectKey, TemplateProgrammingExerciseParticipation templateParticipation,
-            SolutionProgrammingExerciseParticipation solutionParticipation, URL exerciseRepoUrl, URL testsRepoUrl, URL solutionRepoUrl) {
-        final var templatePlanNotificationUrl = continuousIntegrationService.get().getWebhookUrl(projectKey, templateParticipation.getBuildPlanId());
-        final var solutionPlanNotificationUrl = continuousIntegrationService.get().getWebhookUrl(projectKey, solutionParticipation.getBuildPlanId());
-        if (templatePlanNotificationUrl.isPresent() && solutionPlanNotificationUrl.isPresent()) {
-            versionControlService.get().addWebHook(exerciseRepoUrl, templatePlanNotificationUrl.get(), "Artemis Exercise WebHook", CI_TOKEN);
-            versionControlService.get().addWebHook(solutionRepoUrl, solutionPlanNotificationUrl.get(), "Artemis Solution WebHook", CI_TOKEN);
-            versionControlService.get().addWebHook(testsRepoUrl, solutionPlanNotificationUrl.get(), "Artemis Tests WebHook", CI_TOKEN);
-        }
     }
 
     /**
@@ -962,17 +935,12 @@
         giveCIProjectPermissions(newExercise);
         continuousIntegrationService.get().enablePlan(targetExerciseProjectKey, templateParticipation.getBuildPlanId());
         continuousIntegrationService.get().enablePlan(targetExerciseProjectKey, solutionParticipation.getBuildPlanId());
-<<<<<<< HEAD
-=======
 
         // update 2 repositories for the template (BASE) build plan
->>>>>>> a4445ab6
         continuousIntegrationService.get().updatePlanRepository(targetExerciseProjectKey, templateParticipation.getBuildPlanId(), ASSIGNMENT_REPO_NAME, targetExerciseProjectKey,
                 newExercise.getTemplateRepositoryUrl(), Optional.of(List.of(ASSIGNMENT_REPO_NAME)));
         continuousIntegrationService.get().updatePlanRepository(targetExerciseProjectKey, templateParticipation.getBuildPlanId(), TEST_REPO_NAME, targetExerciseProjectKey,
                 newExercise.getTestRepositoryUrl(), Optional.empty());
-<<<<<<< HEAD
-=======
 
         // update 2 repositories for the solution (SOLUTION) build plan
         continuousIntegrationService.get().updatePlanRepository(targetExerciseProjectKey, solutionParticipation.getBuildPlanId(), ASSIGNMENT_REPO_NAME, targetExerciseProjectKey,
@@ -980,7 +948,6 @@
         continuousIntegrationService.get().updatePlanRepository(targetExerciseProjectKey, solutionParticipation.getBuildPlanId(), TEST_REPO_NAME, targetExerciseProjectKey,
                 newExercise.getTestRepositoryUrl(), Optional.empty());
 
->>>>>>> a4445ab6
         try {
             continuousIntegrationService.get().triggerBuild(templateParticipation);
             continuousIntegrationService.get().triggerBuild(solutionParticipation);
