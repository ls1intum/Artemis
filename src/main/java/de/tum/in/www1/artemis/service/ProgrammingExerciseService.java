--- conflicted
+++ resolved
@@ -34,12 +34,9 @@
 import org.springframework.core.io.Resource;
 import org.springframework.core.io.ResourceLoader;
 import org.springframework.core.io.support.ResourcePatternUtils;
-<<<<<<< HEAD
-import org.springframework.messaging.simp.SimpMessageSendingOperations;
-=======
 import org.springframework.data.domain.PageRequest;
 import org.springframework.data.domain.Sort;
->>>>>>> 9c9be610
+import org.springframework.messaging.simp.SimpMessageSendingOperations;
 import org.springframework.stereotype.Service;
 import org.springframework.transaction.annotation.Transactional;
 import org.w3c.dom.Document;
@@ -55,12 +52,9 @@
 import de.tum.in.www1.artemis.service.connectors.GitService;
 import de.tum.in.www1.artemis.service.connectors.VersionControlService;
 import de.tum.in.www1.artemis.service.util.structureoraclegenerator.OracleGenerator;
-<<<<<<< HEAD
-import de.tum.in.www1.artemis.web.rest.errors.AccessForbiddenException;
-=======
 import de.tum.in.www1.artemis.web.rest.dto.PageableSearchDTO;
 import de.tum.in.www1.artemis.web.rest.dto.SearchResultPageDTO;
->>>>>>> 9c9be610
+import de.tum.in.www1.artemis.web.rest.errors.AccessForbiddenException;
 import de.tum.in.www1.artemis.web.rest.errors.EntityNotFoundException;
 
 @Service
@@ -102,35 +96,25 @@
 
     private final ResourceLoader resourceLoader;
 
-<<<<<<< HEAD
     private final GroupNotificationService groupNotificationService;
 
     private final SimpMessageSendingOperations messagingTemplate;
 
+    private final ProgrammingExerciseTestCaseRepository programmingExerciseTestCaseRepository;
+
     private final String TEST_CASES_CHANGED_NOTIFICATION = "The test cases of this programming exercise were updated. The student submissions should be build and tested so that results with the updated settings can be created.";
-=======
-    private final ProgrammingExerciseTestCaseRepository programmingExerciseTestCaseRepository;
->>>>>>> 9c9be610
 
     @Value("${server.url}")
     private String ARTEMIS_BASE_URL;
 
     public ProgrammingExerciseService(ProgrammingExerciseRepository programmingExerciseRepository, FileService fileService, GitService gitService,
-<<<<<<< HEAD
-            Optional<VersionControlService> versionControlService, Optional<ContinuousIntegrationService> continuousIntegrationService,
-            Optional<ContinuousIntegrationUpdateService> continuousIntegrationUpdateService, ResourceLoader resourceLoader, SubmissionRepository submissionRepository,
-            ParticipationService participationService, ResultRepository resultRepository, StudentParticipationRepository studentParticipationRepository,
-            TemplateProgrammingExerciseParticipationRepository templateProgrammingExerciseParticipationRepository,
-            SolutionProgrammingExerciseParticipationRepository solutionProgrammingExerciseParticipationRepository, UserService userService,
-            AuthorizationCheckService authCheckService, GroupNotificationService groupNotificationService, SimpMessageSendingOperations messagingTemplate) {
-=======
             ExerciseHintService exerciseHintService, Optional<VersionControlService> versionControlService, Optional<ContinuousIntegrationService> continuousIntegrationService,
             Optional<ContinuousIntegrationUpdateService> continuousIntegrationUpdateService, ProgrammingExerciseParticipationService programmingExerciseParticipationService,
-            ResourceLoader resourceLoader, SubmissionRepository submissionRepository, ParticipationService participationService,
-            TemplateProgrammingExerciseParticipationRepository templateProgrammingExerciseParticipationRepository,
-            SolutionProgrammingExerciseParticipationRepository solutionProgrammingExerciseParticipationRepository, UserService userService,
-            AuthorizationCheckService authCheckService, CourseRepository courseRepository, ProgrammingExerciseTestCaseRepository programmingExerciseTestCaseRepository) {
->>>>>>> 9c9be610
+            SubmissionRepository submissionRepository, TemplateProgrammingExerciseParticipationRepository templateProgrammingExerciseParticipationRepository,
+            SolutionProgrammingExerciseParticipationRepository solutionProgrammingExerciseParticipationRepository, CourseRepository courseRepository,
+            ParticipationService participationService, ResultRepository resultRepository, UserService userService, AuthorizationCheckService authCheckService,
+            ResourceLoader resourceLoader, GroupNotificationService groupNotificationService, SimpMessageSendingOperations messagingTemplate,
+            ProgrammingExerciseTestCaseRepository programmingExerciseTestCaseRepository) {
         this.programmingExerciseRepository = programmingExerciseRepository;
         this.fileService = fileService;
         this.gitService = gitService;
@@ -139,21 +123,18 @@
         this.continuousIntegrationService = continuousIntegrationService;
         this.continuousIntegrationUpdateService = continuousIntegrationUpdateService;
         this.programmingExerciseParticipationService = programmingExerciseParticipationService;
-        this.resourceLoader = resourceLoader;
-        this.participationService = participationService;
-        this.resultRepository = resultRepository;
         this.submissionRepository = submissionRepository;
         this.templateProgrammingExerciseParticipationRepository = templateProgrammingExerciseParticipationRepository;
         this.solutionProgrammingExerciseParticipationRepository = solutionProgrammingExerciseParticipationRepository;
+        this.courseRepository = courseRepository;
+        this.participationService = participationService;
+        this.resultRepository = resultRepository;
         this.userService = userService;
         this.authCheckService = authCheckService;
-<<<<<<< HEAD
+        this.resourceLoader = resourceLoader;
         this.groupNotificationService = groupNotificationService;
         this.messagingTemplate = messagingTemplate;
-=======
-        this.courseRepository = courseRepository;
         this.programmingExerciseTestCaseRepository = programmingExerciseTestCaseRepository;
->>>>>>> 9c9be610
     }
 
     /**
@@ -309,7 +290,6 @@
      * @param path The path for which all file names should be listed
      * @return A list of all file names under the given path
      */
-    @Transactional
     private List<String> listAllFilesInPath(Path path) {
         List<String> allRepoFiles = null;
         try (Stream<Path> walk = Files.walk(path)) {
@@ -451,7 +431,6 @@
     }
 
     // Copy template and push, if no file is in the directory
-    @Transactional
     private void setupTemplateAndPush(Repository repository, Resource[] resources, String prefix, String templateName, ProgrammingExercise programmingExercise) throws Exception {
         if (gitService.listFiles(repository).size() == 0) { // Only copy template if repo is empty
             fileService.copyResources(resources, prefix, repository.getLocalPath().toAbsolutePath().toString(), true);
@@ -470,7 +449,6 @@
      * @param programmingExercise The related programming exercise for which the template should get created
      * @throws Exception If anything goes wrong
      */
-    @Transactional
     private void setupTestTemplateAndPush(Repository repository, Resource[] resources, String prefix, String templateName, ProgrammingExercise programmingExercise)
             throws Exception {
         if (gitService.listFiles(repository).size() == 0 && programmingExercise.getProgrammingLanguage() == ProgrammingLanguage.JAVA) { // Only copy template if repo is empty
@@ -840,7 +818,6 @@
     }
 
     /**
-<<<<<<< HEAD
      * If testCasesChanged = true, this marks the programming exercise as dirty, meaning that its test cases were changed and the student submissions should be be built & tested.
      * This method also sends out a notification to the client if testCasesChanged = true.
      * In case the testCaseChanged value is the same for the programming exercise or the programming exercise is not released or has no results, the method will return immediately.
@@ -878,7 +855,9 @@
         // Is true if the exercise is released and has at least one result.
         // TODO: We can't use the resultService here due to a circular dependency issue.
         return resultRepository.existsByParticipation_ExerciseId(programmingExercise.getId());
-=======
+    }
+
+    /**
      * Search for all programming exercises fitting a {@link PageableSearchDTO search query}. The result is paged,
      * meaning that there is only a predefined portion of the result returned to the user, so that the server doesn't
      * have to send hundreds/thousands of exercises if there are that many in Artemis.
@@ -1064,6 +1043,5 @@
         newExercise.setExampleSubmissions(null);
         newExercise.setStudentQuestions(null);
         newExercise.setStudentParticipations(null);
->>>>>>> 9c9be610
     }
 }