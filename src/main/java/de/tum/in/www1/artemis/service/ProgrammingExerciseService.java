package de.tum.in.www1.artemis.service;

import static de.tum.in.www1.artemis.domain.enumeration.BuildPlanType.SOLUTION;
import static de.tum.in.www1.artemis.domain.enumeration.BuildPlanType.TEMPLATE;

import java.io.FileNotFoundException;
import java.io.IOException;
import java.nio.file.Files;
import java.nio.file.Path;
import java.nio.file.Paths;
import java.time.ZonedDateTime;
import java.util.*;

import javax.annotation.Nullable;

import org.apache.commons.lang3.ArrayUtils;
import org.eclipse.jgit.api.errors.GitAPIException;
import org.slf4j.Logger;
import org.slf4j.LoggerFactory;
import org.springframework.core.io.Resource;
import org.springframework.data.domain.PageRequest;
import org.springframework.data.domain.Sort;
import org.springframework.stereotype.Service;
import org.springframework.transaction.annotation.Transactional;

import de.tum.in.www1.artemis.ResourceLoaderService;
import de.tum.in.www1.artemis.config.Constants;
import de.tum.in.www1.artemis.domain.*;
import de.tum.in.www1.artemis.domain.enumeration.*;
import de.tum.in.www1.artemis.domain.participation.ProgrammingExerciseParticipation;
import de.tum.in.www1.artemis.domain.participation.ProgrammingExerciseStudentParticipation;
import de.tum.in.www1.artemis.domain.participation.SolutionProgrammingExerciseParticipation;
import de.tum.in.www1.artemis.domain.participation.TemplateProgrammingExerciseParticipation;
import de.tum.in.www1.artemis.repository.ProgrammingExerciseRepository;
import de.tum.in.www1.artemis.repository.ResultRepository;
import de.tum.in.www1.artemis.repository.SolutionProgrammingExerciseParticipationRepository;
import de.tum.in.www1.artemis.repository.TemplateProgrammingExerciseParticipationRepository;
import de.tum.in.www1.artemis.service.connectors.CIPermission;
import de.tum.in.www1.artemis.service.connectors.ContinuousIntegrationService;
import de.tum.in.www1.artemis.service.connectors.GitService;
import de.tum.in.www1.artemis.service.connectors.VersionControlService;
import de.tum.in.www1.artemis.service.messaging.InstanceMessageSendService;
import de.tum.in.www1.artemis.service.util.structureoraclegenerator.OracleGenerator;
import de.tum.in.www1.artemis.web.rest.dto.PageableSearchDTO;
import de.tum.in.www1.artemis.web.rest.dto.SearchResultPageDTO;
import de.tum.in.www1.artemis.web.rest.errors.EntityNotFoundException;

@Service
public class ProgrammingExerciseService {

    private final Logger log = LoggerFactory.getLogger(ProgrammingExerciseService.class);

    private final ProgrammingExerciseRepository programmingExerciseRepository;

    private final FileService fileService;

    private final GitService gitService;

    private final Optional<VersionControlService> versionControlService;

    private final Optional<ContinuousIntegrationService> continuousIntegrationService;

    private final TemplateProgrammingExerciseParticipationRepository templateProgrammingExerciseParticipationRepository;

    private final SolutionProgrammingExerciseParticipationRepository solutionProgrammingExerciseParticipationRepository;

    private final ParticipationService participationService;

    private final ResultRepository resultRepository;

    private final UserService userService;

    private final AuthorizationCheckService authCheckService;

    private final GroupNotificationService groupNotificationService;

    private final ResourceLoaderService resourceLoaderService;

    private final InstanceMessageSendService instanceMessageSendService;

    public ProgrammingExerciseService(ProgrammingExerciseRepository programmingExerciseRepository, FileService fileService, GitService gitService,
            Optional<VersionControlService> versionControlService, Optional<ContinuousIntegrationService> continuousIntegrationService,
            TemplateProgrammingExerciseParticipationRepository templateProgrammingExerciseParticipationRepository,
            SolutionProgrammingExerciseParticipationRepository solutionProgrammingExerciseParticipationRepository, ParticipationService participationService,
            ResultRepository resultRepository, UserService userService, AuthorizationCheckService authCheckService, ResourceLoaderService resourceLoaderService,
            GroupNotificationService groupNotificationService, InstanceMessageSendService instanceMessageSendService) {
        this.programmingExerciseRepository = programmingExerciseRepository;
        this.fileService = fileService;
        this.gitService = gitService;
        this.versionControlService = versionControlService;
        this.continuousIntegrationService = continuousIntegrationService;
        this.templateProgrammingExerciseParticipationRepository = templateProgrammingExerciseParticipationRepository;
        this.solutionProgrammingExerciseParticipationRepository = solutionProgrammingExerciseParticipationRepository;
        this.participationService = participationService;
        this.resultRepository = resultRepository;
        this.userService = userService;
        this.authCheckService = authCheckService;
        this.resourceLoaderService = resourceLoaderService;
        this.groupNotificationService = groupNotificationService;
        this.instanceMessageSendService = instanceMessageSendService;
    }

    /**
     * Setups the context of a new programming exercise. This includes:
     * <ul>
     *     <li>The VCS project</li>
     *     <li>All repositories (test, exercise, solution)</li>
     *     <li>The template and solution participation</li>
     *     <li>VCS webhooks</li>
     *     <li>Bamboo build plans</li>
     * </ul>
     *
     * The exercise gets set up in the following order:
     * <ol>
     *     <li>Create all repositories for the new exercise</li>
     *     <li>Setup template and push it to the repositories</li>
     *     <li>Setup new build plans for exercise</li>
     *     <li>Add all webhooks</li>
     *     <li>Init scheduled jobs for exercise maintenance</li>
     * </ol>
     *
     * @param programmingExercise The programmingExercise that should be setup
     * @return The newly setup exercise
     * @throws InterruptedException If something during the communication with the remote Git repository went wrong
     * @throws GitAPIException      If something during the communication with the remote Git repositroy went wrong
     * @throws IOException          If the template files couldn't be read
     */
    @Transactional
    public ProgrammingExercise createProgrammingExercise(ProgrammingExercise programmingExercise) throws InterruptedException, GitAPIException, IOException {
        programmingExercise.generateAndSetProjectKey();
        final var user = userService.getUser();

        createRepositoriesForNewExercise(programmingExercise);
        initParticipations(programmingExercise);
        setURLsAndBuildPlanIDsForNewExercise(programmingExercise);

        // Save participations to get the ids required for the webhooks
        connectBaseParticipationsToExerciseAndSave(programmingExercise);

        setupExerciseTemplate(programmingExercise, user);
        setupBuildPlansForNewExercise(programmingExercise);

        // save to get the id required for the webhook
        programmingExercise = programmingExerciseRepository.saveAndFlush(programmingExercise);

        // The creation of the webhooks must occur after the initial push, because the participation is
        // not yet saved in the database, so we cannot save the submission accordingly (see ProgrammingSubmissionService.notifyPush)
        versionControlService.get().addWebHooksForExercise(programmingExercise);

        scheduleOperations(programmingExercise.getId());

        // Notify tutors only if this a course exercise
        if (programmingExercise.hasCourse()) {
            groupNotificationService.notifyTutorGroupAboutExerciseCreated(programmingExercise);
        }

        return programmingExercise;
    }

    public void scheduleOperations(Long programmingExerciseId) {
        instanceMessageSendService.sendProgrammingExerciseSchedule(programmingExerciseId);
    }

    /**
     * Creates build plans for a new programming exercise.
     * 1. Create the project for the exercise on the CI Server
     * 2. Create template and solution build plan in this project
     * 3. Configure CI permissions
     *
     * @param programmingExercise Programming exercise for the the build plans should be generated. The programming
     *                            exercise should contain a fully initialized template and solution participation.
     */
    public void setupBuildPlansForNewExercise(ProgrammingExercise programmingExercise) {
        String projectKey = programmingExercise.getProjectKey();
        // Get URLs for repos
        var exerciseRepoUrl = programmingExercise.getVcsTemplateRepositoryUrl();
        var testsRepoUrl = programmingExercise.getVcsTestRepositoryUrl();
        var solutionRepoUrl = programmingExercise.getVcsSolutionRepositoryUrl();

        continuousIntegrationService.get().createProjectForExercise(programmingExercise);
        // template build plan
        continuousIntegrationService.get().createBuildPlanForExercise(programmingExercise, TEMPLATE.getName(), exerciseRepoUrl, testsRepoUrl, solutionRepoUrl);
        // solution build plan
        continuousIntegrationService.get().createBuildPlanForExercise(programmingExercise, SOLUTION.getName(), solutionRepoUrl, testsRepoUrl, solutionRepoUrl);

        // Give appropriate permissions for CI projects
        continuousIntegrationService.get().removeAllDefaultProjectPermissions(projectKey);

        giveCIProjectPermissions(programmingExercise);
    }

    /**
     * This method connects the new programming exercise with the template and solution participation
     *
     * @param programmingExercise the new programming exercise
     */
    public void connectBaseParticipationsToExerciseAndSave(ProgrammingExercise programmingExercise) {
        final var templateParticipation = programmingExercise.getTemplateParticipation();
        final var solutionParticipation = programmingExercise.getSolutionParticipation();
        templateParticipation.setProgrammingExercise(programmingExercise);
        solutionParticipation.setProgrammingExercise(programmingExercise);
        templateProgrammingExerciseParticipationRepository.save(templateParticipation);
        solutionProgrammingExerciseParticipationRepository.save(solutionParticipation);
    }

    private void setURLsAndBuildPlanIDsForNewExercise(ProgrammingExercise programmingExercise) {
        final var projectKey = programmingExercise.getProjectKey();
        final var templateParticipation = programmingExercise.getTemplateParticipation();
        final var solutionParticipation = programmingExercise.getSolutionParticipation();
        final var templatePlanId = programmingExercise.generateBuildPlanId(TEMPLATE);
        final var solutionPlanId = programmingExercise.generateBuildPlanId(SOLUTION);
        final var exerciseRepoName = programmingExercise.generateRepositoryName(RepositoryType.TEMPLATE);
        final var solutionRepoName = programmingExercise.generateRepositoryName(RepositoryType.SOLUTION);
        final var testRepoName = programmingExercise.generateRepositoryName(RepositoryType.TESTS);

        templateParticipation.setBuildPlanId(templatePlanId); // Set build plan id to newly created BaseBuild plan
        templateParticipation.setRepositoryUrl(versionControlService.get().getCloneRepositoryUrl(projectKey, exerciseRepoName).toString());
        solutionParticipation.setBuildPlanId(solutionPlanId);
        solutionParticipation.setRepositoryUrl(versionControlService.get().getCloneRepositoryUrl(projectKey, solutionRepoName).toString());
        programmingExercise.setTestRepositoryUrl(versionControlService.get().getCloneRepositoryUrl(projectKey, testRepoName).toString());
    }

    /**
     * Setup the exercise template by determining the files needed for the template and copying them.
     *
     * @param programmingExercise the programming exercise that should be set up
     * @param user                the User that performed the action (used as Git commit author)
     */
    private void setupExerciseTemplate(ProgrammingExercise programmingExercise, User user) throws GitAPIException, InterruptedException {

        // Get URLs for repos
        var exerciseRepoUrl = programmingExercise.getVcsTemplateRepositoryUrl();
        var testsRepoUrl = programmingExercise.getVcsTestRepositoryUrl();
        var solutionRepoUrl = programmingExercise.getVcsSolutionRepositoryUrl();

        // Checkout repositories
        Repository exerciseRepo = gitService.getOrCheckoutRepository(exerciseRepoUrl, true);
        Repository testRepo = gitService.getOrCheckoutRepository(testsRepoUrl, true);
        Repository solutionRepo = gitService.getOrCheckoutRepository(solutionRepoUrl, true);

        // Get path, files and prefix for the programming-language dependent files. They are copied first.
        String programmingLanguage = programmingExercise.getProgrammingLanguage().toString().toLowerCase();
        String programmingLanguageTemplate = getProgrammingLanguageTemplatePath(programmingExercise.getProgrammingLanguage());
        String exercisePath = programmingLanguageTemplate + "/exercise/**/*.*";
        String solutionPath = programmingLanguageTemplate + "/solution/**/*.*";
        String testPath = programmingLanguageTemplate + "/test/**/*.*";

        Resource[] exerciseResources = resourceLoaderService.getResources(exercisePath);
        Resource[] testResources = resourceLoaderService.getResources(testPath);
        Resource[] solutionResources = resourceLoaderService.getResources(solutionPath);

        String exercisePrefix = programmingLanguage + "/exercise";
        String testPrefix = programmingLanguage + "/test";
        String solutionPrefix = programmingLanguage + "/solution";

        // Initialize project type dependent resources with null as they might not be used
        Resource[] projectTypeExerciseResources = null;
        Resource[] projectTypeTestResources = null;
        Resource[] projectTypeSolutionResources = null;

        String projectTypeExercisePrefix = null;
        String projectTypeTestPrefix = null;
        String projectTypeSolutionPrefix = null;

        // Find the project type specific files if present
        if (programmingExercise.getProjectType() != null) {
            // Get path, files and prefix for the project-type dependent files. They are copied last and can overwrite the resources from the programming language.
            String programmingLanguageProjectTypePath = getProgrammingLanguageProjectTypePath(programmingExercise.getProgrammingLanguage(), programmingExercise.getProjectType());
            String projectType = programmingExercise.getProjectType().name().toLowerCase();

            projectTypeExercisePrefix = programmingLanguage + "/" + projectType + "/exercise";
            projectTypeTestPrefix = programmingLanguage + "/" + projectType + "/test";
            projectTypeSolutionPrefix = programmingLanguage + "/" + projectType + "/solution";

            exercisePath = programmingLanguageProjectTypePath + "/exercise/**/*.*";
            solutionPath = programmingLanguageProjectTypePath + "/solution/**/*.*";
            testPath = programmingLanguageProjectTypePath + "/test/**/*.*";

            projectTypeExerciseResources = resourceLoaderService.getResources(exercisePath);
            projectTypeTestResources = resourceLoaderService.getResources(testPath);
            projectTypeSolutionResources = resourceLoaderService.getResources(solutionPath);
        }

        try {
            setupTemplateAndPush(exerciseRepo, exerciseResources, exercisePrefix, projectTypeExerciseResources, projectTypeExercisePrefix, "Exercise", programmingExercise, user);
            // The template repo can be re-written so we can unprotect the master branch.
            versionControlService.get().unprotectBranch(programmingExercise.getVcsTemplateRepositoryUrl(), "master");

            setupTemplateAndPush(solutionRepo, solutionResources, solutionPrefix, projectTypeSolutionResources, projectTypeSolutionPrefix, "Solution", programmingExercise, user);
            setupTestTemplateAndPush(testRepo, testResources, testPrefix, projectTypeTestResources, projectTypeTestPrefix, "Test", programmingExercise, user);

        }
        catch (Exception ex) {
            // if any exception occurs, try to at least push an empty commit, so that the
            // repositories can be used by the build plans
            log.warn("An exception occurred while setting up the repositories", ex);
            gitService.commitAndPush(exerciseRepo, "Empty Setup by Artemis", user);
            gitService.commitAndPush(testRepo, "Empty Setup by Artemis", user);
            gitService.commitAndPush(solutionRepo, "Empty Setup by Artemis", user);
        }
    }

    public String getProgrammingLanguageProjectTypePath(ProgrammingLanguage programmingLanguage, ProjectType projectType) {
        return getProgrammingLanguageTemplatePath(programmingLanguage) + "/" + projectType.name().toLowerCase();
    }

    public String getProgrammingLanguageTemplatePath(ProgrammingLanguage programmingLanguage) {
        return "templates/" + programmingLanguage.name().toLowerCase();
    }

    private void createRepositoriesForNewExercise(ProgrammingExercise programmingExercise) {
        final var projectKey = programmingExercise.getProjectKey();
        versionControlService.get().createProjectForExercise(programmingExercise); // Create project
        versionControlService.get().createRepository(projectKey, programmingExercise.generateRepositoryName(RepositoryType.TEMPLATE), null); // Create template repository
        versionControlService.get().createRepository(projectKey, programmingExercise.generateRepositoryName(RepositoryType.TESTS), null); // Create tests repository
        versionControlService.get().createRepository(projectKey, programmingExercise.generateRepositoryName(RepositoryType.SOLUTION), null); // Create solution repository
    }

    /**
     * @param programmingExercise the changed programming exercise with its new values
     * @param notificationText    optional text about the changes for a notification
     * @return the updates programming exercise from the database
     */
    public ProgrammingExercise updateProgrammingExercise(ProgrammingExercise programmingExercise, @Nullable String notificationText) {
        ProgrammingExercise savedProgrammingExercise = programmingExerciseRepository.save(programmingExercise);

        scheduleOperations(programmingExercise.getId());

        // Only send notification for course exercises
        if (notificationText != null && programmingExercise.hasCourse()) {
            groupNotificationService.notifyStudentGroupAboutExerciseUpdate(savedProgrammingExercise, notificationText);
        }

        return savedProgrammingExercise;
    }

    /**
     * This methods sets the values (initialization date and initialization state) of the template and solution participation.
     * If either participation is null, a new one will be created.
     *
     * @param programmingExercise The programming exercise
     */
    public void initParticipations(ProgrammingExercise programmingExercise) {
        var solutionParticipation = programmingExercise.getSolutionParticipation();
        var templateParticipation = programmingExercise.getTemplateParticipation();

        if (templateParticipation == null) {
            templateParticipation = new TemplateProgrammingExerciseParticipation();
            programmingExercise.setTemplateParticipation(templateParticipation);
        }
        if (solutionParticipation == null) {
            solutionParticipation = new SolutionProgrammingExerciseParticipation();
            programmingExercise.setSolutionParticipation(solutionParticipation);
        }

        solutionParticipation.setInitializationState(InitializationState.INITIALIZED);
        templateParticipation.setInitializationState(InitializationState.INITIALIZED);
        solutionParticipation.setInitializationDate(ZonedDateTime.now());
        templateParticipation.setInitializationDate(ZonedDateTime.now());
    }

    // Copy template and push, if no file is in the directory

    /**
     * Copy template and push, if no file is currently in the repository.
     *
     * @param repository           The repository to push to
     * @param resources            An array of resources that should be copied. Might be overwritten by projectTypeResources.
     * @param prefix               A prefix that should be replaced for all Resources inside the resources.
     * @param projectTypeResources An array of resources that should be copied AFTER the resources array has been copied. Can be null.
     * @param projectTypePrefix    A prefix that should be replaced for all Resources inside the projectTypeResources.
     * @param templateName         The name of the template
     * @param programmingExercise  the programming exercise
     * @param user                 The user that triggered the action (used as Git commit author)
     * @throws Exception
     */
    private void setupTemplateAndPush(Repository repository, Resource[] resources, String prefix, @Nullable Resource[] projectTypeResources, String projectTypePrefix,
            String templateName, ProgrammingExercise programmingExercise, User user) throws Exception {
        if (gitService.listFiles(repository).size() == 0) { // Only copy template if repo is empty
            fileService.copyResources(resources, prefix, repository.getLocalPath().toAbsolutePath().toString(), true);
            // Also copy project type specific files AFTERWARDS (so that they might overwrite the default files)
            if (projectTypeResources != null) {
                fileService.copyResources(projectTypeResources, projectTypePrefix, repository.getLocalPath().toAbsolutePath().toString(), true);
            }

            replacePlaceholders(programmingExercise, repository);
            commitAndPushRepository(repository, templateName + "-Template pushed by Artemis", user);
        }
    }

    /**
     * Set up the test repository. This method differentiates non sequential and sequential test repositories (more than 1 test job).
     *
     * @param repository          The repository to be set up
     * @param resources           The resources which should get added to the template
     * @param prefix              The prefix for the path to which the resources should get copied to
     * @param templateName        The name of the template
     * @param programmingExercise The related programming exercise for which the template should get created
     * @param user                the user who has initiated the generation of the programming exercise
     * @throws Exception If anything goes wrong
     */
    private void setupTestTemplateAndPush(Repository repository, Resource[] resources, String prefix, Resource[] projectTypeResources, String projectTypePrefix,
            String templateName, ProgrammingExercise programmingExercise, User user) throws Exception {
        // Only copy template if repo is empty
        if (gitService.listFiles(repository).size() == 0
                && (programmingExercise.getProgrammingLanguage() == ProgrammingLanguage.JAVA || programmingExercise.getProgrammingLanguage() == ProgrammingLanguage.KOTLIN)) {
            // First get files that are not dependent on the project type
            String templatePath = getProgrammingLanguageTemplatePath(programmingExercise.getProgrammingLanguage()) + "/test";

            String projectTemplatePath = templatePath + "/projectTemplate/**/*.*";
            Resource[] projectTemplate = resourceLoaderService.getResources(projectTemplatePath);
            fileService.copyResources(projectTemplate, prefix, repository.getLocalPath().toAbsolutePath().toString(), false);

            // These resources might override the programming language dependent resources as they are project type dependent.
            ProjectType projectType = programmingExercise.getProjectType();
            if (projectType != null) {
                String projectTypeTemplatePath = getProgrammingLanguageProjectTypePath(programmingExercise.getProgrammingLanguage(), projectType) + "/test";

                String projectTypeProjectTemplatePath = projectTypeTemplatePath + "/projectTemplate/**/*.*";

                try {
                    Resource[] projectTypeProjectTemplate = resourceLoaderService.getResources(projectTypeProjectTemplatePath);
                    fileService.copyResources(projectTypeProjectTemplate, projectTypePrefix, repository.getLocalPath().toAbsolutePath().toString(), false);
                }
                catch (FileNotFoundException ignored) {
                }
            }

            Map<String, Boolean> sectionsMap = new HashMap<>();

            // Keep or delete static code analysis configuration in pom.xml
            sectionsMap.put("static-code-analysis", Boolean.TRUE.equals(programmingExercise.isStaticCodeAnalysisEnabled()));

            if (!programmingExercise.hasSequentialTestRuns()) {
                String testFilePath = templatePath + "/testFiles/**/*.*";
                Resource[] testFileResources = resourceLoaderService.getResources(testFilePath);
                String packagePath = Paths.get(repository.getLocalPath().toAbsolutePath().toString(), "test", "${packageNameFolder}").toAbsolutePath().toString();

                sectionsMap.put("non-sequential", true);
                sectionsMap.put("sequential", false);

                fileService.replacePlaceholderSections(Paths.get(repository.getLocalPath().toAbsolutePath().toString(), "pom.xml").toAbsolutePath().toString(), sectionsMap);

                fileService.copyResources(testFileResources, prefix, packagePath, false);

                // Possibly overwrite files if the project type is defined
                if (projectType != null) {
                    String projectTypeTemplatePath = getProgrammingLanguageProjectTypePath(programmingExercise.getProgrammingLanguage(), projectType) + "/test";

                    try {
                        Resource[] projectTypeTestFileResources = resourceLoaderService.getResources(projectTypeTemplatePath);
                        // filter non existing resources to avoid exceptions
                        List<Resource> existingProjectTypeTestFileResources = new ArrayList<>();
                        for (Resource resource : projectTypeTestFileResources) {
                            if (resource.exists()) {
                                existingProjectTypeTestFileResources.add(resource);
                            }
                        }
                        if (!existingProjectTypeTestFileResources.isEmpty()) {
                            fileService.copyResources(existingProjectTypeTestFileResources.toArray(new Resource[] {}), projectTypePrefix, packagePath, false);
                        }
                    }
                    catch (FileNotFoundException ignored) {
                    }
                }

                // Copy static code analysis config files
                if (Boolean.TRUE.equals(programmingExercise.isStaticCodeAnalysisEnabled())) {
                    String staticCodeAnalysisConfigPath = templatePath + "/staticCodeAnalysisConfig/**/*.*";
                    Resource[] staticCodeAnalysisResources = resourceLoaderService.getResources(staticCodeAnalysisConfigPath);
                    fileService.copyResources(staticCodeAnalysisResources, prefix, repository.getLocalPath().toAbsolutePath().toString(), true);
                }
            }
            else {
                String stagePomXmlPath = templatePath + "/stagePom.xml";
                if (new java.io.File(projectTemplatePath + "/stagePom.xml").exists()) {
                    stagePomXmlPath = projectTemplatePath + "/stagePom.xml";
                }
                Resource stagePomXml = resourceLoaderService.getResource(stagePomXmlPath);

                // This is done to prepare for a feature where instructors/tas can add multiple build stages.
                List<String> sequentialTestTasks = new ArrayList<>();
                sequentialTestTasks.add("structural");
                sequentialTestTasks.add("behavior");

                sectionsMap.put("non-sequential", false);
                sectionsMap.put("sequential", true);

                fileService.replacePlaceholderSections(Paths.get(repository.getLocalPath().toAbsolutePath().toString(), "pom.xml").toAbsolutePath().toString(), sectionsMap);

                for (String buildStage : sequentialTestTasks) {

                    Path buildStagePath = Paths.get(repository.getLocalPath().toAbsolutePath().toString(), buildStage);
                    Files.createDirectory(buildStagePath);

                    String buildStageResourcesPath = templatePath + "/testFiles/" + buildStage + "/**/*.*";
                    Resource[] buildStageResources = resourceLoaderService.getResources(buildStageResourcesPath);

                    Files.createDirectory(Paths.get(buildStagePath.toAbsolutePath().toString(), "test"));
                    Files.createDirectory(Paths.get(buildStagePath.toAbsolutePath().toString(), "test", "${packageNameFolder}"));

                    String packagePath = Paths.get(buildStagePath.toAbsolutePath().toString(), "test", "${packageNameFolder}").toAbsolutePath().toString();

                    Files.copy(stagePomXml.getInputStream(), Paths.get(buildStagePath.toAbsolutePath().toString(), "pom.xml"));
                    fileService.copyResources(buildStageResources, prefix, packagePath, false);

                    // Possibly overwrite files if the project type is defined
                    if (projectType != null) {
                        buildStageResourcesPath = projectTemplatePath + "/testFiles/" + buildStage + "/**/*.*";
                        try {
                            buildStageResources = resourceLoaderService.getResources(buildStageResourcesPath);
                            fileService.copyResources(buildStageResources, prefix, packagePath, false);
                        }
                        catch (FileNotFoundException ignored) {
                        }
                    }
                }
            }

            replacePlaceholders(programmingExercise, repository);
            commitAndPushRepository(repository, templateName + "-Template pushed by Artemis", user);
        }
        else {
            // If there is no special test structure for a programming language, just copy all the test files.
            setupTemplateAndPush(repository, resources, prefix, projectTypeResources, projectTypePrefix, templateName, programmingExercise, user);
        }
    }

    /**
     * Replace placeholders in repository files (e.g. ${placeholder}).
     *
     * @param programmingExercise The related programming exercise
     * @param repository          The repository in which the placeholders should get replaced
     * @throws IOException If replacing the directory name, or file variables throws an exception
     */
    public void replacePlaceholders(ProgrammingExercise programmingExercise, Repository repository) throws IOException {
        if (programmingExercise.getProgrammingLanguage() == ProgrammingLanguage.JAVA || programmingExercise.getProgrammingLanguage() == ProgrammingLanguage.KOTLIN) {
            fileService.replaceVariablesInDirectoryName(repository.getLocalPath().toAbsolutePath().toString(), "${packageNameFolder}", programmingExercise.getPackageFolderName());
        }
        else if (programmingExercise.getProgrammingLanguage() == ProgrammingLanguage.SWIFT) {
            fileService.replaceVariablesInDirectoryName(repository.getLocalPath().toAbsolutePath().toString(), "${packageNameFolder}", programmingExercise.getPackageName());
        }

        Map<String, String> replacements = new HashMap<>();

        if (programmingExercise.getProgrammingLanguage() == ProgrammingLanguage.JAVA || programmingExercise.getProgrammingLanguage() == ProgrammingLanguage.KOTLIN
                || programmingExercise.getProgrammingLanguage() == ProgrammingLanguage.SWIFT) {
            replacements.put("${packageName}", programmingExercise.getPackageName());
        }
        // there is no need in python to replace package names

        replacements.put("${exerciseNamePomXml}", programmingExercise.getTitle().replaceAll(" ", "-")); // Used e.g. in artifactId

        replacements.put("${exerciseName}", programmingExercise.getTitle());

        replacements.put("${studentWorkingDirectory}", Constants.STUDENT_WORKING_DIRECTORY);

        replacements.put("${packaging}", programmingExercise.hasSequentialTestRuns() ? "pom" : "jar");

        fileService.replaceVariablesInFileRecursive(repository.getLocalPath().toAbsolutePath().toString(), replacements);
    }

    /**
     * Stage, commit and push.
     *
     * @param repository The repository to which the changes should get pushed
     * @param message    The commit message
     * @param user       the user who has initiated the generation of the programming exercise
     * @throws GitAPIException If committing, or pushing to the repo throws an exception
     */
    public void commitAndPushRepository(Repository repository, String message, User user) throws GitAPIException {
        gitService.stageAllChanges(repository);
        gitService.commitAndPush(repository, message, user);
        repository.setFiles(null); // Clear cache to avoid multiple commits when Artemis server is not restarted between attempts
    }

    /**
     * Find the ProgrammingExercise where the given Participation is the template Participation
     *
     * @param participation The template participation
     * @return The ProgrammingExercise where the given Participation is the template Participation
     */
    public ProgrammingExercise getExercise(TemplateProgrammingExerciseParticipation participation) {
        return programmingExerciseRepository.findOneByTemplateParticipationId(participation.getId());
    }

    /**
     * Find the ProgrammingExercise where the given Participation is the solution Participation
     *
     * @param participation The solution participation
     * @return The ProgrammingExercise where the given Participation is the solution Participation
     */
    public ProgrammingExercise getExercise(SolutionProgrammingExerciseParticipation participation) {
        return programmingExerciseRepository.findOneBySolutionParticipationId(participation.getId());
    }

    /**
     * Find a programming exercise by its id.
     *
     * @param programmingExerciseId of the programming exercise.
     * @return The programming exercise related to the given id
     */
    public ProgrammingExercise findById(Long programmingExerciseId) {
        return programmingExerciseRepository.findById(programmingExerciseId)
                .orElseThrow(() -> new EntityNotFoundException("Programming exercise not found with id " + programmingExerciseId));
    }

    /**
     * Find a programming exercise by its id, including template and solution but without results.
     *
     * @param programmingExerciseId of the programming exercise.
     * @return The programming exercise related to the given id
     * @throws EntityNotFoundException the programming exercise could not be found.
     */
    public ProgrammingExercise findWithTemplateParticipationAndSolutionParticipationById(Long programmingExerciseId) throws EntityNotFoundException {
        Optional<ProgrammingExercise> programmingExercise = programmingExerciseRepository
                .findWithTemplateAndSolutionParticipationTeamAssignmentConfigCategoriesById(programmingExerciseId);
        if (programmingExercise.isPresent()) {
            return programmingExercise.get();
        }
        else {
            throw new EntityNotFoundException("programming exercise not found with id " + programmingExerciseId);
        }
    }

    /**
     * Find a programming exercise by its id, including template and solution participation and their latest results.
     *
     * @param programmingExerciseId of the programming exercise.
     * @return The programming exercise related to the given id
     * @throws EntityNotFoundException the programming exercise could not be found.
     */
    public ProgrammingExercise findWithTemplateAndSolutionParticipationWithResultsById(Long programmingExerciseId) throws EntityNotFoundException {
        Optional<ProgrammingExercise> programmingExercise = programmingExerciseRepository.findWithTemplateAndSolutionParticipationLatestResultById(programmingExerciseId);
        if (programmingExercise.isPresent()) {
            return programmingExercise.get();
        }
        else {
            throw new EntityNotFoundException("programming exercise not found with id " + programmingExerciseId);
        }
    }

    /**
     * Find a programming exercise by its id, with eagerly loaded studentParticipations and submissions
     *
     * @param programmingExerciseId of the programming exercise.
     * @return The programming exercise related to the given id
     * @throws EntityNotFoundException the programming exercise could not be found.
     */
    public ProgrammingExercise findByIdWithEagerStudentParticipationsAndSubmissions(long programmingExerciseId) throws EntityNotFoundException {
        Optional<ProgrammingExercise> programmingExercise = programmingExerciseRepository.findWithEagerStudentParticipationsStudentAndSubmissionsById(programmingExerciseId);
        if (programmingExercise.isPresent()) {
            return programmingExercise.get();
        }
        else {
            throw new EntityNotFoundException("programming exercise not found");
        }
    }

    /**
     * Find a programming exercise by its exerciseId, including all test cases, also perform security checks
     *
     * @param exerciseId of the programming exercise.
     * @return The programming exercise related to the given id
     * @throws EntityNotFoundException the programming exercise could not be found.
     * @throws IllegalAccessException  the retriever does not have the permissions to fetch information related to the programming exercise.
     */
    public ProgrammingExercise findWithTestCasesById(Long exerciseId) throws EntityNotFoundException, IllegalAccessException {
        Optional<ProgrammingExercise> programmingExercise = programmingExerciseRepository.findWithTestCasesById(exerciseId);
        if (programmingExercise.isPresent()) {
            Course course = programmingExercise.get().getCourseViaExerciseGroupOrCourseMember();
            User user = userService.getUserWithGroupsAndAuthorities();
            if (!authCheckService.isAtLeastTeachingAssistantInCourse(course, user)) {
                throw new IllegalAccessException();
            }
            return programmingExercise.get();
        }
        else {
            throw new EntityNotFoundException("programming exercise not found");
        }
    }

    /**
     * Combine all commits of the given repository into one.
     *
     * @param repoUrl of the repository to combine.
     * @throws InterruptedException If the checkout fails
     * @throws GitAPIException      If the checkout fails
     */
    public void combineAllCommitsOfRepositoryIntoOne(VcsRepositoryUrl repoUrl) throws InterruptedException, GitAPIException {
        Repository exerciseRepository = gitService.getOrCheckoutRepository(repoUrl, true);
        gitService.combineAllCommitsIntoInitialCommit(exerciseRepository);
    }

    /**
     * Updates the problem statement of the given programming exercise.
     *
     * @param programmingExerciseId ProgrammingExercise Id.
     * @param problemStatement      markdown of the problem statement.
     * @param notificationText      optional text for a notification to all students about the update
     * @return the updated ProgrammingExercise object.
     * @throws EntityNotFoundException if there is no ProgrammingExercise for the given id.
     * @throws IllegalAccessException  if the user does not have permissions to access the ProgrammingExercise.
     */
    public ProgrammingExercise updateProblemStatement(Long programmingExerciseId, String problemStatement, @Nullable String notificationText)
            throws EntityNotFoundException, IllegalAccessException {
        Optional<ProgrammingExercise> programmingExerciseOpt = programmingExerciseRepository
                .findWithTemplateAndSolutionParticipationTeamAssignmentConfigCategoriesById(programmingExerciseId);
        if (programmingExerciseOpt.isEmpty()) {
            throw new EntityNotFoundException("Programming exercise not found with id: " + programmingExerciseId);
        }
        ProgrammingExercise programmingExercise = programmingExerciseOpt.get();
        User user = userService.getUserWithGroupsAndAuthorities();

        Course course = programmingExercise.getCourseViaExerciseGroupOrCourseMember();
        if (!authCheckService.isAtLeastInstructorInCourse(course, user)) {
            throw new IllegalAccessException("User with login " + user.getLogin() + " is not authorized to access programming exercise with id: " + programmingExerciseId);
        }
        programmingExercise.setProblemStatement(problemStatement);
        ProgrammingExercise updatedProgrammingExercise = programmingExerciseRepository.save(programmingExercise);
        if (notificationText != null) {
            groupNotificationService.notifyStudentGroupAboutExerciseUpdate(updatedProgrammingExercise, notificationText);
        }
        return updatedProgrammingExercise;
    }

    /**
     * This method calls the StructureOracleGenerator, generates the string out of the JSON representation of the structure oracle of the programming exercise and returns true if
     * the file was updated or generated, false otherwise. This can happen if the contents of the file have not changed.
     *
     * @param solutionRepoURL The URL of the solution repository.
     * @param exerciseRepoURL The URL of the exercise repository.
     * @param testRepoURL     The URL of the tests repository.
     * @param testsPath       The path to the tests folder, e.g. the path inside the repository where the structure oracle file will be saved in.
     * @param user            The user who has initiated the action
     * @return True, if the structure oracle was successfully generated or updated, false if no changes to the file were made.
     * @throws IOException          If the URLs cannot be converted to actual {@link Path paths}
     * @throws InterruptedException If the checkout fails
     * @throws GitAPIException      If the checkout fails
     */
    public boolean generateStructureOracleFile(VcsRepositoryUrl solutionRepoURL, VcsRepositoryUrl exerciseRepoURL, VcsRepositoryUrl testRepoURL, String testsPath, User user)
            throws IOException, GitAPIException, InterruptedException {
        Repository solutionRepository = gitService.getOrCheckoutRepository(solutionRepoURL, true);
        Repository exerciseRepository = gitService.getOrCheckoutRepository(exerciseRepoURL, true);
        Repository testRepository = gitService.getOrCheckoutRepository(testRepoURL, true);

        gitService.resetToOriginMaster(solutionRepository);
        gitService.pullIgnoreConflicts(solutionRepository);
        gitService.resetToOriginMaster(exerciseRepository);
        gitService.pullIgnoreConflicts(exerciseRepository);
        gitService.resetToOriginMaster(testRepository);
        gitService.pullIgnoreConflicts(testRepository);

        Path solutionRepositoryPath = solutionRepository.getLocalPath().toRealPath();
        Path exerciseRepositoryPath = exerciseRepository.getLocalPath().toRealPath();
        Path structureOraclePath = Paths.get(testRepository.getLocalPath().toRealPath().toString(), testsPath, "test.json");

        String structureOracleJSON = OracleGenerator.generateStructureOracleJSON(solutionRepositoryPath, exerciseRepositoryPath);
        return saveAndPushStructuralOracle(user, testRepository, structureOraclePath, structureOracleJSON);
    }

    private boolean saveAndPushStructuralOracle(User user, Repository testRepository, Path structureOraclePath, String structureOracleJSON) throws IOException {
        // If the oracle file does not already exist, then save the generated string to the file.
        // If it does, check if the contents of the existing file are the same as the generated one.
        // If they are, do not push anything and inform the user about it.
        // If not, then update the oracle file by rewriting it and push the changes.
        if (!Files.exists(structureOraclePath)) {
            try {
                Files.write(structureOraclePath, structureOracleJSON.getBytes());
                gitService.stageAllChanges(testRepository);
                gitService.commitAndPush(testRepository, "Generate the structure oracle file.", user);
                return true;
            }
            catch (GitAPIException e) {
                log.error("An exception occurred while pushing the structure oracle file to the test repository.", e);
                return false;
            }
        }
        else {
            Byte[] existingContents = ArrayUtils.toObject(Files.readAllBytes(structureOraclePath));
            Byte[] newContents = ArrayUtils.toObject(structureOracleJSON.getBytes());

            if (Arrays.deepEquals(existingContents, newContents)) {
                log.info("No changes to the oracle detected.");
                return false;
            }
            else {
                try {
                    Files.write(structureOraclePath, structureOracleJSON.getBytes());
                    gitService.stageAllChanges(testRepository);
                    gitService.commitAndPush(testRepository, "Update the structure oracle file.", user);
                    return true;
                }
                catch (GitAPIException e) {
                    log.error("An exception occurred while pushing the structure oracle file to the test repository.", e);
                    return false;
                }
            }
        }
    }

    /**
     * Delete a programming exercise, including its template and solution participations.
     *
     * @param programmingExerciseId     id of the programming exercise to delete.
     * @param deleteBaseReposBuildPlans if true will also delete build plans and projects.
     */
    @Transactional // ok
    public void delete(Long programmingExerciseId, boolean deleteBaseReposBuildPlans) {
        // TODO: This method does not accept a programming exercise to solve issues with nested Transactions.
        // It would be good to refactor the delete calls and move the validity checks down from the resources to the service methods (e.g. EntityNotFound).
<<<<<<< HEAD
        ProgrammingExercise programmingExercise = programmingExerciseRepository.findWithTemplateParticipationAndSolutionParticipationById(programmingExerciseId).get();
        final var templateRepositoryUrlAsUrl = programmingExercise.getVcsTemplateRepositoryUrl();
        final var solutionRepositoryUrlAsUrl = programmingExercise.getVcsSolutionRepositoryUrl();
        final var testRepositoryUrlAsUrl = programmingExercise.getVcsTestRepositoryUrl();
=======
        ProgrammingExercise programmingExercise = programmingExerciseRepository.findWithTemplateAndSolutionParticipationTeamAssignmentConfigCategoriesById(programmingExerciseId)
                .get();
        final var templateRepositoryUrlAsUrl = programmingExercise.getTemplateRepositoryUrlAsUrl();
        final var solutionRepositoryUrlAsUrl = programmingExercise.getSolutionRepositoryUrlAsUrl();
        final var testRepositoryUrlAsUrl = programmingExercise.getTestRepositoryUrlAsUrl();
>>>>>>> 48e02b7a

        if (deleteBaseReposBuildPlans) {
            final var templateBuildPlanId = programmingExercise.getTemplateBuildPlanId();
            if (templateBuildPlanId != null) {
                continuousIntegrationService.get().deleteBuildPlan(programmingExercise.getProjectKey(), templateBuildPlanId);
            }
            final var solutionBuildPlanId = programmingExercise.getSolutionBuildPlanId();
            if (solutionBuildPlanId != null) {
                continuousIntegrationService.get().deleteBuildPlan(programmingExercise.getProjectKey(), solutionBuildPlanId);
            }
            continuousIntegrationService.get().deleteProject(programmingExercise.getProjectKey());

            if (programmingExercise.getTemplateRepositoryUrl() != null) {
                versionControlService.get().deleteRepository(templateRepositoryUrlAsUrl);
            }
            if (programmingExercise.getSolutionRepositoryUrl() != null) {
                versionControlService.get().deleteRepository(solutionRepositoryUrlAsUrl);
            }
            if (programmingExercise.getTestRepositoryUrl() != null) {
                versionControlService.get().deleteRepository(testRepositoryUrlAsUrl);
            }
            versionControlService.get().deleteProject(programmingExercise.getProjectKey());
        }
        /*
         * Always delete the local copies of the repository because they can (in theory) be restored by cloning again, but they block the creation of new programming exercises with
         * the same short name as a deleted one. The instructors might have missed selecting deleteBaseReposBuildPlans, and delete those manually later. This however leaves no
         * chance to remove the Artemis-local repositories on the server. In summary, they should and can always be deleted.
         */
        if (programmingExercise.getTemplateRepositoryUrl() != null) {
            gitService.deleteLocalRepository(templateRepositoryUrlAsUrl);
        }
        if (programmingExercise.getSolutionRepositoryUrl() != null) {
            gitService.deleteLocalRepository(solutionRepositoryUrlAsUrl);
        }
        if (programmingExercise.getTestRepositoryUrl() != null) {
            gitService.deleteLocalRepository(testRepositoryUrlAsUrl);
        }

        SolutionProgrammingExerciseParticipation solutionProgrammingExerciseParticipation = programmingExercise.getSolutionParticipation();
        TemplateProgrammingExerciseParticipation templateProgrammingExerciseParticipation = programmingExercise.getTemplateParticipation();
        if (solutionProgrammingExerciseParticipation != null) {
            participationService.deleteResultsAndSubmissionsOfParticipation(solutionProgrammingExerciseParticipation.getId());
        }
        if (templateProgrammingExerciseParticipation != null) {
            participationService.deleteResultsAndSubmissionsOfParticipation(templateProgrammingExerciseParticipation.getId());
        }
        // This will also delete the template & solution participation.
        programmingExerciseRepository.delete(programmingExercise);
    }

    /**
     * Returns the list of programming exercises with a buildAndTestStudentSubmissionsAfterDueDate in future.
     *
     * @return List<ProgrammingExercise>
     */
    public List<ProgrammingExercise> findAllWithBuildAndTestAfterDueDateInFuture() {
        return programmingExerciseRepository.findAllByBuildAndTestStudentSubmissionsAfterDueDateAfterDate(ZonedDateTime.now());
    }

    public boolean hasAtLeastOneStudentResult(ProgrammingExercise programmingExercise) {
        // Is true if the exercise is released and has at least one result.
        // We can't use the resultService here due to a circular dependency issue.
        return resultRepository.existsByParticipation_ExerciseId(programmingExercise.getId());
    }

    public ProgrammingExercise save(ProgrammingExercise programmingExercise) {
        return programmingExerciseRepository.save(programmingExercise);
    }

    /**
     * Search for all programming exercises fitting a {@link PageableSearchDTO search query}. The result is paged,
     * meaning that there is only a predefined portion of the result returned to the user, so that the server doesn't
     * have to send hundreds/thousands of exercises if there are that many in Artemis.
     *
     * @param search The search query defining the search term and the size of the returned page
     * @param user   The user for whom to fetch all available exercises
     * @return A wrapper object containing a list of all found exercises and the total number of pages
     */
    public SearchResultPageDTO<ProgrammingExercise> getAllOnPageWithSize(final PageableSearchDTO<String> search, final User user) {
        var sorting = Sort.by(Exercise.ExerciseSearchColumn.valueOf(search.getSortedColumn()).getMappedColumnName());
        sorting = search.getSortingOrder() == SortingOrder.ASCENDING ? sorting.ascending() : sorting.descending();
        final var sorted = PageRequest.of(search.getPage() - 1, search.getPageSize(), sorting);
        final var searchTerm = search.getSearchTerm();

        final var exercisePage = authCheckService.isAdmin(user)
                ? programmingExerciseRepository.findByTitleIgnoreCaseContainingAndShortNameNotNullOrCourse_TitleIgnoreCaseContainingAndShortNameNotNull(searchTerm, searchTerm,
                        sorted)
                : programmingExerciseRepository.findByTitleInExerciseOrCourseAndUserHasAccessToCourse(searchTerm, searchTerm, user.getGroups(), sorted);

        return new SearchResultPageDTO<>(exercisePage.getContent(), exercisePage.getTotalPages());
    }

    /**
     * add project permissions to project of the build plans of the given exercise
     *
     * @param exercise the exercise whose build plans projects should be configured with permissions
     */
    public void giveCIProjectPermissions(ProgrammingExercise exercise) {
        Course course = exercise.getCourseViaExerciseGroupOrCourseMember();

        final var instructorGroup = course.getInstructorGroupName();
        final var teachingAssistantGroup = course.getTeachingAssistantGroupName();

        continuousIntegrationService.get().giveProjectPermissions(exercise.getProjectKey(), List.of(instructorGroup),
                List.of(CIPermission.CREATE, CIPermission.READ, CIPermission.ADMIN));
        if (teachingAssistantGroup != null) {
            continuousIntegrationService.get().giveProjectPermissions(exercise.getProjectKey(), List.of(teachingAssistantGroup), List.of(CIPermission.READ));
        }
    }

    /**
     * Check if the repository of the given participation is locked.
     * This is the case when the participation is a ProgrammingExerciseStudentParticipation, the buildAndTestAfterDueDate of the exercise is set and the due date has passed,
     * or if manual correction is involved and the due date has passed.
     *
     * Locked means that the student can't make any changes to their repository anymore. While we can control this easily in the remote VCS, we need to check this manually for the local repository on the Artemis server.
     *
     * @param participation ProgrammingExerciseParticipation
     * @return true if repository is locked, false if not.
     */
    public boolean isParticipationRepositoryLocked(ProgrammingExerciseParticipation participation) {
        if (participation instanceof ProgrammingExerciseStudentParticipation) {
            ProgrammingExercise programmingExercise = participation.getProgrammingExercise();
            // Editing is allowed if build and test after due date is not set and no manual correction is involved
            // (this should match CodeEditorStudentContainerComponent.repositoryIsLocked on the client-side)
            boolean isEditingAfterDueAllowed = programmingExercise.getBuildAndTestStudentSubmissionsAfterDueDate() == null
                    && programmingExercise.getAssessmentType() == AssessmentType.AUTOMATIC;
            return programmingExercise.getDueDate() != null && programmingExercise.getDueDate().isBefore(ZonedDateTime.now()) && !isEditingAfterDueAllowed;
        }
        return false;
    }

    /**
     * @param exerciseId     the exercise we are interested in
     * @param ignoreTestRuns should be set for exam exercises
     * @return the number of programming submissions which should be assessed
     * We don't need to check for the submission date, because students cannot participate in programming exercises with manual assessment after their due date
     */
    public long countSubmissionsByExerciseIdSubmitted(Long exerciseId, boolean ignoreTestRuns) {
        long start = System.currentTimeMillis();
        long count;
        if (ignoreTestRuns) {
            count = programmingExerciseRepository.countSubmissionsByExerciseIdSubmittedIgnoreTestRunSubmissions(exerciseId);
        }
        else {
            count = programmingExerciseRepository.countSubmissionsByExerciseIdSubmitted(exerciseId);
        }
        log.debug("countSubmissionsByExerciseIdSubmitted took " + (System.currentTimeMillis() - start) + "ms");
        return count;
    }

    /**
     * @param exerciseId     the exercise we are interested in
     * @param ignoreTestRuns should be set for exam exercises
     * @return the number of assessed programming submissions
     * We don't need to check for the submission date, because students cannot participate in programming exercises with manual assessment after their due date
     */
    public long countAssessmentsByExerciseIdSubmitted(Long exerciseId, boolean ignoreTestRuns) {
        long start = System.currentTimeMillis();
        long count;
        if (ignoreTestRuns) {
            count = programmingExerciseRepository.countAssessmentsByExerciseIdSubmittedIgnoreTestRunSubmissions(exerciseId);
        }
        else {
            count = programmingExerciseRepository.countAssessmentsByExerciseIdSubmitted(exerciseId);
        }
        log.debug("countAssessmentsByExerciseIdSubmitted took " + (System.currentTimeMillis() - start) + "ms");
        return count;
    }

    /**
     * @param courseId the course we are interested in
     * @return the number of programming submissions which should be assessed, so we ignore exercises with only automatic assessment
     * We don't need to check for the submission date, because students cannot participate in programming exercises with manual assessment after their due date
     */
    public long countSubmissionsByCourseIdSubmitted(Long courseId) {
        long start = System.currentTimeMillis();
        var count = programmingExerciseRepository.countSubmissionsByCourseIdSubmitted(courseId);
        log.debug("countSubmissionsByCourseIdSubmitted took " + (System.currentTimeMillis() - start) + "ms");
        return count;
    }

    /**
     * Sets the transient attribute "isLocalSimulation" if the exercises is a programming exercise
     * and the testRepositoryUrl contains the String "artemislocalhost" which is the indicator that the programming exercise has
     * no connection to a version control and continuous integration server
     *
     * @param exercise the exercise for which to set if it is a local simulation
     */
    public void checksAndSetsIfProgrammingExerciseIsLocalSimulation(Exercise exercise) {
        if (exercise instanceof ProgrammingExercise && (((ProgrammingExercise) exercise).getTestRepositoryUrl()).contains("artemislocalhost")) {
            ((ProgrammingExercise) exercise).setIsLocalSimulation(true);
        }
    }
}<|MERGE_RESOLUTION|>--- conflicted
+++ resolved
@@ -809,18 +809,11 @@
     public void delete(Long programmingExerciseId, boolean deleteBaseReposBuildPlans) {
         // TODO: This method does not accept a programming exercise to solve issues with nested Transactions.
         // It would be good to refactor the delete calls and move the validity checks down from the resources to the service methods (e.g. EntityNotFound).
-<<<<<<< HEAD
-        ProgrammingExercise programmingExercise = programmingExerciseRepository.findWithTemplateParticipationAndSolutionParticipationById(programmingExerciseId).get();
+        ProgrammingExercise programmingExercise = programmingExerciseRepository.findWithTemplateAndSolutionParticipationTeamAssignmentConfigCategoriesById(programmingExerciseId)
+                .get();
         final var templateRepositoryUrlAsUrl = programmingExercise.getVcsTemplateRepositoryUrl();
         final var solutionRepositoryUrlAsUrl = programmingExercise.getVcsSolutionRepositoryUrl();
         final var testRepositoryUrlAsUrl = programmingExercise.getVcsTestRepositoryUrl();
-=======
-        ProgrammingExercise programmingExercise = programmingExerciseRepository.findWithTemplateAndSolutionParticipationTeamAssignmentConfigCategoriesById(programmingExerciseId)
-                .get();
-        final var templateRepositoryUrlAsUrl = programmingExercise.getTemplateRepositoryUrlAsUrl();
-        final var solutionRepositoryUrlAsUrl = programmingExercise.getSolutionRepositoryUrlAsUrl();
-        final var testRepositoryUrlAsUrl = programmingExercise.getTestRepositoryUrlAsUrl();
->>>>>>> 48e02b7a
 
         if (deleteBaseReposBuildPlans) {
             final var templateBuildPlanId = programmingExercise.getTemplateBuildPlanId();
