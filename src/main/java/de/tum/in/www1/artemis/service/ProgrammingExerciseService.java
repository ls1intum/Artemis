package de.tum.in.www1.artemis.service;

import static de.tum.in.www1.artemis.config.Constants.PROGRAMMING_SUBMISSION_RESOURCE_API_PATH;
import static de.tum.in.www1.artemis.config.Constants.TEST_CASE_CHANGED_API_PATH;

import java.io.File;
import java.io.IOException;
import java.net.URL;
import java.nio.file.Files;
import java.nio.file.Path;
import java.nio.file.Paths;
import java.time.ZonedDateTime;
import java.util.*;
import java.util.stream.Collectors;
import java.util.stream.Stream;

import javax.xml.parsers.DocumentBuilderFactory;
import javax.xml.parsers.ParserConfigurationException;
import javax.xml.transform.Transformer;
import javax.xml.transform.TransformerException;
import javax.xml.transform.TransformerFactory;
import javax.xml.transform.dom.DOMSource;
import javax.xml.transform.stream.StreamResult;
import javax.xml.xpath.XPath;
import javax.xml.xpath.XPathConstants;
import javax.xml.xpath.XPathException;
import javax.xml.xpath.XPathFactory;

import org.apache.commons.lang3.ArrayUtils;
import org.eclipse.jgit.api.errors.GitAPIException;
import org.slf4j.Logger;
import org.slf4j.LoggerFactory;
import org.springframework.beans.factory.annotation.Value;
import org.springframework.core.io.Resource;
import org.springframework.core.io.ResourceLoader;
import org.springframework.core.io.support.ResourcePatternUtils;
import org.springframework.data.domain.PageRequest;
import org.springframework.data.domain.Sort;
import org.springframework.stereotype.Service;
import org.springframework.transaction.annotation.Transactional;
import org.w3c.dom.Document;
import org.w3c.dom.Node;
import org.xml.sax.InputSource;
import org.xml.sax.SAXException;

import de.tum.in.www1.artemis.domain.*;
import de.tum.in.www1.artemis.domain.enumeration.*;
import de.tum.in.www1.artemis.repository.*;
import de.tum.in.www1.artemis.service.connectors.ContinuousIntegrationService;
import de.tum.in.www1.artemis.service.connectors.ContinuousIntegrationUpdateService;
import de.tum.in.www1.artemis.service.connectors.GitService;
import de.tum.in.www1.artemis.service.connectors.VersionControlService;
import de.tum.in.www1.artemis.service.util.structureoraclegenerator.OracleGenerator;
import de.tum.in.www1.artemis.web.rest.dto.PageableSearchDTO;
import de.tum.in.www1.artemis.web.rest.dto.SearchResultPageDTO;
import de.tum.in.www1.artemis.web.rest.errors.EntityNotFoundException;

@Service
@Transactional
public class ProgrammingExerciseService {

    private final Logger log = LoggerFactory.getLogger(ProgrammingExerciseService.class);

    private final ProgrammingExerciseRepository programmingExerciseRepository;

    private final FileService fileService;

    private final GitService gitService;

    private final ExerciseHintService exerciseHintService;

    private final Optional<VersionControlService> versionControlService;

    private final Optional<ContinuousIntegrationService> continuousIntegrationService;

    private final Optional<ContinuousIntegrationUpdateService> continuousIntegrationUpdateService;

    private final ProgrammingExerciseParticipationService programmingExerciseParticipationService;

    private final SubmissionRepository submissionRepository;

    private final TemplateProgrammingExerciseParticipationRepository templateProgrammingExerciseParticipationRepository;

    private final SolutionProgrammingExerciseParticipationRepository solutionProgrammingExerciseParticipationRepository;

    private final CourseRepository courseRepository;

    private final ParticipationService participationService;

    private final UserService userService;

    private final AuthorizationCheckService authCheckService;

    private final ResourceLoader resourceLoader;

    @Value("${server.url}")
    private String ARTEMIS_BASE_URL;

    public ProgrammingExerciseService(ProgrammingExerciseRepository programmingExerciseRepository, FileService fileService, GitService gitService,
            ExerciseHintService exerciseHintService, Optional<VersionControlService> versionControlService, Optional<ContinuousIntegrationService> continuousIntegrationService,
            Optional<ContinuousIntegrationUpdateService> continuousIntegrationUpdateService, ProgrammingExerciseParticipationService programmingExerciseParticipationService,
            ResourceLoader resourceLoader, SubmissionRepository submissionRepository, ParticipationService participationService,
            TemplateProgrammingExerciseParticipationRepository templateProgrammingExerciseParticipationRepository,
            SolutionProgrammingExerciseParticipationRepository solutionProgrammingExerciseParticipationRepository, UserService userService,
            AuthorizationCheckService authCheckService, CourseRepository courseRepository) {
        this.programmingExerciseRepository = programmingExerciseRepository;
        this.fileService = fileService;
        this.gitService = gitService;
        this.exerciseHintService = exerciseHintService;
        this.versionControlService = versionControlService;
        this.continuousIntegrationService = continuousIntegrationService;
        this.continuousIntegrationUpdateService = continuousIntegrationUpdateService;
        this.programmingExerciseParticipationService = programmingExerciseParticipationService;
        this.resourceLoader = resourceLoader;
        this.participationService = participationService;
        this.submissionRepository = submissionRepository;
        this.templateProgrammingExerciseParticipationRepository = templateProgrammingExerciseParticipationRepository;
        this.solutionProgrammingExerciseParticipationRepository = solutionProgrammingExerciseParticipationRepository;
        this.userService = userService;
        this.authCheckService = authCheckService;
        this.courseRepository = courseRepository;
    }

    /**
     * Notifies all participations of the given programmingExercise (including the template & solution participation!) about changes of the test cases.
     * This method creates submissions for the participations so that the result when it comes in can be mapped to them.
     *
     * @param exerciseId of programming exercise the test cases got changed.
     * @param requestBody The request body received from the VCS
     * @return A list of created {@link ProgrammingSubmission programming submissions} for the changed exercise
     * @throws EntityNotFoundException If the exercise with the given ID does not exist
     */
    public List<ProgrammingSubmission> notifyChangedTestCases(Long exerciseId, Object requestBody) throws EntityNotFoundException {
        Optional<ProgrammingExercise> exerciseOpt = programmingExerciseRepository.findByIdWithEagerParticipations(exerciseId);
        if (!exerciseOpt.isPresent())
            throw new EntityNotFoundException("Programming exercise with id " + exerciseId + " not found.");
        ProgrammingExercise programmingExercise = exerciseOpt.get();
        // All student repository builds and the builds of the template & solution repository must be triggered now!
        Set<ProgrammingExerciseParticipation> participations = new HashSet<>();
        participations.add(programmingExercise.getSolutionParticipation());
        participations.add(programmingExercise.getTemplateParticipation());
        participations.addAll(programmingExercise.getParticipations().stream().map(p -> (ProgrammingExerciseParticipation) p).collect(Collectors.toSet()));

        List<ProgrammingSubmission> submissions = new ArrayList<>();

        for (ProgrammingExerciseParticipation participation : participations) {
            ProgrammingSubmission submission = new ProgrammingSubmission();
            submission.setType(SubmissionType.TEST);
            submission.setSubmissionDate(ZonedDateTime.now());
            submission.setSubmitted(true);
            submission.setParticipation((Participation) participation);
            try {
                String lastCommitHash = versionControlService.get().getLastCommitHash(requestBody);
                log.info("create new programmingSubmission with commitHash: " + lastCommitHash + " for participation " + participation.getId());
                submission.setCommitHash(lastCommitHash);
            }
            catch (Exception ex) {
                log.error("Commit hash could not be parsed for submission from participation " + participation, ex);
            }

            ProgrammingSubmission storedSubmission = submissionRepository.save(submission);
            submissions.add(storedSubmission);
            // TODO: I think it is a problem that the test repository just triggers the build in bamboo before the submission is created.
            // It could be that Artemis is not available and the results come in before the submission is ready.
            continuousIntegrationUpdateService.get().triggerUpdate(participation.getBuildPlanId(), false);
        }
        return submissions;
    }

    /**
     * Adds the student id of the given student participation to the project name in all .project (Eclipse)
     * and pom.xml (Maven) files found in the given repository.
     *
     * @param repo The repository for which the student id should get added
     * @param programmingExercise The checked out exercise in the repository
     * @param participation The student participation for the student id, which should be added.
     */
    public void addStudentIdToProjectName(Repository repo, ProgrammingExercise programmingExercise, StudentParticipation participation) {
        String studentId = participation.getStudent().getLogin();

        // Get all files in repository expect .git files
        List<String> allRepoFiles = listAllFilesInPath(repo.getLocalPath());

        // is Java programming language
        if (programmingExercise.getProgrammingLanguage() == ProgrammingLanguage.JAVA) {
            // Filter all Eclipse .project files
            List<String> eclipseProjectFiles = allRepoFiles.stream().filter(s -> s.endsWith(".project")).collect(Collectors.toList());

            for (String eclipseProjectFilePath : eclipseProjectFiles) {
                File eclipseProjectFile = new File(eclipseProjectFilePath);
                // Check if file exists and full file name is .project and not just the file ending.
                if (!eclipseProjectFile.exists() || !eclipseProjectFile.getName().equals(".project")) {
                    continue;
                }

                try {
                    // 1- Build the doc from the XML file
                    Document doc = DocumentBuilderFactory.newInstance().newDocumentBuilder().parse(new InputSource(eclipseProjectFile.getPath()));
                    doc.setXmlStandalone(true);

                    // 2- Find the node with xpath
                    XPath xPath = XPathFactory.newInstance().newXPath();
                    Node nameNode = (Node) xPath.compile("/projectDescription/name").evaluate(doc, XPathConstants.NODE);

                    // 3- Append Student Id to Project Name
                    if (nameNode != null) {
                        nameNode.setTextContent(nameNode.getTextContent() + " " + studentId);
                    }

                    // 4- Save the result to a new XML doc
                    Transformer xformer = TransformerFactory.newInstance().newTransformer();
                    xformer.transform(new DOMSource(doc), new StreamResult(new File(eclipseProjectFile.getPath())));

                }
                catch (SAXException | IOException | ParserConfigurationException | TransformerException | XPathException ex) {
                    log.error("Cannot rename .project file in " + repo.getLocalPath() + " due to the following exception: " + ex);
                }
            }

            // Filter all pom.xml files
            List<String> pomFiles = allRepoFiles.stream().filter(s -> s.endsWith("pom.xml")).collect(Collectors.toList());
            for (String pomFilePath : pomFiles) {
                File pomFile = new File(pomFilePath);
                // check if file exists and full file name is pom.xml and not just the file ending.
                if (!pomFile.exists() || !pomFile.getName().equals("pom.xml")) {
                    continue;
                }

                try {
                    // 1- Build the doc from the XML file
                    Document doc = DocumentBuilderFactory.newInstance().newDocumentBuilder().parse(new InputSource(pomFile.getPath()));
                    doc.setXmlStandalone(true);

                    // 2- Find the relevant nodes with xpath
                    XPath xPath = XPathFactory.newInstance().newXPath();
                    Node nameNode = (Node) xPath.compile("/project/name").evaluate(doc, XPathConstants.NODE);
                    Node artifactIdNode = (Node) xPath.compile("/project/artifactId").evaluate(doc, XPathConstants.NODE);

                    // 3- Append Student Id to Project Names
                    if (nameNode != null) {
                        nameNode.setTextContent(nameNode.getTextContent() + " " + studentId);
                    }
                    if (artifactIdNode != null) {
                        String artifactId = (artifactIdNode.getTextContent() + "-" + studentId).replaceAll(" ", "-").toLowerCase();
                        artifactIdNode.setTextContent(artifactId);
                    }

                    // 4- Save the result to a new XML doc
                    Transformer xformer = TransformerFactory.newInstance().newTransformer();
                    xformer.transform(new DOMSource(doc), new StreamResult(new File(pomFile.getPath())));

                }
                catch (SAXException | IOException | ParserConfigurationException | TransformerException | XPathException ex) {
                    log.error("Cannot rename pom.xml file in " + repo.getLocalPath() + " due to the following exception: " + ex);
                }
            }
        }

        try {
            gitService.stageAllChanges(repo);
            gitService.commit(repo, "Add Student Id to Project Name");
        }
        catch (GitAPIException ex) {
            log.error("Cannot stage or commit to the repo " + repo.getLocalPath() + " due to the following exception: " + ex);
        }
    }

    /**
     * Get all files in path except .git files
     *
     * @param path The path for which all file names should be listed
     * @return A list of all file names under the given path
     */
    private List<String> listAllFilesInPath(Path path) {
        List<String> allRepoFiles = null;
        try (Stream<Path> walk = Files.walk(path)) {
            allRepoFiles = walk.filter(Files::isRegularFile).map(Path::toString).filter(s -> !s.contains(".git")).collect(Collectors.toList());
        }
        catch (IOException e) {
            e.printStackTrace();
        }
        return allRepoFiles;
    }

    // TODO We too many many generic throws Exception declarations.
    /**
     * Setups the context of a new programming exercise. This includes:
     * <ul>
     *     <li>The VCS project</li>
     *     <li>All repositories (test, exercise, solution)</li>
     *     <li>The template and solution participation</li>
     *     <li>VCS webhooks</li>
     *     <li>Bamboo build plans</li>
     * </ul>
     *
     * @param programmingExercise The programmingExercise that should be setup
     * @return The newly setup exercise
     * @throws Exception If anything goes wrong
     */
    public ProgrammingExercise setupProgrammingExercise(ProgrammingExercise programmingExercise) throws Exception {
        String projectKey = programmingExercise.getProjectKey();
        String exerciseRepoName = projectKey.toLowerCase() + "-" + RepositoryType.TEMPLATE.getName();
        String testRepoName = projectKey.toLowerCase() + "-" + RepositoryType.TESTS.getName();
        String solutionRepoName = projectKey.toLowerCase() + "-" + RepositoryType.SOLUTION.getName();

        // Create VCS repositories
        versionControlService.get().createProjectForExercise(programmingExercise); // Create project
        versionControlService.get().createRepository(projectKey, exerciseRepoName, null); // Create template repository
        versionControlService.get().createRepository(projectKey, testRepoName, null); // Create tests repository
        versionControlService.get().createRepository(projectKey, solutionRepoName, null); // Create solution repository

        TemplateProgrammingExerciseParticipation templateParticipation = programmingExercise.getTemplateParticipation();
        if (templateParticipation == null) {
            templateParticipation = new TemplateProgrammingExerciseParticipation();
            programmingExercise.setTemplateParticipation(templateParticipation);
        }
        SolutionProgrammingExerciseParticipation solutionParticipation = programmingExercise.getSolutionParticipation();
        if (solutionParticipation == null) {
            solutionParticipation = new SolutionProgrammingExerciseParticipation();
            programmingExercise.setSolutionParticipation(solutionParticipation);
        }

        initParticipations(programmingExercise);

        String templatePlanName = BuildPlanType.TEMPLATE.getName();
        String solutionPlanName = BuildPlanType.SOLUTION.getName();
        templateParticipation.setBuildPlanId(projectKey + "-" + templatePlanName); // Set build plan id to newly created BaseBuild plan
        templateParticipation.setRepositoryUrl(versionControlService.get().getCloneURL(projectKey, exerciseRepoName).toString());
        solutionParticipation.setBuildPlanId(projectKey + "-" + solutionPlanName);
        solutionParticipation.setRepositoryUrl(versionControlService.get().getCloneURL(projectKey, solutionRepoName).toString());
        programmingExercise.setTestRepositoryUrl(versionControlService.get().getCloneURL(projectKey, testRepoName).toString());

        // Save participations to get the ids required for the webhooks
        templateParticipation.setProgrammingExercise(programmingExercise);
        solutionParticipation.setProgrammingExercise(programmingExercise);
        templateParticipation = templateProgrammingExerciseParticipationRepository.save(templateParticipation);
        solutionParticipation = solutionProgrammingExerciseParticipationRepository.save(solutionParticipation);

        URL exerciseRepoUrl = versionControlService.get().getCloneURL(projectKey, exerciseRepoName).getRegularUrl();
        URL testsRepoUrl = versionControlService.get().getCloneURL(projectKey, testRepoName).getRegularUrl();
        URL solutionRepoUrl = versionControlService.get().getCloneURL(projectKey, solutionRepoName).getRegularUrl();

        String programmingLanguage = programmingExercise.getProgrammingLanguage().toString().toLowerCase();

        String templatePath = "classpath:templates/" + programmingLanguage;
        String exercisePath = templatePath + "/exercise/**/*.*";
        String solutionPath = templatePath + "/solution/**/*.*";
        String testPath = templatePath + "/test/**/*.*";

        Resource[] exerciseResources = ResourcePatternUtils.getResourcePatternResolver(resourceLoader).getResources(exercisePath);
        Resource[] testResources = ResourcePatternUtils.getResourcePatternResolver(resourceLoader).getResources(testPath);
        Resource[] solutionResources = ResourcePatternUtils.getResourcePatternResolver(resourceLoader).getResources(solutionPath);

        Repository exerciseRepo = gitService.getOrCheckoutRepository(exerciseRepoUrl, true);
        Repository testRepo = gitService.getOrCheckoutRepository(testsRepoUrl, true);
        Repository solutionRepo = gitService.getOrCheckoutRepository(solutionRepoUrl, true);

        try {
            String exercisePrefix = programmingLanguage + File.separator + "exercise";
            String testPrefix = programmingLanguage + File.separator + "test";
            String solutionPrefix = programmingLanguage + File.separator + "solution";
            setupTemplateAndPush(exerciseRepo, exerciseResources, exercisePrefix, "Exercise", programmingExercise);
            setupTemplateAndPush(solutionRepo, solutionResources, solutionPrefix, "Solution", programmingExercise);
            setupTestTemplateAndPush(testRepo, testResources, testPrefix, "Test", programmingExercise);

        }
        catch (Exception ex) {
            // if any exception occurs, try to at least push an empty commit, so that the
            // repositories can be used by the build plans
            log.warn("An exception occurred while setting up the repositories", ex);
            gitService.commitAndPush(exerciseRepo, "Empty Setup by Artemis");
            gitService.commitAndPush(testRepo, "Empty Setup by Artemis");
            gitService.commitAndPush(solutionRepo, "Empty Setup by Artemis");
        }

        // The creation of the webhooks must occur after the initial push, because the participation is
        // not yet saved in the database, so we cannot save the submission accordingly (see ProgrammingSubmissionService.notifyPush)
        versionControlService.get().addWebHook(templateParticipation.getRepositoryUrlAsUrl(),
                ARTEMIS_BASE_URL + PROGRAMMING_SUBMISSION_RESOURCE_API_PATH + templateParticipation.getId(), "Artemis WebHook");
        versionControlService.get().addWebHook(solutionParticipation.getRepositoryUrlAsUrl(),
                ARTEMIS_BASE_URL + PROGRAMMING_SUBMISSION_RESOURCE_API_PATH + solutionParticipation.getId(), "Artemis WebHook");

        // template build plan
        continuousIntegrationService.get().createBuildPlanForExercise(programmingExercise, templatePlanName, exerciseRepoName, testRepoName);
        // solution build plan
        continuousIntegrationService.get().createBuildPlanForExercise(programmingExercise, solutionPlanName, solutionRepoName, testRepoName);

        // save to get the id required for the webhook
        programmingExercise = programmingExerciseRepository.save(programmingExercise);

        versionControlService.get().addWebHook(testsRepoUrl, ARTEMIS_BASE_URL + TEST_CASE_CHANGED_API_PATH + programmingExercise.getId(), "Artemis Tests WebHook");

        return programmingExercise;
    }

    /**
     * This methods sets the values (initialization date and initialization state) of the template and solution participation
     *
     * @param programmingExercise The programming exercise
     */
    public void initParticipations(ProgrammingExercise programmingExercise) {

        Participation solutionParticipation = programmingExercise.getSolutionParticipation();
        Participation templateParticipation = programmingExercise.getTemplateParticipation();

        solutionParticipation.setInitializationState(InitializationState.INITIALIZED);
        templateParticipation.setInitializationState(InitializationState.INITIALIZED);
        solutionParticipation.setInitializationDate(ZonedDateTime.now());
        templateParticipation.setInitializationDate(ZonedDateTime.now());
    }

    // Copy template and push, if no file is in the directory
    private void setupTemplateAndPush(Repository repository, Resource[] resources, String prefix, String templateName, ProgrammingExercise programmingExercise) throws Exception {
        if (gitService.listFiles(repository).size() == 0) { // Only copy template if repo is empty
            fileService.copyResources(resources, prefix, repository.getLocalPath().toAbsolutePath().toString(), true);
            replacePlaceholders(programmingExercise, repository);
            commitAndPushRepository(repository, templateName);
        }
    }

    /**
     * Set up the test repository. This method differentiates non sequential and sequential test repositories (more than 1 test job).
     *
     * @param repository The repository to be set up
     * @param resources The resources which should get added to the template
     * @param prefix The prefix for the path to which the resources should get copied to
     * @param templateName The name of the template
     * @param programmingExercise The related programming exercise for which the template should get created
     * @throws Exception If anything goes wrong
     */
    private void setupTestTemplateAndPush(Repository repository, Resource[] resources, String prefix, String templateName, ProgrammingExercise programmingExercise)
            throws Exception {
        if (gitService.listFiles(repository).size() == 0 && programmingExercise.getProgrammingLanguage() == ProgrammingLanguage.JAVA) { // Only copy template if repo is empty
            String templatePath = "classpath:templates/" + programmingExercise.getProgrammingLanguage().toString().toLowerCase() + "/test";

            String projectTemplatePath = templatePath + "/projectTemplate/**/*.*";
            String testUtilsPath = templatePath + "/testutils/**/*.*";

            Resource[] testUtils = ResourcePatternUtils.getResourcePatternResolver(resourceLoader).getResources(testUtilsPath);
            Resource[] projectTemplate = ResourcePatternUtils.getResourcePatternResolver(resourceLoader).getResources(projectTemplatePath);

            Map<String, Boolean> sectionsMap = new HashMap<>();

            fileService.copyResources(projectTemplate, prefix, repository.getLocalPath().toAbsolutePath().toString(), false);

            if (!programmingExercise.hasSequentialTestRuns()) {
                String testFilePath = templatePath + "/testFiles" + "/**/*.*";
                Resource[] testFileResources = ResourcePatternUtils.getResourcePatternResolver(resourceLoader).getResources(testFilePath);

                sectionsMap.put("non-sequential", true);
                sectionsMap.put("sequential", false);

                fileService.replacePlaceholderSections(Paths.get(repository.getLocalPath().toAbsolutePath().toString(), "pom.xml").toAbsolutePath().toString(), sectionsMap);

                String packagePath = Paths.get(repository.getLocalPath().toAbsolutePath().toString(), "test", "${packageNameFolder}").toAbsolutePath().toString();
                fileService.copyResources(testUtils, prefix, packagePath, true);
                fileService.copyResources(testFileResources, prefix, packagePath, false);
            }
            else {
                String stagePomXmlPath = templatePath + "/stagePom.xml";
                Resource stagePomXml = ResourcePatternUtils.getResourcePatternResolver(resourceLoader).getResource(stagePomXmlPath);
                // This is done to prepare for a feature where instructors/tas can add multiple build stages.
                List<String> sequentialTestTasks = new ArrayList<>();
                sequentialTestTasks.add("structural");
                sequentialTestTasks.add("behavior");

                sectionsMap.put("non-sequential", false);
                sectionsMap.put("sequential", true);

                fileService.replacePlaceholderSections(Paths.get(repository.getLocalPath().toAbsolutePath().toString(), "pom.xml").toAbsolutePath().toString(), sectionsMap);

                for (String buildStage : sequentialTestTasks) {

                    Path buildStagePath = Paths.get(repository.getLocalPath().toAbsolutePath().toString(), buildStage);
                    Files.createDirectory(buildStagePath);

                    String buildStageResourcesPath = templatePath + "/testFiles/" + buildStage + "/**/*.*";
                    Resource[] buildStageResources = ResourcePatternUtils.getResourcePatternResolver(resourceLoader).getResources(buildStageResourcesPath);

                    Files.createDirectory(Paths.get(buildStagePath.toAbsolutePath().toString(), "test"));
                    Files.createDirectory(Paths.get(buildStagePath.toAbsolutePath().toString(), "test", "${packageNameFolder}"));

                    String packagePath = Paths.get(buildStagePath.toAbsolutePath().toString(), "test", "${packageNameFolder}").toAbsolutePath().toString();

                    Files.copy(stagePomXml.getInputStream(), Paths.get(buildStagePath.toAbsolutePath().toString(), "pom.xml"));
                    fileService.copyResources(testUtils, prefix, packagePath, true);
                    fileService.copyResources(buildStageResources, prefix, packagePath, false);
                }
            }

            replacePlaceholders(programmingExercise, repository);
            commitAndPushRepository(repository, templateName);
        }
        else {
            // If there is no special test structure for a programming language, just copy all the test files.
            setupTemplateAndPush(repository, resources, prefix, templateName, programmingExercise);
        }
    }

    /**
     * Replace placeholders in repository files (e.g. ${placeholder}).
     * 
     * @param programmingExercise The related programming exercise
     * @param repository The repository in which the placeholders should get replaced
     * @throws IOException If replacing the directory name, or file variables throws an exception
     */
    public void replacePlaceholders(ProgrammingExercise programmingExercise, Repository repository) throws IOException {
        if (programmingExercise.getProgrammingLanguage() == ProgrammingLanguage.JAVA) {
            fileService.replaceVariablesInDirectoryName(repository.getLocalPath().toAbsolutePath().toString(), "${packageNameFolder}", programmingExercise.getPackageFolderName());
        }

        List<String> fileTargets = new ArrayList<>();
        List<String> fileReplacements = new ArrayList<>();
        // This is based on the correct order and assumes that boths lists have the same
        // length, it
        // replaces fileTargets.get(i) with fileReplacements.get(i)

        if (programmingExercise.getProgrammingLanguage() == ProgrammingLanguage.JAVA) {
            fileTargets.add("${packageName}");
            fileReplacements.add(programmingExercise.getPackageName());
        }
        // there is no need in python to replace package names

        fileTargets.add("${exerciseNamePomXml}");
        fileReplacements.add(programmingExercise.getTitle().replaceAll(" ", "-")); // Used e.g. in artifactId

        fileTargets.add("${exerciseName}");
        fileReplacements.add(programmingExercise.getTitle());

        fileService.replaceVariablesInFileRecursive(repository.getLocalPath().toAbsolutePath().toString(), fileTargets, fileReplacements);
    }

    /**
     * Stage, commit and push.
     * 
     * @param repository The repository to which the changes should get pushed
     * @param templateName The template name which should be put in the commit message
     * @throws GitAPIException If committing, or pushing to the repo throws an exception
     */
    public void commitAndPushRepository(Repository repository, String templateName) throws GitAPIException {
        gitService.stageAllChanges(repository);
        gitService.commitAndPush(repository, templateName + "-Template pushed by Artemis");
        repository.setFiles(null); // Clear cache to avoid multiple commits when Artemis server is not restarted between attempts
    }

    /**
     * Find the ProgrammingExercise where the given Participation is the template Participation
     *
     * @param participation The template participation
     * @return The ProgrammingExercise where the given Participation is the template Participation
     */
    public ProgrammingExercise getExercise(TemplateProgrammingExerciseParticipation participation) {
        return programmingExerciseRepository.findOneByTemplateParticipationId(participation.getId());
    }

    /**
     * Find the ProgrammingExercise where the given Participation is the solution Participation
     *
     * @param participation The solution participation
     * @return The ProgrammingExercise where the given Participation is the solution Participation
     */
    public ProgrammingExercise getExercise(SolutionProgrammingExerciseParticipation participation) {
        return programmingExerciseRepository.findOneBySolutionParticipationId(participation.getId());
    }

    /**
     * Find the ProgrammingExercise where the given Participation is the solution or template Participation
     *
     * @param participation The solution or template participation
     * @return The ProgrammingExercise where the given Participation is the solution or template Participation
     */
    public Optional<ProgrammingExercise> getExerciseForSolutionOrTemplateParticipation(Participation participation) {
        return programmingExerciseRepository.findOneByTemplateParticipationIdOrSolutionParticipationId(participation.getId());
    }

    /**
     * Find a programming exercise by its id.
     * 
     * @param programmingExerciseId of the programming exercise.
     * @return The programming exercise related to the given id
     * @throws EntityNotFoundException the programming exercise could not be found.
     */
    public ProgrammingExercise findById(Long programmingExerciseId) throws EntityNotFoundException {
        Optional<ProgrammingExercise> programmingExercise = programmingExerciseRepository.findById(programmingExerciseId);
        if (programmingExercise.isPresent()) {
            return programmingExercise.get();
        }
        else {
            throw new EntityNotFoundException("programming exercise not found");
        }
    }

    /**
     * Find a programming exercise by its id, including all test cases
     *
     * @param id of the programming exercise.
     * @return The programming exercise related to the given id
     * @throws EntityNotFoundException the programming exercise could not be found.
     * @throws IllegalAccessException  the retriever does not have the permissions to fetch information related to the programming exercise.
     */
    public ProgrammingExercise findByIdWithTestCases(Long id) throws EntityNotFoundException, IllegalAccessException {
        Optional<ProgrammingExercise> programmingExercise = programmingExerciseRepository.findByIdWithTestCases(id);
        if (programmingExercise.isPresent()) {
            Course course = programmingExercise.get().getCourse();
            User user = userService.getUserWithGroupsAndAuthorities();
            if (!authCheckService.isAtLeastTeachingAssistantInCourse(course, user)) {
                throw new IllegalAccessException();
            }
            return programmingExercise.get();
        }
        else {
            throw new EntityNotFoundException("programming exercise not found");
        }
    }

    /**
     * This method saves the template and solution participations of the programming exercise
     *
     * @param programmingExercise The programming exercise for which the participations should get saved
     */
    public void saveParticipations(ProgrammingExercise programmingExercise) {
        SolutionProgrammingExerciseParticipation solutionParticipation = programmingExercise.getSolutionParticipation();
        TemplateProgrammingExerciseParticipation templateParticipation = programmingExercise.getTemplateParticipation();

        solutionProgrammingExerciseParticipationRepository.save(solutionParticipation);
        templateProgrammingExerciseParticipationRepository.save(templateParticipation);
    }

    /**
     * Squash all commits of the given repository into one.
     * 
     * @param repoUrl of the repository to squash.
     * @throws InterruptedException If the checkout fails
     * @throws GitAPIException If the checkout fails
     */
    public void squashAllCommitsOfRepositoryIntoOne(URL repoUrl) throws InterruptedException, GitAPIException {
        Repository exerciseRepository = gitService.getOrCheckoutRepository(repoUrl, true);
        gitService.squashAllCommitsIntoInitialCommit(exerciseRepository);
    }

    /**
     * This method calls the StructureOracleGenerator, generates the string out of the JSON representation of the structure oracle of the programming exercise and returns true if
     * the file was updated or generated, false otherwise. This can happen if the contents of the file have not changed.
     *
     * @param solutionRepoURL The URL of the solution repository.
     * @param exerciseRepoURL The URL of the exercise repository.
     * @param testRepoURL     The URL of the tests repository.
     * @param testsPath       The path to the tests folder, e.g. the path inside the repository where the structure oracle file will be saved in.
     * @return True, if the structure oracle was successfully generated or updated, false if no changes to the file were made.
     * @throws IOException If the URLs cannot be converted to actual {@link Path paths}
     * @throws InterruptedException If the checkout fails
     * @throws GitAPIException If the checkout fails
     */
    public boolean generateStructureOracleFile(URL solutionRepoURL, URL exerciseRepoURL, URL testRepoURL, String testsPath)
            throws IOException, GitAPIException, InterruptedException {
        Repository solutionRepository = gitService.getOrCheckoutRepository(solutionRepoURL, true);
        Repository exerciseRepository = gitService.getOrCheckoutRepository(exerciseRepoURL, true);
        Repository testRepository = gitService.getOrCheckoutRepository(testRepoURL, true);

        gitService.resetToOriginMaster(solutionRepository);
        gitService.pullIgnoreConflicts(solutionRepository);
        gitService.resetToOriginMaster(exerciseRepository);
        gitService.pullIgnoreConflicts(exerciseRepository);
        gitService.resetToOriginMaster(testRepository);
        gitService.pullIgnoreConflicts(testRepository);

        Path solutionRepositoryPath = solutionRepository.getLocalPath().toRealPath();
        Path exerciseRepositoryPath = exerciseRepository.getLocalPath().toRealPath();
        Path structureOraclePath = Paths.get(testRepository.getLocalPath().toRealPath().toString(), testsPath, "test.json");

        String structureOracleJSON = OracleGenerator.generateStructureOracleJSON(solutionRepositoryPath, exerciseRepositoryPath);

        // If the oracle file does not already exist, then save the generated string to
        // the file.
        // If it does, check if the contents of the existing file are the same as the
        // generated one.
        // If they are, do not push anything and inform the user about it.
        // If not, then update the oracle file by rewriting it and push the changes.
        if (!Files.exists(structureOraclePath)) {
            try {
                Files.write(structureOraclePath, structureOracleJSON.getBytes());
                gitService.stageAllChanges(testRepository);
                gitService.commitAndPush(testRepository, "Generate the structure oracle file.");
                return true;
            }
            catch (GitAPIException e) {
                log.error("An exception occurred while pushing the structure oracle file to the test repository.", e);
                return false;
            }
        }
        else {
            Byte[] existingContents = ArrayUtils.toObject(Files.readAllBytes(structureOraclePath));
            Byte[] newContents = ArrayUtils.toObject(structureOracleJSON.getBytes());

            if (Arrays.deepEquals(existingContents, newContents)) {
                log.info("No changes to the oracle detected.");
                return false;
            }
            else {
                try {
                    Files.write(structureOraclePath, structureOracleJSON.getBytes());
                    gitService.stageAllChanges(testRepository);
                    gitService.commitAndPush(testRepository, "Update the structure oracle file.");
                    return true;
                }
                catch (GitAPIException e) {
                    log.error("An exception occurred while pushing the structure oracle file to the test repository.", e);
                    return false;
                }
            }
        }
    }

    /**
     * Delete a programming exercise, including its template and solution participations.
     *
     * @param programmingExercise to delete.
     * @param deleteBaseReposBuildPlans if true will also delete build plans and projects.
     */
    @Transactional
    public void delete(ProgrammingExercise programmingExercise, boolean deleteBaseReposBuildPlans) {
        if (deleteBaseReposBuildPlans) {
            if (programmingExercise.getTemplateBuildPlanId() != null) {
                continuousIntegrationService.get().deleteBuildPlan(programmingExercise.getTemplateBuildPlanId());
            }
            if (programmingExercise.getSolutionBuildPlanId() != null) {
                continuousIntegrationService.get().deleteBuildPlan(programmingExercise.getSolutionBuildPlanId());
            }
            continuousIntegrationService.get().deleteProject(programmingExercise.getProjectKey());

            if (programmingExercise.getTemplateRepositoryUrl() != null) {
                versionControlService.get().deleteRepository(programmingExercise.getTemplateRepositoryUrlAsUrl());
                gitService.deleteLocalRepository(programmingExercise.getTemplateRepositoryUrlAsUrl());
            }
            if (programmingExercise.getSolutionRepositoryUrl() != null) {
                versionControlService.get().deleteRepository(programmingExercise.getSolutionRepositoryUrlAsUrl());
                gitService.deleteLocalRepository(programmingExercise.getSolutionRepositoryUrlAsUrl());
            }
            if (programmingExercise.getTestRepositoryUrl() != null) {
                versionControlService.get().deleteRepository(programmingExercise.getTestRepositoryUrlAsUrl());
                gitService.deleteLocalRepository(programmingExercise.getTestRepositoryUrlAsUrl());
            }
            versionControlService.get().deleteProject(programmingExercise.getProjectKey());
        }

        SolutionProgrammingExerciseParticipation solutionProgrammingExerciseParticipation = programmingExercise.getSolutionParticipation();
        TemplateProgrammingExerciseParticipation templateProgrammingExerciseParticipation = programmingExercise.getTemplateParticipation();
        participationService.deleteResultsAndSubmissionsOfParticipation(solutionProgrammingExerciseParticipation);
        participationService.deleteResultsAndSubmissionsOfParticipation(templateProgrammingExerciseParticipation);
        // This will also delete the template & solution participation.
        programmingExerciseRepository.delete(programmingExercise);
    }

    /**
<<<<<<< HEAD
     * Search for all programming exercises fitting a {@link PageableSearchDTO search query}. The result is paged,
     * meaning that there is only a predefined portion of the result returned to the user, so that the server doesn't
     * have to send hundreds/thousands of exercises if there are that many in Artemis.
     *
     * @param search The search query defining the search term and the size of the returned page
     * @return A wrapper object containing a list of all found exercises and the total number of pages
     */
    public SearchResultPageDTO<ProgrammingExercise> getAllOnPageWithSize(final PageableSearchDTO<String> search) {
        var sorting = Sort.by(ProgrammingExercise.ProgrammingExerciseSearchColumn.valueOf(search.getSortedColumn()).getMappedColumnName());
        sorting = search.getSortingOrder() == SortingOrder.ASCENDING ? sorting.ascending() : sorting.descending();
        final var sorted = PageRequest.of(search.getPage(), search.getPageSize(), sorting);

        final var exercisePage = programmingExerciseRepository.findByTitleIgnoreCaseContainingOrCourse_TitleIgnoreCaseContaining(search.getSearchTerm(), search.getSearchTerm(),
                sorted);
        return new SearchResultPageDTO<>(exercisePage.getContent(), exercisePage.getTotalPages());
    }

    /**
     * Imports a programming exercise creating a new entity, copying all basic values and saving it in the database.
     * All basic include everything except for repositories, or build plans on a remote version control server, or
     * continuous integration server. <br>
     * There are however, a couple of things that will never get copied:
     * <ul>
     *     <li>The ID</li>
     *     <li>The template and solution participation</li>
     *     <li>The number of complaints, assessments and more feedback requests</li>
     *     <li>The tutor/student participations</li>
     *     <li>The questions asked by students</li>
     *     <li>The example submissions</li>
     * </ul>
     *
     * @param templateExercise The template exercise which should get imported
     * @param newExercise The new exercise already containing values which should not get copied, i.e. overwritten
     * @return The newly created exercise
     */
    @Transactional
    public ProgrammingExercise importProgrammingExerciseBasis(final ProgrammingExercise templateExercise, final ProgrammingExercise newExercise) {
        // Set values we don't want to copy to null
        setupExerciseForImport(newExercise);
        final var projectKey = newExercise.getProjectKey();
        final var templatePlanName = BuildPlanType.TEMPLATE.getName();
        final var solutionPlanName = BuildPlanType.SOLUTION.getName();

        programmingExerciseParticipationService.setupInitialSolutionParticipation(newExercise, projectKey, solutionPlanName);
        programmingExerciseParticipationService.setupInitalTemplateParticipation(newExercise, projectKey, templatePlanName);
        setupTestRepository(newExercise, projectKey);
        initParticipations(newExercise);

        // Hints and test cases
        exerciseHintService.copyExerciseHints(templateExercise, newExercise);
        programmingExerciseRepository.save(newExercise);
        importTestCases(templateExercise, newExercise);

        return newExercise;
    }

    /**
     * Import all base repositories from one exercise. These include the template, the solution and the test
     * repository. Participation repositories from students or tutors will not get copied!
     *
     * @param templateExercise The template exercise having a reference to all base repositories
     * @param newExercise The new exercise without any repositories
     */
    public void importRepositories(final ProgrammingExercise templateExercise, final ProgrammingExercise newExercise) {
        final var targetProjectKey = newExercise.getProjectKey();
        final var sourceProjectKey = templateExercise.getProjectKey();
        final var templateParticipation = newExercise.getTemplateParticipation();
        final var solutionParticipation = newExercise.getSolutionParticipation();
        // The project key is always the first half of a repo slug
        final var targetSlugPrefix = targetProjectKey.toLowerCase();

        // First, create a new project for our imported exercise
        versionControlService.get().createProjectForExercise(newExercise);
        // Copy all repositories
        Arrays.stream(RepositoryType.values()).forEach(repo -> versionControlService.get().copyRepository(sourceProjectKey, repo.getName(), targetProjectKey, repo.getName()));
        // Add the necessary hooks notifying Artemis about changes after commits have been pushed
        versionControlService.get().addWebHook(templateParticipation.getRepositoryUrlAsUrl(),
                ARTEMIS_BASE_URL + PROGRAMMING_SUBMISSION_RESOURCE_API_PATH + templateParticipation.getId(), "Artemis WebHook");
        versionControlService.get().addWebHook(solutionParticipation.getRepositoryUrlAsUrl(),
                ARTEMIS_BASE_URL + PROGRAMMING_SUBMISSION_RESOURCE_API_PATH + solutionParticipation.getId(), "Artemis WebHook");
        versionControlService.get().addWebHook(newExercise.getTemplateRepositoryUrlAsUrl(), ARTEMIS_BASE_URL + TEST_CASE_CHANGED_API_PATH + newExercise.getId(),
                "Artemis Tests WebHook");
    }

    /**
     * Imports all base build plans for an exercise. These include the template and the solution build plan, <b>not</b>
     * any participation plans!
     *
     * @param templateExercise The template exercise which plans should get copied
     * @param newExercise The new exercise to which all plans should get copied
     */
    public void importBuildPlans(final ProgrammingExercise templateExercise, final ProgrammingExercise newExercise) {
        final var templateParticipation = newExercise.getTemplateParticipation();
        final var solutionParticipation = newExercise.getSolutionParticipation();
        final var templatePlanName = BuildPlanType.TEMPLATE.getName();
        final var solutionPlanName = BuildPlanType.SOLUTION.getName();
        final var templateKey = templateExercise.getProjectKey();
        final var targetKey = newExercise.getProjectKey();
        final var targetName = newExercise.getCourse().getShortName().toUpperCase() + " " + newExercise.getTitle();

        // Clone all build plans, enable them and setup the initial participations, i.e. setting the correct rep URLs and
        // running the plan for the first time
        continuousIntegrationService.get().copyBuildPlan(templateKey, templatePlanName, targetKey, targetName, templatePlanName);
        continuousIntegrationService.get().copyBuildPlan(templateKey, solutionPlanName, targetKey, targetName, solutionPlanName);
        continuousIntegrationService.get().enablePlan(templateParticipation.getBuildPlanId());
        continuousIntegrationService.get().enablePlan(solutionParticipation.getBuildPlanId());
        continuousIntegrationService.get().configureBuildPlan(templateParticipation);
        continuousIntegrationService.get().configureBuildPlan(solutionParticipation);
    }

    /**
     * Copied test cases from one exercise to another. The test cases will get new IDs, thus being saved as a new entity.
     * The remaining contents stay the same, especially the weights.
     *
     * @param templateExercise The template exercise which test cases should get copied
     * @param targetExercise The new exercise to which all test cases should get copied to
     */
    private void importTestCases(final ProgrammingExercise templateExercise, final ProgrammingExercise targetExercise) {
        targetExercise.setTestCases(templateExercise.getTestCases().stream().map(testCase -> {
            final var copy = new ProgrammingExerciseTestCase();

            // Copy everything except for the referenced exercise
            copy.setActive(testCase.isActive());
            copy.setAfterDueDate(testCase.isAfterDueDate());
            copy.setTestName(testCase.getTestName());
            copy.setWeight(testCase.getWeight());
            copy.setExercise(targetExercise);
            return copy;
        }).collect(Collectors.toSet()));
    }

    /**
     * Sets up the test repository for a new exercise by setting the repository URL. This does not create the actual
     * repository on the version control server!
     *
     * @param newExercise
     * @param projectKey
     */
    private void setupTestRepository(ProgrammingExercise newExercise, String projectKey) {
        final var testRepoName = projectKey.toLowerCase() + "-" + RepositoryType.TESTS.getName();
        newExercise.setTestRepositoryUrl(versionControlService.get().getCloneURL(projectKey, testRepoName).toString());
    }

    /**
     * Sets up a new exercise for importing it by setting all values, that should either never get imported, or
     * for which we should create new entities (e.g. test cases) to null. This ensures that we do not copy
     * anything by accident.
     *
     * @param newExercise
     */
    private void setupExerciseForImport(ProgrammingExercise newExercise) {
        newExercise.setId(null);
        newExercise.setTemplateParticipation(null);
        newExercise.setSolutionParticipation(null);
        newExercise.setExerciseHints(null);
        newExercise.setTestCases(null);
        newExercise.setAttachments(null);
        newExercise.setNumberOfMoreFeedbackRequests(null);
        newExercise.setNumberOfComplaints(null);
        newExercise.setNumberOfAssessments(null);
        newExercise.setTutorParticipations(null);
        newExercise.setExampleSubmissions(null);
        newExercise.setStudentQuestions(null);
        newExercise.setParticipations(null);
=======
     * Returns the list of programming exercises with a buildAndTestStudentSubmissionsAfterDueDate in future.
     * @return List<ProgrammingExercise>
     */
    public List<ProgrammingExercise> findAllWithBuildAndTestAfterDueDateInFuture() {
        return programmingExerciseRepository.findAllByBuildAndTestStudentSubmissionsAfterDueDateAfterDate(ZonedDateTime.now());
>>>>>>> ea27b071
    }
}<|MERGE_RESOLUTION|>--- conflicted
+++ resolved
@@ -752,7 +752,14 @@
     }
 
     /**
-<<<<<<< HEAD
+     * Returns the list of programming exercises with a buildAndTestStudentSubmissionsAfterDueDate in future.
+     * @return List<ProgrammingExercise>
+     */
+    public List<ProgrammingExercise> findAllWithBuildAndTestAfterDueDateInFuture() {
+        return programmingExerciseRepository.findAllByBuildAndTestStudentSubmissionsAfterDueDateAfterDate(ZonedDateTime.now());
+    }
+
+    /**
      * Search for all programming exercises fitting a {@link PageableSearchDTO search query}. The result is paged,
      * meaning that there is only a predefined portion of the result returned to the user, so that the server doesn't
      * have to send hundreds/thousands of exercises if there are that many in Artemis.
@@ -917,12 +924,5 @@
         newExercise.setExampleSubmissions(null);
         newExercise.setStudentQuestions(null);
         newExercise.setParticipations(null);
-=======
-     * Returns the list of programming exercises with a buildAndTestStudentSubmissionsAfterDueDate in future.
-     * @return List<ProgrammingExercise>
-     */
-    public List<ProgrammingExercise> findAllWithBuildAndTestAfterDueDateInFuture() {
-        return programmingExerciseRepository.findAllByBuildAndTestStudentSubmissionsAfterDueDateAfterDate(ZonedDateTime.now());
->>>>>>> ea27b071
     }
 }