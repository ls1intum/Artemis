package de.tum.in.www1.artemis.service;

import static de.tum.in.www1.artemis.domain.enumeration.BuildPlanType.SOLUTION;
import static de.tum.in.www1.artemis.domain.enumeration.BuildPlanType.TEMPLATE;

import java.io.FileNotFoundException;
import java.io.IOException;
import java.net.URL;
import java.nio.file.Files;
import java.nio.file.Path;
import java.nio.file.Paths;
import java.time.ZonedDateTime;
import java.util.*;

import javax.annotation.Nullable;

import org.apache.commons.lang3.ArrayUtils;
import org.eclipse.jgit.api.errors.GitAPIException;
import org.slf4j.Logger;
import org.slf4j.LoggerFactory;
import org.springframework.core.io.Resource;
import org.springframework.core.io.ResourceLoader;
import org.springframework.core.io.support.ResourcePatternUtils;
import org.springframework.data.domain.PageRequest;
import org.springframework.data.domain.Sort;
import org.springframework.stereotype.Service;
import org.springframework.transaction.annotation.Transactional;

import de.tum.in.www1.artemis.config.Constants;
import de.tum.in.www1.artemis.domain.*;
import de.tum.in.www1.artemis.domain.enumeration.*;
import de.tum.in.www1.artemis.domain.participation.ProgrammingExerciseParticipation;
import de.tum.in.www1.artemis.domain.participation.ProgrammingExerciseStudentParticipation;
import de.tum.in.www1.artemis.domain.participation.SolutionProgrammingExerciseParticipation;
import de.tum.in.www1.artemis.domain.participation.TemplateProgrammingExerciseParticipation;
import de.tum.in.www1.artemis.repository.ProgrammingExerciseRepository;
import de.tum.in.www1.artemis.repository.ResultRepository;
import de.tum.in.www1.artemis.repository.SolutionProgrammingExerciseParticipationRepository;
import de.tum.in.www1.artemis.repository.TemplateProgrammingExerciseParticipationRepository;
import de.tum.in.www1.artemis.service.connectors.CIPermission;
import de.tum.in.www1.artemis.service.connectors.ContinuousIntegrationService;
import de.tum.in.www1.artemis.service.connectors.GitService;
import de.tum.in.www1.artemis.service.connectors.VersionControlService;
import de.tum.in.www1.artemis.service.messaging.InstanceMessageSendService;
import de.tum.in.www1.artemis.service.util.structureoraclegenerator.OracleGenerator;
import de.tum.in.www1.artemis.web.rest.dto.PageableSearchDTO;
import de.tum.in.www1.artemis.web.rest.dto.SearchResultPageDTO;
import de.tum.in.www1.artemis.web.rest.errors.EntityNotFoundException;

@Service
public class ProgrammingExerciseService {

    private final Logger log = LoggerFactory.getLogger(ProgrammingExerciseService.class);

    private final ProgrammingExerciseRepository programmingExerciseRepository;

    private final FileService fileService;

    private final GitService gitService;

    private final Optional<VersionControlService> versionControlService;

    private final Optional<ContinuousIntegrationService> continuousIntegrationService;

    private final TemplateProgrammingExerciseParticipationRepository templateProgrammingExerciseParticipationRepository;

    private final SolutionProgrammingExerciseParticipationRepository solutionProgrammingExerciseParticipationRepository;

    private final ParticipationService participationService;

    private final ResultRepository resultRepository;

    private final UserService userService;

    private final AuthorizationCheckService authCheckService;

    private final GroupNotificationService groupNotificationService;

    private final ResourceLoader resourceLoader;

    private final InstanceMessageSendService instanceMessageSendService;

    public ProgrammingExerciseService(ProgrammingExerciseRepository programmingExerciseRepository, FileService fileService, GitService gitService,
            Optional<VersionControlService> versionControlService, Optional<ContinuousIntegrationService> continuousIntegrationService,
            TemplateProgrammingExerciseParticipationRepository templateProgrammingExerciseParticipationRepository,
            SolutionProgrammingExerciseParticipationRepository solutionProgrammingExerciseParticipationRepository, ParticipationService participationService,
            ResultRepository resultRepository, UserService userService, AuthorizationCheckService authCheckService, ResourceLoader resourceLoader,
            GroupNotificationService groupNotificationService, InstanceMessageSendService instanceMessageSendService) {
        this.programmingExerciseRepository = programmingExerciseRepository;
        this.fileService = fileService;
        this.gitService = gitService;
        this.versionControlService = versionControlService;
        this.continuousIntegrationService = continuousIntegrationService;
        this.templateProgrammingExerciseParticipationRepository = templateProgrammingExerciseParticipationRepository;
        this.solutionProgrammingExerciseParticipationRepository = solutionProgrammingExerciseParticipationRepository;
        this.participationService = participationService;
        this.resultRepository = resultRepository;
        this.userService = userService;
        this.authCheckService = authCheckService;
        this.resourceLoader = resourceLoader;
        this.groupNotificationService = groupNotificationService;
        this.instanceMessageSendService = instanceMessageSendService;
    }

    /**
     * Setups the context of a new programming exercise. This includes:
     * <ul>
     *     <li>The VCS project</li>
     *     <li>All repositories (test, exercise, solution)</li>
     *     <li>The template and solution participation</li>
     *     <li>VCS webhooks</li>
     *     <li>Bamboo build plans</li>
     * </ul>
     *
     * The exercise gets set up in the following order:
     * <ol>
     *     <li>Create all repositories for the new exercise</li>
     *     <li>Setup template and push it to the repositories</li>
     *     <li>Setup new build plans for exercise</li>
     *     <li>Add all webhooks</li>
     *     <li>Init scheduled jobs for exercise maintenance</li>
     * </ol>
     *
     * @param programmingExercise The programmingExercise that should be setup
     * @return The newly setup exercise
     * @throws InterruptedException If something during the communication with the remote Git repository went wrong
     * @throws GitAPIException If something during the communication with the remote Git repositroy went wrong
     * @throws IOException If the template files couldn't be read
     */
    @Transactional
    public ProgrammingExercise createProgrammingExercise(ProgrammingExercise programmingExercise) throws InterruptedException, GitAPIException, IOException {
        programmingExercise.generateAndSetProjectKey();
        final var user = userService.getUser();
        final var projectKey = programmingExercise.getProjectKey();
        // TODO: the following code is used quite often and should be done in only one place
        final var exerciseRepoName = projectKey.toLowerCase() + "-" + RepositoryType.TEMPLATE.getName();
        final var testRepoName = projectKey.toLowerCase() + "-" + RepositoryType.TESTS.getName();
        final var solutionRepoName = projectKey.toLowerCase() + "-" + RepositoryType.SOLUTION.getName();
        final var exerciseRepoUrl = versionControlService.get().getCloneRepositoryUrl(projectKey, exerciseRepoName).getURL();
        final var testsRepoUrl = versionControlService.get().getCloneRepositoryUrl(projectKey, testRepoName).getURL();
        final var solutionRepoUrl = versionControlService.get().getCloneRepositoryUrl(projectKey, solutionRepoName).getURL();

        createRepositoriesForNewExercise(programmingExercise, exerciseRepoName, testRepoName, solutionRepoName);
        initParticipations(programmingExercise);
        setURLsAndBuildPlanIDsForNewExercise(programmingExercise, exerciseRepoName, testRepoName, solutionRepoName);

        // Save participations to get the ids required for the webhooks
        connectBaseParticipationsToExerciseAndSave(programmingExercise);

        setupExerciseTemplate(programmingExercise, user, exerciseRepoUrl, testsRepoUrl, solutionRepoUrl);
        setupBuildPlansForNewExercise(programmingExercise, exerciseRepoUrl, testsRepoUrl, solutionRepoUrl);

        // save to get the id required for the webhook
        programmingExercise = programmingExerciseRepository.saveAndFlush(programmingExercise);

        // The creation of the webhooks must occur after the initial push, because the participation is
        // not yet saved in the database, so we cannot save the submission accordingly (see ProgrammingSubmissionService.notifyPush)
        versionControlService.get().addWebHooksForExercise(programmingExercise);

        scheduleOperations(programmingExercise.getId());

        // Notify tutors only if this a course exercise
        if (programmingExercise.hasCourse()) {
            groupNotificationService.notifyTutorGroupAboutExerciseCreated(programmingExercise);
        }

        return programmingExercise;
    }

    public void scheduleOperations(Long programmingExerciseId) {
        instanceMessageSendService.sendProgrammingExerciseSchedule(programmingExerciseId);
    }

    private void setupBuildPlansForNewExercise(ProgrammingExercise programmingExercise, URL exerciseRepoUrl, URL testsRepoUrl, URL solutionRepoUrl) {
        String projectKey = programmingExercise.getProjectKey();
        continuousIntegrationService.get().createProjectForExercise(programmingExercise);
        // template build plan
        continuousIntegrationService.get().createBuildPlanForExercise(programmingExercise, TEMPLATE.getName(), exerciseRepoUrl, testsRepoUrl, solutionRepoUrl);
        // solution build plan
        continuousIntegrationService.get().createBuildPlanForExercise(programmingExercise, SOLUTION.getName(), solutionRepoUrl, testsRepoUrl, solutionRepoUrl);

        // Give appropriate permissions for CI projects
        continuousIntegrationService.get().removeAllDefaultProjectPermissions(projectKey);

        giveCIProjectPermissions(programmingExercise);
    }

    /**
     *  This method connects the new programming exercise with the template and solution participation
     * @param programmingExercise the new programming exercise
     */
    public void connectBaseParticipationsToExerciseAndSave(ProgrammingExercise programmingExercise) {
        final var templateParticipation = programmingExercise.getTemplateParticipation();
        final var solutionParticipation = programmingExercise.getSolutionParticipation();
        templateParticipation.setProgrammingExercise(programmingExercise);
        solutionParticipation.setProgrammingExercise(programmingExercise);
        templateProgrammingExerciseParticipationRepository.save(templateParticipation);
        solutionProgrammingExerciseParticipationRepository.save(solutionParticipation);
    }

    private void setURLsAndBuildPlanIDsForNewExercise(ProgrammingExercise programmingExercise, String exerciseRepoName, String testRepoName, String solutionRepoName) {
        final var projectKey = programmingExercise.getProjectKey();
        final var templateParticipation = programmingExercise.getTemplateParticipation();
        final var solutionParticipation = programmingExercise.getSolutionParticipation();
        final var templatePlanName = TEMPLATE.getName();
        final var solutionPlanName = SOLUTION.getName();

        templateParticipation.setBuildPlanId(projectKey + "-" + templatePlanName); // Set build plan id to newly created BaseBuild plan
        templateParticipation.setRepositoryUrl(versionControlService.get().getCloneRepositoryUrl(projectKey, exerciseRepoName).toString());
        solutionParticipation.setBuildPlanId(projectKey + "-" + solutionPlanName);
        solutionParticipation.setRepositoryUrl(versionControlService.get().getCloneRepositoryUrl(projectKey, solutionRepoName).toString());
        programmingExercise.setTestRepositoryUrl(versionControlService.get().getCloneRepositoryUrl(projectKey, testRepoName).toString());
    }

    /**
     * Setup the exercise template by determining the files needed for the template and copying them.
     * @param programmingExercise the programming exercise that should be set up
     * @param user the User that performed the action (used as Git commit author)
     * @param exerciseRepoUrl the URL where the exercise repo is located
     * @param testsRepoUrl the URL where the tests repo is located
     * @param solutionRepoUrl the URL where the solution repo is located
     */
    private void setupExerciseTemplate(ProgrammingExercise programmingExercise, User user, URL exerciseRepoUrl, URL testsRepoUrl, URL solutionRepoUrl)
            throws IOException, GitAPIException, InterruptedException {

        // Checkout repositories
        Repository exerciseRepo = gitService.getOrCheckoutRepository(exerciseRepoUrl, true);
        Repository testRepo = gitService.getOrCheckoutRepository(testsRepoUrl, true);
        Repository solutionRepo = gitService.getOrCheckoutRepository(solutionRepoUrl, true);

        // Get path, files and prefix for the programming-language dependent files. They are copied first.
        String programmingLanguage = programmingExercise.getProgrammingLanguage().toString().toLowerCase();
        String programmingLanguageTemplate = getProgrammingLanguageTemplatePath(programmingExercise.getProgrammingLanguage());
        String exercisePath = programmingLanguageTemplate + "/exercise/**/*.*";
        String solutionPath = programmingLanguageTemplate + "/solution/**/*.*";
        String testPath = programmingLanguageTemplate + "/test/**/*.*";

        Resource[] exerciseResources = ResourcePatternUtils.getResourcePatternResolver(resourceLoader).getResources(exercisePath);
        Resource[] testResources = ResourcePatternUtils.getResourcePatternResolver(resourceLoader).getResources(testPath);
        Resource[] solutionResources = ResourcePatternUtils.getResourcePatternResolver(resourceLoader).getResources(solutionPath);

        String exercisePrefix = programmingLanguage + "/exercise";
        String testPrefix = programmingLanguage + "/test";
        String solutionPrefix = programmingLanguage + "/solution";

        // Initialize project type dependent resources with null as they might not be used
        Resource[] projectTypeExerciseResources = null;
        Resource[] projectTypeTestResources = null;
        Resource[] projectTypeSolutionResources = null;

        String projectTypeExercisePrefix = null;
        String projectTypeTestPrefix = null;
        String projectTypeSolutionPrefix = null;

        // Find the project type specific files if present
        if (programmingExercise.getProjectType() != null) {
            // Get path, files and prefix for the project-type dependent files. They are copied last and can overwrite the resources from the programming language.
            String programmingLanguageProjectTypePath = getProgrammingLanguageProjectTypePath(programmingExercise.getProgrammingLanguage(), programmingExercise.getProjectType());
            String projectType = programmingExercise.getProjectType().name().toLowerCase();

            projectTypeExercisePrefix = programmingLanguage + "/" + projectType + "/exercise";
            projectTypeTestPrefix = programmingLanguage + "/" + projectType + "/test";
            projectTypeSolutionPrefix = programmingLanguage + "/" + projectType + "/solution";

            exercisePath = programmingLanguageProjectTypePath + "/exercise/**/*.*";
            solutionPath = programmingLanguageProjectTypePath + "/solution/**/*.*";
            testPath = programmingLanguageProjectTypePath + "/test/**/*.*";

            // We have to catch these exceptions as e.g. only some folders (e.g. only exercise and solution, but not tests) might be project-type specific
            try {
                projectTypeExerciseResources = ResourcePatternUtils.getResourcePatternResolver(resourceLoader).getResources(exercisePath);
            }
            catch (FileNotFoundException ignored) {
            }
            try {
                projectTypeTestResources = ResourcePatternUtils.getResourcePatternResolver(resourceLoader).getResources(testPath);
            }
            catch (FileNotFoundException ignored) {
            }
            try {
                projectTypeSolutionResources = ResourcePatternUtils.getResourcePatternResolver(resourceLoader).getResources(solutionPath);
            }
            catch (FileNotFoundException ignored) {
            }
        }

        try {
            setupTemplateAndPush(exerciseRepo, exerciseResources, exercisePrefix, projectTypeExerciseResources, projectTypeExercisePrefix, "Exercise", programmingExercise, user);
            setupTemplateAndPush(solutionRepo, solutionResources, solutionPrefix, projectTypeSolutionResources, projectTypeSolutionPrefix, "Solution", programmingExercise, user);
            setupTestTemplateAndPush(testRepo, testResources, testPrefix, projectTypeTestResources, projectTypeTestPrefix, "Test", programmingExercise, user);
        }
        catch (Exception ex) {
            // if any exception occurs, try to at least push an empty commit, so that the
            // repositories can be used by the build plans
            log.warn("An exception occurred while setting up the repositories", ex);
            gitService.commitAndPush(exerciseRepo, "Empty Setup by Artemis", user);
            gitService.commitAndPush(testRepo, "Empty Setup by Artemis", user);
            gitService.commitAndPush(solutionRepo, "Empty Setup by Artemis", user);
        }
    }

    private String getProgrammingLanguageProjectTypePath(ProgrammingLanguage programmingLanguage, ProjectType projectType) {
        return getProgrammingLanguageTemplatePath(programmingLanguage) + "/" + projectType.name().toLowerCase();
    }

    private String getProgrammingLanguageTemplatePath(ProgrammingLanguage programmingLanguage) {
        return "classpath:templates/" + programmingLanguage.name().toLowerCase();
    }

    private void createRepositoriesForNewExercise(ProgrammingExercise programmingExercise, String templateRepoName, String testRepoName, String solutionRepoName) {
        final var projectKey = programmingExercise.getProjectKey();
        versionControlService.get().createProjectForExercise(programmingExercise); // Create project
        versionControlService.get().createRepository(projectKey, templateRepoName, null); // Create template repository
        versionControlService.get().createRepository(projectKey, testRepoName, null); // Create tests repository
        versionControlService.get().createRepository(projectKey, solutionRepoName, null); // Create solution repository
    }

    /**
     *
     * @param programmingExercise the changed programming exercise with its new values
     * @param notificationText optional text about the changes for a notification
     * @return the updates programming exercise from the database
     */
    public ProgrammingExercise updateProgrammingExercise(ProgrammingExercise programmingExercise, @Nullable String notificationText) {
        ProgrammingExercise savedProgrammingExercise = programmingExerciseRepository.save(programmingExercise);

        scheduleOperations(programmingExercise.getId());

        // Only send notification for course exercises
        if (notificationText != null && programmingExercise.hasCourse()) {
            groupNotificationService.notifyStudentGroupAboutExerciseUpdate(savedProgrammingExercise, notificationText);
        }

        return savedProgrammingExercise;
    }

    /**
     * This methods sets the values (initialization date and initialization state) of the template and solution participation.
     * If either participation is null, a new one will be created.
     *
     * @param programmingExercise The programming exercise
     */
    public void initParticipations(ProgrammingExercise programmingExercise) {
        var solutionParticipation = programmingExercise.getSolutionParticipation();
        var templateParticipation = programmingExercise.getTemplateParticipation();

        if (templateParticipation == null) {
            templateParticipation = new TemplateProgrammingExerciseParticipation();
            programmingExercise.setTemplateParticipation(templateParticipation);
        }
        if (solutionParticipation == null) {
            solutionParticipation = new SolutionProgrammingExerciseParticipation();
            programmingExercise.setSolutionParticipation(solutionParticipation);
        }

        solutionParticipation.setInitializationState(InitializationState.INITIALIZED);
        templateParticipation.setInitializationState(InitializationState.INITIALIZED);
        solutionParticipation.setInitializationDate(ZonedDateTime.now());
        templateParticipation.setInitializationDate(ZonedDateTime.now());
    }

    // Copy template and push, if no file is in the directory

    /**
     * Copy template and push, if no file is currently in the repository.
     * @param repository The repository to push to
     * @param resources An array of resources that should be copied. Might be overwritten by projectTypeResources.
     * @param prefix A prefix that should be replaced for all Resources inside the resources.
     * @param projectTypeResources An array of resources that should be copied AFTER the resources array has been copied. Can be null.
     * @param projectTypePrefix A prefix that should be replaced for all Resources inside the projectTypeResources.
     * @param templateName The name of the template
     * @param programmingExercise the programming exercise
     * @param user The user that triggered the action (used as Git commit author)
     * @throws Exception
     */
    private void setupTemplateAndPush(Repository repository, Resource[] resources, String prefix, @Nullable Resource[] projectTypeResources, String projectTypePrefix,
            String templateName, ProgrammingExercise programmingExercise, User user) throws Exception {
        if (gitService.listFiles(repository).size() == 0) { // Only copy template if repo is empty
            fileService.copyResources(resources, prefix, repository.getLocalPath().toAbsolutePath().toString(), true);
            // Also copy project type specific files AFTERWARDS (so that they might overwrite the default files)
            if (projectTypeResources != null) {
                fileService.copyResources(projectTypeResources, projectTypePrefix, repository.getLocalPath().toAbsolutePath().toString(), true);
            }

            replacePlaceholders(programmingExercise, repository);
            commitAndPushRepository(repository, templateName, user);
        }
    }

    /**
     * Set up the test repository. This method differentiates non sequential and sequential test repositories (more than 1 test job).
     *
     * @param repository The repository to be set up
     * @param resources The resources which should get added to the template
     * @param prefix The prefix for the path to which the resources should get copied to
     * @param templateName The name of the template
     * @param programmingExercise The related programming exercise for which the template should get created
     * @param user the user who has initiated the generation of the programming exercise
     * @throws Exception If anything goes wrong
     */
    private void setupTestTemplateAndPush(Repository repository, Resource[] resources, String prefix, Resource[] projectTypeResources, String projectTypePrefix,
            String templateName, ProgrammingExercise programmingExercise, User user) throws Exception {
        // Only copy template if repo is empty
        if (gitService.listFiles(repository).size() == 0
                && (programmingExercise.getProgrammingLanguage() == ProgrammingLanguage.JAVA || programmingExercise.getProgrammingLanguage() == ProgrammingLanguage.KOTLIN)) {
            // First get files that are not dependent on the project type
            String templatePath = getProgrammingLanguageTemplatePath(programmingExercise.getProgrammingLanguage()) + "/test";

            String projectTemplatePath = templatePath + "/projectTemplate/**/*.*";
            String testUtilsPath = templatePath + "/testutils/**/*.*";

            Resource[] testUtils = ResourcePatternUtils.getResourcePatternResolver(resourceLoader).getResources(testUtilsPath);
            Resource[] projectTemplate = ResourcePatternUtils.getResourcePatternResolver(resourceLoader).getResources(projectTemplatePath);

            fileService.copyResources(projectTemplate, prefix, repository.getLocalPath().toAbsolutePath().toString(), false);

            // These resources might override the programming language dependent resources as they are project type dependent.
            Resource[] projectTypeTestUtils = null;
            ProjectType projectType = programmingExercise.getProjectType();
            if (projectType != null) {
                String projectTypeTemplatePath = getProgrammingLanguageProjectTypePath(programmingExercise.getProgrammingLanguage(), projectType) + "/test";

                String projectTypeProjectTemplatePath = projectTypeTemplatePath + "/projectTemplate/**/*.*";
                String projectTypeTestUtilsPath = projectTypeTemplatePath + "/testutils/**/*.*";

                try {
                    projectTypeTestUtils = ResourcePatternUtils.getResourcePatternResolver(resourceLoader).getResources(projectTypeTestUtilsPath);
                }
                catch (FileNotFoundException ignored) {
                }

                try {
                    Resource[] projectTypeProjectTemplate = ResourcePatternUtils.getResourcePatternResolver(resourceLoader).getResources(projectTypeProjectTemplatePath);
                    fileService.copyResources(projectTypeProjectTemplate, projectTypePrefix, repository.getLocalPath().toAbsolutePath().toString(), false);
                }
                catch (FileNotFoundException ignored) {
                }
            }

            Map<String, Boolean> sectionsMap = new HashMap<>();

            // Keep or delete static code analysis configuration in pom.xml
            sectionsMap.put("static-code-analysis", Boolean.TRUE.equals(programmingExercise.isStaticCodeAnalysisEnabled()));

            if (!programmingExercise.hasSequentialTestRuns()) {
                String testFilePath = templatePath + "/testFiles" + "/**/*.*";
                Resource[] testFileResources = ResourcePatternUtils.getResourcePatternResolver(resourceLoader).getResources(testFilePath);
                String packagePath = Paths.get(repository.getLocalPath().toAbsolutePath().toString(), "test", "${packageNameFolder}").toAbsolutePath().toString();

                sectionsMap.put("non-sequential", true);
                sectionsMap.put("sequential", false);

                fileService.replacePlaceholderSections(Paths.get(repository.getLocalPath().toAbsolutePath().toString(), "pom.xml").toAbsolutePath().toString(), sectionsMap);

                fileService.copyResources(testUtils, prefix, packagePath, true);
                fileService.copyResources(testFileResources, prefix, packagePath, false);

<<<<<<< HEAD
                // Copy the static code analysis configurations files to the repository. Static code analysis is only available for non sequential test runs
                if (Boolean.TRUE.equals(programmingExercise.isStaticCodeAnalysisEnabled())) {
                    String staticCodeAnalysisConfigPath = templatePath + "/staticCodeAnalysisConfig/**/*.*";
                    Resource[] scaConfigResources = ResourcePatternUtils.getResourcePatternResolver(resourceLoader).getResources(staticCodeAnalysisConfigPath);
                    fileService.copyResources(scaConfigResources, prefix, repository.getLocalPath().toAbsolutePath().toString(), false);
                }
=======
                // Possibly overwrite files if the project type is defined
                if (projectType != null) {
                    String projectTypeTemplatePath = getProgrammingLanguageProjectTypePath(programmingExercise.getProgrammingLanguage(), projectType) + "/test";
                    if (projectTypeTestUtils != null) {
                        fileService.copyResources(projectTypeTestUtils, prefix, packagePath, true);
                    }

                    try {
                        Resource[] projectTypeTestFileResources = ResourcePatternUtils.getResourcePatternResolver(resourceLoader).getResources(projectTypeTemplatePath);
                        fileService.copyResources(projectTypeTestFileResources, projectTypePrefix, packagePath, false);
                    }
                    catch (FileNotFoundException ignored) {
                    }
                }

>>>>>>> d0938986
            }
            else {
                String stagePomXmlPath = templatePath + "/stagePom.xml";
                if (new java.io.File(projectTemplatePath + "/stagePom.xml").exists()) {
                    stagePomXmlPath = projectTemplatePath + "/stagePom.xml";
                }
                Resource stagePomXml = ResourcePatternUtils.getResourcePatternResolver(resourceLoader).getResource(stagePomXmlPath);

                // This is done to prepare for a feature where instructors/tas can add multiple build stages.
                List<String> sequentialTestTasks = new ArrayList<>();
                sequentialTestTasks.add("structural");
                sequentialTestTasks.add("behavior");

                sectionsMap.put("non-sequential", false);
                sectionsMap.put("sequential", true);

                fileService.replacePlaceholderSections(Paths.get(repository.getLocalPath().toAbsolutePath().toString(), "pom.xml").toAbsolutePath().toString(), sectionsMap);

                for (String buildStage : sequentialTestTasks) {

                    Path buildStagePath = Paths.get(repository.getLocalPath().toAbsolutePath().toString(), buildStage);
                    Files.createDirectory(buildStagePath);

                    String buildStageResourcesPath = templatePath + "/testFiles/" + buildStage + "/**/*.*";
                    Resource[] buildStageResources = ResourcePatternUtils.getResourcePatternResolver(resourceLoader).getResources(buildStageResourcesPath);

                    Files.createDirectory(Paths.get(buildStagePath.toAbsolutePath().toString(), "test"));
                    Files.createDirectory(Paths.get(buildStagePath.toAbsolutePath().toString(), "test", "${packageNameFolder}"));

                    String packagePath = Paths.get(buildStagePath.toAbsolutePath().toString(), "test", "${packageNameFolder}").toAbsolutePath().toString();

                    Files.copy(stagePomXml.getInputStream(), Paths.get(buildStagePath.toAbsolutePath().toString(), "pom.xml"));
                    fileService.copyResources(testUtils, prefix, packagePath, true);
                    fileService.copyResources(buildStageResources, prefix, packagePath, false);

                    // Possibly overwrite files if the project type is defined
                    if (projectType != null) {
                        if (projectTypeTestUtils != null) {
                            fileService.copyResources(projectTypeTestUtils, prefix, packagePath, true);
                        }
                        buildStageResourcesPath = projectTemplatePath + "/testFiles/" + buildStage + "/**/*.*";
                        try {
                            buildStageResources = ResourcePatternUtils.getResourcePatternResolver(resourceLoader).getResources(buildStageResourcesPath);
                            fileService.copyResources(buildStageResources, prefix, packagePath, false);
                        }
                        catch (FileNotFoundException ignored) {
                        }
                    }
                }
            }

            replacePlaceholders(programmingExercise, repository);
            commitAndPushRepository(repository, templateName, user);
        }
        else {
            // If there is no special test structure for a programming language, just copy all the test files.
            setupTemplateAndPush(repository, resources, prefix, projectTypeResources, projectTypePrefix, templateName, programmingExercise, user);
        }
    }

    /**
     * Replace placeholders in repository files (e.g. ${placeholder}).
     * @param programmingExercise The related programming exercise
     * @param repository The repository in which the placeholders should get replaced
     * @throws IOException If replacing the directory name, or file variables throws an exception
     */
    public void replacePlaceholders(ProgrammingExercise programmingExercise, Repository repository) throws IOException {
        if (programmingExercise.getProgrammingLanguage() == ProgrammingLanguage.JAVA || programmingExercise.getProgrammingLanguage() == ProgrammingLanguage.KOTLIN) {
            fileService.replaceVariablesInDirectoryName(repository.getLocalPath().toAbsolutePath().toString(), "${packageNameFolder}", programmingExercise.getPackageFolderName());
        }

        Map<String, String> replacements = new HashMap<>();

        if (programmingExercise.getProgrammingLanguage() == ProgrammingLanguage.JAVA || programmingExercise.getProgrammingLanguage() == ProgrammingLanguage.KOTLIN) {
            replacements.put("${packageName}", programmingExercise.getPackageName());
        }
        // there is no need in python to replace package names

        replacements.put("${exerciseNamePomXml}", programmingExercise.getTitle().replaceAll(" ", "-")); // Used e.g. in artifactId

        replacements.put("${exerciseName}", programmingExercise.getTitle());

        replacements.put("${studentWorkingDirectory}", Constants.STUDENT_WORKING_DIRECTORY);

        fileService.replaceVariablesInFileRecursive(repository.getLocalPath().toAbsolutePath().toString(), replacements);
    }

    /**
     * Stage, commit and push.
     * @param repository The repository to which the changes should get pushed
     * @param templateName The template name which should be put in the commit message
     * @throws GitAPIException If committing, or pushing to the repo throws an exception
     * @param user the user who has initiated the generation of the programming exercise
     */
    public void commitAndPushRepository(Repository repository, String templateName, User user) throws GitAPIException {
        gitService.stageAllChanges(repository);
        gitService.commitAndPush(repository, templateName + "-Template pushed by Artemis", user);
        repository.setFiles(null); // Clear cache to avoid multiple commits when Artemis server is not restarted between attempts
    }

    /**
     * Find the ProgrammingExercise where the given Participation is the template Participation
     *
     * @param participation The template participation
     * @return The ProgrammingExercise where the given Participation is the template Participation
     */
    public ProgrammingExercise getExercise(TemplateProgrammingExerciseParticipation participation) {
        return programmingExerciseRepository.findOneByTemplateParticipationId(participation.getId());
    }

    /**
     * Find the ProgrammingExercise where the given Participation is the solution Participation
     *
     * @param participation The solution participation
     * @return The ProgrammingExercise where the given Participation is the solution Participation
     */
    public ProgrammingExercise getExercise(SolutionProgrammingExerciseParticipation participation) {
        return programmingExerciseRepository.findOneBySolutionParticipationId(participation.getId());
    }

    /**
     * Find a programming exercise by its id.
     *
     * @param programmingExerciseId of the programming exercise.
     * @return The programming exercise related to the given id
     */
    public ProgrammingExercise findById(Long programmingExerciseId) {
        return programmingExerciseRepository.findById(programmingExerciseId)
                .orElseThrow(() -> new EntityNotFoundException("Programming exercise not found with id " + programmingExerciseId));
    }

    /**
     * Find a programming exercise by its id, including template and solution but without results.
     * @param programmingExerciseId of the programming exercise.
     * @return The programming exercise related to the given id
     * @throws EntityNotFoundException the programming exercise could not be found.
     */
    public ProgrammingExercise findWithTemplateParticipationAndSolutionParticipationById(Long programmingExerciseId) throws EntityNotFoundException {
        Optional<ProgrammingExercise> programmingExercise = programmingExerciseRepository.findWithTemplateParticipationAndSolutionParticipationById(programmingExerciseId);
        if (programmingExercise.isPresent()) {
            return programmingExercise.get();
        }
        else {
            throw new EntityNotFoundException("programming exercise not found with id " + programmingExerciseId);
        }
    }

    /**
     * Find a programming exercise by its id, including template and solution participation and their latest results.
     * @param programmingExerciseId of the programming exercise.
     * @return The programming exercise related to the given id
     * @throws EntityNotFoundException the programming exercise could not be found.
     */
    public ProgrammingExercise findWithTemplateAndSolutionParticipationWithResultsById(Long programmingExerciseId) throws EntityNotFoundException {
        Optional<ProgrammingExercise> programmingExercise = programmingExerciseRepository.findWithTemplateAndSolutionParticipationById(programmingExerciseId);
        if (programmingExercise.isPresent()) {
            return programmingExercise.get();
        }
        else {
            throw new EntityNotFoundException("programming exercise not found with id " + programmingExerciseId);
        }
    }

    /**
     * Find a programming exercise by its id, with eagerly loaded studentParticipations and submissions
     *
     * @param programmingExerciseId of the programming exercise.
     * @return The programming exercise related to the given id
     * @throws EntityNotFoundException the programming exercise could not be found.
     */
    public ProgrammingExercise findByIdWithEagerStudentParticipationsAndSubmissions(long programmingExerciseId) throws EntityNotFoundException {
        Optional<ProgrammingExercise> programmingExercise = programmingExerciseRepository.findWithEagerStudentParticipationsStudentAndSubmissionsById(programmingExerciseId);
        if (programmingExercise.isPresent()) {
            return programmingExercise.get();
        }
        else {
            throw new EntityNotFoundException("programming exercise not found");
        }
    }

    /**
     * Find a programming exercise by its exerciseId, including all test cases, also perform security checks
     *
     * @param exerciseId of the programming exercise.
     * @return The programming exercise related to the given id
     * @throws EntityNotFoundException the programming exercise could not be found.
     * @throws IllegalAccessException  the retriever does not have the permissions to fetch information related to the programming exercise.
     */
    public ProgrammingExercise findWithTestCasesById(Long exerciseId) throws EntityNotFoundException, IllegalAccessException {
        Optional<ProgrammingExercise> programmingExercise = programmingExerciseRepository.findWithTestCasesById(exerciseId);
        if (programmingExercise.isPresent()) {
            Course course = programmingExercise.get().getCourseViaExerciseGroupOrCourseMember();
            User user = userService.getUserWithGroupsAndAuthorities();
            if (!authCheckService.isAtLeastTeachingAssistantInCourse(course, user)) {
                throw new IllegalAccessException();
            }
            return programmingExercise.get();
        }
        else {
            throw new EntityNotFoundException("programming exercise not found");
        }
    }

    /**
     * Combine all commits of the given repository into one.
     * @param repoUrl of the repository to combine.
     * @throws InterruptedException If the checkout fails
     * @throws GitAPIException If the checkout fails
     */
    public void combineAllCommitsOfRepositoryIntoOne(URL repoUrl) throws InterruptedException, GitAPIException {
        Repository exerciseRepository = gitService.getOrCheckoutRepository(repoUrl, true);
        gitService.combineAllCommitsIntoInitialCommit(exerciseRepository);
    }

    /**
     * Updates the problem statement of the given programming exercise.
     *
     * @param programmingExerciseId ProgrammingExercise Id.
     * @param problemStatement markdown of the problem statement.
     * @param notificationText optional text for a notification to all students about the update
     * @return the updated ProgrammingExercise object.
     * @throws EntityNotFoundException if there is no ProgrammingExercise for the given id.
     * @throws IllegalAccessException if the user does not have permissions to access the ProgrammingExercise.
     */
    public ProgrammingExercise updateProblemStatement(Long programmingExerciseId, String problemStatement, @Nullable String notificationText)
            throws EntityNotFoundException, IllegalAccessException {
        Optional<ProgrammingExercise> programmingExerciseOpt = programmingExerciseRepository.findWithTemplateParticipationAndSolutionParticipationById(programmingExerciseId);
        if (programmingExerciseOpt.isEmpty()) {
            throw new EntityNotFoundException("Programming exercise not found with id: " + programmingExerciseId);
        }
        ProgrammingExercise programmingExercise = programmingExerciseOpt.get();
        User user = userService.getUserWithGroupsAndAuthorities();

        Course course = programmingExercise.getCourseViaExerciseGroupOrCourseMember();
        if (!authCheckService.isAtLeastInstructorInCourse(course, user)) {
            throw new IllegalAccessException("User with login " + user.getLogin() + " is not authorized to access programming exercise with id: " + programmingExerciseId);
        }
        programmingExercise.setProblemStatement(problemStatement);
        ProgrammingExercise updatedProgrammingExercise = programmingExerciseRepository.save(programmingExercise);
        if (notificationText != null) {
            groupNotificationService.notifyStudentGroupAboutExerciseUpdate(updatedProgrammingExercise, notificationText);
        }
        return updatedProgrammingExercise;
    }

    /**
     * This method calls the StructureOracleGenerator, generates the string out of the JSON representation of the structure oracle of the programming exercise and returns true if
     * the file was updated or generated, false otherwise. This can happen if the contents of the file have not changed.
     *
     * @param solutionRepoURL The URL of the solution repository.
     * @param exerciseRepoURL The URL of the exercise repository.
     * @param testRepoURL     The URL of the tests repository.
     * @param testsPath       The path to the tests folder, e.g. the path inside the repository where the structure oracle file will be saved in.
     * @param user            The user who has initiated the action
     * @return True, if the structure oracle was successfully generated or updated, false if no changes to the file were made.
     * @throws IOException If the URLs cannot be converted to actual {@link Path paths}
     * @throws InterruptedException If the checkout fails
     * @throws GitAPIException If the checkout fails
     */
    public boolean generateStructureOracleFile(URL solutionRepoURL, URL exerciseRepoURL, URL testRepoURL, String testsPath, User user)
            throws IOException, GitAPIException, InterruptedException {
        Repository solutionRepository = gitService.getOrCheckoutRepository(solutionRepoURL, true);
        Repository exerciseRepository = gitService.getOrCheckoutRepository(exerciseRepoURL, true);
        Repository testRepository = gitService.getOrCheckoutRepository(testRepoURL, true);

        gitService.resetToOriginMaster(solutionRepository);
        gitService.pullIgnoreConflicts(solutionRepository);
        gitService.resetToOriginMaster(exerciseRepository);
        gitService.pullIgnoreConflicts(exerciseRepository);
        gitService.resetToOriginMaster(testRepository);
        gitService.pullIgnoreConflicts(testRepository);

        Path solutionRepositoryPath = solutionRepository.getLocalPath().toRealPath();
        Path exerciseRepositoryPath = exerciseRepository.getLocalPath().toRealPath();
        Path structureOraclePath = Paths.get(testRepository.getLocalPath().toRealPath().toString(), testsPath, "test.json");

        String structureOracleJSON = OracleGenerator.generateStructureOracleJSON(solutionRepositoryPath, exerciseRepositoryPath);
        return saveAndPushStructuralOracle(user, testRepository, structureOraclePath, structureOracleJSON);
    }

    private boolean saveAndPushStructuralOracle(User user, Repository testRepository, Path structureOraclePath, String structureOracleJSON) throws IOException {
        // If the oracle file does not already exist, then save the generated string to the file.
        // If it does, check if the contents of the existing file are the same as the generated one.
        // If they are, do not push anything and inform the user about it.
        // If not, then update the oracle file by rewriting it and push the changes.
        if (!Files.exists(structureOraclePath)) {
            try {
                Files.write(structureOraclePath, structureOracleJSON.getBytes());
                gitService.stageAllChanges(testRepository);
                gitService.commitAndPush(testRepository, "Generate the structure oracle file.", user);
                return true;
            }
            catch (GitAPIException e) {
                log.error("An exception occurred while pushing the structure oracle file to the test repository.", e);
                return false;
            }
        }
        else {
            Byte[] existingContents = ArrayUtils.toObject(Files.readAllBytes(structureOraclePath));
            Byte[] newContents = ArrayUtils.toObject(structureOracleJSON.getBytes());

            if (Arrays.deepEquals(existingContents, newContents)) {
                log.info("No changes to the oracle detected.");
                return false;
            }
            else {
                try {
                    Files.write(structureOraclePath, structureOracleJSON.getBytes());
                    gitService.stageAllChanges(testRepository);
                    gitService.commitAndPush(testRepository, "Update the structure oracle file.", user);
                    return true;
                }
                catch (GitAPIException e) {
                    log.error("An exception occurred while pushing the structure oracle file to the test repository.", e);
                    return false;
                }
            }
        }
    }

    /**
     * Delete a programming exercise, including its template and solution participations.
     *
     * @param programmingExerciseId id of the programming exercise to delete.
     * @param deleteBaseReposBuildPlans if true will also delete build plans and projects.
     */
    @Transactional
    public void delete(Long programmingExerciseId, boolean deleteBaseReposBuildPlans) {
        // TODO: This method does not accept a programming exercise to solve issues with nested Transactions.
        // It would be good to refactor the delete calls and move the validity checks down from the resources to the service methods (e.g. EntityNotFound).
        ProgrammingExercise programmingExercise = programmingExerciseRepository.findWithTemplateParticipationAndSolutionParticipationById(programmingExerciseId).get();
        final var templateRepositoryUrlAsUrl = programmingExercise.getTemplateRepositoryUrlAsUrl();
        final var solutionRepositoryUrlAsUrl = programmingExercise.getSolutionRepositoryUrlAsUrl();
        final var testRepositoryUrlAsUrl = programmingExercise.getTestRepositoryUrlAsUrl();

        if (deleteBaseReposBuildPlans) {
            final var templateBuildPlanId = programmingExercise.getTemplateBuildPlanId();
            if (templateBuildPlanId != null) {
                continuousIntegrationService.get().deleteBuildPlan(programmingExercise.getProjectKey(), templateBuildPlanId);
            }
            final var solutionBuildPlanId = programmingExercise.getSolutionBuildPlanId();
            if (solutionBuildPlanId != null) {
                continuousIntegrationService.get().deleteBuildPlan(programmingExercise.getProjectKey(), solutionBuildPlanId);
            }
            continuousIntegrationService.get().deleteProject(programmingExercise.getProjectKey());

            if (programmingExercise.getTemplateRepositoryUrl() != null) {
                versionControlService.get().deleteRepository(templateRepositoryUrlAsUrl);
            }
            if (programmingExercise.getSolutionRepositoryUrl() != null) {
                versionControlService.get().deleteRepository(solutionRepositoryUrlAsUrl);
            }
            if (programmingExercise.getTestRepositoryUrl() != null) {
                versionControlService.get().deleteRepository(testRepositoryUrlAsUrl);
            }
            versionControlService.get().deleteProject(programmingExercise.getProjectKey());
        }
        /*
         * Always delete the local copies of the repository because they can (in theory) be restored by cloning again, but they block the creation of new programming exercises with
         * the same short name as a deleted one. The instructors might have missed selecting deleteBaseReposBuildPlans, and delete those manually later. This however leaves no
         * chance to remove the Artemis-local repositories on the server. In summary, they should and can always be deleted.
         */
        if (programmingExercise.getTemplateRepositoryUrl() != null) {
            gitService.deleteLocalRepository(templateRepositoryUrlAsUrl);
        }
        if (programmingExercise.getSolutionRepositoryUrl() != null) {
            gitService.deleteLocalRepository(solutionRepositoryUrlAsUrl);
        }
        if (programmingExercise.getTestRepositoryUrl() != null) {
            gitService.deleteLocalRepository(testRepositoryUrlAsUrl);
        }

        SolutionProgrammingExerciseParticipation solutionProgrammingExerciseParticipation = programmingExercise.getSolutionParticipation();
        TemplateProgrammingExerciseParticipation templateProgrammingExerciseParticipation = programmingExercise.getTemplateParticipation();
        if (solutionProgrammingExerciseParticipation != null) {
            participationService.deleteResultsAndSubmissionsOfParticipation(solutionProgrammingExerciseParticipation.getId());
        }
        if (templateProgrammingExerciseParticipation != null) {
            participationService.deleteResultsAndSubmissionsOfParticipation(templateProgrammingExerciseParticipation.getId());
        }
        // This will also delete the template & solution participation.
        programmingExerciseRepository.delete(programmingExercise);
    }

    /**
     * Returns the list of programming exercises with a buildAndTestStudentSubmissionsAfterDueDate in future.
     * @return List<ProgrammingExercise>
     */
    public List<ProgrammingExercise> findAllWithBuildAndTestAfterDueDateInFuture() {
        return programmingExerciseRepository.findAllByBuildAndTestStudentSubmissionsAfterDueDateAfterDate(ZonedDateTime.now());
    }

    public boolean hasAtLeastOneStudentResult(ProgrammingExercise programmingExercise) {
        // Is true if the exercise is released and has at least one result.
        // We can't use the resultService here due to a circular dependency issue.
        return resultRepository.existsByParticipation_ExerciseId(programmingExercise.getId());
    }

    public ProgrammingExercise save(ProgrammingExercise programmingExercise) {
        return programmingExerciseRepository.save(programmingExercise);
    }

    /**
     * Search for all programming exercises fitting a {@link PageableSearchDTO search query}. The result is paged,
     * meaning that there is only a predefined portion of the result returned to the user, so that the server doesn't
     * have to send hundreds/thousands of exercises if there are that many in Artemis.
     *
     * @param search The search query defining the search term and the size of the returned page
     * @param user The user for whom to fetch all available exercises
     * @return A wrapper object containing a list of all found exercises and the total number of pages
     */
    public SearchResultPageDTO<ProgrammingExercise> getAllOnPageWithSize(final PageableSearchDTO<String> search, final User user) {
        var sorting = Sort.by(Exercise.ExerciseSearchColumn.valueOf(search.getSortedColumn()).getMappedColumnName());
        sorting = search.getSortingOrder() == SortingOrder.ASCENDING ? sorting.ascending() : sorting.descending();
        final var sorted = PageRequest.of(search.getPage() - 1, search.getPageSize(), sorting);
        final var searchTerm = search.getSearchTerm();

        final var exercisePage = authCheckService.isAdmin(user)
                ? programmingExerciseRepository.findByTitleIgnoreCaseContainingAndShortNameNotNullOrCourse_TitleIgnoreCaseContainingAndShortNameNotNull(searchTerm, searchTerm,
                        sorted)
                : programmingExerciseRepository.findByTitleInExerciseOrCourseAndUserHasAccessToCourse(searchTerm, searchTerm, user.getGroups(), sorted);

        return new SearchResultPageDTO<>(exercisePage.getContent(), exercisePage.getTotalPages());
    }

    /**
     * add project permissions to project of the build plans of the given exercise
     * @param exercise the exercise whose build plans projects should be configured with permissions
     */
    public void giveCIProjectPermissions(ProgrammingExercise exercise) {
        Course course = exercise.getCourseViaExerciseGroupOrCourseMember();

        final var instructorGroup = course.getInstructorGroupName();
        final var teachingAssistantGroup = course.getTeachingAssistantGroupName();

        continuousIntegrationService.get().giveProjectPermissions(exercise.getProjectKey(), List.of(instructorGroup),
                List.of(CIPermission.CREATE, CIPermission.READ, CIPermission.ADMIN));
        if (teachingAssistantGroup != null) {
            continuousIntegrationService.get().giveProjectPermissions(exercise.getProjectKey(), List.of(teachingAssistantGroup), List.of(CIPermission.READ));
        }
    }

    /**
     * Check if the repository of the given participation is locked.
     * This is the case when the participation is a ProgrammingExerciseStudentParticipation, the buildAndTestAfterDueDate of the exercise is set and the due date has passed,
     * or if manual correction is involved and the due date has passed.
     *
     * Locked means that the student can't make any changes to their repository anymore. While we can control this easily in the remote VCS, we need to check this manually for the local repository on the Artemis server.
     *
     * @param participation ProgrammingExerciseParticipation
     * @return true if repository is locked, false if not.
     */
    public boolean isParticipationRepositoryLocked(ProgrammingExerciseParticipation participation) {
        if (participation instanceof ProgrammingExerciseStudentParticipation) {
            ProgrammingExercise programmingExercise = participation.getProgrammingExercise();
            // Editing is allowed if build and test after due date is not set and no manual correction is involved
            // (this should match CodeEditorStudentContainerComponent.repositoryIsLocked on the client-side)
            boolean isEditingAfterDueAllowed = programmingExercise.getBuildAndTestStudentSubmissionsAfterDueDate() == null
                    && programmingExercise.getAssessmentType() == AssessmentType.AUTOMATIC;
            return programmingExercise.getDueDate() != null && programmingExercise.getDueDate().isBefore(ZonedDateTime.now()) && !isEditingAfterDueAllowed;
        }
        return false;
    }

    /**
     * @param exerciseId the exercise we are interested in
     * @param ignoreTestRuns should be set for exam exercises
     * @return the number of programming submissions which should be assessed
     * We don't need to check for the submission date, because students cannot participate in programming exercises with manual assessment after their due date
     */
    public long countSubmissionsByExerciseIdSubmitted(Long exerciseId, boolean ignoreTestRuns) {
        long start = System.currentTimeMillis();
        long count;
        if (ignoreTestRuns) {
            count = programmingExerciseRepository.countSubmissionsByExerciseIdSubmittedIgnoreTestRunSubmissions(exerciseId);
        }
        else {
            count = programmingExerciseRepository.countSubmissionsByExerciseIdSubmitted(exerciseId);
        }
        log.debug("countSubmissionsByExerciseIdSubmitted took " + (System.currentTimeMillis() - start) + "ms");
        return count;
    }

    /**
     * @param exerciseId the exercise we are interested in
     * @param ignoreTestRuns should be set for exam exercises
     * @return the number of assessed programming submissions
     * We don't need to check for the submission date, because students cannot participate in programming exercises with manual assessment after their due date
     */
    public long countAssessmentsByExerciseIdSubmitted(Long exerciseId, boolean ignoreTestRuns) {
        long start = System.currentTimeMillis();
        long count;
        if (ignoreTestRuns) {
            count = programmingExerciseRepository.countAssessmentsByExerciseIdSubmittedIgnoreTestRunSubmissions(exerciseId);
        }
        else {
            count = programmingExerciseRepository.countAssessmentsByExerciseIdSubmitted(exerciseId);
        }
        log.debug("countAssessmentsByExerciseIdSubmitted took " + (System.currentTimeMillis() - start) + "ms");
        return count;
    }

    /**
     * @param courseId the course we are interested in
     * @return the number of programming submissions which should be assessed, so we ignore exercises with only automatic assessment
     * We don't need to check for the submission date, because students cannot participate in programming exercises with manual assessment after their due date
     */
    public long countSubmissionsByCourseIdSubmitted(Long courseId) {
        long start = System.currentTimeMillis();
        var count = programmingExerciseRepository.countSubmissionsByCourseIdSubmitted(courseId);
        log.debug("countSubmissionsByCourseIdSubmitted took " + (System.currentTimeMillis() - start) + "ms");
        return count;
    }

    /**
     * Sets the transient attribute "isLocalSimulation" if the exercises is a programming exercise
     * and the testRepositoryUrl contains the String "artemislocalhost" which is the indicator that the programming exercise has
     * no connection to a version control and continuous integration server
     * @param exercise the exercise for which to set if it is a local simulation
     */
    public void checksAndSetsIfProgrammingExerciseIsLocalSimulation(Exercise exercise) {
        if (exercise instanceof ProgrammingExercise && (((ProgrammingExercise) exercise).getTestRepositoryUrl()).contains("artemislocalhost")) {
            ((ProgrammingExercise) exercise).setIsLocalSimulation(true);
        }
    }
}<|MERGE_RESOLUTION|>--- conflicted
+++ resolved
@@ -455,14 +455,6 @@
                 fileService.copyResources(testUtils, prefix, packagePath, true);
                 fileService.copyResources(testFileResources, prefix, packagePath, false);
 
-<<<<<<< HEAD
-                // Copy the static code analysis configurations files to the repository. Static code analysis is only available for non sequential test runs
-                if (Boolean.TRUE.equals(programmingExercise.isStaticCodeAnalysisEnabled())) {
-                    String staticCodeAnalysisConfigPath = templatePath + "/staticCodeAnalysisConfig/**/*.*";
-                    Resource[] scaConfigResources = ResourcePatternUtils.getResourcePatternResolver(resourceLoader).getResources(staticCodeAnalysisConfigPath);
-                    fileService.copyResources(scaConfigResources, prefix, repository.getLocalPath().toAbsolutePath().toString(), false);
-                }
-=======
                 // Possibly overwrite files if the project type is defined
                 if (projectType != null) {
                     String projectTypeTemplatePath = getProgrammingLanguageProjectTypePath(programmingExercise.getProgrammingLanguage(), projectType) + "/test";
@@ -478,7 +470,6 @@
                     }
                 }
 
->>>>>>> d0938986
             }
             else {
                 String stagePomXmlPath = templatePath + "/stagePom.xml";
