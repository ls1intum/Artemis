package de.tum.in.www1.artemis.service;


import de.tum.in.www1.artemis.domain.Participation;
import de.tum.in.www1.artemis.domain.ProgrammingExercise;
import de.tum.in.www1.artemis.domain.ProgrammingSubmission;
import de.tum.in.www1.artemis.domain.Repository;
import de.tum.in.www1.artemis.domain.enumeration.InitializationState;
import de.tum.in.www1.artemis.domain.enumeration.ProgrammingLanguage;
import de.tum.in.www1.artemis.domain.enumeration.SubmissionType;
import de.tum.in.www1.artemis.repository.ParticipationRepository;
import de.tum.in.www1.artemis.repository.ProgrammingExerciseRepository;
import de.tum.in.www1.artemis.repository.SubmissionRepository;
import de.tum.in.www1.artemis.service.connectors.ContinuousIntegrationService;
import de.tum.in.www1.artemis.service.connectors.ContinuousIntegrationUpdateService;
import de.tum.in.www1.artemis.service.connectors.GitService;
import de.tum.in.www1.artemis.service.connectors.VersionControlService;
import de.tum.in.www1.artemis.service.util.structureoraclegenerator.OracleGeneratorClient;
import org.apache.commons.lang3.ArrayUtils;
import org.eclipse.jgit.api.errors.GitAPIException;
import org.slf4j.Logger;
import org.slf4j.LoggerFactory;
import org.springframework.beans.factory.annotation.Value;
import org.springframework.core.io.Resource;
import org.springframework.core.io.ResourceLoader;
import org.springframework.core.io.support.ResourcePatternUtils;
import org.springframework.stereotype.Service;
import org.springframework.transaction.annotation.Transactional;

import java.io.File;
import java.io.IOException;
import java.net.URL;
import java.nio.file.*;
import java.time.ZonedDateTime;
import java.util.ArrayList;
import java.util.Arrays;
import java.util.List;
import java.util.Optional;

import static de.tum.in.www1.artemis.config.Constants.PROGRAMMING_SUBMISSION_RESOURCE_API_PATH;
import static de.tum.in.www1.artemis.config.Constants.TEST_CASE_CHANGED_API_PATH;

@Service
@Transactional
public class ProgrammingExerciseService {

    private final Logger log = LoggerFactory.getLogger(ProgrammingExerciseService.class);

    private final ProgrammingExerciseRepository programmingExerciseRepository;
    private final FileService fileService;
    private final GitService gitService;
    private final Optional<VersionControlService> versionControlService;
    private final Optional<ContinuousIntegrationService> continuousIntegrationService;
    private final Optional<ContinuousIntegrationUpdateService> continuousIntegrationUpdateService;
    private final SubmissionRepository submissionRepository;
    private final ParticipationRepository participationRepository;

    private final ResourceLoader resourceLoader;

    @Value("${server.url}")
    private String ARTEMIS_BASE_URL;

    public ProgrammingExerciseService(ProgrammingExerciseRepository programmingExerciseRepository, FileService fileService, GitService gitService, Optional<VersionControlService> versionControlService, Optional<ContinuousIntegrationService> continuousIntegrationService,
                                      Optional<ContinuousIntegrationUpdateService> continuousIntegrationUpdateService, ResourceLoader resourceLoader, SubmissionRepository submissionRepository, ParticipationRepository participationRepository) {
        this.programmingExerciseRepository = programmingExerciseRepository;
        this.fileService = fileService;
        this.gitService = gitService;
        this.versionControlService = versionControlService;
        this.continuousIntegrationService = continuousIntegrationService;
        this.continuousIntegrationUpdateService = continuousIntegrationUpdateService;
        this.resourceLoader = resourceLoader;
        this.participationRepository = participationRepository;
        this.submissionRepository = submissionRepository;
    }

    /**
     * Notifies all particpation of the given programmingExercise about changes of the test cases.
     *
     * @param programmingExercise The programmingExercise where the test cases got changed
     */
    public void notifyChangedTestCases(ProgrammingExercise programmingExercise, Object requestBody) {
        for (Participation participation : programmingExercise.getParticipations()) {

            ProgrammingSubmission submission = new ProgrammingSubmission();
            submission.setType(SubmissionType.TEST);
            submission.setSubmissionDate(ZonedDateTime.now());
            submission.setSubmitted(true);
            submission.setParticipation(participation);
            try {
                String lastCommitHash = versionControlService.get().getLastCommitHash(requestBody);
                log.info("create new programmingSubmission with commitHash: " + lastCommitHash);
                submission.setCommitHash(lastCommitHash);
            } catch (Exception ex) {
                log.error("Commit hash could not be parsed for submission from participation " + participation, ex);
            }

            submissionRepository.save(submission);
            participationRepository.save(participation);

            continuousIntegrationUpdateService.get().triggerUpdate(participation.getBuildPlanId(), false);
        }
    }

    /**
     * Setups all needed repositories etc. for the given programmingExercise.
     *
     * @param programmingExercise The programmingExercise that should be setup
     */
    public ProgrammingExercise setupProgrammingExercise(ProgrammingExercise programmingExercise) throws Exception {
        String projectKey = programmingExercise.getProjectKey();
        String exerciseRepoName = projectKey.toLowerCase() + "-exercise";
        String testRepoName = projectKey.toLowerCase() + "-tests";
        String solutionRepoName = projectKey.toLowerCase() + "-solution";

        // Create VCS repositories
        versionControlService.get().createProjectForExercise(programmingExercise); // Create project
        versionControlService.get().createRepository(projectKey, exerciseRepoName, null); // Create template repository
        versionControlService.get().createRepository(projectKey, testRepoName, null); // Create tests repository
        versionControlService.get().createRepository(projectKey, solutionRepoName, null); // Create solution repository

        Participation templateParticipation = programmingExercise.getTemplateParticipation();
        if (templateParticipation == null) {
            templateParticipation = new Participation();
            programmingExercise.setTemplateParticipation(templateParticipation);
        }
        Participation solutionParticipation = programmingExercise.getSolutionParticipation();
        if (solutionParticipation == null) {
            solutionParticipation = new Participation();
            programmingExercise.setSolutionParticipation(solutionParticipation);
        }

        initParticipations(programmingExercise);

        templateParticipation.setBuildPlanId(projectKey + "-BASE"); // Set build plan id to newly created BaseBuild plan
        templateParticipation.setRepositoryUrl(versionControlService.get().getCloneURL(projectKey, exerciseRepoName).toString());
        solutionParticipation.setBuildPlanId(projectKey + "-SOLUTION");
        solutionParticipation.setRepositoryUrl(versionControlService.get().getCloneURL(projectKey, solutionRepoName).toString());
        programmingExercise.setTestRepositoryUrl(versionControlService.get().getCloneURL(projectKey, testRepoName).toString());

        // The creation of the webhooks must occur before the initial push to ensure that the initial commit creates a result
        versionControlService.get().addWebHook(templateParticipation.getRepositoryUrlAsUrl(), ARTEMIS_BASE_URL + PROGRAMMING_SUBMISSION_RESOURCE_API_PATH + templateParticipation.getId(), "ArTEMiS WebHook");
        versionControlService.get().addWebHook(solutionParticipation.getRepositoryUrlAsUrl(), ARTEMIS_BASE_URL + PROGRAMMING_SUBMISSION_RESOURCE_API_PATH + solutionParticipation.getId(), "ArTEMiS WebHook");

        URL exerciseRepoUrl = versionControlService.get().getCloneURL(projectKey, exerciseRepoName);
        URL testsRepoUrl = versionControlService.get().getCloneURL(projectKey, testRepoName);
        URL solutionRepoUrl = versionControlService.get().getCloneURL(projectKey, solutionRepoName);

        String programmingLanguage = programmingExercise.getProgrammingLanguage().toString().toLowerCase();

        String templatePath = "classpath:templates/" + programmingLanguage;
        String exercisePath = templatePath + "/exercise/**/*.*";
        String solutionPath = templatePath + "/solution/**/*.*";
        String testPath = templatePath + "/test/**/*.*";

        Resource[] exerciseResources = ResourcePatternUtils.getResourcePatternResolver(resourceLoader).getResources(exercisePath);
        Resource[] testResources = ResourcePatternUtils.getResourcePatternResolver(resourceLoader).getResources(testPath);
        Resource[] solutionResources = ResourcePatternUtils.getResourcePatternResolver(resourceLoader).getResources(solutionPath);

        Repository exerciseRepo = gitService.getOrCheckoutRepository(exerciseRepoUrl);
        Repository testRepo = gitService.getOrCheckoutRepository(testsRepoUrl);
        Repository solutionRepo = gitService.getOrCheckoutRepository(solutionRepoUrl);

        try {
            String exercisePrefix = programmingLanguage + File.separator + "exercise";
            String testPrefix = programmingLanguage + File.separator + "test";
            String solutionPrefix = programmingLanguage + File.separator + "solution";
            setupTemplateAndPush(exerciseRepo, exerciseResources, exercisePrefix,"Exercise", programmingExercise);
            setupTemplateAndPush(testRepo, testResources, testPrefix,"Test", programmingExercise);
            setupTemplateAndPush(solutionRepo, solutionResources, solutionPrefix,"Solution", programmingExercise);

        } catch (Exception ex) {
            //if any exception occurs, try to at least push an empty commit, so that the repositories can be used by the build plans
            log.warn("An exception occurred while setting up the repositories", ex);
            gitService.commitAndPush(exerciseRepo, "Setup");
            gitService.commitAndPush(testRepo, "Setup");
            gitService.commitAndPush(solutionRepo, "Setup");
        }
        // We have to wait to have pushed one commit to each repository as we can only create the buildPlans then (https://confluence.atlassian.com/bamkb/cannot-create-linked-repository-or-plan-repository-942840872.html)
        continuousIntegrationService.get().createBuildPlanForExercise(programmingExercise, "BASE", exerciseRepoName, testRepoName); // plan for the exercise (students)
        continuousIntegrationService.get().createBuildPlanForExercise(programmingExercise, "SOLUTION", solutionRepoName, testRepoName); // plan for the solution (instructors) with solution repository

        // save to get the id required for the webhook
        participationRepository.save(templateParticipation);
        participationRepository.save(solutionParticipation);
        programmingExercise = programmingExerciseRepository.save(programmingExercise);

        versionControlService.get().addWebHook(testsRepoUrl, ARTEMIS_BASE_URL + TEST_CASE_CHANGED_API_PATH + programmingExercise.getId(), "ArTEMiS Tests WebHook");
        return programmingExercise;
    }

    // Copy template and push, if no file is in the directory
    private void setupTemplateAndPush(Repository repository, Resource[] resources, String prefix, String templateName, ProgrammingExercise programmingExercise) throws Exception {
        if (gitService.listFiles(repository).size() == 0) { // Only copy template if repo is empty
            fileService.copyResources(resources, prefix, repository.getLocalPath().toAbsolutePath().toString());
            if (programmingExercise.getProgrammingLanguage() == ProgrammingLanguage.JAVA) {
                fileService.replaceVariablesInDirectoryName(repository.getLocalPath().toAbsolutePath().toString(), "${packageNameFolder}", programmingExercise.getPackageFolderName());
            }
            //there is no need in python to replace package names

            List<String> fileTargets = new ArrayList<>();
            List<String> fileReplacements = new ArrayList<>();
            // This is based on the correct order and assumes that boths lists have the same length, it replaces fileTargets.get(i) with fileReplacements.get(i)

            if (programmingExercise.getProgrammingLanguage() == ProgrammingLanguage.JAVA) {
                fileTargets.add("${packageName}");
                fileReplacements.add(programmingExercise.getPackageName());
            }
            //there is no need in python to replace package names

            fileTargets.add("${exerciseNameCompact}");
            fileReplacements.add(programmingExercise.getShortName().toLowerCase()); // Used e.g. in artifactId

            fileTargets.add("${exerciseName}");
            fileReplacements.add(programmingExercise.getTitle());

            fileService.replaceVariablesInFileRecursive(repository.getLocalPath().toAbsolutePath().toString(), fileTargets, fileReplacements);

            gitService.stageAllChanges(repository);
            gitService.commitAndPush(repository, templateName + "-Template pushed by ArTEMiS");
            repository.setFiles(null); // Clear cache to avoid multiple commits when ArTEMiS server is not restarted between attempts
        }
    }

    /**
<<<<<<< HEAD
     * This method calls the StructureOracleGenerator, generates the string out of the JSON representation of the structure
     * oracle of the programming exercise and returns true if the file was updated or generated, false otherwise.
     * This can happen if the contents of the file have not changed.
     * @param solutionRepoURL The URL of the solution repository.
     * @param exerciseRepoURL The URL of the exercise repository.
     * @param testRepoURL The URL of the tests repository.
     * @param testsPath The path to the tests folder, e.g. the path inside the repository where the structure oracle file will be saved in.
     * @return True, if the structure oracle was successfully generated or updated, false if no changes to the file were made.
     * @throws IOException
     * @throws InterruptedException
     */
    public boolean generateStructureOracleFile(URL solutionRepoURL, URL exerciseRepoURL, URL testRepoURL, String testsPath) throws IOException, InterruptedException {
        Repository solutionRepository = gitService.getOrCheckoutRepository(solutionRepoURL);
        Repository exerciseRepository = gitService.getOrCheckoutRepository(exerciseRepoURL);
        Repository testRepository = gitService.getOrCheckoutRepository(testRepoURL);

        gitService.pull(solutionRepository);
        gitService.pull(exerciseRepository);
        gitService.pull(testRepository);

        Path solutionRepositoryPath = solutionRepository.getLocalPath().toRealPath();
        Path exerciseRepositoryPath = exerciseRepository.getLocalPath().toRealPath();
        Path structureOraclePath = Paths.get(testRepository.getLocalPath().toRealPath().toString(), testsPath, "test.json");

        String structureOracleJSON = OracleGeneratorClient.generateStructureOracleJSON(solutionRepositoryPath, exerciseRepositoryPath);

        // If the oracle file does not already exist, then save the generated string to the file.
        // If it does, check if the contents of the existing file are the same as the generated one.
        // If they are, do not push anything and inform the user about it.
        // If not, then update the oracle file by rewriting it and push  the changes.
        if(!Files.exists(structureOraclePath)) {
            try {
                Files.write(structureOraclePath, structureOracleJSON.getBytes());
                gitService.stageAllChanges(testRepository);
                gitService.commitAndPush(testRepository, "Generate the structure oracle file.");
                return true;
            } catch (GitAPIException e) {
                log.error("An exception occurred while pushing the structure oracle file to the test repository.", e);
                return false;
            }
        } else {
            Byte[] existingContents = ArrayUtils.toObject(Files.readAllBytes(structureOraclePath));
            Byte[] newContents = ArrayUtils.toObject(structureOracleJSON.getBytes());

            if(Arrays.deepEquals(existingContents, newContents)) {
                log.info("No changes to the oracle detected.");
                return false;
            } else {
                try {
                    Files.write(structureOraclePath, structureOracleJSON.getBytes());
                    gitService.stageAllChanges(testRepository);
                    gitService.commitAndPush(testRepository, "Update the structure oracle file.");
                    return true;
                } catch (GitAPIException e) {
                    log.error("An exception occurred while pushing the structure oracle file to the test repository.", e);
                    return false;
                }
            }
        }
    }
=======
     * migrates the programming exercises to use templateParticipation and solutionParticipation
     */
    public void migrateAllProgrammingExercises() {

        List<ProgrammingExercise> allProgrammingExercises = programmingExerciseRepository.findAll();

        for (ProgrammingExercise programmingExercise : allProgrammingExercises) {
            if (programmingExercise.getTemplateParticipation() == null) {
                Participation templateParticipation = new Participation();
                templateParticipation.setRepositoryUrl(programmingExercise.getTemplateRepositoryUrlOld());
                templateParticipation.setBuildPlanId(programmingExercise.getTemplateBuildPlanIdOld());
                programmingExercise.setTemplateParticipation(templateParticipation);
                programmingExercise.setTemplateRepositoryUrlOld(null);
                programmingExercise.setTemplateBuildPlanIdOld(null);
                participationRepository.save(templateParticipation);
                programmingExerciseRepository.save(programmingExercise);
            }
            if (programmingExercise.getSolutionParticipation() == null) {
                Participation solutionParticipation = new Participation();
                solutionParticipation.setRepositoryUrl(programmingExercise.getSolutionRepositoryUrlOld());
                solutionParticipation.setBuildPlanId(programmingExercise.getSolutionBuildPlanIdOld());
                programmingExercise.setSolutionParticipation(solutionParticipation);
                programmingExercise.setSolutionRepositoryUrlOld(null);
                programmingExercise.setSolutionBuildPlanIdOld(null);
                participationRepository.save(solutionParticipation);
                programmingExerciseRepository.save(programmingExercise);
            }
        }
    }

    /**
     * Find the ProgrammingExercise where the given Participation is the template Participation
     *
     * @param participation The template participation
     * @return The ProgrammingExercise where the given Participation is the template Participation
     */
    public ProgrammingExercise getExerciseForTemplateParticipation(Participation participation) {
        return programmingExerciseRepository.findOneByTemplateParticipationId(participation.getId());
    }

    /**
     * Find the ProgrammingExercise where the given Participation is the solution Participation
     *
     * @param participation The solution participation
     * @return The ProgrammingExercise where the given Participation is the solution Participation
     */
    public ProgrammingExercise getExerciseForSolutionParticipation(Participation participation) {
        return programmingExerciseRepository.findOneBySolutionParticipationId(participation.getId());
    }

    /**
     * This methods sets the values (initialization date and initialization state) of the template and solution participation
     *
     * @param programmingExercise The programming exercise
     */
    public void initParticipations(ProgrammingExercise programmingExercise) {

        Participation solutionParticipation = programmingExercise.getSolutionParticipation();
        Participation templateParticipation = programmingExercise.getTemplateParticipation();

        solutionParticipation.setInitializationState(InitializationState.INITIALIZED);
        templateParticipation.setInitializationState(InitializationState.INITIALIZED);
        solutionParticipation.setInitializationDate(ZonedDateTime.now());
        templateParticipation.setInitializationDate(ZonedDateTime.now());
    }

    /**
     * This method saves the participations of the programming xercise
     *
     * @param programmingExercise The programming exercise
     */
    public void saveParticipations(ProgrammingExercise programmingExercise) {
        Participation solutionParticipation = programmingExercise.getSolutionParticipation();
        Participation templateParticipation = programmingExercise.getTemplateParticipation();

        participationRepository.save(solutionParticipation);
        participationRepository.save(templateParticipation);
    }
>>>>>>> 95ed2ec1
}<|MERGE_RESOLUTION|>--- conflicted
+++ resolved
@@ -222,7 +222,86 @@
     }
 
     /**
-<<<<<<< HEAD
+     * migrates the programming exercises to use templateParticipation and solutionParticipation
+     */
+    public void migrateAllProgrammingExercises() {
+
+        List<ProgrammingExercise> allProgrammingExercises = programmingExerciseRepository.findAll();
+
+        for (ProgrammingExercise programmingExercise : allProgrammingExercises) {
+            if (programmingExercise.getTemplateParticipation() == null) {
+                Participation templateParticipation = new Participation();
+                templateParticipation.setRepositoryUrl(programmingExercise.getTemplateRepositoryUrlOld());
+                templateParticipation.setBuildPlanId(programmingExercise.getTemplateBuildPlanIdOld());
+                programmingExercise.setTemplateParticipation(templateParticipation);
+                programmingExercise.setTemplateRepositoryUrlOld(null);
+                programmingExercise.setTemplateBuildPlanIdOld(null);
+                participationRepository.save(templateParticipation);
+                programmingExerciseRepository.save(programmingExercise);
+            }
+            if (programmingExercise.getSolutionParticipation() == null) {
+                Participation solutionParticipation = new Participation();
+                solutionParticipation.setRepositoryUrl(programmingExercise.getSolutionRepositoryUrlOld());
+                solutionParticipation.setBuildPlanId(programmingExercise.getSolutionBuildPlanIdOld());
+                programmingExercise.setSolutionParticipation(solutionParticipation);
+                programmingExercise.setSolutionRepositoryUrlOld(null);
+                programmingExercise.setSolutionBuildPlanIdOld(null);
+                participationRepository.save(solutionParticipation);
+                programmingExerciseRepository.save(programmingExercise);
+            }
+        }
+    }
+
+    /**
+     * Find the ProgrammingExercise where the given Participation is the template Participation
+     *
+     * @param participation The template participation
+     * @return The ProgrammingExercise where the given Participation is the template Participation
+     */
+    public ProgrammingExercise getExerciseForTemplateParticipation(Participation participation) {
+        return programmingExerciseRepository.findOneByTemplateParticipationId(participation.getId());
+    }
+
+    /**
+     * Find the ProgrammingExercise where the given Participation is the solution Participation
+     *
+     * @param participation The solution participation
+     * @return The ProgrammingExercise where the given Participation is the solution Participation
+     */
+    public ProgrammingExercise getExerciseForSolutionParticipation(Participation participation) {
+        return programmingExerciseRepository.findOneBySolutionParticipationId(participation.getId());
+    }
+
+    /**
+     * This methods sets the values (initialization date and initialization state) of the template and solution participation
+     *
+     * @param programmingExercise The programming exercise
+     */
+    public void initParticipations(ProgrammingExercise programmingExercise) {
+
+        Participation solutionParticipation = programmingExercise.getSolutionParticipation();
+        Participation templateParticipation = programmingExercise.getTemplateParticipation();
+
+        solutionParticipation.setInitializationState(InitializationState.INITIALIZED);
+        templateParticipation.setInitializationState(InitializationState.INITIALIZED);
+        solutionParticipation.setInitializationDate(ZonedDateTime.now());
+        templateParticipation.setInitializationDate(ZonedDateTime.now());
+    }
+
+    /**
+     * This method saves the participations of the programming xercise
+     *
+     * @param programmingExercise The programming exercise
+     */
+    public void saveParticipations(ProgrammingExercise programmingExercise) {
+        Participation solutionParticipation = programmingExercise.getSolutionParticipation();
+        Participation templateParticipation = programmingExercise.getTemplateParticipation();
+
+        participationRepository.save(solutionParticipation);
+        participationRepository.save(templateParticipation);
+    }
+
+    /**
      * This method calls the StructureOracleGenerator, generates the string out of the JSON representation of the structure
      * oracle of the programming exercise and returns true if the file was updated or generated, false otherwise.
      * This can happen if the contents of the file have not changed.
@@ -283,84 +362,4 @@
             }
         }
     }
-=======
-     * migrates the programming exercises to use templateParticipation and solutionParticipation
-     */
-    public void migrateAllProgrammingExercises() {
-
-        List<ProgrammingExercise> allProgrammingExercises = programmingExerciseRepository.findAll();
-
-        for (ProgrammingExercise programmingExercise : allProgrammingExercises) {
-            if (programmingExercise.getTemplateParticipation() == null) {
-                Participation templateParticipation = new Participation();
-                templateParticipation.setRepositoryUrl(programmingExercise.getTemplateRepositoryUrlOld());
-                templateParticipation.setBuildPlanId(programmingExercise.getTemplateBuildPlanIdOld());
-                programmingExercise.setTemplateParticipation(templateParticipation);
-                programmingExercise.setTemplateRepositoryUrlOld(null);
-                programmingExercise.setTemplateBuildPlanIdOld(null);
-                participationRepository.save(templateParticipation);
-                programmingExerciseRepository.save(programmingExercise);
-            }
-            if (programmingExercise.getSolutionParticipation() == null) {
-                Participation solutionParticipation = new Participation();
-                solutionParticipation.setRepositoryUrl(programmingExercise.getSolutionRepositoryUrlOld());
-                solutionParticipation.setBuildPlanId(programmingExercise.getSolutionBuildPlanIdOld());
-                programmingExercise.setSolutionParticipation(solutionParticipation);
-                programmingExercise.setSolutionRepositoryUrlOld(null);
-                programmingExercise.setSolutionBuildPlanIdOld(null);
-                participationRepository.save(solutionParticipation);
-                programmingExerciseRepository.save(programmingExercise);
-            }
-        }
-    }
-
-    /**
-     * Find the ProgrammingExercise where the given Participation is the template Participation
-     *
-     * @param participation The template participation
-     * @return The ProgrammingExercise where the given Participation is the template Participation
-     */
-    public ProgrammingExercise getExerciseForTemplateParticipation(Participation participation) {
-        return programmingExerciseRepository.findOneByTemplateParticipationId(participation.getId());
-    }
-
-    /**
-     * Find the ProgrammingExercise where the given Participation is the solution Participation
-     *
-     * @param participation The solution participation
-     * @return The ProgrammingExercise where the given Participation is the solution Participation
-     */
-    public ProgrammingExercise getExerciseForSolutionParticipation(Participation participation) {
-        return programmingExerciseRepository.findOneBySolutionParticipationId(participation.getId());
-    }
-
-    /**
-     * This methods sets the values (initialization date and initialization state) of the template and solution participation
-     *
-     * @param programmingExercise The programming exercise
-     */
-    public void initParticipations(ProgrammingExercise programmingExercise) {
-
-        Participation solutionParticipation = programmingExercise.getSolutionParticipation();
-        Participation templateParticipation = programmingExercise.getTemplateParticipation();
-
-        solutionParticipation.setInitializationState(InitializationState.INITIALIZED);
-        templateParticipation.setInitializationState(InitializationState.INITIALIZED);
-        solutionParticipation.setInitializationDate(ZonedDateTime.now());
-        templateParticipation.setInitializationDate(ZonedDateTime.now());
-    }
-
-    /**
-     * This method saves the participations of the programming xercise
-     *
-     * @param programmingExercise The programming exercise
-     */
-    public void saveParticipations(ProgrammingExercise programmingExercise) {
-        Participation solutionParticipation = programmingExercise.getSolutionParticipation();
-        Participation templateParticipation = programmingExercise.getTemplateParticipation();
-
-        participationRepository.save(solutionParticipation);
-        participationRepository.save(templateParticipation);
-    }
->>>>>>> 95ed2ec1
 }