package de.tum.in.www1.artemis.domain.iris.session;

import java.time.ZonedDateTime;
import java.util.ArrayList;
import java.util.List;

import jakarta.persistence.CascadeType;
import jakarta.persistence.Column;
import jakarta.persistence.DiscriminatorColumn;
import jakarta.persistence.DiscriminatorType;
import jakarta.persistence.Entity;
import jakarta.persistence.FetchType;
import jakarta.persistence.Inheritance;
import jakarta.persistence.InheritanceType;
import jakarta.persistence.OneToMany;
import jakarta.persistence.OrderColumn;
import jakarta.persistence.Table;

import org.hibernate.annotations.Cache;
import org.hibernate.annotations.CacheConcurrencyStrategy;

import com.fasterxml.jackson.annotation.JsonInclude;
import com.fasterxml.jackson.annotation.JsonSubTypes;
import com.fasterxml.jackson.annotation.JsonTypeInfo;

import de.tum.in.www1.artemis.domain.DomainObject;
import de.tum.in.www1.artemis.domain.iris.message.IrisMessage;

/**
 * An IrisSession represents a list of messages of Artemis, a user, and an LLM.
 * See {@link IrisExerciseChatSession} and {@link IrisHestiaSession} for concrete implementations.
 */
@Entity
@Table(name = "iris_session")
@Inheritance(strategy = InheritanceType.SINGLE_TABLE)
@DiscriminatorColumn(name = "discriminator", discriminatorType = DiscriminatorType.STRING)
@Cache(usage = CacheConcurrencyStrategy.NONSTRICT_READ_WRITE)
@JsonTypeInfo(use = JsonTypeInfo.Id.NAME, property = "type")
// @formatter:off
@JsonSubTypes({
    @JsonSubTypes.Type(value = IrisExerciseChatSession.class, name = "chat"), // TODO: Legacy. Should ideally be "exercise_chat"
    @JsonSubTypes.Type(value = IrisCourseChatSession.class, name = "course_chat"),
    @JsonSubTypes.Type(value = IrisHestiaSession.class, name = "hestia"),
})
// @formatter:on
@JsonInclude(JsonInclude.Include.NON_EMPTY)
public abstract class IrisSession extends DomainObject {

    @OrderColumn(name = "iris_message_order")
    @Cache(usage = CacheConcurrencyStrategy.NONSTRICT_READ_WRITE)
    @OneToMany(mappedBy = "session", fetch = FetchType.LAZY, cascade = CascadeType.ALL, orphanRemoval = true)
    private List<IrisMessage> messages = new ArrayList<>();

    @Column(name = "creation_date")
    private ZonedDateTime creationDate = ZonedDateTime.now();

    /**
     * The latest suggestions that were sent to the user.
<<<<<<< HEAD
     * This column holds the list of latest suggestions as a concatenated string delimited by a double pipe (||).
=======
     * This column holds the list of latest suggestions as a JSON array.
>>>>>>> a8d23ed4
     */
    @Column(name = "latest_suggestions")
    private String latestSuggestions;

    // TODO: This is only used in the tests -> Remove
    public IrisMessage newMessage() {
        var message = new IrisMessage();
        message.setSession(this);
        return message;
    }

    public void setCreationDate(ZonedDateTime creationDate) {
        this.creationDate = creationDate;
    }

    public ZonedDateTime getCreationDate() {
        return creationDate;
    }

    public List<IrisMessage> getMessages() {
        return messages;
    }

    public void setMessages(List<IrisMessage> messages) {
        this.messages = messages;
    }

    public String getLatestSuggestions() {
        return latestSuggestions;
    }

    public void setLatestSuggestions(String latestSuggestions) {
        this.latestSuggestions = latestSuggestions;
    }

}<|MERGE_RESOLUTION|>--- conflicted
+++ resolved
@@ -56,11 +56,7 @@
 
     /**
      * The latest suggestions that were sent to the user.
-<<<<<<< HEAD
-     * This column holds the list of latest suggestions as a concatenated string delimited by a double pipe (||).
-=======
      * This column holds the list of latest suggestions as a JSON array.
->>>>>>> a8d23ed4
      */
     @Column(name = "latest_suggestions")
     private String latestSuggestions;
