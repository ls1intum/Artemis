--- conflicted
+++ resolved
@@ -28,11 +28,7 @@
 
 /**
  * An IrisSession represents a list of messages of Artemis, a user, and an LLM.
-<<<<<<< HEAD
- * See {@link IrisTutorChatSession} and {@link IrisHestiaSession} for concrete implementations.
-=======
  * See {@link IrisExerciseChatSession} and {@link IrisHestiaSession} for concrete implementations.
->>>>>>> 0c52732f
  */
 @Entity
 @Table(name = "iris_session")
@@ -42,12 +38,8 @@
 @JsonTypeInfo(use = JsonTypeInfo.Id.NAME, property = "type")
 // @formatter:off
 @JsonSubTypes({
-<<<<<<< HEAD
-    @JsonSubTypes.Type(value = IrisTutorChatSession.class, name = "chat"),
-=======
     @JsonSubTypes.Type(value = IrisExerciseChatSession.class, name = "chat"),
     @JsonSubTypes.Type(value = IrisCourseChatSession.class, name = "course_chat"),
->>>>>>> 0c52732f
     @JsonSubTypes.Type(value = IrisHestiaSession.class, name = "hestia"),
 })
 // @formatter:on
