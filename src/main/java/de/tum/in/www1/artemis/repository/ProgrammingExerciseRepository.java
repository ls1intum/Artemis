--- conflicted
+++ resolved
@@ -155,13 +155,9 @@
     @Query("""
             SELECT DISTINCT pe
             FROM ProgrammingExercise pe
-<<<<<<< HEAD
-                LEFT JOIN pe.studentParticipations participation
-=======
                 LEFT JOIN FETCH pe.studentParticipations participation
                 LEFT JOIN FETCH participation.team team
                 LEFT JOIN FETCH team.students
->>>>>>> 0a94d799
             WHERE pe.releaseDate > :now
                 OR pe.buildAndTestStudentSubmissionsAfterDueDate > :now
                 OR pe.dueDate > :now
@@ -230,24 +226,15 @@
     Optional<ProgrammingExercise> findWithEagerStudentParticipationsById(Long exerciseId);
 
     @Query("""
-<<<<<<< HEAD
             SELECT pe
             FROM ProgrammingExercise pe
                 LEFT JOIN FETCH pe.studentParticipations pep
                 LEFT JOIN FETCH pep.student
-                LEFT JOIN FETCH pep.submissions s
+                LEFT JOIN FETCH pep.team t
+            LEFT JOIN FETCH t.students
+            LEFT JOIN FETCH pep.submissions s
             WHERE pe.id = :exerciseId
                 AND (s.type <> de.tum.in.www1.artemis.domain.enumeration.SubmissionType.ILLEGAL OR s.type IS NULL)
-=======
-            SELECT pe FROM ProgrammingExercise pe
-            LEFT JOIN FETCH pe.studentParticipations pep
-            LEFT JOIN FETCH pep.student
-            LEFT JOIN FETCH pep.team t
-            LEFT JOIN FETCH t.students
-            LEFT JOIN FETCH pep.submissions s
-            WHERE pe.id = :#{#exerciseId}
-                AND (s.type <> 'ILLEGAL' OR s.type IS NULL)
->>>>>>> 0a94d799
             """)
     Optional<ProgrammingExercise> findWithEagerStudentParticipationsStudentAndLegalSubmissionsById(@Param("exerciseId") Long exerciseId);
 
