--- conflicted
+++ resolved
@@ -263,8 +263,8 @@
     Optional<ProgrammingExercise> findWithAllParticipationsById(long exerciseId);
 
     @Query("""
-                SELECT pe
-                FROM ProgrammingExercise pe
+            SELECT pe
+            FROM ProgrammingExercise pe
                 LEFT JOIN pe.studentParticipations spep
             WHERE spep.id = :participationId
             """)
@@ -273,34 +273,15 @@
     @Query("""
             SELECT pe
             FROM ProgrammingExercise pe
-<<<<<<< HEAD
             WHERE pe.templateParticipation.id = :participationId
             """)
     Optional<ProgrammingExercise> findByTemplateParticipationId(@Param("participationId") long participationId);
-=======
-                LEFT JOIN pe.studentParticipations spep
-            WHERE spep.id = :participationId
-            """)
-    Optional<ProgrammingExercise> findByStudentParticipationId(@Param("participationId") long participationId);
->>>>>>> af369660
 
     @Query("""
             SELECT pe
             FROM ProgrammingExercise pe
-<<<<<<< HEAD
             WHERE pe.solutionParticipation.id = :participationId
-                """)
-=======
-            WHERE pe.templateParticipation.id = :participationId
-            """)
-    Optional<ProgrammingExercise> findByTemplateParticipationId(@Param("participationId") long participationId);
-
-    @Query("""
-            SELECT pe
-            FROM ProgrammingExercise pe
-            WHERE pe.solutionParticipation.id = :participationId
-            """)
->>>>>>> af369660
+            """)
     Optional<ProgrammingExercise> findBySolutionParticipationId(@Param("participationId") long participationId);
 
     @Query("""
@@ -351,19 +332,11 @@
      * @return List<ProgrammingExercise> (can be empty)
      */
     @Query("""
-<<<<<<< HEAD
-                SELECT pe
-                FROM ProgrammingExercise pe
-                    LEFT JOIN FETCH pe.exerciseGroup eg
-                    LEFT JOIN FETCH eg.exam e
-                WHERE e.endDate > :dateTime
-=======
             SELECT pe
             FROM ProgrammingExercise pe
                 LEFT JOIN FETCH pe.exerciseGroup eg
                 LEFT JOIN FETCH eg.exam e
             WHERE e.endDate > :dateTime
->>>>>>> af369660
             """)
     List<ProgrammingExercise> findAllWithEagerExamByExamEndDateAfterDate(@Param("dateTime") ZonedDateTime dateTime);
 
