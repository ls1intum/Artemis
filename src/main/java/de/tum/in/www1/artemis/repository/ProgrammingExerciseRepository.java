package de.tum.in.www1.artemis.repository;

import static de.tum.in.www1.artemis.config.Constants.SHORT_NAME_PATTERN;
import static de.tum.in.www1.artemis.config.Constants.TITLE_NAME_PATTERN;
import static org.springframework.data.jpa.repository.EntityGraph.EntityGraphType.LOAD;

import java.time.ZonedDateTime;
import java.util.List;
import java.util.Optional;
import java.util.Set;
import java.util.regex.Matcher;

import javax.annotation.Nullable;
import javax.validation.constraints.NotNull;

import org.hibernate.Hibernate;
import org.springframework.data.jpa.repository.EntityGraph;
import org.springframework.data.jpa.repository.JpaRepository;
import org.springframework.data.jpa.repository.JpaSpecificationExecutor;
import org.springframework.data.jpa.repository.Query;
import org.springframework.data.repository.query.Param;
import org.springframework.stereotype.Repository;

import de.tum.in.www1.artemis.domain.*;
import de.tum.in.www1.artemis.domain.assessment.dashboard.ExerciseMapEntry;
import de.tum.in.www1.artemis.domain.participation.ProgrammingExerciseParticipation;
import de.tum.in.www1.artemis.web.rest.errors.BadRequestAlertException;
import de.tum.in.www1.artemis.web.rest.errors.EntityNotFoundException;

/**
 * Spring Data JPA repository for the ProgrammingExercise entity.
 */
@Repository
public interface ProgrammingExerciseRepository extends JpaRepository<ProgrammingExercise, Long>, JpaSpecificationExecutor<ProgrammingExercise> {

    /**
     * Does a max join on the result table for each participation by result id (the newer the result id, the newer the result).
     * This makes sure that we only receive the latest result for the template and the solution participation if they exist.
     *
     * @param courseId the course the returned programming exercises belong to.
     * @return all exercises for the given course with only the latest results for solution and template each (if present).
     */
    @Query("""
            SELECT DISTINCT pe FROM ProgrammingExercise pe
            LEFT JOIN FETCH pe.templateParticipation tp
            LEFT JOIN FETCH pe.solutionParticipation sp
            LEFT JOIN FETCH tp.results tpr
            LEFT JOIN FETCH sp.results spr
            LEFT JOIN FETCH pe.categories
            WHERE pe.course.id = :#{#courseId}
                AND (tpr.id = (SELECT MAX(re1.id) FROM tp.results re1) OR tpr.id IS NULL)
                AND (spr.id = (SELECT MAX(re2.id) FROM sp.results re2) OR spr.id IS NULL)
            """)
    List<ProgrammingExercise> findByCourseIdWithLatestResultForTemplateSolutionParticipations(@Param("courseId") Long courseId);

    @EntityGraph(type = LOAD, attributePaths = { "templateParticipation", "solutionParticipation", "teamAssignmentConfig", "categories", "auxiliaryRepositories",
            "submissionPolicy" })
    Optional<ProgrammingExercise> findWithTemplateAndSolutionParticipationTeamAssignmentConfigCategoriesById(Long exerciseId);

    @EntityGraph(type = LOAD, attributePaths = { "templateParticipation", "solutionParticipation", "teamAssignmentConfig", "categories", "competencies", "auxiliaryRepositories",
            "submissionPolicy" })
    Optional<ProgrammingExercise> findWithTemplateAndSolutionParticipationTeamAssignmentConfigCategoriesAndCompetenciesById(Long exerciseId);

    @EntityGraph(type = LOAD, attributePaths = { "templateParticipation", "solutionParticipation", "teamAssignmentConfig", "categories", "competencies", "auxiliaryRepositories",
            "submissionPolicy", "plagiarismDetectionConfig" })
    Optional<ProgrammingExercise> findWithTemplateAndSolutionParticipationTeamAssignmentConfigCategoriesAndCompetenciesAndPlagiarismDetectionConfigById(Long exerciseId);

    @EntityGraph(type = LOAD, attributePaths = { "templateParticipation", "solutionParticipation", "auxiliaryRepositories" })
    Optional<ProgrammingExercise> findWithTemplateAndSolutionParticipationAndAuxiliaryRepositoriesById(Long exerciseId);

    @EntityGraph(type = LOAD, attributePaths = { "templateParticipation", "solutionParticipation" })
    Optional<ProgrammingExercise> findWithTemplateAndSolutionParticipationById(Long exerciseId);

    @EntityGraph(type = LOAD, attributePaths = { "categories", "teamAssignmentConfig", "templateParticipation.submissions.results", "solutionParticipation.submissions.results",
            "auxiliaryRepositories" })
    Optional<ProgrammingExercise> findWithTemplateAndSolutionParticipationSubmissionsAndResultsAndAuxiliaryRepositoriesById(Long exerciseId);

    @EntityGraph(type = LOAD, attributePaths = "testCases")
    Optional<ProgrammingExercise> findWithTestCasesById(Long exerciseId);

    @EntityGraph(type = LOAD, attributePaths = "auxiliaryRepositories")
    Optional<ProgrammingExercise> findWithAuxiliaryRepositoriesById(Long exerciseId);

    @EntityGraph(type = LOAD, attributePaths = "submissionPolicy")
    Optional<ProgrammingExercise> findWithSubmissionPolicyById(Long exerciseId);

    List<ProgrammingExercise> findAllByProjectKey(String projectKey);

    @EntityGraph(type = LOAD, attributePaths = "submissionPolicy")
    List<ProgrammingExercise> findWithSubmissionPolicyByProjectKey(String projectKey);

    /**
     * Finds one programming exercise including its submission policy by the exercise's project key.
     *
     * @param projectKey           the project key of the programming exercise.
     * @param withSubmissionPolicy whether the submission policy should be included in the result.
     * @return the programming exercise.
     * @throws EntityNotFoundException if no programming exercise or multiple exercises with the given project key exist.
     */
    default ProgrammingExercise findOneByProjectKeyOrThrow(String projectKey, boolean withSubmissionPolicy) throws EntityNotFoundException {
        List<ProgrammingExercise> exercises;
        if (withSubmissionPolicy) {
            exercises = findWithSubmissionPolicyByProjectKey(projectKey);
        }
        else {
            exercises = findAllByProjectKey(projectKey);
        }
        if (exercises.size() != 1) {
            throw new EntityNotFoundException("No exercise or multiple exercises found for the given project key: " + projectKey);
        }
        return exercises.get(0);
    }

    /**
     * Get a programmingExercise with template and solution participation, each with the latest result and feedbacks.
     *
     * @param exerciseId the id of the exercise that should be fetched.
     * @return the exercise with the given ID, if found.
     */
    @Query("""
            SELECT DISTINCT pe FROM ProgrammingExercise pe
            LEFT JOIN FETCH pe.templateParticipation tp
            LEFT JOIN FETCH pe.solutionParticipation sp
            LEFT JOIN FETCH tp.results AS tpr
            LEFT JOIN FETCH sp.results AS spr
            LEFT JOIN FETCH tpr.feedbacks tf
            LEFT JOIN FETCH spr.feedbacks sf
            LEFT JOIN FETCH tf.testCase
            LEFT JOIN FETCH sf.testCase
            LEFT JOIN FETCH tpr.submission
            LEFT JOIN FETCH spr.submission
            WHERE pe.id = :exerciseId
                AND (tpr.id = (SELECT MAX(re1.id) FROM tp.results re1) OR tpr.id IS NULL)
                AND (spr.id = (SELECT MAX(re2.id) FROM sp.results re2) OR spr.id IS NULL)
            """)
    Optional<ProgrammingExercise> findWithTemplateAndSolutionParticipationLatestResultById(@Param("exerciseId") Long exerciseId);

    /**
     * Get all programming exercises that need to be scheduled: Those must satisfy one of the following requirements:
     * <ul>
     * <li>The release date is in the future → Schedule combine template commits</li>
     * <li>The build and test student submissions after due date is in the future</li>
     * <li>The due date is in the future</li>
     * <li>There are participations in the exercise with individual due dates in the future</li>
     * </ul>
     *
     * @param now the current time
     * @return List of the exercises that should be scheduled
     */
    @Query("""
            select distinct pe from ProgrammingExercise pe
            left join pe.studentParticipations participation
            where pe.releaseDate > :now
                or pe.buildAndTestStudentSubmissionsAfterDueDate > :now
                or pe.dueDate > :now
                or (participation.individualDueDate is not null and participation.individualDueDate > :now)
            """)
    List<ProgrammingExercise> findAllToBeScheduled(@Param("now") ZonedDateTime now);

    @Query("""
            SELECT DISTINCT pe FROM ProgrammingExercise pe
            WHERE pe.course is not null
                AND :#{#endDate1} <= pe.course.endDate
                AND pe.course.endDate <= :#{#endDate2}
            """)
    List<ProgrammingExercise> findAllByRecentCourseEndDate(@Param("endDate1") ZonedDateTime endDate1, @Param("endDate2") ZonedDateTime endDate2);

    @Query("""
            SELECT DISTINCT pe FROM ProgrammingExercise pe
            WHERE pe.exerciseGroup is not null
                AND :#{#endDate1} <= pe.exerciseGroup.exam.endDate
                AND pe.exerciseGroup.exam.endDate <= :#{#endDate2}
            """)
    List<ProgrammingExercise> findAllByRecentExamEndDate(@Param("endDate1") ZonedDateTime endDate1, @Param("endDate2") ZonedDateTime endDate2);

    @Query("""
            SELECT DISTINCT pe FROM ProgrammingExercise pe
            LEFT JOIN FETCH pe.studentParticipations
            WHERE pe.dueDate is not null
                AND :#{#endDate1} <= pe.dueDate
                AND pe.dueDate <= :#{#endDate2}
            """)
    List<ProgrammingExercise> findAllWithStudentParticipationByRecentDueDate(@Param("endDate1") ZonedDateTime endDate1, @Param("endDate2") ZonedDateTime endDate2);

    @Query("""
            SELECT DISTINCT pe FROM ProgrammingExercise pe
            LEFT JOIN FETCH pe.studentParticipations
            WHERE pe.exerciseGroup is not null
                AND :#{#endDate1} <= pe.exerciseGroup.exam.endDate
                AND pe.exerciseGroup.exam.endDate <= :#{#endDate2}
            """)
    List<ProgrammingExercise> findAllWithStudentParticipationByRecentExamEndDate(@Param("endDate1") ZonedDateTime endDate1, @Param("endDate2") ZonedDateTime endDate2);

    @Query("""
            SELECT DISTINCT pe FROM ProgrammingExercise pe
            LEFT JOIN FETCH pe.studentParticipations pep
            LEFT JOIN FETCH pep.submissions s
            WHERE (s.type <> 'ILLEGAL' OR s.type IS NULL)
            """)
    List<ProgrammingExercise> findAllWithEagerParticipationsAndLegalSubmissions();

    @Query("""
            SELECT DISTINCT pe
            FROM ProgrammingExercise pe
                LEFT JOIN FETCH pe.templateParticipation
                LEFT JOIN FETCH pe.solutionParticipation
            WHERE pe.id = :exerciseId
            """)
    Optional<ProgrammingExercise> findWithEagerTemplateAndSolutionParticipationsById(@Param("exerciseId") Long exerciseId);

    @EntityGraph(type = LOAD, attributePaths = "studentParticipations")
    Optional<ProgrammingExercise> findWithEagerStudentParticipationsById(Long exerciseId);

    @Query("""
            SELECT pe FROM ProgrammingExercise pe
            LEFT JOIN FETCH pe.studentParticipations pep
            LEFT JOIN FETCH pep.student
            LEFT JOIN FETCH pep.submissions s
            WHERE pe.id = :#{#exerciseId}
                AND (s.type <> 'ILLEGAL' OR s.type IS NULL)
            """)
    Optional<ProgrammingExercise> findWithEagerStudentParticipationsStudentAndLegalSubmissionsById(@Param("exerciseId") Long exerciseId);

    @EntityGraph(type = LOAD, attributePaths = { "templateParticipation", "solutionParticipation", "studentParticipations" })
    Optional<ProgrammingExercise> findWithAllParticipationsById(Long exerciseId);

    @Query("""
            SELECT pe
            FROM ProgrammingExercise pe
                LEFT JOIN pe.studentParticipations pep
            WHERE pep.id = :#{#participationId}
                OR pe.templateParticipation.id = :#{#participationId}
                OR pe.solutionParticipation.id = :#{#participationId}
            """)
    Optional<ProgrammingExercise> findByParticipationId(@Param("participationId") Long participationId);

    default ProgrammingExercise findByParticipationIdOrElseThrow(long participationId) throws EntityNotFoundException {
        return findByParticipationId(participationId)
                .orElseThrow(() -> new EntityNotFoundException("Programming exercise for participation with id " + participationId + " does not exist"));
    }

    @Query("""
            SELECT pe
            FROM ProgrammingExercise pe
                LEFT JOIN pe.studentParticipations pep
                LEFT JOIN FETCH pe.templateParticipation tp
            WHERE pep.id = :#{#participationId}
            """)
    Optional<ProgrammingExercise> findByStudentParticipationIdWithTemplateParticipation(@Param("participationId") Long participationId);

    @Query("""
            SELECT p
            FROM ProgrammingExercise p
                LEFT JOIN FETCH p.testCases tc
                LEFT JOIN FETCH p.staticCodeAnalysisCategories
                LEFT JOIN FETCH p.exerciseHints
                LEFT JOIN FETCH p.templateParticipation
                LEFT JOIN FETCH p.solutionParticipation
                LEFT JOIN FETCH p.auxiliaryRepositories
                LEFT JOIN FETCH tc.solutionEntries
            WHERE p.id = :#{#exerciseId}
                """)
    Optional<ProgrammingExercise> findByIdWithEagerTestCasesStaticCodeAnalysisCategoriesHintsAndTemplateAndSolutionParticipationsAndAuxRepos(@Param("exerciseId") Long exerciseId);

    /**
     * Returns all programming exercises that have a due date after {@code now} and have tests marked with
     * {@link de.tum.in.www1.artemis.domain.enumeration.Visibility#AFTER_DUE_DATE} but no buildAndTestStudentSubmissionsAfterDueDate.
     *
     * @param now the time after which the due date of the exercise has to be
     * @return List<ProgrammingExercise> (can be empty)
     */
    @Query("""
            SELECT DISTINCT pe
            FROM ProgrammingExercise pe
                LEFT JOIN pe.testCases tc
            WHERE pe.dueDate > :now
                AND pe.buildAndTestStudentSubmissionsAfterDueDate IS NULL
                AND tc.visibility = 'AFTER_DUE_DATE'
            """)
    List<ProgrammingExercise> findAllByDueDateAfterDateWithTestsAfterDueDateWithoutBuildStudentSubmissionsDate(@Param("now") ZonedDateTime now);

    /**
     * Returns the programming exercises that are part of an exam with an end date after than the provided date.
     * This method also fetches the exercise group and exam.
     *
     * @param dateTime ZonedDatetime object.
     * @return List<ProgrammingExercise> (can be empty)
     */
    @Query("""
             SELECT pe
             FROM ProgrammingExercise pe
                LEFT JOIN FETCH pe.exerciseGroup eg
                LEFT JOIN FETCH eg.exam e
            WHERE e.endDate > :#{#dateTime}
             """)
    List<ProgrammingExercise> findAllWithEagerExamByExamEndDateAfterDate(@Param("dateTime") ZonedDateTime dateTime);

    /**
     * In distinction to other exercise types, students can have multiple submissions in a programming exercise.
     * We therefore have to check here that a submission exists, that was submitted before the due date.
     * Should be used for exam dashboard to ignore test run submissions.
     *
     * @param exerciseId the exercise id we are interested in
     * @return the number of distinct submissions belonging to the exercise id
     */
    @Query("""
            SELECT COUNT (DISTINCT p)
            FROM ProgrammingExerciseStudentParticipation p
                JOIN p.submissions s
            WHERE p.exercise.id = :#{#exerciseId}
                AND p.testRun = FALSE
                AND s.submitted = TRUE
                AND (s.type <> 'ILLEGAL' OR s.type IS NULL)
            """)
    long countLegalSubmissionsByExerciseIdSubmittedIgnoreTestRunSubmissions(@Param("exerciseId") Long exerciseId);

    /**
     * In distinction to other exercise types, students can have multiple submissions in a programming exercise.
     * We therefore have to check here that a submission exists, that was submitted before the due date.
     * Should be used for exam dashboard to ignore test run submissions.
     *
     * @param exerciseIds the exercise ids we are interested in
     * @return list of exercises with the count of distinct submissions belonging to the exercise id
     */
    @Query("""
            SELECT new de.tum.in.www1.artemis.domain.assessment.dashboard.ExerciseMapEntry(
                p.exercise.id,
                count(DISTINCT p)
            )
            FROM ProgrammingExerciseStudentParticipation p
            JOIN p.submissions s
            WHERE p.exercise.id IN :exerciseIds
                AND p.testRun = FALSE
                AND s.submitted = TRUE
                AND (s.type <> 'ILLEGAL' OR s.type IS NULL)
            GROUP BY p.exercise.id
            """)
    List<ExerciseMapEntry> countSubmissionsByExerciseIdsSubmittedIgnoreTestRun(@Param("exerciseIds") Set<Long> exerciseIds);

    /**
     * In distinction to other exercise types, students can have multiple submissions in a programming exercise.
     * We therefore have to check here that a submission exists, that was submitted before the due date.
     * Should be used for exam dashboard to ignore test run submissions.
     *
     * @param exerciseId the exercise id we are interested in
     * @return the number of distinct submissions belonging to the exercise id that are assessed
     */
    @Query("""
            SELECT COUNT (DISTINCT p) FROM ProgrammingExerciseStudentParticipation p
            LEFT JOIN p.results r
            WHERE p.exercise.id = :#{#exerciseId}
                AND p.testRun = FALSE
                AND r.submission.submitted = TRUE
                AND (r.submission.type <> 'ILLEGAL' OR r.submission.type IS NULL)
                AND r.assessor IS NOT NULL
                AND r.completionDate IS NOT NULL
                """)
    long countAssessmentsByExerciseIdSubmittedIgnoreTestRunSubmissions(@Param("exerciseId") Long exerciseId);

    /**
     * In distinction to other exercise types, students can have multiple submissions in a programming exercise.
     * We therefore have to check here if any submission of the student was submitted before the due date.
     *
     * @param examId the exam id we are interested in
     * @return the number of the latest submissions belonging to a participation belonging to the exam id, which have the submitted flag set to true and the submission date before
     *         the exercise due date, or no exercise due date at all (only exercises with manual or semi-automatic correction are considered)
     */
    @Query("""
            SELECT COUNT (DISTINCT p) FROM ProgrammingExerciseStudentParticipation p
            JOIN p.submissions s
            WHERE p.exercise.assessmentType <> 'AUTOMATIC'
                AND p.exercise.exerciseGroup.exam.id = :#{#examId}
                AND s IS NOT EMPTY
                AND (s.type <> 'ILLEGAL' OR s.type is null)
            """)
    long countLegalSubmissionsByExamIdSubmitted(@Param("examId") Long examId);

    /**
     * In distinction to other exercise types, students can have multiple submissions in a programming exercise.
     * We therefore have to check here if any submission of the student was submitted before the due date.
     *
     * @param exerciseIds the exercise ids of the course we are interested in
     * @return the number of submissions belonging to the course id, which have the submitted flag set to true (only exercises with manual or semi-automatic correction are
     *         considered)
     */
    @Query("""
            SELECT COUNT (DISTINCT p)
            FROM ProgrammingExerciseStudentParticipation p
                JOIN p.submissions s
            WHERE p.exercise.assessmentType <> 'AUTOMATIC'
                AND p.exercise.id IN :exerciseIds
                AND s.submitted = TRUE
                AND (s.type <> 'ILLEGAL' OR s.type IS NULL)
            """)
    long countAllSubmissionsByExerciseIdsSubmitted(@Param("exerciseIds") Set<Long> exerciseIds);

    List<ProgrammingExercise> findAllByCourse_InstructorGroupNameIn(Set<String> groupNames);

    List<ProgrammingExercise> findAllByCourse_EditorGroupNameIn(Set<String> groupNames);

    List<ProgrammingExercise> findAllByCourse_TeachingAssistantGroupNameIn(Set<String> groupNames);

    // Note: we have to use left join here to avoid issues in the where clause, there can be at most one indirection (e.g. c1.editorGroupName) in the WHERE clause when using "OR"
    // Multiple different indirection in the WHERE clause (e.g. pe.course.instructorGroupName and ex.course.instructorGroupName) would not work
    @Query("""
            SELECT pe
            FROM ProgrammingExercise pe
                LEFT JOIN pe.course c1
                LEFT JOIN pe.exerciseGroup eg
                LEFT JOIN eg.exam ex
                LEFT JOIN ex.course c2
            WHERE c1.instructorGroupName IN :#{#groupNames}
                OR c1.editorGroupName IN :#{#groupNames}
                OR c1.teachingAssistantGroupName IN :#{#groupNames}
                OR c2.instructorGroupName IN :#{#groupNames}
                OR c2.editorGroupName IN :#{#groupNames}
                OR c2.teachingAssistantGroupName IN :#{#groupNames}
            """)
    List<ProgrammingExercise> findAllByInstructorOrEditorOrTAGroupNameIn(@Param("groupNames") Set<String> groupNames);

    // Note: we have to use left join here to avoid issues in the where clause, see the explanation above
    @Query("""
            SELECT pe FROM ProgrammingExercise pe LEFT JOIN pe.exerciseGroup eg LEFT JOIN eg.exam ex
            WHERE pe.course = :#{#course}
                OR ex.course = :#{#course}
            """)
    List<ProgrammingExercise> findAllProgrammingExercisesInCourseOrInExamsOfCourse(@Param("course") Course course);

    @EntityGraph(type = LOAD, attributePaths = { "plagiarismDetectionConfig" })
    Optional<ProgrammingExercise> findWithPlagiarismDetectionConfigById(Long exerciseId);

    long countByShortNameAndCourse(String shortName, Course course);

    long countByTitleAndCourse(String shortName, Course course);

    long countByShortNameAndExerciseGroupExamCourse(String shortName, Course course);

    long countByTitleAndExerciseGroupExamCourse(String shortName, Course course);

    /**
     * Find a programming exercise by its id and throw an EntityNotFoundException if it cannot be found
     *
     * @param programmingExerciseId of the programming exercise.
     * @return The programming exercise related to the given id
     */
    @NotNull
    default ProgrammingExercise findByIdElseThrow(Long programmingExerciseId) throws EntityNotFoundException {
        return findById(programmingExerciseId).orElseThrow(() -> new EntityNotFoundException("Programming Exercise", programmingExerciseId));
    }

    /**
<<<<<<< HEAD
     * Find a programming exercise by its id, with grading criteria loaded, and throw an EntityNotFoundException if it cannot be found
     *
     * @param exerciseId of the programming exercise.
     * @return The programming exercise related to the given id
     */
    @Query("""
            SELECT DISTINCT e FROM ProgrammingExercise e
            LEFT JOIN FETCH e.gradingCriteria
            WHERE e.id = :exerciseId
            """)
    Optional<ProgrammingExercise> findByIdWithGradingCriteria(long exerciseId);

    default ProgrammingExercise findByIdWithGradingCriteriaElseThrow(long exerciseId) {
        return findByIdWithGradingCriteria(exerciseId).orElseThrow(() -> new EntityNotFoundException("Programming Exercise", exerciseId));
=======
     * Find a programming exercise by its id and fetch related plagiarism detection config.
     * Throws an EntityNotFoundException if the exercise cannot be found.
     *
     * @param programmingExerciseId of the programming exercise.
     * @return The programming exercise related to the given id
     */
    @NotNull
    default ProgrammingExercise findByIdWithPlagiarismDetectionConfigElseThrow(Long programmingExerciseId) throws EntityNotFoundException {
        return findWithPlagiarismDetectionConfigById(programmingExerciseId).orElseThrow(() -> new EntityNotFoundException("Programming Exercise", programmingExerciseId));
>>>>>>> bd0d757b
    }

    /**
     * Find a programming exercise with auxiliary repositories by its id and throw an EntityNotFoundException if it cannot be found
     *
     * @param programmingExerciseId of the programming exercise.
     * @return The programming exercise related to the given id
     */
    @NotNull
    default ProgrammingExercise findByIdWithAuxiliaryRepositoriesElseThrow(Long programmingExerciseId) throws EntityNotFoundException {
        return findWithAuxiliaryRepositoriesById(programmingExerciseId).orElseThrow(() -> new EntityNotFoundException("Programming Exercise", programmingExerciseId));
    }

    /**
     * Find a programming exercise with the submission policy by its id and throw an EntityNotFoundException if it cannot be found
     *
     * @param programmingExerciseId of the programming exercise.
     * @return The programming exercise related to the given id
     */
    @NotNull
    default ProgrammingExercise findByIdWithSubmissionPolicyElseThrow(Long programmingExerciseId) throws EntityNotFoundException {
        return findWithSubmissionPolicyById(programmingExerciseId).orElseThrow(() -> new EntityNotFoundException("Programming Exercise", programmingExerciseId));
    }

    /**
     * Find a programming exercise by its id, including template and solution but without results.
     * TODO: we should remove this method later on and use 'findByIdWithTemplateAndSolutionParticipationTeamAssignmentConfigCategoriesElseThrow' in all places,
     * they have same functionality.
     *
     * @param programmingExerciseId of the programming exercise.
     * @return The programming exercise related to the given id
     * @throws EntityNotFoundException the programming exercise could not be found.
     */
    @NotNull
    default ProgrammingExercise findByIdWithTemplateAndSolutionParticipationElseThrow(Long programmingExerciseId) throws EntityNotFoundException {
        Optional<ProgrammingExercise> programmingExercise = findWithTemplateAndSolutionParticipationTeamAssignmentConfigCategoriesById(programmingExerciseId);
        return programmingExercise.orElseThrow(() -> new EntityNotFoundException("Programming Exercise", programmingExerciseId));
    }

    /**
     * Find a programming exercise by its id, including template and solution participation and their latest results.
     *
     * @param programmingExerciseId of the programming exercise.
     * @return The programming exercise related to the given id
     * @throws EntityNotFoundException the programming exercise could not be found.
     */
    @NotNull
    default ProgrammingExercise findByIdWithTemplateAndSolutionParticipationWithResultsElseThrow(Long programmingExerciseId) throws EntityNotFoundException {
        Optional<ProgrammingExercise> programmingExercise = findWithTemplateAndSolutionParticipationLatestResultById(programmingExerciseId);
        return programmingExercise.orElseThrow(() -> new EntityNotFoundException("Programming Exercise", programmingExerciseId));
    }

    /**
     * Find a programming exercise by its id, including auxiliary repositories, template and solution participation and
     * their latest results.
     *
     * @param programmingExerciseId of the programming exercise.
     * @return The programming exercise related to the given id
     * @throws EntityNotFoundException the programming exercise could not be found.
     */
    @NotNull
    default ProgrammingExercise findByIdWithTemplateAndSolutionParticipationAndAuxiliaryRepositoriesElseThrow(Long programmingExerciseId) throws EntityNotFoundException {
        Optional<ProgrammingExercise> programmingExercise = findWithTemplateAndSolutionParticipationAndAuxiliaryRepositoriesById(programmingExerciseId);
        return programmingExercise.orElseThrow(() -> new EntityNotFoundException("Programming Exercise", programmingExerciseId));
    }

    /**
     * Find a programming exercise by its id, with eagerly loaded template and solution participation and auxiliary repositories
     *
     * @param programmingExerciseId of the programming exercise.
     * @return The programming exercise related to the given id
     * @throws EntityNotFoundException the programming exercise could not be found.
     */
    @NotNull
    default ProgrammingExercise findByIdWithStudentParticipationsAndLegalSubmissionsElseThrow(long programmingExerciseId) throws EntityNotFoundException {
        Optional<ProgrammingExercise> programmingExercise = findWithEagerStudentParticipationsStudentAndLegalSubmissionsById(programmingExerciseId);
        return programmingExercise.orElseThrow(() -> new EntityNotFoundException("Programming Exercise", programmingExerciseId));
    }

    /**
     * @param exerciseId the exercise we are interested in
     * @return the number of programming submissions which should be assessed
     *         We don't need to check for the submission date, because students cannot participate in programming exercises with manual assessment after their due date
     */
    default long countLegalSubmissionsByExerciseIdSubmitted(Long exerciseId) {
        return countLegalSubmissionsByExerciseIdSubmittedIgnoreTestRunSubmissions(exerciseId);
    }

    /**
     * @param exerciseId the exercise we are interested in
     * @return the number of assessed programming submissions
     *         We don't need to check for the submission date, because students cannot participate in programming exercises with manual assessment after their due date
     */
    default long countAssessmentsByExerciseIdSubmitted(Long exerciseId) {
        return countAssessmentsByExerciseIdSubmittedIgnoreTestRunSubmissions(exerciseId);
    }

    /**
     * Find a programming exercise by its id, with eagerly loaded template and solution participation, team assignment config and categories
     *
     * @param programmingExerciseId of the programming exercise.
     * @return The programming exercise related to the given id
     * @throws EntityNotFoundException the programming exercise could not be found.
     */
    @NotNull
    default ProgrammingExercise findByIdWithTemplateAndSolutionParticipationTeamAssignmentConfigCategoriesElseThrow(long programmingExerciseId) throws EntityNotFoundException {
        Optional<ProgrammingExercise> programmingExercise = findWithTemplateAndSolutionParticipationTeamAssignmentConfigCategoriesById(programmingExerciseId);
        return programmingExercise.orElseThrow(() -> new EntityNotFoundException("Programming Exercise", programmingExerciseId));
    }

    @NotNull
    default ProgrammingExercise findByIdWithTemplateAndSolutionParticipationTeamAssignmentConfigCategoriesAndCompetenciesElseThrow(long programmingExerciseId)
            throws EntityNotFoundException {
        Optional<ProgrammingExercise> programmingExercise = findWithTemplateAndSolutionParticipationTeamAssignmentConfigCategoriesAndCompetenciesById(programmingExerciseId);
        return programmingExercise.orElseThrow(() -> new EntityNotFoundException("Programming Exercise", programmingExerciseId));
    }

    @NotNull
    default ProgrammingExercise findByIdWithTemplateAndSolutionParticipationTeamAssignmentConfigCategoriesAndCompetenciesAndPlagiarismDetectionConfigElseThrow(
            long programmingExerciseId) throws EntityNotFoundException {
        Optional<ProgrammingExercise> programmingExercise = findWithTemplateAndSolutionParticipationTeamAssignmentConfigCategoriesAndCompetenciesAndPlagiarismDetectionConfigById(
                programmingExerciseId);
        return programmingExercise.orElseThrow(() -> new EntityNotFoundException("Programming Exercise", programmingExerciseId));
    }

    /**
     * Find a programming exercise by its id, with eagerly loaded template and solution participation, submissions and results
     *
     * @param programmingExerciseId of the programming exercise.
     * @return The programming exercise related to the given id
     * @throws EntityNotFoundException the programming exercise could not be found.
     */
    @NotNull
    default ProgrammingExercise findByIdWithTemplateAndSolutionParticipationSubmissionsAndResultsAndAuxiliaryRepositoriesElseThrow(long programmingExerciseId)
            throws EntityNotFoundException {
        Optional<ProgrammingExercise> programmingExercise = findWithTemplateAndSolutionParticipationSubmissionsAndResultsAndAuxiliaryRepositoriesById(programmingExerciseId);
        return programmingExercise.orElseThrow(() -> new EntityNotFoundException("Programming Exercise", programmingExerciseId));
    }

    /**
     * Find a programming exercise by its id, with eagerly loaded template and solution participation, and latest result
     *
     * @param programmingExerciseId of the programming exercise.
     * @return The programming exercise related to the given id
     * @throws EntityNotFoundException the programming exercise could not be found.
     */
    @NotNull
    default ProgrammingExercise findByIdWithTemplateAndSolutionParticipationLatestResultElseThrow(long programmingExerciseId) throws EntityNotFoundException {
        Optional<ProgrammingExercise> programmingExercise = findWithTemplateAndSolutionParticipationLatestResultById(programmingExerciseId);
        return programmingExercise.orElseThrow(() -> new EntityNotFoundException("Programming Exercise", programmingExerciseId));
    }

    @NotNull
    default ProgrammingExercise findWithEagerStudentParticipationsByIdElseThrow(long programmingExerciseId) {
        return findWithEagerStudentParticipationsById(programmingExerciseId).orElseThrow(() -> new EntityNotFoundException("Programming Exercise", programmingExerciseId));
    }

    /**
     * Retrieve the programming exercise from a programming exercise participation. In case the programming exercise is null or not initialized,
     * this method will load it properly from the database and connect it to the participation
     *
     * @param participation the programming exercise participation for which the programming exercise should be found
     * @return the programming exercise
     */
    @Nullable
    default ProgrammingExercise getProgrammingExerciseFromParticipation(ProgrammingExerciseParticipation participation) {
        // Note: if this participation was retrieved as Participation (abstract super class) from the database, the programming exercise might not be correctly initialized
        if (participation.getProgrammingExercise() == null || !Hibernate.isInitialized(participation.getProgrammingExercise())) {
            // Find the programming exercise for the given participation
            var optionalProgrammingExercise = findByParticipationId(participation.getId());
            if (optionalProgrammingExercise.isEmpty()) {
                return null;
            }
            participation.setProgrammingExercise(optionalProgrammingExercise.get());
        }
        return participation.getProgrammingExercise();
    }

    /**
     * Validate the programming exercise title.
     * 1. Check presence and length of exercise title
     * 2. Find forbidden patterns in exercise title
     *
     * @param programmingExercise Programming exercise to be validated
     * @param course              Course of the programming exercise
     */
    default void validateTitle(ProgrammingExercise programmingExercise, Course course) {
        // Check if exercise title is set
        if (programmingExercise.getTitle() == null || programmingExercise.getTitle().length() < 3) {
            throw new BadRequestAlertException("The title of the programming exercise is too short", "Exercise", "programmingExerciseTitleInvalid");
        }

        // Check if the exercise title matches regex
        Matcher titleMatcher = TITLE_NAME_PATTERN.matcher(programmingExercise.getTitle());
        if (!titleMatcher.matches()) {
            throw new BadRequestAlertException("The title is invalid", "Exercise", "titleInvalid");
        }

        // Check that the exercise title is unique among all programming exercises in the course, otherwise the corresponding project in the VCS system cannot be generated
        long numberOfProgrammingExercisesWithSameTitle = countByTitleAndCourse(programmingExercise.getTitle(), course)
                + countByTitleAndExerciseGroupExamCourse(programmingExercise.getTitle(), course);
        if (numberOfProgrammingExercisesWithSameTitle > 0) {
            throw new BadRequestAlertException("A programming exercise with the same title already exists. Please choose a different title.", "Exercise", "titleAlreadyExists");
        }
    }

    /**
     * Validates the course and programming exercise short name.
     * 1. Check presence and length of exercise short name
     * 2. Check presence and length of course short name
     * 3. Find forbidden patterns in exercise short name
     * 4. Check that the short name doesn't already exist withing course or exam exercises
     *
     * @param programmingExercise Programming exercise to be validated
     * @param course              Course of the programming exercise
     */
    default void validateCourseAndExerciseShortName(ProgrammingExercise programmingExercise, Course course) {
        // Check if exercise shortname is set
        if (programmingExercise.getShortName() == null || programmingExercise.getShortName().length() < 3) {
            throw new BadRequestAlertException("The shortname of the programming exercise is not set or too short", "Exercise", "programmingExerciseShortnameInvalid");
        }

        // Check if the course shortname is set
        if (course.getShortName() == null || course.getShortName().length() < 3) {
            throw new BadRequestAlertException("The shortname of the course is not set or too short", "Exercise", "courseShortnameInvalid");
        }

        // Check if exercise shortname matches regex
        Matcher shortNameMatcher = SHORT_NAME_PATTERN.matcher(programmingExercise.getShortName());
        if (!shortNameMatcher.matches()) {
            throw new BadRequestAlertException("The shortname is invalid", "Exercise", "shortnameInvalid");
        }

        // NOTE: we have to cover two cases here: exercises directly stored in the course and exercises indirectly stored in the course (exercise -> exerciseGroup -> exam ->
        // course)
        long numberOfProgrammingExercisesWithSameShortName = countByShortNameAndCourse(programmingExercise.getShortName(), course)
                + countByShortNameAndExerciseGroupExamCourse(programmingExercise.getShortName(), course);
        if (numberOfProgrammingExercisesWithSameShortName > 0) {
            throw new BadRequestAlertException("A programming exercise with the same short name already exists. Please choose a different short name.", "Exercise",
                    "shortnameAlreadyExists");
        }
    }

    /**
     * Validate the general course settings.
     * 1. Validate the title
     * 2. Validate the course and programming exercise short name.
     *
     * @param programmingExercise Programming exercise to be validated
     * @param course              Course of the programming exercise
     */
    default void validateCourseSettings(ProgrammingExercise programmingExercise, Course course) {
        validateTitle(programmingExercise, course);
        validateCourseAndExerciseShortName(programmingExercise, course);
    }

    default void generateBuildPlanAccessSecretIfNotExists(ProgrammingExercise exercise) {
        if (!exercise.hasBuildPlanAccessSecretSet()) {
            exercise.generateAndSetBuildPlanAccessSecret();
            save(exercise);
        }
    }
}<|MERGE_RESOLUTION|>--- conflicted
+++ resolved
@@ -449,7 +449,6 @@
     }
 
     /**
-<<<<<<< HEAD
      * Find a programming exercise by its id, with grading criteria loaded, and throw an EntityNotFoundException if it cannot be found
      *
      * @param exerciseId of the programming exercise.
@@ -464,7 +463,9 @@
 
     default ProgrammingExercise findByIdWithGradingCriteriaElseThrow(long exerciseId) {
         return findByIdWithGradingCriteria(exerciseId).orElseThrow(() -> new EntityNotFoundException("Programming Exercise", exerciseId));
-=======
+    }
+
+    /**
      * Find a programming exercise by its id and fetch related plagiarism detection config.
      * Throws an EntityNotFoundException if the exercise cannot be found.
      *
@@ -474,7 +475,6 @@
     @NotNull
     default ProgrammingExercise findByIdWithPlagiarismDetectionConfigElseThrow(Long programmingExerciseId) throws EntityNotFoundException {
         return findWithPlagiarismDetectionConfigById(programmingExerciseId).orElseThrow(() -> new EntityNotFoundException("Programming Exercise", programmingExerciseId));
->>>>>>> bd0d757b
     }
 
     /**
