package de.tum.in.www1.artemis.repository;

import static de.tum.in.www1.artemis.config.Constants.SHORT_NAME_PATTERN;
import static de.tum.in.www1.artemis.config.Constants.TITLE_NAME_PATTERN;
import static org.springframework.data.jpa.repository.EntityGraph.EntityGraphType.LOAD;

import java.time.ZonedDateTime;
import java.util.List;
import java.util.Optional;
import java.util.Set;
import java.util.regex.Matcher;

import javax.annotation.Nullable;
import javax.validation.constraints.NotNull;

import org.hibernate.Hibernate;
import org.springframework.data.jpa.repository.EntityGraph;
import org.springframework.data.jpa.repository.JpaRepository;
import org.springframework.data.jpa.repository.JpaSpecificationExecutor;
import org.springframework.data.jpa.repository.Query;
import org.springframework.data.repository.query.Param;
import org.springframework.stereotype.Repository;

import de.tum.in.www1.artemis.domain.*;
import de.tum.in.www1.artemis.domain.assessment.dashboard.ExerciseMapEntry;
import de.tum.in.www1.artemis.domain.participation.ProgrammingExerciseParticipation;
import de.tum.in.www1.artemis.web.rest.errors.BadRequestAlertException;
import de.tum.in.www1.artemis.web.rest.errors.EntityNotFoundException;

/**
 * Spring Data JPA repository for the ProgrammingExercise entity.
 */
@Repository
public interface ProgrammingExerciseRepository extends JpaRepository<ProgrammingExercise, Long>, JpaSpecificationExecutor<ProgrammingExercise> {

    /**
     * Does a max join on the result table for each participation by result id (the newer the result id, the newer the result).
     * This makes sure that we only receive the latest result for the template and the solution participation if they exist.
     *
     * @param courseId the course the returned programming exercises belong to.
     * @return all exercises for the given course with only the latest results for solution and template each (if present).
     */
    @Query("""
            SELECT DISTINCT pe FROM ProgrammingExercise pe
            LEFT JOIN FETCH pe.templateParticipation tp
            LEFT JOIN FETCH pe.solutionParticipation sp
            LEFT JOIN FETCH tp.results tpr
            LEFT JOIN FETCH sp.results spr
            LEFT JOIN FETCH pe.categories
            WHERE pe.course.id = :#{#courseId}
                AND (tpr.id = (SELECT MAX(re1.id) FROM tp.results re1) OR tpr.id IS NULL)
                AND (spr.id = (SELECT MAX(re2.id) FROM sp.results re2) OR spr.id IS NULL)
            """)
    List<ProgrammingExercise> findByCourseIdWithLatestResultForTemplateSolutionParticipations(@Param("courseId") Long courseId);

    @EntityGraph(type = LOAD, attributePaths = { "templateParticipation", "solutionParticipation", "teamAssignmentConfig", "categories", "auxiliaryRepositories",
            "submissionPolicy" })
    Optional<ProgrammingExercise> findWithTemplateAndSolutionParticipationTeamAssignmentConfigCategoriesById(Long exerciseId);

    @EntityGraph(type = LOAD, attributePaths = { "templateParticipation", "solutionParticipation", "teamAssignmentConfig", "categories", "learningGoals", "auxiliaryRepositories",
            "submissionPolicy" })
    Optional<ProgrammingExercise> findWithTemplateAndSolutionParticipationTeamAssignmentConfigCategoriesAndLearningGoalsById(Long exerciseId);

    @EntityGraph(type = LOAD, attributePaths = { "templateParticipation", "solutionParticipation", "auxiliaryRepositories" })
    Optional<ProgrammingExercise> findWithTemplateAndSolutionParticipationAndAuxiliaryRepositoriesById(Long exerciseId);

    @EntityGraph(type = LOAD, attributePaths = { "templateParticipation", "solutionParticipation" })
    Optional<ProgrammingExercise> findWithTemplateAndSolutionParticipationById(Long exerciseId);

    @EntityGraph(type = LOAD, attributePaths = { "categories", "teamAssignmentConfig", "templateParticipation.submissions.results", "solutionParticipation.submissions.results",
            "auxiliaryRepositories" })
    Optional<ProgrammingExercise> findWithTemplateAndSolutionParticipationSubmissionsAndResultsAndAuxiliaryRepositoriesById(Long exerciseId);

    @EntityGraph(type = LOAD, attributePaths = "testCases")
    Optional<ProgrammingExercise> findWithTestCasesById(Long exerciseId);

    @EntityGraph(type = LOAD, attributePaths = "auxiliaryRepositories")
    Optional<ProgrammingExercise> findWithAuxiliaryRepositoriesById(Long exerciseId);

    @EntityGraph(type = LOAD, attributePaths = "submissionPolicy")
    Optional<ProgrammingExercise> findWithSubmissionPolicyById(Long exerciseId);

    /**
     * Returns all programming exercises with its test cases
     *
     * @return all programming exercises
     */
    @Query("SELECT p FROM ProgrammingExercise p LEFT JOIN FETCH p.testCases")
    Set<ProgrammingExercise> findAllWithEagerTestCases();

    /**
     * Returns all programming exercises with their hints and tasks
     *
     * @return all programming exercises
     */
    @Query("""
            SELECT p FROM ProgrammingExercise p
            LEFT JOIN FETCH p.tasks
            LEFT JOIN FETCH p.exerciseHints
            """)
    Set<ProgrammingExercise> findAllWithEagerTasksAndHints();

    /**
     * Get a programmingExercise with template and solution participation, each with the latest result and feedbacks.
     *
     * @param exerciseId the id of the exercise that should be fetched.
     * @return the exercise with the given ID, if found.
     */
    @Query("""
            SELECT DISTINCT pe FROM ProgrammingExercise pe
            LEFT JOIN FETCH pe.templateParticipation tp
            LEFT JOIN FETCH pe.solutionParticipation sp
            LEFT JOIN FETCH tp.results AS tpr
            LEFT JOIN FETCH sp.results AS spr
            LEFT JOIN FETCH tpr.feedbacks
            LEFT JOIN FETCH spr.feedbacks
            LEFT JOIN FETCH tpr.submission
            LEFT JOIN FETCH spr.submission
            WHERE pe.id = :#{#exerciseId}
                AND (tpr.id = (SELECT MAX(re1.id) FROM tp.results re1) OR tpr.id IS NULL)
                AND (spr.id = (SELECT MAX(re2.id) FROM sp.results re2) OR spr.id IS NULL)
            """)
    Optional<ProgrammingExercise> findWithTemplateAndSolutionParticipationLatestResultById(@Param("exerciseId") Long exerciseId);

    @Query("SELECT DISTINCT pe FROM ProgrammingExercise pe LEFT JOIN FETCH pe.studentParticipations")
    List<ProgrammingExercise> findAllWithEagerParticipations();

    /**
     * Get all programming exercises that need to be scheduled: Those must satisfy one of the following requirements:
     * <ul>
     * <li>The release date is in the future → Schedule combine template commits</li>
     * <li>The build and test student submissions after deadline date is in the future</li>
     * <li>The due date is in the future</li>
     * <li>There are participations in the exercise with individual due dates in the future</li>
     * </ul>
     *
     * @param now the current time
     * @return List of the exercises that should be scheduled
     */
    @Query("""
            select distinct pe from ProgrammingExercise pe
            left join pe.studentParticipations participation
            where pe.releaseDate > :now
                or pe.buildAndTestStudentSubmissionsAfterDueDate > :now
                or pe.dueDate > :now
                or (participation.individualDueDate is not null and participation.individualDueDate > :now)
            """)
    List<ProgrammingExercise> findAllToBeScheduled(@Param("now") ZonedDateTime now);

    @Query("""
            SELECT DISTINCT pe FROM ProgrammingExercise pe
            WHERE pe.course is not null
                AND :#{#endDate1} <= pe.course.endDate
                AND pe.course.endDate <= :#{#endDate2}
            """)
    List<ProgrammingExercise> findAllByRecentCourseEndDate(@Param("endDate1") ZonedDateTime endDate1, @Param("endDate2") ZonedDateTime endDate2);

    @Query("""
            SELECT DISTINCT pe FROM ProgrammingExercise pe
            WHERE pe.exerciseGroup is not null
                AND :#{#endDate1} <= pe.exerciseGroup.exam.endDate
                AND pe.exerciseGroup.exam.endDate <= :#{#endDate2}
            """)
    List<ProgrammingExercise> findAllByRecentExamEndDate(@Param("endDate1") ZonedDateTime endDate1, @Param("endDate2") ZonedDateTime endDate2);

    @Query("""
            SELECT DISTINCT pe FROM ProgrammingExercise pe
            LEFT JOIN FETCH pe.studentParticipations
            WHERE pe.dueDate is not null
                AND :#{#endDate1} <= pe.dueDate
                AND pe.dueDate <= :#{#endDate2}
            """)
    List<ProgrammingExercise> findAllWithStudentParticipationByRecentDueDate(@Param("endDate1") ZonedDateTime endDate1, @Param("endDate2") ZonedDateTime endDate2);

    @Query("""
            SELECT DISTINCT pe FROM ProgrammingExercise pe
            LEFT JOIN FETCH pe.studentParticipations
            WHERE pe.exerciseGroup is not null
                AND :#{#endDate1} <= pe.exerciseGroup.exam.endDate
                AND pe.exerciseGroup.exam.endDate <= :#{#endDate2}
            """)
    List<ProgrammingExercise> findAllWithStudentParticipationByRecentExamEndDate(@Param("endDate1") ZonedDateTime endDate1, @Param("endDate2") ZonedDateTime endDate2);

    @Query("""
            SELECT DISTINCT pe FROM ProgrammingExercise pe
            LEFT JOIN FETCH pe.studentParticipations pep
            LEFT JOIN FETCH pep.submissions s
            WHERE (s.type <> 'ILLEGAL' OR s.type IS NULL)
            """)
    List<ProgrammingExercise> findAllWithEagerParticipationsAndLegalSubmissions();

    @Query("SELECT DISTINCT pe FROM ProgrammingExercise pe LEFT JOIN FETCH pe.templateParticipation LEFT JOIN FETCH pe.solutionParticipation")
    List<ProgrammingExercise> findAllWithEagerTemplateAndSolutionParticipations();

    @EntityGraph(type = LOAD, attributePaths = "studentParticipations")
    Optional<ProgrammingExercise> findWithEagerStudentParticipationsById(Long exerciseId);

    @Query("""
            SELECT pe FROM ProgrammingExercise pe
            LEFT JOIN FETCH pe.studentParticipations pep
            LEFT JOIN FETCH pep.student
            LEFT JOIN FETCH pep.submissions s
            WHERE pe.id = :#{#exerciseId}
                AND (s.type <> 'ILLEGAL' OR s.type IS NULL)
            """)
    Optional<ProgrammingExercise> findWithEagerStudentParticipationsStudentAndLegalSubmissionsById(@Param("exerciseId") Long exerciseId);

    @EntityGraph(type = LOAD, attributePaths = { "templateParticipation", "solutionParticipation", "studentParticipations" })
    Optional<ProgrammingExercise> findWithAllParticipationsById(Long exerciseId);

    @Query("""
            SELECT pe FROM ProgrammingExercise pe
            LEFT JOIN pe.studentParticipations pep
            WHERE pep.id = :#{#participationId}
                OR pe.templateParticipation.id = :#{#participationId}
                OR pe.solutionParticipation.id = :#{#participationId}
            """)
    Optional<ProgrammingExercise> findByParticipationId(@Param("participationId") Long participationId);

    @Query("""
            SELECT pe FROM ProgrammingExercise pe
            LEFT JOIN pe.studentParticipations pep
            LEFT JOIN FETCH pe.templateParticipation tp
            WHERE pep.id = :#{#participationId}
            """)
    Optional<ProgrammingExercise> findByStudentParticipationIdWithTemplateParticipation(@Param("participationId") Long participationId);

    List<ProgrammingExercise> findByProjectKey(String projectKey);
<<<<<<< HEAD

    @Query("""
                SELECT exercise FROM ProgrammingExercise exercise
            WHERE (exercise.id IN
                    (SELECT courseExercise.id FROM ProgrammingExercise courseExercise
                    WHERE (courseExercise.course.instructorGroupName IN :groups OR courseExercise.course.editorGroupName IN :groups)
                    AND (CONCAT(courseExercise.id, '') = :#{#searchTerm} OR courseExercise.title LIKE %:searchTerm% OR courseExercise.course.title LIKE %:searchTerm%))
                OR exercise.id IN
                    (SELECT examExercise.id FROM ProgrammingExercise examExercise
                    WHERE (examExercise.exerciseGroup.exam.course.instructorGroupName IN :groups OR examExercise.exerciseGroup.exam.course.editorGroupName IN :groups)
                    AND (CONCAT(examExercise.id, '') = :#{#searchTerm} OR examExercise.title LIKE %:searchTerm% OR examExercise.exerciseGroup.exam.course.title LIKE %:searchTerm%)))
                        """)
    Page<ProgrammingExercise> queryBySearchTermInAllCoursesAndExamsWhereEditorOrInstructor(@Param("searchTerm") String searchTerm, @Param("groups") Set<String> groups,
            Pageable pageable);

    @Query("""
            SELECT courseExercise FROM ProgrammingExercise courseExercise
            WHERE (courseExercise.course.instructorGroupName IN :groups OR courseExercise.course.editorGroupName IN :groups)
            AND (CONCAT(courseExercise.id, '') = :#{#searchTerm} OR courseExercise.title LIKE %:searchTerm% OR courseExercise.course.title LIKE %:searchTerm%)
                """)
    Page<ProgrammingExercise> queryBySearchTermInAllCoursesWhereEditorOrInstructor(@Param("searchTerm") String searchTerm, @Param("groups") Set<String> groups, Pageable pageable);

    @Query("""
            SELECT examExercise FROM ProgrammingExercise examExercise
            WHERE (examExercise.exerciseGroup.exam.course.instructorGroupName IN :groups OR examExercise.exerciseGroup.exam.course.editorGroupName IN :groups)
            AND (CONCAT(examExercise.id, '') = :#{#searchTerm} OR examExercise.title LIKE %:searchTerm% OR examExercise.exerciseGroup.exam.course.title LIKE %:searchTerm%)
                """)
    Page<ProgrammingExercise> queryBySearchTermInAllExamsWhereEditorOrInstructor(@Param("searchTerm") String searchTerm, @Param("groups") Set<String> groups, Pageable pageable);

    @Query("""
            SELECT exercise FROM ProgrammingExercise exercise
            WHERE (exercise.id IN
                    (SELECT courseExercise.id FROM ProgrammingExercise courseExercise
                    WHERE (CONCAT(courseExercise.id, '') = :#{#searchTerm} OR courseExercise.title LIKE %:searchTerm% OR courseExercise.course.title LIKE %:searchTerm%))
                OR exercise.id IN
                    (SELECT examExercise.id FROM ProgrammingExercise examExercise
                    WHERE (CONCAT(examExercise.id, '') = :#{#searchTerm} OR examExercise.title LIKE %:searchTerm% OR examExercise.exerciseGroup.exam.course.title LIKE %:searchTerm%)))
                        """)
    Page<ProgrammingExercise> queryBySearchTermInAllCoursesAndExams(@Param("searchTerm") String searchTerm, Pageable pageable);

    @Query("""
            SELECT courseExercise FROM ProgrammingExercise courseExercise
            WHERE (CONCAT(courseExercise.id, '') = :#{#searchTerm} OR courseExercise.title LIKE %:searchTerm% OR courseExercise.course.title LIKE %:searchTerm%)
                """)
    Page<ProgrammingExercise> queryBySearchTermInAllCourses(@Param("searchTerm") String searchTerm, Pageable pageable);

    @Query("""
            SELECT examExercise FROM ProgrammingExercise examExercise
            WHERE (CONCAT(examExercise.id, '') = :#{#searchTerm} OR examExercise.title LIKE %:searchTerm% OR examExercise.exerciseGroup.exam.course.title LIKE %:searchTerm%)
                """)
    Page<ProgrammingExercise> queryBySearchTermInAllExams(@Param("searchTerm") String searchTerm, Pageable pageable);
=======
>>>>>>> d72975e9

    @Query("""
            SELECT p FROM ProgrammingExercise p
            LEFT JOIN FETCH p.testCases tc
            LEFT JOIN FETCH p.staticCodeAnalysisCategories
            LEFT JOIN FETCH p.exerciseHints
            LEFT JOIN FETCH p.templateParticipation
            LEFT JOIN FETCH p.solutionParticipation
            LEFT JOIN FETCH p.auxiliaryRepositories
            LEFT JOIN FETCH tc.solutionEntries
                WHERE p.id = :#{#exerciseId}
                """)
    Optional<ProgrammingExercise> findByIdWithEagerTestCasesStaticCodeAnalysisCategoriesHintsAndTemplateAndSolutionParticipationsAndAuxRepos(@Param("exerciseId") Long exerciseId);

    /**
     * Returns the programming exercises that have a buildAndTestStudentSubmissionsAfterDueDate higher than the provided date.
     * This can't be done as a standard query as the property contains the word 'And'.
     *
     * @param dateTime ZonedDatetime object.
     * @return List<ProgrammingExercise> (can be empty)
     */
    @Query("SELECT pe FROM ProgrammingExercise pe WHERE pe.buildAndTestStudentSubmissionsAfterDueDate > :#{#dateTime}")
    List<ProgrammingExercise> findAllByBuildAndTestStudentSubmissionsAfterDueDateAfterDate(@Param("dateTime") ZonedDateTime dateTime);

    /**
     * Returns all programming exercises that have a due date after {@code now} and have tests marked with
     * {@link de.tum.in.www1.artemis.domain.enumeration.Visibility#AFTER_DUE_DATE} but no buildAndTestStudentSubmissionsAfterDueDate.
     *
     * @param now the time after which the due date of the exercise has to be
     * @return List<ProgrammingExercise> (can be empty)
     */
    @Query("""
            SELECT DISTINCT pe FROM ProgrammingExercise pe
            LEFT JOIN pe.testCases tc
            WHERE pe.dueDate > :now
                AND pe.buildAndTestStudentSubmissionsAfterDueDate IS NULL
                AND tc.visibility = 'AFTER_DUE_DATE'
            """)
    List<ProgrammingExercise> findAllByDueDateAfterDateWithTestsAfterDueDateWithoutBuildStudentSubmissionsDate(@Param("now") ZonedDateTime now);

    /**
     * Returns the programming exercises that are part of an exam with an end date after than the provided date.
     * This method also fetches the exercise group and exam.
     *
     * @param dateTime ZonedDatetime object.
     * @return List<ProgrammingExercise> (can be empty)
     */
    @Query("SELECT pe FROM ProgrammingExercise pe LEFT JOIN FETCH pe.exerciseGroup eg LEFT JOIN FETCH eg.exam e WHERE e.endDate > :#{#dateTime}")
    List<ProgrammingExercise> findAllWithEagerExamByExamEndDateAfterDate(@Param("dateTime") ZonedDateTime dateTime);

    @Query("""
            SELECT new de.tum.in.www1.artemis.domain.assessment.dashboard.ExerciseMapEntry(
                p.exercise.id,
                count(DISTINCT p)
            )
            FROM ProgrammingExerciseStudentParticipation p
            JOIN p.submissions s
            WHERE p.exercise.id IN :exerciseIds
                AND s.submitted = TRUE
                AND (s.type <> 'ILLEGAL' OR s.type IS NULL)
            GROUP BY p.exercise.id
            """)
    List<ExerciseMapEntry> countSubmissionsByExerciseIdsSubmitted(@Param("exerciseIds") Set<Long> exerciseIds);

    /**
     * In distinction to other exercise types, students can have multiple submissions in a programming exercise.
     * We therefore have to check here that a submission exists, that was submitted before the deadline.
     * Should be used for exam dashboard to ignore test run submissions.
     *
     * @param exerciseId the exercise id we are interested in
     * @return the number of distinct submissions belonging to the exercise id
     */
    @Query("""
            SELECT COUNT (DISTINCT p) FROM ProgrammingExerciseStudentParticipation p
            JOIN p.submissions s
            WHERE p.exercise.id = :#{#exerciseId}
                AND p.testRun = FALSE
                AND s.submitted = TRUE
                AND (s.type <> 'ILLEGAL' OR s.type IS NULL)
            """)
    long countLegalSubmissionsByExerciseIdSubmittedIgnoreTestRunSubmissions(@Param("exerciseId") Long exerciseId);

    /**
     * In distinction to other exercise types, students can have multiple submissions in a programming exercise.
     * We therefore have to check here that a submission exists, that was submitted before the deadline.
     * Should be used for exam dashboard to ignore test run submissions.
     *
     * @param exerciseIds the exercise ids we are interested in
     * @return the number of distinct submissions belonging to the exercise id
     */
    @Query("""
            SELECT new de.tum.in.www1.artemis.domain.assessment.dashboard.ExerciseMapEntry(
                p.exercise.id,
                count(DISTINCT p)
            )
            FROM ProgrammingExerciseStudentParticipation p
            JOIN p.submissions s
            WHERE p.exercise.id IN :exerciseIds
                AND p.testRun = FALSE
                AND s.submitted = TRUE
                AND (s.type <> 'ILLEGAL' OR s.type IS NULL)
            GROUP BY p.exercise.id
            """)
    List<ExerciseMapEntry> countSubmissionsByExerciseIdsSubmittedIgnoreTestRun(@Param("exerciseIds") Set<Long> exerciseIds);

    /**
     * In distinction to other exercise types, students can have multiple submissions in a programming exercise.
     * We therefore have to check here that a submission exists, that was submitted before the deadline.
     * Should be used for exam dashboard to ignore test run submissions.
     *
     * @param exerciseId the exercise id we are interested in
     * @return the number of distinct submissions belonging to the exercise id that are assessed
     */
    @Query("""
            SELECT COUNT (DISTINCT p) FROM ProgrammingExerciseStudentParticipation p
            LEFT JOIN p.results r
            WHERE p.exercise.id = :#{#exerciseId}
                AND p.testRun = FALSE
                AND r.submission.submitted = TRUE
                AND (r.submission.type <> 'ILLEGAL' OR r.submission.type IS NULL)
                AND r.assessor IS NOT NULL
                AND r.completionDate IS NOT NULL
                """)
    long countAssessmentsByExerciseIdSubmittedIgnoreTestRunSubmissions(@Param("exerciseId") Long exerciseId);

    /**
     * In distinction to other exercise types, students can have multiple submissions in a programming exercise.
     * We therefore have to check here if any submission of the student was submitted before the deadline.
     *
     * @param examId the exam id we are interested in
     * @return the number of the latest submissions belonging to a participation belonging to the exam id, which have the submitted flag set to true and the submission date before
     *         the exercise due date, or no exercise due date at all (only exercises with manual or semi-automatic correction are considered)
     */
    @Query("""
            SELECT COUNT (DISTINCT p) FROM ProgrammingExerciseStudentParticipation p
            JOIN p.submissions s
            WHERE p.exercise.assessmentType <> 'AUTOMATIC'
                AND p.exercise.exerciseGroup.exam.id = :#{#examId}
                AND s IS NOT EMPTY
                AND (s.type <> 'ILLEGAL' OR s.type is null)
            """)
    long countLegalSubmissionsByExamIdSubmitted(@Param("examId") Long examId);

    /**
     * In distinction to other exercise types, students can have multiple submissions in a programming exercise.
     * We therefore have to check here if any submission of the student was submitted before the deadline.
     *
     * @param exerciseIds the exercise ids of the course we are interested in
     * @return the number of submissions belonging to the course id, which have the submitted flag set to true (only exercises with manual or semi-automatic correction are
     *         considered)
     */
    @Query("""
            SELECT COUNT (DISTINCT p) FROM ProgrammingExerciseStudentParticipation p
            JOIN p.submissions s
            WHERE p.exercise.assessmentType <> 'AUTOMATIC'
                AND p.exercise.id IN :exerciseIds
                AND s.submitted = TRUE
                AND (s.type <> 'ILLEGAL' OR s.type IS NULL)
            """)
    long countAllSubmissionsByExerciseIdsSubmitted(@Param("exerciseIds") Set<Long> exerciseIds);

    List<ProgrammingExercise> findAllByCourse_InstructorGroupNameIn(Set<String> groupNames);

    List<ProgrammingExercise> findAllByCourse_EditorGroupNameIn(Set<String> groupNames);

    List<ProgrammingExercise> findAllByCourse_TeachingAssistantGroupNameIn(Set<String> groupNames);

    // Note: we have to use left join here to avoid issues in the where clause, there can be at most one indirection (e.g. c1.editorGroupName) in the WHERE clause when using "OR"
    // Multiple different indirection in the WHERE clause (e.g. pe.course.instructorGroupName and ex.course.instructorGroupName) would not work
    @Query("""
            SELECT pe FROM ProgrammingExercise pe LEFT JOIN pe.course c1 LEFT JOIN pe.exerciseGroup eg LEFT JOIN eg.exam ex LEFT JOIN ex.course c2
            WHERE c1.instructorGroupName IN :#{#groupNames}
                OR c1.editorGroupName IN :#{#groupNames}
                OR c1.teachingAssistantGroupName IN :#{#groupNames}
                OR c2.instructorGroupName IN :#{#groupNames}
                OR c2.editorGroupName IN :#{#groupNames}
                OR c2.teachingAssistantGroupName IN :#{#groupNames}
            """)
    List<ProgrammingExercise> findAllByInstructorOrEditorOrTAGroupNameIn(@Param("groupNames") Set<String> groupNames);

    // Note: we have to use left join here to avoid issues in the where clause, see the explanation above
    @Query("""
            SELECT pe FROM ProgrammingExercise pe LEFT JOIN pe.exerciseGroup eg LEFT JOIN eg.exam ex
            WHERE pe.course = :#{#course}
                OR ex.course = :#{#course}
            """)
    List<ProgrammingExercise> findAllProgrammingExercisesInCourseOrInExamsOfCourse(@Param("course") Course course);

    long countByShortNameAndCourse(String shortName, Course course);

    long countByTitleAndCourse(String shortName, Course course);

    long countByShortNameAndExerciseGroupExamCourse(String shortName, Course course);

    long countByTitleAndExerciseGroupExamCourse(String shortName, Course course);

    /**
     * Returns the list of programming exercises with a buildAndTestStudentSubmissionsAfterDueDate in the future.
     *
     * @return List<ProgrammingExercise>
     */
    default List<ProgrammingExercise> findAllWithBuildAndTestAfterDueDateInFuture() {
        return findAllByBuildAndTestStudentSubmissionsAfterDueDateAfterDate(ZonedDateTime.now());
    }

    /**
     * Find a programming exercise by its id and throw an EntityNotFoundException if it cannot be found
     *
     * @param programmingExerciseId of the programming exercise.
     * @return The programming exercise related to the given id
     */
    @NotNull
    default ProgrammingExercise findByIdElseThrow(Long programmingExerciseId) throws EntityNotFoundException {
        return findById(programmingExerciseId).orElseThrow(() -> new EntityNotFoundException("Programming Exercise", programmingExerciseId));
    }

    /**
     * Find a programming exercise with auxiliary repositories by its id and throw an EntityNotFoundException if it cannot be found
     *
     * @param programmingExerciseId of the programming exercise.
     * @return The programming exercise related to the given id
     */
    @NotNull
    default ProgrammingExercise findByIdWithAuxiliaryRepositoriesElseThrow(Long programmingExerciseId) throws EntityNotFoundException {
        return findWithAuxiliaryRepositoriesById(programmingExerciseId).orElseThrow(() -> new EntityNotFoundException("Programming Exercise", programmingExerciseId));
    }

    /**
     * Find a programming exercise with the submission policy by its id and throw an EntityNotFoundException if it cannot be found
     *
     * @param programmingExerciseId of the programming exercise.
     * @return The programming exercise related to the given id
     */
    @NotNull
    default ProgrammingExercise findByIdWithSubmissionPolicyElseThrow(Long programmingExerciseId) throws EntityNotFoundException {
        return findWithSubmissionPolicyById(programmingExerciseId).orElseThrow(() -> new EntityNotFoundException("Programming Exercise", programmingExerciseId));
    }

    /**
     * Find a programming exercise by its id, including template and solution but without results.
     * TODO: we should remove this method later on and use 'findByIdWithTemplateAndSolutionParticipationTeamAssignmentConfigCategoriesElseThrow' in all places,
     * they have same functionality.
     *
     * @param programmingExerciseId of the programming exercise.
     * @return The programming exercise related to the given id
     * @throws EntityNotFoundException the programming exercise could not be found.
     */
    @NotNull
    default ProgrammingExercise findByIdWithTemplateAndSolutionParticipationElseThrow(Long programmingExerciseId) throws EntityNotFoundException {
        Optional<ProgrammingExercise> programmingExercise = findWithTemplateAndSolutionParticipationTeamAssignmentConfigCategoriesById(programmingExerciseId);
        return programmingExercise.orElseThrow(() -> new EntityNotFoundException("Programming Exercise", programmingExerciseId));
    }

    /**
     * Find a programming exercise by its id, including template and solution participation and their latest results.
     *
     * @param programmingExerciseId of the programming exercise.
     * @return The programming exercise related to the given id
     * @throws EntityNotFoundException the programming exercise could not be found.
     */
    @NotNull
    default ProgrammingExercise findByIdWithTemplateAndSolutionParticipationWithResultsElseThrow(Long programmingExerciseId) throws EntityNotFoundException {
        Optional<ProgrammingExercise> programmingExercise = findWithTemplateAndSolutionParticipationLatestResultById(programmingExerciseId);
        return programmingExercise.orElseThrow(() -> new EntityNotFoundException("Programming Exercise", programmingExerciseId));
    }

    /**
     * Find a programming exercise by its id, including auxiliary repositories, template and solution participation and
     * their latest results.
     *
     * @param programmingExerciseId of the programming exercise.
     * @return The programming exercise related to the given id
     * @throws EntityNotFoundException the programming exercise could not be found.
     */
    @NotNull
    default ProgrammingExercise findByIdWithTemplateAndSolutionParticipationAndAuxiliaryRepositoriesElseThrow(Long programmingExerciseId) throws EntityNotFoundException {
        Optional<ProgrammingExercise> programmingExercise = findWithTemplateAndSolutionParticipationAndAuxiliaryRepositoriesById(programmingExerciseId);
        return programmingExercise.orElseThrow(() -> new EntityNotFoundException("Programming Exercise", programmingExerciseId));
    }

    /**
     * Find a programming exercise by its id, with eagerly loaded template and solution participation and auxiliary repositories
     *
     * @param programmingExerciseId of the programming exercise.
     * @return The programming exercise related to the given id
     * @throws EntityNotFoundException the programming exercise could not be found.
     */
    @NotNull
    default ProgrammingExercise findByIdWithStudentParticipationsAndLegalSubmissionsElseThrow(long programmingExerciseId) throws EntityNotFoundException {
        Optional<ProgrammingExercise> programmingExercise = findWithEagerStudentParticipationsStudentAndLegalSubmissionsById(programmingExerciseId);
        return programmingExercise.orElseThrow(() -> new EntityNotFoundException("Programming Exercise", programmingExerciseId));
    }

    /**
     * @param exerciseId the exercise we are interested in
     * @return the number of programming submissions which should be assessed
     *         We don't need to check for the submission date, because students cannot participate in programming exercises with manual assessment after their due date
     */
    default long countLegalSubmissionsByExerciseIdSubmitted(Long exerciseId) {
        return countLegalSubmissionsByExerciseIdSubmittedIgnoreTestRunSubmissions(exerciseId);
    }

    /**
     * @param exerciseId the exercise we are interested in
     * @return the number of assessed programming submissions
     *         We don't need to check for the submission date, because students cannot participate in programming exercises with manual assessment after their due date
     */
    default long countAssessmentsByExerciseIdSubmitted(Long exerciseId) {
        return countAssessmentsByExerciseIdSubmittedIgnoreTestRunSubmissions(exerciseId);
    }

    /**
     * Find a programming exercise by its id, with eagerly loaded template and solution participation, team assignment config and categories
     *
     * @param programmingExerciseId of the programming exercise.
     * @return The programming exercise related to the given id
     * @throws EntityNotFoundException the programming exercise could not be found.
     */
    @NotNull
    default ProgrammingExercise findByIdWithTemplateAndSolutionParticipationTeamAssignmentConfigCategoriesElseThrow(long programmingExerciseId) throws EntityNotFoundException {
        Optional<ProgrammingExercise> programmingExercise = findWithTemplateAndSolutionParticipationTeamAssignmentConfigCategoriesById(programmingExerciseId);
        return programmingExercise.orElseThrow(() -> new EntityNotFoundException("Programming Exercise", programmingExerciseId));
    }

    @NotNull
    default ProgrammingExercise findByIdWithTemplateAndSolutionParticipationTeamAssignmentConfigCategoriesAndLearningGoalsElseThrow(long programmingExerciseId)
            throws EntityNotFoundException {
        Optional<ProgrammingExercise> programmingExercise = findWithTemplateAndSolutionParticipationTeamAssignmentConfigCategoriesAndLearningGoalsById(programmingExerciseId);
        return programmingExercise.orElseThrow(() -> new EntityNotFoundException("Programming Exercise", programmingExerciseId));
    }

    /**
     * Find a programming exercise by its id, with eagerly loaded template and solution participation, submissions and results
     *
     * @param programmingExerciseId of the programming exercise.
     * @return The programming exercise related to the given id
     * @throws EntityNotFoundException the programming exercise could not be found.
     */
    @NotNull
    default ProgrammingExercise findByIdWithTemplateAndSolutionParticipationSubmissionsAndResultsAndAuxiliaryRepositoriesElseThrow(long programmingExerciseId)
            throws EntityNotFoundException {
        Optional<ProgrammingExercise> programmingExercise = findWithTemplateAndSolutionParticipationSubmissionsAndResultsAndAuxiliaryRepositoriesById(programmingExerciseId);
        return programmingExercise.orElseThrow(() -> new EntityNotFoundException("Programming Exercise", programmingExerciseId));
    }

    /**
     * Find a programming exercise by its id, with eagerly loaded template and solution participation, and latest result
     *
     * @param programmingExerciseId of the programming exercise.
     * @return The programming exercise related to the given id
     * @throws EntityNotFoundException the programming exercise could not be found.
     */
    @NotNull
    default ProgrammingExercise findByIdWithTemplateAndSolutionParticipationLatestResultElseThrow(long programmingExerciseId) throws EntityNotFoundException {
        Optional<ProgrammingExercise> programmingExercise = findWithTemplateAndSolutionParticipationLatestResultById(programmingExerciseId);
        return programmingExercise.orElseThrow(() -> new EntityNotFoundException("Programming Exercise", programmingExerciseId));
    }

    /**
     * Retrieve the programming exercise from a programming exercise participation. In case the programming exercise is null or not initialized,
     * this method will load it properly from the database and connect it to the participation
     *
     * @param participation the programming exercise participation for which the programming exercise should be found
     * @return the programming exercise
     */
    @Nullable
    default ProgrammingExercise getProgrammingExerciseFromParticipation(ProgrammingExerciseParticipation participation) {
        // Note: if this participation was retrieved as Participation (abstract super class) from the database, the programming exercise might not be correctly initialized
        if (participation.getProgrammingExercise() == null || !Hibernate.isInitialized(participation.getProgrammingExercise())) {
            // Find the programming exercise for the given participation
            var optionalProgrammingExercise = findByParticipationId(participation.getId());
            if (optionalProgrammingExercise.isEmpty()) {
                return null;
            }
            participation.setProgrammingExercise(optionalProgrammingExercise.get());
        }
        return participation.getProgrammingExercise();
    }

    /**
     * Validate the programming exercise title.
     * 1. Check presence and length of exercise title
     * 2. Find forbidden patterns in exercise title
     *
     * @param programmingExercise Programming exercise to be validated
     * @param course              Course of the programming exercise
     */
    default void validateTitle(ProgrammingExercise programmingExercise, Course course) {
        // Check if exercise title is set
        if (programmingExercise.getTitle() == null || programmingExercise.getTitle().length() < 3) {
            throw new BadRequestAlertException("The title of the programming exercise is too short", "Exercise", "programmingExerciseTitleInvalid");
        }

        // Check if the exercise title matches regex
        Matcher titleMatcher = TITLE_NAME_PATTERN.matcher(programmingExercise.getTitle());
        if (!titleMatcher.matches()) {
            throw new BadRequestAlertException("The title is invalid", "Exercise", "titleInvalid");
        }

        // Check that the exercise title is unique among all programming exercises in the course, otherwise the corresponding project in the VCS system cannot be generated
        long numberOfProgrammingExercisesWithSameTitle = countByTitleAndCourse(programmingExercise.getTitle(), course)
                + countByTitleAndExerciseGroupExamCourse(programmingExercise.getTitle(), course);
        if (numberOfProgrammingExercisesWithSameTitle > 0) {
            throw new BadRequestAlertException("A programming exercise with the same title already exists. Please choose a different title.", "Exercise", "titleAlreadyExists");
        }
    }

    /**
     * Validates the course and programming exercise short name.
     * 1. Check presence and length of exercise short name
     * 2. Check presence and length of course short name
     * 3. Find forbidden patterns in exercise short name
     * 4. Check that the short name doesn't already exist withing course or exam exercises
     *
     * @param programmingExercise Programming exercise to be validated
     * @param course              Course of the programming exercise
     */
    default void validateCourseAndExerciseShortName(ProgrammingExercise programmingExercise, Course course) {
        // Check if exercise shortname is set
        if (programmingExercise.getShortName() == null || programmingExercise.getShortName().length() < 3) {
            throw new BadRequestAlertException("The shortname of the programming exercise is not set or too short", "Exercise", "programmingExerciseShortnameInvalid");
        }

        // Check if the course shortname is set
        if (course.getShortName() == null || course.getShortName().length() < 3) {
            throw new BadRequestAlertException("The shortname of the course is not set or too short", "Exercise", "courseShortnameInvalid");
        }

        // Check if exercise shortname matches regex
        Matcher shortNameMatcher = SHORT_NAME_PATTERN.matcher(programmingExercise.getShortName());
        if (!shortNameMatcher.matches()) {
            throw new BadRequestAlertException("The shortname is invalid", "Exercise", "shortnameInvalid");
        }

        // NOTE: we have to cover two cases here: exercises directly stored in the course and exercises indirectly stored in the course (exercise -> exerciseGroup -> exam ->
        // course)
        long numberOfProgrammingExercisesWithSameShortName = countByShortNameAndCourse(programmingExercise.getShortName(), course)
                + countByShortNameAndExerciseGroupExamCourse(programmingExercise.getShortName(), course);
        if (numberOfProgrammingExercisesWithSameShortName > 0) {
            throw new BadRequestAlertException("A programming exercise with the same short name already exists. Please choose a different short name.", "Exercise",
                    "shortnameAlreadyExists");
        }
    }

    /**
     * Validate the general course settings.
     * 1. Validate the title
     * 2. Validate the course and programming exercise short name.
     *
     * @param programmingExercise Programming exercise to be validated
     * @param course              Course of the programming exercise
     */
    default void validateCourseSettings(ProgrammingExercise programmingExercise, Course course) {
        validateTitle(programmingExercise, course);
        validateCourseAndExerciseShortName(programmingExercise, course);
    }

    default void generateBuildPlanAccessSecretIfNotExists(ProgrammingExercise exercise) {
        if (!exercise.hasBuildPlanAccessSecretSet()) {
            exercise.generateAndSetBuildPlanAccessSecret();
            save(exercise);
        }
    }
}<|MERGE_RESOLUTION|>--- conflicted
+++ resolved
@@ -226,60 +226,6 @@
     Optional<ProgrammingExercise> findByStudentParticipationIdWithTemplateParticipation(@Param("participationId") Long participationId);
 
     List<ProgrammingExercise> findByProjectKey(String projectKey);
-<<<<<<< HEAD
-
-    @Query("""
-                SELECT exercise FROM ProgrammingExercise exercise
-            WHERE (exercise.id IN
-                    (SELECT courseExercise.id FROM ProgrammingExercise courseExercise
-                    WHERE (courseExercise.course.instructorGroupName IN :groups OR courseExercise.course.editorGroupName IN :groups)
-                    AND (CONCAT(courseExercise.id, '') = :#{#searchTerm} OR courseExercise.title LIKE %:searchTerm% OR courseExercise.course.title LIKE %:searchTerm%))
-                OR exercise.id IN
-                    (SELECT examExercise.id FROM ProgrammingExercise examExercise
-                    WHERE (examExercise.exerciseGroup.exam.course.instructorGroupName IN :groups OR examExercise.exerciseGroup.exam.course.editorGroupName IN :groups)
-                    AND (CONCAT(examExercise.id, '') = :#{#searchTerm} OR examExercise.title LIKE %:searchTerm% OR examExercise.exerciseGroup.exam.course.title LIKE %:searchTerm%)))
-                        """)
-    Page<ProgrammingExercise> queryBySearchTermInAllCoursesAndExamsWhereEditorOrInstructor(@Param("searchTerm") String searchTerm, @Param("groups") Set<String> groups,
-            Pageable pageable);
-
-    @Query("""
-            SELECT courseExercise FROM ProgrammingExercise courseExercise
-            WHERE (courseExercise.course.instructorGroupName IN :groups OR courseExercise.course.editorGroupName IN :groups)
-            AND (CONCAT(courseExercise.id, '') = :#{#searchTerm} OR courseExercise.title LIKE %:searchTerm% OR courseExercise.course.title LIKE %:searchTerm%)
-                """)
-    Page<ProgrammingExercise> queryBySearchTermInAllCoursesWhereEditorOrInstructor(@Param("searchTerm") String searchTerm, @Param("groups") Set<String> groups, Pageable pageable);
-
-    @Query("""
-            SELECT examExercise FROM ProgrammingExercise examExercise
-            WHERE (examExercise.exerciseGroup.exam.course.instructorGroupName IN :groups OR examExercise.exerciseGroup.exam.course.editorGroupName IN :groups)
-            AND (CONCAT(examExercise.id, '') = :#{#searchTerm} OR examExercise.title LIKE %:searchTerm% OR examExercise.exerciseGroup.exam.course.title LIKE %:searchTerm%)
-                """)
-    Page<ProgrammingExercise> queryBySearchTermInAllExamsWhereEditorOrInstructor(@Param("searchTerm") String searchTerm, @Param("groups") Set<String> groups, Pageable pageable);
-
-    @Query("""
-            SELECT exercise FROM ProgrammingExercise exercise
-            WHERE (exercise.id IN
-                    (SELECT courseExercise.id FROM ProgrammingExercise courseExercise
-                    WHERE (CONCAT(courseExercise.id, '') = :#{#searchTerm} OR courseExercise.title LIKE %:searchTerm% OR courseExercise.course.title LIKE %:searchTerm%))
-                OR exercise.id IN
-                    (SELECT examExercise.id FROM ProgrammingExercise examExercise
-                    WHERE (CONCAT(examExercise.id, '') = :#{#searchTerm} OR examExercise.title LIKE %:searchTerm% OR examExercise.exerciseGroup.exam.course.title LIKE %:searchTerm%)))
-                        """)
-    Page<ProgrammingExercise> queryBySearchTermInAllCoursesAndExams(@Param("searchTerm") String searchTerm, Pageable pageable);
-
-    @Query("""
-            SELECT courseExercise FROM ProgrammingExercise courseExercise
-            WHERE (CONCAT(courseExercise.id, '') = :#{#searchTerm} OR courseExercise.title LIKE %:searchTerm% OR courseExercise.course.title LIKE %:searchTerm%)
-                """)
-    Page<ProgrammingExercise> queryBySearchTermInAllCourses(@Param("searchTerm") String searchTerm, Pageable pageable);
-
-    @Query("""
-            SELECT examExercise FROM ProgrammingExercise examExercise
-            WHERE (CONCAT(examExercise.id, '') = :#{#searchTerm} OR examExercise.title LIKE %:searchTerm% OR examExercise.exerciseGroup.exam.course.title LIKE %:searchTerm%)
-                """)
-    Page<ProgrammingExercise> queryBySearchTermInAllExams(@Param("searchTerm") String searchTerm, Pageable pageable);
-=======
->>>>>>> d72975e9
 
     @Query("""
             SELECT p FROM ProgrammingExercise p
