package de.tum.in.www1.artemis.repository;

import static de.tum.in.www1.artemis.config.Constants.SHORT_NAME_PATTERN;
import static de.tum.in.www1.artemis.config.Constants.TITLE_NAME_PATTERN;
import static org.springframework.data.jpa.repository.EntityGraph.EntityGraphType.LOAD;

import java.time.ZonedDateTime;
import java.util.List;
import java.util.Optional;
import java.util.Set;
import java.util.regex.Matcher;

import javax.annotation.Nullable;
import javax.persistence.criteria.Fetch;
import javax.persistence.criteria.JoinType;
import javax.validation.constraints.NotNull;

import org.hibernate.Hibernate;
import org.springframework.data.jpa.domain.Specification;
import org.springframework.data.jpa.repository.EntityGraph;
import org.springframework.data.jpa.repository.JpaRepository;
import org.springframework.data.jpa.repository.JpaSpecificationExecutor;
import org.springframework.data.jpa.repository.Query;
import org.springframework.data.repository.query.Param;
import org.springframework.stereotype.Repository;

import de.tum.in.www1.artemis.domain.*;
import de.tum.in.www1.artemis.domain.assessment.dashboard.ExerciseMapEntry;
import de.tum.in.www1.artemis.domain.enumeration.ProgrammingLanguage;
import de.tum.in.www1.artemis.domain.participation.*;
import de.tum.in.www1.artemis.web.rest.errors.BadRequestAlertException;
import de.tum.in.www1.artemis.web.rest.errors.EntityNotFoundException;

/**
 * Spring Data JPA repository for the ProgrammingExercise entity.
 */
@Repository
public interface ProgrammingExerciseRepository extends JpaRepository<ProgrammingExercise, Long>, JpaSpecificationExecutor<ProgrammingExercise> {

    default ProgrammingExercise findOneByIdElseThrow(final Specification<ProgrammingExercise> specification, long exerciseId) {
        final Specification<ProgrammingExercise> hasIdSpec = (root, query, criteriaBuilder) -> criteriaBuilder.equal(root.get(DomainObject_.ID), exerciseId);
        return findOne(specification.and(hasIdSpec)).orElseThrow(() -> new EntityNotFoundException("Programming Exercise", exerciseId));
    }

    /**
     * Does a max join on the result table for each participation by result id (the newer the result id, the newer the result).
     * This makes sure that we only receive the latest result for the template and the solution participation if they exist.
     *
     * @param courseId the course the returned programming exercises belong to.
     * @return all exercises for the given course with only the latest results for solution and template each (if present).
     */
    @Query("""
            SELECT DISTINCT pe FROM ProgrammingExercise pe
            LEFT JOIN FETCH pe.templateParticipation tp
            LEFT JOIN FETCH pe.solutionParticipation sp
            LEFT JOIN FETCH tp.results tpr
            LEFT JOIN FETCH sp.results spr
            LEFT JOIN FETCH pe.categories
            WHERE pe.course.id = :#{#courseId}
                AND (tpr.id = (SELECT MAX(re1.id) FROM tp.results re1) OR tpr.id IS NULL)
                AND (spr.id = (SELECT MAX(re2.id) FROM sp.results re2) OR spr.id IS NULL)
            """)
    List<ProgrammingExercise> findByCourseIdWithLatestResultForTemplateSolutionParticipations(@Param("courseId") Long courseId);

    @EntityGraph(type = LOAD, attributePaths = { "templateParticipation", "solutionParticipation", "teamAssignmentConfig", "categories", "auxiliaryRepositories",
            "submissionPolicy" })
    Optional<ProgrammingExercise> findWithTemplateAndSolutionParticipationTeamAssignmentConfigCategoriesById(Long exerciseId);

    @EntityGraph(type = LOAD, attributePaths = { "templateParticipation", "solutionParticipation", "teamAssignmentConfig", "categories", "competencies", "auxiliaryRepositories",
            "submissionPolicy" })
    Optional<ProgrammingExercise> findWithTemplateAndSolutionParticipationTeamAssignmentConfigCategoriesAndCompetenciesById(Long exerciseId);

    @EntityGraph(type = LOAD, attributePaths = { "templateParticipation", "solutionParticipation", "teamAssignmentConfig", "categories", "competencies", "auxiliaryRepositories",
            "submissionPolicy", "plagiarismDetectionConfig" })
    Optional<ProgrammingExercise> findWithTemplateAndSolutionParticipationTeamAssignmentConfigCategoriesAndCompetenciesAndPlagiarismDetectionConfigById(Long exerciseId);

    @EntityGraph(type = LOAD, attributePaths = { "templateParticipation", "solutionParticipation", "auxiliaryRepositories" })
    Optional<ProgrammingExercise> findWithTemplateAndSolutionParticipationAndAuxiliaryRepositoriesById(Long exerciseId);

    @EntityGraph(type = LOAD, attributePaths = { "templateParticipation", "solutionParticipation" })
    Optional<ProgrammingExercise> findWithTemplateAndSolutionParticipationById(Long exerciseId);

<<<<<<< HEAD
=======
    @EntityGraph(type = LOAD, attributePaths = { "categories", "teamAssignmentConfig", "templateParticipation.submissions.results", "solutionParticipation.submissions.results",
            "auxiliaryRepositories" })
    Optional<ProgrammingExercise> findWithTemplateAndSolutionParticipationSubmissionsAndResultsAndAuxiliaryRepositoriesById(Long exerciseId);

    @EntityGraph(type = LOAD, attributePaths = { "categories", "teamAssignmentConfig", "templateParticipation.submissions.results", "solutionParticipation.submissions.results",
            "auxiliaryRepositories", "plagiarismDetectionConfig", "buildPlanConfiguration", "buildScript", "templateParticipation", "solutionParticipation" })
    Optional<ProgrammingExercise> findForCreationById(Long exerciseId);

>>>>>>> 861b60bc
    @EntityGraph(type = LOAD, attributePaths = "testCases")
    Optional<ProgrammingExercise> findWithTestCasesById(Long exerciseId);

    @EntityGraph(type = LOAD, attributePaths = "auxiliaryRepositories")
    Optional<ProgrammingExercise> findWithAuxiliaryRepositoriesById(Long exerciseId);

    @EntityGraph(type = LOAD, attributePaths = "submissionPolicy")
    Optional<ProgrammingExercise> findWithSubmissionPolicyById(Long exerciseId);

    List<ProgrammingExercise> findAllByProjectKey(String projectKey);

    @EntityGraph(type = LOAD, attributePaths = "submissionPolicy")
    List<ProgrammingExercise> findWithSubmissionPolicyByProjectKey(String projectKey);

    /**
     * Finds one programming exercise including its submission policy by the exercise's project key.
     *
     * @param projectKey           the project key of the programming exercise.
     * @param withSubmissionPolicy whether the submission policy should be included in the result.
     * @return the programming exercise.
     * @throws EntityNotFoundException if no programming exercise or multiple exercises with the given project key exist.
     */
    default ProgrammingExercise findOneByProjectKeyOrThrow(String projectKey, boolean withSubmissionPolicy) throws EntityNotFoundException {
        List<ProgrammingExercise> exercises;
        if (withSubmissionPolicy) {
            exercises = findWithSubmissionPolicyByProjectKey(projectKey);
        }
        else {
            exercises = findAllByProjectKey(projectKey);
        }
        if (exercises.size() != 1) {
            throw new EntityNotFoundException("No exercise or multiple exercises found for the given project key: " + projectKey);
        }
        return exercises.get(0);
    }

    /**
     * Get a programmingExercise with template and solution participation, each with the latest result and feedbacks.
     * NOTICE: this query is quite expensive because it loads all feedback and test cases, and it includes sub queries to retrieve the latest result
     * IMPORTANT: you should generally avoid using this query except you really need all information!!
     *
     * @param exerciseId the id of the exercise that should be fetched.
     * @return the exercise with the given ID, if found.
     */
    @Query("""
            SELECT DISTINCT pe FROM ProgrammingExercise pe
            LEFT JOIN FETCH pe.templateParticipation tp
            LEFT JOIN FETCH pe.solutionParticipation sp
            LEFT JOIN FETCH tp.results AS tpr
            LEFT JOIN FETCH sp.results AS spr
            LEFT JOIN FETCH tpr.feedbacks tf
            LEFT JOIN FETCH spr.feedbacks sf
            LEFT JOIN FETCH tf.testCase
            LEFT JOIN FETCH sf.testCase
            LEFT JOIN FETCH tpr.submission
            LEFT JOIN FETCH spr.submission
            WHERE pe.id = :exerciseId
                AND (tpr.id = (SELECT MAX(re1.id) FROM tp.results re1) OR tpr.id IS NULL)
                AND (spr.id = (SELECT MAX(re2.id) FROM sp.results re2) OR spr.id IS NULL)
            """)
    Optional<ProgrammingExercise> findWithTemplateAndSolutionParticipationLatestResultFeedbackTestCasesById(@Param("exerciseId") Long exerciseId);

    /**
     * Get all programming exercises that need to be scheduled: Those must satisfy one of the following requirements:
     * <ul>
     * <li>The release date is in the future → Schedule combine template commits</li>
     * <li>The build and test student submissions after due date is in the future</li>
     * <li>The due date is in the future</li>
     * <li>There are participations in the exercise with individual due dates in the future</li>
     * </ul>
     *
     * @param now the current time
     * @return List of the exercises that should be scheduled
     */
    @Query("""
            SELECT DISTINCT pe
            FROM ProgrammingExercise pe
                LEFT JOIN FETCH pe.studentParticipations participation
                LEFT JOIN FETCH participation.team team
                LEFT JOIN FETCH team.students
            WHERE pe.releaseDate > :now
                OR pe.buildAndTestStudentSubmissionsAfterDueDate > :now
                OR pe.dueDate > :now
                OR (participation.individualDueDate IS NOT NULL AND participation.individualDueDate > :now)
            """)
    List<ProgrammingExercise> findAllToBeScheduled(@Param("now") ZonedDateTime now);

    @Query("""
            SELECT DISTINCT pe FROM ProgrammingExercise pe
            WHERE pe.course is not null
                AND :#{#endDate1} <= pe.course.endDate
                AND pe.course.endDate <= :#{#endDate2}
            """)
    List<ProgrammingExercise> findAllByRecentCourseEndDate(@Param("endDate1") ZonedDateTime endDate1, @Param("endDate2") ZonedDateTime endDate2);

    @Query("""
            SELECT DISTINCT pe FROM ProgrammingExercise pe
            WHERE pe.exerciseGroup is not null
                AND :#{#endDate1} <= pe.exerciseGroup.exam.endDate
                AND pe.exerciseGroup.exam.endDate <= :#{#endDate2}
            """)
    List<ProgrammingExercise> findAllByRecentExamEndDate(@Param("endDate1") ZonedDateTime endDate1, @Param("endDate2") ZonedDateTime endDate2);

    @Query("""
            SELECT DISTINCT pe FROM ProgrammingExercise pe
            LEFT JOIN FETCH pe.studentParticipations
            WHERE pe.dueDate is not null
                AND :#{#endDate1} <= pe.dueDate
                AND pe.dueDate <= :#{#endDate2}
            """)
    List<ProgrammingExercise> findAllWithStudentParticipationByRecentDueDate(@Param("endDate1") ZonedDateTime endDate1, @Param("endDate2") ZonedDateTime endDate2);

    @Query("""
            SELECT DISTINCT pe FROM ProgrammingExercise pe
            LEFT JOIN FETCH pe.studentParticipations
            WHERE pe.exerciseGroup is not null
                AND :#{#endDate1} <= pe.exerciseGroup.exam.endDate
                AND pe.exerciseGroup.exam.endDate <= :#{#endDate2}
            """)
    List<ProgrammingExercise> findAllWithStudentParticipationByRecentExamEndDate(@Param("endDate1") ZonedDateTime endDate1, @Param("endDate2") ZonedDateTime endDate2);

    @Query("""
            SELECT DISTINCT pe FROM ProgrammingExercise pe
            LEFT JOIN FETCH pe.studentParticipations pep
            LEFT JOIN FETCH pep.submissions s
            WHERE (s.type <> 'ILLEGAL' OR s.type IS NULL)
            """)
    List<ProgrammingExercise> findAllWithEagerParticipationsAndLegalSubmissions();

    @Query("""
            SELECT DISTINCT pe
            FROM ProgrammingExercise pe
                LEFT JOIN FETCH pe.templateParticipation
                LEFT JOIN FETCH pe.solutionParticipation
            WHERE pe.id = :exerciseId
            """)
    Optional<ProgrammingExercise> findWithEagerTemplateAndSolutionParticipationsById(@Param("exerciseId") Long exerciseId);

    @EntityGraph(type = LOAD, attributePaths = { "studentParticipations", "studentParticipations.team", "studentParticipations.team.students" })
    Optional<ProgrammingExercise> findWithEagerStudentParticipationsById(Long exerciseId);

    @Query("""
            SELECT pe FROM ProgrammingExercise pe
            LEFT JOIN FETCH pe.studentParticipations pep
            LEFT JOIN FETCH pep.student
            LEFT JOIN FETCH pep.team t
            LEFT JOIN FETCH t.students
            LEFT JOIN FETCH pep.submissions s
            WHERE pe.id = :#{#exerciseId}
                AND (s.type <> 'ILLEGAL' OR s.type IS NULL)
            """)
    Optional<ProgrammingExercise> findWithEagerStudentParticipationsStudentAndLegalSubmissionsById(@Param("exerciseId") Long exerciseId);

    @EntityGraph(type = LOAD, attributePaths = { "templateParticipation", "solutionParticipation", "studentParticipations.team.students" })
    Optional<ProgrammingExercise> findWithAllParticipationsById(Long exerciseId);

    @Query("""
            SELECT pe
            FROM ProgrammingExercise pe
                LEFT JOIN pe.studentParticipations pep
            WHERE pep.id = :#{#participationId}
                OR pe.templateParticipation.id = :#{#participationId}
                OR pe.solutionParticipation.id = :#{#participationId}
            """)
    Optional<ProgrammingExercise> findByParticipationId(@Param("participationId") Long participationId);

    default ProgrammingExercise findByParticipationIdOrElseThrow(long participationId) throws EntityNotFoundException {
        return findByParticipationId(participationId)
                .orElseThrow(() -> new EntityNotFoundException("Programming exercise for participation with id " + participationId + " does not exist"));
    }

    @Query("""
            SELECT pe
            FROM ProgrammingExercise pe
                LEFT JOIN pe.studentParticipations pep
                LEFT JOIN FETCH pe.templateParticipation tp
            WHERE pep.id = :#{#participationId}
            """)
    Optional<ProgrammingExercise> findByStudentParticipationIdWithTemplateParticipation(@Param("participationId") Long participationId);

    @Query("""
            SELECT p
            FROM ProgrammingExercise p
                LEFT JOIN FETCH p.testCases tc
                LEFT JOIN FETCH p.staticCodeAnalysisCategories
                LEFT JOIN FETCH p.exerciseHints
                LEFT JOIN FETCH p.templateParticipation
                LEFT JOIN FETCH p.solutionParticipation
                LEFT JOIN FETCH p.auxiliaryRepositories
                LEFT JOIN FETCH tc.solutionEntries
            WHERE p.id = :#{#exerciseId}
                """)
    Optional<ProgrammingExercise> findByIdWithEagerTestCasesStaticCodeAnalysisCategoriesHintsAndTemplateAndSolutionParticipationsAndAuxRepos(@Param("exerciseId") Long exerciseId);

    /**
     * Returns all programming exercises that have a due date after {@code now} and have tests marked with
     * {@link de.tum.in.www1.artemis.domain.enumeration.Visibility#AFTER_DUE_DATE} but no buildAndTestStudentSubmissionsAfterDueDate.
     *
     * @param now the time after which the due date of the exercise has to be
     * @return List<ProgrammingExercise> (can be empty)
     */
    @Query("""
            SELECT DISTINCT pe
            FROM ProgrammingExercise pe
                LEFT JOIN pe.testCases tc
            WHERE pe.dueDate > :now
                AND pe.buildAndTestStudentSubmissionsAfterDueDate IS NULL
                AND tc.visibility = 'AFTER_DUE_DATE'
            """)
    List<ProgrammingExercise> findAllByDueDateAfterDateWithTestsAfterDueDateWithoutBuildStudentSubmissionsDate(@Param("now") ZonedDateTime now);

    /**
     * Returns the programming exercises that are part of an exam with an end date after than the provided date.
     * This method also fetches the exercise group and exam.
     *
     * @param dateTime ZonedDatetime object.
     * @return List<ProgrammingExercise> (can be empty)
     */
    @Query("""
             SELECT pe
             FROM ProgrammingExercise pe
                LEFT JOIN FETCH pe.exerciseGroup eg
                LEFT JOIN FETCH eg.exam e
            WHERE e.endDate > :#{#dateTime}
             """)
    List<ProgrammingExercise> findAllWithEagerExamByExamEndDateAfterDate(@Param("dateTime") ZonedDateTime dateTime);

    /**
     * In distinction to other exercise types, students can have multiple submissions in a programming exercise.
     * We therefore have to check here that a submission exists, that was submitted before the due date.
     * Should be used for exam dashboard to ignore test run submissions.
     *
     * @param exerciseId the exercise id we are interested in
     * @return the number of distinct submissions belonging to the exercise id
     */
    @Query("""
            SELECT COUNT (DISTINCT p)
            FROM ProgrammingExerciseStudentParticipation p
                JOIN p.submissions s
            WHERE p.exercise.id = :#{#exerciseId}
                AND p.testRun = FALSE
                AND s.submitted = TRUE
                AND (s.type <> 'ILLEGAL' OR s.type IS NULL)
            """)
    long countLegalSubmissionsByExerciseIdSubmittedIgnoreTestRunSubmissions(@Param("exerciseId") Long exerciseId);

    /**
     * In distinction to other exercise types, students can have multiple submissions in a programming exercise.
     * We therefore have to check here that a submission exists, that was submitted before the due date.
     * Should be used for exam dashboard to ignore test run submissions.
     *
     * @param exerciseIds the exercise ids we are interested in
     * @return list of exercises with the count of distinct submissions belonging to the exercise id
     */
    @Query("""
            SELECT new de.tum.in.www1.artemis.domain.assessment.dashboard.ExerciseMapEntry(
                p.exercise.id,
                count(DISTINCT p)
            )
            FROM ProgrammingExerciseStudentParticipation p
            JOIN p.submissions s
            WHERE p.exercise.id IN :exerciseIds
                AND p.testRun = FALSE
                AND s.submitted = TRUE
                AND (s.type <> 'ILLEGAL' OR s.type IS NULL)
            GROUP BY p.exercise.id
            """)
    List<ExerciseMapEntry> countSubmissionsByExerciseIdsSubmittedIgnoreTestRun(@Param("exerciseIds") Set<Long> exerciseIds);

    /**
     * In distinction to other exercise types, students can have multiple submissions in a programming exercise.
     * We therefore have to check here that a submission exists, that was submitted before the due date.
     * Should be used for exam dashboard to ignore test run submissions.
     *
     * @param exerciseId the exercise id we are interested in
     * @return the number of distinct submissions belonging to the exercise id that are assessed
     */
    @Query("""
            SELECT COUNT (DISTINCT p) FROM ProgrammingExerciseStudentParticipation p
            LEFT JOIN p.results r
            WHERE p.exercise.id = :#{#exerciseId}
                AND p.testRun = FALSE
                AND r.submission.submitted = TRUE
                AND (r.submission.type <> 'ILLEGAL' OR r.submission.type IS NULL)
                AND r.assessor IS NOT NULL
                AND r.completionDate IS NOT NULL
                """)
    long countAssessmentsByExerciseIdSubmittedIgnoreTestRunSubmissions(@Param("exerciseId") Long exerciseId);

    /**
     * In distinction to other exercise types, students can have multiple submissions in a programming exercise.
     * We therefore have to check here if any submission of the student was submitted before the due date.
     *
     * @param examId the exam id we are interested in
     * @return the number of the latest submissions belonging to a participation belonging to the exam id, which have the submitted flag set to true and the submission date before
     *         the exercise due date, or no exercise due date at all (only exercises with manual or semi-automatic correction are considered)
     */
    @Query("""
            SELECT COUNT (DISTINCT p) FROM ProgrammingExerciseStudentParticipation p
            JOIN p.submissions s
            WHERE p.exercise.assessmentType <> 'AUTOMATIC'
                AND p.exercise.exerciseGroup.exam.id = :#{#examId}
                AND s IS NOT EMPTY
                AND (s.type <> 'ILLEGAL' OR s.type is null)
            """)
    long countLegalSubmissionsByExamIdSubmitted(@Param("examId") Long examId);

    /**
     * In distinction to other exercise types, students can have multiple submissions in a programming exercise.
     * We therefore have to check here if any submission of the student was submitted before the due date.
     *
     * @param exerciseIds the exercise ids of the course we are interested in
     * @return the number of submissions belonging to the course id, which have the submitted flag set to true (only exercises with manual or semi-automatic correction are
     *         considered)
     */
    @Query("""
            SELECT COUNT (DISTINCT p)
            FROM ProgrammingExerciseStudentParticipation p
                JOIN p.submissions s
            WHERE p.exercise.assessmentType <> 'AUTOMATIC'
                AND p.exercise.id IN :exerciseIds
                AND s.submitted = TRUE
                AND (s.type <> 'ILLEGAL' OR s.type IS NULL)
            """)
    long countAllSubmissionsByExerciseIdsSubmitted(@Param("exerciseIds") Set<Long> exerciseIds);

    List<ProgrammingExercise> findAllByCourse_InstructorGroupNameIn(Set<String> groupNames);

    List<ProgrammingExercise> findAllByCourse_EditorGroupNameIn(Set<String> groupNames);

    List<ProgrammingExercise> findAllByCourse_TeachingAssistantGroupNameIn(Set<String> groupNames);

    // Note: we have to use left join here to avoid issues in the where clause, there can be at most one indirection (e.g. c1.editorGroupName) in the WHERE clause when using "OR"
    // Multiple different indirection in the WHERE clause (e.g. pe.course.instructorGroupName and ex.course.instructorGroupName) would not work
    @Query("""
            SELECT pe
            FROM ProgrammingExercise pe
                LEFT JOIN pe.course c1
                LEFT JOIN pe.exerciseGroup eg
                LEFT JOIN eg.exam ex
                LEFT JOIN ex.course c2
            WHERE c1.instructorGroupName IN :#{#groupNames}
                OR c1.editorGroupName IN :#{#groupNames}
                OR c1.teachingAssistantGroupName IN :#{#groupNames}
                OR c2.instructorGroupName IN :#{#groupNames}
                OR c2.editorGroupName IN :#{#groupNames}
                OR c2.teachingAssistantGroupName IN :#{#groupNames}
            """)
    List<ProgrammingExercise> findAllByInstructorOrEditorOrTAGroupNameIn(@Param("groupNames") Set<String> groupNames);

    // Note: we have to use left join here to avoid issues in the where clause, see the explanation above
    @Query("""
            SELECT pe FROM ProgrammingExercise pe LEFT JOIN pe.exerciseGroup eg LEFT JOIN eg.exam ex
            WHERE pe.course = :#{#course}
                OR ex.course = :#{#course}
            """)
    List<ProgrammingExercise> findAllProgrammingExercisesInCourseOrInExamsOfCourse(@Param("course") Course course);

    @EntityGraph(type = LOAD, attributePaths = { "plagiarismDetectionConfig" })
    Optional<ProgrammingExercise> findWithPlagiarismDetectionConfigById(Long exerciseId);

    long countByShortNameAndCourse(String shortName, Course course);

    long countByTitleAndCourse(String shortName, Course course);

    long countByShortNameAndExerciseGroupExamCourse(String shortName, Course course);

    long countByTitleAndExerciseGroupExamCourse(String shortName, Course course);

    /**
     * Find a programming exercise by its id and throw an EntityNotFoundException if it cannot be found
     *
     * @param programmingExerciseId of the programming exercise.
     * @return The programming exercise related to the given id
     */
    @NotNull
    default ProgrammingExercise findByIdElseThrow(Long programmingExerciseId) throws EntityNotFoundException {
        return findById(programmingExerciseId).orElseThrow(() -> new EntityNotFoundException("Programming Exercise", programmingExerciseId));
    }

    /**
     * Find a programming exercise by its id, with grading criteria loaded, and throw an EntityNotFoundException if it cannot be found
     *
     * @param exerciseId of the programming exercise.
     * @return The programming exercise related to the given id
     */
    @Query("""
            SELECT DISTINCT e FROM ProgrammingExercise e
            LEFT JOIN FETCH e.gradingCriteria
            WHERE e.id = :exerciseId
            """)
    Optional<ProgrammingExercise> findByIdWithGradingCriteria(@Param("exerciseId") long exerciseId);

    /**
     * Finds all programming exercises with eager template participation and the given programming language.
     *
     * @param programmingLanguage the programming language of the exercises to find.
     * @return a list of programming exercises with eager template participation.
     */
    @Query("""
            SELECT DISTINCT pe
            FROM ProgrammingExercise pe
                LEFT JOIN FETCH pe.templateParticipation tp
            WHERE pe.programmingLanguage = :programmingLanguage
            """)
    List<ProgrammingExercise> findAllByProgrammingLanguageWithTemplateParticipation(@Param("programmingLanguage") ProgrammingLanguage programmingLanguage);

    default ProgrammingExercise findByIdWithGradingCriteriaElseThrow(long exerciseId) {
        return findByIdWithGradingCriteria(exerciseId).orElseThrow(() -> new EntityNotFoundException("Programming Exercise", exerciseId));
    }

    /**
     * Find a programming exercise by its id and fetch related plagiarism detection config.
     * Throws an EntityNotFoundException if the exercise cannot be found.
     *
     * @param programmingExerciseId of the programming exercise.
     * @return The programming exercise related to the given id
     */
    @NotNull
    default ProgrammingExercise findByIdWithPlagiarismDetectionConfigElseThrow(Long programmingExerciseId) throws EntityNotFoundException {
        return findWithPlagiarismDetectionConfigById(programmingExerciseId).orElseThrow(() -> new EntityNotFoundException("Programming Exercise", programmingExerciseId));
    }

    /**
     * Find a programming exercise with auxiliary repositories by its id and throw an EntityNotFoundException if it cannot be found
     *
     * @param programmingExerciseId of the programming exercise.
     * @return The programming exercise related to the given id
     */
    @NotNull
    default ProgrammingExercise findByIdWithAuxiliaryRepositoriesElseThrow(Long programmingExerciseId) throws EntityNotFoundException {
        return findWithAuxiliaryRepositoriesById(programmingExerciseId).orElseThrow(() -> new EntityNotFoundException("Programming Exercise", programmingExerciseId));
    }

    /**
     * Find a programming exercise with the submission policy by its id and throw an EntityNotFoundException if it cannot be found
     *
     * @param programmingExerciseId of the programming exercise.
     * @return The programming exercise related to the given id
     */
    @NotNull
    default ProgrammingExercise findByIdWithSubmissionPolicyElseThrow(Long programmingExerciseId) throws EntityNotFoundException {
        return findWithSubmissionPolicyById(programmingExerciseId).orElseThrow(() -> new EntityNotFoundException("Programming Exercise", programmingExerciseId));
    }

    /**
     * Find a programming exercise by its id, including template and solution but without results.
     * TODO: we should remove this method later on and use 'findByIdWithTemplateAndSolutionParticipationTeamAssignmentConfigCategoriesElseThrow' in all places,
     * they have same functionality.
     *
     * @param programmingExerciseId of the programming exercise.
     * @return The programming exercise related to the given id
     * @throws EntityNotFoundException the programming exercise could not be found.
     */
    @NotNull
    default ProgrammingExercise findByIdWithTemplateAndSolutionParticipationElseThrow(Long programmingExerciseId) throws EntityNotFoundException {
        Optional<ProgrammingExercise> programmingExercise = findWithTemplateAndSolutionParticipationTeamAssignmentConfigCategoriesById(programmingExerciseId);
        return programmingExercise.orElseThrow(() -> new EntityNotFoundException("Programming Exercise", programmingExerciseId));
    }

    /**
     * Find a programming exercise by its id, including auxiliary repositories, template and solution participation and
     * their latest results.
     *
     * @param programmingExerciseId of the programming exercise.
     * @return The programming exercise related to the given id
     * @throws EntityNotFoundException the programming exercise could not be found.
     */
    @NotNull
    default ProgrammingExercise findByIdWithTemplateAndSolutionParticipationAndAuxiliaryRepositoriesElseThrow(Long programmingExerciseId) throws EntityNotFoundException {
        Optional<ProgrammingExercise> programmingExercise = findWithTemplateAndSolutionParticipationAndAuxiliaryRepositoriesById(programmingExerciseId);
        return programmingExercise.orElseThrow(() -> new EntityNotFoundException("Programming Exercise", programmingExerciseId));
    }

    /**
     * Find a programming exercise by its id, with eagerly loaded template and solution participation and auxiliary repositories
     *
     * @param programmingExerciseId of the programming exercise.
     * @return The programming exercise related to the given id
     * @throws EntityNotFoundException the programming exercise could not be found.
     */
    @NotNull
    default ProgrammingExercise findByIdWithStudentParticipationsAndLegalSubmissionsElseThrow(long programmingExerciseId) throws EntityNotFoundException {
        Optional<ProgrammingExercise> programmingExercise = findWithEagerStudentParticipationsStudentAndLegalSubmissionsById(programmingExerciseId);
        return programmingExercise.orElseThrow(() -> new EntityNotFoundException("Programming Exercise", programmingExerciseId));
    }

    /**
     * @param exerciseId the exercise we are interested in
     * @return the number of programming submissions which should be assessed
     *         We don't need to check for the submission date, because students cannot participate in programming exercises with manual assessment after their due date
     */
    default long countLegalSubmissionsByExerciseIdSubmitted(Long exerciseId) {
        return countLegalSubmissionsByExerciseIdSubmittedIgnoreTestRunSubmissions(exerciseId);
    }

    /**
     * @param exerciseId the exercise we are interested in
     * @return the number of assessed programming submissions
     *         We don't need to check for the submission date, because students cannot participate in programming exercises with manual assessment after their due date
     */
    default long countAssessmentsByExerciseIdSubmitted(Long exerciseId) {
        return countAssessmentsByExerciseIdSubmittedIgnoreTestRunSubmissions(exerciseId);
    }

    /**
     * Find a programming exercise by its id, with eagerly loaded template and solution participation, team assignment config and categories
     *
     * @param programmingExerciseId of the programming exercise.
     * @return The programming exercise related to the given id
     * @throws EntityNotFoundException the programming exercise could not be found.
     */
    @NotNull
    default ProgrammingExercise findByIdWithTemplateAndSolutionParticipationTeamAssignmentConfigCategoriesElseThrow(long programmingExerciseId) throws EntityNotFoundException {
        Optional<ProgrammingExercise> programmingExercise = findWithTemplateAndSolutionParticipationTeamAssignmentConfigCategoriesById(programmingExerciseId);
        return programmingExercise.orElseThrow(() -> new EntityNotFoundException("Programming Exercise", programmingExerciseId));
    }

    @NotNull
    default ProgrammingExercise findByIdWithTemplateAndSolutionParticipationTeamAssignmentConfigCategoriesAndCompetenciesElseThrow(long programmingExerciseId)
            throws EntityNotFoundException {
        Optional<ProgrammingExercise> programmingExercise = findWithTemplateAndSolutionParticipationTeamAssignmentConfigCategoriesAndCompetenciesById(programmingExerciseId);
        return programmingExercise.orElseThrow(() -> new EntityNotFoundException("Programming Exercise", programmingExerciseId));
    }

    @NotNull
    default ProgrammingExercise findByIdWithTemplateAndSolutionParticipationTeamAssignmentConfigCategoriesAndCompetenciesAndPlagiarismDetectionConfigElseThrow(
            long programmingExerciseId) throws EntityNotFoundException {
        Optional<ProgrammingExercise> programmingExercise = findWithTemplateAndSolutionParticipationTeamAssignmentConfigCategoriesAndCompetenciesAndPlagiarismDetectionConfigById(
                programmingExerciseId);
        return programmingExercise.orElseThrow(() -> new EntityNotFoundException("Programming Exercise", programmingExerciseId));
    }

    /**
     * Finds a programming exercise by its id including the submissions for its solution and template participation.
     *
     * @param exerciseId            The id of the programming exercise.
     * @param withSubmissionResults True, if the results of the template and solution should be included as well.
     * @param withGradingCriteria   True, if the grading instructions of the exercise should be included as well.
     * @return A programming exercise that has the given id.
     * @throws EntityNotFoundException In case no exercise with the given id exists.
     */
    @NotNull
    default ProgrammingExercise findByIdWithTemplateAndSolutionParticipationSubmissionsAndAuxiliaryRepositoriesElseThrow(long exerciseId, boolean withSubmissionResults,
            boolean withGradingCriteria) throws EntityNotFoundException {
        final Specification<ProgrammingExercise> specification = (root, query, criteriaBuilder) -> {
            root.fetch(Exercise_.CATEGORIES, JoinType.LEFT);
            root.fetch(Exercise_.TEAM_ASSIGNMENT_CONFIG, JoinType.LEFT);
            root.fetch(ProgrammingExercise_.AUXILIARY_REPOSITORIES, JoinType.LEFT);

            if (withGradingCriteria) {
                root.fetch(Exercise_.GRADING_CRITERIA, JoinType.LEFT);
            }

            final Fetch<ProgrammingExercise, TemplateProgrammingExerciseParticipation> joinTemplateParticipation = root.fetch(ProgrammingExercise_.TEMPLATE_PARTICIPATION,
                    JoinType.LEFT);
            final Fetch<TemplateProgrammingExerciseParticipation, Submission> joinTemplateSubmissions = joinTemplateParticipation.fetch(Participation_.SUBMISSIONS, JoinType.LEFT);
            final Fetch<ProgrammingExercise, SolutionProgrammingExerciseParticipation> joinSolutionParticipation = root.fetch(ProgrammingExercise_.SOLUTION_PARTICIPATION,
                    JoinType.LEFT);
            final Fetch<TemplateProgrammingExerciseParticipation, Submission> joinSolutionSubmissions = joinSolutionParticipation.fetch(Participation_.SUBMISSIONS, JoinType.LEFT);

            if (withSubmissionResults) {
                joinTemplateSubmissions.fetch(Submission_.RESULTS, JoinType.LEFT);
                joinSolutionSubmissions.fetch(Submission_.RESULTS, JoinType.LEFT);
            }

            return null;
        };

        return findOneByIdElseThrow(specification, exerciseId);
    }

    /**
     * Find a programming exercise by its id, with eagerly loaded objects required for the creation of a programming exercise.
     *
     * @param programmingExerciseId of the programming exercise.
     * @return The programming exercise related to the given id
     * @throws EntityNotFoundException the programming exercise could not be found.
     */
    @NotNull
    default ProgrammingExercise findForCreationByIdElseThrow(long programmingExerciseId) throws EntityNotFoundException {
        Optional<ProgrammingExercise> programmingExercise = findForCreationById(programmingExerciseId);
        return programmingExercise.orElseThrow(() -> new EntityNotFoundException("Programming Exercise", programmingExerciseId));
    }

    /**
     * Saves the given programming exercise to the database.
     * <p>
     * When saving a programming exercise Hibernates returns an exercise with references to proxy objects.
     * Thus, we need to load the objects referenced by the programming exercise again.
     *
     * @param exercise The programming exercise that should be saved.
     * @return The saved programming exercise.
     */
    default ProgrammingExercise saveForCreation(ProgrammingExercise exercise) {
        this.saveAndFlush(exercise);
        return this.findForCreationByIdElseThrow(exercise.getId());
    }

    /**
     * Find a programming exercise by its id, with eagerly loaded template and solution participation,
     * including the latest result with feedback and test cases.
     * <p>
     * NOTICE: this query is quite expensive because it loads all feedback and test cases,
     * and it includes sub queries to retrieve the latest result
     * IMPORTANT: you should generally avoid using this query except you really need all information!!
     *
     * @param programmingExerciseId of the programming exercise.
     * @return The programming exercise related to the given id
     * @throws EntityNotFoundException the programming exercise could not be found.
     */
    @NotNull
    default ProgrammingExercise findByIdWithTemplateAndSolutionParticipationLatestResultFeedbackTestCasesElseThrow(long programmingExerciseId) throws EntityNotFoundException {
        Optional<ProgrammingExercise> programmingExercise = findWithTemplateAndSolutionParticipationLatestResultFeedbackTestCasesById(programmingExerciseId);
        return programmingExercise.orElseThrow(() -> new EntityNotFoundException("Programming Exercise", programmingExerciseId));
    }

    @NotNull
    default ProgrammingExercise findWithEagerStudentParticipationsByIdElseThrow(long programmingExerciseId) {
        return findWithEagerStudentParticipationsById(programmingExerciseId).orElseThrow(() -> new EntityNotFoundException("Programming Exercise", programmingExerciseId));
    }

    /**
     * Retrieve the programming exercise from a programming exercise participation. In case the programming exercise is null or not initialized,
     * this method will load it properly from the database and connect it to the participation
     *
     * @param participation the programming exercise participation for which the programming exercise should be found
     * @return the programming exercise
     */
    @Nullable
    default ProgrammingExercise getProgrammingExerciseFromParticipation(ProgrammingExerciseParticipation participation) {
        // Note: if this participation was retrieved as Participation (abstract super class) from the database, the programming exercise might not be correctly initialized
        if (participation.getProgrammingExercise() == null || !Hibernate.isInitialized(participation.getProgrammingExercise())) {
            // Find the programming exercise for the given participation
            var optionalProgrammingExercise = findByParticipationId(participation.getId());
            if (optionalProgrammingExercise.isEmpty()) {
                return null;
            }
            participation.setProgrammingExercise(optionalProgrammingExercise.get());
        }
        return participation.getProgrammingExercise();
    }

    /**
     * Validate the programming exercise title.
     * 1. Check presence and length of exercise title
     * 2. Find forbidden patterns in exercise title
     *
     * @param programmingExercise Programming exercise to be validated
     * @param course              Course of the programming exercise
     */
    default void validateTitle(ProgrammingExercise programmingExercise, Course course) {
        // Check if exercise title is set
        if (programmingExercise.getTitle() == null || programmingExercise.getTitle().length() < 3) {
            throw new BadRequestAlertException("The title of the programming exercise is too short", "Exercise", "programmingExerciseTitleInvalid");
        }

        // Check if the exercise title matches regex
        Matcher titleMatcher = TITLE_NAME_PATTERN.matcher(programmingExercise.getTitle());
        if (!titleMatcher.matches()) {
            throw new BadRequestAlertException("The title is invalid", "Exercise", "titleInvalid");
        }

        // Check that the exercise title is unique among all programming exercises in the course, otherwise the corresponding project in the VCS system cannot be generated
        long numberOfProgrammingExercisesWithSameTitle = countByTitleAndCourse(programmingExercise.getTitle(), course)
                + countByTitleAndExerciseGroupExamCourse(programmingExercise.getTitle(), course);
        if (numberOfProgrammingExercisesWithSameTitle > 0) {
            throw new BadRequestAlertException("A programming exercise with the same title already exists. Please choose a different title.", "Exercise", "titleAlreadyExists");
        }
    }

    /**
     * Validates the course and programming exercise short name.
     * 1. Check presence and length of exercise short name
     * 2. Check presence and length of course short name
     * 3. Find forbidden patterns in exercise short name
     * 4. Check that the short name doesn't already exist withing course or exam exercises
     *
     * @param programmingExercise Programming exercise to be validated
     * @param course              Course of the programming exercise
     */
    default void validateCourseAndExerciseShortName(ProgrammingExercise programmingExercise, Course course) {
        // Check if exercise shortname is set
        if (programmingExercise.getShortName() == null || programmingExercise.getShortName().length() < 3) {
            throw new BadRequestAlertException("The shortname of the programming exercise is not set or too short", "Exercise", "programmingExerciseShortnameInvalid");
        }

        // Check if the course shortname is set
        if (course.getShortName() == null || course.getShortName().length() < 3) {
            throw new BadRequestAlertException("The shortname of the course is not set or too short", "Exercise", "courseShortnameInvalid");
        }

        // Check if exercise shortname matches regex
        Matcher shortNameMatcher = SHORT_NAME_PATTERN.matcher(programmingExercise.getShortName());
        if (!shortNameMatcher.matches()) {
            throw new BadRequestAlertException("The shortname is invalid", "Exercise", "shortnameInvalid");
        }

        // NOTE: we have to cover two cases here: exercises directly stored in the course and exercises indirectly stored in the course (exercise -> exerciseGroup -> exam ->
        // course)
        long numberOfProgrammingExercisesWithSameShortName = countByShortNameAndCourse(programmingExercise.getShortName(), course)
                + countByShortNameAndExerciseGroupExamCourse(programmingExercise.getShortName(), course);
        if (numberOfProgrammingExercisesWithSameShortName > 0) {
            throw new BadRequestAlertException("A programming exercise with the same short name already exists. Please choose a different short name.", "Exercise",
                    "shortnameAlreadyExists");
        }
    }

    /**
     * Validate the general course settings.
     * 1. Validate the title
     * 2. Validate the course and programming exercise short name.
     *
     * @param programmingExercise Programming exercise to be validated
     * @param course              Course of the programming exercise
     */
    default void validateCourseSettings(ProgrammingExercise programmingExercise, Course course) {
        validateTitle(programmingExercise, course);
        validateCourseAndExerciseShortName(programmingExercise, course);
    }

    default void generateBuildPlanAccessSecretIfNotExists(ProgrammingExercise exercise) {
        if (!exercise.hasBuildPlanAccessSecretSet()) {
            exercise.generateAndSetBuildPlanAccessSecret();
            save(exercise);
        }
    }
}<|MERGE_RESOLUTION|>--- conflicted
+++ resolved
@@ -80,17 +80,10 @@
     @EntityGraph(type = LOAD, attributePaths = { "templateParticipation", "solutionParticipation" })
     Optional<ProgrammingExercise> findWithTemplateAndSolutionParticipationById(Long exerciseId);
 
-<<<<<<< HEAD
-=======
-    @EntityGraph(type = LOAD, attributePaths = { "categories", "teamAssignmentConfig", "templateParticipation.submissions.results", "solutionParticipation.submissions.results",
-            "auxiliaryRepositories" })
-    Optional<ProgrammingExercise> findWithTemplateAndSolutionParticipationSubmissionsAndResultsAndAuxiliaryRepositoriesById(Long exerciseId);
-
     @EntityGraph(type = LOAD, attributePaths = { "categories", "teamAssignmentConfig", "templateParticipation.submissions.results", "solutionParticipation.submissions.results",
             "auxiliaryRepositories", "plagiarismDetectionConfig", "buildPlanConfiguration", "buildScript", "templateParticipation", "solutionParticipation" })
     Optional<ProgrammingExercise> findForCreationById(Long exerciseId);
 
->>>>>>> 861b60bc
     @EntityGraph(type = LOAD, attributePaths = "testCases")
     Optional<ProgrammingExercise> findWithTestCasesById(Long exerciseId);
 
