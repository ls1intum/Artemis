--- conflicted
+++ resolved
@@ -569,14 +569,8 @@
      * @return The programming exercise related to the given id
      */
     @NotNull
-<<<<<<< HEAD
     default ProgrammingExercise findByIdWithPlagiarismDetectionConfigTeamConfigAndBuildConfigElseThrow(long programmingExerciseId) throws EntityNotFoundException {
-        return findWithPlagiarismDetectionConfigTeamConfigAndBuildConfigById(programmingExerciseId)
-                .orElseThrow(() -> new EntityNotFoundException("Programming Exercise", programmingExerciseId));
-=======
-    default ProgrammingExercise findByIdWithPlagiarismDetectionConfigAndTeamConfigElseThrow(long programmingExerciseId) throws EntityNotFoundException {
-        return getValueElseThrow(findWithPlagiarismDetectionConfigAndTeamConfigById(programmingExerciseId), programmingExerciseId);
->>>>>>> 8cc18bb9
+        return getValueElseThrow(findWithPlagiarismDetectionConfigTeamConfigAndBuildConfigById(programmingExerciseId), programmingExerciseId);
     }
 
     /**
@@ -727,11 +721,8 @@
     @NotNull
     default ProgrammingExercise findByIdWithTemplateAndSolutionParticipationTeamAssignmentConfigCategoriesAndCompetenciesAndPlagiarismDetectionConfigAndBuildConfigElseThrow(
             long programmingExerciseId) throws EntityNotFoundException {
-<<<<<<< HEAD
-        Optional<ProgrammingExercise> programmingExercise = findWithTemplateAndSolutionParticipationTeamAssignmentConfigCategoriesAndCompetenciesAndPlagiarismDetectionConfigAndBuildConfigById(
-=======
-        return getValueElseThrow(findWithTemplateAndSolutionParticipationTeamAssignmentConfigCategoriesAndCompetenciesAndPlagiarismDetectionConfigById(programmingExerciseId),
->>>>>>> 8cc18bb9
+        return getValueElseThrow(
+                findWithTemplateAndSolutionParticipationTeamAssignmentConfigCategoriesAndCompetenciesAndPlagiarismDetectionConfigAndBuildConfigById(programmingExerciseId),
                 programmingExerciseId);
     }
 
