package de.tum.in.www1.artemis.repository;

import static org.springframework.data.jpa.repository.EntityGraph.EntityGraphType.LOAD;

import java.time.ZonedDateTime;
import java.util.List;
import java.util.Optional;

import javax.annotation.Nullable;
import javax.validation.constraints.NotNull;

import org.springframework.data.jpa.repository.EntityGraph;
import org.springframework.data.jpa.repository.JpaRepository;
import org.springframework.data.jpa.repository.JpaSpecificationExecutor;
import org.springframework.data.jpa.repository.Query;
import org.springframework.data.repository.query.Param;
import org.springframework.stereotype.Repository;

import de.tum.in.www1.artemis.domain.quiz.QuizExercise;
import de.tum.in.www1.artemis.web.rest.errors.EntityNotFoundException;

/**
 * Spring Data JPA repository for the QuizExercise entity.
 */
@Repository
public interface QuizExerciseRepository extends JpaRepository<QuizExercise, Long>, JpaSpecificationExecutor<QuizExercise> {

    @Query("""
            SELECT DISTINCT e FROM QuizExercise e
            LEFT JOIN FETCH e.categories
            WHERE e.course.id = :#{#courseId}
            """)
    List<QuizExercise> findByCourseIdWithCategories(@Param("courseId") Long courseId);

    @Query("""
            SELECT qe
            FROM QuizExercise qe
            WHERE qe.exerciseGroup.exam.id = :#{#examId}
            """)
    List<QuizExercise> findByExamId(Long examId);

    @Query("""
            SELECT DISTINCT qe
            FROM QuizExercise qe
            LEFT JOIN qe.quizBatches b
            WHERE b.startTime > :#{#earliestReleaseDate}
            """)
    List<QuizExercise> findAllPlannedToStartAfter(ZonedDateTime earliestReleaseDate);

    @EntityGraph(type = LOAD, attributePaths = { "quizQuestions", "quizPointStatistic", "quizQuestions.quizQuestionStatistic", "categories", "quizBatches" })
    Optional<QuizExercise> findWithEagerQuestionsAndStatisticsById(Long quizExerciseId);

    @EntityGraph(type = LOAD, attributePaths = { "quizQuestions", "quizPointStatistic", "quizQuestions.quizQuestionStatistic", "categories", "competencies", "quizBatches" })
    Optional<QuizExercise> findWithEagerQuestionsAndStatisticsAndCompetenciesById(Long quizExerciseId);

    @EntityGraph(type = LOAD, attributePaths = { "quizQuestions" })
    Optional<QuizExercise> findWithEagerQuestionsById(Long quizExerciseId);

    @EntityGraph(type = LOAD, attributePaths = { "quizBatches" })
    Optional<QuizExercise> findWithEagerBatchesById(Long quizExerciseId);

    @NotNull
    default QuizExercise findByIdElseThrow(Long quizExerciseId) throws EntityNotFoundException {
        return findById(quizExerciseId).orElseThrow(() -> new EntityNotFoundException("Quiz Exercise", quizExerciseId));
    }

<<<<<<< HEAD
    @NotNull
    default QuizExercise findWithEagerQuestionsByIdOrElseThrow(Long quizExerciseId) {
        return findWithEagerQuestionsById(quizExerciseId).orElseThrow(() -> new EntityNotFoundException("QuizExercise", quizExerciseId));
    }

=======
>>>>>>> ff95e08b
    /**
     * Get one quiz exercise
     *
     * @param quizExerciseId the id of the entity
     * @return the entity
     */
    @Nullable
    default QuizExercise findOne(Long quizExerciseId) {
        return findById(quizExerciseId).orElse(null);
    }

    /**
     * Get one quiz exercise by id and eagerly load questions
     *
     * @param quizExerciseId the id of the entity
     * @return the entity
     */
    @NotNull
    default QuizExercise findByIdWithQuestionsElseThrow(Long quizExerciseId) {
        return findWithEagerQuestionsById(quizExerciseId).orElseThrow(() -> new EntityNotFoundException("Quiz Exercise", quizExerciseId));
    }

    /**
     * Get one quiz exercise by id and eagerly load batches
     *
     * @param quizExerciseId the id of the entity
     * @return the entity
     */
    @NotNull
    default QuizExercise findByIdWithBatchesElseThrow(Long quizExerciseId) {
        return findWithEagerBatchesById(quizExerciseId).orElseThrow(() -> new EntityNotFoundException("Quiz Exercise", quizExerciseId));
    }

    /**
     * Get one quiz exercise by id and eagerly load questions and statistics
     *
     * @param quizExerciseId the id of the entity
     * @return the quiz exercise entity
     */
    @Nullable
    default QuizExercise findOneWithQuestionsAndStatistics(Long quizExerciseId) {
        return findWithEagerQuestionsAndStatisticsById(quizExerciseId).orElse(null);
    }

    @NotNull
    default QuizExercise findByIdWithQuestionsAndStatisticsElseThrow(Long quizExerciseId) {
        return findWithEagerQuestionsAndStatisticsById(quizExerciseId).orElseThrow(() -> new EntityNotFoundException("Quiz Exercise", quizExerciseId));
    }

    @NotNull
    default QuizExercise findByIdWithQuestionsAndStatisticsAndCompetenciesElseThrow(Long quizExerciseId) {
        return findWithEagerQuestionsAndStatisticsAndCompetenciesById(quizExerciseId).orElseThrow(() -> new EntityNotFoundException("Quiz Exercise", quizExerciseId));
    }

    default List<QuizExercise> findAllPlannedToStartInTheFuture() {
        return findAllPlannedToStartAfter(ZonedDateTime.now());
    }

}<|MERGE_RESOLUTION|>--- conflicted
+++ resolved
@@ -64,14 +64,6 @@
         return findById(quizExerciseId).orElseThrow(() -> new EntityNotFoundException("Quiz Exercise", quizExerciseId));
     }
 
-<<<<<<< HEAD
-    @NotNull
-    default QuizExercise findWithEagerQuestionsByIdOrElseThrow(Long quizExerciseId) {
-        return findWithEagerQuestionsById(quizExerciseId).orElseThrow(() -> new EntityNotFoundException("QuizExercise", quizExerciseId));
-    }
-
-=======
->>>>>>> ff95e08b
     /**
      * Get one quiz exercise
      *
