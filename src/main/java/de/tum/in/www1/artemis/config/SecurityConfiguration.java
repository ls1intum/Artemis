package de.tum.in.www1.artemis.config;

import static de.tum.in.www1.artemis.config.Constants.PROFILE_CORE;

import java.util.List;
import java.util.Optional;

import jakarta.annotation.PostConstruct;

import org.springframework.beans.factory.BeanInitializationException;
import org.springframework.beans.factory.annotation.Value;
import org.springframework.context.annotation.Bean;
import org.springframework.context.annotation.Configuration;
import org.springframework.context.annotation.Import;
import org.springframework.context.annotation.Profile;
import org.springframework.security.access.expression.method.DefaultMethodSecurityExpressionHandler;
import org.springframework.security.access.hierarchicalroles.RoleHierarchy;
import org.springframework.security.access.hierarchicalroles.RoleHierarchyImpl;
import org.springframework.security.authentication.AuthenticationProvider;
import org.springframework.security.authorization.AuthorizationDecision;
import org.springframework.security.config.annotation.authentication.builders.AuthenticationManagerBuilder;
import org.springframework.security.config.annotation.method.configuration.EnableMethodSecurity;
import org.springframework.security.config.annotation.web.builders.HttpSecurity;
import org.springframework.security.config.annotation.web.configuration.EnableWebSecurity;
import org.springframework.security.config.annotation.web.configurers.AbstractHttpConfigurer;
import org.springframework.security.config.annotation.web.configurers.HeadersConfigurer;
import org.springframework.security.config.http.SessionCreationPolicy;
import org.springframework.security.core.userdetails.UserDetailsService;
import org.springframework.security.crypto.password.PasswordEncoder;
import org.springframework.security.web.SecurityFilterChain;
import org.springframework.security.web.authentication.UsernamePasswordAuthenticationFilter;
import org.springframework.security.web.authentication.www.BasicAuthenticationFilter;
import org.springframework.security.web.header.writers.ReferrerPolicyHeaderWriter;
import org.springframework.web.filter.CorsFilter;
import org.zalando.problem.spring.web.advice.security.SecurityProblemSupport;

import de.tum.in.www1.artemis.config.lti.CustomLti13Configurer;
import de.tum.in.www1.artemis.security.Role;
import de.tum.in.www1.artemis.security.jwt.JWTConfigurer;
import de.tum.in.www1.artemis.security.jwt.TokenProvider;
import de.tum.in.www1.artemis.service.ProfileService;
import de.tum.in.www1.artemis.service.user.PasswordService;
import de.tum.in.www1.artemis.web.filter.SpaWebFilter;

@Configuration
@EnableWebSecurity
@EnableMethodSecurity(securedEnabled = true)
@Import(SecurityProblemSupport.class)
@Profile(PROFILE_CORE)
public class SecurityConfiguration {

    private final AuthenticationManagerBuilder authenticationManagerBuilder;

    private final UserDetailsService userDetailsService;

    private final TokenProvider tokenProvider;

    private final PasswordService passwordService;

    private final Optional<AuthenticationProvider> remoteUserAuthenticationProvider;

    private final CorsFilter corsFilter;

    private final SecurityProblemSupport problemSupport;

    private final ProfileService profileService;

    @Value("#{'${spring.prometheus.monitoringIp:127.0.0.1}'.split(',')}")
    private List<String> monitoringIpAddresses;

    public SecurityConfiguration(AuthenticationManagerBuilder authenticationManagerBuilder, UserDetailsService userDetailsService, TokenProvider tokenProvider,
            PasswordService passwordService, Optional<AuthenticationProvider> remoteUserAuthenticationProvider, CorsFilter corsFilter, SecurityProblemSupport problemSupport,
            ProfileService profileService) {
        this.authenticationManagerBuilder = authenticationManagerBuilder;
        this.userDetailsService = userDetailsService;
        this.tokenProvider = tokenProvider;
        this.passwordService = passwordService;
        this.remoteUserAuthenticationProvider = remoteUserAuthenticationProvider;
        this.corsFilter = corsFilter;
        this.problemSupport = problemSupport;
        this.profileService = profileService;
    }

    /**
     * Initialize the security configuration by specifying the user details service for internal users and, optionally, an external authentication provider
     * (e.g., {@link de.tum.in.www1.artemis.service.connectors.ldap.LdapAuthenticationProvider}).
     * Spring Security will attempt to authenticate with the providers in the order they're added. If an external provider is configured, it will be queried
     * first; the internal database is used as a fallback if external authentication fails or is not configured.
     */
    @PostConstruct
    public void init() {
        try {
            // Configure the user details service for internal authentication using the Artemis database.
            authenticationManagerBuilder.userDetailsService(userDetailsService);
            // Optionally configure an external authentication provider (e.g., {@link de.tum.in.www1.artemis.service.connectors.ldap.LdapAuthenticationProvider}) for remote user
            // authentication.
            remoteUserAuthenticationProvider.ifPresent(authenticationManagerBuilder::authenticationProvider);
            // Spring Security processes authentication providers in the order they're added. If an external provider is configured,
            // it will be tried first. The internal database-backed provider serves as a fallback if external authentication is not available or fails.
        }
        catch (Exception e) {
            throw new BeanInitializationException("Security configuration failed", e);
        }
    }

    @Bean
    public PasswordEncoder passwordEncoder() {
        return this.passwordService.getPasswordEncoder();
    }

    /**
     * Creates and configures a {@link DefaultMethodSecurityExpressionHandler} bean for handling security expressions.
     * <p>
     * This method sets up a {@link DefaultMethodSecurityExpressionHandler} with a role hierarchy,
     * enhancing Spring Security's method security expression handling capabilities. By setting a role hierarchy,
     * it allows the application to interpret security expressions in a way that respects the hierarchy of roles,
     * making authorization decisions more flexible and intuitive.
     * </p>
     *
     * @return A fully configured {@link DefaultMethodSecurityExpressionHandler} instance ready for use
     *         in securing methods based on security expressions.
     */
    @Bean
    public DefaultMethodSecurityExpressionHandler methodExpressionHandler() {
        DefaultMethodSecurityExpressionHandler expressionHandler = new DefaultMethodSecurityExpressionHandler();
        expressionHandler.setRoleHierarchy(roleHierarchy());
        return expressionHandler;
    }

    /**
     * Defines the hierarchy of roles within the application's security context.
     * <p>
     * This method configures and returns a {@link RoleHierarchy} bean that establishes a clear hierarchy among
     * different user roles. By setting this hierarchy, the application can enforce security rules in a nuanced manner,
     * acknowledging that some roles inherently include the permissions of others beneath them.
     * The hierarchy defined here starts with the most privileged role, 'ROLE_ADMIN', and cascades down to the least,
     * 'ROLE_ANONYMOUS', ensuring a structured and scalable approach to role-based access control.
     * </p>
     *
     * @return A {@link RoleHierarchy} instance with a predefined hierarchy of roles, ready to be used by the
     *         Spring Security framework to evaluate permissions across the application.
     */
    @Bean
    public RoleHierarchy roleHierarchy() {
        var roleHierarchy = new RoleHierarchyImpl();
        roleHierarchy.setHierarchy("ROLE_ADMIN > ROLE_INSTRUCTOR > ROLE_EDITOR > ROLE_TA > ROLE_USER > ROLE_ANONYMOUS");
        return roleHierarchy;
    }

    /**
     * Configures the {@link SecurityFilterChain} for the application's security, specifying how requests should be secured.
     * <p>
     * Through a fluent API, this method configures {@link HttpSecurity} to establish security constraints on HTTP requests.
     * Among the configurations, it disables CSRF protection (as this might be handled client-side or deemed unnecessary),
     * sets up CORS filtering, and customizes exception handling for authentication and access denial. It also defines a
     * content security policy, frame options, and other header settings for enhanced security. Session management is set
     * to stateless to support RESTful and SPA-oriented architectures.
     * </p>
     * <p>
     * Specific access rules for various endpoints are declared, allowing for fine-grained control over who can access
     * what resources, with certain paths being publicly accessible and others requiring specific roles. Additionally,
     * custom security configurations may be added, such as support for LTI if active.
     * </p>
     *
     * @param http The {@link HttpSecurity} to configure.
     * @return The configured {@link SecurityFilterChain}.
     * @throws Exception If an error occurs during the configuration.
     */
    @Bean
    public SecurityFilterChain filterChain(HttpSecurity http) throws Exception {
        // @formatter:off
        http
            .csrf(AbstractHttpConfigurer::disable)
            .addFilterBefore(corsFilter, UsernamePasswordAuthenticationFilter.class)
            .exceptionHandling(handler -> handler.authenticationEntryPoint(problemSupport).accessDeniedHandler(problemSupport))
            .addFilterAfter(new SpaWebFilter(), BasicAuthenticationFilter.class)
            .headers(headers -> headers
                .contentSecurityPolicy(csp -> csp.policyDirectives("script-src 'self' 'unsafe-inline' 'unsafe-eval'"))
                .frameOptions(HeadersConfigurer.FrameOptionsConfig::deny)
                .referrerPolicy(referrer -> referrer.policy(ReferrerPolicyHeaderWriter.ReferrerPolicy.STRICT_ORIGIN_WHEN_CROSS_ORIGIN))
                .httpStrictTransportSecurity((HeadersConfigurer.HstsConfig::disable)) // this is already configured using nginx
                .permissionsPolicy(permissions -> permissions.policy("camera=(), fullscreen=(*), geolocation=(), gyroscope=(), magnetometer=(), microphone=(), midi=(), payment=(), sync-xhr=()")))
            .sessionManagement(session -> session.sessionCreationPolicy(SessionCreationPolicy.STATELESS))
            .authorizeHttpRequests(requests -> requests
                .requestMatchers("/", "/index.html", "/public/**").permitAll()
                .requestMatchers("/*.js", "/*.css", "/*.map", "/*.json").permitAll()
                .requestMatchers("/manifest.webapp", "/robots.txt").permitAll()
                .requestMatchers("/content/**", "/i18n/*.json", "/logo/*").permitAll()
                .requestMatchers("/management/info", "/management/health").permitAll()
                .requestMatchers("/api/admin/**").hasAuthority(Role.ADMIN.getAuthority())
                .requestMatchers("/api/{version:v\\d+}/admin/**").hasAuthority(Role.ADMIN.getAuthority())
                .requestMatchers("/api/public/**").permitAll()
<<<<<<< HEAD
                .requestMatchers("/api/{version:v\\d+}/public/**").permitAll()
                // TODO: Remove the following three lines in April 2024 together with LegacyResource
                .requestMatchers(HttpMethod.POST, "/api/programming-exercises/new-result").permitAll()
                .requestMatchers(HttpMethod.POST, "/api/programming-submissions/*").permitAll()
                .requestMatchers(HttpMethod.POST, "/api/programming-exercises/test-cases-changed/*").permitAll()
=======
>>>>>>> bbb10755
                .requestMatchers("/websocket/**").permitAll()
                .requestMatchers("/.well-known/jwks.json").permitAll()
                .requestMatchers("/git/**").permitAll()
                .requestMatchers("/management/prometheus/**").access((authentication, context) -> new AuthorizationDecision(monitoringIpAddresses.contains(context.getRequest().getRemoteAddr())))
                .requestMatchers("/**").authenticated()
            )
            .with(securityConfigurerAdapter(), configurer -> configurer.configure(http));
        // @formatter:on

        if (profileService.isLtiActive()) {
            http.with(new CustomLti13Configurer(), configurer -> configurer.configure(http));
        }

        return http.build();
    }

    private JWTConfigurer securityConfigurerAdapter() {
        return new JWTConfigurer(tokenProvider);
    }
}<|MERGE_RESOLUTION|>--- conflicted
+++ resolved
@@ -190,14 +190,7 @@
                 .requestMatchers("/api/admin/**").hasAuthority(Role.ADMIN.getAuthority())
                 .requestMatchers("/api/{version:v\\d+}/admin/**").hasAuthority(Role.ADMIN.getAuthority())
                 .requestMatchers("/api/public/**").permitAll()
-<<<<<<< HEAD
                 .requestMatchers("/api/{version:v\\d+}/public/**").permitAll()
-                // TODO: Remove the following three lines in April 2024 together with LegacyResource
-                .requestMatchers(HttpMethod.POST, "/api/programming-exercises/new-result").permitAll()
-                .requestMatchers(HttpMethod.POST, "/api/programming-submissions/*").permitAll()
-                .requestMatchers(HttpMethod.POST, "/api/programming-exercises/test-cases-changed/*").permitAll()
-=======
->>>>>>> bbb10755
                 .requestMatchers("/websocket/**").permitAll()
                 .requestMatchers("/.well-known/jwks.json").permitAll()
                 .requestMatchers("/git/**").permitAll()
