--- conflicted
+++ resolved
@@ -186,23 +186,6 @@
                 .permissionsPolicy(permissions -> permissions.policy("camera=(), fullscreen=(*), geolocation=(), gyroscope=(), magnetometer=(), microphone=(), midi=(), payment=(), sync-xhr=()")))
             // Configures sessions to be stateless; appropriate for REST APIs where no session is required.
             .sessionManagement(session -> session.sessionCreationPolicy(SessionCreationPolicy.STATELESS))
-<<<<<<< HEAD
-            .authorizeHttpRequests(requests -> requests
-                .requestMatchers("/", "/index.html", "/public/**").permitAll()
-                .requestMatchers("/*.js", "/*.css", "/*.map", "/*.json").permitAll()
-                .requestMatchers("/manifest.webapp", "/robots.txt").permitAll()
-                .requestMatchers("/content/**", "/i18n/*.json", "/logo/*").permitAll()
-                .requestMatchers("/management/info", "/management/health").permitAll()
-                .requestMatchers("/api/admin/**").hasAuthority(Role.ADMIN.getAuthority())
-                .requestMatchers("/api/{version:v\\d+}/admin/**").hasAuthority(Role.ADMIN.getAuthority())
-                .requestMatchers("/api/public/**").permitAll()
-                .requestMatchers("/api/{version:v\\d+}/public/**").permitAll()
-                .requestMatchers("/websocket/**").permitAll()
-                .requestMatchers("/.well-known/jwks.json").permitAll()
-                .requestMatchers("/git/**").permitAll()
-                .requestMatchers("/management/prometheus/**").access((authentication, context) -> new AuthorizationDecision(monitoringIpAddresses.contains(context.getRequest().getRemoteAddr())))
-                .requestMatchers("/**").authenticated()
-=======
             // Configures authorization for various URL patterns. The patterns are considered in order.
             .authorizeHttpRequests(requests -> {
                 requests
@@ -215,8 +198,10 @@
                     .requestMatchers("/management/info", "/management/health").permitAll()
                     // Admin area requires specific authority.
                     .requestMatchers("/api/admin/**").hasAuthority(Role.ADMIN.getAuthority())
+                    .requestMatchers("/api/{version:v\\d+}/admin/**").hasAuthority(Role.ADMIN.getAuthority())
                     // Publicly accessible API endpoints (allowed for everyone).
                     .requestMatchers("/api/public/**").permitAll()
+                    .requestMatchers("/api/{version:v\\d+}/public/**").permitAll()
                     // Websocket and other specific endpoints allowed without authentication.
                     .requestMatchers("/websocket/**").permitAll()
                     .requestMatchers("/.well-known/jwks.json").permitAll()
@@ -231,7 +216,6 @@
                     // All other requests must be authenticated. Additional authorization happens on the endpoints themselves.
                    requests.requestMatchers("/**").authenticated();
                 }
->>>>>>> adfbd382
             )
             // Applies additional configurations defined in a custom security configurer adapter.
             .with(securityConfigurerAdapter(), configurer -> configurer.configure(http))
