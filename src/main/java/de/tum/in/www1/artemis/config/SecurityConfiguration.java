--- conflicted
+++ resolved
@@ -116,11 +116,6 @@
             .antMatchers("/app/**/*.{js,html}")
             .antMatchers("/i18n/**")
             .antMatchers("/content/**")
-<<<<<<< HEAD
-            .antMatchers(HttpMethod.GET, "/api/privacy-statement")
-            .antMatchers(HttpMethod.GET, "/api/imprint")
-=======
->>>>>>> a4959121
             .antMatchers("/api-docs/**")
             .antMatchers("/api.html")
             .antMatchers("/test/**");
