package de.tum.in.www1.artemis.config;

import static de.tum.in.www1.artemis.config.Constants.*;

import java.util.Optional;

import javax.annotation.PostConstruct;

import org.springframework.beans.factory.BeanInitializationException;
import org.springframework.beans.factory.annotation.Value;
import org.springframework.context.annotation.Bean;
import org.springframework.context.annotation.Import;
import org.springframework.http.HttpMethod;
import org.springframework.security.access.hierarchicalroles.RoleHierarchy;
import org.springframework.security.access.hierarchicalroles.RoleHierarchyImpl;
import org.springframework.security.authentication.AuthenticationProvider;
import org.springframework.security.config.annotation.authentication.builders.AuthenticationManagerBuilder;
import org.springframework.security.config.annotation.method.configuration.EnableGlobalMethodSecurity;
import org.springframework.security.config.annotation.web.builders.HttpSecurity;
import org.springframework.security.config.annotation.web.builders.WebSecurity;
import org.springframework.security.config.annotation.web.configuration.EnableWebSecurity;
import org.springframework.security.config.annotation.web.configuration.WebSecurityConfigurerAdapter;
import org.springframework.security.config.http.SessionCreationPolicy;
import org.springframework.security.core.userdetails.UserDetailsService;
import org.springframework.security.crypto.password.PasswordEncoder;
import org.springframework.security.web.authentication.UsernamePasswordAuthenticationFilter;
import org.springframework.security.web.header.writers.ReferrerPolicyHeaderWriter;
import org.springframework.web.filter.CorsFilter;
import org.zalando.problem.spring.web.advice.security.SecurityProblemSupport;

import de.tum.in.www1.artemis.config.lti.CustomLti13Configurer;
import de.tum.in.www1.artemis.security.Role;
import de.tum.in.www1.artemis.security.jwt.JWTConfigurer;
import de.tum.in.www1.artemis.security.jwt.TokenProvider;
import de.tum.in.www1.artemis.service.user.PasswordService;

@EnableWebSecurity
@EnableGlobalMethodSecurity(prePostEnabled = true, securedEnabled = true)
@Import(SecurityProblemSupport.class)
// ToDo: currently this cannot be replaced as recommended by
// https://spring.io/blog/2022/02/21/spring-security-without-the-websecurityconfigureradapter
// as that would break the SAML2 login functionality. For more information, see
// https://github.com/ls1intum/Artemis/pull/5721.
public class SecurityConfiguration extends WebSecurityConfigurerAdapter {

    private final AuthenticationManagerBuilder authenticationManagerBuilder;

    private final UserDetailsService userDetailsService;

    private final TokenProvider tokenProvider;

    private final CorsFilter corsFilter;

    private final SecurityProblemSupport problemSupport;

    private final PasswordService passwordService;

    private final Optional<AuthenticationProvider> remoteUserAuthenticationProvider;

    @Value("${spring.prometheus.monitoringIp:#{null}}")
    private Optional<String> monitoringIpAddress;

    public SecurityConfiguration(AuthenticationManagerBuilder authenticationManagerBuilder, UserDetailsService userDetailsService, TokenProvider tokenProvider,
            CorsFilter corsFilter, SecurityProblemSupport problemSupport, PasswordService passwordService, Optional<AuthenticationProvider> remoteUserAuthenticationProvider) {
        this.authenticationManagerBuilder = authenticationManagerBuilder;
        this.userDetailsService = userDetailsService;
        this.tokenProvider = tokenProvider;
        this.corsFilter = corsFilter;
        this.problemSupport = problemSupport;
        this.passwordService = passwordService;
        this.remoteUserAuthenticationProvider = remoteUserAuthenticationProvider;
    }

    /**
     * initialize the security configuration by specifying that the (internal) user details service and (if available) an external authentication provider (e.g. JIRA)
     * should be used
     */
    @PostConstruct
    public void init() {
        try {
            // here we configure 2 authentication provider: 1) the user details service for internal authentication using the Artemis database...
            authenticationManagerBuilder.userDetailsService(userDetailsService);
            // ... and 2), if specified a remote (or external) user authentication provider (e.g. JIRA)
            remoteUserAuthenticationProvider.ifPresent(authenticationManagerBuilder::authenticationProvider);
            // When users try to authenticate, Spring will always first ask the remote user authentication provider (e.g. JIRA) if available, and only if this one fails,
            // it will ask the user details service (internal DB) for authentication.
        }
        catch (Exception e) {
            throw new BeanInitializationException("Security configuration failed", e);
        }
    }

    @Bean
    public PasswordEncoder passwordEncoder() {
        return this.passwordService.getPasswordEncoder();
    }

    @Bean
    RoleHierarchy roleHierarchy() {
        var roleHierarchy = new RoleHierarchyImpl();
        roleHierarchy.setHierarchy("""
                    ROLE_ADMIN > ROLE_INSTRUCTOR
                    ROLE_INSTRUCTOR > ROLE_EDITOR
                    ROLE_EDITOR > ROLE_TA
                    ROLE_TA > ROLE_USER
                    ROLE_USER > ROLE_ANONYMOUS
                """);
        return roleHierarchy;
    }

    @Override
    public void configure(WebSecurity web) {
        // @formatter:off
        web.ignoring()
            .antMatchers(HttpMethod.OPTIONS, "/**")
            .antMatchers("/app/**/*.{js,html}")
            .antMatchers("/i18n/**")
            .antMatchers("/content/**")
            .antMatchers(HttpMethod.GET, "/api/privacy-statement")
<<<<<<< HEAD
            .antMatchers(HttpMethod.GET, "/api/imprint")
=======
>>>>>>> d9cd7ffb
            .antMatchers("/api-docs/**")
            .antMatchers("/api.html")
            .antMatchers("/test/**")
            .antMatchers(CustomLti13Configurer.JWKS_PATH);
        web.ignoring()
            .antMatchers(HttpMethod.POST, NEW_RESULT_RESOURCE_API_PATH);
        web.ignoring()
            .antMatchers(HttpMethod.POST, PROGRAMMING_SUBMISSION_RESOURCE_API_PATH + "*");
        web.ignoring()
            .antMatchers(HttpMethod.POST, TEST_CASE_CHANGED_API_PATH + "*");
        web.ignoring()
            .antMatchers(HttpMethod.GET, SYSTEM_NOTIFICATIONS_RESOURCE_PATH_ACTIVE_API_PATH);
        web.ignoring()
            .antMatchers(HttpMethod.POST, ATHENE_RESULT_API_PATH + "*");
        // @formatter:on
    }

    @Override
    protected void configure(HttpSecurity http) throws Exception {
        // @formatter:off
        http
            .csrf()
            .disable()
            .addFilterBefore(corsFilter, UsernamePasswordAuthenticationFilter.class)
                .exceptionHandling().authenticationEntryPoint(problemSupport)
                .accessDeniedHandler(problemSupport)
        .and()
            .headers()
            .contentSecurityPolicy("script-src 'self' 'unsafe-inline' 'unsafe-eval'")
            // TODO: investigate exactly whether the following works in our setup or not
            // .contentSecurityPolicy("default-src 'self'; connect-src: 'self' 'https://sentry.io' 'ws:' 'wss:'; frame-src * data:; script-src 'self' 'unsafe-inline' 'unsafe-eval'; style-src 'self' 'unsafe-inline'; img-src * data:; font-src 'self' data:")
        .and()
            .referrerPolicy(ReferrerPolicyHeaderWriter.ReferrerPolicy.STRICT_ORIGIN_WHEN_CROSS_ORIGIN)
        .and()
            .permissionsPolicy().policy("camera=(), fullscreen=(*), geolocation=(), gyroscope=(), magnetometer=(), microphone=(), midi=(), payment=(), sync-xhr=()")
        .and()
            .frameOptions()
            .deny()
        .and()
            .headers()
            .httpStrictTransportSecurity()
            .disable() // this is already configured using nginx
        .and()
            .sessionManagement()
            .sessionCreationPolicy(SessionCreationPolicy.STATELESS)
        .and()
            .authorizeRequests()
            .antMatchers("/api/register").permitAll()
            .antMatchers("/api/activate").permitAll()
            .antMatchers("/api/authenticate").permitAll()
            .antMatchers("/api/account/reset-password/init").permitAll()
            .antMatchers("/api/account/reset-password/finish").permitAll()
            .antMatchers("/api/lti/launch/*").permitAll()
            .antMatchers("/api/lti13/auth-callback").permitAll()
            .antMatchers("/api/programming-exercises/*/build-plan").permitAll()
            .antMatchers("/api/**").authenticated()
            .antMatchers("/websocket/**").permitAll()
            .antMatchers("/management/health").permitAll()
            .antMatchers("/management/info").permitAll()
            // Only allow the configured IP address to access the prometheus endpoint, or allow 127.0.0.1 if none is specified
            .antMatchers("/management/prometheus/**").hasIpAddress(monitoringIpAddress.orElse("127.0.0.1"))
            .antMatchers("/management/**").hasAuthority(Role.ADMIN.getAuthority())
            .antMatchers("/time").permitAll()
        .and()
            .apply(securityConfigurerAdapter());

        http.apply(new CustomLti13Configurer());

        // @formatter:on
    }

    private JWTConfigurer securityConfigurerAdapter() {
        return new JWTConfigurer(tokenProvider);
    }
}<|MERGE_RESOLUTION|>--- conflicted
+++ resolved
@@ -117,10 +117,6 @@
             .antMatchers("/i18n/**")
             .antMatchers("/content/**")
             .antMatchers(HttpMethod.GET, "/api/privacy-statement")
-<<<<<<< HEAD
-            .antMatchers(HttpMethod.GET, "/api/imprint")
-=======
->>>>>>> d9cd7ffb
             .antMatchers("/api-docs/**")
             .antMatchers("/api.html")
             .antMatchers("/test/**")
