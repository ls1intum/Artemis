package de.tum.in.www1.artemis.config;

import static de.tum.in.www1.artemis.config.Constants.*;

import java.util.Optional;

import org.jasypt.encryption.pbe.StandardPBEStringEncryptor;
import org.springframework.beans.factory.BeanInitializationException;
import org.springframework.beans.factory.InitializingBean;
import org.springframework.beans.factory.annotation.Value;
import org.springframework.context.annotation.Bean;
import org.springframework.context.annotation.Import;
import org.springframework.http.HttpMethod;
import org.springframework.security.authentication.AuthenticationManager;
import org.springframework.security.authentication.AuthenticationProvider;
import org.springframework.security.config.annotation.authentication.builders.AuthenticationManagerBuilder;
import org.springframework.security.config.annotation.method.configuration.EnableGlobalMethodSecurity;
import org.springframework.security.config.annotation.web.builders.HttpSecurity;
import org.springframework.security.config.annotation.web.builders.WebSecurity;
import org.springframework.security.config.annotation.web.configuration.EnableWebSecurity;
import org.springframework.security.config.annotation.web.configuration.WebSecurityConfigurerAdapter;
import org.springframework.security.config.http.SessionCreationPolicy;
import org.springframework.security.core.userdetails.UserDetailsService;
import org.springframework.security.crypto.password.PasswordEncoder;
import org.springframework.security.web.authentication.UsernamePasswordAuthenticationFilter;
import org.springframework.security.web.csrf.CookieCsrfTokenRepository;
import org.springframework.web.filter.CorsFilter;
import org.zalando.problem.spring.web.advice.security.SecurityProblemSupport;

import de.tum.in.www1.artemis.security.AuthoritiesConstants;
import de.tum.in.www1.artemis.security.PBEPasswordEncoder;
import de.tum.in.www1.artemis.security.jwt.JWTConfigurer;
import de.tum.in.www1.artemis.security.jwt.TokenProvider;

import javax.annotation.PostConstruct;

// @formatter:off
@EnableWebSecurity
@EnableGlobalMethodSecurity(prePostEnabled = true, securedEnabled = true)
@Import(SecurityProblemSupport.class)
public class SecurityConfiguration extends WebSecurityConfigurerAdapter {

    private final AuthenticationManagerBuilder authenticationManagerBuilder;

    private final UserDetailsService userDetailsService;

    private final TokenProvider tokenProvider;

    private final CorsFilter corsFilter;

    private final SecurityProblemSupport problemSupport;

    private final Optional<AuthenticationProvider> remoteUserAuthenticationProvider;

    public SecurityConfiguration(AuthenticationManagerBuilder authenticationManagerBuilder, UserDetailsService userDetailsService, TokenProvider tokenProvider,
                                 CorsFilter corsFilter, SecurityProblemSupport problemSupport, Optional<AuthenticationProvider> remoteUserAuthenticationProvider) {
        this.authenticationManagerBuilder = authenticationManagerBuilder;
        this.userDetailsService = userDetailsService;
        this.tokenProvider = tokenProvider;
        this.corsFilter = corsFilter;
        this.problemSupport = problemSupport;
        this.remoteUserAuthenticationProvider = remoteUserAuthenticationProvider;
    }

    @PostConstruct
    public void init() {
        try {
            authenticationManagerBuilder.userDetailsService(userDetailsService).passwordEncoder(passwordEncoder());
            remoteUserAuthenticationProvider.ifPresent(authenticationManagerBuilder::authenticationProvider);
        }
        catch (Exception e) {
            throw new BeanInitializationException("Security configuration failed", e);
        }
    }

    @Value("${artemis.encryption-password}")
    private String ENCRYPTION_PASSWORD;

    @Bean
    public PasswordEncoder passwordEncoder() {
        return new PBEPasswordEncoder(encryptor());
    }

    @Bean
    public StandardPBEStringEncryptor encryptor() {
        StandardPBEStringEncryptor encryptor = new StandardPBEStringEncryptor();
        encryptor.setAlgorithm("PBEWithMD5AndDES");
        encryptor.setPassword(ENCRYPTION_PASSWORD);
        return encryptor;
    }

    @Override
<<<<<<< HEAD
    public void configure(WebSecurity web) throws Exception {
        web.ignoring()
            .antMatchers(HttpMethod.OPTIONS, "/**")
            .antMatchers("/app/**/*.{js,html}")
            .antMatchers("/i18n/**")
            .antMatchers("/content/**")
            .antMatchers("/test/**");

        web.ignoring()
            .antMatchers(HttpMethod.POST, "/api/results/*-*");
        web.ignoring()
            .antMatchers(HttpMethod.POST, "/api/programming-submissions/*");
        web.ignoring()
            .antMatchers(HttpMethod.POST, "/api/programming-exercises/test-cases-changed/*");
=======
    public void configure(WebSecurity web) {
        // @formatter:off
        web.ignoring().antMatchers(HttpMethod.OPTIONS, "/**").antMatchers("/app/**/*.{js,html}").antMatchers("/i18n/**").antMatchers("/content/**").antMatchers("/test/**");
        web.ignoring().antMatchers(HttpMethod.POST, RESULT_RESOURCE_API_PATH + "*-*");
        web.ignoring().antMatchers(HttpMethod.POST, NEW_RESULT_RESOURCE_API_PATH);
        web.ignoring().antMatchers(HttpMethod.POST, PROGRAMMING_SUBMISSION_RESOURCE_API_PATH + "*");
        web.ignoring().antMatchers(HttpMethod.POST, TEST_CASE_CHANGED_API_PATH + "*");
>>>>>>> 1d3e6486
    }

    @Override
    protected void configure(HttpSecurity http) throws Exception {
        http
            .csrf()
            .csrfTokenRepository(CookieCsrfTokenRepository.withHttpOnlyFalse())
            .ignoringAntMatchers("/websocket/**").ignoringAntMatchers("/api/lti/launch/*")
        .and()
            .addFilterBefore(corsFilter, UsernamePasswordAuthenticationFilter.class)
            .exceptionHandling().authenticationEntryPoint(problemSupport)
            .accessDeniedHandler(problemSupport)
        .and()
            .headers()
            .frameOptions()
            .disable()
        .and()
            .headers()
            .httpStrictTransportSecurity()
            .disable() // this is already configured using nginx
        .and()
            .sessionManagement()
            .sessionCreationPolicy(SessionCreationPolicy.STATELESS)
        .and()
            .authorizeRequests()
            .antMatchers("/api/register").permitAll()
            .antMatchers("/api/activate").permitAll()
            .antMatchers("/api/authenticate").permitAll()
            .antMatchers("/api/account/reset-password/init").permitAll()
            .antMatchers("/api/account/reset-password/finish").permitAll()
            .antMatchers("/api/lti/launch/*").permitAll()
            .antMatchers("/api/files/attachments/**").permitAll()
            .antMatchers("/api/files/file-upload-submission/**").permitAll()
            .antMatchers("/api/**").authenticated()
            .antMatchers("/websocket/tracker").hasAuthority(AuthoritiesConstants.ADMIN)
            .antMatchers("/websocket/**").permitAll()
            .antMatchers("/management/health").permitAll()
            .antMatchers("/management/info").permitAll()
            .antMatchers("/management/**").hasAuthority(AuthoritiesConstants.ADMIN)
        .and()
            .apply(securityConfigurerAdapter());
    }

    private JWTConfigurer securityConfigurerAdapter() {
        return new JWTConfigurer(tokenProvider);
    }
}<|MERGE_RESOLUTION|>--- conflicted
+++ resolved
@@ -90,22 +90,6 @@
     }
 
     @Override
-<<<<<<< HEAD
-    public void configure(WebSecurity web) throws Exception {
-        web.ignoring()
-            .antMatchers(HttpMethod.OPTIONS, "/**")
-            .antMatchers("/app/**/*.{js,html}")
-            .antMatchers("/i18n/**")
-            .antMatchers("/content/**")
-            .antMatchers("/test/**");
-
-        web.ignoring()
-            .antMatchers(HttpMethod.POST, "/api/results/*-*");
-        web.ignoring()
-            .antMatchers(HttpMethod.POST, "/api/programming-submissions/*");
-        web.ignoring()
-            .antMatchers(HttpMethod.POST, "/api/programming-exercises/test-cases-changed/*");
-=======
     public void configure(WebSecurity web) {
         // @formatter:off
         web.ignoring().antMatchers(HttpMethod.OPTIONS, "/**").antMatchers("/app/**/*.{js,html}").antMatchers("/i18n/**").antMatchers("/content/**").antMatchers("/test/**");
@@ -113,7 +97,6 @@
         web.ignoring().antMatchers(HttpMethod.POST, NEW_RESULT_RESOURCE_API_PATH);
         web.ignoring().antMatchers(HttpMethod.POST, PROGRAMMING_SUBMISSION_RESOURCE_API_PATH + "*");
         web.ignoring().antMatchers(HttpMethod.POST, TEST_CASE_CHANGED_API_PATH + "*");
->>>>>>> 1d3e6486
     }
 
     @Override
