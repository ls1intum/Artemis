package de.tum.in.www1.artemis.repository;

import java.util.List;
import java.util.Optional;

import org.springframework.data.jpa.repository.JpaRepository;
import org.springframework.stereotype.Repository;

import de.tum.in.www1.artemis.domain.Rating;

/**
 * Spring Data JPA repository for the Rating entity.
 */
@Repository
public interface RatingRepository extends JpaRepository<Rating, Long> {

    Optional<Rating> findRatingByResultId(Long resultId);

    /**
     * Delete all ratings that belong to results of a given participation
     * @param participationId the Id of the participation where the ratings should be deleted
     */
    void deleteByResult_Participation_Id(Long participationId);

    /**
     * Delete all ratings that belong to the given result
     * @param resultId the Id of the result where the rating should be deleted
     */
    void deleteByResult_Id(long resultId);

    List<Rating> findAllByResult_Participation_Exercise_Course_Id(Long courseId);

    /**
     * Count all ratings given to submissions for the given course.
<<<<<<< HEAD
=======
     * @param courseId the Id of the course for which the ratings are counted
>>>>>>> f23778bf
     * @return number of total ratings given for the course
     */
    long countByResult_Participation_Exercise_Course_Id(Long courseId);
}<|MERGE_RESOLUTION|>--- conflicted
+++ resolved
@@ -32,10 +32,7 @@
 
     /**
      * Count all ratings given to submissions for the given course.
-<<<<<<< HEAD
-=======
      * @param courseId the Id of the course for which the ratings are counted
->>>>>>> f23778bf
      * @return number of total ratings given for the course
      */
     long countByResult_Participation_Exercise_Course_Id(Long courseId);
