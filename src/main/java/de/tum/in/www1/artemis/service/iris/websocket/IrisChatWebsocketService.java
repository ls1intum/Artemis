package de.tum.in.www1.artemis.service.iris.websocket;

import java.util.List;

import org.springframework.context.annotation.Profile;
import org.springframework.stereotype.Service;

import de.tum.in.www1.artemis.domain.User;
import de.tum.in.www1.artemis.domain.iris.message.IrisMessage;
import de.tum.in.www1.artemis.domain.iris.session.IrisChatSession;
import de.tum.in.www1.artemis.domain.iris.session.IrisSession;
import de.tum.in.www1.artemis.service.WebsocketMessagingService;
import de.tum.in.www1.artemis.service.connectors.pyris.dto.status.PyrisStageDTO;
import de.tum.in.www1.artemis.service.iris.IrisRateLimitService;

@Service
@Profile("iris")
public class IrisChatWebsocketService extends IrisWebsocketService {

    private static final String WEBSOCKET_TOPIC_SESSION_TYPE = "sessions";

    private final IrisRateLimitService rateLimitService;

    public IrisChatWebsocketService(WebsocketMessagingService websocketMessagingService, IrisRateLimitService rateLimitService) {
        super(websocketMessagingService);
        this.rateLimitService = rateLimitService;
    }

    private User checkSessionTypeAndGetUser(IrisSession irisSession) {
        if (!(irisSession instanceof IrisChatSession chatSession)) {
            throw new UnsupportedOperationException("Only IrisChatSession is supported");
        }
        return chatSession.getUser();
    }

    /**
     * Sends a message over the websocket to a specific user
     *
     * @param irisMessage that should be sent over the websocket
     * @param stages      that should be sent over the websocket
     */
    public void sendMessage(IrisMessage irisMessage, List<PyrisStageDTO> stages) {
        var session = irisMessage.getSession();
        var user = checkSessionTypeAndGetUser(session);
        var rateLimitInfo = rateLimitService.getRateLimitInformation(user);
<<<<<<< HEAD
        super.send(user, WEBSOCKET_TOPIC_SESSION_TYPE, session.getId(), IrisWebsocketDTO.create(irisMessage, null, rateLimitInfo, stages));
=======
        super.send(user, WEBSOCKET_TOPIC_SESSION_TYPE, session.getId(), new IrisWebsocketDTO(irisMessage, null, rateLimitInfo, stages));
>>>>>>> af373477
    }

    /**
     * Sends an exception over the websocket to a specific user
     *
     * @param session   to which the exception belongs
     * @param throwable that should be sent over the websocket
     * @param stages    that should be sent over the websocket
     */
    public void sendException(IrisSession session, Throwable throwable, List<PyrisStageDTO> stages) {
        User user = checkSessionTypeAndGetUser(session);
        var rateLimitInfo = rateLimitService.getRateLimitInformation(user);
<<<<<<< HEAD
        super.send(user, WEBSOCKET_TOPIC_SESSION_TYPE, session.getId(), IrisWebsocketDTO.create(null, throwable, rateLimitInfo, stages));
=======
        super.send(user, WEBSOCKET_TOPIC_SESSION_TYPE, session.getId(), new IrisWebsocketDTO(null, throwable, rateLimitInfo, stages));
>>>>>>> af373477
    }

    public void sendStatusUpdate(IrisSession session, List<PyrisStageDTO> stages) {
        var user = checkSessionTypeAndGetUser(session);
<<<<<<< HEAD
        super.send(user, WEBSOCKET_TOPIC_SESSION_TYPE, session.getId(), IrisWebsocketDTO.create(null, null, rateLimitService.getRateLimitInformation(user), stages));
=======
        super.send(user, WEBSOCKET_TOPIC_SESSION_TYPE, session.getId(), new IrisWebsocketDTO(null, null, rateLimitService.getRateLimitInformation(user), stages));
>>>>>>> af373477
    }
}<|MERGE_RESOLUTION|>--- conflicted
+++ resolved
@@ -43,11 +43,7 @@
         var session = irisMessage.getSession();
         var user = checkSessionTypeAndGetUser(session);
         var rateLimitInfo = rateLimitService.getRateLimitInformation(user);
-<<<<<<< HEAD
-        super.send(user, WEBSOCKET_TOPIC_SESSION_TYPE, session.getId(), IrisWebsocketDTO.create(irisMessage, null, rateLimitInfo, stages));
-=======
         super.send(user, WEBSOCKET_TOPIC_SESSION_TYPE, session.getId(), new IrisWebsocketDTO(irisMessage, null, rateLimitInfo, stages));
->>>>>>> af373477
     }
 
     /**
@@ -60,19 +56,11 @@
     public void sendException(IrisSession session, Throwable throwable, List<PyrisStageDTO> stages) {
         User user = checkSessionTypeAndGetUser(session);
         var rateLimitInfo = rateLimitService.getRateLimitInformation(user);
-<<<<<<< HEAD
-        super.send(user, WEBSOCKET_TOPIC_SESSION_TYPE, session.getId(), IrisWebsocketDTO.create(null, throwable, rateLimitInfo, stages));
-=======
         super.send(user, WEBSOCKET_TOPIC_SESSION_TYPE, session.getId(), new IrisWebsocketDTO(null, throwable, rateLimitInfo, stages));
->>>>>>> af373477
     }
 
     public void sendStatusUpdate(IrisSession session, List<PyrisStageDTO> stages) {
         var user = checkSessionTypeAndGetUser(session);
-<<<<<<< HEAD
-        super.send(user, WEBSOCKET_TOPIC_SESSION_TYPE, session.getId(), IrisWebsocketDTO.create(null, null, rateLimitService.getRateLimitInformation(user), stages));
-=======
         super.send(user, WEBSOCKET_TOPIC_SESSION_TYPE, session.getId(), new IrisWebsocketDTO(null, null, rateLimitService.getRateLimitInformation(user), stages));
->>>>>>> af373477
     }
 }