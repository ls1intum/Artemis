package de.tum.in.www1.artemis.service.iris.websocket;

import java.util.List;

import org.springframework.context.annotation.Profile;
import org.springframework.stereotype.Service;

import de.tum.in.www1.artemis.domain.User;
import de.tum.in.www1.artemis.domain.iris.message.IrisMessage;
import de.tum.in.www1.artemis.domain.iris.session.IrisChatSession;
import de.tum.in.www1.artemis.domain.iris.session.IrisSession;
import de.tum.in.www1.artemis.service.WebsocketMessagingService;
import de.tum.in.www1.artemis.service.connectors.pyris.dto.status.PyrisStageDTO;
import de.tum.in.www1.artemis.service.iris.IrisRateLimitService;

@Service
@Profile("iris")
public class IrisChatWebsocketService extends IrisWebsocketService {

    private final IrisRateLimitService rateLimitService;

    public IrisChatWebsocketService(WebsocketMessagingService websocketMessagingService, IrisRateLimitService rateLimitService) {
        super(websocketMessagingService);
        this.rateLimitService = rateLimitService;
    }

    private User checkSessionTypeAndGetUser(IrisSession irisSession) {
        if (!(irisSession instanceof IrisChatSession chatSession)) {
            throw new UnsupportedOperationException("Only IrisChatSessions are supported");
        }
        return chatSession.getUser();
    }

    /**
     * Sends a message over the websocket to a specific user
     *
     * @param irisMessage that should be sent over the websocket
     * @param stages      that should be sent over the websocket
     * @param suggestions that should be sent over the websocket
     */
    public void sendMessage(IrisMessage irisMessage, List<PyrisStageDTO> stages, List<String> suggestions) {
        var session = irisMessage.getSession();
        var user = checkSessionTypeAndGetUser(session);
        var rateLimitInfo = rateLimitService.getRateLimitInformation(user);
<<<<<<< HEAD
        super.send(user, session.getId(), new IrisWebsocketDTO(irisMessage, rateLimitInfo, stages, suggestions));
=======
        super.send(user, session.getId(), new IrisWebsocketDTO(irisMessage, rateLimitInfo, stages, null));
>>>>>>> a8d23ed4
    }

    /**
     * Sends a message over the websocket to a specific user without stages and suggestions
     *
     * @param message that should be sent over the websocket
     */
    public void sendMessage(IrisMessage message) {
<<<<<<< HEAD
        sendMessage(message, null, null);
    }

    /**
     * Sends a message over the websocket to a specific user without suggestions
     *
     * @param message that should be sent over the websocket
     * @param stages  that should be sent over the websocket
     */
    public void sendMessage(IrisMessage message, List<PyrisStageDTO> stages) {
        sendMessage(message, stages, null);
=======
        sendMessage(message, null);
>>>>>>> a8d23ed4
    }

    /**
     * Sends a status update over the websocket to a specific user
     *
     * @param session the session to send the status update to
     * @param stages  the stages to send
     */
    public void sendStatusUpdate(IrisSession session, List<PyrisStageDTO> stages) {
        this.sendStatusUpdate(session, stages, null);
    }

    /**
     * Sends a status update over the websocket to a specific user
     *
     * @param session     the session to send the status update to
     * @param stages      the stages to send
     * @param suggestions the suggestions to send
     */
    public void sendStatusUpdate(IrisSession session, List<PyrisStageDTO> stages, List<String> suggestions) {
        var user = checkSessionTypeAndGetUser(session);
<<<<<<< HEAD
        super.send(user, session.getId(), new IrisWebsocketDTO(null, rateLimitService.getRateLimitInformation(user), stages, null));
=======
        super.send(user, session.getId(), new IrisWebsocketDTO(null, rateLimitService.getRateLimitInformation(user), stages, suggestions));
>>>>>>> a8d23ed4
    }
}<|MERGE_RESOLUTION|>--- conflicted
+++ resolved
@@ -36,17 +36,12 @@
      *
      * @param irisMessage that should be sent over the websocket
      * @param stages      that should be sent over the websocket
-     * @param suggestions that should be sent over the websocket
      */
-    public void sendMessage(IrisMessage irisMessage, List<PyrisStageDTO> stages, List<String> suggestions) {
+    public void sendMessage(IrisMessage irisMessage, List<PyrisStageDTO> stages) {
         var session = irisMessage.getSession();
         var user = checkSessionTypeAndGetUser(session);
         var rateLimitInfo = rateLimitService.getRateLimitInformation(user);
-<<<<<<< HEAD
-        super.send(user, session.getId(), new IrisWebsocketDTO(irisMessage, rateLimitInfo, stages, suggestions));
-=======
         super.send(user, session.getId(), new IrisWebsocketDTO(irisMessage, rateLimitInfo, stages, null));
->>>>>>> a8d23ed4
     }
 
     /**
@@ -55,21 +50,7 @@
      * @param message that should be sent over the websocket
      */
     public void sendMessage(IrisMessage message) {
-<<<<<<< HEAD
-        sendMessage(message, null, null);
-    }
-
-    /**
-     * Sends a message over the websocket to a specific user without suggestions
-     *
-     * @param message that should be sent over the websocket
-     * @param stages  that should be sent over the websocket
-     */
-    public void sendMessage(IrisMessage message, List<PyrisStageDTO> stages) {
-        sendMessage(message, stages, null);
-=======
         sendMessage(message, null);
->>>>>>> a8d23ed4
     }
 
     /**
@@ -91,10 +72,6 @@
      */
     public void sendStatusUpdate(IrisSession session, List<PyrisStageDTO> stages, List<String> suggestions) {
         var user = checkSessionTypeAndGetUser(session);
-<<<<<<< HEAD
-        super.send(user, session.getId(), new IrisWebsocketDTO(null, rateLimitService.getRateLimitInformation(user), stages, null));
-=======
         super.send(user, session.getId(), new IrisWebsocketDTO(null, rateLimitService.getRateLimitInformation(user), stages, suggestions));
->>>>>>> a8d23ed4
     }
 }