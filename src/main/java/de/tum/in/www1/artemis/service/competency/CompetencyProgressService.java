--- conflicted
+++ resolved
@@ -64,11 +64,9 @@
 
     private final LectureUnitCompletionRepository lectureUnitCompletionRepository;
 
-<<<<<<< HEAD
     private final UserRepository userRepository;
-=======
+
     private final CourseCompetencyRepository courseCompetencyRepository;
->>>>>>> fb9d59de
 
     private static final int MIN_EXERCISES_RECENCY_CONFIDENCE = 3;
 
@@ -80,27 +78,17 @@
 
     private static final double CONFIDENCE_REASON_DEADZONE = 0.05;
 
-<<<<<<< HEAD
-    public CompetencyProgressService(CompetencyRepository competencyRepository, CompetencyProgressRepository competencyProgressRepository, ExerciseRepository exerciseRepository,
-            LectureUnitRepository lectureUnitRepository, LearningPathService learningPathService, ParticipantScoreService participantScoreService,
-            LectureUnitCompletionRepository lectureUnitCompletionRepository, UserRepository userRepository) {
-        this.competencyRepository = competencyRepository;
-=======
     public CompetencyProgressService(CompetencyProgressRepository competencyProgressRepository, ExerciseRepository exerciseRepository, LectureUnitRepository lectureUnitRepository,
             UserRepository userRepository, LearningPathService learningPathService, ParticipantScoreService participantScoreService,
             LectureUnitCompletionRepository lectureUnitCompletionRepository, CourseCompetencyRepository courseCompetencyRepository) {
->>>>>>> fb9d59de
         this.competencyProgressRepository = competencyProgressRepository;
         this.exerciseRepository = exerciseRepository;
         this.lectureUnitRepository = lectureUnitRepository;
         this.learningPathService = learningPathService;
         this.participantScoreService = participantScoreService;
         this.lectureUnitCompletionRepository = lectureUnitCompletionRepository;
-<<<<<<< HEAD
+        this.courseCompetencyRepository = courseCompetencyRepository;
         this.userRepository = userRepository;
-=======
-        this.courseCompetencyRepository = courseCompetencyRepository;
->>>>>>> fb9d59de
     }
 
     /**
@@ -122,7 +110,6 @@
      */
     @Async
     public void updateProgressByLearningObjectAsync(LearningObject learningObject) {
-<<<<<<< HEAD
         SecurityUtils.setAuthorizationObject(); // Required for async
         Set<Long> competencyIds = getCompetenciesForLearningObject(learningObject).stream().map(CourseCompetency::getId).collect(Collectors.toSet());
 
@@ -132,15 +119,6 @@
 
             users.forEach(user -> updateCompetencyProgress(competencyId, user));
         }
-=======
-        SecurityUtils.setAuthorizationObject(); // required for async
-        Course course = switch (learningObject) {
-            case Exercise exercise -> exercise.getCourseViaExerciseGroupOrCourseMember();
-            case LectureUnit lectureUnit -> lectureUnit.getLecture().getCourse();
-            default -> throw new IllegalArgumentException("Learning object must be either LectureUnit or Exercise");
-        };
-        updateProgressByLearningObject(learningObject, userRepository.getStudents(course));
->>>>>>> fb9d59de
     }
 
     /**
@@ -149,18 +127,11 @@
      * @param competency The competency for which to update all existing student progress
      */
     @Async
-<<<<<<< HEAD
-    public void updateProgressByCompetencyAsync(Competency competency) {
+    public void updateProgressByCompetencyAsync(CourseCompetency competency) {
         SecurityUtils.setAuthorizationObject(); // Required for async
         List<CompetencyProgress> existingProgress = competencyProgressRepository.findAllByCompetencyId(competency.getId());
         log.debug("Updating competency progress for {} users.", existingProgress.size());
         existingProgress.stream().map(CompetencyProgress::getUser).forEach(user -> updateCompetencyProgress(competency.getId(), user));
-=======
-    public void updateProgressByCompetencyAsync(CourseCompetency competency) {
-        SecurityUtils.setAuthorizationObject(); // required for async
-        competencyProgressRepository.findAllByCompetencyId(competency.getId()).stream().map(CompetencyProgress::getUser)
-                .forEach(user -> updateCompetencyProgress(competency.getId(), user));
->>>>>>> fb9d59de
     }
 
     /**
@@ -173,17 +144,8 @@
         SecurityUtils.setAuthorizationObject(); // Required for async
         Set<User> users = userRepository.getUsersInCourse(competency.getCourse());
         log.debug("Updating competency progress for {} users.", users.size());
-<<<<<<< HEAD
         users.forEach(user -> updateCompetencyProgress(competency.getId(), user));
     }
-=======
-        try {
-            Set<CourseCompetency> competencies = switch (learningObject) {
-                case Exercise exercise -> exerciseRepository.findWithCompetenciesById(exercise.getId()).map(Exercise::getCompetencies).orElse(null);
-                case LectureUnit lectureUnit -> lectureUnitRepository.findWithCompetenciesById(lectureUnit.getId()).map(LectureUnit::getCompetencies).orElse(null);
-                default -> throw new IllegalArgumentException("Learning object must be either LectureUnit or Exercise");
-            };
->>>>>>> fb9d59de
 
     /**
      * Asynchronously update the existing progress for all changed competencies linked to the given learning object
