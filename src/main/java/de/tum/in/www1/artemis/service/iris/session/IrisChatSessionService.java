--- conflicted
+++ resolved
@@ -207,11 +207,7 @@
     private Repository templateRepository(ProgrammingExercise exercise) {
         return templateProgrammingExerciseParticipationRepository.findByProgrammingExerciseId(exercise.getId()).map(participation -> {
             try {
-<<<<<<< HEAD
                 return gitService.getOrCheckoutRepository(participation.getVcsRepositoryUrl(), true);
-=======
-                templateRepo = gitService.getOrCheckoutRepository(templateParticipation.get().getVcsRepositoryUri(), true);
->>>>>>> b43bf880
             }
             catch (GitAPIException e) {
                 return null;
@@ -219,7 +215,6 @@
         }).orElseThrow(() -> new InternalServerErrorException("Iris cannot function without template participation"));
     }
 
-<<<<<<< HEAD
     private Optional<Repository> studentRepository(@Nullable ProgrammingSubmission latestSubmission) {
         return Optional.ofNullable(latestSubmission).map(sub -> (ProgrammingExerciseParticipation) sub.getParticipation()).map(participation -> {
             try {
@@ -231,17 +226,6 @@
             }
         });
     }
-=======
-        try {
-            templateRepo = gitService.getOrCheckoutRepository(templateParticipation.get().getVcsRepositoryUri(), true);
-            studentRepo = gitService.getOrCheckoutRepository(studentParticipations.get(studentParticipations.size() - 1).getVcsRepositoryUri(), true);
-        }
-        catch (GitAPIException e) {
-            throw new InternalServerErrorException("Could not fetch existing student or template participation");
-        }
-        parameters.put("templateRepository", repositoryService.getFilesWithContent(templateRepo));
-        parameters.put("studentRepository", repositoryService.getFilesWithContent(studentRepo));
->>>>>>> b43bf880
 
     private String getGitDiff(Repository from, Repository to) {
         var oldTreeParser = new FileTreeIterator(from);
