package de.tum.in.www1.artemis.service.iris.session;

import java.util.Objects;
import java.util.Optional;

import org.slf4j.Logger;
import org.slf4j.LoggerFactory;
import org.springframework.context.annotation.Profile;
import org.springframework.stereotype.Service;

import de.tum.in.www1.artemis.domain.ProgrammingExercise;
import de.tum.in.www1.artemis.domain.ProgrammingSubmission;
import de.tum.in.www1.artemis.domain.Submission;
import de.tum.in.www1.artemis.domain.User;
import de.tum.in.www1.artemis.domain.iris.message.IrisMessage;
import de.tum.in.www1.artemis.domain.iris.message.IrisMessageSender;
import de.tum.in.www1.artemis.domain.iris.message.IrisTextMessageContent;
import de.tum.in.www1.artemis.domain.iris.session.IrisChatSession;
import de.tum.in.www1.artemis.domain.iris.settings.IrisSubSettingsType;
import de.tum.in.www1.artemis.repository.ProgrammingExerciseRepository;
import de.tum.in.www1.artemis.repository.ProgrammingExerciseStudentParticipationRepository;
import de.tum.in.www1.artemis.repository.ProgrammingSubmissionRepository;
import de.tum.in.www1.artemis.repository.iris.IrisSessionRepository;
import de.tum.in.www1.artemis.security.Role;
import de.tum.in.www1.artemis.service.AuthorizationCheckService;
<<<<<<< HEAD
import de.tum.in.www1.artemis.service.connectors.GitService;
import de.tum.in.www1.artemis.service.connectors.iris.IrisConnectorService;
=======
import de.tum.in.www1.artemis.service.connectors.pyris.PyrisPipelineService;
import de.tum.in.www1.artemis.service.connectors.pyris.dto.tutorChat.PyrisTutorChatStatusUpdateDTO;
import de.tum.in.www1.artemis.service.connectors.pyris.job.TutorChatJob;
>>>>>>> ec6c511d
import de.tum.in.www1.artemis.service.iris.IrisMessageService;
import de.tum.in.www1.artemis.service.iris.IrisRateLimitService;
import de.tum.in.www1.artemis.service.iris.settings.IrisSettingsService;
import de.tum.in.www1.artemis.service.iris.websocket.IrisChatWebsocketService;
import de.tum.in.www1.artemis.service.programming.RepositoryService;
import de.tum.in.www1.artemis.web.rest.errors.AccessForbiddenException;
import de.tum.in.www1.artemis.web.rest.errors.ConflictException;

/**
 * Service to handle the chat subsystem of Iris.
 */
@Service
@Profile("iris")
public class IrisChatSessionService implements IrisChatBasedFeatureInterface<IrisChatSession>, IrisRateLimitedFeatureInterface {

    private static final Logger log = LoggerFactory.getLogger(IrisChatSessionService.class);

    private final IrisMessageService irisMessageService;

    private final IrisSettingsService irisSettingsService;

    private final IrisChatWebsocketService irisChatWebsocketService;

    private final AuthorizationCheckService authCheckService;

    private final IrisSessionRepository irisSessionRepository;

    private final ProgrammingExerciseStudentParticipationRepository programmingExerciseStudentParticipationRepository;

    private final ProgrammingSubmissionRepository programmingSubmissionRepository;

    private final IrisRateLimitService rateLimitService;

    private final PyrisPipelineService pyrisPipelineService;

    private final ProgrammingExerciseRepository programmingExerciseRepository;

    public IrisChatSessionService(IrisMessageService irisMessageService, IrisSettingsService irisSettingsService, IrisChatWebsocketService irisChatWebsocketService,
            AuthorizationCheckService authCheckService, IrisSessionRepository irisSessionRepository,
            ProgrammingExerciseStudentParticipationRepository programmingExerciseStudentParticipationRepository, ProgrammingSubmissionRepository programmingSubmissionRepository,
            IrisRateLimitService rateLimitService, PyrisPipelineService pyrisPipelineService, ProgrammingExerciseRepository programmingExerciseRepository) {
        this.irisMessageService = irisMessageService;
        this.irisSettingsService = irisSettingsService;
        this.irisChatWebsocketService = irisChatWebsocketService;
        this.authCheckService = authCheckService;
        this.irisSessionRepository = irisSessionRepository;
        this.programmingExerciseStudentParticipationRepository = programmingExerciseStudentParticipationRepository;
        this.programmingSubmissionRepository = programmingSubmissionRepository;
        this.rateLimitService = rateLimitService;
        this.pyrisPipelineService = pyrisPipelineService;
        this.programmingExerciseRepository = programmingExerciseRepository;
    }

    /**
     * Creates a new Iris session for the given exercise and user.
     *
     * @param exercise The exercise the session belongs to
     * @param user     The user the session belongs to
     * @return The created session
     */
    public IrisChatSession createChatSessionForProgrammingExercise(ProgrammingExercise exercise, User user) {
        if (exercise.isExamExercise()) {
            throw new ConflictException("Iris is not supported for exam exercises", "Iris", "irisExamExercise");
        }
        return irisSessionRepository.save(new IrisChatSession(exercise, user));
    }

    /**
     * Checks if the user has access to the Iris session.
     * A user has access if they have access to the exercise and the session belongs to them.
     * If the user is null, the user is fetched from the database.
     *
     * @param user    The user to check
     * @param session The session to check
     */
    @Override
    public void checkHasAccessTo(User user, IrisChatSession session) {
        authCheckService.checkHasAtLeastRoleForExerciseElseThrow(Role.STUDENT, session.getExercise(), user);
        if (!Objects.equals(session.getUser(), user)) {
            throw new AccessForbiddenException("Iris Session", session.getId());
        }
    }

    /**
     * Checks if the exercise connected to IrisChatSession has Iris enabled
     *
     * @param session The session to check
     */
    @Override
    public void checkIsFeatureActivatedFor(IrisChatSession session) {
        irisSettingsService.isEnabledForElseThrow(IrisSubSettingsType.CHAT, session.getExercise());
    }

    @Override
    public void sendOverWebsocket(IrisMessage message) {
        irisChatWebsocketService.sendMessage(message, null);
    }

    @Override
    public void checkRateLimit(User user) {
        rateLimitService.checkRateLimitElseThrow(user);
    }

    /**
     * Sends all messages of the session to an LLM and handles the response by saving the message
     * and sending it to the student via the Websocket.
     *
     * @param session The chat session to send to the LLM
     */
    @Override
    public void requestAndHandleResponse(IrisChatSession session) {
        var chatSession = (IrisChatSession) irisSessionRepository.findByIdWithMessagesAndContents(session.getId());
        if (chatSession.getExercise().isExamExercise()) {
            throw new ConflictException("Iris is not supported for exam exercises", "Iris", "irisExamExercise");
        }
        var exercise = programmingExerciseRepository.findByIdWithTemplateAndSolutionParticipationElseThrow(chatSession.getExercise().getId());
        var latestSubmission = getLatestSubmissionIfExists(exercise, chatSession.getUser());

<<<<<<< HEAD
        var irisSettings = irisSettingsService.getCombinedIrisSettingsFor(chatSession.getExercise(), false);
        String template = irisSettings.irisChatSettings().getTemplate().getContent();
        String preferredModel = irisSettings.irisChatSettings().getPreferredModel();
        var dto = createRequestArgumentsDTO(chatSession);
        irisConnectorService.sendRequestV2(template, preferredModel, dto).handleAsync((response, throwable) -> {
            if (throwable != null) {
                log.error("Error while getting response from Iris model", throwable);
                irisChatWebsocketService.sendException(chatSession, throwable.getCause());
            }
            else if (response != null && response.content().hasNonNull("response")) {
                String responseText = response.content().get("response").asText();
                IrisMessage responseMessage = new IrisMessage();
                responseMessage.addContent(new IrisTextMessageContent(responseText));
                var irisMessageSaved = irisMessageService.saveMessage(responseMessage, chatSession, IrisMessageSender.LLM);
                irisChatWebsocketService.sendMessage(irisMessageSaved);
            }
            else {
                log.error("No response from Iris model");
                irisChatWebsocketService.sendException(chatSession, new IrisNoResponseException());
            }
            return null;
        });
    }

    private IrisChatRequestDTO createRequestArgumentsDTO(IrisChatSession session) {
        final ProgrammingExercise exercise = session.getExercise();
        final Course course = exercise.getCourseViaExerciseGroupOrCourseMember();
        final Optional<ProgrammingSubmission> latestSubmission = getLatestSubmissionIfExists(exercise, session.getUser());
        final boolean buildFailed = latestSubmission.map(ProgrammingSubmission::isBuildFailed).orElse(false);
        final List<BuildLogEntry> buildLog = latestSubmission.map(ProgrammingSubmission::getBuildLogEntries).orElse(List.of());
        final Repository templateRepository = templateRepository(exercise);
        final Optional<Repository> studentRepository = studentRepository(latestSubmission);
        final Map<String, String> templateRepositoryContents = repositoryService.getFilesContentFromWorkingCopy(templateRepository);
        final Map<String, String> studentRepositoryContents = studentRepository.map(repositoryService::getFilesContentFromWorkingCopy).orElse(Map.of());
        final String gitDiff = studentRepository.map(repo -> getGitDiff(templateRepository, repo)).orElse("");

        return new IrisChatRequestDTO(exercise, course, latestSubmission, buildFailed, buildLog, session, gitDiff, templateRepositoryContents, studentRepositoryContents);
=======
        // TODO: Use settings to determine the variant
        // var irisSettings = irisSettingsService.getCombinedIrisSettingsFor(chatSession.getExercise(), false);
        pyrisPipelineService.executeTutorChatPipeline("default", latestSubmission, exercise, chatSession);
>>>>>>> ec6c511d
    }

    private Optional<ProgrammingSubmission> getLatestSubmissionIfExists(ProgrammingExercise exercise, User user) {
        var participations = programmingExerciseStudentParticipationRepository.findAllWithSubmissionsByExerciseIdAndStudentLogin(exercise.getId(), user.getLogin());
        if (participations.isEmpty()) {
            return Optional.empty();
        }
        return participations.getLast().getSubmissions().stream().max(Submission::compareTo)
                .flatMap(sub -> programmingSubmissionRepository.findWithEagerResultsAndFeedbacksAndBuildLogsById(sub.getId()));
    }

    /**
     * Handles the status update of a TutorChatJob by sending the result to the student via the Websocket.
     *
     * @param job          The job that was executed
     * @param statusUpdate The status update of the job
     */
    public void handleStatusUpdate(TutorChatJob job, PyrisTutorChatStatusUpdateDTO statusUpdate) {
        var session = (IrisChatSession) irisSessionRepository.findByIdWithMessagesAndContents(job.sessionId());
        if (statusUpdate.result() != null) {
            var message = new IrisMessage();
            message.addContent(new IrisTextMessageContent(statusUpdate.result()));
            var savedMessage = irisMessageService.saveMessage(message, session, IrisMessageSender.LLM);
            irisChatWebsocketService.sendMessage(savedMessage, statusUpdate.stages());
        }
        else {
            irisChatWebsocketService.sendStatusUpdate(session, statusUpdate.stages());
        }
    }
}<|MERGE_RESOLUTION|>--- conflicted
+++ resolved
@@ -23,19 +23,13 @@
 import de.tum.in.www1.artemis.repository.iris.IrisSessionRepository;
 import de.tum.in.www1.artemis.security.Role;
 import de.tum.in.www1.artemis.service.AuthorizationCheckService;
-<<<<<<< HEAD
-import de.tum.in.www1.artemis.service.connectors.GitService;
-import de.tum.in.www1.artemis.service.connectors.iris.IrisConnectorService;
-=======
 import de.tum.in.www1.artemis.service.connectors.pyris.PyrisPipelineService;
 import de.tum.in.www1.artemis.service.connectors.pyris.dto.tutorChat.PyrisTutorChatStatusUpdateDTO;
 import de.tum.in.www1.artemis.service.connectors.pyris.job.TutorChatJob;
->>>>>>> ec6c511d
 import de.tum.in.www1.artemis.service.iris.IrisMessageService;
 import de.tum.in.www1.artemis.service.iris.IrisRateLimitService;
 import de.tum.in.www1.artemis.service.iris.settings.IrisSettingsService;
 import de.tum.in.www1.artemis.service.iris.websocket.IrisChatWebsocketService;
-import de.tum.in.www1.artemis.service.programming.RepositoryService;
 import de.tum.in.www1.artemis.web.rest.errors.AccessForbiddenException;
 import de.tum.in.www1.artemis.web.rest.errors.ConflictException;
 
@@ -149,49 +143,9 @@
         var exercise = programmingExerciseRepository.findByIdWithTemplateAndSolutionParticipationElseThrow(chatSession.getExercise().getId());
         var latestSubmission = getLatestSubmissionIfExists(exercise, chatSession.getUser());
 
-<<<<<<< HEAD
-        var irisSettings = irisSettingsService.getCombinedIrisSettingsFor(chatSession.getExercise(), false);
-        String template = irisSettings.irisChatSettings().getTemplate().getContent();
-        String preferredModel = irisSettings.irisChatSettings().getPreferredModel();
-        var dto = createRequestArgumentsDTO(chatSession);
-        irisConnectorService.sendRequestV2(template, preferredModel, dto).handleAsync((response, throwable) -> {
-            if (throwable != null) {
-                log.error("Error while getting response from Iris model", throwable);
-                irisChatWebsocketService.sendException(chatSession, throwable.getCause());
-            }
-            else if (response != null && response.content().hasNonNull("response")) {
-                String responseText = response.content().get("response").asText();
-                IrisMessage responseMessage = new IrisMessage();
-                responseMessage.addContent(new IrisTextMessageContent(responseText));
-                var irisMessageSaved = irisMessageService.saveMessage(responseMessage, chatSession, IrisMessageSender.LLM);
-                irisChatWebsocketService.sendMessage(irisMessageSaved);
-            }
-            else {
-                log.error("No response from Iris model");
-                irisChatWebsocketService.sendException(chatSession, new IrisNoResponseException());
-            }
-            return null;
-        });
-    }
-
-    private IrisChatRequestDTO createRequestArgumentsDTO(IrisChatSession session) {
-        final ProgrammingExercise exercise = session.getExercise();
-        final Course course = exercise.getCourseViaExerciseGroupOrCourseMember();
-        final Optional<ProgrammingSubmission> latestSubmission = getLatestSubmissionIfExists(exercise, session.getUser());
-        final boolean buildFailed = latestSubmission.map(ProgrammingSubmission::isBuildFailed).orElse(false);
-        final List<BuildLogEntry> buildLog = latestSubmission.map(ProgrammingSubmission::getBuildLogEntries).orElse(List.of());
-        final Repository templateRepository = templateRepository(exercise);
-        final Optional<Repository> studentRepository = studentRepository(latestSubmission);
-        final Map<String, String> templateRepositoryContents = repositoryService.getFilesContentFromWorkingCopy(templateRepository);
-        final Map<String, String> studentRepositoryContents = studentRepository.map(repositoryService::getFilesContentFromWorkingCopy).orElse(Map.of());
-        final String gitDiff = studentRepository.map(repo -> getGitDiff(templateRepository, repo)).orElse("");
-
-        return new IrisChatRequestDTO(exercise, course, latestSubmission, buildFailed, buildLog, session, gitDiff, templateRepositoryContents, studentRepositoryContents);
-=======
         // TODO: Use settings to determine the variant
         // var irisSettings = irisSettingsService.getCombinedIrisSettingsFor(chatSession.getExercise(), false);
         pyrisPipelineService.executeTutorChatPipeline("default", latestSubmission, exercise, chatSession);
->>>>>>> ec6c511d
     }
 
     private Optional<ProgrammingSubmission> getLatestSubmissionIfExists(ProgrammingExercise exercise, User user) {
