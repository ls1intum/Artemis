--- conflicted
+++ resolved
@@ -176,7 +176,7 @@
         String template = irisSettings.irisChatSettings().getTemplate().getContent();
         String preferredModel = irisSettings.irisChatSettings().getPreferredModel();
         var dto = createRequestArgumentsDTO(chatSession);
-        irisConnectorService.sendRequestV2(template, preferredModel, dto).handleAsync((response, throwable) -> {
+        pyrisConnectorService.sendRequest(template, preferredModel, dto).handleAsync((response, throwable) -> {
             if (throwable != null) {
                 log.error("Error while getting response from Iris model", throwable);
                 irisChatWebsocketService.sendException(chatSession, throwable.getCause());
@@ -188,36 +188,12 @@
                 var irisMessageSaved = irisMessageService.saveMessage(responseMessage, chatSession, IrisMessageSender.LLM);
                 irisChatWebsocketService.sendMessage(irisMessageSaved);
             }
-<<<<<<< HEAD
-        }
-        parameters.put("session", chatSession);
-        addDiffAndTemplatesForStudentAndExerciseIfPossible(exercise, participations, parameters);
-
-        var irisSettings = irisSettingsService.getCombinedIrisSettingsFor(exercise, false);
-        pyrisConnectorService.sendRequest(irisSettings.irisChatSettings().getTemplate(), irisSettings.irisChatSettings().getPreferredModel(), parameters)
-                .handleAsync((irisMessage, throwable) -> {
-                    if (throwable != null) {
-                        log.error("Error while getting response from Iris model", throwable);
-                        irisChatWebsocketService.sendException(chatSession, throwable.getCause());
-                    }
-                    else if (irisMessage != null) {
-                        var irisMessageSaved = irisMessageService.saveMessage(irisMessage.message(), chatSession, IrisMessageSender.LLM);
-                        irisChatWebsocketService.sendMessage(irisMessageSaved);
-                    }
-                    else {
-                        log.error("No response from Iris model");
-                        irisChatWebsocketService.sendException(chatSession, new IrisNoResponseException());
-                    }
-                    return null;
-                });
-=======
             else {
                 log.error("No response from Iris model");
                 irisChatWebsocketService.sendException(chatSession, new IrisNoResponseException());
             }
             return null;
         });
->>>>>>> b9f26b1b
     }
 
     private IrisChatRequestDTO createRequestArgumentsDTO(IrisChatSession session) {
