package de.tum.in.www1.artemis.service.metis.conversation;

import java.time.ZonedDateTime;
import java.util.*;
import java.util.stream.Collectors;
import java.util.stream.Stream;

import javax.validation.constraints.NotNull;

import org.springframework.data.domain.Page;
import org.springframework.data.domain.Pageable;
import org.springframework.messaging.simp.SimpMessageSendingOperations;
import org.springframework.stereotype.Service;
import org.springframework.transaction.annotation.Transactional;
import org.springframework.web.bind.annotation.RequestBody;

import de.tum.in.www1.artemis.domain.Course;
import de.tum.in.www1.artemis.domain.User;
import de.tum.in.www1.artemis.domain.enumeration.DefaultChannelType;
import de.tum.in.www1.artemis.domain.metis.ConversationParticipant;
import de.tum.in.www1.artemis.domain.metis.conversation.Channel;
import de.tum.in.www1.artemis.domain.metis.conversation.Conversation;
import de.tum.in.www1.artemis.repository.CourseRepository;
import de.tum.in.www1.artemis.repository.UserRepository;
import de.tum.in.www1.artemis.repository.metis.ConversationParticipantRepository;
import de.tum.in.www1.artemis.repository.metis.PostRepository;
import de.tum.in.www1.artemis.repository.metis.conversation.ChannelRepository;
import de.tum.in.www1.artemis.repository.metis.conversation.ConversationRepository;
import de.tum.in.www1.artemis.repository.metis.conversation.GroupChatRepository;
import de.tum.in.www1.artemis.repository.metis.conversation.OneToOneChatRepository;
<<<<<<< HEAD
import de.tum.in.www1.artemis.service.AuthorizationCheckService;
=======
import de.tum.in.www1.artemis.security.Role;
>>>>>>> 4776dd3e
import de.tum.in.www1.artemis.web.rest.errors.AccessForbiddenException;
import de.tum.in.www1.artemis.web.rest.errors.BadRequestAlertException;
import de.tum.in.www1.artemis.web.rest.metis.conversation.dtos.ConversationDTO;
import de.tum.in.www1.artemis.web.websocket.dto.metis.ConversationWebsocketDTO;
import de.tum.in.www1.artemis.web.websocket.dto.metis.MetisCrudAction;

@Service
public class ConversationService {

    private static final String METIS_WEBSOCKET_CHANNEL_PREFIX = "/topic/metis/";

    private final ConversationDTOService conversationDTOService;

    private final UserRepository userRepository;

    private final ConversationRepository conversationRepository;

    private final ChannelRepository channelRepository;

    private final ConversationParticipantRepository conversationParticipantRepository;

    private final SimpMessageSendingOperations messagingTemplate;

    private final OneToOneChatRepository oneToOneChatRepository;

    private final PostRepository postRepository;

    private final GroupChatRepository groupChatRepository;

<<<<<<< HEAD
    private final AuthorizationCheckService authorizationCheckService;

=======
>>>>>>> 4776dd3e
    private final CourseRepository courseRepository;

    public ConversationService(ConversationDTOService conversationDTOService, UserRepository userRepository, ChannelRepository channelRepository,
            ConversationParticipantRepository conversationParticipantRepository, ConversationRepository conversationRepository, SimpMessageSendingOperations messagingTemplate,
<<<<<<< HEAD
            OneToOneChatRepository oneToOneChatRepository, PostRepository postRepository, GroupChatRepository groupChatRepository,
            AuthorizationCheckService authorizationCheckService, CourseRepository courseRepository) {
=======
            OneToOneChatRepository oneToOneChatRepository, PostRepository postRepository, GroupChatRepository groupChatRepository, CourseRepository courseRepository) {
>>>>>>> 4776dd3e
        this.conversationDTOService = conversationDTOService;
        this.userRepository = userRepository;
        this.channelRepository = channelRepository;
        this.conversationParticipantRepository = conversationParticipantRepository;
        this.conversationRepository = conversationRepository;
        this.messagingTemplate = messagingTemplate;
        this.oneToOneChatRepository = oneToOneChatRepository;
        this.postRepository = postRepository;
        this.groupChatRepository = groupChatRepository;
<<<<<<< HEAD
        this.authorizationCheckService = authorizationCheckService;
=======
>>>>>>> 4776dd3e
        this.courseRepository = courseRepository;
    }

    /**
     * Gets the conversation with the given id
     *
     * @param conversationId the id of the conversation
     * @return the conversation with the given id
     */
    public Conversation getConversationById(Long conversationId) {
        return conversationRepository.findByIdElseThrow(conversationId);
    }

    /**
     * Checks whether the user is a member of the conversation
     *
     * @param conversationId the id of the conversation
     * @param userId         the id of the user
     * @return true if the user is a member of the conversation, false otherwise
     */
    public boolean isMember(Long conversationId, Long userId) {
        return conversationParticipantRepository.existsByConversationIdAndUserId(conversationId, userId);
    }

    /**
     * Gets the conversation in a course for which the user is a member
     *
     * @param courseId       the id of the course
     * @param requestingUser the user for which the conversations are requested
     * @return the conversation in the course for which the user is a member
     */
    public List<ConversationDTO> getConversationsOfUser(Long courseId, User requestingUser) {
        var oneToOneChatsOfUser = oneToOneChatRepository.findActiveOneToOneChatsOfUserWithParticipantsAndUserGroups(courseId, requestingUser.getId());
        var channelsOfUser = channelRepository.findChannelsOfUser(courseId, requestingUser.getId());
        var groupChatsOfUser = groupChatRepository.findGroupChatsOfUserWithParticipantsAndUserGroups(courseId, requestingUser.getId());

        var conversations = new ArrayList<Conversation>();
        conversations.addAll(oneToOneChatsOfUser);
        conversations.addAll(groupChatsOfUser);
        Course course = courseRepository.findByIdElseThrow(courseId);
        // if the user is only a student in the course, we filter out all channels that are not yet open
        var isOnlyStudent = authorizationCheckService.isOnlyStudentInCourse(course, requestingUser);
        var filteredChannels = isOnlyStudent ? filterVisibleChannelsForStudents(channelsOfUser.stream()).toList() : channelsOfUser;
        conversations.addAll(filteredChannels);

        return conversations.stream().map(conversation -> conversationDTOService.convertToDTO(conversation, requestingUser)).toList();
    }

    /**
     * Updates a conversation
     *
     * @param conversation the conversation to be updated
     * @return the updated conversation
     */
    public Conversation updateConversation(Conversation conversation) {
        return conversationRepository.save(conversation);
    }

    /**
     * Registers users as a participant of a conversation
     *
     * @param course       the course in which the conversation is located
     * @param users        the users to be registered
     * @param conversation the conversation in which the users are registered
     * @param memberLimit  the maximum number of members in the conversation
     */
    public void registerUsersToConversation(Course course, Set<User> users, Conversation conversation, Optional<Integer> memberLimit) {
        var existingUsers = conversationParticipantRepository.findConversationParticipantByConversationId(conversation.getId()).stream().map(ConversationParticipant::getUser)
                .collect(Collectors.toSet());
        var usersToBeRegistered = users.stream().filter(user -> !existingUsers.contains(user)).collect(Collectors.toSet());

        if (memberLimit.isPresent()) {
            var currentMemberCount = conversationParticipantRepository.countByConversationId(conversation.getId());
            if (currentMemberCount + usersToBeRegistered.size() > memberLimit.get()) {
                throw new BadRequestAlertException("The maximum number of members has been reached", "conversation", "memberLimitReached");
            }
        }
        Set<ConversationParticipant> newConversationParticipants = new HashSet<>();
        for (User user : usersToBeRegistered) {
            ConversationParticipant conversationParticipant = new ConversationParticipant();
            conversationParticipant.setUser(user);
            conversationParticipant.setConversation(conversation);
            conversationParticipant.setIsModerator(false);
            conversationParticipant.setIsHidden(false);
            conversationParticipant.setIsFavorite(false);
            // set the last reading time of a participant in the past when creating conversation for the first time!
            conversationParticipant.setLastRead(ZonedDateTime.now().minusYears(2));
            conversationParticipant.setUnreadMessagesCount(0L);
            newConversationParticipants.add(conversationParticipant);
        }
        if (!newConversationParticipants.isEmpty()) {
            conversationParticipantRepository.saveAll(newConversationParticipants);
            broadcastOnConversationMembershipChannel(course, MetisCrudAction.CREATE, conversation, usersToBeRegistered);
            broadcastOnConversationMembershipChannel(course, MetisCrudAction.UPDATE, conversation, existingUsers);
        }
    }

    /**
     * Add user to default channels of courses with the same group. This is used when a user is added to a group.
     *
     * @param userToAddToGroup the user to be added
     * @param group            the group of the user
     * @param role             the role of the user
     */
    public void registerUserToDefaultChannels(User userToAddToGroup, String group, Role role) {
        final List<String> channelNames = Arrays.stream(DefaultChannelType.values()).toList().stream().map(DefaultChannelType::getName).toList();

        List<Course> courses = switch (role) {
            case STUDENT -> courseRepository.findCoursesByStudentGroupName(group);
            case TEACHING_ASSISTANT -> courseRepository.findCoursesByTeachingAssistantGroupName(group);
            case INSTRUCTOR -> courseRepository.findCoursesByInstructorGroupName(group);
            default -> List.of();
        };

        for (Course c : courses) {
            channelRepository.findChannelsByCourseId(c.getId()).stream().filter(channel -> channelNames.contains(channel.getName())).forEach(channel -> {
                registerUsersToConversation(c, Set.of(userToAddToGroup), channel, Optional.empty());
            });
        }
    }

    /**
     * Notify all members of a conversation about an update to the conversation
     *
     * @param conversation conversation which members to notify
     */
    public void notifyAllConversationMembersAboutUpdate(Conversation conversation) {
        var usersToContact = conversationParticipantRepository.findConversationParticipantByConversationId(conversation.getId()).stream().map(ConversationParticipant::getUser)
                .collect(Collectors.toSet());
        broadcastOnConversationMembershipChannel(conversation.getCourse(), MetisCrudAction.UPDATE, conversation, usersToContact);
    }

    /**
     * Notify all members of a conversation about a new message in the conversation
     *
     * @param conversation conversation which members to notify about the new message (except the author)
     * @param author       author of the new message to filter out
     */
    public void notifyAllConversationMembersAboutNewMessage(Conversation conversation, User author) {
        var usersToContact = conversationParticipantRepository.findConversationParticipantByConversationId(conversation.getId()).stream().map(ConversationParticipant::getUser)
                .collect(Collectors.toSet());
        // filter out the author of the message
        usersToContact.remove(author);
        broadcastOnConversationMembershipChannel(conversation.getCourse(), MetisCrudAction.NEW_MESSAGE, conversation, usersToContact);
    }

    /**
     * Removes users from a conversation
     *
     * @param course       the course in which the conversation is located
     * @param users        the users to be removed
     * @param conversation the conversation from which the users are removed
     */
    public void deregisterUsersFromAConversation(Course course, Set<User> users, Conversation conversation) {
        var existingUsers = conversationParticipantRepository.findConversationParticipantByConversationId(conversation.getId()).stream().map(ConversationParticipant::getUser)
                .collect(Collectors.toSet());
        var usersToBeDeregistered = users.stream().filter(existingUsers::contains).collect(Collectors.toSet());
        var remainingUsers = existingUsers.stream().filter(user -> !usersToBeDeregistered.contains(user)).collect(Collectors.toSet());
        var participantsToRemove = conversationParticipantRepository.findConversationParticipantsByConversationIdAndUserIds(conversation.getId(),
                usersToBeDeregistered.stream().map(User::getId).collect(Collectors.toSet()));
        if (participantsToRemove.size() > 0) {
            conversationParticipantRepository.deleteAll(participantsToRemove);
            broadcastOnConversationMembershipChannel(course, MetisCrudAction.DELETE, conversation, usersToBeDeregistered);
            broadcastOnConversationMembershipChannel(course, MetisCrudAction.UPDATE, conversation, remainingUsers);
        }
    }

    /**
     * Delete a conversation
     *
     * @param conversation the conversation to be deleted
     */
    @Transactional // ok because of delete
    public void deleteConversation(Conversation conversation) {
        var usersToMessage = conversationParticipantRepository.findConversationParticipantByConversationId(conversation.getId()).stream().map(ConversationParticipant::getUser)
                .collect(Collectors.toSet());
        broadcastOnConversationMembershipChannel(conversation.getCourse(), MetisCrudAction.DELETE, conversation, usersToMessage);
        this.postRepository.deleteAllByConversationId(conversation.getId());
        this.conversationParticipantRepository.deleteAllByConversationId(conversation.getId());
        this.conversationRepository.deleteById(conversation.getId());
    }

    /**
     * Broadcasts a message on the conversation membership channel of users
     *
     * @param course          the course in which the conversation is located
     * @param metisCrudAction the action that was performed
     * @param conversation    the conversation that was affected
     * @param usersToMessage  the users to be messaged
     */
    public void broadcastOnConversationMembershipChannel(Course course, MetisCrudAction metisCrudAction, Conversation conversation, Set<User> usersToMessage) {
        String conversationParticipantTopicName = getConversationParticipantTopicName(course.getId());
        usersToMessage.forEach(user -> sendToConversationMembershipChannel(metisCrudAction, conversation, user, conversationParticipantTopicName));
    }

    @NotNull
    public static String getConversationParticipantTopicName(Long courseId) {
        return METIS_WEBSOCKET_CHANNEL_PREFIX + "courses/" + courseId + "/conversations/user/";
    }

    private void sendToConversationMembershipChannel(MetisCrudAction metisCrudAction, Conversation conversation, User user, String conversationParticipantTopicName) {
        ConversationDTO dto;
        if (metisCrudAction.equals(MetisCrudAction.NEW_MESSAGE)) {
            // we do not want to recalculate the whole dto for a new message, just the information needed for updating the unread messages
            dto = conversationDTOService.convertToDTOWithNoExtraDBCalls(conversation);
        }
        else {
            dto = conversationDTOService.convertToDTO(conversation, user);
        }

        var websocketDTO = new ConversationWebsocketDTO(dto, metisCrudAction);
        messagingTemplate.convertAndSendToUser(user.getLogin(), conversationParticipantTopicName + user.getId(), websocketDTO);
    }

    /**
     * Checks if a user is a member of a conversation and therefore can access it else throws an exception
     *
     * @param conversationId the id of the conversation
     * @param user           the user to check
     * @return conversation if the user is a member
     */
    public Conversation mayInteractWithConversationElseThrow(Long conversationId, User user) {
        Optional<Conversation> conversation = conversationRepository.findById(conversationId);
        if (conversation.isEmpty() || !isMember(conversationId, user.getId())) {
            throw new AccessForbiddenException("User not allowed to access this conversation!");
        }
        return conversation.get();
    }

    /**
     * Search for members of a conversation
     *
     * @param course       the course in which the conversation is located
     * @param conversation the conversation
     * @param pageable     the pagination information
     * @param searchTerm   the search term to search name or login for
     * @param filter       additional filter to filter by role
     * @return the list of found users that match the criteria
     */
    public Page<User> searchMembersOfConversation(Course course, Conversation conversation, Pageable pageable, String searchTerm,
            Optional<ConversationMemberSearchFilters> filter) {
        if (filter.isEmpty()) {
            return userRepository.searchAllByLoginOrNameInConversation(pageable, searchTerm, conversation.getId());
        }
        else {
            switch (filter.get()) {
                case INSTRUCTOR -> {
                    return userRepository.searchAllByLoginOrNameInConversationWithCourseGroup(pageable, searchTerm, conversation.getId(), course.getInstructorGroupName());
                }
                case TUTOR -> {
                    // searches for both tutors and editors
                    return userRepository.searchAllByLoginOrNameInConversationWithEitherCourseGroup(pageable, searchTerm, conversation.getId(), course.getEditorGroupName(),
                            course.getTeachingAssistantGroupName());
                }
                case STUDENT -> {
                    return userRepository.searchAllByLoginOrNameInConversationWithCourseGroup(pageable, searchTerm, conversation.getId(), course.getStudentGroupName());
                }
                case CHANNEL_MODERATOR -> {
                    assert conversation instanceof Channel : "The filter CHANNEL_MODERATOR is only allowed for channels!";
                    return userRepository.searchChannelModeratorsByLoginOrNameInConversation(pageable, searchTerm, conversation.getId());
                }
                default -> throw new IllegalArgumentException("The filter is not supported.");
            }
        }

    }

    /**
     * Switch the favorite status of a conversation for a user
     *
     * @param conversationId the id of the conversation
     * @param requestingUser the user that wants to switch the favorite status
     * @param isFavorite     the new favorite status
     */
    public void switchFavoriteStatus(Long conversationId, User requestingUser, Boolean isFavorite) {
        var participation = conversationParticipantRepository.findConversationParticipantByConversationIdAndUserIdElseThrow(conversationId, requestingUser.getId());
        participation.setIsFavorite(isFavorite);
        conversationParticipantRepository.save(participation);
    }

    /**
     * Switch the hidden status of a conversation for a user
     *
     * @param conversationId the id of the conversation
     * @param requestingUser the user that wants to switch the hidden status
     * @param hiddenStatus   the new hidden status
     */
    public void switchHiddenStatus(Long conversationId, User requestingUser, Boolean hiddenStatus) {
        var participation = conversationParticipantRepository.findConversationParticipantByConversationIdAndUserIdElseThrow(conversationId, requestingUser.getId());
        participation.setIsHidden(hiddenStatus);
        conversationParticipantRepository.save(participation);
    }

    /**
     * The user can select one of these roles to filter the conversation members by role
     */
    public enum ConversationMemberSearchFilters {
        INSTRUCTOR, EDITOR, TUTOR, STUDENT, CHANNEL_MODERATOR // this is a special role that is only used for channels
    }

    /**
     * Find users with a certain role in a course
     *
     * @param course             the course
     * @param findAllStudents    if true, result includes all users with the student role in the course
     * @param findAllTutors      if true, result includes all users with the tutor role in the course
     * @param findAllInstructors if true, result includes all users with the instructor role in the course
     * @return the list of users found
     */
    public Set<User> findUsersInDatabase(Course course, boolean findAllStudents, boolean findAllTutors, boolean findAllInstructors) {
        Set<User> users = new HashSet<>();
        if (findAllStudents) {
            users.addAll(userRepository.findAllInGroupWithAuthorities(course.getStudentGroupName()));
        }
        if (findAllTutors) {
            users.addAll(userRepository.findAllInGroupWithAuthorities(course.getTeachingAssistantGroupName()));
            users.addAll(userRepository.findAllInGroupWithAuthorities(course.getEditorGroupName()));
        }
        if (findAllInstructors) {
            users.addAll(userRepository.findAllInGroupWithAuthorities(course.getInstructorGroupName()));
        }
        return users;
    }

    /**
     * Find users in database by their login
     *
     * @param userLogins the logins to search users by
     * @return set of users with the given logins
     */
    public Set<User> findUsersInDatabase(@RequestBody List<String> userLogins) {
        Set<User> users = new HashSet<>();
        for (String userLogin : userLogins) {
            if (userLogin == null || userLogin.isEmpty()) {
                continue;
            }
            var userToRegister = userRepository.findOneWithGroupsAndAuthoritiesByLogin(userLogin);
            userToRegister.ifPresent(users::add);
        }
        return users;
    }

    /**
     * Find all conversations for which the given user should be able to receive notifications.
     *
     * @param user                    The user for which to find the courses.
     * @param unreadConversationsOnly Whether to only return conversations that have unread messages.
     * @return A list of conversations for which the user should receive notifications.
     */
    public List<Conversation> findAllConversationsForNotifications(User user, boolean unreadConversationsOnly) {
        if (unreadConversationsOnly) {
            return conversationRepository.findAllUnreadConversationsWhereUserIsParticipant(user.getId());
        }
        return conversationRepository.findAllWhereUserIsParticipant(user.getId());
    }

    /**
     * Filter all channels where the attached lecture/exercise has been released
     *
     * @param channels A stream of channels
     * @return A stream of channels for lectures/exercises that have been released
     */
    public Stream<Channel> filterVisibleChannelsForStudents(Stream<Channel> channels) {
        ZonedDateTime now = ZonedDateTime.now();
        return channels.filter(channel -> {
            if (channel.getExercise() != null) {
                return channel.getExercise().getReleaseDate() == null || channel.getExercise().getReleaseDate().isBefore(now);
            }
            else if (channel.getLecture() != null) {
                return channel.getLecture().getStartDate() == null || channel.getLecture().getStartDate().isBefore(now);
            }
            else {
                return true;
            }
        });
    }
}<|MERGE_RESOLUTION|>--- conflicted
+++ resolved
@@ -28,11 +28,8 @@
 import de.tum.in.www1.artemis.repository.metis.conversation.ConversationRepository;
 import de.tum.in.www1.artemis.repository.metis.conversation.GroupChatRepository;
 import de.tum.in.www1.artemis.repository.metis.conversation.OneToOneChatRepository;
-<<<<<<< HEAD
 import de.tum.in.www1.artemis.service.AuthorizationCheckService;
-=======
 import de.tum.in.www1.artemis.security.Role;
->>>>>>> 4776dd3e
 import de.tum.in.www1.artemis.web.rest.errors.AccessForbiddenException;
 import de.tum.in.www1.artemis.web.rest.errors.BadRequestAlertException;
 import de.tum.in.www1.artemis.web.rest.metis.conversation.dtos.ConversationDTO;
@@ -62,21 +59,14 @@
 
     private final GroupChatRepository groupChatRepository;
 
-<<<<<<< HEAD
     private final AuthorizationCheckService authorizationCheckService;
 
-=======
->>>>>>> 4776dd3e
     private final CourseRepository courseRepository;
 
     public ConversationService(ConversationDTOService conversationDTOService, UserRepository userRepository, ChannelRepository channelRepository,
             ConversationParticipantRepository conversationParticipantRepository, ConversationRepository conversationRepository, SimpMessageSendingOperations messagingTemplate,
-<<<<<<< HEAD
             OneToOneChatRepository oneToOneChatRepository, PostRepository postRepository, GroupChatRepository groupChatRepository,
             AuthorizationCheckService authorizationCheckService, CourseRepository courseRepository) {
-=======
-            OneToOneChatRepository oneToOneChatRepository, PostRepository postRepository, GroupChatRepository groupChatRepository, CourseRepository courseRepository) {
->>>>>>> 4776dd3e
         this.conversationDTOService = conversationDTOService;
         this.userRepository = userRepository;
         this.channelRepository = channelRepository;
@@ -86,10 +76,7 @@
         this.oneToOneChatRepository = oneToOneChatRepository;
         this.postRepository = postRepository;
         this.groupChatRepository = groupChatRepository;
-<<<<<<< HEAD
         this.authorizationCheckService = authorizationCheckService;
-=======
->>>>>>> 4776dd3e
         this.courseRepository = courseRepository;
     }
 
