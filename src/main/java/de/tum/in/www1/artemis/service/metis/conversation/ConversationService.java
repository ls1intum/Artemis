package de.tum.in.www1.artemis.service.metis.conversation;

import java.time.ZonedDateTime;
import java.util.*;
import java.util.stream.Collectors;
import java.util.stream.Stream;

import javax.validation.constraints.NotNull;

import org.springframework.data.domain.Page;
import org.springframework.data.domain.Pageable;
import org.springframework.messaging.simp.SimpMessageSendingOperations;
import org.springframework.stereotype.Service;
import org.springframework.transaction.annotation.Transactional;
import org.springframework.web.bind.annotation.RequestBody;

import de.tum.in.www1.artemis.domain.Course;
import de.tum.in.www1.artemis.domain.Exercise;
import de.tum.in.www1.artemis.domain.Lecture;
import de.tum.in.www1.artemis.domain.User;
import de.tum.in.www1.artemis.domain.metis.ConversationParticipant;
import de.tum.in.www1.artemis.domain.metis.conversation.Channel;
import de.tum.in.www1.artemis.domain.metis.conversation.Conversation;
import de.tum.in.www1.artemis.repository.CourseRepository;
import de.tum.in.www1.artemis.repository.UserRepository;
import de.tum.in.www1.artemis.repository.metis.ConversationParticipantRepository;
import de.tum.in.www1.artemis.repository.metis.PostRepository;
import de.tum.in.www1.artemis.repository.metis.conversation.ChannelRepository;
import de.tum.in.www1.artemis.repository.metis.conversation.ConversationRepository;
import de.tum.in.www1.artemis.repository.metis.conversation.GroupChatRepository;
import de.tum.in.www1.artemis.repository.metis.conversation.OneToOneChatRepository;
import de.tum.in.www1.artemis.service.AuthorizationCheckService;
import de.tum.in.www1.artemis.web.rest.errors.AccessForbiddenException;
import de.tum.in.www1.artemis.web.rest.errors.BadRequestAlertException;
import de.tum.in.www1.artemis.web.rest.metis.conversation.dtos.ConversationDTO;
import de.tum.in.www1.artemis.web.websocket.dto.metis.ConversationWebsocketDTO;
import de.tum.in.www1.artemis.web.websocket.dto.metis.MetisCrudAction;

@Service
public class ConversationService {

    private static final String METIS_WEBSOCKET_CHANNEL_PREFIX = "/topic/metis/";

    private final ConversationDTOService conversationDTOService;

    private final UserRepository userRepository;

    private final ConversationRepository conversationRepository;

    private final ChannelRepository channelRepository;

    private final ConversationParticipantRepository conversationParticipantRepository;

    private final SimpMessageSendingOperations messagingTemplate;

    private final OneToOneChatRepository oneToOneChatRepository;

    private final PostRepository postRepository;

    private final GroupChatRepository groupChatRepository;

    private final AuthorizationCheckService authorizationCheckService;

    private final CourseRepository courseRepository;

    public ConversationService(ConversationDTOService conversationDTOService, UserRepository userRepository, ChannelRepository channelRepository,
            ConversationParticipantRepository conversationParticipantRepository, ConversationRepository conversationRepository, SimpMessageSendingOperations messagingTemplate,
            OneToOneChatRepository oneToOneChatRepository, PostRepository postRepository, GroupChatRepository groupChatRepository,
            AuthorizationCheckService authorizationCheckService, CourseRepository courseRepository) {
        this.conversationDTOService = conversationDTOService;
        this.userRepository = userRepository;
        this.channelRepository = channelRepository;
        this.conversationParticipantRepository = conversationParticipantRepository;
        this.conversationRepository = conversationRepository;
        this.messagingTemplate = messagingTemplate;
        this.oneToOneChatRepository = oneToOneChatRepository;
        this.postRepository = postRepository;
        this.groupChatRepository = groupChatRepository;
        this.authorizationCheckService = authorizationCheckService;
        this.courseRepository = courseRepository;
    }

    /**
     * Gets the conversation with the given id
     *
     * @param conversationId the id of the conversation
     * @return the conversation with the given id
     */
    public Conversation getConversationById(Long conversationId) {
        return conversationRepository.findByIdElseThrow(conversationId);
    }

    /**
     * Checks whether the user is a member of the conversation
     *
     * @param conversationId the id of the conversation
     * @param userId         the id of the user
     * @return true if the user is a member of the conversation, false otherwise
     */
    public boolean isMember(Long conversationId, Long userId) {
        return conversationParticipantRepository.existsByConversationIdAndUserId(conversationId, userId);
    }

    /**
     * Gets the conversation in a course for which the user is a member
     *
     * @param courseId       the id of the course
     * @param requestingUser the user for which the conversations are requested
     * @return the conversation in the course for which the user is a member
     */
    public List<ConversationDTO> getConversationsOfUser(Long courseId, User requestingUser) {
        var oneToOneChatsOfUser = oneToOneChatRepository.findActiveOneToOneChatsOfUserWithParticipantsAndUserGroups(courseId, requestingUser.getId());
        var channelsOfUser = channelRepository.findChannelsOfUser(courseId, requestingUser.getId());
        var groupChatsOfUser = groupChatRepository.findGroupChatsOfUserWithParticipantsAndUserGroups(courseId, requestingUser.getId());

        var conversations = new ArrayList<Conversation>();
        conversations.addAll(oneToOneChatsOfUser);
        conversations.addAll(groupChatsOfUser);
        Course course = courseRepository.findByIdElseThrow(courseId);
        // if the user is only a student in the course, we filter out all channels that are not yet open
        var isOnlyStudent = authorizationCheckService.isOnlyStudentInCourse(course, requestingUser);
        var filteredChannels = isOnlyStudent ? filterVisibleChannelsForStudents(channelsOfUser.stream()).toList() : channelsOfUser;
        conversations.addAll(filteredChannels);

        return conversations.stream().map(conversation -> conversationDTOService.convertToDTO(conversation, requestingUser)).toList();
    }

    /**
     * Determines if the user has unread messages in that course
     *
     * @param courseId       the id of the course
     * @param requestingUser the user for which the conversations should be checked
     * @return true if the user has unread messages in that course, false otherwise
     */
    public boolean userHasUnreadMessages(Long courseId, User requestingUser) {
        return conversationRepository.userHasUnreadMessageInCourse(courseId, requestingUser.getId());
    }

    /**
     * Updates a conversation
     *
     * @param conversation the conversation to be updated
     * @return the updated conversation
     */
    public Conversation updateConversation(Conversation conversation) {
        return conversationRepository.save(conversation);
    }

    /**
     * Registers users as a participant of a conversation
     *
     * @param course       the course in which the conversation is located
     * @param users        the users to be registered
     * @param conversation the conversation in which the users are registered
     * @param memberLimit  the maximum number of members in the conversation
     */
    public void registerUsersToConversation(Course course, Set<User> users, Conversation conversation, Optional<Integer> memberLimit) {
        var existingUsers = conversationParticipantRepository.findConversationParticipantByConversationId(conversation.getId()).stream().map(ConversationParticipant::getUser)
                .collect(Collectors.toSet());
        var usersToBeRegistered = users.stream().filter(user -> !existingUsers.contains(user)).collect(Collectors.toSet());

        if (memberLimit.isPresent()) {
            var currentMemberCount = conversationParticipantRepository.countByConversationId(conversation.getId());
            if (currentMemberCount + usersToBeRegistered.size() > memberLimit.get()) {
                throw new BadRequestAlertException("The maximum number of members has been reached", "conversation", "memberLimitReached");
            }
        }
        Set<ConversationParticipant> newConversationParticipants = new HashSet<>();
        for (User user : usersToBeRegistered) {
            ConversationParticipant conversationParticipant = new ConversationParticipant();
            conversationParticipant.setUser(user);
            conversationParticipant.setConversation(conversation);
            conversationParticipant.setIsModerator(false);
            conversationParticipant.setIsHidden(false);
            conversationParticipant.setIsFavorite(false);
            // set the last reading time of a participant in the past when creating conversation for the first time!
            conversationParticipant.setLastRead(ZonedDateTime.now().minusYears(2));
            conversationParticipant.setUnreadMessagesCount(0L);
            newConversationParticipants.add(conversationParticipant);
        }
        if (!newConversationParticipants.isEmpty()) {
            conversationParticipantRepository.saveAll(newConversationParticipants);
            broadcastOnConversationMembershipChannel(course, MetisCrudAction.CREATE, conversation, usersToBeRegistered);
            broadcastOnConversationMembershipChannel(course, MetisCrudAction.UPDATE, conversation, existingUsers);
        }
    }

    /**
     * Notify all members of a conversation about an update to the conversation
     *
     * @param conversation conversation which members to notify
     */
    public void notifyAllConversationMembersAboutUpdate(Conversation conversation) {
        var usersToContact = conversationParticipantRepository.findConversationParticipantByConversationId(conversation.getId()).stream().map(ConversationParticipant::getUser)
                .collect(Collectors.toSet());
        broadcastOnConversationMembershipChannel(conversation.getCourse(), MetisCrudAction.UPDATE, conversation, usersToContact);
    }

    /**
     * Notify all members of a conversation about a new message in the conversation
     *
     * @param conversation conversation which members to notify about the new message (except the author)
     * @param author       author of the new message to filter out
     */
    public void notifyAllConversationMembersAboutNewMessage(Conversation conversation, User author) {
        var usersToContact = conversationParticipantRepository.findConversationParticipantByConversationId(conversation.getId()).stream().map(ConversationParticipant::getUser)
                .collect(Collectors.toSet());
        // filter out the author of the message
        usersToContact.remove(author);
        broadcastOnConversationMembershipChannel(conversation.getCourse(), MetisCrudAction.NEW_MESSAGE, conversation, usersToContact);
    }

    /**
     * Removes users from a conversation
     *
     * @param course       the course in which the conversation is located
     * @param users        the users to be removed
     * @param conversation the conversation from which the users are removed
     */
    public void deregisterUsersFromAConversation(Course course, Set<User> users, Conversation conversation) {
        var existingUsers = conversationParticipantRepository.findConversationParticipantByConversationId(conversation.getId()).stream().map(ConversationParticipant::getUser)
                .collect(Collectors.toSet());
        var usersToBeDeregistered = users.stream().filter(existingUsers::contains).collect(Collectors.toSet());
        var remainingUsers = existingUsers.stream().filter(user -> !usersToBeDeregistered.contains(user)).collect(Collectors.toSet());
        var participantsToRemove = conversationParticipantRepository.findConversationParticipantsByConversationIdAndUserIds(conversation.getId(),
                usersToBeDeregistered.stream().map(User::getId).collect(Collectors.toSet()));
        if (participantsToRemove.size() > 0) {
            conversationParticipantRepository.deleteAll(participantsToRemove);
            broadcastOnConversationMembershipChannel(course, MetisCrudAction.DELETE, conversation, usersToBeDeregistered);
            broadcastOnConversationMembershipChannel(course, MetisCrudAction.UPDATE, conversation, remainingUsers);
        }
    }

    /**
     * Delete a conversation
     *
     * @param conversation the conversation to be deleted
     */
    @Transactional // ok because of delete
    public void deleteConversation(Conversation conversation) {
        var usersToMessage = conversationParticipantRepository.findConversationParticipantByConversationId(conversation.getId()).stream().map(ConversationParticipant::getUser)
                .collect(Collectors.toSet());
        broadcastOnConversationMembershipChannel(conversation.getCourse(), MetisCrudAction.DELETE, conversation, usersToMessage);
        this.postRepository.deleteAllByConversationId(conversation.getId());
        this.conversationParticipantRepository.deleteAllByConversationId(conversation.getId());
        this.conversationRepository.deleteById(conversation.getId());
    }

    /**
     * Broadcasts a message on the conversation membership channel of users
     *
     * @param course          the course in which the conversation is located
     * @param metisCrudAction the action that was performed
     * @param conversation    the conversation that was affected
     * @param usersToMessage  the users to be messaged
     */
    public void broadcastOnConversationMembershipChannel(Course course, MetisCrudAction metisCrudAction, Conversation conversation, Set<User> usersToMessage) {
        String conversationParticipantTopicName = getConversationParticipantTopicName(course.getId());
        usersToMessage.forEach(user -> sendToConversationMembershipChannel(metisCrudAction, conversation, user, conversationParticipantTopicName));
    }

    /**
     * Deregister all clients from the exercise channel of the given exercise
     *
     * @param exercise the exercise that is being deleted
     */
    public void deregisterAllClientsFromChannel(Exercise exercise) {
        // deregister all clients from the channel
        Channel originalChannel = channelRepository.findChannelByExerciseId(exercise.getId());
        if (exercise.isCourseExercise() && originalChannel != null) {
            Set<ConversationParticipant> channelParticipants = conversationParticipantRepository.findConversationParticipantByConversationId(originalChannel.getId());
            Set<User> usersToBeDeregistered = channelParticipants.stream().map(ConversationParticipant::getUser).collect(Collectors.toSet());
            broadcastOnConversationMembershipChannel(originalChannel.getCourse(), MetisCrudAction.DELETE, originalChannel, usersToBeDeregistered);
        }
    }

    /**
     * Deregister all clients from the lecture channel of the given exercise
     *
     * @param lecture the lecture that is being deleted
     */
    public void deregisterAllClientsFromChannel(Lecture lecture) {
        // deregister all clients from the channel
        Channel originalChannel = channelRepository.findChannelByLectureId(lecture.getId());
        if (originalChannel != null) {
            Set<ConversationParticipant> channelParticipants = conversationParticipantRepository.findConversationParticipantByConversationId(originalChannel.getId());
            Set<User> usersToBeDeregistered = channelParticipants.stream().map(ConversationParticipant::getUser).collect(Collectors.toSet());
            broadcastOnConversationMembershipChannel(lecture.getCourse(), MetisCrudAction.DELETE, originalChannel, usersToBeDeregistered);
        }
    }

    @NotNull
    public static String getConversationParticipantTopicName(Long courseId) {
        return METIS_WEBSOCKET_CHANNEL_PREFIX + "courses/" + courseId + "/conversations/user/";
    }

    private void sendToConversationMembershipChannel(MetisCrudAction metisCrudAction, Conversation conversation, User user, String conversationParticipantTopicName) {
        ConversationDTO dto;
        if (metisCrudAction.equals(MetisCrudAction.NEW_MESSAGE)) {
            // we do not want to recalculate the whole dto for a new message, just the information needed for updating the unread messages
            dto = conversationDTOService.convertToDTOWithNoExtraDBCalls(conversation);
        }
        else {
            dto = conversationDTOService.convertToDTO(conversation, user);
        }

        var websocketDTO = new ConversationWebsocketDTO(dto, metisCrudAction);
        messagingTemplate.convertAndSendToUser(user.getLogin(), conversationParticipantTopicName + user.getId(), websocketDTO);
    }

    /**
     * Checks if a user is a member of a conversation and therefore can access it else throws an exception
     *
     * @param conversationId the id of the conversation
     * @param user           the user to check
     * @return conversation if the user is a member
     */
    public Conversation mayInteractWithConversationElseThrow(Long conversationId, User user) {
        Conversation conversation = conversationRepository.findWithConversationParticipantsByIdElseThrow(conversationId);
        if (conversation.getConversationParticipants().stream().map(ConversationParticipant::getUser).noneMatch(user::equals)) {
            throw new AccessForbiddenException("User not allowed to access this conversation!");
        }
        return conversation;
    }

    /**
     * Search for members of a conversation
     *
     * @param course       the course in which the conversation is located
     * @param conversation the conversation
     * @param pageable     the pagination information
     * @param searchTerm   the search term to search name or login for
     * @param filter       additional filter to filter by role
     * @return the list of found users that match the criteria
     */
    public Page<User> searchMembersOfConversation(Course course, Conversation conversation, Pageable pageable, String searchTerm,
            Optional<ConversationMemberSearchFilters> filter) {
        if (filter.isEmpty()) {
            return userRepository.searchAllByLoginOrNameInConversation(pageable, searchTerm, conversation.getId());
        }
        else {
            switch (filter.get()) {
                case INSTRUCTOR -> {
                    return userRepository.searchAllByLoginOrNameInConversationWithCourseGroup(pageable, searchTerm, conversation.getId(), course.getInstructorGroupName());
                }
                case TUTOR -> {
                    // searches for both tutors and editors
                    return userRepository.searchAllByLoginOrNameInConversationWithEitherCourseGroup(pageable, searchTerm, conversation.getId(), course.getEditorGroupName(),
                            course.getTeachingAssistantGroupName());
                }
                case STUDENT -> {
                    return userRepository.searchAllByLoginOrNameInConversationWithCourseGroup(pageable, searchTerm, conversation.getId(), course.getStudentGroupName());
                }
                case CHANNEL_MODERATOR -> {
                    assert conversation instanceof Channel : "The filter CHANNEL_MODERATOR is only allowed for channels!";
                    return userRepository.searchChannelModeratorsByLoginOrNameInConversation(pageable, searchTerm, conversation.getId());
                }
                default -> throw new IllegalArgumentException("The filter is not supported.");
            }
        }

    }

    /**
     * Switch the favorite status of a conversation for a user
     *
     * @param conversationId the id of the conversation
     * @param requestingUser the user that wants to switch the favorite status
     * @param isFavorite     the new favorite status
     */
    public void switchFavoriteStatus(Long conversationId, User requestingUser, Boolean isFavorite) {
        var participation = conversationParticipantRepository.findConversationParticipantByConversationIdAndUserIdElseThrow(conversationId, requestingUser.getId());
        participation.setIsFavorite(isFavorite);
        conversationParticipantRepository.save(participation);
    }

    /**
     * Switch the hidden status of a conversation for a user
     *
     * @param conversationId the id of the conversation
     * @param requestingUser the user that wants to switch the hidden status
     * @param hiddenStatus   the new hidden status
     */
    public void switchHiddenStatus(Long conversationId, User requestingUser, Boolean hiddenStatus) {
        var participation = conversationParticipantRepository.findConversationParticipantByConversationIdAndUserIdElseThrow(conversationId, requestingUser.getId());
        participation.setIsHidden(hiddenStatus);
        conversationParticipantRepository.save(participation);
    }

    /**
     * The user can select one of these roles to filter the conversation members by role
     */
    public enum ConversationMemberSearchFilters {
        INSTRUCTOR, EDITOR, TUTOR, STUDENT, CHANNEL_MODERATOR // this is a special role that is only used for channels
    }

    /**
     * Find users with a certain role in a course
     *
     * @param course             the course
     * @param findAllStudents    if true, result includes all users with the student role in the course
     * @param findAllTutors      if true, result includes all users with the tutor role in the course
     * @param findAllInstructors if true, result includes all users with the instructor role in the course
     * @return the list of users found
     */
    public Set<User> findUsersInDatabase(Course course, boolean findAllStudents, boolean findAllTutors, boolean findAllInstructors) {
        Set<User> users = new HashSet<>();
        if (findAllStudents) {
            users.addAll(userRepository.findAllInGroupWithAuthorities(course.getStudentGroupName()));
        }
        if (findAllTutors) {
            users.addAll(userRepository.findAllInGroupWithAuthorities(course.getTeachingAssistantGroupName()));
            users.addAll(userRepository.findAllInGroupWithAuthorities(course.getEditorGroupName()));
        }
        if (findAllInstructors) {
            users.addAll(userRepository.findAllInGroupWithAuthorities(course.getInstructorGroupName()));
        }
        return users;
    }

    /**
     * Find users in database by their login
     *
     * @param userLogins the logins to search users by
     * @return set of users with the given logins
     */
    public Set<User> findUsersInDatabase(@RequestBody List<String> userLogins) {
        Set<User> users = new HashSet<>();
        for (String userLogin : userLogins) {
            if (userLogin == null || userLogin.isEmpty()) {
                continue;
            }
            var userToRegister = userRepository.findOneWithGroupsAndAuthoritiesByLogin(userLogin);
            userToRegister.ifPresent(users::add);
        }
        return users;
    }
<<<<<<< HEAD
=======

    /**
     * Find all conversations for which the given user should be able to receive notifications.
     *
     * @param user                    The user for which to find the courses.
     * @param unreadConversationsOnly Whether to only return conversations that have unread messages.
     * @return A list of conversations for which the user should receive notifications.
     */
    public List<Conversation> findAllConversationsForNotifications(User user, boolean unreadConversationsOnly) {
        if (unreadConversationsOnly) {
            return conversationRepository.findAllUnreadConversationsWhereUserIsParticipant(user.getId());
        }
        return conversationRepository.findAllWhereUserIsParticipant(user.getId());
    }

    /**
     * Filter all channels where the attached lecture/exercise has been released
     *
     * @param channels A stream of channels
     * @return A stream of channels for lectures/exercises that have been released
     */
    public Stream<Channel> filterVisibleChannelsForStudents(Stream<Channel> channels) {
        return channels.filter(channel -> {
            if (channel.getExercise() != null) {
                return channel.getExercise().isReleased();
            }
            else if (channel.getExam() != null) {
                return channel.getExam().isVisibleToStudents();
            }
            else {
                return true;
            }
        });
    }
>>>>>>> ffebd27a
}<|MERGE_RESOLUTION|>--- conflicted
+++ resolved
@@ -435,22 +435,6 @@
         }
         return users;
     }
-<<<<<<< HEAD
-=======
-
-    /**
-     * Find all conversations for which the given user should be able to receive notifications.
-     *
-     * @param user                    The user for which to find the courses.
-     * @param unreadConversationsOnly Whether to only return conversations that have unread messages.
-     * @return A list of conversations for which the user should receive notifications.
-     */
-    public List<Conversation> findAllConversationsForNotifications(User user, boolean unreadConversationsOnly) {
-        if (unreadConversationsOnly) {
-            return conversationRepository.findAllUnreadConversationsWhereUserIsParticipant(user.getId());
-        }
-        return conversationRepository.findAllWhereUserIsParticipant(user.getId());
-    }
 
     /**
      * Filter all channels where the attached lecture/exercise has been released
@@ -471,5 +455,4 @@
             }
         });
     }
->>>>>>> ffebd27a
 }