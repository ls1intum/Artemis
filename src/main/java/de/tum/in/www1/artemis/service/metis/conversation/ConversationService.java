--- conflicted
+++ resolved
@@ -142,17 +142,10 @@
                 generalConversationInfos.get(channel.getId()).setNumberOfParticipants(numberOfCourseMembers);
             }
         }
-<<<<<<< HEAD
 
         Stream<ConversationSummary> conversationSummaries = conversationsOfUser.stream()
                 .map(conversation -> new ConversationSummary(conversation, userConversationInfos.get(conversation.getId()), generalConversationInfos.get(conversation.getId())));
 
-=======
-
-        Stream<ConversationSummary> conversationSummaries = conversationsOfUser.stream()
-                .map(conversation -> new ConversationSummary(conversation, userConversationInfos.get(conversation.getId()), generalConversationInfos.get(conversation.getId())));
-
->>>>>>> 181a56fe
         return conversationSummaries.map(summary -> conversationDTOService.convertToDTO(summary, requestingUser)).toList();
     }
 
