package de.tum.in.www1.artemis.service.metis.conversation;

import java.time.ZonedDateTime;
import java.util.*;
import java.util.stream.Collectors;
import java.util.stream.Stream;

import javax.validation.constraints.NotNull;

import org.springframework.data.domain.Page;
import org.springframework.data.domain.Pageable;
import org.springframework.messaging.simp.SimpMessageSendingOperations;
import org.springframework.stereotype.Service;
import org.springframework.transaction.annotation.Transactional;
import org.springframework.web.bind.annotation.RequestBody;

import de.tum.in.www1.artemis.domain.Course;
import de.tum.in.www1.artemis.domain.User;
import de.tum.in.www1.artemis.domain.metis.ConversationParticipant;
import de.tum.in.www1.artemis.domain.metis.conversation.Channel;
import de.tum.in.www1.artemis.domain.metis.conversation.Conversation;
import de.tum.in.www1.artemis.repository.UserRepository;
import de.tum.in.www1.artemis.repository.metis.ConversationParticipantRepository;
import de.tum.in.www1.artemis.repository.metis.PostRepository;
import de.tum.in.www1.artemis.repository.metis.conversation.ChannelRepository;
import de.tum.in.www1.artemis.repository.metis.conversation.ConversationRepository;
import de.tum.in.www1.artemis.repository.metis.conversation.GroupChatRepository;
import de.tum.in.www1.artemis.repository.metis.conversation.OneToOneChatRepository;
import de.tum.in.www1.artemis.service.AuthorizationCheckService;
import de.tum.in.www1.artemis.web.rest.errors.AccessForbiddenException;
import de.tum.in.www1.artemis.web.rest.errors.BadRequestAlertException;
import de.tum.in.www1.artemis.web.rest.metis.conversation.dtos.ConversationDTO;
import de.tum.in.www1.artemis.web.websocket.dto.metis.ConversationWebsocketDTO;
import de.tum.in.www1.artemis.web.websocket.dto.metis.MetisCrudAction;

@Service
public class ConversationService {

    private static final String METIS_WEBSOCKET_CHANNEL_PREFIX = "/topic/metis/";

    private final ConversationDTOService conversationDTOService;

    private final UserRepository userRepository;

    private final ConversationRepository conversationRepository;

    private final ChannelRepository channelRepository;

    private final ConversationParticipantRepository conversationParticipantRepository;

    private final SimpMessageSendingOperations messagingTemplate;

    private final OneToOneChatRepository oneToOneChatRepository;

    private final PostRepository postRepository;

    private final GroupChatRepository groupChatRepository;

<<<<<<< HEAD
    private final AuthorizationCheckService authorizationCheckService;

    private final CourseRepository courseRepository;

    public ConversationService(ConversationDTOService conversationDTOService, UserRepository userRepository, ChannelRepository channelRepository,
            ConversationParticipantRepository conversationParticipantRepository, ConversationRepository conversationRepository, SimpMessageSendingOperations messagingTemplate,
            OneToOneChatRepository oneToOneChatRepository, PostRepository postRepository, GroupChatRepository groupChatRepository,
            AuthorizationCheckService authorizationCheckService, CourseRepository courseRepository) {
=======
    public ConversationService(ConversationDTOService conversationDTOService, UserRepository userRepository, ChannelRepository channelRepository,
            ConversationParticipantRepository conversationParticipantRepository, ConversationRepository conversationRepository, SimpMessageSendingOperations messagingTemplate,
            OneToOneChatRepository oneToOneChatRepository, PostRepository postRepository, GroupChatRepository groupChatRepository) {
>>>>>>> 4f20271f
        this.conversationDTOService = conversationDTOService;
        this.userRepository = userRepository;
        this.channelRepository = channelRepository;
        this.conversationParticipantRepository = conversationParticipantRepository;
        this.conversationRepository = conversationRepository;
        this.messagingTemplate = messagingTemplate;
        this.oneToOneChatRepository = oneToOneChatRepository;
        this.postRepository = postRepository;
        this.groupChatRepository = groupChatRepository;
<<<<<<< HEAD
        this.authorizationCheckService = authorizationCheckService;
        this.courseRepository = courseRepository;
=======
>>>>>>> 4f20271f
    }

    /**
     * Gets the conversation with the given id
     *
     * @param conversationId the id of the conversation
     * @return the conversation with the given id
     */
    public Conversation getConversationById(Long conversationId) {
        return conversationRepository.findByIdElseThrow(conversationId);
    }

    /**
     * Checks whether the user is a member of the conversation
     *
     * @param conversationId the id of the conversation
     * @param userId         the id of the user
     * @return true if the user is a member of the conversation, false otherwise
     */
    public boolean isMember(Long conversationId, Long userId) {
        return conversationParticipantRepository.existsByConversationIdAndUserId(conversationId, userId);
    }

    /**
     * Gets the conversation in a course for which the user is a member
     *
     * @param courseId       the id of the course
     * @param requestingUser the user for which the conversations are requested
     * @return the conversation in the course for which the user is a member
     */
    public List<ConversationDTO> getConversationsOfUser(Long courseId, User requestingUser) {
        var oneToOneChatsOfUser = oneToOneChatRepository.findActiveOneToOneChatsOfUserWithParticipantsAndUserGroups(courseId, requestingUser.getId());
        var channelsOfUser = channelRepository.findChannelsOfUser(courseId, requestingUser.getId());
        var groupChatsOfUser = groupChatRepository.findGroupChatsOfUserWithParticipantsAndUserGroups(courseId, requestingUser.getId());

        var conversations = new ArrayList<Conversation>();
        conversations.addAll(oneToOneChatsOfUser);
        conversations.addAll(groupChatsOfUser);
        Course course = courseRepository.findByIdElseThrow(courseId);
        // if the user is only a student in the course, we filter out all channels that are not yet open
        var isOnlyStudent = authorizationCheckService.isOnlyStudentInCourse(course, requestingUser);
        var filteredChannels = isOnlyStudent ? filterVisibleChannelsForStudents(channelsOfUser.stream()).toList() : channelsOfUser;
        conversations.addAll(filteredChannels);

        return conversations.stream().map(conversation -> conversationDTOService.convertToDTO(conversation, requestingUser)).toList();
    }

    /**
     * Updates a conversation
     *
     * @param conversation the conversation to be updated
     * @return the updated conversation
     */
    public Conversation updateConversation(Conversation conversation) {
        return conversationRepository.save(conversation);
    }

    /**
     * Registers users as a participant of a conversation
     *
     * @param course       the course in which the conversation is located
     * @param users        the users to be registered
     * @param conversation the conversation in which the users are registered
     * @param memberLimit  the maximum number of members in the conversation
     */
    public void registerUsersToConversation(Course course, Set<User> users, Conversation conversation, Optional<Integer> memberLimit) {
        var existingUsers = conversationParticipantRepository.findConversationParticipantByConversationId(conversation.getId()).stream().map(ConversationParticipant::getUser)
                .collect(Collectors.toSet());
        var usersToBeRegistered = users.stream().filter(user -> !existingUsers.contains(user)).collect(Collectors.toSet());

        if (memberLimit.isPresent()) {
            var currentMemberCount = conversationParticipantRepository.countByConversationId(conversation.getId());
            if (currentMemberCount + usersToBeRegistered.size() > memberLimit.get()) {
                throw new BadRequestAlertException("The maximum number of members has been reached", "conversation", "memberLimitReached");
            }
        }
        Set<ConversationParticipant> newConversationParticipants = new HashSet<>();
        for (User user : usersToBeRegistered) {
            ConversationParticipant conversationParticipant = new ConversationParticipant();
            conversationParticipant.setUser(user);
            conversationParticipant.setConversation(conversation);
            conversationParticipant.setIsModerator(false);
            conversationParticipant.setIsHidden(false);
            conversationParticipant.setIsFavorite(false);
            // set the last reading time of a participant in the past when creating conversation for the first time!
            conversationParticipant.setLastRead(ZonedDateTime.now().minusYears(2));
            conversationParticipant.setUnreadMessagesCount(0L);
            newConversationParticipants.add(conversationParticipant);
        }
        if (!newConversationParticipants.isEmpty()) {
            conversationParticipantRepository.saveAll(newConversationParticipants);
            broadcastOnConversationMembershipChannel(course, MetisCrudAction.CREATE, conversation, usersToBeRegistered);
            broadcastOnConversationMembershipChannel(course, MetisCrudAction.UPDATE, conversation, existingUsers);
        }
    }

    /**
     * Notify all members of a conversation about an update to the conversation
     *
     * @param conversation conversation which members to notify
     */
    public void notifyAllConversationMembersAboutUpdate(Conversation conversation) {
        var usersToContact = conversationParticipantRepository.findConversationParticipantByConversationId(conversation.getId()).stream().map(ConversationParticipant::getUser)
                .collect(Collectors.toSet());
        broadcastOnConversationMembershipChannel(conversation.getCourse(), MetisCrudAction.UPDATE, conversation, usersToContact);
    }

    /**
     * Notify all members of a conversation about a new message in the conversation
     *
     * @param conversation conversation which members to notify about the new message (except the author)
     * @param author       author of the new message to filter out
     */
    public void notifyAllConversationMembersAboutNewMessage(Conversation conversation, User author) {
        var usersToContact = conversationParticipantRepository.findConversationParticipantByConversationId(conversation.getId()).stream().map(ConversationParticipant::getUser)
                .collect(Collectors.toSet());
        // filter out the author of the message
        usersToContact.remove(author);
        broadcastOnConversationMembershipChannel(conversation.getCourse(), MetisCrudAction.NEW_MESSAGE, conversation, usersToContact);
    }

    /**
     * Removes users from a conversation
     *
     * @param course       the course in which the conversation is located
     * @param users        the users to be removed
     * @param conversation the conversation from which the users are removed
     */
    public void deregisterUsersFromAConversation(Course course, Set<User> users, Conversation conversation) {
        var existingUsers = conversationParticipantRepository.findConversationParticipantByConversationId(conversation.getId()).stream().map(ConversationParticipant::getUser)
                .collect(Collectors.toSet());
        var usersToBeDeregistered = users.stream().filter(existingUsers::contains).collect(Collectors.toSet());
        var remainingUsers = existingUsers.stream().filter(user -> !usersToBeDeregistered.contains(user)).collect(Collectors.toSet());
        var participantsToRemove = conversationParticipantRepository.findConversationParticipantsByConversationIdAndUserIds(conversation.getId(),
                usersToBeDeregistered.stream().map(User::getId).collect(Collectors.toSet()));
        if (participantsToRemove.size() > 0) {
            conversationParticipantRepository.deleteAll(participantsToRemove);
            broadcastOnConversationMembershipChannel(course, MetisCrudAction.DELETE, conversation, usersToBeDeregistered);
            broadcastOnConversationMembershipChannel(course, MetisCrudAction.UPDATE, conversation, remainingUsers);
        }
    }

    /**
     * Delete a conversation
     *
     * @param conversation the conversation to be deleted
     */
    @Transactional // ok because of delete
    public void deleteConversation(Conversation conversation) {
        var usersToMessage = conversationParticipantRepository.findConversationParticipantByConversationId(conversation.getId()).stream().map(ConversationParticipant::getUser)
                .collect(Collectors.toSet());
        broadcastOnConversationMembershipChannel(conversation.getCourse(), MetisCrudAction.DELETE, conversation, usersToMessage);
        this.postRepository.deleteAllByConversationId(conversation.getId());
        this.conversationParticipantRepository.deleteAllByConversationId(conversation.getId());
        this.conversationRepository.deleteById(conversation.getId());
    }

    /**
     * Broadcasts a message on the conversation membership channel of users
     *
     * @param course          the course in which the conversation is located
     * @param metisCrudAction the action that was performed
     * @param conversation    the conversation that was affected
     * @param usersToMessage  the users to be messaged
     */
    public void broadcastOnConversationMembershipChannel(Course course, MetisCrudAction metisCrudAction, Conversation conversation, Set<User> usersToMessage) {
        String conversationParticipantTopicName = getConversationParticipantTopicName(course.getId());
        usersToMessage.forEach(user -> sendToConversationMembershipChannel(metisCrudAction, conversation, user, conversationParticipantTopicName));
    }

    @NotNull
    public static String getConversationParticipantTopicName(Long courseId) {
        return METIS_WEBSOCKET_CHANNEL_PREFIX + "courses/" + courseId + "/conversations/user/";
    }

    private void sendToConversationMembershipChannel(MetisCrudAction metisCrudAction, Conversation conversation, User user, String conversationParticipantTopicName) {
        ConversationDTO dto;
        if (metisCrudAction.equals(MetisCrudAction.NEW_MESSAGE)) {
            // we do not want to recalculate the whole dto for a new message, just the information needed for updating the unread messages
            dto = conversationDTOService.convertToDTOWithNoExtraDBCalls(conversation);
        }
        else {
            dto = conversationDTOService.convertToDTO(conversation, user);
        }

        var websocketDTO = new ConversationWebsocketDTO(dto, metisCrudAction);
        messagingTemplate.convertAndSendToUser(user.getLogin(), conversationParticipantTopicName + user.getId(), websocketDTO);
    }

    /**
     * Checks if a user is a member of a conversation and therefore can access it else throws an exception
     *
     * @param conversationId the id of the conversation
     * @param user           the user to check
     * @return conversation if the user is a member
     */
    public Conversation mayInteractWithConversationElseThrow(Long conversationId, User user) {
        Optional<Conversation> conversation = conversationRepository.findById(conversationId);
        if (conversation.isEmpty() || !isMember(conversationId, user.getId())) {
            throw new AccessForbiddenException("User not allowed to access this conversation!");
        }
        return conversation.get();
    }

    /**
     * Search for members of a conversation
     *
     * @param course       the course in which the conversation is located
     * @param conversation the conversation
     * @param pageable     the pagination information
     * @param searchTerm   the search term to search name or login for
     * @param filter       additional filter to filter by role
     * @return the list of found users that match the criteria
     */
    public Page<User> searchMembersOfConversation(Course course, Conversation conversation, Pageable pageable, String searchTerm,
            Optional<ConversationMemberSearchFilters> filter) {
        if (filter.isEmpty()) {
            return userRepository.searchAllByLoginOrNameInConversation(pageable, searchTerm, conversation.getId());
        }
        else {
            switch (filter.get()) {
                case INSTRUCTOR -> {
                    return userRepository.searchAllByLoginOrNameInConversationWithCourseGroup(pageable, searchTerm, conversation.getId(), course.getInstructorGroupName());
                }
                case TUTOR -> {
                    // searches for both tutors and editors
                    return userRepository.searchAllByLoginOrNameInConversationWithEitherCourseGroup(pageable, searchTerm, conversation.getId(), course.getEditorGroupName(),
                            course.getTeachingAssistantGroupName());
                }
                case STUDENT -> {
                    return userRepository.searchAllByLoginOrNameInConversationWithCourseGroup(pageable, searchTerm, conversation.getId(), course.getStudentGroupName());
                }
                case CHANNEL_MODERATOR -> {
                    assert conversation instanceof Channel : "The filter CHANNEL_MODERATOR is only allowed for channels!";
                    return userRepository.searchChannelModeratorsByLoginOrNameInConversation(pageable, searchTerm, conversation.getId());
                }
                default -> throw new IllegalArgumentException("The filter is not supported.");
            }
        }

    }

    /**
     * Switch the favorite status of a conversation for a user
     *
     * @param conversationId the id of the conversation
     * @param requestingUser the user that wants to switch the favorite status
     * @param isFavorite     the new favorite status
     */
    public void switchFavoriteStatus(Long conversationId, User requestingUser, Boolean isFavorite) {
        var participation = conversationParticipantRepository.findConversationParticipantByConversationIdAndUserIdElseThrow(conversationId, requestingUser.getId());
        participation.setIsFavorite(isFavorite);
        conversationParticipantRepository.save(participation);
    }

    /**
     * Switch the hidden status of a conversation for a user
     *
     * @param conversationId the id of the conversation
     * @param requestingUser the user that wants to switch the hidden status
     * @param hiddenStatus   the new hidden status
     */
    public void switchHiddenStatus(Long conversationId, User requestingUser, Boolean hiddenStatus) {
        var participation = conversationParticipantRepository.findConversationParticipantByConversationIdAndUserIdElseThrow(conversationId, requestingUser.getId());
        participation.setIsHidden(hiddenStatus);
        conversationParticipantRepository.save(participation);
    }

    /**
     * The user can select one of these roles to filter the conversation members by role
     */
    public enum ConversationMemberSearchFilters {
        INSTRUCTOR, EDITOR, TUTOR, STUDENT, CHANNEL_MODERATOR // this is a special role that is only used for channels
    }

    /**
     * Find users with a certain role in a course
     *
     * @param course             the course
     * @param findAllStudents    if true, result includes all users with the student role in the course
     * @param findAllTutors      if true, result includes all users with the tutor role in the course
     * @param findAllInstructors if true, result includes all users with the instructor role in the course
     * @return the list of users found
     */
    public Set<User> findUsersInDatabase(Course course, boolean findAllStudents, boolean findAllTutors, boolean findAllInstructors) {
        Set<User> users = new HashSet<>();
        if (findAllStudents) {
            users.addAll(userRepository.findAllInGroupWithAuthorities(course.getStudentGroupName()));
        }
        if (findAllTutors) {
            users.addAll(userRepository.findAllInGroupWithAuthorities(course.getTeachingAssistantGroupName()));
            users.addAll(userRepository.findAllInGroupWithAuthorities(course.getEditorGroupName()));
        }
        if (findAllInstructors) {
            users.addAll(userRepository.findAllInGroupWithAuthorities(course.getInstructorGroupName()));
        }
        return users;
    }

    /**
     * Find users in database by their login
     *
     * @param userLogins the logins to search users by
     * @return set of users with the given logins
     */
    public Set<User> findUsersInDatabase(@RequestBody List<String> userLogins) {
        Set<User> users = new HashSet<>();
        for (String userLogin : userLogins) {
            if (userLogin == null || userLogin.isEmpty()) {
                continue;
            }
            var userToRegister = userRepository.findOneWithGroupsAndAuthoritiesByLogin(userLogin);
            userToRegister.ifPresent(users::add);
        }
        return users;
    }

    /**
     * Find all conversations for which the given user should be able to receive notifications.
     *
     * @param user                    The user for which to find the courses.
     * @param unreadConversationsOnly Whether to only return conversations that have unread messages.
     * @return A list of conversations for which the user should receive notifications.
     */
    public List<Conversation> findAllConversationsForNotifications(User user, boolean unreadConversationsOnly) {
        if (unreadConversationsOnly) {
            return conversationRepository.findAllUnreadConversationsWhereUserIsParticipant(user.getId());
        }
        return conversationRepository.findAllWhereUserIsParticipant(user.getId());
    }

    /**
     * Filter all channels where the attached lecture/exercise has been released
     *
     * @param channels A stream of channels
     * @return A stream of channels for lectures/exercises that have been released
     */
    public Stream<Channel> filterVisibleChannelsForStudents(Stream<Channel> channels) {
        ZonedDateTime now = ZonedDateTime.now();
        return channels.filter(channel -> {
            if (channel.getExercise() != null) {
                return channel.getExercise().getReleaseDate() == null || channel.getExercise().getReleaseDate().isBefore(now);
            }
            else if (channel.getLecture() != null) {
                return channel.getLecture().getStartDate() == null || channel.getLecture().getStartDate().isBefore(now);
            }
            else {
                return true;
            }
        });
    }
}<|MERGE_RESOLUTION|>--- conflicted
+++ resolved
@@ -56,7 +56,6 @@
 
     private final GroupChatRepository groupChatRepository;
 
-<<<<<<< HEAD
     private final AuthorizationCheckService authorizationCheckService;
 
     private final CourseRepository courseRepository;
@@ -65,11 +64,6 @@
             ConversationParticipantRepository conversationParticipantRepository, ConversationRepository conversationRepository, SimpMessageSendingOperations messagingTemplate,
             OneToOneChatRepository oneToOneChatRepository, PostRepository postRepository, GroupChatRepository groupChatRepository,
             AuthorizationCheckService authorizationCheckService, CourseRepository courseRepository) {
-=======
-    public ConversationService(ConversationDTOService conversationDTOService, UserRepository userRepository, ChannelRepository channelRepository,
-            ConversationParticipantRepository conversationParticipantRepository, ConversationRepository conversationRepository, SimpMessageSendingOperations messagingTemplate,
-            OneToOneChatRepository oneToOneChatRepository, PostRepository postRepository, GroupChatRepository groupChatRepository) {
->>>>>>> 4f20271f
         this.conversationDTOService = conversationDTOService;
         this.userRepository = userRepository;
         this.channelRepository = channelRepository;
@@ -79,11 +73,8 @@
         this.oneToOneChatRepository = oneToOneChatRepository;
         this.postRepository = postRepository;
         this.groupChatRepository = groupChatRepository;
-<<<<<<< HEAD
         this.authorizationCheckService = authorizationCheckService;
         this.courseRepository = courseRepository;
-=======
->>>>>>> 4f20271f
     }
 
     /**
