package de.tum.in.www1.artemis.service;

import java.time.ZonedDateTime;
import java.util.*;
import java.util.function.Predicate;
import java.util.stream.Collectors;

import org.springframework.stereotype.Service;
import org.springframework.transaction.annotation.Transactional;

import de.tum.in.www1.artemis.domain.*;
import de.tum.in.www1.artemis.domain.enumeration.FeedbackType;
import de.tum.in.www1.artemis.domain.participation.StudentParticipation;
import de.tum.in.www1.artemis.repository.ProgrammingExerciseTestCaseRepository;
import de.tum.in.www1.artemis.web.rest.dto.ProgrammingExerciseTestCaseDTO;
import de.tum.in.www1.artemis.web.rest.errors.EntityNotFoundException;

@Service
public class ProgrammingExerciseTestCaseService {

    private final ProgrammingExerciseTestCaseRepository testCaseRepository;

    private final ProgrammingExerciseService programmingExerciseService;

    private final ProgrammingSubmissionService programmingSubmissionService;

    private final ParticipationService participationService;

    public ProgrammingExerciseTestCaseService(ProgrammingExerciseTestCaseRepository testCaseRepository, ProgrammingExerciseService programmingExerciseService,
            ProgrammingSubmissionService programmingSubmissionService, ParticipationService participationService) {
        this.testCaseRepository = testCaseRepository;
        this.programmingExerciseService = programmingExerciseService;
        this.programmingSubmissionService = programmingSubmissionService;
        this.participationService = participationService;
    }

    /**
     * Returns all test cases for a programming exercise.
     *
     * @param id of a programming exercise.
     * @return test cases of a programming exercise.
     */
    public Set<ProgrammingExerciseTestCase> findByExerciseId(Long id) {
        return this.testCaseRepository.findByExerciseId(id);
    }

    /**
     * Returns all active test cases for a programming exercise. Only active test cases are evaluated on build runs.
     *
     * @param id of a programming exercise.
     * @return active test cases of a programming exercise.
     */
    public Set<ProgrammingExerciseTestCase> findActiveByExerciseId(Long id) {
        return this.testCaseRepository.findByExerciseIdAndActive(id, true);
    }

    /**
     * Update the updatable attributes of the provided test case dtos. Returns an entry in the set for each test case that could be updated.
     *
     * @param exerciseId            of exercise the test cases belong to.
     * @param testCaseProgrammingExerciseTestCaseDTOS of the test cases to update the weights and afterDueDate flag of.
     * @return the updated test cases.
     * @throws EntityNotFoundException if the programming exercise could not be found.
     * @throws IllegalAccessException if the retriever does not have the permissions to fetch information related to the programming exercise.
     */
    @Transactional
    public Set<ProgrammingExerciseTestCase> update(Long exerciseId, Set<ProgrammingExerciseTestCaseDTO> testCaseProgrammingExerciseTestCaseDTOS)
            throws EntityNotFoundException, IllegalAccessException {
        ProgrammingExercise programmingExercise = programmingExerciseService.findWithTestCasesById(exerciseId);
        Set<ProgrammingExerciseTestCase> existingTestCases = programmingExercise.getTestCases();

        Set<ProgrammingExerciseTestCase> updatedTests = new HashSet<>();
        for (ProgrammingExerciseTestCaseDTO programmingExerciseTestCaseDTO : testCaseProgrammingExerciseTestCaseDTOS) {
            Optional<ProgrammingExerciseTestCase> matchingTestCaseOpt = existingTestCases.stream()
                    .filter(testCase -> testCase.getId().equals(programmingExerciseTestCaseDTO.getId())).findFirst();
            if (matchingTestCaseOpt.isEmpty()) {
                continue;
            }

            ProgrammingExerciseTestCase matchingTestCase = matchingTestCaseOpt.get();
            matchingTestCase.setWeight(programmingExerciseTestCaseDTO.getWeight());
            matchingTestCase.setAfterDueDate(programmingExerciseTestCaseDTO.isAfterDueDate());
            updatedTests.add(matchingTestCase);
        }
        // At least one test was updated with a new weight or runAfterDueDate flag. We use this flag to inform the instructor about outdated student results.
        programmingSubmissionService.setTestCasesChangedAndTriggerTestCaseUpdate(exerciseId);
        return updatedTests;
    }

    /**
     * Reset the weights of all test cases to 1.
     *
     * @param exerciseId to find exercise test cases
     * @return test cases that have been reset
     */
    @Transactional
    public Set<ProgrammingExerciseTestCase> resetWeights(Long exerciseId) {
        Set<ProgrammingExerciseTestCase> testCases = this.testCaseRepository.findByExerciseId(exerciseId);
        for (ProgrammingExerciseTestCase testCase : testCases) {
            testCase.setWeight(1);
        }
        // The tests' weights were updated. We use this flag to inform the instructor about outdated student results.
        programmingSubmissionService.setTestCasesChangedAndTriggerTestCaseUpdate(exerciseId);
        return testCases;
    }

    /**
     * From a list of build run feedback, extract all test cases. If an already stored test case is not found anymore in the build result, it will not be deleted, but set inactive.
     * This way old test cases are not lost, some interfaces in the client might need this information to e.g. show warnings.
     *
     * @param feedbacks list of build log output.
     * @param exercise  programming exercise.
     * @return Returns true if the test cases have changed, false if they haven't.
     */
    public boolean generateTestCasesFromFeedbacks(List<Feedback> feedbacks, ProgrammingExercise exercise) {
        Set<ProgrammingExerciseTestCase> existingTestCases = testCaseRepository.findByExerciseId(exercise.getId());
        // Do not generate test cases for static code analysis feedback
        Set<ProgrammingExerciseTestCase> testCasesFromFeedbacks = feedbacks.stream().filter(feedback -> !feedback.isStaticCodeAnalysisFeedback())
                .map(feedback -> new ProgrammingExerciseTestCase().testName(feedback.getText()).weight(1).exercise(exercise).active(true)).collect(Collectors.toSet());
        // Get test cases that are not already in database - those will be added as new entries.
        Set<ProgrammingExerciseTestCase> newTestCases = testCasesFromFeedbacks.stream().filter(testCase -> existingTestCases.stream().noneMatch(testCase::equals))
                .collect(Collectors.toSet());
        // Get test cases which activate state flag changed.
        Set<ProgrammingExerciseTestCase> testCasesWithUpdatedActivation = existingTestCases.stream().filter(existing -> {
            Optional<ProgrammingExerciseTestCase> matchingText = testCasesFromFeedbacks.stream().filter(existing::equals).findFirst();
            // Either the test case was active and is not part of the feedback anymore OR was not active before and is now part of the feedback again.
            return matchingText.isEmpty() && existing.isActive() || matchingText.isPresent() && matchingText.get().isActive() && !existing.isActive();
        }).map(existing -> existing.clone().active(!existing.isActive())).collect(Collectors.toSet());

        Set<ProgrammingExerciseTestCase> testCasesToSave = new HashSet<>();
        testCasesToSave.addAll(newTestCases);
        testCasesToSave.addAll(testCasesWithUpdatedActivation);

        if (testCasesToSave.size() > 0) {
            testCaseRepository.saveAll(testCasesToSave);
            return true;
        }
        return false;
    }

    /**
     * Updates an incoming result with the information of the exercises test cases. This update includes:
     * - Checking which test cases were not executed as this is not part of the bamboo build (not all test cases are executed in an exercise with sequential test runs)
     * - Checking the due date and the afterDueDate flag
     * - Recalculating the score based based on the successful test cases weight vs the total weight of all test cases.
     *
     * If there are no test cases stored in the database for the given exercise (i.e. we have a legacy exercise) or the weight has not been changed, then the result will not change
     *
     * @param result   to modify with new score, result string & added feedbacks (not executed tests)
     * @param exercise the result belongs to.
     * @param isStudentParticipation boolean flag indicating weather the participation of the result is not a solution/template participation.
     * @return Result with updated feedbacks, score and result string.
     */
    public Result updateResultFromTestCases(Result result, ProgrammingExercise exercise, boolean isStudentParticipation) {
        Set<ProgrammingExerciseTestCase> testCases = findActiveByExerciseId(exercise.getId());
        Set<ProgrammingExerciseTestCase> testCasesForCurrentDate = testCases;
        // We don't filter the test cases for the solution/template participation's results as they are used as indicators for the instructor!
        if (isStudentParticipation) {
            testCasesForCurrentDate = filterTestCasesForCurrentDate(exercise, testCases);
        }
        return updateResultFromTestCases(testCases, testCasesForCurrentDate, result);
    }

    /**
     * Updates <b>all</b> latest automatic results of the given exercise with the information of the exercises test cases. This update includes:
     * - Checking which test cases were not executed as this is not part of the bamboo build (not all test cases are executed in an exercise with sequential test runs)
     * - Checking the due date and the afterDueDate flag
     * - Recalculating the score based based on the successful test cases weight vs the total weight of all test cases.
     *
     * If there are no test cases stored in the database for the given exercise (i.e. we have a legacy exercise) or the weight has not been changed, then the result will not change
     *
     * @param exercise the exercise whose results should be updated
     * @return the results of the exercise that have been updated
     */
    public List<Result> updateAllResultsFromTestCases(ProgrammingExercise exercise) {
        Set<ProgrammingExerciseTestCase> testCases = findActiveByExerciseId(exercise.getId());

        ArrayList<Result> updatedResults = new ArrayList<>();

        Result templateResult = exercise.getTemplateParticipation().findLatestResult();
        Result solutionResult = exercise.getSolutionParticipation().findLatestResult();
        // template and solution are always updated using all test cases
        updateResultFromTestCases(testCases, testCases, templateResult);
        updateResultFromTestCases(testCases, testCases, solutionResult);
        updatedResults.add(templateResult);
        updatedResults.add(solutionResult);

        // filter the test cases for the student results if necessary
        Set<ProgrammingExerciseTestCase> testCasesForCurrentDate = filterTestCasesForCurrentDate(exercise, testCases);
        // We only update the latest automatic results here, later manual assessments are not affected
        List<StudentParticipation> participations = participationService.findByExerciseIdWithLatestAutomaticResultAndFeedbacks(exercise.getId());

        for (StudentParticipation studentParticipation : participations) {
            Result result = studentParticipation.findLatestResult();
            updateResultFromTestCases(testCases, testCasesForCurrentDate, result);
            updatedResults.add(result);
        }
        return updatedResults;
    }

    private Set<ProgrammingExerciseTestCase> filterTestCasesForCurrentDate(ProgrammingExercise exercise, Set<ProgrammingExerciseTestCase> testCases) {
        boolean shouldTestsWithAfterDueDateFlagBeRemoved = exercise.getBuildAndTestStudentSubmissionsAfterDueDate() != null
                && ZonedDateTime.now().isBefore(exercise.getBuildAndTestStudentSubmissionsAfterDueDate());
        // Filter all test cases from the score calculation that are only executed after due date if the due date has not yet passed.
<<<<<<< HEAD
        return testCases.stream().filter(testCase -> !shouldTestsWithAfterDueDateFlagBeRemoved || !testCase.isAfterDueDate()).collect(Collectors.toSet());
    }

    private Result updateResultFromTestCases(Set<ProgrammingExerciseTestCase> testCases, Set<ProgrammingExerciseTestCase> testCasesForCurrentDate, Result result) {
        // Case 1: There are tests and feedbacks, find out which tests were not executed or should only count to the score after the due date.
        if (testCasesForCurrentDate.size() > 0 && result.getFeedbacks().size() > 0) {
=======
        // We also don't filter the test cases for the solution/template participation's results as they are used as indicators for the instructor!
        Set<ProgrammingExerciseTestCase> testCasesForCurrentDate = testCases.stream().filter(testCase -> !shouldTestsWithAfterDueDateFlagBeRemoved || !testCase.isAfterDueDate())
                .collect(Collectors.toSet());
        // Distinguish between static code analysis feedback and test case feedback
        // TODO: For now we are only concerned with not breaking existing functionality and not losing static code analysis feedback.
        // This method has to be extended/refactored when a grading concept for static code analysis has been created
        List<Feedback> testCaseFeedback = new ArrayList<>();
        List<Feedback> staticCodeAnalysisFeedback = new ArrayList<>();
        for (var feedback : result.getFeedbacks()) {
            if (feedback.isStaticCodeAnalysisFeedback()) {
                staticCodeAnalysisFeedback.add(feedback);
            }
            else {
                testCaseFeedback.add(feedback);
            }
        }
        // Case 1: There are tests and test case feedbacks, find out which tests were not executed or should only count to the score after the due date.
        if (testCasesForCurrentDate.size() > 0 && testCaseFeedback.size() > 0) {
>>>>>>> eb9663a0
            // Remove feedbacks that the student should not see yet because of the due date.
            removeFeedbacksForAfterDueDateTests(result, testCasesForCurrentDate);

            Set<ProgrammingExerciseTestCase> successfulTestCases = testCasesForCurrentDate.stream().filter(isSuccessful(result)).collect(Collectors.toSet());

            // Add feedbacks for tests that were not executed ("test was not executed").
            createFeedbackForNotExecutedTests(result, testCasesForCurrentDate);

            // Recalculate the achieved score by including the test cases individual weight.
            // The score is always calculated from ALL test cases, regardless of the current date!
            updateScore(result, successfulTestCases, testCases);

            // Create a new result string that reflects passed, failed & not executed test cases.
            updateResultString(result, successfulTestCases, testCasesForCurrentDate);
        }
        // Case 2: There are no test cases that are executed before the due date has passed. We need to do this to differentiate this case from a build error.
        else if (testCases.size() > 0 && testCaseFeedback.size() > 0) {
            removeAllTestCaseFeedbackAndSetScoreToZero(result, staticCodeAnalysisFeedback);
        }
<<<<<<< HEAD
        // Case 3: If there are no feedbacks, the build has failed or it has previously fallen under case 2. In this case we just return the original result without changing it.
=======
        // Case 3: If there is no test case feedback, the build has failed. In this case we just return the original result without changing it.
>>>>>>> eb9663a0
        return result;
    }

    /**
     * Check if the provided test was found in the result's feedbacks with positive = true.
     * @param result of the build run.
     * @return true if there is a positive feedback for a given test.
     */
    private Predicate<ProgrammingExerciseTestCase> isSuccessful(Result result) {
        return testCase -> result.getFeedbacks().stream().anyMatch(feedback -> feedback.getText().equals(testCase.getTestName()) && feedback.isPositive());
    }

    /**
     * Check if the provided test was not found in the result's feedbacks.
     * @param result of the build run.
     * @return true if there is no feedback for a given test.
     */
    private Predicate<ProgrammingExerciseTestCase> wasNotExecuted(Result result) {
        return testCase -> result.getFeedbacks().stream().noneMatch(feedback -> feedback.getText().equals(testCase.getTestName()));
    }

    /**
     * Check which tests were not executed and add a new Feedback for them to the exercise.
     * @param result of the build run.
     * @param allTests of the given programming exercise.
     */
    private void createFeedbackForNotExecutedTests(Result result, Set<ProgrammingExerciseTestCase> allTests) {
        List<Feedback> feedbacksForNotExecutedTestCases = allTests.stream().filter(wasNotExecuted(result))
                .map(testCase -> new Feedback().type(FeedbackType.AUTOMATIC).text(testCase.getTestName()).detailText("Test was not executed.")).collect(Collectors.toList());
        result.addFeedbacks(feedbacksForNotExecutedTestCases);
    }

    /**
     * Check which tests were executed but which result should not be made public to the student yet.
     * @param result of the build run.
     * @param testCasesForCurrentDate of the given programming exercise.
     */
    private void removeFeedbacksForAfterDueDateTests(Result result, Set<ProgrammingExerciseTestCase> testCasesForCurrentDate) {
        // Find feedback which is not associated with test cases for the current date. Does not remove static code analysis feedback
        List<Feedback> feedbacksToFilterForCurrentDate = result.getFeedbacks().stream().filter(
                feedback -> !feedback.isStaticCodeAnalysisFeedback() && testCasesForCurrentDate.stream().noneMatch(testCase -> testCase.getTestName().equals(feedback.getText())))
                .collect(Collectors.toList());
        feedbacksToFilterForCurrentDate.forEach(result::removeFeedback);
        // If there are no feedbacks left after filtering those not valid for the current date, also setHasFeedback to false.
        if (result.getFeedbacks().stream().noneMatch(feedback -> !feedback.isPositive()
                || feedback.getType() != null && (feedback.getType().equals(FeedbackType.MANUAL) || feedback.getType().equals(FeedbackType.MANUAL_UNREFERENCED))))
            result.setHasFeedback(false);
    }

    /**
     * Update the score given the postive tests score divided by all tests's score.
     * @param result of the build run.
     * @param successfulTestCases test cases with positive feedback.
     * @param allTests of a given programming exercise.
     */
    private void updateScore(Result result, Set<ProgrammingExerciseTestCase> successfulTestCases, Set<ProgrammingExerciseTestCase> allTests) {
        if (successfulTestCases.size() > 0) {
            long successfulTestScore = successfulTestCases.stream().map(ProgrammingExerciseTestCase::getWeight).mapToLong(w -> w).sum();
            long maxTestScore = allTests.stream().map(ProgrammingExerciseTestCase::getWeight).mapToLong(w -> w).sum();
            long score = maxTestScore > 0 ? (long) ((float) successfulTestScore / maxTestScore * 100.) : 0L;
            result.setScore(score);
        } else {
            result.setScore(0L);
        }
    }

    /**
     * Update the result's result string given the successful tests vs. all tests (x of y passed).
     * @param result of the build run.
     * @param successfulTestCases test cases with positive feedback.
     * @param allTests of the given programming exercise.
     */
    private void updateResultString(Result result, Set<ProgrammingExerciseTestCase> successfulTestCases, Set<ProgrammingExerciseTestCase> allTests) {
        // Create a new result string that reflects passed, failed & not executed test cases.
        String newResultString = successfulTestCases.size() + " of " + allTests.size() + " passed";
        result.setResultString(newResultString);
    }

    /**
     * Remove all test case feedback information from a result and treat it as if it has a score of 0.
     * @param result Result containing all feedback
     * @param staticCodeAnalysisFeedback Static code analysis feedback to keep
     */
    private void removeAllTestCaseFeedbackAndSetScoreToZero(Result result, List<Feedback> staticCodeAnalysisFeedback) {
        result.setFeedbacks(staticCodeAnalysisFeedback);
        result.hasFeedback(staticCodeAnalysisFeedback.size() > 0);
        result.setScore(0L);
        result.setResultString("0 of 0 passed");
    }
}<|MERGE_RESOLUTION|>--- conflicted
+++ resolved
@@ -158,7 +158,7 @@
         if (isStudentParticipation) {
             testCasesForCurrentDate = filterTestCasesForCurrentDate(exercise, testCases);
         }
-        return updateResultFromTestCases(testCases, testCasesForCurrentDate, result);
+        return updateResultFromTestCases(testCases, testCasesForCurrentDate, result, exercise, isStudentParticipation);
     }
 
     /**
@@ -179,9 +179,9 @@
 
         Result templateResult = exercise.getTemplateParticipation().findLatestResult();
         Result solutionResult = exercise.getSolutionParticipation().findLatestResult();
-        // template and solution are always updated using all test cases
-        updateResultFromTestCases(testCases, testCases, templateResult);
-        updateResultFromTestCases(testCases, testCases, solutionResult);
+        // template and solution are always updated using ALL test cases
+        updateResultFromTestCases(testCases, testCases, templateResult, exercise, false);
+        updateResultFromTestCases(testCases, testCases, solutionResult, exercise, false);
         updatedResults.add(templateResult);
         updatedResults.add(solutionResult);
 
@@ -192,7 +192,7 @@
 
         for (StudentParticipation studentParticipation : participations) {
             Result result = studentParticipation.findLatestResult();
-            updateResultFromTestCases(testCases, testCasesForCurrentDate, result);
+            updateResultFromTestCases(testCases, testCasesForCurrentDate, result, exercise, true);
             updatedResults.add(result);
         }
         return updatedResults;
@@ -202,17 +202,15 @@
         boolean shouldTestsWithAfterDueDateFlagBeRemoved = exercise.getBuildAndTestStudentSubmissionsAfterDueDate() != null
                 && ZonedDateTime.now().isBefore(exercise.getBuildAndTestStudentSubmissionsAfterDueDate());
         // Filter all test cases from the score calculation that are only executed after due date if the due date has not yet passed.
-<<<<<<< HEAD
         return testCases.stream().filter(testCase -> !shouldTestsWithAfterDueDateFlagBeRemoved || !testCase.isAfterDueDate()).collect(Collectors.toSet());
     }
 
-    private Result updateResultFromTestCases(Set<ProgrammingExerciseTestCase> testCases, Set<ProgrammingExerciseTestCase> testCasesForCurrentDate, Result result) {
-        // Case 1: There are tests and feedbacks, find out which tests were not executed or should only count to the score after the due date.
-        if (testCasesForCurrentDate.size() > 0 && result.getFeedbacks().size() > 0) {
-=======
+    private Result updateResultFromTestCases(Set<ProgrammingExerciseTestCase> testCases, Set<ProgrammingExerciseTestCase> testCasesForCurrentDate, Result result,
+            ProgrammingExercise exercise, boolean isStudentParticipation) {
+        boolean shouldTestsWithAfterDueDateFlagBeRemoved = isStudentParticipation && exercise.getBuildAndTestStudentSubmissionsAfterDueDate() != null
+                && ZonedDateTime.now().isBefore(exercise.getBuildAndTestStudentSubmissionsAfterDueDate());
+        // Filter all test cases from the score calculation that are only executed after due date if the due date has not yet passed.
         // We also don't filter the test cases for the solution/template participation's results as they are used as indicators for the instructor!
-        Set<ProgrammingExerciseTestCase> testCasesForCurrentDate = testCases.stream().filter(testCase -> !shouldTestsWithAfterDueDateFlagBeRemoved || !testCase.isAfterDueDate())
-                .collect(Collectors.toSet());
         // Distinguish between static code analysis feedback and test case feedback
         // TODO: For now we are only concerned with not breaking existing functionality and not losing static code analysis feedback.
         // This method has to be extended/refactored when a grading concept for static code analysis has been created
@@ -226,9 +224,9 @@
                 testCaseFeedback.add(feedback);
             }
         }
-        // Case 1: There are tests and test case feedbacks, find out which tests were not executed or should only count to the score after the due date.
-        if (testCasesForCurrentDate.size() > 0 && testCaseFeedback.size() > 0) {
->>>>>>> eb9663a0
+
+        // Case 1: There are tests and test case feedback, find out which tests were not executed or should only count to the score after the due date.
+        if (testCasesForCurrentDate.size() > 0 && testCaseFeedback.size() > 0 && result.getFeedbacks().size() > 0) {
             // Remove feedbacks that the student should not see yet because of the due date.
             removeFeedbacksForAfterDueDateTests(result, testCasesForCurrentDate);
 
@@ -245,14 +243,11 @@
             updateResultString(result, successfulTestCases, testCasesForCurrentDate);
         }
         // Case 2: There are no test cases that are executed before the due date has passed. We need to do this to differentiate this case from a build error.
-        else if (testCases.size() > 0 && testCaseFeedback.size() > 0) {
+        else if (testCases.size() > 0 && result.getFeedbacks().size() > 0 && testCaseFeedback.size() > 0) {
             removeAllTestCaseFeedbackAndSetScoreToZero(result, staticCodeAnalysisFeedback);
         }
-<<<<<<< HEAD
-        // Case 3: If there are no feedbacks, the build has failed or it has previously fallen under case 2. In this case we just return the original result without changing it.
-=======
-        // Case 3: If there is no test case feedback, the build has failed. In this case we just return the original result without changing it.
->>>>>>> eb9663a0
+        // Case 3: If there is no test case feedback, the build has failed or it has previously fallen under case 2. In this case we just return the original result without
+        // changing it.
         return result;
     }
 
@@ -314,7 +309,8 @@
             long maxTestScore = allTests.stream().map(ProgrammingExerciseTestCase::getWeight).mapToLong(w -> w).sum();
             long score = maxTestScore > 0 ? (long) ((float) successfulTestScore / maxTestScore * 100.) : 0L;
             result.setScore(score);
-        } else {
+        }
+        else {
             result.setScore(0L);
         }
     }
