package de.tum.in.www1.artemis.service;

import java.time.ZonedDateTime;
import java.util.*;
import java.util.function.Predicate;
import java.util.stream.Collectors;

import javax.transaction.Transactional;

import org.springframework.stereotype.Service;

import de.tum.in.www1.artemis.domain.Feedback;
import de.tum.in.www1.artemis.domain.ProgrammingExercise;
import de.tum.in.www1.artemis.domain.ProgrammingExerciseTestCase;
import de.tum.in.www1.artemis.domain.Result;
import de.tum.in.www1.artemis.domain.enumeration.FeedbackType;
import de.tum.in.www1.artemis.repository.FeedbackRepository;
import de.tum.in.www1.artemis.repository.ProgrammingExerciseTestCaseRepository;
import de.tum.in.www1.artemis.web.rest.dto.ProgrammingExerciseTestCaseDTO;
import de.tum.in.www1.artemis.web.rest.errors.EntityNotFoundException;

@Service
public class ProgrammingExerciseTestCaseService {

    private final ProgrammingExerciseTestCaseRepository testCaseRepository;

    private final ProgrammingExerciseService programmingExerciseService;

    private final ProgrammingSubmissionService programmingSubmissionService;

    private final FeedbackRepository feedbackRepository;

    public ProgrammingExerciseTestCaseService(ProgrammingExerciseTestCaseRepository testCaseRepository, ProgrammingExerciseService programmingExerciseService,
            FeedbackRepository feedbackRepository, ProgrammingSubmissionService programmingSubmissionService) {
        this.testCaseRepository = testCaseRepository;
        this.programmingExerciseService = programmingExerciseService;
        this.programmingSubmissionService = programmingSubmissionService;
        this.feedbackRepository = feedbackRepository;
    }

    /**
     * Returns all test cases for a programming exercise.
     * 
     * @param id of a programming exercise.
     * @return test cases of a programming exercise.
     */
    public Set<ProgrammingExerciseTestCase> findByExerciseId(Long id) {
        return this.testCaseRepository.findByExerciseId(id);
    }

    /**
     * Returns all active test cases for a programming exercise. Only active test cases are evaluated on build runs.
     * 
     * @param id of a programming exercise.
     * @return active test cases of a programming exercise.
     */
    public Set<ProgrammingExerciseTestCase> findActiveByExerciseId(Long id) {
        return this.testCaseRepository.findByExerciseIdAndActive(id, true);
    }

    /**
     * Update the updatable attributes of the provided test case dtos. Returns an entry in the set for each test case that could be updated.
     *
     * @param exerciseId            of exercise the test cases belong to.
     * @param testCaseProgrammingExerciseTestCaseDTOS of the test cases to update the weights and afterDueDate flag of.
     * @return the updated test cases.
     * @throws EntityNotFoundException if the programming exercise could not be found.
     * @throws IllegalAccessException if the retriever does not have the permissions to fetch information related to the programming exercise.
     */
    @Transactional
    public Set<ProgrammingExerciseTestCase> update(Long exerciseId, Set<ProgrammingExerciseTestCaseDTO> testCaseProgrammingExerciseTestCaseDTOS)
            throws EntityNotFoundException, IllegalAccessException {
        ProgrammingExercise programmingExercise = programmingExerciseService.findByIdWithTestCases(exerciseId);
        Set<ProgrammingExerciseTestCase> existingTestCases = programmingExercise.getTestCases();

        Set<ProgrammingExerciseTestCase> updatedTests = new HashSet<>();
        for (ProgrammingExerciseTestCaseDTO programmingExerciseTestCaseDTO : testCaseProgrammingExerciseTestCaseDTOS) {
            Optional<ProgrammingExerciseTestCase> matchingTestCaseOpt = existingTestCases.stream()
                    .filter(testCase -> testCase.getId().equals(programmingExerciseTestCaseDTO.getId())).findFirst();
            if (!matchingTestCaseOpt.isPresent())
                continue;

            ProgrammingExerciseTestCase matchingTestCase = matchingTestCaseOpt.get();
            matchingTestCase.setWeight(programmingExerciseTestCaseDTO.getWeight());
            matchingTestCase.setAfterDueDate(programmingExerciseTestCaseDTO.isAfterDueDate());
            updatedTests.add(matchingTestCase);
        }
        // At least one test was updated with a new weight or runAfterDueDate flag. We use this flag to inform the instructor about outdated student results.
        programmingSubmissionService.setTestCasesChangedAndTriggerTestCaseUpdate(exerciseId);
        return updatedTests;
    }

    /**
     * Reset the weights of all test cases to 1.
     *
     * @param exerciseId to find exercise test cases
     * @return test cases that have been reset
     */
    @Transactional
    public Set<ProgrammingExerciseTestCase> resetWeights(Long exerciseId) {
        Set<ProgrammingExerciseTestCase> testCases = this.testCaseRepository.findByExerciseId(exerciseId);
        for (ProgrammingExerciseTestCase testCase : testCases) {
            testCase.setWeight(1);
        }
        // The tests' weights were updated. We use this flag to inform the instructor about outdated student results.
        programmingSubmissionService.setTestCasesChangedAndTriggerTestCaseUpdate(exerciseId);
        return testCases;
    }

    /**
     * From a list of build run feedback, extract all test cases. If an already stored test case is not found anymore in the build result, it will not be deleted, but set inactive.
     * This way old test cases are not lost, some interfaces in the client might need this information to e.g. show warnings.
     * 
     * @param feedbacks list of build log output.
     * @param exercise  programming exercise.
     * @return Returns true if the test cases have changed, false if they haven't.
     */
    public boolean generateTestCasesFromFeedbacks(List<Feedback> feedbacks, ProgrammingExercise exercise) {
        Set<ProgrammingExerciseTestCase> existingTestCases = testCaseRepository.findByExerciseId(exercise.getId());
        Set<ProgrammingExerciseTestCase> testCasesFromFeedbacks = feedbacks.stream()
                .map(feedback -> new ProgrammingExerciseTestCase().testName(feedback.getText()).weight(1).exercise(exercise).active(true)).collect(Collectors.toSet());
        // Get test cases that are not already in database - those will be added as new entries.
        Set<ProgrammingExerciseTestCase> newTestCases = testCasesFromFeedbacks.stream().filter(testCase -> existingTestCases.stream().noneMatch(testCase::equals))
                .collect(Collectors.toSet());
        // Get test cases which activate state flag changed.
        Set<ProgrammingExerciseTestCase> testCasesWithUpdatedActivation = existingTestCases.stream().filter(existing -> {
            Optional<ProgrammingExerciseTestCase> matchingText = testCasesFromFeedbacks.stream().filter(existing::equals).findFirst();
            // Either the test case was active and is not part of the feedback anymore OR was not active before and is now part of the feedback again.
            return !matchingText.isPresent() && existing.isActive() || matchingText.isPresent() && matchingText.get().isActive() && !existing.isActive();
        }).map(existing -> existing.clone().active(!existing.isActive())).collect(Collectors.toSet());

        Set<ProgrammingExerciseTestCase> testCasesToSave = new HashSet<>();
        testCasesToSave.addAll(newTestCases);
        testCasesToSave.addAll(testCasesWithUpdatedActivation);

        if (testCasesToSave.size() > 0) {
            testCaseRepository.saveAll(testCasesToSave);
            return true;
        }
        return false;
    }

    /**
     * Updates an incoming result with the information of the exercises test cases. This update includes:
     * - Checking which test cases were not executed as this is not part of the bamboo build (not all test cases are executed in an exercise with sequential test runs)
     * - Checking the due date and the afterDueDate flag
     * - Recalculating the score based based on the successful test cases weight vs the total weight of all test cases.
     *
     * If there are no test cases stored in the database for the given exercise (i.e. we have a legacy exercise) or the weight has not been changed, then the result will not change
     *
     * @param result   to modify with new score, result string & added feedbacks (not executed tests)
     * @param exercise the result belongs to.
     * @param isStudentParticipation boolean flag indicating weather the participation of the result is not a solution/template participation.
     * @return Result with updated feedbacks, score and result string.
     */
    @Transactional
    public Result updateResultFromTestCases(Result result, ProgrammingExercise exercise, boolean isStudentParticipation) {
        boolean shouldTestsWithAfterDueDateFlagBeRemoved = isStudentParticipation && exercise.getBuildAndTestStudentSubmissionsAfterDueDate() != null
                && ZonedDateTime.now().isBefore(exercise.getBuildAndTestStudentSubmissionsAfterDueDate());
        Set<ProgrammingExerciseTestCase> testCases = findActiveByExerciseId(exercise.getId());
        // Filter all test cases from the score calculation that are only executed after due date if the due date has not yet passed.
        // We also don't filter the test cases for the solution/template participation's results as they are used as indicators for the instructor!
        Set<ProgrammingExerciseTestCase> testCasesForCurrentDate = testCases.stream().filter(testCase -> !shouldTestsWithAfterDueDateFlagBeRemoved || !testCase.isAfterDueDate())
                .collect(Collectors.toSet());
        // Case 1: There are tests and feedbacks, find out which tests were not executed or should only count to the score after the due date.
        if (testCasesForCurrentDate.size() > 0 && result.getFeedbacks().size() > 0) {
            // Remove feedbacks that the student should not see yet because of the due date.
            removeFeedbacksForAfterDueDateTests(result, testCasesForCurrentDate);

            Set<ProgrammingExerciseTestCase> successfulTestCases = testCasesForCurrentDate.stream().filter(isSuccessful(result)).collect(Collectors.toSet());

            // Add feedbacks for tests that were not executed ("test was not executed").
            createFeedbackForNotExecutedTests(result, testCasesForCurrentDate);

            // Recalculate the achieved score by including the test cases individual weight.
            // The score is always calculated from ALL test cases, regardless of the current date!
            updateScore(result, successfulTestCases, testCases);

            // Create a new result string that reflects passed, failed & not executed test cases.
<<<<<<< HEAD
            updateResultString(result, successfulTestCases, testCasesForCurrentDate);
=======
            updateResultString(result, successfulTestCases, testCasesForCurrentDate, exercise.getBuildAndTestStudentSubmissionsAfterDueDate() != null);
>>>>>>> c9c5c889
        }
        // Case 2: There are no test cases that are executed before the due date has passed. We need to do this to differentiate this case from a build error.
        else if (testCases.size() > 0 && result.getFeedbacks().size() > 0) {
            removeAllFeedbackAndSetScoreToZero(result);
        }
        // Case 3: If there are no feedbacks, the build has failed. In this case we just return the original result without changing it.
        return result;
    }

    /**
     * Check if the provided test was found in the result's feedbacks with positive = true.
     * @param result of the build run.
     * @return true if there is a positive feedback for a given test.
     */
    private Predicate<ProgrammingExerciseTestCase> isSuccessful(Result result) {
        return testCase -> result.getFeedbacks().stream().anyMatch(feedback -> feedback.getText().equals(testCase.getTestName()) && feedback.isPositive());
    }

    /**
     * Check if the provided test was not found in the result's feedbacks.
     * @param result of the build run.
     * @return true if there is no feedback for a given test.
     */
    private Predicate<ProgrammingExerciseTestCase> wasNotExecuted(Result result) {
        return testCase -> result.getFeedbacks().stream().noneMatch(feedback -> feedback.getText().equals(testCase.getTestName()));
    }

    /**
     * Check which tests were not executed and add a new Feedback for them to the exercise.
     * @param result of the build run.
     * @param allTests of the given programming exercise.
     */
    private void createFeedbackForNotExecutedTests(Result result, Set<ProgrammingExerciseTestCase> allTests) {
        List<Feedback> feedbacksForNotExecutedTestCases = allTests.stream().filter(wasNotExecuted(result))
                .map(testCase -> new Feedback().type(FeedbackType.AUTOMATIC).text(testCase.getTestName()).detailText("Test was not executed.")).collect(Collectors.toList());
        result.addFeedbacks(feedbacksForNotExecutedTestCases);
    }

    /**
     * Check which tests were executed but which result should not be made public to the student yet.
     * @param result of the build run.
     * @param testCasesForCurrentDate of the given programming exercise.
     */
    private void removeFeedbacksForAfterDueDateTests(Result result, Set<ProgrammingExerciseTestCase> testCasesForCurrentDate) {
        List<Feedback> feedbacksToFilterForCurrentDate = result.getFeedbacks().stream()
                .filter(feedback -> testCasesForCurrentDate.stream().noneMatch(testCase -> testCase.getTestName().equals(feedback.getText()))).collect(Collectors.toList());
        feedbacksToFilterForCurrentDate.forEach(result::removeFeedback);
        feedbackRepository.deleteAll(feedbacksToFilterForCurrentDate);
        // If there are no feedbacks left after filtering those not valid for the current date, also setHasFeedback to false.
        if (result.getFeedbacks().stream().noneMatch(feedback -> !feedback.isPositive() || feedback.getType() != null && feedback.getType().equals(FeedbackType.MANUAL)))
            result.setHasFeedback(false);
    }

    /**
     * Update the score given the postive tests score divided by all tests's score.
     * @param result of the build run.
     * @param successfulTestCases test cases with positive feedback.
     * @param allTests of a given programming exercise.
     */
    private void updateScore(Result result, Set<ProgrammingExerciseTestCase> successfulTestCases, Set<ProgrammingExerciseTestCase> allTests) {
        if (successfulTestCases.size() > 0) {
            long successfulTestScore = successfulTestCases.stream().map(ProgrammingExerciseTestCase::getWeight).mapToLong(w -> w).sum();
            long maxTestScore = allTests.stream().map(ProgrammingExerciseTestCase::getWeight).mapToLong(w -> w).sum();
            long score = maxTestScore > 0 ? (long) ((float) successfulTestScore / maxTestScore * 100.) : 0L;
            result.setScore(score);
        }
    }

    /**
     * Update the result's result string given the successful tests vs. all tests (x of y passed).
     * @param result of the build run.
     * @param successfulTestCases test cases with positive feedback.
     * @param allTests of the given programming exercise.
     * @param buildAndTestAfterDueDateActive if true will add '(preliminary)' to the result string.
     */
<<<<<<< HEAD
    private void updateResultString(Result result, Set<ProgrammingExerciseTestCase> successfulTestCases, Set<ProgrammingExerciseTestCase> allTests) {
        // Create a new result string that reflects passed, failed & not executed test cases.
        String newResultString = successfulTestCases.size() + " of " + allTests.size() + " passed";
=======
    private void updateResultString(Result result, Set<ProgrammingExerciseTestCase> successfulTestCases, Set<ProgrammingExerciseTestCase> allTests,
            boolean buildAndTestAfterDueDateActive) {
        // Create a new result string that reflects passed, failed & not executed test cases.
        String newResultString = successfulTestCases.size() + " of " + allTests.size() + " passed";
        newResultString = buildAndTestAfterDueDateActive ? newResultString + " (preliminary)" : newResultString;
>>>>>>> c9c5c889
        result.setResultString(newResultString);
    }

    /**
     * Remove all feedback information from a result and treat it as if it has a score of 0.
     * @param result
     */
    private void removeAllFeedbackAndSetScoreToZero(Result result) {
        result.setFeedbacks(new ArrayList<>());
        result.hasFeedback(false);
        result.setScore(0L);
        result.setResultString("0 of 0 passed");
    }
}<|MERGE_RESOLUTION|>--- conflicted
+++ resolved
@@ -177,11 +177,7 @@
             updateScore(result, successfulTestCases, testCases);
 
             // Create a new result string that reflects passed, failed & not executed test cases.
-<<<<<<< HEAD
             updateResultString(result, successfulTestCases, testCasesForCurrentDate);
-=======
-            updateResultString(result, successfulTestCases, testCasesForCurrentDate, exercise.getBuildAndTestStudentSubmissionsAfterDueDate() != null);
->>>>>>> c9c5c889
         }
         // Case 2: There are no test cases that are executed before the due date has passed. We need to do this to differentiate this case from a build error.
         else if (testCases.size() > 0 && result.getFeedbacks().size() > 0) {
@@ -255,19 +251,10 @@
      * @param result of the build run.
      * @param successfulTestCases test cases with positive feedback.
      * @param allTests of the given programming exercise.
-     * @param buildAndTestAfterDueDateActive if true will add '(preliminary)' to the result string.
-     */
-<<<<<<< HEAD
+     */
     private void updateResultString(Result result, Set<ProgrammingExerciseTestCase> successfulTestCases, Set<ProgrammingExerciseTestCase> allTests) {
         // Create a new result string that reflects passed, failed & not executed test cases.
         String newResultString = successfulTestCases.size() + " of " + allTests.size() + " passed";
-=======
-    private void updateResultString(Result result, Set<ProgrammingExerciseTestCase> successfulTestCases, Set<ProgrammingExerciseTestCase> allTests,
-            boolean buildAndTestAfterDueDateActive) {
-        // Create a new result string that reflects passed, failed & not executed test cases.
-        String newResultString = successfulTestCases.size() + " of " + allTests.size() + " passed";
-        newResultString = buildAndTestAfterDueDateActive ? newResultString + " (preliminary)" : newResultString;
->>>>>>> c9c5c889
         result.setResultString(newResultString);
     }
 
