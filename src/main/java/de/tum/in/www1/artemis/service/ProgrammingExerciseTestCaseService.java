--- conflicted
+++ resolved
@@ -58,13 +58,8 @@
     /**
      * Update the updatable attributes of the provided test case dtos. Returns an entry in the set for each test case that could be updated.
      *
-<<<<<<< HEAD
      * @param exerciseId            of exercise the test cases belong to.
      * @param testCaseProgrammingExerciseTestCaseDTOS of the test cases to update the weights and afterDueDate flag of.
-=======
-     * @param exerciseId of exercise the test cases belong to.
-     * @param testCaseWeightUpdates of the test cases to update the weights of.
->>>>>>> abb6b881
      * @return the updated test cases.
      * @throws EntityNotFoundException if the programming exercise could not be found.
      * @throws IllegalAccessException if the retriever does not have the permissions to fetch information related to the programming exercise.
