package de.tum.in.www1.artemis.service.exam;

import static de.tum.in.www1.artemis.config.Constants.PROFILE_CORE;
import static de.tum.in.www1.artemis.service.util.RoundingUtil.roundScoreSpecifiedByCourseSettings;
import static java.time.ZonedDateTime.now;

import java.io.IOException;
import java.nio.file.Files;
import java.nio.file.Path;
import java.security.Principal;
import java.time.ZonedDateTime;
import java.util.ArrayList;
import java.util.Collection;
import java.util.Collections;
import java.util.HashMap;
import java.util.HashSet;
import java.util.List;
import java.util.Map;
import java.util.Objects;
import java.util.Optional;
import java.util.OptionalDouble;
import java.util.Set;
import java.util.stream.Collectors;

import jakarta.annotation.Nullable;
import jakarta.validation.constraints.NotNull;

import org.eclipse.jgit.api.errors.GitAPIException;
import org.slf4j.Logger;
import org.slf4j.LoggerFactory;
import org.springframework.beans.factory.annotation.Value;
import org.springframework.boot.actuate.audit.AuditEvent;
import org.springframework.boot.actuate.audit.AuditEventRepository;
import org.springframework.context.annotation.Profile;
import org.springframework.data.domain.Page;
import org.springframework.data.domain.Pageable;
import org.springframework.scheduling.annotation.Async;
import org.springframework.stereotype.Service;

import com.fasterxml.jackson.databind.ObjectMapper;

import de.tum.in.www1.artemis.config.Constants;
import de.tum.in.www1.artemis.domain.BonusStrategy;
import de.tum.in.www1.artemis.domain.Course;
import de.tum.in.www1.artemis.domain.Exercise;
import de.tum.in.www1.artemis.domain.FileUploadExercise;
import de.tum.in.www1.artemis.domain.FileUploadSubmission;
import de.tum.in.www1.artemis.domain.GradeStep;
import de.tum.in.www1.artemis.domain.GradingScale;
import de.tum.in.www1.artemis.domain.ProgrammingExercise;
import de.tum.in.www1.artemis.domain.Result;
import de.tum.in.www1.artemis.domain.Submission;
import de.tum.in.www1.artemis.domain.TextExercise;
import de.tum.in.www1.artemis.domain.TextSubmission;
import de.tum.in.www1.artemis.domain.User;
import de.tum.in.www1.artemis.domain.enumeration.AssessmentType;
import de.tum.in.www1.artemis.domain.enumeration.ComplaintType;
import de.tum.in.www1.artemis.domain.enumeration.IncludedInOverallScore;
import de.tum.in.www1.artemis.domain.enumeration.NotificationType;
import de.tum.in.www1.artemis.domain.enumeration.SubmissionType;
import de.tum.in.www1.artemis.domain.exam.Exam;
import de.tum.in.www1.artemis.domain.exam.ExerciseGroup;
import de.tum.in.www1.artemis.domain.exam.StudentExam;
import de.tum.in.www1.artemis.domain.modeling.ModelingExercise;
import de.tum.in.www1.artemis.domain.modeling.ModelingSubmission;
import de.tum.in.www1.artemis.domain.participation.ProgrammingExerciseStudentParticipation;
import de.tum.in.www1.artemis.domain.participation.StudentParticipation;
import de.tum.in.www1.artemis.domain.plagiarism.PlagiarismCase;
import de.tum.in.www1.artemis.domain.plagiarism.PlagiarismVerdict;
import de.tum.in.www1.artemis.domain.quiz.QuizExercise;
import de.tum.in.www1.artemis.domain.quiz.QuizPool;
import de.tum.in.www1.artemis.domain.quiz.QuizSubmission;
import de.tum.in.www1.artemis.domain.quiz.QuizSubmittedAnswerCount;
import de.tum.in.www1.artemis.domain.submissionpolicy.LockRepositoryPolicy;
import de.tum.in.www1.artemis.repository.ComplaintRepository;
import de.tum.in.www1.artemis.repository.ComplaintResponseRepository;
import de.tum.in.www1.artemis.repository.CourseRepository;
import de.tum.in.www1.artemis.repository.ExamRepository;
import de.tum.in.www1.artemis.repository.GradingScaleRepository;
import de.tum.in.www1.artemis.repository.ProgrammingExerciseRepository;
import de.tum.in.www1.artemis.repository.QuizExerciseRepository;
import de.tum.in.www1.artemis.repository.ResultRepository;
import de.tum.in.www1.artemis.repository.StudentExamRepository;
import de.tum.in.www1.artemis.repository.StudentParticipationRepository;
import de.tum.in.www1.artemis.repository.SubmissionRepository;
import de.tum.in.www1.artemis.repository.SubmittedAnswerRepository;
import de.tum.in.www1.artemis.repository.UserRepository;
import de.tum.in.www1.artemis.repository.plagiarism.PlagiarismCaseRepository;
import de.tum.in.www1.artemis.security.SecurityUtils;
import de.tum.in.www1.artemis.service.AuthorizationCheckService;
import de.tum.in.www1.artemis.service.BonusService;
import de.tum.in.www1.artemis.service.CourseScoreCalculationService;
import de.tum.in.www1.artemis.service.ExerciseDeletionService;
import de.tum.in.www1.artemis.service.TutorLeaderboardService;
import de.tum.in.www1.artemis.service.connectors.GitService;
import de.tum.in.www1.artemis.service.export.CourseExamExportService;
import de.tum.in.www1.artemis.service.messaging.InstanceMessageSendService;
import de.tum.in.www1.artemis.service.notifications.GroupNotificationService;
import de.tum.in.www1.artemis.service.plagiarism.PlagiarismCaseService.PlagiarismMapping;
import de.tum.in.www1.artemis.service.quiz.QuizPoolService;
import de.tum.in.www1.artemis.service.util.TimeLogUtil;
import de.tum.in.www1.artemis.web.rest.dto.BonusExampleDTO;
import de.tum.in.www1.artemis.web.rest.dto.BonusResultDTO;
import de.tum.in.www1.artemis.web.rest.dto.BonusSourceResultDTO;
import de.tum.in.www1.artemis.web.rest.dto.DueDateStat;
import de.tum.in.www1.artemis.web.rest.dto.ExamChecklistDTO;
import de.tum.in.www1.artemis.web.rest.dto.ExamScoresDTO;
import de.tum.in.www1.artemis.web.rest.dto.SearchResultPageDTO;
import de.tum.in.www1.artemis.web.rest.dto.StatsForDashboardDTO;
import de.tum.in.www1.artemis.web.rest.dto.StudentExamWithGradeDTO;
import de.tum.in.www1.artemis.web.rest.dto.TutorLeaderboardDTO;
import de.tum.in.www1.artemis.web.rest.dto.pageablesearch.SearchTermPageableSearchDTO;
import de.tum.in.www1.artemis.web.rest.errors.AccessForbiddenException;
import de.tum.in.www1.artemis.web.rest.errors.BadRequestAlertException;
import de.tum.in.www1.artemis.web.rest.errors.EntityNotFoundException;
import de.tum.in.www1.artemis.web.rest.util.PageUtil;

/**
 * Service Implementation for managing exams.
 */
@Profile(PROFILE_CORE)
@Service
public class ExamService {

    private static final int EXAM_ACTIVE_DAYS = 7;

    @Value("${artemis.course-archives-path}")
    private Path examArchivesDirPath;

    private static final Logger log = LoggerFactory.getLogger(ExamService.class);

    private final UserRepository userRepository;

    private final StudentParticipationRepository studentParticipationRepository;

    private final ProgrammingExerciseRepository programmingExerciseRepository;

    private final QuizExerciseRepository quizExerciseRepository;

    private final ExamQuizService examQuizService;

    private final ExamDateService examDateService;

    private final ExamLiveEventsService examLiveEventsService;

    private final InstanceMessageSendService instanceMessageSendService;

    private final ExamRepository examRepository;

    private final StudentExamRepository studentExamRepository;

    private final ComplaintRepository complaintRepository;

    private final ComplaintResponseRepository complaintResponseRepository;

    private final ResultRepository resultRepository;

    private final SubmissionRepository submissionRepository;

    private final TutorLeaderboardService tutorLeaderboardService;

    private final GitService gitService;

    private final CourseExamExportService courseExamExportService;

    private final GroupNotificationService groupNotificationService;

    private final GradingScaleRepository gradingScaleRepository;

    private final PlagiarismCaseRepository plagiarismCaseRepository;

    private final AuthorizationCheckService authorizationCheckService;

    private final BonusService bonusService;

    private final ExerciseDeletionService exerciseDeletionService;

    private final SubmittedAnswerRepository submittedAnswerRepository;

    private final AuditEventRepository auditEventRepository;

    private final CourseScoreCalculationService courseScoreCalculationService;

    private final CourseRepository courseRepository;

    private final QuizPoolService quizPoolService;

    private final ObjectMapper defaultObjectMapper;

    private static final boolean IS_TEST_RUN = false;

    private static final String NOT_ALLOWED_TO_ACCESS_THE_GRADE_SUMMARY = "You are not allowed to access the grade summary of a student exam ";

    public ExamService(ExamDateService examDateService, ExamRepository examRepository, StudentExamRepository studentExamRepository, ExamQuizService examQuizService,
            InstanceMessageSendService instanceMessageSendService, TutorLeaderboardService tutorLeaderboardService, StudentParticipationRepository studentParticipationRepository,
            ComplaintRepository complaintRepository, ComplaintResponseRepository complaintResponseRepository, UserRepository userRepository,
            ProgrammingExerciseRepository programmingExerciseRepository, QuizExerciseRepository quizExerciseRepository, ExamLiveEventsService examLiveEventsService,
            ResultRepository resultRepository, SubmissionRepository submissionRepository, CourseExamExportService courseExamExportService, GitService gitService,
            GroupNotificationService groupNotificationService, GradingScaleRepository gradingScaleRepository, PlagiarismCaseRepository plagiarismCaseRepository,
            AuthorizationCheckService authorizationCheckService, BonusService bonusService, ExerciseDeletionService exerciseDeletionService,
            SubmittedAnswerRepository submittedAnswerRepository, AuditEventRepository auditEventRepository, CourseScoreCalculationService courseScoreCalculationService,
            CourseRepository courseRepository, QuizPoolService quizPoolService) {
        this.examDateService = examDateService;
        this.examRepository = examRepository;
        this.studentExamRepository = studentExamRepository;
        this.userRepository = userRepository;
        this.studentParticipationRepository = studentParticipationRepository;
        this.programmingExerciseRepository = programmingExerciseRepository;
        this.examQuizService = examQuizService;
        this.instanceMessageSendService = instanceMessageSendService;
        this.complaintRepository = complaintRepository;
        this.complaintResponseRepository = complaintResponseRepository;
        this.quizExerciseRepository = quizExerciseRepository;
        this.examLiveEventsService = examLiveEventsService;
        this.resultRepository = resultRepository;
        this.submissionRepository = submissionRepository;
        this.tutorLeaderboardService = tutorLeaderboardService;
        this.courseExamExportService = courseExamExportService;
        this.groupNotificationService = groupNotificationService;
        this.gitService = gitService;
        this.gradingScaleRepository = gradingScaleRepository;
        this.plagiarismCaseRepository = plagiarismCaseRepository;
        this.authorizationCheckService = authorizationCheckService;
        this.bonusService = bonusService;
        this.exerciseDeletionService = exerciseDeletionService;
        this.submittedAnswerRepository = submittedAnswerRepository;
        this.auditEventRepository = auditEventRepository;
        this.courseScoreCalculationService = courseScoreCalculationService;
        this.courseRepository = courseRepository;
        this.quizPoolService = quizPoolService;
        this.defaultObjectMapper = new ObjectMapper();
    }

    /**
     * Get one exam by id with exercise groups and exercises.
     * Also fetches the template and solution participation for programming exercises and questions for quiz exercises.
     *
     * @param examId      the id of the entity
     * @param withDetails determines whether additional parameters such as template and solution participation for programming exercises
     *                        and questions for the quiz should be loaded
     * @return the exam with exercise groups
     */
    @NotNull
    public Exam findByIdWithExerciseGroupsAndExercisesElseThrow(Long examId, boolean withDetails) {
        log.debug("Request to get exam {} with exercise groups (with details: {})", examId, withDetails);
        if (!withDetails) {
            return examRepository.findWithExerciseGroupsAndExercisesByIdOrElseThrow(examId);
        }
        else {
            return examRepository.findWithExerciseGroupsAndExercisesAndDetailsByIdOrElseThrow(examId);
        }
    }

    /**
     * Puts students, result, exerciseGroups, bonus and related plagiarism verdicts together for ExamScoresDTO
     * Also calculates the scores of the related bonus source course or exam if present.
     *
     * @param examId the id of the exam
     * @return return ExamScoresDTO with students, scores, exerciseGroups, bonus and related plagiarism verdicts for the exam
     */
    public ExamScoresDTO calculateExamScores(Long examId) {
        Exam exam = examRepository.findWithExerciseGroupsAndExercisesByIdOrElseThrow(examId);

        List<StudentParticipation> studentParticipations = studentParticipationRepository.findByExamIdWithSubmissionRelevantResult(examId); // without test run participations
        log.info("Try to find quiz submitted answer counts");
        List<QuizSubmittedAnswerCount> submittedAnswerCounts = studentParticipationRepository.findSubmittedAnswerCountForQuizzesInExam(examId);
        log.info("Found {} quiz submitted answer counts", submittedAnswerCounts.size());

        // Counts how many participants each exercise has
        Map<Long, Long> exerciseIdToNumberParticipations = studentParticipations.stream()
                .collect(Collectors.groupingBy(studentParticipation -> studentParticipation.getExercise().getId(), Collectors.counting()));

        List<PlagiarismCase> plagiarismCasesForStudent = plagiarismCaseRepository.findByExamId(exam.getId());
        var plagiarismMapping = PlagiarismMapping.createFromPlagiarismCases(plagiarismCasesForStudent);

        var exerciseGroups = new ArrayList<ExamScoresDTO.ExerciseGroup>();

        // Adding exercise group information to DTO
        for (ExerciseGroup exerciseGroup : exam.getExerciseGroups()) {
            // Find the maximum points for this exercise group
            OptionalDouble optionalMaxPointsGroup = exerciseGroup.getExercises().stream().mapToDouble(Exercise::getMaxPoints).max();
            Double maxPointsGroup = optionalMaxPointsGroup.orElse(0);

            // Counter for exerciseGroup participations. Is calculated by summing up the number of exercise participations
            long numberOfExerciseGroupParticipants = 0;
            var containedExercises = new ArrayList<ExamScoresDTO.ExerciseGroup.ExerciseInfo>();
            // Add information about exercise groups and exercises

            for (Exercise exercise : exerciseGroup.getExercises()) {
                Long participantsForExercise = exerciseIdToNumberParticipations.get(exercise.getId());
                // If no participation exists for an exercise then no entry exists in the map
                if (participantsForExercise == null) {
                    participantsForExercise = 0L;
                }
                numberOfExerciseGroupParticipants += participantsForExercise;
                containedExercises.add(new ExamScoresDTO.ExerciseGroup.ExerciseInfo(exercise.getId(), exercise.getTitle(), exercise.getMaxPoints(), participantsForExercise,
                        exercise.getClass().getSimpleName()));
            }
            var exerciseGroupDTO = new ExamScoresDTO.ExerciseGroup(exerciseGroup.getId(), exerciseGroup.getTitle(), maxPointsGroup, numberOfExerciseGroupParticipants,
                    containedExercises);
            exerciseGroups.add(exerciseGroupDTO);
        }

        // Adding registered student information to DTO
        Set<StudentExam> studentExams = studentExamRepository.findByExamId(examId); // fetched without test runs
        Optional<GradingScale> gradingScale = gradingScaleRepository.findByExamIdWithBonusFrom(examId);
        List<Long> studentIds = studentExams.stream().map(studentExam -> studentExam.getUser().getId()).toList();
        ExamBonusCalculator examBonusCalculator = createExamBonusCalculator(gradingScale, studentIds);

        var studentResults = new ArrayList<ExamScoresDTO.StudentResult>();

        for (StudentExam studentExam : studentExams) {
            // Adding student results information to DTO
            List<StudentParticipation> participationsOfStudent = studentParticipations.stream()
                    .filter(studentParticipation -> studentParticipation.getStudent().orElseThrow().getId().equals(studentExam.getUser().getId())).toList();
            var studentResult = calculateStudentResultWithGrade(studentExam, participationsOfStudent, exam, gradingScale, true, submittedAnswerCounts, plagiarismMapping,
                    examBonusCalculator);
            studentResults.add(studentResult);
        }

        // Updating exam information in DTO
        int numberOfStudentResults = studentResults.size();
        var averagePointsAchieved = 0.0;
        if (numberOfStudentResults != 0) {
            double sumOverallPoints = studentResults.stream().mapToDouble(ExamScoresDTO.StudentResult::overallPointsAchieved).sum();
            averagePointsAchieved = sumOverallPoints / numberOfStudentResults;
        }

        // the second correction has started if it is enabled in the exam and at least one exercise was started
        var hasSecondCorrectionAndStarted = exam.getNumberOfCorrectionRoundsInExam() > 1 && isSecondCorrectionEnabled(exam);
        return new ExamScoresDTO(exam.getId(), exam.getTitle(), exam.getExamMaxPoints(), averagePointsAchieved, hasSecondCorrectionAndStarted, exerciseGroups, studentResults);
    }

    private static boolean isSecondCorrectionEnabled(Exam exam) {
        return exam.getExerciseGroups().stream().flatMap(exerciseGroup -> exerciseGroup.getExercises().stream()).anyMatch(Exercise::getSecondCorrectionEnabled);
    }

    /**
     * Calculates max points, max bonus points and achieved points per exercise if the given studentExam is assessed.
     * Includes the corresponding grade and grade type as well if a GradingScale is set for the relevant exam.
     *
     * @param studentExam             a StudentExam instance that will have its points and grades calculated if it is assessed
     * @param participationsOfStudent StudentParticipation list for the given studentExam
     * @return Student Exam results with exam grade calculated if applicable
     */
    @NotNull
    public StudentExamWithGradeDTO calculateStudentResultWithGradeAndPoints(StudentExam studentExam, List<StudentParticipation> participationsOfStudent) {
        // load again from the database because the exam object of the student exam might not have all the properties we need
        var exam = examRepository.findByIdElseThrow(studentExam.getExam().getId());
        var gradingScale = gradingScaleRepository.findByExamIdWithBonusFrom(exam.getId());
        Long studentId = studentExam.getUser().getId();
        List<PlagiarismCase> plagiarismCasesForStudent = plagiarismCaseRepository.findByExamIdAndStudentId(exam.getId(), studentId);
        var plagiarismMapping = PlagiarismMapping.createFromPlagiarismCases(plagiarismCasesForStudent);
        ExamBonusCalculator examBonusCalculator = createExamBonusCalculator(gradingScale, List.of(studentId));
        var studentResult = calculateStudentResultWithGrade(studentExam, participationsOfStudent, exam, gradingScale, false, null, plagiarismMapping, examBonusCalculator);
        var exercises = studentExam.getExercises().stream().filter(Objects::nonNull).toList();
        var maxPoints = calculateMaxPointsSum(exercises, exam.getCourse());
        var maxBonusPoints = calculateMaxBonusPointsSum(exercises, exam.getCourse());
        var gradingType = gradingScale.map(GradingScale::getGradeType).orElse(null);
        var achievedPointsPerExercise = calculateAchievedPointsForExercises(participationsOfStudent, exam.getCourse(), plagiarismMapping);
        return new StudentExamWithGradeDTO(maxPoints, maxBonusPoints, gradingType, studentExam, studentResult, achievedPointsPerExercise);
    }

    @Nullable
    private ExamBonusCalculator createExamBonusCalculator(Optional<GradingScale> gradingScale, Collection<Long> studentIds) {
        if (gradingScale.isEmpty() || gradingScale.get().getBonusFrom().isEmpty()) {
            return null;
        }

        GradingScale bonusToGradingScale = gradingScale.get();
        var bonus = bonusToGradingScale.getBonusFrom().stream().findAny().orElseThrow();
        GradingScale sourceGradingScale = bonus.getSourceGradingScale();

        Map<Long, BonusSourceResultDTO> scoresMap = calculateBonusSourceStudentPoints(sourceGradingScale, studentIds);
        String bonusFromTitle = bonus.getSourceGradingScale().getTitle();
        BonusStrategy bonusStrategy = bonus.getBonusToGradingScale().getBonusStrategy();

        double tempSourceReachablePoints = sourceGradingScale.getMaxPoints();
        if (sourceGradingScale.getExam() == null && sourceGradingScale.getCourse() != null) {
            // fetch course with exercises to calculate reachable points
            Course course = courseRepository.findWithEagerExercisesById(sourceGradingScale.getCourse().getId());
            tempSourceReachablePoints = courseScoreCalculationService.calculateReachablePoints(sourceGradingScale, course.getExercises());
        }
        final double sourceReachablePoints = tempSourceReachablePoints;

        return (studentId, bonusToAchievedPoints) -> {
            BonusSourceResultDTO result = scoresMap != null ? scoresMap.get(studentId) : null;
            Double sourceAchievedPoints = 0.0;
            PlagiarismVerdict verdict = null;
            Integer presentationScoreThreshold = null;
            Double achievedPresentationScore = null;
            if (result != null) {
                sourceAchievedPoints = result.achievedPoints();
                verdict = result.mostSeverePlagiarismVerdict();
                achievedPresentationScore = result.achievedPresentationScore();
                presentationScoreThreshold = result.presentationScoreThreshold();
            }
            BonusExampleDTO bonusExample = bonusService.calculateGradeWithBonus(bonus, bonusToAchievedPoints, sourceAchievedPoints, sourceReachablePoints);
            String bonusGrade = null;
            if (result == null || !result.hasParticipated()) {
                bonusGrade = bonus.getSourceGradingScale().getNoParticipationGradeOrDefault();
            }
            else if (verdict == PlagiarismVerdict.PLAGIARISM) {
                bonusGrade = bonus.getSourceGradingScale().getPlagiarismGradeOrDefault();
            }
            else if (bonusExample.bonusGrade() != null) {
                bonusGrade = bonusExample.bonusGrade().toString();
            }

            return new BonusResultDTO(bonusStrategy, bonusFromTitle, bonusExample.studentPointsOfBonusSource(), bonusGrade, bonusExample.finalPoints(), bonusExample.finalGrade(),
                    verdict, achievedPresentationScore, presentationScoreThreshold);
        };
    }

    @Nullable
    private Map<Long, BonusSourceResultDTO> calculateBonusSourceStudentPoints(GradingScale sourceGradingScale, Collection<Long> studentIds) {
        try {
            if (sourceGradingScale.getCourse() != null) {
                return courseScoreCalculationService.calculateCourseScoresForExamBonusSource(sourceGradingScale.getCourse(), sourceGradingScale, studentIds);
            }
            else {
                return calculateExamScoresAsBonusSource(sourceGradingScale.getExam().getId(), studentIds);
            }
        }
        catch (AccessForbiddenException e) {
            // TODO: this is not a good implementation, we should check before if the user has access
            // The current user does not have access to the bonus exam or course, so they should see the grade without bonus.
            return null;
        }
    }

    private Map<Long, BonusSourceResultDTO> calculateExamScoresAsBonusSource(Long examId, Collection<Long> studentIds) {
        if (studentIds.size() == 1) {  // Optimize single student case by filtering in the database.
            Long studentId = studentIds.iterator().next();
            User targetUser = userRepository.findByIdWithGroupsAndAuthoritiesElseThrow(studentId);
            StudentExam studentExam = studentExamRepository.findWithExercisesByUserIdAndExamId(targetUser.getId(), examId, IS_TEST_RUN)
                    .orElseThrow(() -> new EntityNotFoundException("No student exam found for examId " + examId + " and userId " + studentId));

            StudentExamWithGradeDTO studentExamWithGradeDTO = getStudentExamGradesForSummary(targetUser, studentExam,
                    authorizationCheckService.isAtLeastInstructorInCourse(studentExam.getExam().getCourse(), targetUser));
            var studentResult = studentExamWithGradeDTO.studentResult();
            return Map.of(studentId, new BonusSourceResultDTO(studentResult.overallPointsAchieved(), studentResult.mostSeverePlagiarismVerdict(), null, null,
                    Boolean.TRUE.equals(studentResult.submitted())));
        }
        var scores = calculateExamScores(examId);
        var studentIdSet = new HashSet<>(studentIds);
        return scores.studentResults().stream().filter(studentResult -> studentIdSet.contains(studentResult.userId()))
                .collect(Collectors.toMap(ExamScoresDTO.StudentResult::userId, studentResult -> new BonusSourceResultDTO(studentResult.overallPointsAchieved(),
                        studentResult.mostSeverePlagiarismVerdict(), null, null, Boolean.TRUE.equals(studentResult.submitted()))));

    }

    /**
     * Return student exam result, aggregate points, assessment result for a student exam and grade calculations
     * if the exam is assessed.
     * <p>
     * See {@link StudentExamWithGradeDTO} for more explanation.
     *
     * @param targetUser                       the user who submitted the studentExam
     * @param studentExam                      the student exam to be evaluated
     * @param accessingUserIsAtLeastInstructor is passed to decide the access (e.g. for test runs access will be needed regardless of submission or published dates)
     * @return the student exam result with points and grade
     */
    public StudentExamWithGradeDTO getStudentExamGradesForSummary(User targetUser, StudentExam studentExam, boolean accessingUserIsAtLeastInstructor) {
        loadQuizExercisesForStudentExam(studentExam);
        boolean accessToSummaryAlwaysAllowed = studentExam.isTestRun() || accessingUserIsAtLeastInstructor;
        // check that the studentExam has been submitted, otherwise /student-exams/conduction should be used
        if (!Boolean.TRUE.equals(studentExam.isSubmitted()) && !accessToSummaryAlwaysAllowed) {
            throw new AccessForbiddenException(NOT_ALLOWED_TO_ACCESS_THE_GRADE_SUMMARY + "which was NOT submitted!");
        }
        if (!studentExam.areResultsPublishedYet() && !accessToSummaryAlwaysAllowed) {
            throw new AccessForbiddenException(NOT_ALLOWED_TO_ACCESS_THE_GRADE_SUMMARY + "before the release date of results");
        }

        // fetch participations, submissions and results and connect them to the studentExam
        fetchParticipationsSubmissionsAndResultsForExam(studentExam, targetUser);

        List<StudentParticipation> participations = studentExam.getExercises().stream().flatMap(exercise -> exercise.getStudentParticipations().stream()).toList();
        // fetch all submitted answers for quizzes
        submittedAnswerRepository.loadQuizSubmissionsSubmittedAnswers(participations);

        return calculateStudentResultWithGradeAndPoints(studentExam, participations);
    }

    /**
     * retrieves/calculates all the necessary grade information for the given student exam used in the data export
     *
     * @param studentExam the student exam for which the grade should be calculated
     * @return the student exam result with points and grade
     */
    public StudentExamWithGradeDTO getStudentExamGradeForDataExport(StudentExam studentExam) {
        loadQuizExercisesForStudentExam(studentExam);

        // fetch participations, submissions and results and connect them to the studentExam
        fetchParticipationsSubmissionsAndResultsForExam(studentExam, studentExam.getUser());

        List<StudentParticipation> participations = studentExam.getExercises().stream().filter(Objects::nonNull).flatMap(exercise -> exercise.getStudentParticipations().stream())
                .toList();
        // fetch all submitted answers for quizzes
        submittedAnswerRepository.loadQuizSubmissionsSubmittedAnswers(participations);
        return calculateStudentResultWithGradeAndPoints(studentExam, participations);
    }

    /**
     * Loads the quiz questions as is not possible to load them in a generic way with the entity graph used.
     * See {@link StudentParticipationRepository#findByStudentExamWithEagerSubmissionsResult}
     *
     * @param studentExam the studentExam for which to load exercises
     */
    public void loadQuizExercisesForStudentExam(StudentExam studentExam) {
        for (int i = 0; i < studentExam.getExercises().size(); i++) {
            var exercise = studentExam.getExercises().get(i);
            if (exercise instanceof QuizExercise) {
                // reload and replace the quiz exercise
                var quizExercise = quizExerciseRepository.findByIdWithQuestionsElseThrow(exercise.getId());
                // filter quiz solutions when the publish result date is not set (or when set before the publish result date)
                if (!(studentExam.areResultsPublishedYet() || studentExam.isTestRun())) {
                    quizExercise.filterForStudentsDuringQuiz();
                }
                studentExam.getExercises().set(i, quizExercise);
            }
        }
    }

    /**
     * For all exercises from the student exam, fetch participation, submissions & result for the current user.
     *
     * @param studentExam the student exam in question
     * @param currentUser logged-in user with groups and authorities
     */
    public void fetchParticipationsSubmissionsAndResultsForExam(StudentExam studentExam, User currentUser) {

        // 1st: fetch participations, submissions and results (a distinction for test runs, real exams and test exams is done within the following method)
        var participations = studentParticipationRepository.findByStudentExamWithEagerSubmissionsResult(studentExam, false);

        // 2nd: fetch all submitted answers for quizzes
        submittedAnswerRepository.loadQuizSubmissionsSubmittedAnswers(participations);

        boolean isAtLeastInstructor = authorizationCheckService.isAtLeastInstructorInCourse(studentExam.getExam().getCourse(), currentUser);

        // 3rd: connect & filter the exercises and student participations including the latest submission and results where necessary, connect all relevant associations
        for (Exercise exercise : studentExam.getExercises()) {
            // exercises can be null if multiple student exams exist for the same student/exam combination
            if (exercise != null) {
                filterParticipationForExercise(studentExam, exercise, participations, isAtLeastInstructor);
            }
        }
    }

    /**
     * Finds the participation in participations that belongs to the given exercise and filters all unnecessary and sensitive information.
     * This ensures all relevant associations are available.
     * Handles setting the participation results using {@link #setResultIfNecessary(StudentExam, StudentParticipation, boolean)}.
     * Filters sensitive information using {@link Exercise#filterSensitiveInformation()} and {@link QuizSubmission#filterForExam(boolean, boolean)} for quiz exercises.
     *
     * @param studentExam         the given student exam
     * @param exercise            the exercise for which the user participation should be filtered
     * @param participations      the set of participations, wherein to search for the relevant participation
     * @param isAtLeastInstructor flag for instructor access privileges
     */
    public void filterParticipationForExercise(StudentExam studentExam, Exercise exercise, List<StudentParticipation> participations, boolean isAtLeastInstructor) {
        // remove the unnecessary inner course attribute
        exercise.setCourse(null);
        if (!(exercise instanceof QuizExercise)) {
            // Note: quiz exercises are filtered below
            exercise.filterSensitiveInformation();
        }

        if (!isAtLeastInstructor) {
            // If the exerciseGroup (and the exam) will be filtered out, move example solution publication date to the exercise to preserve this information.
            exercise.setExampleSolutionPublicationDate(exercise.getExerciseGroup().getExam().getExampleSolutionPublicationDate());
            exercise.getExerciseGroup().setExercises(null);
            exercise.getExerciseGroup().setExam(null);
        }

        if (exercise instanceof ProgrammingExercise programmingExercise) {
            programmingExercise.setTestRepositoryUri(null);
        }

        // get user's participation for the exercise
        StudentParticipation participation = participations != null ? exercise.findParticipation(participations) : null;

        // add relevant submission (relevancy depends on InitializationState) with its result to participation
        if (participation != null) {

            // we might need this information for programming exercises with submission policy
            participation.setSubmissionCount(participation.getSubmissions().size());

            // set the locked property of the participation properly
            if (participation instanceof ProgrammingExerciseStudentParticipation programmingExerciseStudentParticipation
                    && exercise instanceof ProgrammingExercise programmingExercise) {
                var submissionPolicy = programmingExercise.getSubmissionPolicy();
                // in the unlikely case the student exam was already submitted, set all participations to locked
                if (Boolean.TRUE.equals(studentExam.isSubmitted()) || Boolean.TRUE.equals(studentExam.isEnded())) {
                    programmingExerciseStudentParticipation.setLocked(true);
                }
                else if (submissionPolicy != null && Boolean.TRUE.equals(submissionPolicy.isActive()) && submissionPolicy instanceof LockRepositoryPolicy) {
                    programmingExerciseStudentParticipation.setLocked(programmingExerciseStudentParticipation.getSubmissionCount() >= submissionPolicy.getSubmissionLimit());
                }
                else {
                    programmingExerciseStudentParticipation.setLocked(false);
                }
            }

            // only include the latest submission
            Optional<Submission> optionalLatestSubmission = participation.findLatestLegalOrIllegalSubmission();
            if (optionalLatestSubmission.isPresent()) {
                Submission latestSubmission = optionalLatestSubmission.get();
                latestSubmission.setParticipation(null);
                participation.setSubmissions(Set.of(latestSubmission));
                setResultIfNecessary(studentExam, participation, isAtLeastInstructor);

                if (exercise instanceof QuizExercise && latestSubmission instanceof QuizSubmission quizSubmission) {
                    // filter quiz solutions when the publishing result date is not set (or when set before the publish result date)
                    quizSubmission.filterForExam(studentExam.areResultsPublishedYet(), isAtLeastInstructor);
                }
            }
            else {
                // To prevent LazyInitializationException.
                participation.setResults(Set.of());
            }
            // add participation into an array
            exercise.setStudentParticipations(Set.of(participation));
        }
        else {
            // To prevent LazyInitializationException.
            exercise.setStudentParticipations(Set.of());
        }
    }

    /**
     * Helper method which attaches the result to its participation.
     * For direct automatic feedback during the exam conduction for {@link ProgrammingExercise}, we need to attach the results.
     * We also attach the result if the results are already published for the exam.
     * If no suitable Result is found for StudentParticipation, an empty Result set is assigned to prevent LazyInitializationException on future reads.
     * See {@link StudentExam#areResultsPublishedYet}
     *
     * @param studentExam         the given studentExam
     * @param participation       the given participation of the student
     * @param isAtLeastInstructor flag for instructor access privileges
     */
    private static void setResultIfNecessary(StudentExam studentExam, StudentParticipation participation, boolean isAtLeastInstructor) {
        // Only set the result during the exam for programming exercises (for direct automatic feedback) or after publishing the results
        boolean isStudentAllowedToSeeResult = (studentExam.getExam().isStarted() && !studentExam.isEnded() && participation instanceof ProgrammingExerciseStudentParticipation)
                || studentExam.areResultsPublishedYet();
        Optional<Submission> latestSubmission = participation.findLatestSubmission();

        // To prevent LazyInitializationException.
        participation.setResults(Set.of());
        if (latestSubmission.isPresent()) {
            var lastSubmission = latestSubmission.get();
            if (isStudentAllowedToSeeResult || isAtLeastInstructor) {
                // Also set the latest result into the participation as the client expects it there for programming exercises
                Result latestResult = lastSubmission.getLatestResult();
                if (latestResult != null) {
                    latestResult.setParticipation(null);
                    latestResult.setSubmission(lastSubmission);
                    latestResult.filterSensitiveInformation();
                    // to avoid cycles and support certain use cases on the client, only the last result + submission inside the participation are relevant, i.e. participation ->
                    // lastResult -> lastSubmission
                    participation.setResults(Set.of(latestResult));
                }
                participation.setSubmissions(Set.of(lastSubmission));
            }
            lastSubmission.setResults(null);
        }
    }

    /**
     * Generates a StudentResult from the given studentExam and participations of the student by aggregating scores and points
     * achieved per exercise by the relevant student if the given studentExam is assessed.
     * Calculates the corresponding grade if a GradingScale is given.
     *
     * @param studentExam                    a StudentExam instance that will have its points and grades calculated if it is assessed
     * @param participationsOfStudent        StudentParticipation list for the given studentExam
     * @param exam                           the relevant exam
     * @param gradingScale                   optional GradingScale that will be used to set the grade type and the achieved grade if present
     * @param calculateFirstCorrectionPoints flag to determine whether to calculate the first correction results or not
     * @return exam result for a student who participated in the exam
     */
    private ExamScoresDTO.StudentResult calculateStudentResultWithGrade(StudentExam studentExam, List<StudentParticipation> participationsOfStudent, Exam exam,
            Optional<GradingScale> gradingScale, boolean calculateFirstCorrectionPoints, List<QuizSubmittedAnswerCount> quizSubmittedAnswerCounts,
            PlagiarismMapping plagiarismMapping, ExamBonusCalculator examBonusCalculator) {
        User user = studentExam.getUser();

        if (!Boolean.TRUE.equals(studentExam.isSubmitted())) {
            String noParticipationGrade = gradingScale.map(GradingScale::getNoParticipationGradeOrDefault).orElse(GradingScale.DEFAULT_NO_PARTICIPATION_GRADE);
            return new ExamScoresDTO.StudentResult(user.getId(), user.getName(), user.getEmail(), user.getLogin(), user.getRegistrationNumber(), studentExam.isSubmitted(), 0.0,
                    0.0, noParticipationGrade, noParticipationGrade, false, 0.0, null, null, null);
        }
        else if (plagiarismMapping.studentHasVerdict(user.getId(), PlagiarismVerdict.PLAGIARISM)) {
            String plagiarismGrade = gradingScale.map(GradingScale::getPlagiarismGradeOrDefault).orElse(GradingScale.DEFAULT_PLAGIARISM_GRADE);
            return new ExamScoresDTO.StudentResult(user.getId(), user.getName(), user.getEmail(), user.getLogin(), user.getRegistrationNumber(), studentExam.isSubmitted(), 0.0,
                    0.0, plagiarismGrade, plagiarismGrade, false, 0.0, null, null, PlagiarismVerdict.PLAGIARISM);
        }

        var overallPointsAchieved = 0.0;
        var overallScoreAchieved = 0.0;
        var overallPointsAchievedInFirstCorrection = 0.0;
        Map<Long, ExamScoresDTO.ExerciseResult> exerciseGroupIdToExerciseResult = new HashMap<>();
        var plagiarismCasesForStudent = plagiarismMapping.getPlagiarismCasesForStudent(user.getId());
        for (StudentParticipation studentParticipation : participationsOfStudent) {
            Exercise exercise = studentParticipation.getExercise();

            if (exercise == null) {
                continue;
            }
            // Relevant Result is already calculated
            if (studentParticipation.getResults() != null && !studentParticipation.getResults().isEmpty()) {
                Result relevantResult = studentParticipation.getResults().iterator().next();
                PlagiarismCase plagiarismCase = plagiarismCasesForStudent.get(exercise.getId());
                double plagiarismPointDeductionPercentage = plagiarismCase != null ? plagiarismCase.getVerdictPointDeduction() : 0.0;
                double achievedPoints = calculateAchievedPoints(exercise, relevantResult, exam.getCourse(), plagiarismPointDeductionPercentage);

                // points earned in NOT_INCLUDED exercises do not count towards the students result in the exam
                if (!exercise.getIncludedInOverallScore().equals(IncludedInOverallScore.NOT_INCLUDED)) {
                    overallPointsAchieved += achievedPoints;
                }

                // Collect points of first correction, if a second correction exists
                if (calculateFirstCorrectionPoints && exam.getNumberOfCorrectionRoundsInExam() == 2
                        && !exercise.getIncludedInOverallScore().equals(IncludedInOverallScore.NOT_INCLUDED)) {
                    var latestSubmission = studentParticipation.findLatestSubmission();
                    if (latestSubmission.isPresent()) {
                        Submission submission = latestSubmission.get();
                        // Check if second correction already started
                        if (submission.getManualResults().size() > 1) {
                            Result firstManualResult = submission.getFirstManualResult();
                            double achievedPointsInFirstCorrection = 0.0;
                            if (firstManualResult != null) {
                                achievedPointsInFirstCorrection = calculateAchievedPoints(exercise, firstManualResult, exam.getCourse(), plagiarismPointDeductionPercentage);
                            }
                            overallPointsAchievedInFirstCorrection += achievedPointsInFirstCorrection;
                        }
                    }
                }

                // Check whether the student attempted to solve the exercise
                boolean hasNonEmptySubmission = hasNonEmptySubmission(studentParticipation.getSubmissions(), exercise);
                // special handling for quizzes to avoid performance issues
                if (exercise instanceof QuizExercise && quizSubmittedAnswerCounts != null) {
                    hasNonEmptySubmission = hasNonEmptySubmissionInQuiz(studentParticipation, quizSubmittedAnswerCounts);
                }
                exerciseGroupIdToExerciseResult.put(exercise.getExerciseGroup().getId(), new ExamScoresDTO.ExerciseResult(exercise.getId(), exercise.getTitle(),
                        exercise.getMaxPoints(), relevantResult.getScore(), achievedPoints, hasNonEmptySubmission));
            }
        }

        // Round the points again to prevent floating point issues that might occur when summing up the exercise points (e.g. 0.3 + 0.3 + 0.3 = 0.8999999999999999)
        overallPointsAchieved = roundScoreSpecifiedByCourseSettings(overallPointsAchieved, exam.getCourse());

        var overallGrade = "";
        var overallGradeInFirstCorrection = "";
        var hasPassed = false;
        BonusResultDTO gradeWithBonus = null;

        if (exam.getExamMaxPoints() > 0) {
            overallScoreAchieved = (overallPointsAchieved / exam.getExamMaxPoints()) * 100.0;
            if (gradingScale.isPresent()) {
                // Calculate current student grade
                GradeStep studentGrade = gradingScaleRepository.matchPercentageToGradeStep(overallScoreAchieved, gradingScale.get().getId());
                var overallScoreAchievedInFirstCorrection = (overallPointsAchievedInFirstCorrection / exam.getExamMaxPoints()) * 100.0;
                GradeStep studentGradeInFirstCorrection = gradingScaleRepository.matchPercentageToGradeStep(overallScoreAchievedInFirstCorrection, gradingScale.get().getId());
                overallGrade = studentGrade.getGradeName();
                overallGradeInFirstCorrection = studentGradeInFirstCorrection.getGradeName();
                hasPassed = studentGrade.getIsPassingGrade();
                if (examBonusCalculator != null) {
                    gradeWithBonus = examBonusCalculator.calculateStudentGradesWithBonus(user.getId(), overallPointsAchieved);
                }
            }
        }
        PlagiarismVerdict mostSevereVerdict = null;
        if (!plagiarismCasesForStudent.isEmpty()) {
            var studentVerdictsFromExercises = plagiarismCasesForStudent.values().stream().map(PlagiarismCase::getVerdict).toList();
            mostSevereVerdict = PlagiarismVerdict.findMostSevereVerdict(studentVerdictsFromExercises);
        }
        return new ExamScoresDTO.StudentResult(user.getId(), user.getName(), user.getEmail(), user.getLogin(), user.getRegistrationNumber(), studentExam.isSubmitted(),
                overallPointsAchieved, overallScoreAchieved, overallGrade, overallGradeInFirstCorrection, hasPassed, overallPointsAchievedInFirstCorrection, gradeWithBonus,
                exerciseGroupIdToExerciseResult, mostSevereVerdict);
    }

    private boolean hasNonEmptySubmissionInQuiz(StudentParticipation studentParticipation, List<QuizSubmittedAnswerCount> quizSubmittedAnswerCounts) {
        // If an entry is NOT available, it means the quiz submission is empty, i.e.
        // If the participation is not contained in the list, it is empty, i.e. hasNonEmptySubmission is true when the participation is contained

        for (var quizSubmittedAnswerCount : quizSubmittedAnswerCounts) {
            if (quizSubmittedAnswerCount.participationId() == studentParticipation.getId()) {
                return true;
            }
        }
        return false;
    }

    /**
     * First rounds max points for each exercise according to their {@link IncludedInOverallScore} value and sums them up.
     *
     * @param exercises exercises to sum their max points, intended use case is passing all exercises in a {@link StudentExam}
     * @param course    supplies the rounding accuracy of scores
     * @return sum of rounded max points if exercises are given, else 0.0
     */
    private double calculateMaxPointsSum(List<Exercise> exercises, Course course) {
        if (exercises != null) {
            var exercisesIncluded = exercises.stream().filter(exercise -> exercise.getIncludedInOverallScore() == IncludedInOverallScore.INCLUDED_COMPLETELY);
            return roundScoreSpecifiedByCourseSettings(exercisesIncluded.map(Exercise::getMaxPoints).reduce(0.0, Double::sum), course);
        }
        return 0.0;
    }

    /**
     * First rounds max bonus points for each exercise according to their {@link IncludedInOverallScore} value and sums them up.
     *
     * @param exercises exercises to sum their bonus points, intended use case is passing all exercises in a {@link StudentExam}
     * @param course    supplies the rounding accuracy of scores
     * @return sum of rounded max bonus points if exercises are given, else 0.0
     */
    private double calculateMaxBonusPointsSum(List<Exercise> exercises, Course course) {
        if (exercises != null) {
            return roundScoreSpecifiedByCourseSettings(exercises.stream().map(this::calculateMaxBonusPoints).reduce(0.0, Double::sum), course);
        }
        return 0.0;
    }

    /**
     * Gets max bonus points for the given exercise.
     * - If the exercise is included completely, returns max bonus points
     * - If the exercise is included as a bonus, returns max points
     * - If the exercise is not included, returns 0.0
     *
     * @param exercise the exercise that the points will be read from
     * @return max bonus points for the exercise retrieved according to the conditions above
     */
    private double calculateMaxBonusPoints(Exercise exercise) {
        return switch (exercise.getIncludedInOverallScore()) {
            case INCLUDED_COMPLETELY -> exercise.getBonusPoints();
            case INCLUDED_AS_BONUS -> exercise.getMaxPoints();
            case NOT_INCLUDED -> 0.0;
        };
    }

    /**
     * Calculates and rounds the points achieved by a student for a given exercise with the given result.
     * <p>
     * Note: It is important that we round on the individual exercise level first and then sum up.
     * This is necessary so that the student arrives at the same overall result when doing their own recalculation.
     * Let's assume that the student achieved 1.05 points in each of 5 exercises.
     * In the client, these are now displayed rounded as 1.1 points.
     * If the student adds up the displayed points, they get a total of 5.5 points.
     * In order to get the same total result as the student, we have to round before summing.
     *
     * @param exercise the relevant exercise
     * @param result   the result for the given exercise
     * @param course   course to specify number of decimal places to round
     * @return the rounded points according to the student's achieved score and max points of the exercise
     */
    private double calculateAchievedPoints(Exercise exercise, Result result, Course course, double plagiarismPointDeductionPercentage) {
        if (result != null && result.getScore() != null) {
            double achievedPoints = roundScoreSpecifiedByCourseSettings(exercise.getMaxPoints() * result.getScore() / 100.0, course);
            if (plagiarismPointDeductionPercentage > 0.0) {
                achievedPoints = roundScoreSpecifiedByCourseSettings(achievedPoints * (100.0 - plagiarismPointDeductionPercentage) / 100.0, course);
            }
            return achievedPoints;
        }
        return 0.0;
    }

    private Map<Long, Double> calculateAchievedPointsForExercises(List<StudentParticipation> participationsOfStudent, Course course, PlagiarismMapping plagiarismMapping) {
        return participationsOfStudent.stream().collect(Collectors.toMap(participation -> participation.getExercise().getId(), participation -> {
            PlagiarismCase plagiarismCase = plagiarismMapping.getPlagiarismCase(participation.getStudent().orElseThrow().getId(), participation.getExercise().getId());
            double plagiarismPointDeductionPercentage = plagiarismCase != null ? plagiarismCase.getVerdictPointDeduction() : 0.0;

            return calculateAchievedPoints(participation.getExercise(), participation.getResults().stream().findFirst().orElse(null), course, plagiarismPointDeductionPercentage);
        }));
    }

    /**
     * Checks whether one of the submissions is not empty
     *
     * @param submissions Submissions to check
     * @param exercise    Exercise of the submissions
     * @return true if at least one submission is not empty else false
     */
    private boolean hasNonEmptySubmission(Set<Submission> submissions, Exercise exercise) {
        if (exercise instanceof ProgrammingExercise) {
            return submissions.stream().anyMatch(submission -> submission.getType() == SubmissionType.MANUAL);
        }
        else if (exercise instanceof FileUploadExercise) {
            FileUploadSubmission textSubmission = (FileUploadSubmission) submissions.iterator().next();
            return textSubmission.getFilePath() != null && !textSubmission.getFilePath().isEmpty();
        }
        else if (exercise instanceof TextExercise) {
            TextSubmission textSubmission = (TextSubmission) submissions.iterator().next();
            return textSubmission.getText() != null && !textSubmission.getText().isBlank();
        }
        else if (exercise instanceof ModelingExercise) {
            ModelingSubmission modelingSubmission = (ModelingSubmission) submissions.iterator().next();
            try {
                return !modelingSubmission.isEmpty(this.defaultObjectMapper);
            }
            catch (Exception e) {
                // Then the student most likely submitted something which breaks the model, if parsing fails
                return true;
            }
        }
        else if (exercise instanceof QuizExercise) {
            // NOTE: due to performance concerns, this is handled differently, search for quizSubmittedAnswerCounts to find out more
            return true;
        }
        else {
            throw new IllegalArgumentException("The exercise type of the exercise with id " + exercise.getId() + " is not supported");
        }
    }

    /**
     * Validates exercise settings.
     *
     * @param exam exam which is validated
     * @throws BadRequestAlertException an exception if the exam is not configured correctly
     */
    public void validateForStudentExamGeneration(Exam exam) throws BadRequestAlertException {
        List<ExerciseGroup> exerciseGroups = exam.getExerciseGroups();
        long numberOfExercises = exam.getNumberOfExercisesInExam() != null ? exam.getNumberOfExercisesInExam() : 0;
        long numberOfOptionalExercises = numberOfExercises - exerciseGroups.stream().filter(ExerciseGroup::getIsMandatory).count();

        // Ensure that all exercise groups have at least one exercise
        for (ExerciseGroup exerciseGroup : exam.getExerciseGroups()) {
            if (exerciseGroup.getExercises().isEmpty()) {
                throw new BadRequestAlertException("All exercise groups must have at least one exercise", "Exam", "artemisApp.exam.validation.atLeastOneExercisePerExerciseGroup");
            }
        }

        // Check that numberOfExercisesInExam is set
        if (exam.getNumberOfExercisesInExam() == null) {
            throw new BadRequestAlertException("The number of exercises in the exam is not set.", "Exam", "artemisApp.exam.validation.numberOfExercisesInExamNotSet");
        }

        // Check that there are enough exercise groups
        if (exam.getExerciseGroups().size() < exam.getNumberOfExercisesInExam()) {
            throw new BadRequestAlertException("The number of exercise groups is too small", "Exam", "artemisApp.exam.validation.tooFewExerciseGroups");
        }

        // Check that there are not too much mandatory exercise groups
        if (numberOfOptionalExercises < 0) {
            throw new BadRequestAlertException("The number of mandatory exercise groups is too large", "Exam", "artemisApp.exam.validation.tooManyMandatoryExerciseGroups");
        }

        // Ensure that all exercises in an exercise group have the same meaning for the exam score calculation
        for (ExerciseGroup exerciseGroup : exam.getExerciseGroups()) {
            Set<IncludedInOverallScore> meaningsForScoreCalculation = exerciseGroup.getExercises().stream().map(Exercise::getIncludedInOverallScore).collect(Collectors.toSet());
            if (meaningsForScoreCalculation.size() > 1) {
                throw new BadRequestAlertException("All exercises in an exercise group must have the same meaning for the exam score", "Exam",
                        "artemisApp.exam.validation.allExercisesInExerciseGroupOfSameIncludedType");
            }
        }

        // Check that the exam max points is set
        if (exam.getExamMaxPoints() == 0) {
            throw new BadRequestAlertException("The exam max points can not be 0.", "Exam", "artemisApp.exam.validation.maxPointsNotSet");
        }

        // Ensure that all exercises in an exercise group have the same amount of max points and max bonus points
        for (ExerciseGroup exerciseGroup : exam.getExerciseGroups()) {
            Set<Double> allMaxPoints = exerciseGroup.getExercises().stream().map(Exercise::getMaxPoints).collect(Collectors.toSet());
            Set<Double> allBonusPoints = exerciseGroup.getExercises().stream().map(Exercise::getBonusPoints).collect(Collectors.toSet());

            if (allMaxPoints.size() > 1 || allBonusPoints.size() > 1) {
                throw new BadRequestAlertException("All exercises in an exercise group need to give the same amount of points", "Exam",
                        "artemisApp.exam.validation.allExercisesInExerciseGroupGiveSameNumberOfPoints");
            }
        }

        // Ensure that the sum of all max points of mandatory exercise groups is not bigger than the max points set in the exam
        // At this point we are already sure that each exercise group has at least one exercise, all exercises in the group have the same no of points
        // and all are of the same calculation type, therefore we can just use any as representation for the group here
        Double pointsReachableByMandatoryExercises = 0.0;
        Set<ExerciseGroup> mandatoryExerciseGroups = exam.getExerciseGroups().stream().filter(ExerciseGroup::getIsMandatory).collect(Collectors.toSet());
        for (ExerciseGroup exerciseGroup : mandatoryExerciseGroups) {
            Exercise groupRepresentativeExercise = exerciseGroup.getExercises().stream().findAny().orElseThrow();
            if (groupRepresentativeExercise.getIncludedInOverallScore().equals(IncludedInOverallScore.INCLUDED_COMPLETELY)) {
                pointsReachableByMandatoryExercises += groupRepresentativeExercise.getMaxPoints();
            }
        }
        if (pointsReachableByMandatoryExercises > exam.getExamMaxPoints()) {
            throw new BadRequestAlertException("Check that you set the exam max points correctly! The max points a student can earn in the mandatory exercise groups is too big",
                    "Exam", "artemisApp.exam.validation.tooManyMaxPoints");
        }

        // Ensure that the sum of all max points of all exercise groups is at least as big as the max points set in the exam
        Double pointsReachable = 0.0;
        for (ExerciseGroup exerciseGroup : exam.getExerciseGroups()) {
            Exercise groupRepresentativeExercise = exerciseGroup.getExercises().stream().findAny().orElseThrow();
            if (groupRepresentativeExercise.getIncludedInOverallScore().equals(IncludedInOverallScore.INCLUDED_COMPLETELY)) {
                pointsReachable += groupRepresentativeExercise.getMaxPoints();
            }
        }
        if (pointsReachable < exam.getExamMaxPoints()) {
            throw new BadRequestAlertException("Check that you set the exam max points correctly! The max points a student can earn in the exercise groups is too low", "Exam",
                    "artemisApp.exam.validation.tooFewMaxPoints");
        }
    }

    /**
     * Gets all statistics for the instructor checklist regarding an exam
     *
     * @param exam         the exam for which to get statistics for
     * @param isInstructor flag indicating if the requesting user is instructor
     * @return a examStatisticsDTO filled with all statistics regarding the exam
     */
    public ExamChecklistDTO getStatsForChecklist(Exam exam, boolean isInstructor) {
        log.info("getStatsForChecklist invoked for exam {}", exam.getId());
        int numberOfCorrectionRoundsInExam = exam.getNumberOfCorrectionRoundsInExam();
        long start = System.nanoTime();

        List<Long> numberOfComplaintsOpenByExercise = new ArrayList<>();
        List<Long> numberOfComplaintResponsesByExercise = new ArrayList<>();
        List<DueDateStat[]> numberOfAssessmentsFinishedOfCorrectionRoundsByExercise = new ArrayList<>();
        List<Long> numberOfParticipationsGeneratedByExercise = new ArrayList<>();
        List<Long> numberOfParticipationsForAssessmentGeneratedByExercise = new ArrayList<>();

        // loop over all exercises and retrieve all needed counts for the properties at once
        var exercises = getAllExercisesForExam(exam);
        exercises.forEach(exercise -> {
            // number of complaints open
            numberOfComplaintsOpenByExercise.add(complaintRepository.countByResultParticipationExerciseIdAndComplaintTypeIgnoreTestRuns(exercise.getId(), ComplaintType.COMPLAINT));

            if (log.isDebugEnabled()) {
                log.debug("StatsTimeLog: number of complaints open done in {} for exercise {}", TimeLogUtil.formatDurationFrom(start), exercise.getId());
            }
            // number of complaints finished
            numberOfComplaintResponsesByExercise
                    .add(complaintResponseRepository.countComplaintResponseByExerciseIdAndComplaintTypeAndSubmittedTimeIsNotNull(exercise.getId(), ComplaintType.COMPLAINT));

            if (log.isDebugEnabled()) {
                log.debug("StatsTimeLog: number of complaints finished done in {} for exercise {}", TimeLogUtil.formatDurationFrom(start), exercise.getId());
            }
            // number of assessments done
            if (numberOfCorrectionRoundsInExam > 0) {
                numberOfAssessmentsFinishedOfCorrectionRoundsByExercise
                        .add(resultRepository.countNumberOfFinishedAssessmentsForExamExerciseForCorrectionRounds(exercise, numberOfCorrectionRoundsInExam));

                if (log.isDebugEnabled()) {
                    log.debug("StatsTimeLog: number of assessments done in {} for exercise {}", TimeLogUtil.formatDurationFrom(start), exercise.getId());
                }
            }

            // get number of all generated participations
            numberOfParticipationsGeneratedByExercise.add(studentParticipationRepository.countParticipationsByExerciseIdAndTestRun(exercise.getId(), false));
            if (log.isDebugEnabled()) {
                log.debug("StatsTimeLog: number of generated participations in {} for exercise {}", TimeLogUtil.formatDurationFrom(start), exercise.getId());
            }
            if (!(exercise instanceof QuizExercise || AssessmentType.AUTOMATIC == exercise.getAssessmentType())) {
                numberOfParticipationsForAssessmentGeneratedByExercise.add(submissionRepository.countByExerciseIdSubmittedBeforeDueDateIgnoreTestRuns(exercise.getId()));
            }
        });

        long totalNumberOfComplaints = 0;
        long totalNumberOfComplaintResponse = 0;
        Long[] totalNumberOfAssessmentsFinished = new Long[numberOfCorrectionRoundsInExam];
        long totalNumberOfParticipationsGenerated = 0;
        long totalNumberOfParticipationsForAssessment = 0;

        if (isInstructor) {
            // sum up all counts for the different properties
            for (Long numberOfParticipations : numberOfParticipationsGeneratedByExercise) {
                totalNumberOfParticipationsGenerated += numberOfParticipations != null ? numberOfParticipations : 0;
            }
        }
        // sum up all counts for the different properties
        for (Long numberOfParticipationsForAssessment : numberOfParticipationsForAssessmentGeneratedByExercise) {
            totalNumberOfParticipationsForAssessment += numberOfParticipationsForAssessment != null ? numberOfParticipationsForAssessment : 0;
        }

        for (DueDateStat[] dateStats : numberOfAssessmentsFinishedOfCorrectionRoundsByExercise) {
            for (int i = 0; i < numberOfCorrectionRoundsInExam; i++) {
                if (totalNumberOfAssessmentsFinished[i] == null) {
                    totalNumberOfAssessmentsFinished[i] = 0L;
                }
                totalNumberOfAssessmentsFinished[i] += dateStats[i].inTime();
            }
        }
        for (Long numberOfComplaints : numberOfComplaintsOpenByExercise) {
            totalNumberOfComplaints += numberOfComplaints;
        }
        for (Long numberOfComplaintResponse : numberOfComplaintResponsesByExercise) {
            totalNumberOfComplaintResponse += numberOfComplaintResponse;
        }

        if (isInstructor) {
            // set number of student exams that have been generated
            long numberOfGeneratedStudentExams = examRepository.countGeneratedStudentExamsByExamWithoutTestRuns(exam.getId());

            if (log.isDebugEnabled()) {
                log.debug("StatsTimeLog: number of generated student exams done in {}", TimeLogUtil.formatDurationFrom(start));
            }

            // set number of test runs
            long numberOfTestRuns = studentExamRepository.countTestRunsByExamId(exam.getId());
            if (log.isDebugEnabled()) {
                log.debug("StatsTimeLog: number of test runs done in {}", TimeLogUtil.formatDurationFrom(start));
            }

            // check if all exercises have been prepared for all students;
            boolean exercisesPrepared = numberOfGeneratedStudentExams != 0
                    && (exam.getNumberOfExercisesInExam() * numberOfGeneratedStudentExams) == totalNumberOfParticipationsGenerated;

            // set started and submitted exam properties
            long numberOfStudentExamsStarted = studentExamRepository.countStudentExamsStartedByExamIdIgnoreTestRuns(exam.getId());
            if (log.isDebugEnabled()) {
                log.debug("StatsTimeLog: number of student exams started done in {}", TimeLogUtil.formatDurationFrom(start));
            }
            long numberOfStudentExamsSubmitted = studentExamRepository.countStudentExamsSubmittedByExamIdIgnoreTestRuns(exam.getId());
            if (log.isDebugEnabled()) {
                log.debug("StatsTimeLog: number of student exams submitted done in {}", TimeLogUtil.formatDurationFrom(start));
            }

            return new ExamChecklistDTO(numberOfGeneratedStudentExams, numberOfTestRuns, totalNumberOfAssessmentsFinished, totalNumberOfParticipationsForAssessment,
                    numberOfStudentExamsSubmitted, numberOfStudentExamsStarted, totalNumberOfComplaints, totalNumberOfComplaintResponse, exercisesPrepared);

        }
<<<<<<< HEAD
        // For non-instructors, consider what limited information they should receive and adjust accordingly
        return new ExamChecklistDTO(null, null, null, totalNumberOfParticipationsForAssessment, null, totalNumberOfParticipationsGenerated, null, null, null);

=======
        examChecklistDTO.setNumberOfTotalParticipationsForAssessment(totalNumberOfParticipationsForAssessment);
        boolean existsUnassessedQuizzes = submissionRepository.existsUnassessedQuizzesByExamId(exam.getId());
        examChecklistDTO.setExistsUnassessedQuizzes(existsUnassessedQuizzes);
        boolean existsUnsubmittedExercises = submissionRepository.existsUnsubmittedExercisesByExamId(exam.getId());
        examChecklistDTO.setExistsUnsubmittedExercises(existsUnsubmittedExercises);
        return examChecklistDTO;
>>>>>>> fc307678
    }

    /**
     * Evaluates all the quiz exercises of an exam (which must be loaded from database with exercise groups and exercises)
     *
     * @param exam the exam for which the quiz exercises should be evaluated (including exercise groups and exercises)
     * @return number of evaluated exercises
     */
    public Integer evaluateQuizExercises(Exam exam) {

        // Collect all quiz exercises for the given exam
        var quizExercises = getAllExercisesForExamByType(exam, QuizExercise.class);

        long start = System.nanoTime();
        log.debug("Evaluating {} quiz exercises in exam {}", quizExercises.size(), exam.getId());
        // Evaluate all quizzes for that exercise
        quizExercises.stream().map(Exercise::getId).forEach(examQuizService::evaluateQuizAndUpdateStatistics);
        if (log.isDebugEnabled()) {
            log.debug("Evaluated {} quiz exercises in exam {} in {}", quizExercises.size(), exam.getId(), TimeLogUtil.formatDurationFrom(start));
        }
        return quizExercises.size();
    }

    /**
     * Unlocks all repositories of an exam (only for external version control services)
     *
     * @param examId id of the exam for which the repositories should be unlocked
     * @return number of exercises for which the repositories are unlocked
     */
    public Integer unlockAllRepositories(Long examId) {
        var programmingExercises = getAllExercisesForExamByType(examId, ProgrammingExercise.class);
        // Run the runnable immediately so that the repositories are unlocked as fast as possible
        programmingExercises.stream().map(Exercise::getId).forEach(instanceMessageSendService::sendUnlockAllStudentRepositories);
        return programmingExercises.size();
    }

    private <T extends Exercise> Set<T> getAllExercisesForExamByType(Long examId, Class<T> exerciseType) {
        var exam = examRepository.findWithExerciseGroupsAndExercisesByIdOrElseThrow(examId);
        return getAllExercisesForExamByType(exam, exerciseType);
    }

    private static Set<Exercise> getAllExercisesForExam(Exam exam) {
        return getAllExercisesForExamByType(exam, Exercise.class);
    }

    private static <T extends Exercise> Set<T> getAllExercisesForExamByType(Exam exam, Class<T> exerciseType) {
        return exam.getExerciseGroups().stream().flatMap(exerciseGroup -> exerciseGroup.getExercises().stream())
                // this also filters potential null values
                .filter(exerciseType::isInstance).map(exerciseType::cast).collect(Collectors.toSet());
    }

    /**
     * Locks all repositories of an exam (only for external version control services)
     *
     * @param examId id of the exam for which the repositories should be locked
     * @return number of exercises for which the repositories are locked
     */
    public Integer lockAllRepositories(Long examId) {
        var programmingExercises = getAllExercisesForExamByType(examId, ProgrammingExercise.class);
        // Run the runnable immediately so that the repositories are locked as fast as possible
        programmingExercises.stream().map(Exercise::getId).forEach(instanceMessageSendService::sendLockAllStudentRepositories);
        return programmingExercises.size();
    }

    /**
     * Sets exam transient properties for different exercise types
     *
     * @param exam - the exam for which we set the properties
     */
    public void setExamProperties(Exam exam) {
        exam.getExerciseGroups().forEach(exerciseGroup -> {
            exerciseGroup.getExercises().forEach(exercise -> {
                // Set transient property for quiz exam exercise if test runs exist
                if (exercise instanceof QuizExercise) {
                    studentParticipationRepository.checkTestRunsExist(exercise);
                }
            });
            // set transient number of participations for each exercise
            studentParticipationRepository.addNumberOfExamExerciseParticipations(exerciseGroup);
        });
        // set transient number of registered users
        examRepository.setNumberOfExamUsersForExams(Collections.singletonList(exam));
    }

    /**
     * Set properties for quiz exercises in exam
     *
     * @param exam The exam for which to set the properties
     */
    public void setQuizExamProperties(Exam exam) {
        Optional<QuizPool> optionalQuizPool = quizPoolService.findByExamId(exam.getId());
        if (optionalQuizPool.isPresent()) {
            QuizPool quizPool = optionalQuizPool.get();
            exam.setQuizExamMaxPoints(quizPool.getMaxPoints());
        }
    }

    /**
     * Gets a collection of useful statistics for the tutor exam-assessment-dashboard, including: - number of submissions to the course - number of
     * assessments - number of assessments assessed by the tutor - number of complaints
     *
     * @param course - the course of the exam
     * @param examId - the id of the exam to retrieve stats from
     * @return data about an exam including all exercises, plus some data for the tutor as tutor status for assessment
     */
    public StatsForDashboardDTO getStatsForExamAssessmentDashboard(Course course, Long examId) {
        Exam exam = examRepository.findById(examId).orElseThrow();
        StatsForDashboardDTO stats = new StatsForDashboardDTO();

        final long numberOfSubmissions = submissionRepository.countByExamIdSubmittedSubmissionsIgnoreTestRuns(examId)
                + programmingExerciseRepository.countLegalSubmissionsByExamIdSubmitted(examId);
        stats.setNumberOfSubmissions(new DueDateStat(numberOfSubmissions, 0));

        DueDateStat[] numberOfAssessmentsOfCorrectionRounds = resultRepository.countNumberOfFinishedAssessmentsForExamForCorrectionRounds(examId,
                exam.getNumberOfCorrectionRoundsInExam());
        stats.setNumberOfAssessmentsOfCorrectionRounds(numberOfAssessmentsOfCorrectionRounds);

        final long numberOfComplaints = complaintRepository.countByResult_Participation_Exercise_ExerciseGroup_Exam_IdAndComplaintType(examId, ComplaintType.COMPLAINT);
        stats.setNumberOfComplaints(numberOfComplaints);

        final long numberOfComplaintResponses = complaintResponseRepository
                .countByComplaint_Result_Participation_Exercise_ExerciseGroup_Exam_Id_AndComplaint_ComplaintType_AndSubmittedTimeIsNotNull(examId, ComplaintType.COMPLAINT);
        stats.setNumberOfOpenComplaints(numberOfComplaints - numberOfComplaintResponses);

        final long numberOfAssessmentLocks = submissionRepository.countLockedSubmissionsByUserIdAndExamId(userRepository.getUserWithGroupsAndAuthorities().getId(), examId);
        stats.setNumberOfAssessmentLocks(numberOfAssessmentLocks);

        final long totalNumberOfAssessmentLocks = submissionRepository.countLockedSubmissionsByExamId(examId);
        stats.setTotalNumberOfAssessmentLocks(totalNumberOfAssessmentLocks);

        List<TutorLeaderboardDTO> leaderboardEntries = tutorLeaderboardService.getExamLeaderboard(course, exam);
        stats.setTutorLeaderboardEntries(leaderboardEntries);
        return stats;
    }

    /**
     * Archives the exam by creating a zip file with student submissions for
     * exercises of the exam.
     *
     * @param exam the exam to archive
     */
    @Async
    public void archiveExam(Exam exam) {
        long start = System.nanoTime();
        SecurityUtils.setAuthorizationObject();

        // Archiving an exam is only possible after the exam is over
        if (ZonedDateTime.now().isBefore(exam.getEndDate())) {
            return;
        }

        // This contains possible errors encountered during the archive process
        List<String> exportErrors = Collections.synchronizedList(new ArrayList<>());

        groupNotificationService.notifyInstructorGroupAboutExamArchiveState(exam, NotificationType.EXAM_ARCHIVE_STARTED, exportErrors);

        try {
            // Create exam archives directory if it doesn't exist
            Files.createDirectories(examArchivesDirPath);
            log.info("Created the exam archives directory at {} because it didn't exist.", examArchivesDirPath);

            // Export the exam to the archives directory.
            var archivedExamPath = courseExamExportService.exportExam(exam, examArchivesDirPath, exportErrors);

            // Attach the path to the archive to the exam and save it in the database
            if (archivedExamPath.isPresent()) {
                exam.setExamArchivePath(archivedExamPath.get().getFileName().toString());
                examRepository.saveAndFlush(exam);
            }
            else {
                groupNotificationService.notifyInstructorGroupAboutExamArchiveState(exam, NotificationType.EXAM_ARCHIVE_FAILED, exportErrors);
                return;
            }
        }
        catch (IOException e) {
            var error = "Failed to create exam archives directory " + examArchivesDirPath + ": " + e.getMessage();
            exportErrors.add(error);
            log.info(error);
        }

        groupNotificationService.notifyInstructorGroupAboutExamArchiveState(exam, NotificationType.EXAM_ARCHIVE_FINISHED, exportErrors);
        log.info("archive exam took {}", TimeLogUtil.formatDurationFrom(start));
    }

    /**
     * Combines the template commits of all programming exercises in the exam.
     * This is executed before the individual student exams are generated.
     *
     * @param exam - the exam which template commits should be combined
     */
    public void combineTemplateCommitsOfAllProgrammingExercisesInExam(Exam exam) {
        var programmingExercises = getAllExercisesForExamByType(exam, ProgrammingExercise.class);
        programmingExercises.forEach(exercise -> {
            try {
                var programmingExercise = programmingExerciseRepository.findByIdWithTemplateAndSolutionParticipationElseThrow(exercise.getId());
                gitService.combineAllCommitsOfRepositoryIntoOne(programmingExercise.getTemplateParticipation().getVcsRepositoryUri());
                log.debug("Finished combination of template commits for programming exercise {}", programmingExercise);
            }
            catch (GitAPIException e) {
                log.error("An error occurred when trying to combine template commits for exam {}.", exam.getId(), e);
            }
        });
    }

    /**
     * Schedules all modeling exercises
     * This is executed when exam is updated or individual working times are updated
     *
     * @param exam - the exam whose modeling exercises will be scheduled
     */
    public void scheduleModelingExercises(Exam exam) {
        var modelingExercises = getAllExercisesForExamByType(exam, ModelingExercise.class);
        // for all modeling exercises in the exam, send their ids for scheduling
        modelingExercises.stream().map(Exercise::getId).forEach(instanceMessageSendService::sendModelingExerciseSchedule);
    }

    /**
     * Search for all exams fitting a {@link SearchTermPageableSearchDTO search query}. The result is paged,
     * meaning that there is only a predefined portion of the result returned to the user, so that the server doesn't
     * have to send hundreds/thousands of exams if there are that many in Artemis.
     *
     * @param search        The search query defining the search term and the size of the returned page
     * @param user          The user for whom to fetch all available exercises
     * @param withExercises If only exams with exercises should be searched
     * @return A wrapper object containing a list of all found exercises and the total number of pages
     */
    public SearchResultPageDTO<Exam> getAllOnPageWithSize(final SearchTermPageableSearchDTO<String> search, final User user, final boolean withExercises) {
        final var pageable = PageUtil.createDefaultPageRequest(search, PageUtil.ColumnMapping.EXAM);
        final var searchTerm = search.getSearchTerm();
        final Page<Exam> examPage;
        if (authorizationCheckService.isAdmin(user)) {
            if (withExercises) {
                examPage = examRepository.queryNonEmptyBySearchTermInAllCourses(searchTerm, pageable);
            }
            else {
                examPage = examRepository.queryBySearchTermInAllCourses(searchTerm, pageable);
            }
        }
        else {
            if (withExercises) {
                examPage = examRepository.queryNonEmptyBySearchTermInCoursesWhereInstructor(searchTerm, user.getGroups(), pageable);
            }
            else {
                examPage = examRepository.queryBySearchTermInCoursesWhereInstructor(searchTerm, user.getGroups(), pageable);
            }
        }
        return new SearchResultPageDTO<>(examPage.getContent(), examPage.getTotalPages());
    }

    /**
     * Get all exams of the user. The result is paged
     *
     * @param pageable The search query defining the search term and the size of the returned page
     * @param user     The user for whom to fetch all available exercises
     * @return exam page
     */
    public Page<Exam> getAllActiveExams(final Pageable pageable, final User user) {
        // active exam means that exam has visible date in the past 7 days or next 7 days.
        return examRepository.findAllActiveExamsInCoursesWhereInstructor(user.getGroups(), pageable, ZonedDateTime.now().minusDays(EXAM_ACTIVE_DAYS),
                ZonedDateTime.now().plusDays(EXAM_ACTIVE_DAYS));
    }

    /**
     * Cleans up an exam by cleaning up all exercises from that course. This deletes all student
     * repositories and build plans. Note that an exam has to be archived first before being cleaned up.
     *
     * @param examId    The id of the exam to clean up
     * @param principal the user that wants to cleanup the exam
     */
    public void cleanupExam(Long examId, Principal principal) {
        final var auditEvent = new AuditEvent(principal.getName(), Constants.CLEANUP_EXAM, "exam=" + examId);
        auditEventRepository.add(auditEvent);

        var programmingExercises = getAllExercisesForExamByType(examId, ProgrammingExercise.class);
        programmingExercises.forEach(exercise -> exerciseDeletionService.cleanup(exercise.getId(), true));
        log.info("The exam {} has been cleaned up!", examId);
    }

    /**
     * Updates the working times for student exams based on a given change in working time and reschedules exercises accordingly.
     * This method considers any existing time extensions for individual students and adjusts their working times relative to the original exam duration and the specified change.
     * After updating the working times, it saves the changes and, if the exam is already visible, notifies both the students and relevant instances about the update.
     * Additionally, if the current time is before the latest individual exam end date, it potentially triggers a rescheduling of the clustering of modeling submissions,
     * considering the use of Compass.
     *
     * @param exam                 The exam entity for which the student exams and exercises need to be updated and rescheduled. The student exams must be already loaded.
     * @param originalExamDuration The original duration of the exam, in minutes, before any changes.
     * @param workingTimeChange    The amount of time, in minutes, to add or subtract from the exam's original duration and the student's working time. This value can be positive
     *                                 (to extend time) or negative (to reduce time).
     */
    public void updateStudentExamsAndRescheduleExercises(Exam exam, Integer originalExamDuration, Integer workingTimeChange) {
        var now = now();
        User instructor = userRepository.getUser();

        var studentExams = exam.getStudentExams();
        for (var studentExam : studentExams) {
            Integer originalStudentWorkingTime = studentExam.getWorkingTime();
            int originalTimeExtension = originalStudentWorkingTime - originalExamDuration;
            // NOTE: take the original working time extensions into account
            if (originalTimeExtension == 0) {
                studentExam.setWorkingTime(originalStudentWorkingTime + workingTimeChange);
            }
            else {
                double relativeTimeExtension = (double) originalTimeExtension / (double) originalExamDuration;
                int newNormalWorkingTime = originalExamDuration + workingTimeChange;
                int timeAdjustment = Math.toIntExact(Math.round(newNormalWorkingTime * relativeTimeExtension));
                int adjustedWorkingTime = Math.max(newNormalWorkingTime + timeAdjustment, 0);
                studentExam.setWorkingTime(adjustedWorkingTime);
            }

            // NOTE: if the exam is already visible, notify the student about the working time change
            if (now.isAfter(exam.getVisibleDate())) {
                examLiveEventsService.createAndSendWorkingTimeUpdateEvent(studentExam, studentExam.getWorkingTime(), originalStudentWorkingTime, true, instructor);
            }
        }
        studentExamRepository.saveAll(studentExams);

        // NOTE: if the exam is already visible, notify instances about the working time change
        if (now.isAfter(exam.getVisibleDate())) {
            instanceMessageSendService.sendRescheduleAllStudentExams(exam.getId());
        }

        // NOTE: potentially re-schedule clustering of modeling submissions (in case Compass is active)
        if (now.isBefore(examDateService.getLatestIndividualExamEndDate(exam))) {
            scheduleModelingExercises(exam);
        }
    }

    /**
     * A specialized BiFunction<Long, Double, BonusResultDTO> functional interface to provide a simple interface
     * for passing the data dependencies needed for a Bonus calculation (like source course/exam results).
     */
    @FunctionalInterface
    private interface ExamBonusCalculator {

        BonusResultDTO calculateStudentGradesWithBonus(Long studentId, Double bonusToAchievedPoints);
    }
}<|MERGE_RESOLUTION|>--- conflicted
+++ resolved
@@ -1113,21 +1113,17 @@
             }
 
             return new ExamChecklistDTO(numberOfGeneratedStudentExams, numberOfTestRuns, totalNumberOfAssessmentsFinished, totalNumberOfParticipationsForAssessment,
-                    numberOfStudentExamsSubmitted, numberOfStudentExamsStarted, totalNumberOfComplaints, totalNumberOfComplaintResponse, exercisesPrepared);
-
-        }
-<<<<<<< HEAD
+                    numberOfStudentExamsSubmitted, numberOfStudentExamsStarted, totalNumberOfComplaints, totalNumberOfComplaintResponse, exercisesPrepared, null, null);
+
+        }
+
+        boolean existsUnassessedQuizzes = submissionRepository.existsUnassessedQuizzesByExamId(exam.getId());
+        boolean existsUnsubmittedExercises = submissionRepository.existsUnsubmittedExercisesByExamId(exam.getId());
+
         // For non-instructors, consider what limited information they should receive and adjust accordingly
-        return new ExamChecklistDTO(null, null, null, totalNumberOfParticipationsForAssessment, null, totalNumberOfParticipationsGenerated, null, null, null);
-
-=======
-        examChecklistDTO.setNumberOfTotalParticipationsForAssessment(totalNumberOfParticipationsForAssessment);
-        boolean existsUnassessedQuizzes = submissionRepository.existsUnassessedQuizzesByExamId(exam.getId());
-        examChecklistDTO.setExistsUnassessedQuizzes(existsUnassessedQuizzes);
-        boolean existsUnsubmittedExercises = submissionRepository.existsUnsubmittedExercisesByExamId(exam.getId());
-        examChecklistDTO.setExistsUnsubmittedExercises(existsUnsubmittedExercises);
-        return examChecklistDTO;
->>>>>>> fc307678
+        return new ExamChecklistDTO(null, null, null, totalNumberOfParticipationsForAssessment, null, totalNumberOfParticipationsGenerated, null, null, null,
+                existsUnassessedQuizzes, existsUnsubmittedExercises);
+
     }
 
     /**
