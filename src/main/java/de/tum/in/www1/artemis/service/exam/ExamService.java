--- conflicted
+++ resolved
@@ -84,13 +84,8 @@
 
     private final TutorLeaderboardService tutorLeaderboardService;
 
-<<<<<<< HEAD
-    private final SubmissionService submissionService;
-
     private final GitService gitService;
 
-=======
->>>>>>> f986ef22
     private final CourseExamExportService courseExamExportService;
 
     private final GroupNotificationService groupNotificationService;
@@ -99,13 +94,8 @@
             InstanceMessageSendService instanceMessageSendService, TutorLeaderboardService tutorLeaderboardService, AuditEventRepository auditEventRepository,
             StudentParticipationRepository studentParticipationRepository, ComplaintRepository complaintRepository, ComplaintResponseRepository complaintResponseRepository,
             UserRepository userRepository, ProgrammingExerciseRepository programmingExerciseRepository, QuizExerciseRepository quizExerciseRepository,
-<<<<<<< HEAD
-            ResultRepository resultRepository, SubmissionRepository submissionRepository, SubmissionService submissionService, CourseExamExportService courseExamExportService,
-            GitService gitService, GroupNotificationService groupNotificationService) {
-=======
-            ResultRepository resultRepository, SubmissionRepository submissionRepository, CourseExamExportService courseExamExportService,
+            ResultRepository resultRepository, SubmissionRepository submissionRepository, CourseExamExportService courseExamExportService, GitService gitService,
             GroupNotificationService groupNotificationService) {
->>>>>>> f986ef22
         this.examRepository = examRepository;
         this.studentExamRepository = studentExamRepository;
         this.userRepository = userRepository;
