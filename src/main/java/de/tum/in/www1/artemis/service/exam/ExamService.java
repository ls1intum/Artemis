--- conflicted
+++ resolved
@@ -68,31 +68,16 @@
 
     private final AuditEventRepository auditEventRepository;
 
-<<<<<<< HEAD
-    private final SubmissionRepository submissionRepository;
-
-=======
->>>>>>> b90a3947
     private final ComplaintRepository complaintRepository;
 
     private final ComplaintResponseRepository complaintResponseRepository;
 
     private final ResultRepository resultRepository;
 
-<<<<<<< HEAD
-    private final StudentParticipationRepository studentParticipationRepository;
-
-    public ExamService(ExamRepository examRepository, StudentExamRepository studentExamRepository, ParticipationService participationService, ExamQuizService examQuizService,
-            ExerciseService exerciseService, InstanceMessageSendService instanceMessageSendService, QuizExerciseService quizExerciseService,
-            AuditEventRepository auditEventRepository, SubmissionRepository submissionRepository, ComplaintRepository complaintRepository,
-            ComplaintResponseRepository complaintResponseRepository, UserRepository userRepository, ProgrammingExerciseRepository programmingExerciseRepository,
-            ResultRepository resultRepository, StudentParticipationRepository studentParticipationRepository) {
-=======
     public ExamService(ExamRepository examRepository, StudentExamRepository studentExamRepository, ExamQuizService examQuizService, ExerciseService exerciseService,
             InstanceMessageSendService instanceMessageSendService, AuditEventRepository auditEventRepository, StudentParticipationRepository studentParticipationRepository,
             ComplaintRepository complaintRepository, ComplaintResponseRepository complaintResponseRepository, UserRepository userRepository,
             ProgrammingExerciseRepository programmingExerciseRepository, QuizExerciseRepository quizExerciseRepository, ResultRepository resultRepository) {
->>>>>>> b90a3947
         this.examRepository = examRepository;
         this.studentExamRepository = studentExamRepository;
         this.userRepository = userRepository;
@@ -102,15 +87,10 @@
         this.instanceMessageSendService = instanceMessageSendService;
         this.exerciseService = exerciseService;
         this.auditEventRepository = auditEventRepository;
-<<<<<<< HEAD
-        this.submissionRepository = submissionRepository;
-=======
->>>>>>> b90a3947
         this.complaintRepository = complaintRepository;
         this.complaintResponseRepository = complaintResponseRepository;
         this.quizExerciseRepository = quizExerciseRepository;
         this.resultRepository = resultRepository;
-        this.studentParticipationRepository = studentParticipationRepository;
     }
 
     /**
@@ -323,7 +303,7 @@
      * @return the list of student exams with their corresponding users
      */
     public List<StudentExam> generateStudentExams(final Exam examWithRegisteredUsersAndExerciseGroupsAndExercises) {
-        final var examWithExistingStudentExams = examRepository.findByIdWithStudentExamsElseThrow(examWithRegisteredUsersAndExerciseGroupsAndExercises.getId());
+        final var examWithExistingStudentExams = findWithStudentExams(examWithRegisteredUsersAndExerciseGroupsAndExercises.getId());
         // https://jira.spring.io/browse/DATAJPA-1367 deleteInBatch does not work, because it does not cascade the deletion of existing exam sessions, therefore use deleteAll
         studentExamRepository.deleteAll(examWithExistingStudentExams.getStudentExams());
 
@@ -626,6 +606,19 @@
     }
 
     /**
+     * Finds an exam based on the id with all student exams which are not marked as test runs.
+     *
+     * @param examId the id of the exam
+     * @return the exam with student exams loaded
+     */
+    public Exam findWithStudentExams(long examId) {
+        Exam exam = examRepository.findWithStudentExamsById(examId).orElseThrow(() -> new EntityNotFoundException("Exam with id " + examId + " does not exist"));
+        // drop all test runs and set the remaining student exams to the exam
+        exam.setStudentExams(exam.getStudentExams().stream().dropWhile(StudentExam::isTestRun).collect(Collectors.toSet()));
+        return exam;
+    }
+
+    /**
      * Converts List<[examId, registeredUsersCount]> into Map<examId -> registeredUsersCount>
      *
      * @param examIdAndRegisteredUsersCountPairs list of pairs (examId, registeredUsersCount)
@@ -739,4 +732,20 @@
 
         return programmingExercises.size();
     }
+
+    /**
+     * Returns a set containing all exercises that are defined in the
+     * specified exam.
+     *
+     * @param examId The id of the exam
+     * @return A set containing the exercises
+     */
+    public Set<Exercise> getAllExercisesOfExam(long examId) {
+        var exam = examRepository.findWithExerciseGroupsAndExercisesById(examId);
+        if (exam.isEmpty()) {
+            return Set.of();
+        }
+
+        return exam.get().getExerciseGroups().stream().map(ExerciseGroup::getExercises).flatMap(Collection::stream).collect(Collectors.toSet());
+    }
 }