package de.tum.in.www1.artemis.service.exam;

import java.security.SecureRandom;
import java.time.Duration;
import java.util.*;
import java.util.stream.Collectors;
import java.util.stream.Stream;

import javax.validation.constraints.NotNull;

import org.slf4j.Logger;
import org.slf4j.LoggerFactory;
import org.springframework.boot.actuate.audit.AuditEvent;
import org.springframework.boot.actuate.audit.AuditEventRepository;
import org.springframework.stereotype.Service;

import com.fasterxml.jackson.databind.ObjectMapper;

import de.tum.in.www1.artemis.config.Constants;
import de.tum.in.www1.artemis.domain.*;
import de.tum.in.www1.artemis.domain.enumeration.ComplaintType;
import de.tum.in.www1.artemis.domain.enumeration.IncludedInOverallScore;
import de.tum.in.www1.artemis.domain.enumeration.SubmissionType;
import de.tum.in.www1.artemis.domain.exam.Exam;
import de.tum.in.www1.artemis.domain.exam.ExerciseGroup;
import de.tum.in.www1.artemis.domain.exam.StudentExam;
import de.tum.in.www1.artemis.domain.modeling.ModelingExercise;
import de.tum.in.www1.artemis.domain.modeling.ModelingSubmission;
import de.tum.in.www1.artemis.domain.participation.StudentParticipation;
import de.tum.in.www1.artemis.domain.quiz.QuizExercise;
import de.tum.in.www1.artemis.domain.quiz.QuizSubmission;
import de.tum.in.www1.artemis.repository.*;
import de.tum.in.www1.artemis.service.ExerciseService;
import de.tum.in.www1.artemis.service.messaging.InstanceMessageSendService;
import de.tum.in.www1.artemis.service.util.TimeLogUtil;
import de.tum.in.www1.artemis.web.rest.dto.DueDateStat;
import de.tum.in.www1.artemis.web.rest.dto.ExamChecklistDTO;
import de.tum.in.www1.artemis.web.rest.dto.ExamScoresDTO;
import de.tum.in.www1.artemis.web.rest.errors.BadRequestAlertException;
import de.tum.in.www1.artemis.web.rest.errors.EntityNotFoundException;

/**
 * Service Implementation for managing exams.
 */
@Service
public class ExamService {

    private final Logger log = LoggerFactory.getLogger(ExamService.class);

    private final UserRepository userRepository;

    private final ExerciseService exerciseService;

    private final StudentParticipationRepository studentParticipationRepository;

    private final ProgrammingExerciseRepository programmingExerciseRepository;

    private final QuizExerciseRepository quizExerciseRepository;

    private final ExamQuizService examQuizService;

    private final InstanceMessageSendService instanceMessageSendService;

    private final ExamRepository examRepository;

    private final StudentExamRepository studentExamRepository;

    private final AuditEventRepository auditEventRepository;

<<<<<<< HEAD
    public ExamService(ExamRepository examRepository, StudentExamRepository studentExamRepository, StudentParticipationRepository studentParticipationRepository,
            ProgrammingExerciseRepository programmingExerciseRepository, ExamQuizService examQuizService, ExerciseService exerciseService, UserRepository userRepository,
            InstanceMessageSendService instanceMessageSendService, QuizExerciseRepository quizExerciseRepository, AuditEventRepository auditEventRepository) {
=======
    private final StudentParticipationRepository studentParticipationRepository;

    private final ComplaintRepository complaintRepository;

    private final ComplaintResponseRepository complaintResponseRepository;

    private final ResultRepository resultRepository;

    public ExamService(ExamRepository examRepository, StudentExamRepository studentExamRepository, ParticipationService participationService, ExamQuizService examQuizService,
            ExerciseService exerciseService, InstanceMessageSendService instanceMessageSendService, QuizExerciseService quizExerciseService,
            AuditEventRepository auditEventRepository, StudentParticipationRepository studentParticipationRepository, ComplaintRepository complaintRepository,
            ComplaintResponseRepository complaintResponseRepository, UserRepository userRepository, ProgrammingExerciseRepository programmingExerciseRepository,
            ResultRepository resultRepository) {
>>>>>>> cb415a5d
        this.examRepository = examRepository;
        this.studentExamRepository = studentExamRepository;
        this.userRepository = userRepository;
        this.studentParticipationRepository = studentParticipationRepository;
        this.programmingExerciseRepository = programmingExerciseRepository;
        this.examQuizService = examQuizService;
        this.instanceMessageSendService = instanceMessageSendService;
        this.exerciseService = exerciseService;
        this.quizExerciseRepository = quizExerciseRepository;
        this.auditEventRepository = auditEventRepository;
        this.studentParticipationRepository = studentParticipationRepository;
        this.complaintRepository = complaintRepository;
        this.complaintResponseRepository = complaintResponseRepository;
        this.resultRepository = resultRepository;
    }

    /**
     * Get one exam by id with exercise groups and exercises.
     * Also fetches the template and solution participation for programming exercises and questions for quiz exercises.
     *
     * @param examId the id of the entity
     * @return the exam with exercise groups
     */
    @NotNull
    public Exam findByIdWithExerciseGroupsAndExercisesElseThrow(Long examId) {
        log.debug("Request to get exam with exercise groups : {}", examId);
        Exam exam = examRepository.findWithExerciseGroupsAndExercisesById(examId).orElseThrow(() -> new EntityNotFoundException("Exam", examId));
        for (ExerciseGroup exerciseGroup : exam.getExerciseGroups()) {
            for (Exercise exercise : exerciseGroup.getExercises()) {
                if (exercise instanceof ProgrammingExercise) {
                    ProgrammingExercise exerciseWithTemplateAndSolutionParticipation = programmingExerciseRepository
                            .findByIdWithTemplateAndSolutionParticipationWithResultsElseThrow(exercise.getId());
                    ((ProgrammingExercise) exercise).setTemplateParticipation(exerciseWithTemplateAndSolutionParticipation.getTemplateParticipation());
                    ((ProgrammingExercise) exercise).setSolutionParticipation(exerciseWithTemplateAndSolutionParticipation.getSolutionParticipation());
                }
                if (exercise instanceof QuizExercise) {
                    QuizExercise quizExercise = quizExerciseRepository.findOneWithQuestions(exercise.getId());
                    ((QuizExercise) exercise).setQuizQuestions(quizExercise.getQuizQuestions());
                }
            }
        }
        return exam;
    }

    /**
     * Fetches the exam and eagerly loads all required elements and deletes all elements associated with the
     * exam including:
     * <ul>
     *     <li>The Exam</li>
     *     <li>All ExerciseGroups</li>
     *     <li>All Exercises including:
     *     Submissions, Participations, Results, Repositories and build plans, see {@link ExerciseService#delete}</li>
     *     <li>All StudentExams</li>
     * </ul>
     * Note: StudentExams and ExerciseGroups are not explicitly deleted as the delete operation of the exam is cascaded by the database.
     *
     * @param examId the ID of the exam to be deleted
     */
    public void delete(@NotNull long examId) {
        User user = userRepository.getUser();
        Exam exam = examRepository.findOneWithEagerExercisesGroupsAndStudentExams(examId);
        log.info("User " + user.getLogin() + " has requested to delete the exam {}", exam.getTitle());
        AuditEvent auditEvent = new AuditEvent(user.getLogin(), Constants.DELETE_EXAM, "exam=" + exam.getTitle());
        auditEventRepository.add(auditEvent);

        for (ExerciseGroup exerciseGroup : exam.getExerciseGroups()) {
            if (exerciseGroup != null) {
                for (Exercise exercise : exerciseGroup.getExercises()) {
                    exerciseService.delete(exercise.getId(), true, true);
                }
            }
        }
        examRepository.deleteById(exam.getId());
    }

    /**
     * Filters the visible exams (excluding the ones that are not visible yet)
     *
     * @param exams a set of exams (e.g. the ones of a course)
     * @return only the visible exams
     */
    public Set<Exam> filterVisibleExams(Set<Exam> exams) {
        return exams.stream().filter(exam -> Boolean.TRUE.equals(exam.isVisibleToStudents())).collect(Collectors.toSet());
    }

    /**
     * Puts students, result and exerciseGroups together for ExamScoresDTO
     *
     * @param examId the id of the exam
     * @return return ExamScoresDTO with students, scores and exerciseGroups for exam
     */
    public ExamScoresDTO getExamScore(Long examId) {
        Exam exam = examRepository.findWithExerciseGroupsAndExercisesById(examId).orElseThrow(() -> new EntityNotFoundException("Exam", examId));

        List<StudentParticipation> studentParticipations = studentParticipationRepository.findByExamIdWithSubmissionRelevantResult(examId); // without test run participations

        // Adding exam information to DTO
        ExamScoresDTO scores = new ExamScoresDTO(exam.getId(), exam.getTitle(), exam.getMaxPoints());

        // Counts how many participants each exercise has
        Map<Long, Long> exerciseIdToNumberParticipations = studentParticipations.stream()
                .collect(Collectors.groupingBy(studentParticipation -> studentParticipation.getExercise().getId(), Collectors.counting()));

        // Adding exercise group information to DTO
        for (ExerciseGroup exerciseGroup : exam.getExerciseGroups()) {
            // Find the maximum points for this exercise group
            OptionalDouble optionalMaxPointsGroup = exerciseGroup.getExercises().stream().mapToDouble(Exercise::getMaxPoints).max();
            Double maxPointsGroup = optionalMaxPointsGroup.orElse(0);

            // Counter for exerciseGroup participations. Is calculated by summing up the number of exercise participations
            long numberOfExerciseGroupParticipants = 0;
            // Add information about exercise groups and exercises
            var exerciseGroupDTO = new ExamScoresDTO.ExerciseGroup(exerciseGroup.getId(), exerciseGroup.getTitle(), maxPointsGroup);
            for (Exercise exercise : exerciseGroup.getExercises()) {
                Long participantsForExercise = exerciseIdToNumberParticipations.get(exercise.getId());
                // If no participation exists for an exercise then no entry exists in the map
                if (participantsForExercise == null) {
                    participantsForExercise = 0L;
                }
                numberOfExerciseGroupParticipants += participantsForExercise;
                exerciseGroupDTO.containedExercises
                        .add(new ExamScoresDTO.ExerciseGroup.ExerciseInfo(exercise.getId(), exercise.getTitle(), exercise.getMaxPoints(), participantsForExercise));
            }
            exerciseGroupDTO.numberOfParticipants = numberOfExerciseGroupParticipants;
            scores.exerciseGroups.add(exerciseGroupDTO);
        }

        // Adding registered student information to DTO
        Set<StudentExam> studentExams = studentExamRepository.findByExamId(examId); // fetched without test runs
        ObjectMapper objectMapper = new ObjectMapper();
        for (StudentExam studentExam : studentExams) {

            User user = studentExam.getUser();
            var studentResult = new ExamScoresDTO.StudentResult(user.getId(), user.getName(), user.getEmail(), user.getLogin(), user.getRegistrationNumber(),
                    studentExam.isSubmitted());

            // Adding student results information to DTO
            List<StudentParticipation> participationsOfStudent = studentParticipations.stream()
                    .filter(studentParticipation -> studentParticipation.getStudent().get().getId().equals(studentResult.userId)).collect(Collectors.toList());

            studentResult.overallPointsAchieved = 0.0;
            for (StudentParticipation studentParticipation : participationsOfStudent) {
                Exercise exercise = studentParticipation.getExercise();

                // Relevant Result is already calculated
                if (studentParticipation.getResults() != null && !studentParticipation.getResults().isEmpty()) {
                    Result relevantResult = studentParticipation.getResults().iterator().next();
                    double achievedPoints = relevantResult.getScore() / 100.0 * exercise.getMaxPoints();

                    // points earned in NOT_INCLUDED exercises do not count towards the students result in the exam
                    if (!exercise.getIncludedInOverallScore().equals(IncludedInOverallScore.NOT_INCLUDED)) {
                        studentResult.overallPointsAchieved += Math.round(achievedPoints * 10) / 10.0;
                    }

                    // Check whether the student attempted to solve the exercise
                    boolean hasNonEmptySubmission = hasNonEmptySubmission(studentParticipation.getSubmissions(), exercise, objectMapper);
                    studentResult.exerciseGroupIdToExerciseResult.put(exercise.getExerciseGroup().getId(), new ExamScoresDTO.ExerciseResult(exercise.getId(), exercise.getTitle(),
                            exercise.getMaxPoints(), relevantResult.getScore(), achievedPoints, hasNonEmptySubmission));
                }

            }

            if (scores.maxPoints != null) {
                studentResult.overallScoreAchieved = (studentResult.overallPointsAchieved / scores.maxPoints) * 100.0;
            }
            scores.studentResults.add(studentResult);
        }

        // Updating exam information in DTO
        double sumOverallPoints = scores.studentResults.stream().mapToDouble(studentResult -> studentResult.overallPointsAchieved).sum();

        int numberOfStudentResults = scores.studentResults.size();

        if (numberOfStudentResults != 0) {
            scores.averagePointsAchieved = sumOverallPoints / numberOfStudentResults;
        }

        return scores;
    }

    /**
     * Checks whether one of the submissions is not empty
     *
     * @param submissions         Submissions to check
     * @param exercise            Exercise of the submissions
     * @param jacksonObjectMapper Mapper to parse a modeling exercise model string to JSON
     * @return true if at least one submission is not empty else false
     */
    private boolean hasNonEmptySubmission(Set<Submission> submissions, Exercise exercise, ObjectMapper jacksonObjectMapper) {
        if (exercise instanceof ProgrammingExercise) {
            return submissions.stream().anyMatch(submission -> submission.getType() == SubmissionType.MANUAL);
        }
        else if (exercise instanceof FileUploadExercise) {
            FileUploadSubmission textSubmission = (FileUploadSubmission) submissions.iterator().next();
            return textSubmission.getFilePath() != null && !textSubmission.getFilePath().isEmpty();
        }
        else if (exercise instanceof TextExercise) {
            TextSubmission textSubmission = (TextSubmission) submissions.iterator().next();
            return textSubmission.getText() != null && !textSubmission.getText().isBlank();
        }
        else if (exercise instanceof ModelingExercise) {
            ModelingSubmission modelingSubmission = (ModelingSubmission) submissions.iterator().next();
            try {
                return !modelingSubmission.isEmpty(jacksonObjectMapper);
            }
            catch (Exception e) {
                // Then the student most likely submitted something which breaks the model, if parsing fails
                return true;
            }
        }
        else if (exercise instanceof QuizExercise) {
            QuizSubmission quizSubmission = (QuizSubmission) submissions.iterator().next();
            return quizSubmission != null && !quizSubmission.getSubmittedAnswers().isEmpty();
        }
        else {
            throw new IllegalArgumentException("The exercise type of the exercise with id " + exercise.getId() + " is not supported");
        }
    }

    /**
     * Generates the student exams randomly based on the exam configuration and the exercise groups
     *
     * @param examWithRegisteredUsersAndExerciseGroupsAndExercises the exam with registered users, exerciseGroups and exercises loaded
     * @return the list of student exams with their corresponding users
     */
    public List<StudentExam> generateStudentExams(final Exam examWithRegisteredUsersAndExerciseGroupsAndExercises) {
        final var examWithExistingStudentExams = examRepository.findByIdWithStudentExamsElseThrow(examWithRegisteredUsersAndExerciseGroupsAndExercises.getId());
        // https://jira.spring.io/browse/DATAJPA-1367 deleteInBatch does not work, because it does not cascade the deletion of existing exam sessions, therefore use deleteAll
        studentExamRepository.deleteAll(examWithExistingStudentExams.getStudentExams());

        List<ExerciseGroup> exerciseGroups = examWithRegisteredUsersAndExerciseGroupsAndExercises.getExerciseGroups();
        long numberOfOptionalExercises = examWithRegisteredUsersAndExerciseGroupsAndExercises.getNumberOfExercisesInExam()
                - exerciseGroups.stream().filter(ExerciseGroup::getIsMandatory).count();

        // StudentExams are saved in the called method
        return createRandomStudentExams(examWithRegisteredUsersAndExerciseGroupsAndExercises, examWithRegisteredUsersAndExerciseGroupsAndExercises.getRegisteredUsers(),
                numberOfOptionalExercises);
    }

    /**
     * Generates the missing student exams randomly based on the exam configuration and the exercise groups.
     * The difference between all registered users and the users who already have an individual exam
     * is the set of users for which student exams will be created.
     *
     * @param examWithRegisteredUsersAndExerciseGroupsAndExercises exam with registered users, exerciseGroups, and Exercises loaded
     * @return the list of student exams with their corresponding users
     */
    public List<StudentExam> generateMissingStudentExams(Exam examWithRegisteredUsersAndExerciseGroupsAndExercises) {
        long numberOfOptionalExercises = examWithRegisteredUsersAndExerciseGroupsAndExercises.getNumberOfExercisesInExam()
                - examWithRegisteredUsersAndExerciseGroupsAndExercises.getExerciseGroups().stream().filter(ExerciseGroup::getIsMandatory).count();

        // Get all users who already have an individual exam
        Set<User> usersWithStudentExam = studentExamRepository.findUsersWithStudentExamsForExam(examWithRegisteredUsersAndExerciseGroupsAndExercises.getId());

        // Get all registered users
        Set<User> allRegisteredUsers = examWithRegisteredUsersAndExerciseGroupsAndExercises.getRegisteredUsers();

        // Get all students who don't have an exam yet
        Set<User> missingUsers = new HashSet<>(allRegisteredUsers);
        missingUsers.removeAll(usersWithStudentExam);

        // StudentExams are saved in the called method
        return createRandomStudentExams(examWithRegisteredUsersAndExerciseGroupsAndExercises, missingUsers, numberOfOptionalExercises);
    }

    /**
     * Validates exercise settings.
     *
     * @param exam exam which is validated
     * @throws BadRequestAlertException an exception if the exam is not configured correctly
     */
    public void validateForStudentExamGeneration(Exam exam) throws BadRequestAlertException {
        List<ExerciseGroup> exerciseGroups = exam.getExerciseGroups();
        long numberOfExercises = exam.getNumberOfExercisesInExam() != null ? exam.getNumberOfExercisesInExam() : 0;
        long numberOfOptionalExercises = numberOfExercises - exerciseGroups.stream().filter(ExerciseGroup::getIsMandatory).count();

        // Check that the start and end date of the exam is set
        if (exam.getStartDate() == null || exam.getEndDate() == null) {
            throw new BadRequestAlertException("The start and end date must be set for the exam", "Exam", "artemisApp.exam.validation.startAndEndMustBeSet");
        }

        // Ensure that all exercise groups have at least one exercise
        for (ExerciseGroup exerciseGroup : exam.getExerciseGroups()) {
            if (exerciseGroup.getExercises().isEmpty()) {
                throw new BadRequestAlertException("All exercise groups must have at least one exercise", "Exam", "artemisApp.exam.validation.atLeastOneExercisePerExerciseGroup");
            }
        }

        // Check that numberOfExercisesInExam is set
        if (exam.getNumberOfExercisesInExam() == null) {
            throw new BadRequestAlertException("The number of exercises in the exam is not set.", "Exam", "artemisApp.exam.validation.numberOfExercisesInExamNotSet");
        }

        // Check that there are enough exercise groups
        if (exam.getExerciseGroups().size() < exam.getNumberOfExercisesInExam()) {
            throw new BadRequestAlertException("The number of exercise groups is too small", "Exam", "artemisApp.exam.validation.tooFewExerciseGroups");
        }

        // Check that there are not too much mandatory exercise groups
        if (numberOfOptionalExercises < 0) {
            throw new BadRequestAlertException("The number of mandatory exercise groups is too large", "Exam", "artemisApp.exam.validation.tooManyMandatoryExerciseGroups");
        }

        // Ensure that all exercises in an exercise group have the same meaning for the exam score calculation
        for (ExerciseGroup exerciseGroup : exam.getExerciseGroups()) {
            Set<IncludedInOverallScore> meaningsForScoreCalculation = exerciseGroup.getExercises().stream().map(Exercise::getIncludedInOverallScore).collect(Collectors.toSet());
            if (meaningsForScoreCalculation.size() > 1) {
                throw new BadRequestAlertException("All exercises in an exercise group must have the same meaning for the exam score", "Exam",
                        "artemisApp.exam.validation.allExercisesInExerciseGroupOfSameIncludedType");
            }
        }

        // Check that the exam max points is set
        if (exam.getMaxPoints() == null) {
            throw new BadRequestAlertException("The exam max points is not set.", "Exam", "artemisApp.exam.validation.maxPointsNotSet");
        }

        // Ensure that all exercises in an exercise group have the same amount of max points and max bonus points
        for (ExerciseGroup exerciseGroup : exam.getExerciseGroups()) {
            Set<Double> allMaxPoints = exerciseGroup.getExercises().stream().map(Exercise::getMaxPoints).collect(Collectors.toSet());
            Set<Double> allBonusPoints = exerciseGroup.getExercises().stream().map(Exercise::getBonusPoints).collect(Collectors.toSet());

            if (allMaxPoints.size() > 1 || allBonusPoints.size() > 1) {
                throw new BadRequestAlertException("All exercises in an exercise group need to give the same amount of points", "Exam",
                        "artemisApp.exam.validation.allExercisesInExerciseGroupGiveSameNumberOfPoints");
            }
        }

        // Ensure that the sum of all max points of mandatory exercise groups is not bigger than the max points set in the exam
        // At this point we are already sure that each exercise group has at least one exercise, all exercises in the group have the same no of points
        // and all are of the same calculation type, therefore we can just use any as representation for the group here
        Double pointsReachableByMandatoryExercises = 0.0;
        Set<ExerciseGroup> mandatoryExerciseGroups = exam.getExerciseGroups().stream().filter(ExerciseGroup::getIsMandatory).collect(Collectors.toSet());
        for (ExerciseGroup exerciseGroup : mandatoryExerciseGroups) {
            Exercise groupRepresentativeExercise = exerciseGroup.getExercises().stream().findAny().get();
            if (groupRepresentativeExercise.getIncludedInOverallScore().equals(IncludedInOverallScore.INCLUDED_COMPLETELY)) {
                pointsReachableByMandatoryExercises += groupRepresentativeExercise.getMaxPoints();
            }
        }
        if (pointsReachableByMandatoryExercises > exam.getMaxPoints()) {
            throw new BadRequestAlertException("Check that you set the exam max points correctly! The max points a student can earn in the mandatory exercise groups is too big",
                    "Exam", "artemisApp.exam.validation.tooManyMaxPoints");
        }

        // Ensure that the sum of all max points of all exercise groups is at least as big as the max points set in the exam
        Double pointsReachable = 0.0;
        for (ExerciseGroup exerciseGroup : exam.getExerciseGroups()) {
            Exercise groupRepresentativeExercise = exerciseGroup.getExercises().stream().findAny().get();
            if (groupRepresentativeExercise.getIncludedInOverallScore().equals(IncludedInOverallScore.INCLUDED_COMPLETELY)) {
                pointsReachable += groupRepresentativeExercise.getMaxPoints();
            }
        }
        if (pointsReachable < exam.getMaxPoints()) {
            throw new BadRequestAlertException("Check that you set the exam max points correctly! The max points a student can earn in the exercise groups is too low", "Exam",
                    "artemisApp.exam.validation.tooFewMaxPoints");
        }
    }

    /**
     * Generates random exams for each user in the given users set and saves them.
     *
     * @param exam                      exam for which the individual student exams will be generated
     * @param users                     users for which the individual exams will be generated
     * @param numberOfOptionalExercises number of optional exercises in the exam
     * @return List of StudentExams generated for the given users
     */
    private List<StudentExam> createRandomStudentExams(Exam exam, Set<User> users, long numberOfOptionalExercises) {
        List<StudentExam> studentExams = new ArrayList<>();
        SecureRandom random = new SecureRandom();

        // Determine the default working time by computing the duration between start and end date of the exam
        Integer defaultWorkingTime = Math.toIntExact(Duration.between(exam.getStartDate(), exam.getEndDate()).toSeconds());

        // Prepare indices of mandatory and optional exercise groups to preserve order of exercise groups
        List<Integer> indicesOfMandatoryExerciseGroups = new ArrayList<>();
        List<Integer> indicesOfOptionalExerciseGroups = new ArrayList<>();
        for (int i = 0; i < exam.getExerciseGroups().size(); i++) {
            if (Boolean.TRUE.equals(exam.getExerciseGroups().get(i).getIsMandatory())) {
                indicesOfMandatoryExerciseGroups.add(i);
            }
            else {
                indicesOfOptionalExerciseGroups.add(i);
            }
        }

        for (User user : users) {
            // Create one student exam per user
            StudentExam studentExam = new StudentExam();
            studentExam.setWorkingTime(defaultWorkingTime);
            studentExam.setExam(exam);
            studentExam.setUser(user);
            studentExam.setSubmitted(false);
            studentExam.setTestRun(false);

            // Add a random exercise for each exercise group if the index of the exercise group is in assembledIndices
            List<Integer> assembledIndices = assembleIndicesListWithRandomSelection(indicesOfMandatoryExerciseGroups, indicesOfOptionalExerciseGroups, numberOfOptionalExercises);
            for (Integer index : assembledIndices) {
                // We get one random exercise from all preselected exercise groups
                studentExam.addExercise(selectRandomExercise(random, exam.getExerciseGroups().get(index)));
            }

            // Apply random exercise order
            if (Boolean.TRUE.equals(exam.getRandomizeExerciseOrder())) {
                Collections.shuffle(studentExam.getExercises());
            }

            studentExams.add(studentExam);
        }
        studentExams = studentExamRepository.saveAll(studentExams);
        return studentExams;
    }

    /**
     * Sets the transient attribute numberOfRegisteredUsers for all given exams
     *
     * @param exams Exams for which to compute and set the number of registered users
     */
    public void setNumberOfRegisteredUsersForExams(List<Exam> exams) {
        List<Long> examIds = exams.stream().map(Exam::getId).collect(Collectors.toList());
        List<long[]> examIdAndRegisteredUsersCountPairs = examRepository.countRegisteredUsersByExamIds(examIds);
        Map<Long, Integer> registeredUsersCountMap = convertListOfCountsIntoMap(examIdAndRegisteredUsersCountPairs);
        exams.forEach(exam -> exam.setNumberOfRegisteredUsers(registeredUsersCountMap.get(exam.getId()).longValue()));
    }

    /**
     * Gets all statistics for the instructor checklist regarding an exam
     *
     * @param exam the exam for which to get statistics for
     * @return a examStatisticsDTO filled with all statistics regarding the exam
     */
    public ExamChecklistDTO getStatsForChecklist(Exam exam) {
        ExamChecklistDTO examChecklistDTO = new ExamChecklistDTO();

        List<Long> numberOfComplaintsOpenByExercise = new ArrayList<>();
        List<Long> numberOfComplaintResponsesByExercise = new ArrayList<>();
        List<DueDateStat[]> numberOfAssessmentsFinishedOfCorrectionRoundsByExercise = new ArrayList<>();
        List<Long> numberOfParticipationsGeneratedByExercise = new ArrayList<>();

        // loop over all exercises and retrieve all needed counts for the properties at once
        exam.getExerciseGroups().forEach(exerciseGroup -> {
            exerciseGroup.getExercises().forEach(exercise -> {
                // number of complaints open
                numberOfComplaintsOpenByExercise
                        .add(complaintRepository.countByResultParticipationExerciseIdAndComplaintTypeIgnoreTestRuns(exercise.getId(), ComplaintType.COMPLAINT));

                // number of complaints finished
                numberOfComplaintResponsesByExercise.add(complaintResponseRepository
                        .countByComplaint_Result_Participation_Exercise_Id_AndComplaint_ComplaintType_AndSubmittedTimeIsNotNull(exercise.getId(), ComplaintType.COMPLAINT));

                // number of assessments done
                numberOfAssessmentsFinishedOfCorrectionRoundsByExercise
                        .add(resultRepository.countNumberOfFinishedAssessmentsForExerciseForCorrectionRound(exercise, exam.getNumberOfCorrectionRoundsInExam()));

                // get number of all generated participations
                numberOfParticipationsGeneratedByExercise.add(studentParticipationRepository.countParticipationsIgnoreTestRunsByExerciseId(exercise.getId()));
            });
        });

        long totalNumberOfComplaints = 0;
        long totalNumberOfComplaintResponse = 0;
        Long[] totalNumberOfAssessmentsFinished = new Long[exam.getNumberOfCorrectionRoundsInExam()];
        long totalNumberOfParticipationsGenerated = 0;

        // sum up all counts for the different properties
        for (Long numberOfParticipations : numberOfParticipationsGeneratedByExercise) {
            totalNumberOfParticipationsGenerated += numberOfParticipations != null ? numberOfParticipations : 0;
        }
        for (DueDateStat[] dateStats : numberOfAssessmentsFinishedOfCorrectionRoundsByExercise) {
            for (int i = 0; i < exam.getNumberOfCorrectionRoundsInExam(); i++) {
                if (totalNumberOfAssessmentsFinished[i] == null) {
                    totalNumberOfAssessmentsFinished[i] = 0L;
                }
                totalNumberOfAssessmentsFinished[i] += dateStats[i].getInTime();
            }
        }
        for (Long numberOfComplaints : numberOfComplaintsOpenByExercise) {
            totalNumberOfComplaints += numberOfComplaints;
        }
        for (Long numberOfComplaintResponse : numberOfComplaintResponsesByExercise) {
            totalNumberOfComplaintResponse += numberOfComplaintResponse;
        }
        examChecklistDTO.setNumberOfTotalExamAssessmentsFinishedByCorrectionRound(totalNumberOfAssessmentsFinished);
        examChecklistDTO.setNumberOfAllComplaints(totalNumberOfComplaints);
        examChecklistDTO.setNumberOfAllComplaintsDone(totalNumberOfComplaintResponse);

        // set number of student exams that have been generated
        long numberOfGeneratedStudentExams = examRepository.countGeneratedStudentExamsByExamWithoutTestRuns(exam.getId());
        examChecklistDTO.setNumberOfGeneratedStudentExams(numberOfGeneratedStudentExams);

        // set number of test runs
        long numberOfTestRuns = studentExamRepository.countTestRunsByExamId(exam.getId());
        examChecklistDTO.setNumberOfTestRuns(numberOfTestRuns);

        // check if all exercises have been prepared for all students;
        boolean exercisesPrepared = numberOfGeneratedStudentExams != 0
                && (exam.getNumberOfExercisesInExam() * numberOfGeneratedStudentExams) == totalNumberOfParticipationsGenerated;
        examChecklistDTO.setAllExamExercisesAllStudentsPrepared(exercisesPrepared);

        // set started and submitted exam properties
        long numberOfStudentExamsStarted = studentExamRepository.countStudentExamsStartedByExamIdIgnoreTestRuns(exam.getId());
        long numberOfStudentExamsSubmitted = studentExamRepository.countStudentExamsSubmittedByExamIdIgnoreTestRuns(exam.getId());
        examChecklistDTO.setNumberOfExamsStarted(numberOfStudentExamsStarted);
        examChecklistDTO.setNumberOfExamsSubmitted(numberOfStudentExamsSubmitted);
        return examChecklistDTO;
    }

    /**
     * Converts List<[examId, registeredUsersCount]> into Map<examId -> registeredUsersCount>
     *
     * @param examIdAndRegisteredUsersCountPairs list of pairs (examId, registeredUsersCount)
     * @return map of exam id to registered users count
     */
    private static Map<Long, Integer> convertListOfCountsIntoMap(List<long[]> examIdAndRegisteredUsersCountPairs) {
        return examIdAndRegisteredUsersCountPairs.stream().collect(Collectors.toMap(examIdAndRegisteredUsersCountPair -> examIdAndRegisteredUsersCountPair[0], // examId
                examIdAndRegisteredUsersCountPair -> Math.toIntExact(examIdAndRegisteredUsersCountPair[1]) // registeredUsersCount
        ));
    }

    private List<Integer> assembleIndicesListWithRandomSelection(List<Integer> mandatoryIndices, List<Integer> optionalIndices, Long numberOfOptionalExercises) {
        // Add all mandatory indices
        List<Integer> indices = new ArrayList<>(mandatoryIndices);

        // Add as many optional indices as numberOfOptionalExercises
        if (numberOfOptionalExercises > 0) {
            Collections.shuffle(optionalIndices);
            indices = Stream.concat(indices.stream(), optionalIndices.stream().limit(numberOfOptionalExercises)).collect(Collectors.toList());
        }

        // Sort the indices to preserve the original order
        Collections.sort(indices);
        return indices;
    }

    private Exercise selectRandomExercise(SecureRandom random, ExerciseGroup exerciseGroup) {
        List<Exercise> exercises = new ArrayList<>(exerciseGroup.getExercises());
        int randomIndex = random.nextInt(exercises.size());
        return exercises.get(randomIndex);
    }

    /**
     * Evaluates all the quiz exercises of an exam
     *
     * @param examId id of the exam for which the quiz exercises should be evaluated
     * @return number of evaluated exercises
     */
    public Integer evaluateQuizExercises(Long examId) {
        var exam = examRepository.findWithExerciseGroupsAndExercisesById(examId).orElseThrow(() -> new EntityNotFoundException("Exam", examId));

        // Collect all quiz exercises for the given exam
        Set<QuizExercise> quizExercises = new HashSet<>();
        for (ExerciseGroup exerciseGroup : exam.getExerciseGroups()) {
            for (Exercise exercise : exerciseGroup.getExercises()) {
                if (exercise instanceof QuizExercise) {
                    quizExercises.add((QuizExercise) exercise);
                }
            }
        }

        long start = System.nanoTime();
        log.info("Evaluating {} quiz exercises in exam {}", quizExercises.size(), examId);
        // Evaluate all quizzes for that exercise
        quizExercises.forEach(quiz -> examQuizService.evaluateQuizAndUpdateStatistics(quiz.getId()));
        log.info("Evaluated {} quiz exercises in exam {} in {}", quizExercises.size(), examId, TimeLogUtil.formatDurationFrom(start));

        return quizExercises.size();
    }

    /**
     * Unlocks all repositories of an exam
     *
     * @param examId id of the exam for which the repositories should be unlocked
     * @return number of exercises for which the repositories are unlocked
     */
    public Integer unlockAllRepositories(Long examId) {
        var exam = examRepository.findWithExerciseGroupsAndExercisesById(examId).orElseThrow(() -> new EntityNotFoundException("Exam", examId));

        // Collect all programming exercises for the given exam
        Set<ProgrammingExercise> programmingExercises = new HashSet<>();
        for (ExerciseGroup exerciseGroup : exam.getExerciseGroups()) {
            for (Exercise exercise : exerciseGroup.getExercises()) {
                if (exercise instanceof ProgrammingExercise) {
                    programmingExercises.add((ProgrammingExercise) exercise);
                }
            }
        }

        for (ProgrammingExercise programmingExercise : programmingExercises) {
            // Run the runnable immediately so that the repositories are unlocked as fast as possible
            instanceMessageSendService.sendUnlockAllRepositories(programmingExercise.getId());
        }

        return programmingExercises.size();
    }

    /**
     * Locks all repositories of an exam
     *
     * @param examId id of the exam for which the repositories should be locked
     * @return number of exercises for which the repositories are locked
     */
    public Integer lockAllRepositories(Long examId) {
        var exam = examRepository.findWithExerciseGroupsAndExercisesById(examId).orElseThrow(() -> new EntityNotFoundException("Exam", examId));

        // Collect all programming exercises for the given exam
        Set<ProgrammingExercise> programmingExercises = new HashSet<>();
        for (ExerciseGroup exerciseGroup : exam.getExerciseGroups()) {
            for (Exercise exercise : exerciseGroup.getExercises()) {
                if (exercise instanceof ProgrammingExercise) {
                    programmingExercises.add((ProgrammingExercise) exercise);
                }
            }
        }

        for (ProgrammingExercise programmingExercise : programmingExercises) {
            // Run the runnable immediately so that the repositories are locked as fast as possible
            instanceMessageSendService.sendLockAllRepositories(programmingExercise.getId());
        }

        return programmingExercises.size();
    }
}<|MERGE_RESOLUTION|>--- conflicted
+++ resolved
@@ -67,25 +67,16 @@
 
     private final AuditEventRepository auditEventRepository;
 
-<<<<<<< HEAD
-    public ExamService(ExamRepository examRepository, StudentExamRepository studentExamRepository, StudentParticipationRepository studentParticipationRepository,
-            ProgrammingExerciseRepository programmingExerciseRepository, ExamQuizService examQuizService, ExerciseService exerciseService, UserRepository userRepository,
-            InstanceMessageSendService instanceMessageSendService, QuizExerciseRepository quizExerciseRepository, AuditEventRepository auditEventRepository) {
-=======
-    private final StudentParticipationRepository studentParticipationRepository;
-
     private final ComplaintRepository complaintRepository;
 
     private final ComplaintResponseRepository complaintResponseRepository;
 
     private final ResultRepository resultRepository;
 
-    public ExamService(ExamRepository examRepository, StudentExamRepository studentExamRepository, ParticipationService participationService, ExamQuizService examQuizService,
-            ExerciseService exerciseService, InstanceMessageSendService instanceMessageSendService, QuizExerciseService quizExerciseService,
-            AuditEventRepository auditEventRepository, StudentParticipationRepository studentParticipationRepository, ComplaintRepository complaintRepository,
-            ComplaintResponseRepository complaintResponseRepository, UserRepository userRepository, ProgrammingExerciseRepository programmingExerciseRepository,
-            ResultRepository resultRepository) {
->>>>>>> cb415a5d
+    public ExamService(ExamRepository examRepository, StudentExamRepository studentExamRepository, ExamQuizService examQuizService, ExerciseService exerciseService,
+            InstanceMessageSendService instanceMessageSendService, AuditEventRepository auditEventRepository, StudentParticipationRepository studentParticipationRepository,
+            ComplaintRepository complaintRepository, ComplaintResponseRepository complaintResponseRepository, UserRepository userRepository,
+            ProgrammingExerciseRepository programmingExerciseRepository, QuizExerciseRepository quizExerciseRepository, ResultRepository resultRepository) {
         this.examRepository = examRepository;
         this.studentExamRepository = studentExamRepository;
         this.userRepository = userRepository;
@@ -94,11 +85,10 @@
         this.examQuizService = examQuizService;
         this.instanceMessageSendService = instanceMessageSendService;
         this.exerciseService = exerciseService;
-        this.quizExerciseRepository = quizExerciseRepository;
         this.auditEventRepository = auditEventRepository;
-        this.studentParticipationRepository = studentParticipationRepository;
         this.complaintRepository = complaintRepository;
         this.complaintResponseRepository = complaintResponseRepository;
+        this.quizExerciseRepository = quizExerciseRepository;
         this.resultRepository = resultRepository;
     }
 
@@ -122,7 +112,7 @@
                     ((ProgrammingExercise) exercise).setSolutionParticipation(exerciseWithTemplateAndSolutionParticipation.getSolutionParticipation());
                 }
                 if (exercise instanceof QuizExercise) {
-                    QuizExercise quizExercise = quizExerciseRepository.findOneWithQuestions(exercise.getId());
+                    QuizExercise quizExercise = quizExerciseRepository.findByIdWithQuestionsElseThrow(exercise.getId());
                     ((QuizExercise) exercise).setQuizQuestions(quizExercise.getQuizQuestions());
                 }
             }
