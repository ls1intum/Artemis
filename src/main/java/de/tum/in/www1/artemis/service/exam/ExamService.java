package de.tum.in.www1.artemis.service.exam;

import static de.tum.in.www1.artemis.service.util.RoundingUtil.roundScoreSpecifiedByCourseSettings;

import java.io.IOException;
import java.nio.file.Files;
import java.nio.file.Path;
import java.security.Principal;
import java.time.ZonedDateTime;
import java.util.ArrayList;
import java.util.Collection;
import java.util.Collections;
import java.util.HashMap;
import java.util.HashSet;
import java.util.List;
import java.util.Map;
import java.util.Objects;
import java.util.Optional;
import java.util.OptionalDouble;
import java.util.Set;
import java.util.stream.Collectors;

import javax.annotation.Nullable;
import javax.validation.constraints.NotNull;

import org.eclipse.jgit.api.errors.GitAPIException;
import org.slf4j.Logger;
import org.slf4j.LoggerFactory;
import org.springframework.beans.factory.annotation.Value;
import org.springframework.boot.actuate.audit.AuditEvent;
import org.springframework.boot.actuate.audit.AuditEventRepository;
import org.springframework.data.domain.Page;
import org.springframework.data.domain.Pageable;
import org.springframework.scheduling.annotation.Async;
import org.springframework.stereotype.Service;

import com.fasterxml.jackson.databind.ObjectMapper;

import de.tum.in.www1.artemis.config.Constants;
import de.tum.in.www1.artemis.domain.BonusStrategy;
import de.tum.in.www1.artemis.domain.Course;
import de.tum.in.www1.artemis.domain.Exercise;
import de.tum.in.www1.artemis.domain.FileUploadExercise;
import de.tum.in.www1.artemis.domain.FileUploadSubmission;
import de.tum.in.www1.artemis.domain.GradeStep;
import de.tum.in.www1.artemis.domain.GradingScale;
import de.tum.in.www1.artemis.domain.ProgrammingExercise;
import de.tum.in.www1.artemis.domain.Result;
import de.tum.in.www1.artemis.domain.Submission;
import de.tum.in.www1.artemis.domain.TextExercise;
import de.tum.in.www1.artemis.domain.TextSubmission;
import de.tum.in.www1.artemis.domain.User;
import de.tum.in.www1.artemis.domain.enumeration.AssessmentType;
import de.tum.in.www1.artemis.domain.enumeration.ComplaintType;
import de.tum.in.www1.artemis.domain.enumeration.IncludedInOverallScore;
import de.tum.in.www1.artemis.domain.enumeration.NotificationType;
import de.tum.in.www1.artemis.domain.enumeration.SubmissionType;
import de.tum.in.www1.artemis.domain.exam.Exam;
import de.tum.in.www1.artemis.domain.exam.ExerciseGroup;
import de.tum.in.www1.artemis.domain.exam.StudentExam;
import de.tum.in.www1.artemis.domain.modeling.ModelingExercise;
import de.tum.in.www1.artemis.domain.modeling.ModelingSubmission;
import de.tum.in.www1.artemis.domain.participation.ProgrammingExerciseStudentParticipation;
import de.tum.in.www1.artemis.domain.participation.StudentParticipation;
import de.tum.in.www1.artemis.domain.plagiarism.PlagiarismCase;
import de.tum.in.www1.artemis.domain.plagiarism.PlagiarismVerdict;
import de.tum.in.www1.artemis.domain.quiz.QuizExamSubmission;
import de.tum.in.www1.artemis.domain.quiz.QuizExercise;
import de.tum.in.www1.artemis.domain.quiz.QuizSubmission;
import de.tum.in.www1.artemis.domain.quiz.QuizSubmittedAnswerCount;
import de.tum.in.www1.artemis.domain.submissionpolicy.LockRepositoryPolicy;
import de.tum.in.www1.artemis.repository.ComplaintRepository;
import de.tum.in.www1.artemis.repository.ComplaintResponseRepository;
import de.tum.in.www1.artemis.repository.CourseRepository;
import de.tum.in.www1.artemis.repository.ExamRepository;
import de.tum.in.www1.artemis.repository.GradingScaleRepository;
import de.tum.in.www1.artemis.repository.ProgrammingExerciseRepository;
import de.tum.in.www1.artemis.repository.QuizExamSubmissionRepository;
import de.tum.in.www1.artemis.repository.QuizExerciseRepository;
import de.tum.in.www1.artemis.repository.ResultRepository;
import de.tum.in.www1.artemis.repository.StudentExamRepository;
import de.tum.in.www1.artemis.repository.StudentParticipationRepository;
import de.tum.in.www1.artemis.repository.SubmissionRepository;
import de.tum.in.www1.artemis.repository.SubmittedAnswerRepository;
import de.tum.in.www1.artemis.repository.UserRepository;
import de.tum.in.www1.artemis.repository.plagiarism.PlagiarismCaseRepository;
import de.tum.in.www1.artemis.security.SecurityUtils;
import de.tum.in.www1.artemis.service.AuthorizationCheckService;
import de.tum.in.www1.artemis.service.BonusService;
import de.tum.in.www1.artemis.service.CourseScoreCalculationService;
import de.tum.in.www1.artemis.service.ExerciseDeletionService;
import de.tum.in.www1.artemis.service.TutorLeaderboardService;
import de.tum.in.www1.artemis.service.connectors.GitService;
import de.tum.in.www1.artemis.service.export.CourseExamExportService;
import de.tum.in.www1.artemis.service.messaging.InstanceMessageSendService;
import de.tum.in.www1.artemis.service.notifications.GroupNotificationService;
import de.tum.in.www1.artemis.service.plagiarism.PlagiarismCaseService.PlagiarismMapping;
import de.tum.in.www1.artemis.service.util.TimeLogUtil;
import de.tum.in.www1.artemis.web.rest.dto.BonusExampleDTO;
import de.tum.in.www1.artemis.web.rest.dto.BonusResultDTO;
import de.tum.in.www1.artemis.web.rest.dto.BonusSourceResultDTO;
import de.tum.in.www1.artemis.web.rest.dto.DueDateStat;
import de.tum.in.www1.artemis.web.rest.dto.ExamChecklistDTO;
import de.tum.in.www1.artemis.web.rest.dto.ExamScoresDTO;
import de.tum.in.www1.artemis.web.rest.dto.PageableSearchDTO;
import de.tum.in.www1.artemis.web.rest.dto.SearchResultPageDTO;
import de.tum.in.www1.artemis.web.rest.dto.StatsForDashboardDTO;
import de.tum.in.www1.artemis.web.rest.dto.StudentExamWithGradeDTO;
import de.tum.in.www1.artemis.web.rest.dto.TutorLeaderboardDTO;
import de.tum.in.www1.artemis.web.rest.errors.AccessForbiddenException;
import de.tum.in.www1.artemis.web.rest.errors.BadRequestAlertException;
import de.tum.in.www1.artemis.web.rest.errors.EntityNotFoundException;
import de.tum.in.www1.artemis.web.rest.util.PageUtil;

/**
 * Service Implementation for managing exams.
 */
@Service
public class ExamService {

    private static final int EXAM_ACTIVE_DAYS = 7;

    @Value("${artemis.course-archives-path}")
    private Path examArchivesDirPath;

    private final Logger log = LoggerFactory.getLogger(ExamService.class);

    private final UserRepository userRepository;

    private final StudentParticipationRepository studentParticipationRepository;

    private final ProgrammingExerciseRepository programmingExerciseRepository;

    private final QuizExerciseRepository quizExerciseRepository;

    private final ExamQuizService examQuizService;

    private final InstanceMessageSendService instanceMessageSendService;

    private final ExamRepository examRepository;

    private final StudentExamRepository studentExamRepository;

    private final ComplaintRepository complaintRepository;

    private final ComplaintResponseRepository complaintResponseRepository;

    private final ResultRepository resultRepository;

    private final SubmissionRepository submissionRepository;

    private final TutorLeaderboardService tutorLeaderboardService;

    private final GitService gitService;

    private final CourseExamExportService courseExamExportService;

    private final GroupNotificationService groupNotificationService;

    private final GradingScaleRepository gradingScaleRepository;

    private final PlagiarismCaseRepository plagiarismCaseRepository;

    private final AuthorizationCheckService authorizationCheckService;

    private final BonusService bonusService;

    private final ExerciseDeletionService exerciseDeletionService;

    private final SubmittedAnswerRepository submittedAnswerRepository;

    private final AuditEventRepository auditEventRepository;

    private final CourseScoreCalculationService courseScoreCalculationService;

    private final CourseRepository courseRepository;

<<<<<<< HEAD
    private final QuizPoolService quizPoolService;

    private final QuizExamSubmissionRepository quizExamSubmissionRepository;

=======
>>>>>>> 5e2785ed
    private final ObjectMapper defaultObjectMapper;

    private static final boolean IS_TEST_RUN = false;

    private static final String NOT_ALLOWED_TO_ACCESS_THE_GRADE_SUMMARY = "You are not allowed to access the grade summary of a student exam ";

    public ExamService(ExamRepository examRepository, StudentExamRepository studentExamRepository, ExamQuizService examQuizService,
            InstanceMessageSendService instanceMessageSendService, TutorLeaderboardService tutorLeaderboardService, StudentParticipationRepository studentParticipationRepository,
            ComplaintRepository complaintRepository, ComplaintResponseRepository complaintResponseRepository, UserRepository userRepository,
            ProgrammingExerciseRepository programmingExerciseRepository, QuizExerciseRepository quizExerciseRepository, ResultRepository resultRepository,
            SubmissionRepository submissionRepository, CourseExamExportService courseExamExportService, GitService gitService, GroupNotificationService groupNotificationService,
            GradingScaleRepository gradingScaleRepository, PlagiarismCaseRepository plagiarismCaseRepository, AuthorizationCheckService authorizationCheckService,
            BonusService bonusService, ExerciseDeletionService exerciseDeletionService, SubmittedAnswerRepository submittedAnswerRepository,
<<<<<<< HEAD
            AuditEventRepository auditEventRepository, CourseScoreCalculationService courseScoreCalculationService, CourseRepository courseRepository,
            QuizPoolService quizPoolService, QuizExamSubmissionRepository quizExamSubmissionRepository) {
=======
            AuditEventRepository auditEventRepository, CourseScoreCalculationService courseScoreCalculationService, CourseRepository courseRepository) {
>>>>>>> 5e2785ed
        this.examRepository = examRepository;
        this.studentExamRepository = studentExamRepository;
        this.userRepository = userRepository;
        this.studentParticipationRepository = studentParticipationRepository;
        this.programmingExerciseRepository = programmingExerciseRepository;
        this.examQuizService = examQuizService;
        this.instanceMessageSendService = instanceMessageSendService;
        this.complaintRepository = complaintRepository;
        this.complaintResponseRepository = complaintResponseRepository;
        this.quizExerciseRepository = quizExerciseRepository;
        this.resultRepository = resultRepository;
        this.submissionRepository = submissionRepository;
        this.tutorLeaderboardService = tutorLeaderboardService;
        this.courseExamExportService = courseExamExportService;
        this.groupNotificationService = groupNotificationService;
        this.gitService = gitService;
        this.gradingScaleRepository = gradingScaleRepository;
        this.plagiarismCaseRepository = plagiarismCaseRepository;
        this.authorizationCheckService = authorizationCheckService;
        this.bonusService = bonusService;
        this.exerciseDeletionService = exerciseDeletionService;
        this.submittedAnswerRepository = submittedAnswerRepository;
        this.auditEventRepository = auditEventRepository;
        this.courseScoreCalculationService = courseScoreCalculationService;
        this.courseRepository = courseRepository;
<<<<<<< HEAD
        this.quizPoolService = quizPoolService;
        this.quizExamSubmissionRepository = quizExamSubmissionRepository;
=======
>>>>>>> 5e2785ed
        this.defaultObjectMapper = new ObjectMapper();
    }

    /**
     * Get one exam by id with exercise groups and exercises.
     * Also fetches the template and solution participation for programming exercises and questions for quiz exercises.
     *
     * @param examId      the id of the entity
     * @param withDetails determines whether additional parameters such as template and solution participation for programming exercises
     *                        and questions for the quiz should be loaded
     * @return the exam with exercise groups
     */
    @NotNull
    public Exam findByIdWithExerciseGroupsAndExercisesElseThrow(Long examId, boolean withDetails) {
        log.debug("Request to get exam {} with exercise groups (with details: {})", examId, withDetails);
        if (!withDetails) {
            return examRepository.findWithExerciseGroupsAndExercisesByIdOrElseThrow(examId);
        }
        else {
            return examRepository.findWithExerciseGroupsAndExercisesAndDetailsByIdOrElseThrow(examId);
        }
    }

    /**
     * Puts students, result, exerciseGroups, bonus and related plagiarism verdicts together for ExamScoresDTO
     * Also calculates the scores of the related bonus source course or exam if present.
     *
     * @param examId the id of the exam
     * @return return ExamScoresDTO with students, scores, exerciseGroups, bonus and related plagiarism verdicts for the exam
     */
    public ExamScoresDTO calculateExamScores(Long examId) {
        Exam exam = examRepository.findWithExerciseGroupsAndExercisesByIdOrElseThrow(examId);

        List<StudentParticipation> studentParticipations = studentParticipationRepository.findByExamIdWithSubmissionRelevantResult(examId); // without test run participations
        log.info("Try to find quiz submitted answer counts");
        List<QuizSubmittedAnswerCount> submittedAnswerCounts = studentParticipationRepository.findSubmittedAnswerCountForQuizzesInExam(examId);
        log.info("Found {} quiz submitted answer counts", submittedAnswerCounts.size());

        // Counts how many participants each exercise has
        Map<Long, Long> exerciseIdToNumberParticipations = studentParticipations.stream()
                .collect(Collectors.groupingBy(studentParticipation -> studentParticipation.getExercise().getId(), Collectors.counting()));

        List<PlagiarismCase> plagiarismCasesForStudent = plagiarismCaseRepository.findByExamId(exam.getId());
        var plagiarismMapping = PlagiarismMapping.createFromPlagiarismCases(plagiarismCasesForStudent);

        var exerciseGroups = new ArrayList<ExamScoresDTO.ExerciseGroup>();

        // Adding exercise group information to DTO
        for (ExerciseGroup exerciseGroup : exam.getExerciseGroups()) {
            // Find the maximum points for this exercise group
            OptionalDouble optionalMaxPointsGroup = exerciseGroup.getExercises().stream().mapToDouble(Exercise::getMaxPoints).max();
            Double maxPointsGroup = optionalMaxPointsGroup.orElse(0);

            // Counter for exerciseGroup participations. Is calculated by summing up the number of exercise participations
            long numberOfExerciseGroupParticipants = 0;
            var containedExercises = new ArrayList<ExamScoresDTO.ExerciseGroup.ExerciseInfo>();
            // Add information about exercise groups and exercises

            for (Exercise exercise : exerciseGroup.getExercises()) {
                Long participantsForExercise = exerciseIdToNumberParticipations.get(exercise.getId());
                // If no participation exists for an exercise then no entry exists in the map
                if (participantsForExercise == null) {
                    participantsForExercise = 0L;
                }
                numberOfExerciseGroupParticipants += participantsForExercise;
                containedExercises.add(new ExamScoresDTO.ExerciseGroup.ExerciseInfo(exercise.getId(), exercise.getTitle(), exercise.getMaxPoints(), participantsForExercise,
                        exercise.getClass().getSimpleName()));
            }
            var exerciseGroupDTO = new ExamScoresDTO.ExerciseGroup(exerciseGroup.getId(), exerciseGroup.getTitle(), maxPointsGroup, numberOfExerciseGroupParticipants,
                    containedExercises);
            exerciseGroups.add(exerciseGroupDTO);
        }

        // Adding registered student information to DTO
        Set<StudentExam> studentExams = studentExamRepository.findByExamId(examId); // fetched without test runs
        Optional<GradingScale> gradingScale = gradingScaleRepository.findByExamIdWithBonusFrom(examId);
        List<Long> studentIds = studentExams.stream().map(studentExam -> studentExam.getUser().getId()).toList();
        ExamBonusCalculator examBonusCalculator = createExamBonusCalculator(gradingScale, studentIds);

        var studentResults = new ArrayList<ExamScoresDTO.StudentResult>();

        for (StudentExam studentExam : studentExams) {
            // Adding student results information to DTO
            List<StudentParticipation> participationsOfStudent = studentParticipations.stream()
                    .filter(studentParticipation -> studentParticipation.getStudent().orElseThrow().getId().equals(studentExam.getUser().getId())).toList();
            var studentResult = calculateStudentResultWithGrade(studentExam, participationsOfStudent, exam, gradingScale, true, submittedAnswerCounts, plagiarismMapping,
                    examBonusCalculator);
            studentResults.add(studentResult);
        }

        // Updating exam information in DTO
        int numberOfStudentResults = studentResults.size();
        var averagePointsAchieved = 0.0;
        if (numberOfStudentResults != 0) {
            double sumOverallPoints = studentResults.stream().mapToDouble(ExamScoresDTO.StudentResult::overallPointsAchieved).sum();
            averagePointsAchieved = sumOverallPoints / numberOfStudentResults;
        }

        // the second correction has started if it is enabled in the exam and at least one exercise was started
        var hasSecondCorrectionAndStarted = exam.getNumberOfCorrectionRoundsInExam() > 1
                && exam.getExerciseGroups().stream().flatMap(exerciseGroup -> exerciseGroup.getExercises().stream()).anyMatch(Exercise::getSecondCorrectionEnabled);

        return new ExamScoresDTO(exam.getId(), exam.getTitle(), exam.getExamMaxPoints(), averagePointsAchieved, hasSecondCorrectionAndStarted, exerciseGroups, studentResults);
    }

    /**
     * Calculates max points, max bonus points and achieved points per exercise if the given studentExam is assessed.
     * Includes the corresponding grade and grade type as well if a GradingScale is set for the relevant exam.
     *
     * @param studentExam             a StudentExam instance that will have its points and grades calculated if it is assessed
     * @param participationsOfStudent StudentParticipation list for the given studentExam
     * @return Student Exam results with exam grade calculated if applicable
     */
    @NotNull
    public StudentExamWithGradeDTO calculateStudentResultWithGradeAndPoints(StudentExam studentExam, List<StudentParticipation> participationsOfStudent) {
        // load again from the database because the exam object of the student exam might not have all the properties we need
        var exam = examRepository.findByIdElseThrow(studentExam.getExam().getId());
        var gradingScale = gradingScaleRepository.findByExamIdWithBonusFrom(exam.getId());
        Long studentId = studentExam.getUser().getId();
        List<PlagiarismCase> plagiarismCasesForStudent = plagiarismCaseRepository.findByExamIdAndStudentId(exam.getId(), studentId);
        var plagiarismMapping = PlagiarismMapping.createFromPlagiarismCases(plagiarismCasesForStudent);
        ExamBonusCalculator examBonusCalculator = createExamBonusCalculator(gradingScale, List.of(studentId));
        var studentResult = calculateStudentResultWithGrade(studentExam, participationsOfStudent, exam, gradingScale, false, null, plagiarismMapping, examBonusCalculator);
        var exercises = studentExam.getExercises().stream().filter(Objects::nonNull).toList();
        var maxPoints = calculateMaxPointsSum(exercises, exam.getCourse());
        var maxBonusPoints = calculateMaxBonusPointsSum(exercises, exam.getCourse());
        var gradingType = gradingScale.map(GradingScale::getGradeType).orElse(null);
        var achievedPointsPerExercise = calculateAchievedPointsForExercises(participationsOfStudent, exam.getCourse(), plagiarismMapping);
        return new StudentExamWithGradeDTO(maxPoints, maxBonusPoints, gradingType, studentExam, studentResult, achievedPointsPerExercise);
    }

    @Nullable
    private ExamBonusCalculator createExamBonusCalculator(Optional<GradingScale> gradingScale, Collection<Long> studentIds) {
        if (gradingScale.isEmpty() || gradingScale.get().getBonusFrom().isEmpty()) {
            return null;
        }

        GradingScale bonusToGradingScale = gradingScale.get();
        var bonus = bonusToGradingScale.getBonusFrom().stream().findAny().orElseThrow();
        GradingScale sourceGradingScale = bonus.getSourceGradingScale();

        Map<Long, BonusSourceResultDTO> scoresMap = calculateBonusSourceStudentPoints(sourceGradingScale, studentIds);
        String bonusFromTitle = bonus.getSourceGradingScale().getTitle();
        BonusStrategy bonusStrategy = bonus.getBonusToGradingScale().getBonusStrategy();

        double tempSourceReachablePoints = sourceGradingScale.getMaxPoints();
        if (sourceGradingScale.getExam() == null && sourceGradingScale.getCourse() != null) {
            // fetch course with exercises to calculate reachable points
            Course course = courseRepository.findWithEagerExercisesById(sourceGradingScale.getCourse().getId());
            tempSourceReachablePoints = courseScoreCalculationService.calculateReachablePoints(sourceGradingScale, course.getExercises());
        }
        final double sourceReachablePoints = tempSourceReachablePoints;

        return (studentId, bonusToAchievedPoints) -> {
            BonusSourceResultDTO result = scoresMap != null ? scoresMap.get(studentId) : null;
            Double sourceAchievedPoints = 0.0;
            PlagiarismVerdict verdict = null;
            Integer presentationScoreThreshold = null;
            Double achievedPresentationScore = null;
            if (result != null) {
                sourceAchievedPoints = result.achievedPoints();
                verdict = result.mostSeverePlagiarismVerdict();
                achievedPresentationScore = result.achievedPresentationScore();
                presentationScoreThreshold = result.presentationScoreThreshold();
            }
            BonusExampleDTO bonusExample = bonusService.calculateGradeWithBonus(bonus, bonusToAchievedPoints, sourceAchievedPoints, sourceReachablePoints);
            String bonusGrade = null;
            if (result == null || !result.hasParticipated()) {
                bonusGrade = bonus.getSourceGradingScale().getNoParticipationGradeOrDefault();
            }
            else if (verdict == PlagiarismVerdict.PLAGIARISM) {
                bonusGrade = bonus.getSourceGradingScale().getPlagiarismGradeOrDefault();
            }
            else if (bonusExample.bonusGrade() != null) {
                bonusGrade = bonusExample.bonusGrade().toString();
            }

            return new BonusResultDTO(bonusStrategy, bonusFromTitle, bonusExample.studentPointsOfBonusSource(), bonusGrade, bonusExample.finalPoints(), bonusExample.finalGrade(),
                    verdict, achievedPresentationScore, presentationScoreThreshold);
        };
    }

    @Nullable
    private Map<Long, BonusSourceResultDTO> calculateBonusSourceStudentPoints(GradingScale sourceGradingScale, Collection<Long> studentIds) {
        try {
            if (sourceGradingScale.getCourse() != null) {
                return courseScoreCalculationService.calculateCourseScoresForExamBonusSource(sourceGradingScale.getCourse(), sourceGradingScale, studentIds);
            }
            else {
                return calculateExamScoresAsBonusSource(sourceGradingScale.getExam().getId(), studentIds);
            }
        }
        catch (AccessForbiddenException e) {
            // TODO: this is not a good implementation, we should check before if the user has access
            // The current user does not have access to the bonus exam or course, so they should see the grade without bonus.
            return null;
        }
    }

    private Map<Long, BonusSourceResultDTO> calculateExamScoresAsBonusSource(Long examId, Collection<Long> studentIds) {
        if (studentIds.size() == 1) {  // Optimize single student case by filtering in the database.
            Long studentId = studentIds.iterator().next();
            User targetUser = userRepository.findByIdWithGroupsAndAuthoritiesElseThrow(studentId);
            StudentExam studentExam = studentExamRepository.findWithExercisesByUserIdAndExamId(targetUser.getId(), examId, IS_TEST_RUN)
                    .orElseThrow(() -> new EntityNotFoundException("No student exam found for examId " + examId + " and userId " + studentId));

            StudentExamWithGradeDTO studentExamWithGradeDTO = getStudentExamGradesForSummary(targetUser, studentExam,
                    authorizationCheckService.isAtLeastInstructorInCourse(studentExam.getExam().getCourse(), targetUser));
            var studentResult = studentExamWithGradeDTO.studentResult();
            return Map.of(studentId, new BonusSourceResultDTO(studentResult.overallPointsAchieved(), studentResult.mostSeverePlagiarismVerdict(), null, null,
                    Boolean.TRUE.equals(studentResult.submitted())));
        }
        var scores = calculateExamScores(examId);
        var studentIdSet = new HashSet<>(studentIds);
        return scores.studentResults().stream().filter(studentResult -> studentIdSet.contains(studentResult.userId()))
                .collect(Collectors.toMap(ExamScoresDTO.StudentResult::userId, studentResult -> new BonusSourceResultDTO(studentResult.overallPointsAchieved(),
                        studentResult.mostSeverePlagiarismVerdict(), null, null, Boolean.TRUE.equals(studentResult.submitted()))));

    }

    /**
     * Return student exam result, aggregate points, assessment result for a student exam and grade calculations
     * if the exam is assessed.
     * <p>
     * See {@link StudentExamWithGradeDTO} for more explanation.
     *
     * @param targetUser                       the user who submitted the studentExam
     * @param studentExam                      the student exam to be evaluated
     * @param accessingUserIsAtLeastInstructor is passed to decide the access (e.g. for test runs access will be needed regardless of submission or published dates)
     * @return the student exam result with points and grade
     */
    public StudentExamWithGradeDTO getStudentExamGradesForSummary(User targetUser, StudentExam studentExam, boolean accessingUserIsAtLeastInstructor) {

        loadQuizExercisesForStudentExam(studentExam);

        boolean accessToSummaryAlwaysAllowed = studentExam.isTestRun() || accessingUserIsAtLeastInstructor;

        // check that the studentExam has been submitted, otherwise /student-exams/conduction should be used
        if (!Boolean.TRUE.equals(studentExam.isSubmitted()) && !accessToSummaryAlwaysAllowed) {
            throw new AccessForbiddenException(NOT_ALLOWED_TO_ACCESS_THE_GRADE_SUMMARY + "which was NOT submitted!");
        }
        if (!studentExam.areResultsPublishedYet() && !accessToSummaryAlwaysAllowed) {
            throw new AccessForbiddenException(NOT_ALLOWED_TO_ACCESS_THE_GRADE_SUMMARY + "before the release date of results");
        }

        // fetch participations, submissions and results and connect them to the studentExam
        fetchParticipationsSubmissionsAndResultsForExam(studentExam, targetUser);

        List<StudentParticipation> participations = studentExam.getExercises().stream().flatMap(exercise -> exercise.getStudentParticipations().stream()).toList();
        // fetch all submitted answers for quizzes
        submittedAnswerRepository.loadQuizSubmissionsSubmittedAnswers(participations);

        return calculateStudentResultWithGradeAndPoints(studentExam, participations);
    }

    /**
     * retrieves/calculates all the necessary grade information for the given student exam used in the data export
     *
     * @param studentExam the student exam for which the grade should be calculated
     * @return the student exam result with points and grade
     */
    public StudentExamWithGradeDTO getStudentExamGradeForDataExport(StudentExam studentExam) {
        loadQuizExercisesForStudentExam(studentExam);

        // fetch participations, submissions and results and connect them to the studentExam
        fetchParticipationsSubmissionsAndResultsForExam(studentExam, studentExam.getUser());

        List<StudentParticipation> participations = studentExam.getExercises().stream().filter(Objects::nonNull).flatMap(exercise -> exercise.getStudentParticipations().stream())
                .toList();
        // fetch all submitted answers for quizzes
        submittedAnswerRepository.loadQuizSubmissionsSubmittedAnswers(participations);
        return calculateStudentResultWithGradeAndPoints(studentExam, participations);
    }

    /**
     * Loads the quiz questions as is not possible to load them in a generic way with the entity graph used.
     * See {@link StudentParticipationRepository#findByStudentExamWithEagerSubmissionsResult}
     *
     * @param studentExam the studentExam for which to load exercises
     */
    public void loadQuizExercisesForStudentExam(StudentExam studentExam) {
        for (int i = 0; i < studentExam.getExercises().size(); i++) {
            var exercise = studentExam.getExercises().get(i);
            if (exercise instanceof QuizExercise) {
                // reload and replace the quiz exercise
                var quizExercise = quizExerciseRepository.findByIdWithQuestionsElseThrow(exercise.getId());
                // filter quiz solutions when the publish result date is not set (or when set before the publish result date)
                if (!(studentExam.areResultsPublishedYet() || studentExam.isTestRun())) {
                    quizExercise.filterForStudentsDuringQuiz();
                }
                studentExam.getExercises().set(i, quizExercise);
            }
        }
    }

    /**
     * For all exercises from the student exam, fetch participation, submissions & result for the current user.
     *
     * @param studentExam the student exam in question
     * @param currentUser logged-in user with groups and authorities
     */
    public void fetchParticipationsSubmissionsAndResultsForExam(StudentExam studentExam, User currentUser) {

        // 1st: fetch participations, submissions and results (a distinction for test runs, real exams and test exams is done within the following method)
        var participations = studentParticipationRepository.findByStudentExamWithEagerSubmissionsResult(studentExam, false);

        // 2nd: fetch all submitted answers for quizzes
        submittedAnswerRepository.loadQuizSubmissionsSubmittedAnswers(participations);
        if (studentExam.getExam().getQuizExamMaxPoints() != null && studentExam.getExam().getQuizExamMaxPoints() > 0) {
            Optional<QuizExamSubmission> quizExamSubmissionOptional = quizExamSubmissionRepository.findWithEagerSubmittedAnswersByStudentExamId(studentExam.getId());
            quizExamSubmissionOptional.ifPresent(studentExam::setQuizExamSubmission);
        }

        boolean isAtLeastInstructor = authorizationCheckService.isAtLeastInstructorInCourse(studentExam.getExam().getCourse(), currentUser);

        // 3rd: connect & filter the exercises and student participations including the latest submission and results where necessary, connect all relevant associations
        for (Exercise exercise : studentExam.getExercises()) {
            // exercises can be null if multiple student exams exist for the same student/exam combination
            if (exercise != null) {
                filterParticipationForExercise(studentExam, exercise, participations, isAtLeastInstructor);
            }
        }
    }

    /**
     * Finds the participation in participations that belongs to the given exercise and filters all unnecessary and sensitive information.
     * This ensures all relevant associations are available.
     * Handles setting the participation results using {@link #setResultIfNecessary(StudentExam, StudentParticipation, boolean)}.
     * Filters sensitive information using {@link Exercise#filterSensitiveInformation()} and {@link QuizSubmission#filterForExam(boolean, boolean)} for quiz exercises.
     *
     * @param studentExam         the given student exam
     * @param exercise            the exercise for which the user participation should be filtered
     * @param participations      the set of participations, wherein to search for the relevant participation
     * @param isAtLeastInstructor flag for instructor access privileges
     */
    public void filterParticipationForExercise(StudentExam studentExam, Exercise exercise, List<StudentParticipation> participations, boolean isAtLeastInstructor) {
        // remove the unnecessary inner course attribute
        exercise.setCourse(null);
        if (!(exercise instanceof QuizExercise)) {
            // Note: quiz exercises are filtered below
            exercise.filterSensitiveInformation();
        }

        if (!isAtLeastInstructor) {
            // If the exerciseGroup (and the exam) will be filtered out, move example solution publication date to the exercise to preserve this information.
            exercise.setExampleSolutionPublicationDate(exercise.getExerciseGroup().getExam().getExampleSolutionPublicationDate());
            exercise.getExerciseGroup().setExercises(null);
            exercise.getExerciseGroup().setExam(null);
        }

        if (exercise instanceof ProgrammingExercise programmingExercise) {
            programmingExercise.setTestRepositoryUri(null);
        }

        // get user's participation for the exercise
        StudentParticipation participation = participations != null ? exercise.findParticipation(participations) : null;

        // add relevant submission (relevancy depends on InitializationState) with its result to participation
        if (participation != null) {

            // we might need this information for programming exercises with submission policy
            participation.setSubmissionCount(participation.getSubmissions().size());

            // set the locked property of the participation properly
            if (participation instanceof ProgrammingExerciseStudentParticipation programmingExerciseStudentParticipation
                    && exercise instanceof ProgrammingExercise programmingExercise) {
                var submissionPolicy = programmingExercise.getSubmissionPolicy();
                // in the unlikely case the student exam was already submitted, set all participations to locked
                if (Boolean.TRUE.equals(studentExam.isSubmitted()) || Boolean.TRUE.equals(studentExam.isEnded())) {
                    programmingExerciseStudentParticipation.setLocked(true);
                }
                else if (submissionPolicy != null && Boolean.TRUE.equals(submissionPolicy.isActive()) && submissionPolicy instanceof LockRepositoryPolicy) {
                    programmingExerciseStudentParticipation.setLocked(programmingExerciseStudentParticipation.getSubmissionCount() >= submissionPolicy.getSubmissionLimit());
                }
                else {
                    programmingExerciseStudentParticipation.setLocked(false);
                }
            }

            // only include the latest submission
            Optional<Submission> optionalLatestSubmission = participation.findLatestLegalOrIllegalSubmission();
            if (optionalLatestSubmission.isPresent()) {
                Submission latestSubmission = optionalLatestSubmission.get();
                latestSubmission.setParticipation(null);
                participation.setSubmissions(Set.of(latestSubmission));
                setResultIfNecessary(studentExam, participation, isAtLeastInstructor);

                if (exercise instanceof QuizExercise && latestSubmission instanceof QuizSubmission quizSubmission) {
                    // filter quiz solutions when the publishing result date is not set (or when set before the publish result date)
                    quizSubmission.filterForExam(studentExam.areResultsPublishedYet(), isAtLeastInstructor);
                }
            }
            else {
                // To prevent LazyInitializationException.
                participation.setResults(Set.of());
            }
            // add participation into an array
            exercise.setStudentParticipations(Set.of(participation));
        }
        else {
            // To prevent LazyInitializationException.
            exercise.setStudentParticipations(Set.of());
        }
    }

    /**
     * Helper method which attaches the result to its participation.
     * For direct automatic feedback during the exam conduction for {@link ProgrammingExercise}, we need to attach the results.
     * We also attach the result if the results are already published for the exam.
     * If no suitable Result is found for StudentParticipation, an empty Result set is assigned to prevent LazyInitializationException on future reads.
     * See {@link StudentExam#areResultsPublishedYet}
     *
     * @param studentExam         the given studentExam
     * @param participation       the given participation of the student
     * @param isAtLeastInstructor flag for instructor access privileges
     */
    private static void setResultIfNecessary(StudentExam studentExam, StudentParticipation participation, boolean isAtLeastInstructor) {
        // Only set the result during the exam for programming exercises (for direct automatic feedback) or after publishing the results
        boolean isStudentAllowedToSeeResult = (studentExam.getExam().isStarted() && !studentExam.isEnded() && participation instanceof ProgrammingExerciseStudentParticipation)
                || studentExam.areResultsPublishedYet();
        Optional<Submission> latestSubmission = participation.findLatestSubmission();

        // To prevent LazyInitializationException.
        participation.setResults(Set.of());
        if (latestSubmission.isPresent()) {
            var lastSubmission = latestSubmission.get();
            if (isStudentAllowedToSeeResult || isAtLeastInstructor) {
                // Also set the latest result into the participation as the client expects it there for programming exercises
                Result latestResult = lastSubmission.getLatestResult();
                if (latestResult != null) {
                    latestResult.setParticipation(null);
                    latestResult.setSubmission(lastSubmission);
                    latestResult.filterSensitiveInformation();
                    // to avoid cycles and support certain use cases on the client, only the last result + submission inside the participation are relevant, i.e. participation ->
                    // lastResult -> lastSubmission
                    participation.setResults(Set.of(latestResult));
                }
                participation.setSubmissions(Set.of(lastSubmission));
            }
            lastSubmission.setResults(null);
        }
    }

    /**
     * Generates a StudentResult from the given studentExam and participations of the student by aggregating scores and points
     * achieved per exercise by the relevant student if the given studentExam is assessed.
     * Calculates the corresponding grade if a GradingScale is given.
     *
     * @param studentExam                    a StudentExam instance that will have its points and grades calculated if it is assessed
     * @param participationsOfStudent        StudentParticipation list for the given studentExam
     * @param exam                           the relevant exam
     * @param gradingScale                   optional GradingScale that will be used to set the grade type and the achieved grade if present
     * @param calculateFirstCorrectionPoints flag to determine whether to calculate the first correction results or not
     * @return exam result for a student who participated in the exam
     */
    private ExamScoresDTO.StudentResult calculateStudentResultWithGrade(StudentExam studentExam, List<StudentParticipation> participationsOfStudent, Exam exam,
            Optional<GradingScale> gradingScale, boolean calculateFirstCorrectionPoints, List<QuizSubmittedAnswerCount> quizSubmittedAnswerCounts,
            PlagiarismMapping plagiarismMapping, ExamBonusCalculator examBonusCalculator) {
        User user = studentExam.getUser();

        if (!Boolean.TRUE.equals(studentExam.isSubmitted())) {
            String noParticipationGrade = gradingScale.map(GradingScale::getNoParticipationGradeOrDefault).orElse(GradingScale.DEFAULT_NO_PARTICIPATION_GRADE);
            return new ExamScoresDTO.StudentResult(user.getId(), user.getName(), user.getEmail(), user.getLogin(), user.getRegistrationNumber(), studentExam.isSubmitted(), 0.0,
                    0.0, noParticipationGrade, noParticipationGrade, false, 0.0, null, null, null);
        }
        else if (plagiarismMapping.studentHasVerdict(user.getId(), PlagiarismVerdict.PLAGIARISM)) {
            String plagiarismGrade = gradingScale.map(GradingScale::getPlagiarismGradeOrDefault).orElse(GradingScale.DEFAULT_PLAGIARISM_GRADE);
            return new ExamScoresDTO.StudentResult(user.getId(), user.getName(), user.getEmail(), user.getLogin(), user.getRegistrationNumber(), studentExam.isSubmitted(), 0.0,
                    0.0, plagiarismGrade, plagiarismGrade, false, 0.0, null, null, PlagiarismVerdict.PLAGIARISM);
        }

        var overallPointsAchieved = 0.0;
        var overallScoreAchieved = 0.0;
        var overallPointsAchievedInFirstCorrection = 0.0;
        Map<Long, ExamScoresDTO.ExerciseResult> exerciseGroupIdToExerciseResult = new HashMap<>();
        var plagiarismCasesForStudent = plagiarismMapping.getPlagiarismCasesForStudent(user.getId());
        for (StudentParticipation studentParticipation : participationsOfStudent) {
            Exercise exercise = studentParticipation.getExercise();

            if (exercise == null) {
                continue;
            }
            // Relevant Result is already calculated
            if (studentParticipation.getResults() != null && !studentParticipation.getResults().isEmpty()) {
                Result relevantResult = studentParticipation.getResults().iterator().next();
                PlagiarismCase plagiarismCase = plagiarismCasesForStudent.get(exercise.getId());
                double plagiarismPointDeductionPercentage = plagiarismCase != null ? plagiarismCase.getVerdictPointDeduction() : 0.0;
                double achievedPoints = calculateAchievedPoints(exercise, relevantResult, exam.getCourse(), plagiarismPointDeductionPercentage);

                // points earned in NOT_INCLUDED exercises do not count towards the students result in the exam
                if (!exercise.getIncludedInOverallScore().equals(IncludedInOverallScore.NOT_INCLUDED)) {
                    overallPointsAchieved += achievedPoints;
                }

                // Collect points of first correction, if a second correction exists
                if (calculateFirstCorrectionPoints && exam.getNumberOfCorrectionRoundsInExam() == 2
                        && !exercise.getIncludedInOverallScore().equals(IncludedInOverallScore.NOT_INCLUDED)) {
                    var latestSubmission = studentParticipation.findLatestSubmission();
                    if (latestSubmission.isPresent()) {
                        Submission submission = latestSubmission.get();
                        // Check if second correction already started
                        if (submission.getManualResults().size() > 1) {
                            Result firstManualResult = submission.getFirstManualResult();
                            double achievedPointsInFirstCorrection = 0.0;
                            if (firstManualResult != null) {
                                achievedPointsInFirstCorrection = calculateAchievedPoints(exercise, firstManualResult, exam.getCourse(), plagiarismPointDeductionPercentage);
                            }
                            overallPointsAchievedInFirstCorrection += achievedPointsInFirstCorrection;
                        }
                    }
                }

                // Check whether the student attempted to solve the exercise
                boolean hasNonEmptySubmission = hasNonEmptySubmission(studentParticipation.getSubmissions(), exercise);
                // special handling for quizzes to avoid performance issues
                if (exercise instanceof QuizExercise && quizSubmittedAnswerCounts != null) {
                    hasNonEmptySubmission = hasNonEmptySubmissionInQuiz(studentParticipation, quizSubmittedAnswerCounts);
                }
                exerciseGroupIdToExerciseResult.put(exercise.getExerciseGroup().getId(), new ExamScoresDTO.ExerciseResult(exercise.getId(), exercise.getTitle(),
                        exercise.getMaxPoints(), relevantResult.getScore(), achievedPoints, hasNonEmptySubmission));
            }
        }

        // Round the points again to prevent floating point issues that might occur when summing up the exercise points (e.g. 0.3 + 0.3 + 0.3 = 0.8999999999999999)
        overallPointsAchieved = roundScoreSpecifiedByCourseSettings(overallPointsAchieved, exam.getCourse());

        var overallGrade = "";
        var overallGradeInFirstCorrection = "";
        var hasPassed = false;
        BonusResultDTO gradeWithBonus = null;

        if (exam.getExamMaxPoints() > 0) {
            overallScoreAchieved = (overallPointsAchieved / exam.getExamMaxPoints()) * 100.0;
            if (gradingScale.isPresent()) {
                // Calculate current student grade
                GradeStep studentGrade = gradingScaleRepository.matchPercentageToGradeStep(overallScoreAchieved, gradingScale.get().getId());
                var overallScoreAchievedInFirstCorrection = (overallPointsAchievedInFirstCorrection / exam.getExamMaxPoints()) * 100.0;
                GradeStep studentGradeInFirstCorrection = gradingScaleRepository.matchPercentageToGradeStep(overallScoreAchievedInFirstCorrection, gradingScale.get().getId());
                overallGrade = studentGrade.getGradeName();
                overallGradeInFirstCorrection = studentGradeInFirstCorrection.getGradeName();
                hasPassed = studentGrade.getIsPassingGrade();
                if (examBonusCalculator != null) {
                    gradeWithBonus = examBonusCalculator.calculateStudentGradesWithBonus(user.getId(), overallPointsAchieved);
                }
            }
        }
        PlagiarismVerdict mostSevereVerdict = null;
        if (!plagiarismCasesForStudent.isEmpty()) {
            var studentVerdictsFromExercises = plagiarismCasesForStudent.values().stream().map(PlagiarismCase::getVerdict).toList();
            mostSevereVerdict = PlagiarismVerdict.findMostSevereVerdict(studentVerdictsFromExercises);
        }
        return new ExamScoresDTO.StudentResult(user.getId(), user.getName(), user.getEmail(), user.getLogin(), user.getRegistrationNumber(), studentExam.isSubmitted(),
                overallPointsAchieved, overallScoreAchieved, overallGrade, overallGradeInFirstCorrection, hasPassed, overallPointsAchievedInFirstCorrection, gradeWithBonus,
                exerciseGroupIdToExerciseResult, mostSevereVerdict);
    }

    private boolean hasNonEmptySubmissionInQuiz(StudentParticipation studentParticipation, List<QuizSubmittedAnswerCount> quizSubmittedAnswerCounts) {
        // If an entry is NOT available, it means the quiz submission is empty, i.e.
        // If the participation is not contained in the list, it is empty, i.e. hasNonEmptySubmission is true when the participation is contained

        for (var quizSubmittedAnswerCount : quizSubmittedAnswerCounts) {
            if (quizSubmittedAnswerCount.participationId() == studentParticipation.getId()) {
                return true;
            }
        }
        return false;
    }

    /**
     * First rounds max points for each exercise according to their {@link IncludedInOverallScore} value and sums them up.
     *
     * @param exercises exercises to sum their max points, intended use case is passing all exercises in a {@link StudentExam}
     * @param course    supplies the rounding accuracy of scores
     * @return sum of rounded max points if exercises are given, else 0.0
     */
    private double calculateMaxPointsSum(List<Exercise> exercises, Course course) {
        if (exercises != null) {
            var exercisesIncluded = exercises.stream().filter(exercise -> exercise.getIncludedInOverallScore() == IncludedInOverallScore.INCLUDED_COMPLETELY);
            return roundScoreSpecifiedByCourseSettings(exercisesIncluded.map(Exercise::getMaxPoints).reduce(0.0, Double::sum), course);
        }
        return 0.0;
    }

    /**
     * First rounds max bonus points for each exercise according to their {@link IncludedInOverallScore} value and sums them up.
     *
     * @param exercises exercises to sum their bonus points, intended use case is passing all exercises in a {@link StudentExam}
     * @param course    supplies the rounding accuracy of scores
     * @return sum of rounded max bonus points if exercises are given, else 0.0
     */
    private double calculateMaxBonusPointsSum(List<Exercise> exercises, Course course) {
        if (exercises != null) {
            return roundScoreSpecifiedByCourseSettings(exercises.stream().map(this::calculateMaxBonusPoints).reduce(0.0, Double::sum), course);
        }
        return 0.0;
    }

    /**
     * Gets max bonus points for the given exercise.
     * - If the exercise is included completely, returns max bonus points
     * - If the exercise is included as a bonus, returns max points
     * - If the exercise is not included, returns 0.0
     *
     * @param exercise the exercise that the points will be read from
     * @return max bonus points for the exercise retrieved according to the conditions above
     */
    private double calculateMaxBonusPoints(Exercise exercise) {
        return switch (exercise.getIncludedInOverallScore()) {
            case INCLUDED_COMPLETELY -> exercise.getBonusPoints();
            case INCLUDED_AS_BONUS -> exercise.getMaxPoints();
            case NOT_INCLUDED -> 0.0;
        };
    }

    /**
     * Calculates and rounds the points achieved by a student for a given exercise with the given result.
     * <p>
     * Note: It is important that we round on the individual exercise level first and then sum up.
     * This is necessary so that the student arrives at the same overall result when doing their own recalculation.
     * Let's assume that the student achieved 1.05 points in each of 5 exercises.
     * In the client, these are now displayed rounded as 1.1 points.
     * If the student adds up the displayed points, they get a total of 5.5 points.
     * In order to get the same total result as the student, we have to round before summing.
     *
     * @param exercise the relevant exercise
     * @param result   the result for the given exercise
     * @param course   course to specify number of decimal places to round
     * @return the rounded points according to the student's achieved score and max points of the exercise
     */
    private double calculateAchievedPoints(Exercise exercise, Result result, Course course, double plagiarismPointDeductionPercentage) {
        if (result != null && result.getScore() != null) {
            double achievedPoints = roundScoreSpecifiedByCourseSettings(exercise.getMaxPoints() * result.getScore() / 100.0, course);
            if (plagiarismPointDeductionPercentage > 0.0) {
                achievedPoints = roundScoreSpecifiedByCourseSettings(achievedPoints * (100.0 - plagiarismPointDeductionPercentage) / 100.0, course);
            }
            return achievedPoints;
        }
        return 0.0;
    }

    private Map<Long, Double> calculateAchievedPointsForExercises(List<StudentParticipation> participationsOfStudent, Course course, PlagiarismMapping plagiarismMapping) {
        return participationsOfStudent.stream().collect(Collectors.toMap(participation -> participation.getExercise().getId(), participation -> {
            PlagiarismCase plagiarismCase = plagiarismMapping.getPlagiarismCase(participation.getStudent().orElseThrow().getId(), participation.getExercise().getId());
            double plagiarismPointDeductionPercentage = plagiarismCase != null ? plagiarismCase.getVerdictPointDeduction() : 0.0;

            return calculateAchievedPoints(participation.getExercise(), participation.getResults().stream().findFirst().orElse(null), course, plagiarismPointDeductionPercentage);
        }));
    }

    /**
     * Checks whether one of the submissions is not empty
     *
     * @param submissions Submissions to check
     * @param exercise    Exercise of the submissions
     * @return true if at least one submission is not empty else false
     */
    private boolean hasNonEmptySubmission(Set<Submission> submissions, Exercise exercise) {
        if (exercise instanceof ProgrammingExercise) {
            return submissions.stream().anyMatch(submission -> submission.getType() == SubmissionType.MANUAL);
        }
        else if (exercise instanceof FileUploadExercise) {
            FileUploadSubmission textSubmission = (FileUploadSubmission) submissions.iterator().next();
            return textSubmission.getFilePath() != null && !textSubmission.getFilePath().isEmpty();
        }
        else if (exercise instanceof TextExercise) {
            TextSubmission textSubmission = (TextSubmission) submissions.iterator().next();
            return textSubmission.getText() != null && !textSubmission.getText().isBlank();
        }
        else if (exercise instanceof ModelingExercise) {
            ModelingSubmission modelingSubmission = (ModelingSubmission) submissions.iterator().next();
            try {
                return !modelingSubmission.isEmpty(this.defaultObjectMapper);
            }
            catch (Exception e) {
                // Then the student most likely submitted something which breaks the model, if parsing fails
                return true;
            }
        }
        else if (exercise instanceof QuizExercise) {
            // NOTE: due to performance concerns, this is handled differently, search for quizSubmittedAnswerCounts to find out more
            return true;
        }
        else {
            throw new IllegalArgumentException("The exercise type of the exercise with id " + exercise.getId() + " is not supported");
        }
    }

    /**
     * Validates exercise settings.
     *
     * @param exam exam which is validated
     * @throws BadRequestAlertException an exception if the exam is not configured correctly
     */
    public void validateForStudentExamGeneration(Exam exam) throws BadRequestAlertException {
        List<ExerciseGroup> exerciseGroups = exam.getExerciseGroups();
        long numberOfExercises = exam.getNumberOfExercisesInExam() != null ? exam.getNumberOfExercisesInExam() : 0;
        long numberOfOptionalExercises = numberOfExercises - exerciseGroups.stream().filter(ExerciseGroup::getIsMandatory).count();

        // Ensure that all exercise groups have at least one exercise
        for (ExerciseGroup exerciseGroup : exam.getExerciseGroups()) {
            if (exerciseGroup.getExercises().isEmpty()) {
                throw new BadRequestAlertException("All exercise groups must have at least one exercise", "Exam", "artemisApp.exam.validation.atLeastOneExercisePerExerciseGroup");
            }
        }

        // Check that numberOfExercisesInExam is set
        if (exam.getNumberOfExercisesInExam() == null) {
            throw new BadRequestAlertException("The number of exercises in the exam is not set.", "Exam", "artemisApp.exam.validation.numberOfExercisesInExamNotSet");
        }

        // Check that there are enough exercise groups
        if (exam.getExerciseGroups().size() + (exam.hasQuizExam() ? 1 : 0) < exam.getNumberOfExercisesInExam()) {
            throw new BadRequestAlertException("The number of exercise groups is too small", "Exam", "artemisApp.exam.validation.tooFewExerciseGroups");
        }

        // Check that there are not too much mandatory exercise groups
        if (numberOfOptionalExercises < 0) {
            throw new BadRequestAlertException("The number of mandatory exercise groups is too large", "Exam", "artemisApp.exam.validation.tooManyMandatoryExerciseGroups");
        }

        // Ensure that all exercises in an exercise group have the same meaning for the exam score calculation
        for (ExerciseGroup exerciseGroup : exam.getExerciseGroups()) {
            Set<IncludedInOverallScore> meaningsForScoreCalculation = exerciseGroup.getExercises().stream().map(Exercise::getIncludedInOverallScore).collect(Collectors.toSet());
            if (meaningsForScoreCalculation.size() > 1) {
                throw new BadRequestAlertException("All exercises in an exercise group must have the same meaning for the exam score", "Exam",
                        "artemisApp.exam.validation.allExercisesInExerciseGroupOfSameIncludedType");
            }
        }

        // Check that the exam max points is set
        if (exam.getExamMaxPoints() == 0) {
            throw new BadRequestAlertException("The exam max points can not be 0.", "Exam", "artemisApp.exam.validation.maxPointsNotSet");
        }

        // Ensure that all exercises in an exercise group have the same amount of max points and max bonus points
        for (ExerciseGroup exerciseGroup : exam.getExerciseGroups()) {
            Set<Double> allMaxPoints = exerciseGroup.getExercises().stream().map(Exercise::getMaxPoints).collect(Collectors.toSet());
            Set<Double> allBonusPoints = exerciseGroup.getExercises().stream().map(Exercise::getBonusPoints).collect(Collectors.toSet());

            if (allMaxPoints.size() > 1 || allBonusPoints.size() > 1) {
                throw new BadRequestAlertException("All exercises in an exercise group need to give the same amount of points", "Exam",
                        "artemisApp.exam.validation.allExercisesInExerciseGroupGiveSameNumberOfPoints");
            }
        }

        // Ensure that the sum of all max points of mandatory exercise groups is not bigger than the max points set in the exam
        // At this point we are already sure that each exercise group has at least one exercise, all exercises in the group have the same no of points
        // and all are of the same calculation type, therefore we can just use any as representation for the group here
        Double pointsReachableByMandatoryExercises = 0.0;
        Set<ExerciseGroup> mandatoryExerciseGroups = exam.getExerciseGroups().stream().filter(ExerciseGroup::getIsMandatory).collect(Collectors.toSet());
        for (ExerciseGroup exerciseGroup : mandatoryExerciseGroups) {
            Exercise groupRepresentativeExercise = exerciseGroup.getExercises().stream().findAny().orElseThrow();
            if (groupRepresentativeExercise.getIncludedInOverallScore().equals(IncludedInOverallScore.INCLUDED_COMPLETELY)) {
                pointsReachableByMandatoryExercises += groupRepresentativeExercise.getMaxPoints();
            }
        }
        if (pointsReachableByMandatoryExercises > exam.getExamMaxPoints()) {
            throw new BadRequestAlertException("Check that you set the exam max points correctly! The max points a student can earn in the mandatory exercise groups is too big",
                    "Exam", "artemisApp.exam.validation.tooManyMaxPoints");
        }

        // Ensure that the sum of all max points of all exercise groups is at least as big as the max points set in the exam
        Double pointsReachable = 0.0;
        for (ExerciseGroup exerciseGroup : exam.getExerciseGroups()) {
            Exercise groupRepresentativeExercise = exerciseGroup.getExercises().stream().findAny().orElseThrow();
            if (groupRepresentativeExercise.getIncludedInOverallScore().equals(IncludedInOverallScore.INCLUDED_COMPLETELY)) {
                pointsReachable += groupRepresentativeExercise.getMaxPoints();
            }
        }
        if (exam.hasQuizExam()) {
            pointsReachable += exam.getQuizExamMaxPoints();
        }
        if (pointsReachable < exam.getExamMaxPoints()) {
            throw new BadRequestAlertException("Check that you set the exam max points correctly! The max points a student can earn in the exercise groups is too low", "Exam",
                    "artemisApp.exam.validation.tooFewMaxPoints");
        }
    }

    /**
     * Gets all statistics for the instructor checklist regarding an exam
     *
     * @param exam         the exam for which to get statistics for
     * @param isInstructor flag indicating if the requesting user is instructor
     * @return a examStatisticsDTO filled with all statistics regarding the exam
     */
    public ExamChecklistDTO getStatsForChecklist(Exam exam, boolean isInstructor) {
        log.info("getStatsForChecklist invoked for exam {}", exam.getId());
        int numberOfCorrectionRoundsInExam = exam.getNumberOfCorrectionRoundsInExam();
        long start = System.nanoTime();
        ExamChecklistDTO examChecklistDTO = new ExamChecklistDTO();

        List<Long> numberOfComplaintsOpenByExercise = new ArrayList<>();
        List<Long> numberOfComplaintResponsesByExercise = new ArrayList<>();
        List<DueDateStat[]> numberOfAssessmentsFinishedOfCorrectionRoundsByExercise = new ArrayList<>();
        List<Long> numberOfParticipationsGeneratedByExercise = new ArrayList<>();
        List<Long> numberOfParticipationsForAssessmentGeneratedByExercise = new ArrayList<>();

        // loop over all exercises and retrieve all needed counts for the properties at once
        exam.getExerciseGroups().forEach(exerciseGroup -> exerciseGroup.getExercises().forEach(exercise -> {
            // number of complaints open
            numberOfComplaintsOpenByExercise.add(complaintRepository.countByResultParticipationExerciseIdAndComplaintTypeIgnoreTestRuns(exercise.getId(), ComplaintType.COMPLAINT));

            if (log.isDebugEnabled()) {
                log.debug("StatsTimeLog: number of complaints open done in {} for exercise {}", TimeLogUtil.formatDurationFrom(start), exercise.getId());
            }
            // number of complaints finished
            numberOfComplaintResponsesByExercise
                    .add(complaintResponseRepository.countComplaintResponseByExerciseIdAndComplaintTypeAndSubmittedTimeIsNotNull(exercise.getId(), ComplaintType.COMPLAINT));

            if (log.isDebugEnabled()) {
                log.debug("StatsTimeLog: number of complaints finished done in {} for exercise {}", TimeLogUtil.formatDurationFrom(start), exercise.getId());
            }
            // number of assessments done
            if (numberOfCorrectionRoundsInExam > 0) {
                numberOfAssessmentsFinishedOfCorrectionRoundsByExercise
                        .add(resultRepository.countNumberOfFinishedAssessmentsForExamExerciseForCorrectionRounds(exercise, numberOfCorrectionRoundsInExam));

                if (log.isDebugEnabled()) {
                    log.debug("StatsTimeLog: number of assessments done in {} for exercise {}", TimeLogUtil.formatDurationFrom(start), exercise.getId());
                }
            }

            // get number of all generated participations
            numberOfParticipationsGeneratedByExercise.add(studentParticipationRepository.countParticipationsByExerciseIdAndTestRun(exercise.getId(), false));
            if (log.isDebugEnabled()) {
                log.debug("StatsTimeLog: number of generated participations in {} for exercise {}", TimeLogUtil.formatDurationFrom(start), exercise.getId());
            }
            if (!(exercise instanceof QuizExercise || AssessmentType.AUTOMATIC == exercise.getAssessmentType())) {
                numberOfParticipationsForAssessmentGeneratedByExercise.add(submissionRepository.countByExerciseIdSubmittedBeforeDueDateIgnoreTestRuns(exercise.getId()));
            }
        }));

        long totalNumberOfComplaints = 0;
        long totalNumberOfComplaintResponse = 0;
        Long[] totalNumberOfAssessmentsFinished = new Long[numberOfCorrectionRoundsInExam];
        long totalNumberOfParticipationsGenerated = 0;
        long totalNumberOfParticipationsForAssessment = 0;

        if (isInstructor) {
            // sum up all counts for the different properties
            for (Long numberOfParticipations : numberOfParticipationsGeneratedByExercise) {
                totalNumberOfParticipationsGenerated += numberOfParticipations != null ? numberOfParticipations : 0;
            }
        }
        // sum up all counts for the different properties
        for (Long numberOfParticipationsForAssessment : numberOfParticipationsForAssessmentGeneratedByExercise) {
            totalNumberOfParticipationsForAssessment += numberOfParticipationsForAssessment != null ? numberOfParticipationsForAssessment : 0;
        }

        for (DueDateStat[] dateStats : numberOfAssessmentsFinishedOfCorrectionRoundsByExercise) {
            for (int i = 0; i < numberOfCorrectionRoundsInExam; i++) {
                if (totalNumberOfAssessmentsFinished[i] == null) {
                    totalNumberOfAssessmentsFinished[i] = 0L;
                }
                totalNumberOfAssessmentsFinished[i] += dateStats[i].inTime();
            }
        }
        for (Long numberOfComplaints : numberOfComplaintsOpenByExercise) {
            totalNumberOfComplaints += numberOfComplaints;
        }
        for (Long numberOfComplaintResponse : numberOfComplaintResponsesByExercise) {
            totalNumberOfComplaintResponse += numberOfComplaintResponse;
        }
        examChecklistDTO.setNumberOfTotalExamAssessmentsFinishedByCorrectionRound(totalNumberOfAssessmentsFinished);
        examChecklistDTO.setNumberOfAllComplaints(totalNumberOfComplaints);
        examChecklistDTO.setNumberOfAllComplaintsDone(totalNumberOfComplaintResponse);

        if (isInstructor) {
            // set number of student exams that have been generated
            long numberOfGeneratedStudentExams = examRepository.countGeneratedStudentExamsByExamWithoutTestRuns(exam.getId());
            examChecklistDTO.setNumberOfGeneratedStudentExams(numberOfGeneratedStudentExams);

            if (log.isDebugEnabled()) {
                log.debug("StatsTimeLog: number of generated student exams done in {}", TimeLogUtil.formatDurationFrom(start));
            }

            // set number of test runs
            long numberOfTestRuns = studentExamRepository.countTestRunsByExamId(exam.getId());
            examChecklistDTO.setNumberOfTestRuns(numberOfTestRuns);
            if (log.isDebugEnabled()) {
                log.debug("StatsTimeLog: number of test runs done in {}", TimeLogUtil.formatDurationFrom(start));
            }

            // check if all exercises have been prepared for all students;
            boolean exercisesPrepared = numberOfGeneratedStudentExams != 0
                    && (exam.getNumberOfExercisesInExam() * numberOfGeneratedStudentExams) == totalNumberOfParticipationsGenerated;
            examChecklistDTO.setAllExamExercisesAllStudentsPrepared(exercisesPrepared);

            // set started and submitted exam properties
            long numberOfStudentExamsStarted = studentExamRepository.countStudentExamsStartedByExamIdIgnoreTestRuns(exam.getId());
            if (log.isDebugEnabled()) {
                log.debug("StatsTimeLog: number of student exams started done in {}", TimeLogUtil.formatDurationFrom(start));
            }
            long numberOfStudentExamsSubmitted = studentExamRepository.countStudentExamsSubmittedByExamIdIgnoreTestRuns(exam.getId());
            if (log.isDebugEnabled()) {
                log.debug("StatsTimeLog: number of student exams submitted done in {}", TimeLogUtil.formatDurationFrom(start));
            }

            examChecklistDTO.setNumberOfExamsStarted(numberOfStudentExamsStarted);
            examChecklistDTO.setNumberOfExamsSubmitted(numberOfStudentExamsSubmitted);
        }
        examChecklistDTO.setNumberOfTotalParticipationsForAssessment(totalNumberOfParticipationsForAssessment);
        return examChecklistDTO;
    }

    /**
     * Evaluates all the quiz exercises of an exam
     *
     * @param exam the exam for which the quiz exercises should be evaluated (including exercises)
     * @return number of evaluated exercises
     */
    public Integer evaluateQuizExercises(Exam exam) {

        // Collect all quiz exercises for the given exam
        Set<QuizExercise> quizExercises = new HashSet<>();
        for (ExerciseGroup exerciseGroup : exam.getExerciseGroups()) {
            for (Exercise exercise : exerciseGroup.getExercises()) {
                if (exercise instanceof QuizExercise) {
                    quizExercises.add((QuizExercise) exercise);
                }
            }
        }

        long start = System.nanoTime();
        log.debug("Evaluating {} quiz exercises in exam {}", quizExercises.size(), exam.getId());
        // Evaluate all quizzes for that exercise
        quizExercises.forEach(quiz -> examQuizService.evaluateQuizAndUpdateStatistics(quiz.getId()));
        if (log.isDebugEnabled()) {
            log.debug("Evaluated {} quiz exercises in exam {} in {}", quizExercises.size(), exam.getId(), TimeLogUtil.formatDurationFrom(start));
        }
        return quizExercises.size();
    }

    /**
     * Unlocks all repositories of an exam
     *
     * @param examId id of the exam for which the repositories should be unlocked
     * @return number of exercises for which the repositories are unlocked
     */
    public Integer unlockAllRepositories(Long examId) {
        var programmingExercises = getAllProgrammingExercisesForExam(examId);

        for (ProgrammingExercise programmingExercise : programmingExercises) {
            // Run the runnable immediately so that the repositories are unlocked as fast as possible
            instanceMessageSendService.sendUnlockAllStudentRepositories(programmingExercise.getId());
        }

        return programmingExercises.size();
    }

    private Set<ProgrammingExercise> getAllProgrammingExercisesForExam(Long examId) {
        var exam = examRepository.findWithExerciseGroupsAndExercisesByIdOrElseThrow(examId);

        // Collect all programming exercises for the given exam
        Set<ProgrammingExercise> programmingExercises = new HashSet<>();
        for (ExerciseGroup exerciseGroup : exam.getExerciseGroups()) {
            for (Exercise exercise : exerciseGroup.getExercises()) {
                if (exercise instanceof ProgrammingExercise) {
                    programmingExercises.add((ProgrammingExercise) exercise);
                }
            }
        }
        return programmingExercises;
    }

    /**
     * Locks all repositories of an exam
     *
     * @param examId id of the exam for which the repositories should be locked
     * @return number of exercises for which the repositories are locked
     */
    public Integer lockAllRepositories(Long examId) {
        var programmingExercises = getAllProgrammingExercisesForExam(examId);

        for (ProgrammingExercise programmingExercise : programmingExercises) {
            // Run the runnable immediately so that the repositories are locked as fast as possible
            instanceMessageSendService.sendLockAllStudentRepositories(programmingExercise.getId());
        }

        return programmingExercises.size();
    }

    /**
     * Sets exam transient properties for different exercise types
     *
     * @param exam - the exam for which we set the properties
     */
    public void setExamProperties(Exam exam) {
        exam.getExerciseGroups().forEach(exerciseGroup -> {
            exerciseGroup.getExercises().forEach(exercise -> {
                // Set transient property for quiz exam exercise if test runs exist
                if (exercise instanceof QuizExercise) {
                    studentParticipationRepository.checkTestRunsExist(exercise);
                }
            });
            // set transient number of participations for each exercise
            studentParticipationRepository.addNumberOfExamExerciseParticipations(exerciseGroup);
        });
        // set transient number of registered users
        examRepository.setNumberOfExamUsersForExams(Collections.singletonList(exam));
    }

    /**
     * Gets a collection of useful statistics for the tutor exam-assessment-dashboard, including: - number of submissions to the course - number of
     * assessments - number of assessments assessed by the tutor - number of complaints
     *
     * @param course - the course of the exam
     * @param examId - the id of the exam to retrieve stats from
     * @return data about an exam including all exercises, plus some data for the tutor as tutor status for assessment
     */
    public StatsForDashboardDTO getStatsForExamAssessmentDashboard(Course course, Long examId) {
        Exam exam = examRepository.findById(examId).orElseThrow();
        StatsForDashboardDTO stats = new StatsForDashboardDTO();

        final long numberOfSubmissions = submissionRepository.countByExamIdSubmittedSubmissionsIgnoreTestRuns(examId)
                + programmingExerciseRepository.countLegalSubmissionsByExamIdSubmitted(examId);
        stats.setNumberOfSubmissions(new DueDateStat(numberOfSubmissions, 0));

        DueDateStat[] numberOfAssessmentsOfCorrectionRounds = resultRepository.countNumberOfFinishedAssessmentsForExamForCorrectionRounds(examId,
                exam.getNumberOfCorrectionRoundsInExam());
        stats.setNumberOfAssessmentsOfCorrectionRounds(numberOfAssessmentsOfCorrectionRounds);

        final long numberOfComplaints = complaintRepository.countByResult_Participation_Exercise_ExerciseGroup_Exam_IdAndComplaintType(examId, ComplaintType.COMPLAINT);
        stats.setNumberOfComplaints(numberOfComplaints);

        final long numberOfComplaintResponses = complaintResponseRepository
                .countByComplaint_Result_Participation_Exercise_ExerciseGroup_Exam_Id_AndComplaint_ComplaintType_AndSubmittedTimeIsNotNull(examId, ComplaintType.COMPLAINT);
        stats.setNumberOfOpenComplaints(numberOfComplaints - numberOfComplaintResponses);

        final long numberOfAssessmentLocks = submissionRepository.countLockedSubmissionsByUserIdAndExamId(userRepository.getUserWithGroupsAndAuthorities().getId(), examId);
        stats.setNumberOfAssessmentLocks(numberOfAssessmentLocks);

        final long totalNumberOfAssessmentLocks = submissionRepository.countLockedSubmissionsByExamId(examId);
        stats.setTotalNumberOfAssessmentLocks(totalNumberOfAssessmentLocks);

        List<TutorLeaderboardDTO> leaderboardEntries = tutorLeaderboardService.getExamLeaderboard(course, exam);
        stats.setTutorLeaderboardEntries(leaderboardEntries);
        return stats;
    }

    /**
     * Archives the exam by creating a zip file with student submissions for
     * exercises of the exam.
     *
     * @param exam the exam to archive
     */
    @Async
    public void archiveExam(Exam exam) {
        long start = System.nanoTime();
        SecurityUtils.setAuthorizationObject();

        // Archiving an exam is only possible after the exam is over
        if (ZonedDateTime.now().isBefore(exam.getEndDate())) {
            return;
        }

        // This contains possible errors encountered during the archive process
        List<String> exportErrors = Collections.synchronizedList(new ArrayList<>());

        groupNotificationService.notifyInstructorGroupAboutExamArchiveState(exam, NotificationType.EXAM_ARCHIVE_STARTED, exportErrors);

        try {
            // Create exam archives directory if it doesn't exist
            Files.createDirectories(examArchivesDirPath);
            log.info("Created the exam archives directory at {} because it didn't exist.", examArchivesDirPath);

            // Export the exam to the archives directory.
            var archivedExamPath = courseExamExportService.exportExam(exam, examArchivesDirPath, exportErrors);

            // Attach the path to the archive to the exam and save it in the database
            if (archivedExamPath.isPresent()) {
                exam.setExamArchivePath(archivedExamPath.get().getFileName().toString());
                examRepository.saveAndFlush(exam);
            }
            else {
                groupNotificationService.notifyInstructorGroupAboutExamArchiveState(exam, NotificationType.EXAM_ARCHIVE_FAILED, exportErrors);
                return;
            }
        }
        catch (IOException e) {
            var error = "Failed to create exam archives directory " + examArchivesDirPath + ": " + e.getMessage();
            exportErrors.add(error);
            log.info(error);
        }

        groupNotificationService.notifyInstructorGroupAboutExamArchiveState(exam, NotificationType.EXAM_ARCHIVE_FINISHED, exportErrors);
        log.info("archive exam took {}", TimeLogUtil.formatDurationFrom(start));
    }

    /**
     * Combines the template commits of all programming exercises in the exam.
     * This is executed before the individual student exams are generated.
     *
     * @param exam - the exam which template commits should be combined
     */
    public void combineTemplateCommitsOfAllProgrammingExercisesInExam(Exam exam) {
        exam.getExerciseGroups().forEach(group -> group.getExercises().stream().filter(exercise -> exercise instanceof ProgrammingExercise).forEach(exercise -> {
            try {
                ProgrammingExercise programmingExerciseWithTemplateParticipation = programmingExerciseRepository
                        .findByIdWithTemplateAndSolutionParticipationElseThrow(exercise.getId());
                gitService.combineAllCommitsOfRepositoryIntoOne(programmingExerciseWithTemplateParticipation.getTemplateParticipation().getVcsRepositoryUri());
                log.debug("Finished combination of template commits for programming exercise {}", programmingExerciseWithTemplateParticipation);
            }
            catch (GitAPIException e) {
                log.error("An error occurred when trying to combine template commits for exam {}.", exam.getId(), e);
            }
        }));
    }

    /**
     * Schedules all modeling exercises
     * This is executed when exam is updated or individual working times are updated
     *
     * @param exam - the exam whose modeling exercises will be scheduled
     */
    public void scheduleModelingExercises(Exam exam) {
        // for all modeling exercises in the exam, send their ids for scheduling
        exam.getExerciseGroups().stream().flatMap(group -> group.getExercises().stream()).filter(exercise -> exercise instanceof ModelingExercise).map(Exercise::getId)
                .forEach(instanceMessageSendService::sendModelingExerciseSchedule);
    }

    /**
     * Search for all exams fitting a {@link PageableSearchDTO search query}. The result is paged,
     * meaning that there is only a predefined portion of the result returned to the user, so that the server doesn't
     * have to send hundreds/thousands of exams if there are that many in Artemis.
     *
     * @param search        The search query defining the search term and the size of the returned page
     * @param user          The user for whom to fetch all available exercises
     * @param withExercises If only exams with exercises should be searched
     * @return A wrapper object containing a list of all found exercises and the total number of pages
     */
    public SearchResultPageDTO<Exam> getAllOnPageWithSize(final PageableSearchDTO<String> search, final User user, final boolean withExercises) {
        final var pageable = PageUtil.createExamPageRequest(search);
        final var searchTerm = search.getSearchTerm();
        final Page<Exam> examPage;
        if (authorizationCheckService.isAdmin(user)) {
            if (withExercises) {
                examPage = examRepository.queryNonEmptyBySearchTermInAllCourses(searchTerm, pageable);
            }
            else {
                examPage = examRepository.queryBySearchTermInAllCourses(searchTerm, pageable);
            }
        }
        else {
            if (withExercises) {
                examPage = examRepository.queryNonEmptyBySearchTermInCoursesWhereInstructor(searchTerm, user.getGroups(), pageable);
            }
            else {
                examPage = examRepository.queryBySearchTermInCoursesWhereInstructor(searchTerm, user.getGroups(), pageable);
            }
        }
        return new SearchResultPageDTO<>(examPage.getContent(), examPage.getTotalPages());
    }

    /**
     * Get all exams of the user. The result is paged
     *
     * @param pageable The search query defining the search term and the size of the returned page
     * @param user     The user for whom to fetch all available exercises
     * @return exam page
     */
    public Page<Exam> getAllActiveExams(final Pageable pageable, final User user) {
        // active exam means that exam has visible date in the past 7 days or next 7 days.
        return examRepository.findAllActiveExamsInCoursesWhereInstructor(user.getGroups(), pageable, ZonedDateTime.now().minusDays(EXAM_ACTIVE_DAYS),
                ZonedDateTime.now().plusDays(EXAM_ACTIVE_DAYS));
    }

    /**
     * Cleans up an exam by cleaning up all exercises from that course. This deletes all student
     * repositories and build plans. Note that an exam has to be archived first before being cleaned up.
     *
     * @param examId    The id of the exam to clean up
     * @param principal the user that wants to cleanup the exam
     */
    public void cleanupExam(Long examId, Principal principal) {
        final var auditEvent = new AuditEvent(principal.getName(), Constants.CLEANUP_EXAM, "exam=" + examId);
        auditEventRepository.add(auditEvent);

        // The Objects::nonNull is needed here because the relationship exam -> exercise groups is ordered and
        // hibernate sometimes adds nulls into the list of exercise groups to keep the order
        Set<Exercise> examExercises = examRepository.findByIdWithExamUsersExerciseGroupsAndExercisesElseThrow(examId).getExerciseGroups().stream().filter(Objects::nonNull)
                .map(ExerciseGroup::getExercises).flatMap(Collection::stream).collect(Collectors.toSet());

        examExercises.forEach(exercise -> {
            if (exercise instanceof ProgrammingExercise) {
                exerciseDeletionService.cleanup(exercise.getId(), true);
            }
        });

        log.info("The exam {} has been cleaned up!", examId);
    }

    /**
     * A specialized BiFunction<Long, Double, BonusResultDTO> functional interface to provide a simple interface
     * for passing the data dependencies needed for a Bonus calculation (like source course/exam results).
     */
    @FunctionalInterface
    private interface ExamBonusCalculator {

        BonusResultDTO calculateStudentGradesWithBonus(Long studentId, Double bonusToAchievedPoints);
    }
}<|MERGE_RESOLUTION|>--- conflicted
+++ resolved
@@ -175,13 +175,8 @@
 
     private final CourseRepository courseRepository;
 
-<<<<<<< HEAD
-    private final QuizPoolService quizPoolService;
-
     private final QuizExamSubmissionRepository quizExamSubmissionRepository;
 
-=======
->>>>>>> 5e2785ed
     private final ObjectMapper defaultObjectMapper;
 
     private static final boolean IS_TEST_RUN = false;
@@ -195,12 +190,8 @@
             SubmissionRepository submissionRepository, CourseExamExportService courseExamExportService, GitService gitService, GroupNotificationService groupNotificationService,
             GradingScaleRepository gradingScaleRepository, PlagiarismCaseRepository plagiarismCaseRepository, AuthorizationCheckService authorizationCheckService,
             BonusService bonusService, ExerciseDeletionService exerciseDeletionService, SubmittedAnswerRepository submittedAnswerRepository,
-<<<<<<< HEAD
             AuditEventRepository auditEventRepository, CourseScoreCalculationService courseScoreCalculationService, CourseRepository courseRepository,
-            QuizPoolService quizPoolService, QuizExamSubmissionRepository quizExamSubmissionRepository) {
-=======
-            AuditEventRepository auditEventRepository, CourseScoreCalculationService courseScoreCalculationService, CourseRepository courseRepository) {
->>>>>>> 5e2785ed
+            QuizExamSubmissionRepository quizExamSubmissionRepository) {
         this.examRepository = examRepository;
         this.studentExamRepository = studentExamRepository;
         this.userRepository = userRepository;
@@ -226,11 +217,7 @@
         this.auditEventRepository = auditEventRepository;
         this.courseScoreCalculationService = courseScoreCalculationService;
         this.courseRepository = courseRepository;
-<<<<<<< HEAD
-        this.quizPoolService = quizPoolService;
         this.quizExamSubmissionRepository = quizExamSubmissionRepository;
-=======
->>>>>>> 5e2785ed
         this.defaultObjectMapper = new ObjectMapper();
     }
 
