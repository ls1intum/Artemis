package de.tum.in.www1.artemis.service.connectors.apollon;

import java.io.IOException;
import java.io.InputStream;

import org.slf4j.Logger;
import org.slf4j.LoggerFactory;
import org.springframework.beans.factory.annotation.Value;
import org.springframework.context.annotation.Profile;
import org.springframework.core.io.Resource;
import org.springframework.stereotype.Service;
import org.springframework.web.client.HttpClientErrorException;
import org.springframework.web.client.RestTemplate;

import de.tum.in.www1.artemis.service.connectors.apollon.dto.ApollonModelDTO;

@Service
@Profile("apollon")
public class ApollonConversionService {

    private static final Logger log = LoggerFactory.getLogger(ApollonConversionService.class);

    @Value("${artemis.apollon.conversion-service-url}")
    private String apollonConversionUrl;

    private RestTemplate restTemplate;

    public ApollonConversionService(RestTemplate apollonRestTemplate) {
        setRestTemplate(apollonRestTemplate);
    }

    public void setRestTemplate(RestTemplate restTemplate) {
        this.restTemplate = restTemplate;
    }

    /**
     * Calls the remote Apollon conversion service to convert given model to pdf
     *
     * @param model the model to convert to pdf
     * @return an input stream that is coming from apollon conversion server
     */
    public InputStream convertModel(String model) {

        log.info("Calling Remote Service to convert for model.");
        try {
<<<<<<< HEAD
            var apollonModel = new ApollonModelDTO(model);
            var response = restTemplate.postForEntity(apollonConversionUrl + "/pdf", apollonModel, Resource.class);
            assert response.getBody() != null;
            return response.getBody().getInputStream();
=======
            ApollonModelDTO request = new ApollonModelDTO();
            request.setModel(model);

            var response = restTemplate.postForEntity(apollonConversionUrl + "/pdf", request, Resource.class);
            if (response.getBody() != null) {
                return response.getBody().getInputStream();
            }
>>>>>>> a161c7f2
        }
        catch (HttpClientErrorException ex) {
            log.error("Error while calling Remote Service: {}", ex.getMessage());
        }
        catch (IOException ex) {
            log.error(ex.getMessage(), ex);
        }
        return null;

    }

}<|MERGE_RESOLUTION|>--- conflicted
+++ resolved
@@ -43,20 +43,11 @@
 
         log.info("Calling Remote Service to convert for model.");
         try {
-<<<<<<< HEAD
             var apollonModel = new ApollonModelDTO(model);
             var response = restTemplate.postForEntity(apollonConversionUrl + "/pdf", apollonModel, Resource.class);
-            assert response.getBody() != null;
-            return response.getBody().getInputStream();
-=======
-            ApollonModelDTO request = new ApollonModelDTO();
-            request.setModel(model);
-
-            var response = restTemplate.postForEntity(apollonConversionUrl + "/pdf", request, Resource.class);
             if (response.getBody() != null) {
                 return response.getBody().getInputStream();
             }
->>>>>>> a161c7f2
         }
         catch (HttpClientErrorException ex) {
             log.error("Error while calling Remote Service: {}", ex.getMessage());
