--- conflicted
+++ resolved
@@ -291,11 +291,9 @@
 
         checkProgrammingExerciseForError(updatedProgrammingExercise);
 
-<<<<<<< HEAD
-        var programmingExerciseBeforeUpdate = programmingExerciseRepository.findWithAuxiliaryRepositoriesAndBuildConfigElseThrow(updatedProgrammingExercise.getId());
-=======
+        //TODO: Check Develop and fix merge
         var programmingExerciseBeforeUpdate = programmingExerciseRepository.findByIdWithAuxiliaryRepositoriesAndCompetenciesElseThrow(updatedProgrammingExercise.getId());
->>>>>>> 9221bfaa
+        //var programmingExerciseBeforeUpdate = programmingExerciseRepository.findWithAuxiliaryRepositoriesAndBuildConfigElseThrow(updatedProgrammingExercise.getId());
         if (!Objects.equals(programmingExerciseBeforeUpdate.getShortName(), updatedProgrammingExercise.getShortName())) {
             throw new BadRequestAlertException("The programming exercise short name cannot be changed", ENTITY_NAME, "shortNameCannotChange");
         }
