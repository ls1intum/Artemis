--- conflicted
+++ resolved
@@ -104,11 +104,8 @@
 
     private final ProgrammingExerciseGitDiffReportRepository programmingExerciseGitDiffReportRepository;
 
-<<<<<<< HEAD
-=======
     private final ExerciseSpecificationService exerciseSpecificationService;
 
->>>>>>> d72975e9
     public ProgrammingExerciseService(Environment environment, ProgrammingExerciseRepository programmingExerciseRepository, FileService fileService, GitService gitService,
             Optional<VersionControlService> versionControlService, Optional<ContinuousIntegrationService> continuousIntegrationService,
             TemplateProgrammingExerciseParticipationRepository templateProgrammingExerciseParticipationRepository,
@@ -117,12 +114,8 @@
             GroupNotificationService groupNotificationService, GroupNotificationScheduleService groupNotificationScheduleService,
             InstanceMessageSendService instanceMessageSendService, AuxiliaryRepositoryRepository auxiliaryRepositoryRepository,
             ProgrammingExerciseTaskRepository programmingExerciseTaskRepository, ProgrammingExerciseSolutionEntryRepository programmingExerciseSolutionEntryRepository,
-<<<<<<< HEAD
-            ProgrammingExerciseTaskService programmingExerciseTaskService, ProgrammingExerciseGitDiffReportRepository programmingExerciseGitDiffReportRepository) {
-=======
             ProgrammingExerciseTaskService programmingExerciseTaskService, ProgrammingExerciseGitDiffReportRepository programmingExerciseGitDiffReportRepository,
             ExerciseSpecificationService exerciseSpecificationService) {
->>>>>>> d72975e9
         this.environment = environment;
         this.programmingExerciseRepository = programmingExerciseRepository;
         this.fileService = fileService;
@@ -156,7 +149,7 @@
      * <li>VCS webhooks</li>
      * <li>Bamboo build plans</li>
      * </ul>
-     * <p>
+     *
      * The exercise gets set up in the following order:
      * <ol>
      * <li>Create all repositories for the new exercise</li>
@@ -178,7 +171,6 @@
         final User exerciseCreator = userRepository.getUser();
 
         programmingExercise.setBranch(versionControlService.get().getDefaultBranchOfArtemis());
-
         createRepositoriesForNewExercise(programmingExercise);
         initParticipations(programmingExercise);
         setURLsAndBuildPlanIDsForNewExercise(programmingExercise);
@@ -981,11 +973,7 @@
      * have to send hundreds/thousands of exercises if there are that many in Artemis.
      *
      * @param search         The search query defining the search term and the size
-<<<<<<< HEAD
-     *                       of the returned page
-=======
      *                           of the returned page
->>>>>>> d72975e9
      * @param isCourseFilter Whether to search in the courses for exercises
      * @param isExamFilter   Whether to search in the groups for exercises
      * @param user           The user for whom to fetch all available exercises
@@ -1215,10 +1203,7 @@
 
     /**
      * Finds one programming exercise by its project key.
-<<<<<<< HEAD
-=======
-     *
->>>>>>> d72975e9
+     *
      * @param projectKey the project key of the programming exercise.
      * @return the programming exercise.
      * @throws EntityNotFoundException if no programming exercise or multiple exercises with the given project key exist.
