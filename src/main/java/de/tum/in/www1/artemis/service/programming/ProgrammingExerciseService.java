--- conflicted
+++ resolved
@@ -282,12 +282,7 @@
         // Step 12c: Check notifications for new exercise
         groupNotificationScheduleService.checkNotificationsForNewExerciseAsync(savedProgrammingExercise);
 
-<<<<<<< HEAD
         return programmingExerciseRepository.saveForCreation(savedProgrammingExercise);
-=======
-        programmingExerciseRepository.saveAndFlush(savedProgrammingExercise);
-        return programmingExerciseRepository.findForCreationByIdElseThrow(savedProgrammingExercise.getId());
->>>>>>> fbfd80e4
     }
 
     public void scheduleOperations(Long programmingExerciseId) {
@@ -426,12 +421,7 @@
             String script = buildScriptGenerationService.get().getScript(programmingExercise);
             programmingExercise.setBuildPlanConfiguration(new Gson().toJson(windfile));
             programmingExercise.setBuildScript(script);
-<<<<<<< HEAD
             programmingExercise = programmingExerciseRepository.saveForCreation(programmingExercise);
-=======
-            programmingExerciseRepository.saveAndFlush(programmingExercise);
-            programmingExercise = programmingExerciseRepository.findForCreationByIdElseThrow(programmingExercise.getId());
->>>>>>> fbfd80e4
         }
 
         // if the exercise is imported from a file, the changes fixing the project name will trigger a first build anyway, so
