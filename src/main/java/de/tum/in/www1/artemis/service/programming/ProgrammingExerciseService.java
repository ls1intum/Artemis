--- conflicted
+++ resolved
@@ -977,7 +977,6 @@
     }
 
     /**
-<<<<<<< HEAD
      * Recreates the template and solution build plans by deleting the old ones and crating them again as for a new exercise.
      *
      * The student build plans are also cleaned up so that no inconsistencies between the template/solution and the student build plans occur.
@@ -988,7 +987,9 @@
     public void recreateBuildPlans(final ProgrammingExercise programmingExercise) {
         continuousIntegrationService.get().recreateBuildPlansForExercise(programmingExercise);
         participationService.cleanupAllStudentBuildPlans(programmingExercise);
-=======
+    }
+
+    /**
      * Delete all tasks with solution entries for an existing ProgrammingExercise.
      * This method can be used to reset the mappings in case of unconsidered edge cases.
      *
@@ -1000,6 +1001,5 @@
                 .map(ProgrammingExerciseTestCase::getSolutionEntries).flatMap(Collection::stream).collect(Collectors.toSet());
         programmingExerciseTaskRepository.deleteAll(tasks);
         programmingExerciseSolutionEntryRepository.deleteAll(solutionEntries);
->>>>>>> 0cee4eee
     }
 }