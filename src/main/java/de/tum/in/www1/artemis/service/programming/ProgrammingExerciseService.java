package de.tum.in.www1.artemis.service.programming;

import static de.tum.in.www1.artemis.config.Constants.SETUP_COMMIT_MESSAGE;
import static de.tum.in.www1.artemis.domain.enumeration.BuildPlanType.SOLUTION;
import static de.tum.in.www1.artemis.domain.enumeration.BuildPlanType.TEMPLATE;

import java.io.FileNotFoundException;
import java.io.IOException;
import java.nio.file.Files;
import java.nio.file.Path;
import java.time.ZonedDateTime;
import java.util.*;
import java.util.stream.Collectors;

import javax.annotation.Nullable;

import org.apache.commons.lang3.ArrayUtils;
import org.apache.commons.lang3.StringUtils;
import org.eclipse.jgit.api.errors.GitAPIException;
import org.slf4j.Logger;
import org.slf4j.LoggerFactory;
import org.springframework.core.env.Environment;
import org.springframework.core.io.Resource;
import org.springframework.data.domain.Page;
import org.springframework.stereotype.Service;
import org.springframework.transaction.annotation.Transactional;

import de.tum.in.www1.artemis.config.Constants;
import de.tum.in.www1.artemis.domain.*;
import de.tum.in.www1.artemis.domain.enumeration.InitializationState;
import de.tum.in.www1.artemis.domain.enumeration.ProgrammingLanguage;
import de.tum.in.www1.artemis.domain.enumeration.ProjectType;
import de.tum.in.www1.artemis.domain.enumeration.RepositoryType;
import de.tum.in.www1.artemis.domain.hestia.ProgrammingExerciseSolutionEntry;
import de.tum.in.www1.artemis.domain.hestia.ProgrammingExerciseTask;
import de.tum.in.www1.artemis.domain.participation.SolutionProgrammingExerciseParticipation;
import de.tum.in.www1.artemis.domain.participation.TemplateProgrammingExerciseParticipation;
import de.tum.in.www1.artemis.repository.*;
import de.tum.in.www1.artemis.repository.hestia.ProgrammingExerciseGitDiffReportRepository;
import de.tum.in.www1.artemis.repository.hestia.ProgrammingExerciseSolutionEntryRepository;
import de.tum.in.www1.artemis.repository.hestia.ProgrammingExerciseTaskRepository;
import de.tum.in.www1.artemis.service.AuthorizationCheckService;
import de.tum.in.www1.artemis.service.FileService;
import de.tum.in.www1.artemis.service.ParticipationService;
import de.tum.in.www1.artemis.service.ResourceLoaderService;
import de.tum.in.www1.artemis.service.connectors.CIPermission;
import de.tum.in.www1.artemis.service.connectors.ContinuousIntegrationService;
import de.tum.in.www1.artemis.service.connectors.GitService;
import de.tum.in.www1.artemis.service.connectors.VersionControlService;
import de.tum.in.www1.artemis.service.hestia.ProgrammingExerciseTaskService;
import de.tum.in.www1.artemis.service.messaging.InstanceMessageSendService;
import de.tum.in.www1.artemis.service.notifications.GroupNotificationScheduleService;
import de.tum.in.www1.artemis.service.notifications.GroupNotificationService;
import de.tum.in.www1.artemis.service.util.structureoraclegenerator.OracleGenerator;
import de.tum.in.www1.artemis.web.rest.dto.PageableSearchDTO;
import de.tum.in.www1.artemis.web.rest.dto.SearchResultPageDTO;
import de.tum.in.www1.artemis.web.rest.errors.BadRequestAlertException;
import de.tum.in.www1.artemis.web.rest.errors.EntityNotFoundException;
import de.tum.in.www1.artemis.web.rest.util.PageUtil;

@Service
public class ProgrammingExerciseService {

    private final Logger log = LoggerFactory.getLogger(ProgrammingExerciseService.class);

    private final Environment environment;

    private final ProgrammingExerciseRepository programmingExerciseRepository;

    private final FileService fileService;

    private final GitService gitService;

    private final Optional<VersionControlService> versionControlService;

    private final Optional<ContinuousIntegrationService> continuousIntegrationService;

    private final ParticipationRepository participationRepository;

    private final ParticipationService participationService;

    private final UserRepository userRepository;

    private final AuthorizationCheckService authCheckService;

    private final GroupNotificationService groupNotificationService;

    private final GroupNotificationScheduleService groupNotificationScheduleService;

    private final ResourceLoaderService resourceLoaderService;

    private final InstanceMessageSendService instanceMessageSendService;

    private final TemplateProgrammingExerciseParticipationRepository templateProgrammingExerciseParticipationRepository;

    private final SolutionProgrammingExerciseParticipationRepository solutionProgrammingExerciseParticipationRepository;

    private final ResultRepository resultRepository;

    private final AuxiliaryRepositoryRepository auxiliaryRepositoryRepository;

    private final ProgrammingExerciseTaskRepository programmingExerciseTaskRepository;

    private final ProgrammingExerciseSolutionEntryRepository programmingExerciseSolutionEntryRepository;

    private final ProgrammingExerciseTaskService programmingExerciseTaskService;

    private final ProgrammingExerciseGitDiffReportRepository programmingExerciseGitDiffReportRepository;

    public ProgrammingExerciseService(Environment environment, ProgrammingExerciseRepository programmingExerciseRepository, FileService fileService, GitService gitService,
            Optional<VersionControlService> versionControlService, Optional<ContinuousIntegrationService> continuousIntegrationService,
            TemplateProgrammingExerciseParticipationRepository templateProgrammingExerciseParticipationRepository,
            SolutionProgrammingExerciseParticipationRepository solutionProgrammingExerciseParticipationRepository, ParticipationService participationService,
            ParticipationRepository participationRepository, ResultRepository resultRepository, UserRepository userRepository, AuthorizationCheckService authCheckService,
            ResourceLoaderService resourceLoaderService, GroupNotificationService groupNotificationService, GroupNotificationScheduleService groupNotificationScheduleService,
            InstanceMessageSendService instanceMessageSendService, AuxiliaryRepositoryRepository auxiliaryRepositoryRepository,
            ProgrammingExerciseTaskRepository programmingExerciseTaskRepository, ProgrammingExerciseSolutionEntryRepository programmingExerciseSolutionEntryRepository,
            ProgrammingExerciseTaskService programmingExerciseTaskService, ProgrammingExerciseGitDiffReportRepository programmingExerciseGitDiffReportRepository) {
        this.environment = environment;
        this.programmingExerciseRepository = programmingExerciseRepository;
        this.fileService = fileService;
        this.gitService = gitService;
        this.versionControlService = versionControlService;
        this.continuousIntegrationService = continuousIntegrationService;
        this.templateProgrammingExerciseParticipationRepository = templateProgrammingExerciseParticipationRepository;
        this.solutionProgrammingExerciseParticipationRepository = solutionProgrammingExerciseParticipationRepository;
        this.participationRepository = participationRepository;
        this.participationService = participationService;
        this.resultRepository = resultRepository;
        this.userRepository = userRepository;
        this.authCheckService = authCheckService;
        this.resourceLoaderService = resourceLoaderService;
        this.groupNotificationService = groupNotificationService;
        this.groupNotificationScheduleService = groupNotificationScheduleService;
        this.instanceMessageSendService = instanceMessageSendService;
        this.auxiliaryRepositoryRepository = auxiliaryRepositoryRepository;
        this.programmingExerciseTaskRepository = programmingExerciseTaskRepository;
        this.programmingExerciseSolutionEntryRepository = programmingExerciseSolutionEntryRepository;
        this.programmingExerciseTaskService = programmingExerciseTaskService;
        this.programmingExerciseGitDiffReportRepository = programmingExerciseGitDiffReportRepository;
    }

    /**
     * Setups the context of a new programming exercise. This includes:
     * <ul>
     *     <li>The VCS project</li>
     *     <li>All repositories (test, exercise, solution)</li>
     *     <li>The template and solution participation</li>
     *     <li>VCS webhooks</li>
     *     <li>Bamboo build plans</li>
     * </ul>
     * <p>
     * The exercise gets set up in the following order:
     * <ol>
     *     <li>Create all repositories for the new exercise</li>
     *     <li>Setup template and push it to the repositories</li>
     *     <li>Setup new build plans for exercise</li>
     *     <li>Add all webhooks</li>
     *     <li>Init scheduled jobs for exercise maintenance</li>
     * </ol>
     *
     * @param programmingExercise The programmingExercise that should be setup
     * @return The new setup exercise
     * @throws GitAPIException If something during the communication with the remote Git repository went wrong
     * @throws IOException     If the template files couldn't be read
     */
    @Transactional // TODO: apply the transaction on a smaller scope
    // ok because we create many objects in a rather complex way and need a rollback in case of exceptions
    public ProgrammingExercise createProgrammingExercise(ProgrammingExercise programmingExercise) throws GitAPIException, IOException {
        programmingExercise.generateAndSetProjectKey();
        final User exerciseCreator = userRepository.getUser();

        programmingExercise.setBranch(versionControlService.get().getDefaultBranchOfArtemis());

        createRepositoriesForNewExercise(programmingExercise);
        initParticipations(programmingExercise);
        setURLsAndBuildPlanIDsForNewExercise(programmingExercise);

        // Save participations to get the ids required for the webhooks
        connectBaseParticipationsToExerciseAndSave(programmingExercise);

        connectAuxiliaryRepositoriesToExercise(programmingExercise);

        setupExerciseTemplate(programmingExercise, exerciseCreator);

        // Save programming exercise to prevent transient exception
        programmingExercise = programmingExerciseRepository.save(programmingExercise);

        // The local git repository (profile "localvc") cannot be integrated with Bamboo and Jenkins (e.g. to automatically trigger build plans on push).
        // We will only allow "localvc" together with some "localci" profile that is to be implemented. In the meantime build plans are not set up at all when "localvc" is used.
        // TODO: Remove check once "localci" is implemented.
        if (!Arrays.asList(this.environment.getActiveProfiles()).contains("localvc")) {
            setupBuildPlansForNewExercise(programmingExercise);
        }

        // save to get the id required for the webhook
        programmingExercise = programmingExerciseRepository.saveAndFlush(programmingExercise);

        programmingExerciseTaskService.updateTasksFromProblemStatement(programmingExercise);

        // Webhooks must not be created for the local git server. Notifying Artemis on push is handled in the JGitPushFilter.
        if (!Arrays.asList(this.environment.getActiveProfiles()).contains("localvc")) {
            // The creation of the webhooks must occur after the initial push, because the participation is
            // not yet saved in the database, so we cannot save the submission accordingly (see ProgrammingSubmissionService.processNewProgrammingSubmission)
            versionControlService.get().addWebHooksForExercise(programmingExercise);
        }
        scheduleOperations(programmingExercise.getId());
        groupNotificationScheduleService.checkNotificationsForNewExercise(programmingExercise);
        return programmingExercise;
    }

    public void scheduleOperations(Long programmingExerciseId) {
        instanceMessageSendService.sendProgrammingExerciseSchedule(programmingExerciseId);
    }

    public void cancelScheduledOperations(Long programmingExerciseId) {
        instanceMessageSendService.sendProgrammingExerciseScheduleCancel(programmingExerciseId);
    }

    /**
     * Creates build plans for a new programming exercise.
     * 1. Create the project for the exercise on the CI Server
     * 2. Create template and solution build plan in this project
     * 3. Configure CI permissions
     *
     * @param programmingExercise Programming exercise for the build plans should be generated. The programming
     *                            exercise should contain a fully initialized template and solution participation.
     */
    public void setupBuildPlansForNewExercise(ProgrammingExercise programmingExercise) {
        String projectKey = programmingExercise.getProjectKey();
        // Get URLs for repos
        var exerciseRepoUrl = programmingExercise.getVcsTemplateRepositoryUrl();
        var testsRepoUrl = programmingExercise.getVcsTestRepositoryUrl();
        var solutionRepoUrl = programmingExercise.getVcsSolutionRepositoryUrl();

        continuousIntegrationService.get().createProjectForExercise(programmingExercise);
        // template build plan
        continuousIntegrationService.get().createBuildPlanForExercise(programmingExercise, TEMPLATE.getName(), exerciseRepoUrl, testsRepoUrl, solutionRepoUrl);
        // solution build plan
        continuousIntegrationService.get().createBuildPlanForExercise(programmingExercise, SOLUTION.getName(), solutionRepoUrl, testsRepoUrl, solutionRepoUrl);

        // Give appropriate permissions for CI projects
        continuousIntegrationService.get().removeAllDefaultProjectPermissions(projectKey);

        giveCIProjectPermissions(programmingExercise);
    }

    /**
     * This method connects the new programming exercise with the template and solution participation
     *
     * @param programmingExercise the new programming exercise
     */
    public void connectBaseParticipationsToExerciseAndSave(ProgrammingExercise programmingExercise) {
        var templateParticipation = programmingExercise.getTemplateParticipation();
        var solutionParticipation = programmingExercise.getSolutionParticipation();
        templateParticipation.setProgrammingExercise(programmingExercise);
        solutionParticipation.setProgrammingExercise(programmingExercise);
        templateParticipation = templateProgrammingExerciseParticipationRepository.save(templateParticipation);
        solutionParticipation = solutionProgrammingExerciseParticipationRepository.save(solutionParticipation);
        programmingExercise.setTemplateParticipation(templateParticipation);
        programmingExercise.setSolutionParticipation(solutionParticipation);
    }

    private void connectAuxiliaryRepositoriesToExercise(ProgrammingExercise exercise) {
        List<AuxiliaryRepository> savedRepositories = new ArrayList<>(exercise.getAuxiliaryRepositories().stream().filter(repo -> repo.getId() != null).toList());
        exercise.getAuxiliaryRepositories().stream().filter(repository -> repository.getId() == null).forEach(repository -> {
            // We have to disconnect the exercise from the auxiliary repository
            // since the auxiliary repositories of an exercise are represented as
            // a sorted collection (list).
            repository.setExercise(null);
            repository = auxiliaryRepositoryRepository.save(repository);
            repository.setExercise(exercise);
            savedRepositories.add(repository);
        });
        exercise.setAuxiliaryRepositories(savedRepositories);
    }

    private void setURLsAndBuildPlanIDsForNewExercise(ProgrammingExercise programmingExercise) {
        final var projectKey = programmingExercise.getProjectKey();
        final var courseShortName = programmingExercise.getCourseViaExerciseGroupOrCourseMember().getShortName();
        final var templateParticipation = programmingExercise.getTemplateParticipation();
        final var solutionParticipation = programmingExercise.getSolutionParticipation();
        final var templatePlanId = programmingExercise.generateBuildPlanId(TEMPLATE);
        final var solutionPlanId = programmingExercise.generateBuildPlanId(SOLUTION);
        final var exerciseRepoName = programmingExercise.generateRepositoryName(RepositoryType.TEMPLATE);
        final var solutionRepoName = programmingExercise.generateRepositoryName(RepositoryType.SOLUTION);
        final var testRepoName = programmingExercise.generateRepositoryName(RepositoryType.TESTS);

        templateParticipation.setBuildPlanId(templatePlanId); // Set build plan id to newly created BaseBuild plan
        templateParticipation.setRepositoryUrl(versionControlService.get().getCloneRepositoryUrl(projectKey, courseShortName, exerciseRepoName).toString());
        solutionParticipation.setBuildPlanId(solutionPlanId);
        solutionParticipation.setRepositoryUrl(versionControlService.get().getCloneRepositoryUrl(projectKey, courseShortName, solutionRepoName).toString());
        programmingExercise.setTestRepositoryUrl(versionControlService.get().getCloneRepositoryUrl(projectKey, courseShortName, testRepoName).toString());
    }

    private void setURLsForAuxiliaryRepositoriesOfExercise(ProgrammingExercise programmingExercise) {
        programmingExercise.getAuxiliaryRepositories().forEach(repo -> repo.setRepositoryUrl(versionControlService.get().getCloneRepositoryUrl(programmingExercise.getProjectKey(),
                programmingExercise.getCourseViaExerciseGroupOrCourseMember().getShortName(), programmingExercise.generateRepositoryName(repo.getName())).toString()));
    }

    /**
     * Set up the exercise template by determining the files needed for the template and copying them. Commit and push the changes to all repositories for this programming exercise.
     *
     * @param programmingExercise the programming exercise that should be set up
     * @param exerciseCreator     the User that performed the action (used as Git commit author)
     */
    private void setupExerciseTemplate(ProgrammingExercise programmingExercise, User exerciseCreator) throws GitAPIException {

        // Get URLs for repos
        var exerciseRepoUrl = programmingExercise.getVcsTemplateRepositoryUrl();
        var testsRepoUrl = programmingExercise.getVcsTestRepositoryUrl();
        var solutionRepoUrl = programmingExercise.getVcsSolutionRepositoryUrl();

        // Checkout repositories
        Repository exerciseRepo = gitService.getOrCheckoutRepository(exerciseRepoUrl, true);
        Repository testRepo = gitService.getOrCheckoutRepository(testsRepoUrl, true);
        Repository solutionRepo = gitService.getOrCheckoutRepository(solutionRepoUrl, true);

        // Get path, files and prefix for the programming-language dependent files. They are copied first.
        String programmingLanguage = programmingExercise.getProgrammingLanguage().toString().toLowerCase();
        String programmingLanguageTemplate = getProgrammingLanguageTemplatePath(programmingExercise.getProgrammingLanguage());
        String exercisePath = programmingLanguageTemplate + "/exercise/**/*.*";
        String solutionPath = programmingLanguageTemplate + "/solution/**/*.*";
        String testPath = programmingLanguageTemplate + "/test/**/*.*";

        Resource[] exerciseResources = resourceLoaderService.getResources(exercisePath);
        Resource[] testResources = resourceLoaderService.getResources(testPath);
        Resource[] solutionResources = resourceLoaderService.getResources(solutionPath);

        String exercisePrefix = programmingLanguage + "/exercise";
        String testPrefix = programmingLanguage + "/test";
        String solutionPrefix = programmingLanguage + "/solution";

        // Initialize project type dependent resources with null as they might not be used
        Resource[] projectTypeExerciseResources = null;
        Resource[] projectTypeTestResources = null;
        Resource[] projectTypeSolutionResources = null;

        String projectTypeExercisePrefix = null;
        String projectTypeTestPrefix = null;
        String projectTypeSolutionPrefix = null;

        // Find the project type specific files if present
        if (programmingExercise.getProjectType() != null && !ProjectType.PLAIN.equals(programmingExercise.getProjectType())) {
            // Get path, files and prefix for the project-type dependent files. They are copied last and can overwrite the resources from the programming language.
            String programmingLanguageProjectTypePath = getProgrammingLanguageProjectTypePath(programmingExercise.getProgrammingLanguage(), programmingExercise.getProjectType());
            String projectType = programmingExercise.getProjectType().name().toLowerCase();
            String projectTypePrefix = programmingLanguage + "/" + projectType;

            exercisePath = programmingLanguageProjectTypePath + "/exercise/**/*.*";
            solutionPath = programmingLanguageProjectTypePath + "/solution/**/*.*";
            testPath = programmingLanguageProjectTypePath + "/test/**/*.*";

            if (ProjectType.XCODE.equals(programmingExercise.getProjectType())) {
                // For Xcode, we don't share source code, so we only copy files once
                exercisePrefix = projectTypePrefix + "/exercise";
                testPrefix = projectTypePrefix + "/test";
                solutionPrefix = projectTypePrefix + "/solution";

                exerciseResources = resourceLoaderService.getResources(exercisePath);
                testResources = resourceLoaderService.getResources(testPath);
                solutionResources = resourceLoaderService.getResources(solutionPath);
            }
            else {
                projectTypeExercisePrefix = projectTypePrefix + "/exercise";
                projectTypeTestPrefix = projectTypePrefix + "/test";
                projectTypeSolutionPrefix = projectTypePrefix + "/solution";

                projectTypeExerciseResources = resourceLoaderService.getResources(exercisePath);
                projectTypeTestResources = resourceLoaderService.getResources(testPath);
                projectTypeSolutionResources = resourceLoaderService.getResources(solutionPath);
            }
        }

        try {
            setupTemplateAndPush(exerciseRepo, exerciseResources, exercisePrefix, projectTypeExerciseResources, projectTypeExercisePrefix, "Exercise", programmingExercise,
                    exerciseCreator);
            // The template repo can be re-written, so we can unprotect the default branch.
            var templateVcsRepositoryUrl = programmingExercise.getVcsTemplateRepositoryUrl();
            String templateBranch = versionControlService.get().getOrRetrieveBranchOfExercise(programmingExercise);
            versionControlService.get().unprotectBranch(templateVcsRepositoryUrl, templateBranch);

            setupTemplateAndPush(solutionRepo, solutionResources, solutionPrefix, projectTypeSolutionResources, projectTypeSolutionPrefix, "Solution", programmingExercise,
                    exerciseCreator);
            setupTestTemplateAndPush(testRepo, testResources, testPrefix, projectTypeTestResources, projectTypeTestPrefix, "Test", programmingExercise, exerciseCreator);

        }
        catch (Exception ex) {
            // if any exception occurs, try to at least push an empty commit, so that the
            // repositories can be used by the build plans
            log.warn("An exception occurred while setting up the repositories", ex);
            gitService.commitAndPush(exerciseRepo, "Empty Setup by Artemis", true, exerciseCreator);
            gitService.commitAndPush(testRepo, "Empty Setup by Artemis", true, exerciseCreator);
            gitService.commitAndPush(solutionRepo, "Empty Setup by Artemis", true, exerciseCreator);
        }
    }

    public String getProgrammingLanguageProjectTypePath(ProgrammingLanguage programmingLanguage, ProjectType projectType) {
        return getProgrammingLanguageTemplatePath(programmingLanguage) + "/" + projectType.name().toLowerCase();
    }

    public String getProgrammingLanguageTemplatePath(ProgrammingLanguage programmingLanguage) {
        return "templates/" + programmingLanguage.name().toLowerCase();
    }

    private void createRepositoriesForNewExercise(ProgrammingExercise programmingExercise) throws GitAPIException {
        final String projectKey = programmingExercise.getProjectKey();
        final String courseShortName = programmingExercise.getCourseViaExerciseGroupOrCourseMember().getShortName();
        versionControlService.get().createProjectForExercise(programmingExercise); // Create project
        versionControlService.get().createRepository(projectKey, courseShortName, programmingExercise.generateRepositoryName(RepositoryType.TEMPLATE), null); // Create template
        // repository
        versionControlService.get().createRepository(projectKey, courseShortName, programmingExercise.generateRepositoryName(RepositoryType.TESTS), null); // Create tests
        // repository
        versionControlService.get().createRepository(projectKey, courseShortName, programmingExercise.generateRepositoryName(RepositoryType.SOLUTION), null); // Create solution
        // repository

        // Create auxiliary repositories
        createAndInitializeAuxiliaryRepositories(projectKey, courseShortName, programmingExercise);
    }

    private void createAndInitializeAuxiliaryRepositories(String projectKey, String courseShortName, ProgrammingExercise programmingExercise) throws GitAPIException {
        for (AuxiliaryRepository repo : programmingExercise.getAuxiliaryRepositories()) {
            String repositoryName = programmingExercise.generateRepositoryName(repo.getName());
            versionControlService.get().createRepository(projectKey, courseShortName, repositoryName, null);
            repo.setRepositoryUrl(versionControlService.get()
                    .getCloneRepositoryUrl(programmingExercise.getProjectKey(), programmingExercise.getCourseViaExerciseGroupOrCourseMember().getShortName(), repositoryName)
                    .toString());
            Repository vcsRepository = gitService.getOrCheckoutRepository(repo.getVcsRepositoryUrl(), true);
            gitService.commitAndPush(vcsRepository, SETUP_COMMIT_MESSAGE, true, null);
        }
    }

    /**
     * @param programmingExerciseBeforeUpdate the original programming exercise with its old values
     * @param updatedProgrammingExercise      the changed programming exercise with its new values
     * @param notificationText                optional text about the changes for a notification
     * @return the updates programming exercise from the database
     */
    public ProgrammingExercise updateProgrammingExercise(ProgrammingExercise programmingExerciseBeforeUpdate, ProgrammingExercise updatedProgrammingExercise,
            @Nullable String notificationText) {
        setURLsForAuxiliaryRepositoriesOfExercise(updatedProgrammingExercise);
        connectAuxiliaryRepositoriesToExercise(updatedProgrammingExercise);

        ProgrammingExercise savedProgrammingExercise = programmingExerciseRepository.save(updatedProgrammingExercise);

        participationRepository.removeIndividualDueDatesIfBeforeDueDate(savedProgrammingExercise, programmingExerciseBeforeUpdate.getDueDate());
        programmingExerciseTaskService.updateTasksFromProblemStatement(savedProgrammingExercise);
        // TODO: in case of an exam exercise, this is not necessary
        scheduleOperations(updatedProgrammingExercise.getId());
        groupNotificationScheduleService.checkAndCreateAppropriateNotificationsWhenUpdatingExercise(programmingExerciseBeforeUpdate, savedProgrammingExercise, notificationText);
        return savedProgrammingExercise;
    }

    /**
     * These methods set the values (initialization date and initialization state) of the template and solution participation.
     * If either participation is null, a new one will be created.
     *
     * @param programmingExercise The programming exercise
     */
    public void initParticipations(ProgrammingExercise programmingExercise) {
        var solutionParticipation = programmingExercise.getSolutionParticipation();
        var templateParticipation = programmingExercise.getTemplateParticipation();

        if (templateParticipation == null) {
            templateParticipation = new TemplateProgrammingExerciseParticipation();
            programmingExercise.setTemplateParticipation(templateParticipation);
        }
        if (solutionParticipation == null) {
            solutionParticipation = new SolutionProgrammingExerciseParticipation();
            programmingExercise.setSolutionParticipation(solutionParticipation);
        }

        solutionParticipation.setInitializationState(InitializationState.INITIALIZED);
        templateParticipation.setInitializationState(InitializationState.INITIALIZED);
        solutionParticipation.setInitializationDate(ZonedDateTime.now());
        templateParticipation.setInitializationDate(ZonedDateTime.now());
    }

    // Copy template and push, if no file is in the directory

    /**
     * Copy template and push, if no file is currently in the repository.
     *
     * @param repository           The repository to push to
     * @param resources            An array of resources that should be copied. Might be overwritten by projectTypeResources.
     * @param prefix               A prefix that should be replaced for all Resources inside the resources.
     * @param projectTypeResources An array of resources that should be copied AFTER the resources array has been copied. Can be null.
     * @param projectTypePrefix    A prefix that should be replaced for all Resources inside the projectTypeResources.
     * @param templateName         The name of the template
     * @param programmingExercise  the programming exercise
     * @param user                 The user that triggered the action (used as Git commit author)
     * @throws Exception An exception in case something went wrong
     */
    private void setupTemplateAndPush(Repository repository, Resource[] resources, String prefix, @Nullable Resource[] projectTypeResources, String projectTypePrefix,
            String templateName, ProgrammingExercise programmingExercise, User user) throws Exception {
        if (gitService.listFiles(repository).isEmpty()) { // Only copy template if repo is empty
            fileService.copyResources(resources, prefix, repository.getLocalPath().toAbsolutePath().toString(), true);
            // Also copy project type specific files AFTERWARDS (so that they might overwrite the default files)
            if (projectTypeResources != null) {
                fileService.copyResources(projectTypeResources, projectTypePrefix, repository.getLocalPath().toAbsolutePath().toString(), true);
            }

            replacePlaceholders(programmingExercise, repository);
            commitAndPushRepository(repository, templateName + "-Template pushed by Artemis", true, user);
        }
    }

    /**
     * Set up the test repository. This method differentiates non-sequential and sequential test repositories (more than 1 test job).
     *
     * @param repository          The repository to be set up
     * @param resources           The resources which should get added to the template
     * @param prefix              The prefix for the path to which the resources should get copied to
     * @param templateName        The name of the template
     * @param programmingExercise The related programming exercise for which the template should get created
     * @param user                the user who has initiated the generation of the programming exercise
     * @throws Exception If anything goes wrong
     */
    private void setupTestTemplateAndPush(Repository repository, Resource[] resources, String prefix, Resource[] projectTypeResources, String projectTypePrefix,
            String templateName, ProgrammingExercise programmingExercise, User user) throws Exception {
        // Only copy template if repo is empty
        if (gitService.listFiles(repository).isEmpty()
                && (programmingExercise.getProgrammingLanguage() == ProgrammingLanguage.JAVA || programmingExercise.getProgrammingLanguage() == ProgrammingLanguage.KOTLIN)) {
            // First get files that are not dependent on the project type
            String templatePath = getProgrammingLanguageTemplatePath(programmingExercise.getProgrammingLanguage()) + "/test";

            // Java both supports Gradle and Maven as a test template
            String projectTemplatePath = templatePath;
            ProjectType projectType = programmingExercise.getProjectType();
            if (projectType != null && projectType.isGradle()) {
                projectTemplatePath += "/gradle";
            }
            else {
                projectTemplatePath += "/maven";
            }
            projectTemplatePath += "/projectTemplate/**/*.*";
            Resource[] projectTemplate = resourceLoaderService.getResources(projectTemplatePath);
            // keep the folder structure
            fileService.copyResources(projectTemplate, "projectTemplate", repository.getLocalPath().toAbsolutePath().toString(), true);

            // These resources might override the programming language dependent resources as they are project type dependent.
            if (projectType != null) {
                String projectTypeTemplatePath = getProgrammingLanguageProjectTypePath(programmingExercise.getProgrammingLanguage(), projectType) + "/test";
                String projectTypeProjectTemplatePath = projectTypeTemplatePath + "/projectTemplate/**/*.*";

                try {
                    Resource[] projectTypeProjectTemplate = resourceLoaderService.getResources(projectTypeProjectTemplatePath);
                    fileService.copyResources(projectTypeProjectTemplate, projectTypePrefix, repository.getLocalPath().toAbsolutePath().toString(), false);
                }
                catch (FileNotFoundException ignored) {
                }
            }

            Map<String, Boolean> sectionsMap = new HashMap<>();

            // Keep or delete static code analysis configuration in the build configuration file
            sectionsMap.put("static-code-analysis", Boolean.TRUE.equals(programmingExercise.isStaticCodeAnalysisEnabled()));

            // Keep or delete testwise coverage configuration in the build file
            sectionsMap.put("record-testwise-coverage", Boolean.TRUE.equals(programmingExercise.isTestwiseCoverageEnabled()));

            if (!programmingExercise.hasSequentialTestRuns()) {
                String testFilePath = templatePath + "/testFiles/**/*.*";
                Resource[] testFileResources = resourceLoaderService.getResources(testFilePath);
                String packagePath = Path.of(repository.getLocalPath().toAbsolutePath().toString(), "test", "${packageNameFolder}").toAbsolutePath().toString();

                sectionsMap.put("non-sequential", true);
                sectionsMap.put("sequential", false);

                // replace placeholder settings in project file
                String projectFileFileName;
                if (projectType != null && projectType.isGradle()) {
                    projectFileFileName = "build.gradle";
                }
                else {
                    projectFileFileName = "pom.xml";
                }
                fileService.replacePlaceholderSections(Path.of(repository.getLocalPath().toAbsolutePath().toString(), projectFileFileName).toAbsolutePath().toString(),
                        sectionsMap);

                fileService.copyResources(testFileResources, prefix, packagePath, false);

                // Possibly overwrite files if the project type is defined
                if (projectType != null) {
                    String projectTypeTemplatePath = getProgrammingLanguageProjectTypePath(programmingExercise.getProgrammingLanguage(), projectType) + "/test";

                    try {
                        Resource[] projectTypeTestFileResources = resourceLoaderService.getResources(projectTypeTemplatePath);
                        // filter non-existing resources to avoid exceptions
                        List<Resource> existingProjectTypeTestFileResources = new ArrayList<>();
                        for (Resource resource : projectTypeTestFileResources) {
                            if (resource.exists()) {
                                existingProjectTypeTestFileResources.add(resource);
                            }
                        }
                        if (!existingProjectTypeTestFileResources.isEmpty()) {
                            fileService.copyResources(existingProjectTypeTestFileResources.toArray(new Resource[] {}), projectTypePrefix, packagePath, false);
                        }
                    }
                    catch (FileNotFoundException ignored) {
                    }
                }

                // Copy static code analysis config files
                if (Boolean.TRUE.equals(programmingExercise.isStaticCodeAnalysisEnabled())) {
                    String staticCodeAnalysisConfigPath = templatePath + "/staticCodeAnalysisConfig/**/*.*";
                    Resource[] staticCodeAnalysisResources = resourceLoaderService.getResources(staticCodeAnalysisConfigPath);
                    fileService.copyResources(staticCodeAnalysisResources, prefix, repository.getLocalPath().toAbsolutePath().toString(), true);
                }
            }
            else {
                // maven configuration should be set for kotlin and older exercises where no project type has been introduced where no project type is defined
                boolean isMaven = ProjectType.isMavenProject(projectType);
                sectionsMap.put("non-sequential", false);
                sectionsMap.put("sequential", true);

                String projectFileName;
                if (isMaven) {
                    projectFileName = "pom.xml";
                }
                else {
                    projectFileName = "build.gradle";
                }
                fileService.replacePlaceholderSections(Path.of(repository.getLocalPath().toAbsolutePath().toString(), projectFileName).toAbsolutePath().toString(), sectionsMap);

                // staging project files are only required for maven
                Resource stagePomXml = null;
                if (isMaven) {
                    String stagePomXmlPath = templatePath + "/stagePom.xml";
                    if (new java.io.File(projectTemplatePath + "/stagePom.xml").exists()) {
                        stagePomXmlPath = projectTemplatePath + "/stagePom.xml";
                    }
                    stagePomXml = resourceLoaderService.getResource(stagePomXmlPath);
                }

                // This is done to prepare for a feature where instructors/tas can add multiple build stages.
                List<String> sequentialTestTasks = new ArrayList<>();
                sequentialTestTasks.add("structural");
                sequentialTestTasks.add("behavior");

                for (String buildStage : sequentialTestTasks) {

                    Path buildStagePath = Path.of(repository.getLocalPath().toAbsolutePath().toString(), buildStage);
                    Files.createDirectory(buildStagePath);

                    String buildStageResourcesPath = templatePath + "/testFiles/" + buildStage + "/**/*.*";
                    Resource[] buildStageResources = resourceLoaderService.getResources(buildStageResourcesPath);

                    Files.createDirectory(Path.of(buildStagePath.toAbsolutePath().toString(), "test"));
                    Files.createDirectory(Path.of(buildStagePath.toAbsolutePath().toString(), "test", "${packageNameFolder}"));

                    String packagePath = Path.of(buildStagePath.toAbsolutePath().toString(), "test", "${packageNameFolder}").toAbsolutePath().toString();

                    // staging project files are only required for maven
                    if (isMaven && stagePomXml != null) {
                        Files.copy(stagePomXml.getInputStream(), buildStagePath.resolve("pom.xml"));
                    }

                    fileService.copyResources(buildStageResources, prefix, packagePath, false);

                    // Possibly overwrite files if the project type is defined
                    if (projectType != null) {
                        buildStageResourcesPath = projectTemplatePath + "/testFiles/" + buildStage + "/**/*.*";
                        try {
                            buildStageResources = resourceLoaderService.getResources(buildStageResourcesPath);
                            fileService.copyResources(buildStageResources, prefix, packagePath, false);
                        }
                        catch (FileNotFoundException ignored) {
                        }
                    }
                }
            }

            replacePlaceholders(programmingExercise, repository);
            commitAndPushRepository(repository, templateName + "-Template pushed by Artemis", true, user);
        }
        else {
            // If there is no special test structure for a programming language, just copy all the test files.
            setupTemplateAndPush(repository, resources, prefix, projectTypeResources, projectTypePrefix, templateName, programmingExercise, user);
        }
    }

    /**
     * Replace placeholders in repository files (e.g. ${placeholder}).
     *
     * @param programmingExercise The related programming exercise
     * @param repository          The repository in which the placeholders should get replaced
     * @throws IOException If replacing the directory name, or file variables throws an exception
     */
    public void replacePlaceholders(ProgrammingExercise programmingExercise, Repository repository) throws IOException {
        Map<String, String> replacements = new HashMap<>();
        ProgrammingLanguage programmingLanguage = programmingExercise.getProgrammingLanguage();
        ProjectType projectType = programmingExercise.getProjectType();

        switch (programmingLanguage) {
            case JAVA, KOTLIN -> {
                fileService.replaceVariablesInDirectoryName(repository.getLocalPath().toAbsolutePath().toString(), "${packageNameFolder}",
                        programmingExercise.getPackageFolderName());
                replacements.put("${packageName}", programmingExercise.getPackageName());
            }
            case SWIFT -> {
                switch (projectType) {
                    case PLAIN -> {
                        fileService.replaceVariablesInDirectoryName(repository.getLocalPath().toAbsolutePath().toString(), "${packageNameFolder}",
                                programmingExercise.getPackageName());
                        fileService.replaceVariablesInFileName(repository.getLocalPath().toAbsolutePath().toString(), "${packageNameFile}", programmingExercise.getPackageName());
                        replacements.put("${packageName}", programmingExercise.getPackageName());
                    }
                    case XCODE -> {
                        fileService.replaceVariablesInDirectoryName(repository.getLocalPath().toAbsolutePath().toString(), "${appName}", programmingExercise.getPackageName());
                        fileService.replaceVariablesInFileName(repository.getLocalPath().toAbsolutePath().toString(), "${appName}", programmingExercise.getPackageName());
                        replacements.put("${appName}", programmingExercise.getPackageName());
                    }
                }
            }
        }

        // there is no need in python to replace package names

        replacements.put("${exerciseNamePomXml}", programmingExercise.getTitle().replaceAll(" ", "-")); // Used e.g. in artifactId
        replacements.put("${exerciseName}", programmingExercise.getTitle());
        replacements.put("${studentWorkingDirectory}", Constants.STUDENT_WORKING_DIRECTORY);
        replacements.put("${packaging}", programmingExercise.hasSequentialTestRuns() ? "pom" : "jar");
        fileService.replaceVariablesInFileRecursive(repository.getLocalPath().toAbsolutePath().toString(), replacements, List.of("gradle-wrapper.jar"));
    }

    /**
     * Stage, commit and push.
     *
     * @param repository  The repository to which the changes should get pushed
     * @param message     The commit message
     * @param emptyCommit whether an empty commit should be created or not
     * @param user        the user who has initiated the generation of the programming exercise
     * @throws GitAPIException If committing, or pushing to the repo throws an exception
     */
    public void commitAndPushRepository(Repository repository, String message, boolean emptyCommit, User user) throws GitAPIException {
        gitService.stageAllChanges(repository);
        gitService.commitAndPush(repository, message, emptyCommit, user);
        repository.setFiles(null); // Clear cache to avoid multiple commits when Artemis server is not restarted between attempts
    }

    /**
     * Updates the timeline attributes of the given programming exercise
     *
     * @param updatedProgrammingExercise containing the changes that have to be saved
     * @param notificationText           optional text for a notification to all students about the update
     * @return the updated ProgrammingExercise object.
     */
    public ProgrammingExercise updateTimeline(ProgrammingExercise updatedProgrammingExercise, @Nullable String notificationText) {
        ProgrammingExercise programmingExercise = programmingExerciseRepository.findByIdElseThrow(updatedProgrammingExercise.getId());

        // create slim copy of programmingExercise before the update - needed for notifications (only release date needed)
        ProgrammingExercise programmingExerciseBeforeUpdate = new ProgrammingExercise();
        programmingExerciseBeforeUpdate.setReleaseDate(programmingExercise.getReleaseDate());
        programmingExerciseBeforeUpdate.setStartDate(programmingExercise.getStartDate());
        programmingExerciseBeforeUpdate.setAssessmentDueDate(programmingExercise.getAssessmentDueDate());

        programmingExercise.setReleaseDate(updatedProgrammingExercise.getReleaseDate());
        programmingExercise.setStartDate(updatedProgrammingExercise.getStartDate());
        programmingExercise.setDueDate(updatedProgrammingExercise.getDueDate());
        programmingExercise.setBuildAndTestStudentSubmissionsAfterDueDate(updatedProgrammingExercise.getBuildAndTestStudentSubmissionsAfterDueDate());
        programmingExercise.setAssessmentType(updatedProgrammingExercise.getAssessmentType());
        programmingExercise.setAssessmentDueDate(updatedProgrammingExercise.getAssessmentDueDate());
        programmingExercise.setExampleSolutionPublicationDate(updatedProgrammingExercise.getExampleSolutionPublicationDate());

        programmingExercise.validateDates();
        ProgrammingExercise savedProgrammingExercise = programmingExerciseRepository.save(programmingExercise);
        groupNotificationScheduleService.checkAndCreateAppropriateNotificationsWhenUpdatingExercise(programmingExerciseBeforeUpdate, savedProgrammingExercise, notificationText);
        return savedProgrammingExercise;
    }

    /**
     * Updates the problem statement of the given programming exercise.
     *
     * @param programmingExercise The ProgrammingExercise of which the problem statement is updated.
     * @param problemStatement    markdown of the problem statement.
     * @param notificationText    optional text for a notification to all students about the update
     * @return the updated ProgrammingExercise object.
     * @throws EntityNotFoundException if there is no ProgrammingExercise for the given id.
     */
    public ProgrammingExercise updateProblemStatement(ProgrammingExercise programmingExercise, String problemStatement, @Nullable String notificationText)
            throws EntityNotFoundException {

        programmingExercise.setProblemStatement(problemStatement);
        ProgrammingExercise updatedProgrammingExercise = programmingExerciseRepository.save(programmingExercise);

        programmingExerciseTaskService.updateTasksFromProblemStatement(updatedProgrammingExercise);

        groupNotificationService.notifyAboutExerciseUpdate(programmingExercise, notificationText);

        return updatedProgrammingExercise;
    }

    /**
     * This method calls the StructureOracleGenerator, generates the string out of the JSON representation of the structure oracle of the programming exercise and returns true if
     * the file was updated or generated, false otherwise. This can happen if the contents of the file have not changed.
     *
     * @param solutionRepoURL The URL of the solution repository.
     * @param exerciseRepoURL The URL of the exercise repository.
     * @param testRepoURL     The URL of the tests' repository.
     * @param testsPath       The path to the tests' folder, e.g. the path inside the repository where the structure oracle file will be saved in.
     * @param user            The user who has initiated the action
     * @return True, if the structure oracle was successfully generated or updated, false if no changes to the file were made.
     * @throws IOException     If the URLs cannot be converted to actual {@link Path paths}
     * @throws GitAPIException If the checkout fails
     */
    public boolean generateStructureOracleFile(VcsRepositoryUrl solutionRepoURL, VcsRepositoryUrl exerciseRepoURL, VcsRepositoryUrl testRepoURL, String testsPath, User user)
            throws IOException, GitAPIException {
        Repository solutionRepository = gitService.getOrCheckoutRepository(solutionRepoURL, true);
        Repository exerciseRepository = gitService.getOrCheckoutRepository(exerciseRepoURL, true);
        Repository testRepository = gitService.getOrCheckoutRepository(testRepoURL, true);

        gitService.resetToOriginHead(solutionRepository);
        gitService.pullIgnoreConflicts(solutionRepository);
        gitService.resetToOriginHead(exerciseRepository);
        gitService.pullIgnoreConflicts(exerciseRepository);
        gitService.resetToOriginHead(testRepository);
        gitService.pullIgnoreConflicts(testRepository);

        Path solutionRepositoryPath = solutionRepository.getLocalPath().toRealPath();
        Path exerciseRepositoryPath = exerciseRepository.getLocalPath().toRealPath();
        Path structureOraclePath = Path.of(testRepository.getLocalPath().toRealPath().toString(), testsPath, "test.json");

        String structureOracleJSON = OracleGenerator.generateStructureOracleJSON(solutionRepositoryPath, exerciseRepositoryPath);
        return saveAndPushStructuralOracle(user, testRepository, structureOraclePath, structureOracleJSON);
    }

    private boolean saveAndPushStructuralOracle(User user, Repository testRepository, Path structureOraclePath, String structureOracleJSON) throws IOException {
        // If the oracle file does not already exist, then save the generated string to the file.
        // If it does, check if the contents of the existing file are the same as the generated one.
        // If they are, do not push anything and inform the user about it.
        // If not, then update the oracle file by rewriting it and push the changes.
        if (!Files.exists(structureOraclePath)) {
            try {
                Files.write(structureOraclePath, structureOracleJSON.getBytes());
                gitService.stageAllChanges(testRepository);
                gitService.commitAndPush(testRepository, "Generate the structure oracle file.", true, user);
                return true;
            }
            catch (GitAPIException e) {
                log.error("An exception occurred while pushing the structure oracle file to the test repository.", e);
                return false;
            }
        }
        else {
            Byte[] existingContents = ArrayUtils.toObject(Files.readAllBytes(structureOraclePath));
            Byte[] newContents = ArrayUtils.toObject(structureOracleJSON.getBytes());

            if (Arrays.deepEquals(existingContents, newContents)) {
                log.info("No changes to the oracle detected.");
                return false;
            }
            else {
                try {
                    Files.write(structureOraclePath, structureOracleJSON.getBytes());
                    gitService.stageAllChanges(testRepository);
                    gitService.commitAndPush(testRepository, "Update the structure oracle file.", true, user);
                    return true;
                }
                catch (GitAPIException e) {
                    log.error("An exception occurred while pushing the structure oracle file to the test repository.", e);
                    return false;
                }
            }
        }
    }

    /**
     * Delete a programming exercise, including its template and solution participations.
     *
     * @param programmingExerciseId     id of the programming exercise to delete.
     * @param deleteBaseReposBuildPlans if true will also delete build plans and projects.
     */
    public void delete(Long programmingExerciseId, boolean deleteBaseReposBuildPlans) {
        // Note: This method does not accept a programming exercise to solve issues with nested Transactions.
        // It would be good to refactor the delete calls and move the validity checks down from the resources to the service methods (e.g. EntityNotFound).
        var programmingExercise = programmingExerciseRepository.findWithTemplateAndSolutionParticipationTeamAssignmentConfigCategoriesById(programmingExerciseId)
                .orElseThrow(() -> new EntityNotFoundException("Programming Exercise", programmingExerciseId));
        final var templateRepositoryUrlAsUrl = programmingExercise.getVcsTemplateRepositoryUrl();
        final var solutionRepositoryUrlAsUrl = programmingExercise.getVcsSolutionRepositoryUrl();
        final var testRepositoryUrlAsUrl = programmingExercise.getVcsTestRepositoryUrl();

        // The delete operation cancels scheduled tasks (like locking/unlocking repositories)
        // As the programming exercise might already be deleted once the scheduling node receives the message, only the
        // id is used to cancel the scheduling. No interaction with the database is required.
        cancelScheduledOperations(programmingExercise.getId());

        if (deleteBaseReposBuildPlans) {
            // TODO: Remove when "localci" profile is implemented.
            if (!Arrays.asList(this.environment.getActiveProfiles()).contains("localvc")) {
                final var templateBuildPlanId = programmingExercise.getTemplateBuildPlanId();
                if (templateBuildPlanId != null) {
                    continuousIntegrationService.get().deleteBuildPlan(programmingExercise.getProjectKey(), templateBuildPlanId);
                }
                final var solutionBuildPlanId = programmingExercise.getSolutionBuildPlanId();
                if (solutionBuildPlanId != null) {
                    continuousIntegrationService.get().deleteBuildPlan(programmingExercise.getProjectKey(), solutionBuildPlanId);
                }
                continuousIntegrationService.get().deleteProject(programmingExercise.getProjectKey());
            }

            if (programmingExercise.getTemplateRepositoryUrl() != null) {
                versionControlService.get().deleteRepository(templateRepositoryUrlAsUrl);
            }
            if (programmingExercise.getSolutionRepositoryUrl() != null) {
                versionControlService.get().deleteRepository(solutionRepositoryUrlAsUrl);
            }
            if (programmingExercise.getTestRepositoryUrl() != null) {
                versionControlService.get().deleteRepository(testRepositoryUrlAsUrl);
            }

            // We also want to delete any auxiliary repositories
            programmingExercise.getAuxiliaryRepositories().forEach(repo -> {
                if (repo.getRepositoryUrl() != null) {
                    versionControlService.get().deleteRepository(repo.getVcsRepositoryUrl());
                }
            });

            versionControlService.get().deleteProject(programmingExercise.getProjectKey());
        }
        /*
         * Always delete the local copies of the repository because they can (in theory) be restored by cloning again, but they block the creation of new programming exercises with
         * the same short name as a deleted one. The instructors might have missed selecting deleteBaseReposBuildPlans, and delete those manually later. This however leaves no
         * chance to remove the Artemis-local repositories on the server. In summary, they should and can always be deleted.
         */
        if (programmingExercise.getTemplateRepositoryUrl() != null) {
            gitService.deleteLocalRepository(templateRepositoryUrlAsUrl);
        }
        if (programmingExercise.getSolutionRepositoryUrl() != null) {
            gitService.deleteLocalRepository(solutionRepositoryUrlAsUrl);
        }
        if (programmingExercise.getTestRepositoryUrl() != null) {
            gitService.deleteLocalRepository(testRepositoryUrlAsUrl);
        }

        programmingExercise.getAuxiliaryRepositories().forEach(repo -> {
            if (repo.getRepositoryUrl() != null) {
                gitService.deleteLocalRepository(repo.getVcsRepositoryUrl());
            }
        });

        programmingExerciseGitDiffReportRepository.deleteByProgrammingExerciseId(programmingExerciseId);

        SolutionProgrammingExerciseParticipation solutionProgrammingExerciseParticipation = programmingExercise.getSolutionParticipation();
        TemplateProgrammingExerciseParticipation templateProgrammingExerciseParticipation = programmingExercise.getTemplateParticipation();
        if (solutionProgrammingExerciseParticipation != null) {
            participationService.deleteResultsAndSubmissionsOfParticipation(solutionProgrammingExerciseParticipation.getId(), true);
        }
        if (templateProgrammingExerciseParticipation != null) {
            participationService.deleteResultsAndSubmissionsOfParticipation(templateProgrammingExerciseParticipation.getId(), true);
        }

        // Note: we fetch the programming exercise again here with student participations to avoid Hibernate issues during the delete operation below
        programmingExercise = programmingExerciseRepository.findByIdWithStudentParticipationsAndLegalSubmissionsElseThrow(programmingExerciseId);
        log.debug("Delete programming exercises with student participations: {}", programmingExercise.getStudentParticipations());
        // This will also delete the template & solution participation: we explicitly use deleteById to avoid potential Hibernate issues during deletion
        programmingExerciseRepository.deleteById(programmingExerciseId);
    }

    public boolean hasAtLeastOneStudentResult(ProgrammingExercise programmingExercise) {
        // Is true if the exercise is released and has at least one result.
        // We can't use the resultService here due to a circular dependency issue.
        return resultRepository.existsByParticipation_ExerciseId(programmingExercise.getId());
    }

    public ProgrammingExercise save(ProgrammingExercise programmingExercise) {
        return programmingExerciseRepository.save(programmingExercise);
    }

    /**
     * Search for all programming exercises fitting a {@link PageableSearchDTO search query}. The result is paged,
     * meaning that there is only a predefined portion of the result returned to the user, so that the server doesn't
     * have to send hundreds/thousands of exercises if there are that many in Artemis.
     *
     * @param search         The search query defining the search term and the size of the returned page
     * @param isCourseFilter Whether to search in the courses for exercises
     * @param isExamFilter   Whether to search in the groups for exercises
     * @param user           The user for whom to fetch all available exercises
     * @return A wrapper object containing a list of all found exercises and the total number of pages
     */
    public SearchResultPageDTO<ProgrammingExercise> getAllOnPageWithSize(final PageableSearchDTO<String> search, final Boolean isCourseFilter, final Boolean isExamFilter,
            final User user) {
        final var pageable = PageUtil.createExercisePageRequest(search);
        final var searchTerm = search.getSearchTerm();
        Page<ProgrammingExercise> exercisePage = Page.empty();
        if (authCheckService.isAdmin(user)) {
            if (isCourseFilter && isExamFilter) {
                exercisePage = programmingExerciseRepository.queryBySearchTermInAllCoursesAndExams(searchTerm, pageable);
            }
            else if (isCourseFilter) {
                exercisePage = programmingExerciseRepository.queryBySearchTermInAllCourses(searchTerm, pageable);
            }
            else if (isExamFilter) {
                exercisePage = programmingExerciseRepository.queryBySearchTermInAllExams(searchTerm, pageable);
            }
        }
        else {
            if (isCourseFilter && isExamFilter) {
                exercisePage = programmingExerciseRepository.queryBySearchTermInAllCoursesAndExamsWhereEditorOrInstructor(searchTerm, user.getGroups(), pageable);
            }
            else if (isCourseFilter) {
                exercisePage = programmingExerciseRepository.queryBySearchTermInAllCoursesWhereEditorOrInstructor(searchTerm, user.getGroups(), pageable);
            }
            else if (isExamFilter) {
                exercisePage = programmingExerciseRepository.queryBySearchTermInAllExamsWhereEditorOrInstructor(searchTerm, user.getGroups(), pageable);
            }
        }
        return new SearchResultPageDTO<>(exercisePage.getContent(), exercisePage.getTotalPages());
    }

    /**
     * add project permissions to project of the build plans of the given exercise
     *
     * @param exercise the exercise whose build plans projects should be configured with permissions
     */
    public void giveCIProjectPermissions(ProgrammingExercise exercise) {
        Course course = exercise.getCourseViaExerciseGroupOrCourseMember();

        final var editorGroup = course.getEditorGroupName();
        final var teachingAssistantGroup = course.getTeachingAssistantGroupName();

        List<String> adminGroups = new ArrayList<>();
        adminGroups.add(course.getInstructorGroupName());
        if (StringUtils.isNotEmpty(editorGroup)) {
            adminGroups.add(editorGroup);
        }

        continuousIntegrationService.get().giveProjectPermissions(exercise.getProjectKey(), adminGroups,
                List.of(CIPermission.CREATE, CIPermission.READ, CIPermission.CREATEREPOSITORY, CIPermission.ADMIN));
        if (teachingAssistantGroup != null) {
            continuousIntegrationService.get().giveProjectPermissions(exercise.getProjectKey(), List.of(teachingAssistantGroup), List.of(CIPermission.READ));
        }
    }

    /**
     * Unlock all repositories of the programming exercise
     *
     * @param exerciseId of the exercise
     */
    public void unlockAllRepositories(Long exerciseId) {
        instanceMessageSendService.sendUnlockAllRepositories(exerciseId);
    }

    /**
     * Lock all repositories of the programming exercise
     *
     * @param exerciseId of the exercise
     */
    public void lockAllRepositories(Long exerciseId) {
        instanceMessageSendService.sendLockAllRepositories(exerciseId);
    }

    /**
     * Checks if the project for the given programming exercise already exists in the version control system (VCS) and in the continuous integration system (CIS).
     * The check is done based on the project key (course short name + exercise short name) and the project name (course short name + exercise title).
     * This prevents errors then the actual projects will be generated later on.
     * An error response is returned in case the project does already exist. This will then e.g. stop the generation (or import) of the programming exercise.
     *
     * @param programmingExercise a typically new programming exercise for which the corresponding VCS and CIS projects should not yet exist.
     */
    public void checkIfProjectExists(ProgrammingExercise programmingExercise) {
        String projectKey = programmingExercise.getProjectKey();
        String courseShortName = programmingExercise.getCourseViaExerciseGroupOrCourseMember().getShortName();
        String projectName = programmingExercise.getProjectName();
        boolean projectExists = versionControlService.get().checkIfProjectExists(projectKey, courseShortName, projectName);
        if (projectExists) {
            var errorMessageVcs = "Project already exists on the Version Control Server: " + projectName + ". Please choose a different title and short name!";
            throw new BadRequestAlertException(errorMessageVcs, "ProgrammingExercise", "vcsProjectExists");
        }
        // TODO: Remove check when local CI is implemented.
        if (!Arrays.asList(this.environment.getActiveProfiles()).contains("localvc")) {
            String errorMessageCis = continuousIntegrationService.get().checkIfProjectExists(projectKey, projectName);
            if (errorMessageCis != null) {
                throw new BadRequestAlertException(errorMessageCis, "ProgrammingExercise", "ciProjectExists");
            }
        }
        // means the project does not exist in version control server and does not exist in continuous integration server
    }

    /**
     * Pre-Checks if a project with the same ProjectKey or ProjectName already exists in the version control system (VCS) and in the continuous integration system (CIS).
     * The check is done based on a generated project key (course short name + exercise short name) and the project name (course short name + exercise title).
     *
     * @param programmingExercise a typically new programming exercise for which the corresponding VCS and CIS projects should not yet exist.
     * @param courseShortName     the shortName of the course the programming exercise should be imported in
     * @return TRUE if a project with the same ProjectKey or ProjectName already exists, otherwise false
     */
    public boolean preCheckProjectExistsOnVCSOrCI(ProgrammingExercise programmingExercise, String courseShortName) {
        String projectKey = courseShortName + programmingExercise.getShortName().toUpperCase().replaceAll("\\s+", "");
        String projectName = courseShortName + " " + programmingExercise.getTitle();
<<<<<<< HEAD
        log.debug("Project Key: " + projectKey);
        log.debug("Project Name: " + projectName);
        boolean projectExists = versionControlService.get().checkIfProjectExists(projectKey, courseShortName, projectName);
=======
        log.debug("Project Key: {}", projectKey);
        log.debug("Project Name: {}", projectName);
        boolean projectExists = versionControlService.get().checkIfProjectExists(projectKey, projectName);
>>>>>>> b6f6ae51
        if (projectExists) {
            return true;
        }
        String errorMessageCis = continuousIntegrationService.get().checkIfProjectExists(projectKey, projectName);
        return errorMessageCis != null;
        // means the project does not exist in version control server and does not exist in continuous integration server
    }

    /**
     * Delete all tasks with solution entries for an existing ProgrammingExercise.
     * This method can be used to reset the mappings in case of unconsidered edge cases.
     *
     * @param exerciseId of the exercise
     */
    public void deleteTasksWithSolutionEntries(Long exerciseId) {
        Set<ProgrammingExerciseTask> tasks = programmingExerciseTaskRepository.findByExerciseIdWithTestCaseAndSolutionEntriesElseThrow(exerciseId);
        Set<ProgrammingExerciseSolutionEntry> solutionEntries = tasks.stream().map(ProgrammingExerciseTask::getTestCases).flatMap(Collection::stream)
                .map(ProgrammingExerciseTestCase::getSolutionEntries).flatMap(Collection::stream).collect(Collectors.toSet());
        programmingExerciseTaskRepository.deleteAll(tasks);
        programmingExerciseSolutionEntryRepository.deleteAll(solutionEntries);
    }

    /**
     * Locks or unlocks the repository if necessary due to the changes in the programming exercise.
     * Notice: isAllowOfflineIde() == null means that the offline IDE is allowed
     *
     * @param programmingExerciseBeforeUpdate the original exercise with unchanged values
     * @param updatedProgrammingExercise      the updated exercise with new values
     */
    public void handleRepoAccessRightChanges(ProgrammingExercise programmingExerciseBeforeUpdate, ProgrammingExercise updatedProgrammingExercise) {
        if (!programmingExerciseBeforeUpdate.isReleased()) {
            if (updatedProgrammingExercise.isReleased() && !Boolean.FALSE.equals(updatedProgrammingExercise.isAllowOfflineIde())) {
                // There might be some repositories that have to be unlocked
                unlockAllRepositories(programmingExerciseBeforeUpdate.getId());
            }
            return;
        }
        if (!updatedProgrammingExercise.isReleased()) {
            if (!Boolean.FALSE.equals(programmingExerciseBeforeUpdate.isAllowOfflineIde())) {
                // Hide exercise again and lock repos
                lockAllRepositories(programmingExerciseBeforeUpdate.getId());
            }
            return;
        }

        boolean lockedUnlockedRepos = handleRepoAccessRightChangesDueDates(programmingExerciseBeforeUpdate, updatedProgrammingExercise);
        if (lockedUnlockedRepos) {
            return;
        }

        handleRepoAccessRightChangesChangesOfflineIDE(programmingExerciseBeforeUpdate, updatedProgrammingExercise);
    }

    /**
     * Checks if the repos have to be locked/unlocked based on the new due date. Individual due dates are considered, so not all repositories might get locked/unlocked
     *
     * @param programmingExerciseBeforeUpdate the original exercise with unchanged values
     * @param updatedProgrammingExercise      the updated exercise with new values
     * @return true if the repos were locked/unlocked and no further lock/unlocks should be done; false otherwise
     */
    private boolean handleRepoAccessRightChangesDueDates(ProgrammingExercise programmingExerciseBeforeUpdate, ProgrammingExercise updatedProgrammingExercise) {
        if (!Boolean.FALSE.equals(updatedProgrammingExercise.isAllowOfflineIde())) {
            ZonedDateTime now = ZonedDateTime.now();

            if (programmingExerciseBeforeUpdate.getDueDate() != null && programmingExerciseBeforeUpdate.getDueDate().isBefore(now)
                    && (updatedProgrammingExercise.getDueDate() == null || updatedProgrammingExercise.getDueDate().isAfter(now))) {
                // New due date allows students to continue working on exercise
                instanceMessageSendService.sendUnlockAllRepositoriesWithoutEarlierIndividualDueDate(programmingExerciseBeforeUpdate.getId());
                return true;
            }
            else if ((programmingExerciseBeforeUpdate.getDueDate() == null || programmingExerciseBeforeUpdate.getDueDate().isAfter(now))
                    && updatedProgrammingExercise.getDueDate() != null && updatedProgrammingExercise.getDueDate().isBefore(now)) {
                // New due date forbids students to continue working on exercise, if their individual due date does not override the new due date
                instanceMessageSendService.sendLockAllRepositoriesWithoutLaterIndividualDueDate(programmingExerciseBeforeUpdate.getId());
                return true;
            }
        }
        return false;
    }

    /**
     * Checks if the repos have to be locked/unlocked based on the allowance of offline IDEs. The read access in the VCS is only necessary when working with an offline IDE
     *
     * @param programmingExerciseBeforeUpdate the original exercise with unchanged values
     * @param updatedProgrammingExercise      the updated exercise with new values
     * @return true if the repos were locked/unlocked and no further lock/unlocks should be done; false otherwise
     */
    private boolean handleRepoAccessRightChangesChangesOfflineIDE(ProgrammingExercise programmingExerciseBeforeUpdate, ProgrammingExercise updatedProgrammingExercise) {
        if (updatedProgrammingExercise.getDueDate() == null || updatedProgrammingExercise.getDueDate().isAfter(ZonedDateTime.now())) {
            if (Boolean.FALSE.equals(programmingExerciseBeforeUpdate.isAllowOfflineIde()) && !Boolean.FALSE.equals(updatedProgrammingExercise.isAllowOfflineIde())) {
                unlockAllRepositories(programmingExerciseBeforeUpdate.getId());
                return true;
            }
            else if (!Boolean.FALSE.equals(programmingExerciseBeforeUpdate.isAllowOfflineIde()) && Boolean.FALSE.equals(updatedProgrammingExercise.isAllowOfflineIde())) {
                lockAllRepositories(programmingExerciseBeforeUpdate.getId());
                return true;
            }
        }
        return false;
    }
}<|MERGE_RESOLUTION|>--- conflicted
+++ resolved
@@ -107,15 +107,23 @@
 
     private final ProgrammingExerciseGitDiffReportRepository programmingExerciseGitDiffReportRepository;
 
-    public ProgrammingExerciseService(Environment environment, ProgrammingExerciseRepository programmingExerciseRepository, FileService fileService, GitService gitService,
-            Optional<VersionControlService> versionControlService, Optional<ContinuousIntegrationService> continuousIntegrationService,
+    public ProgrammingExerciseService(Environment environment,
+            ProgrammingExerciseRepository programmingExerciseRepository, FileService fileService, GitService gitService,
+            Optional<VersionControlService> versionControlService,
+            Optional<ContinuousIntegrationService> continuousIntegrationService,
             TemplateProgrammingExerciseParticipationRepository templateProgrammingExerciseParticipationRepository,
-            SolutionProgrammingExerciseParticipationRepository solutionProgrammingExerciseParticipationRepository, ParticipationService participationService,
-            ParticipationRepository participationRepository, ResultRepository resultRepository, UserRepository userRepository, AuthorizationCheckService authCheckService,
-            ResourceLoaderService resourceLoaderService, GroupNotificationService groupNotificationService, GroupNotificationScheduleService groupNotificationScheduleService,
-            InstanceMessageSendService instanceMessageSendService, AuxiliaryRepositoryRepository auxiliaryRepositoryRepository,
-            ProgrammingExerciseTaskRepository programmingExerciseTaskRepository, ProgrammingExerciseSolutionEntryRepository programmingExerciseSolutionEntryRepository,
-            ProgrammingExerciseTaskService programmingExerciseTaskService, ProgrammingExerciseGitDiffReportRepository programmingExerciseGitDiffReportRepository) {
+            SolutionProgrammingExerciseParticipationRepository solutionProgrammingExerciseParticipationRepository,
+            ParticipationService participationService,
+            ParticipationRepository participationRepository, ResultRepository resultRepository,
+            UserRepository userRepository, AuthorizationCheckService authCheckService,
+            ResourceLoaderService resourceLoaderService, GroupNotificationService groupNotificationService,
+            GroupNotificationScheduleService groupNotificationScheduleService,
+            InstanceMessageSendService instanceMessageSendService,
+            AuxiliaryRepositoryRepository auxiliaryRepositoryRepository,
+            ProgrammingExerciseTaskRepository programmingExerciseTaskRepository,
+            ProgrammingExerciseSolutionEntryRepository programmingExerciseSolutionEntryRepository,
+            ProgrammingExerciseTaskService programmingExerciseTaskService,
+            ProgrammingExerciseGitDiffReportRepository programmingExerciseGitDiffReportRepository) {
         this.environment = environment;
         this.programmingExerciseRepository = programmingExerciseRepository;
         this.fileService = fileService;
@@ -143,30 +151,33 @@
     /**
      * Setups the context of a new programming exercise. This includes:
      * <ul>
-     *     <li>The VCS project</li>
-     *     <li>All repositories (test, exercise, solution)</li>
-     *     <li>The template and solution participation</li>
-     *     <li>VCS webhooks</li>
-     *     <li>Bamboo build plans</li>
+     * <li>The VCS project</li>
+     * <li>All repositories (test, exercise, solution)</li>
+     * <li>The template and solution participation</li>
+     * <li>VCS webhooks</li>
+     * <li>Bamboo build plans</li>
      * </ul>
      * <p>
      * The exercise gets set up in the following order:
      * <ol>
-     *     <li>Create all repositories for the new exercise</li>
-     *     <li>Setup template and push it to the repositories</li>
-     *     <li>Setup new build plans for exercise</li>
-     *     <li>Add all webhooks</li>
-     *     <li>Init scheduled jobs for exercise maintenance</li>
+     * <li>Create all repositories for the new exercise</li>
+     * <li>Setup template and push it to the repositories</li>
+     * <li>Setup new build plans for exercise</li>
+     * <li>Add all webhooks</li>
+     * <li>Init scheduled jobs for exercise maintenance</li>
      * </ol>
      *
      * @param programmingExercise The programmingExercise that should be setup
      * @return The new setup exercise
-     * @throws GitAPIException If something during the communication with the remote Git repository went wrong
+     * @throws GitAPIException If something during the communication with the remote
+     *                         Git repository went wrong
      * @throws IOException     If the template files couldn't be read
      */
     @Transactional // TODO: apply the transaction on a smaller scope
-    // ok because we create many objects in a rather complex way and need a rollback in case of exceptions
-    public ProgrammingExercise createProgrammingExercise(ProgrammingExercise programmingExercise) throws GitAPIException, IOException {
+    // ok because we create many objects in a rather complex way and need a rollback
+    // in case of exceptions
+    public ProgrammingExercise createProgrammingExercise(ProgrammingExercise programmingExercise)
+            throws GitAPIException, IOException {
         programmingExercise.generateAndSetProjectKey();
         final User exerciseCreator = userRepository.getUser();
 
@@ -186,8 +197,11 @@
         // Save programming exercise to prevent transient exception
         programmingExercise = programmingExerciseRepository.save(programmingExercise);
 
-        // The local git repository (profile "localvc") cannot be integrated with Bamboo and Jenkins (e.g. to automatically trigger build plans on push).
-        // We will only allow "localvc" together with some "localci" profile that is to be implemented. In the meantime build plans are not set up at all when "localvc" is used.
+        // The local git repository (profile "localvc") cannot be integrated with Bamboo
+        // and Jenkins (e.g. to automatically trigger build plans on push).
+        // We will only allow "localvc" together with some "localci" profile that is to
+        // be implemented. In the meantime build plans are not set up at all when
+        // "localvc" is used.
         // TODO: Remove check once "localci" is implemented.
         if (!Arrays.asList(this.environment.getActiveProfiles()).contains("localvc")) {
             setupBuildPlansForNewExercise(programmingExercise);
@@ -198,10 +212,13 @@
 
         programmingExerciseTaskService.updateTasksFromProblemStatement(programmingExercise);
 
-        // Webhooks must not be created for the local git server. Notifying Artemis on push is handled in the JGitPushFilter.
+        // Webhooks must not be created for the local git server. Notifying Artemis on
+        // push is handled in the JGitPushFilter.
         if (!Arrays.asList(this.environment.getActiveProfiles()).contains("localvc")) {
-            // The creation of the webhooks must occur after the initial push, because the participation is
-            // not yet saved in the database, so we cannot save the submission accordingly (see ProgrammingSubmissionService.processNewProgrammingSubmission)
+            // The creation of the webhooks must occur after the initial push, because the
+            // participation is
+            // not yet saved in the database, so we cannot save the submission accordingly
+            // (see ProgrammingSubmissionService.processNewProgrammingSubmission)
             versionControlService.get().addWebHooksForExercise(programmingExercise);
         }
         scheduleOperations(programmingExercise.getId());
@@ -223,8 +240,10 @@
      * 2. Create template and solution build plan in this project
      * 3. Configure CI permissions
      *
-     * @param programmingExercise Programming exercise for the build plans should be generated. The programming
-     *                            exercise should contain a fully initialized template and solution participation.
+     * @param programmingExercise Programming exercise for the build plans should be
+     *                            generated. The programming
+     *                            exercise should contain a fully initialized
+     *                            template and solution participation.
      */
     public void setupBuildPlansForNewExercise(ProgrammingExercise programmingExercise) {
         String projectKey = programmingExercise.getProjectKey();
@@ -235,9 +254,11 @@
 
         continuousIntegrationService.get().createProjectForExercise(programmingExercise);
         // template build plan
-        continuousIntegrationService.get().createBuildPlanForExercise(programmingExercise, TEMPLATE.getName(), exerciseRepoUrl, testsRepoUrl, solutionRepoUrl);
+        continuousIntegrationService.get().createBuildPlanForExercise(programmingExercise, TEMPLATE.getName(),
+                exerciseRepoUrl, testsRepoUrl, solutionRepoUrl);
         // solution build plan
-        continuousIntegrationService.get().createBuildPlanForExercise(programmingExercise, SOLUTION.getName(), solutionRepoUrl, testsRepoUrl, solutionRepoUrl);
+        continuousIntegrationService.get().createBuildPlanForExercise(programmingExercise, SOLUTION.getName(),
+                solutionRepoUrl, testsRepoUrl, solutionRepoUrl);
 
         // Give appropriate permissions for CI projects
         continuousIntegrationService.get().removeAllDefaultProjectPermissions(projectKey);
@@ -246,7 +267,8 @@
     }
 
     /**
-     * This method connects the new programming exercise with the template and solution participation
+     * This method connects the new programming exercise with the template and
+     * solution participation
      *
      * @param programmingExercise the new programming exercise
      */
@@ -262,16 +284,18 @@
     }
 
     private void connectAuxiliaryRepositoriesToExercise(ProgrammingExercise exercise) {
-        List<AuxiliaryRepository> savedRepositories = new ArrayList<>(exercise.getAuxiliaryRepositories().stream().filter(repo -> repo.getId() != null).toList());
-        exercise.getAuxiliaryRepositories().stream().filter(repository -> repository.getId() == null).forEach(repository -> {
-            // We have to disconnect the exercise from the auxiliary repository
-            // since the auxiliary repositories of an exercise are represented as
-            // a sorted collection (list).
-            repository.setExercise(null);
-            repository = auxiliaryRepositoryRepository.save(repository);
-            repository.setExercise(exercise);
-            savedRepositories.add(repository);
-        });
+        List<AuxiliaryRepository> savedRepositories = new ArrayList<>(
+                exercise.getAuxiliaryRepositories().stream().filter(repo -> repo.getId() != null).toList());
+        exercise.getAuxiliaryRepositories().stream().filter(repository -> repository.getId() == null)
+                .forEach(repository -> {
+                    // We have to disconnect the exercise from the auxiliary repository
+                    // since the auxiliary repositories of an exercise are represented as
+                    // a sorted collection (list).
+                    repository.setExercise(null);
+                    repository = auxiliaryRepositoryRepository.save(repository);
+                    repository.setExercise(exercise);
+                    savedRepositories.add(repository);
+                });
         exercise.setAuxiliaryRepositories(savedRepositories);
     }
 
@@ -287,24 +311,38 @@
         final var testRepoName = programmingExercise.generateRepositoryName(RepositoryType.TESTS);
 
         templateParticipation.setBuildPlanId(templatePlanId); // Set build plan id to newly created BaseBuild plan
-        templateParticipation.setRepositoryUrl(versionControlService.get().getCloneRepositoryUrl(projectKey, courseShortName, exerciseRepoName).toString());
+        templateParticipation.setRepositoryUrl(versionControlService.get()
+                .getCloneRepositoryUrl(projectKey, courseShortName, exerciseRepoName).toString());
         solutionParticipation.setBuildPlanId(solutionPlanId);
-        solutionParticipation.setRepositoryUrl(versionControlService.get().getCloneRepositoryUrl(projectKey, courseShortName, solutionRepoName).toString());
-        programmingExercise.setTestRepositoryUrl(versionControlService.get().getCloneRepositoryUrl(projectKey, courseShortName, testRepoName).toString());
+        solutionParticipation.setRepositoryUrl(versionControlService.get()
+                .getCloneRepositoryUrl(projectKey, courseShortName, solutionRepoName).toString());
+        programmingExercise.setTestRepositoryUrl(versionControlService.get()
+                .getCloneRepositoryUrl(projectKey, courseShortName, testRepoName).toString());
     }
 
     private void setURLsForAuxiliaryRepositoriesOfExercise(ProgrammingExercise programmingExercise) {
-        programmingExercise.getAuxiliaryRepositories().forEach(repo -> repo.setRepositoryUrl(versionControlService.get().getCloneRepositoryUrl(programmingExercise.getProjectKey(),
-                programmingExercise.getCourseViaExerciseGroupOrCourseMember().getShortName(), programmingExercise.generateRepositoryName(repo.getName())).toString()));
-    }
-
-    /**
-     * Set up the exercise template by determining the files needed for the template and copying them. Commit and push the changes to all repositories for this programming exercise.
+        programmingExercise.getAuxiliaryRepositories()
+                .forEach(
+                        repo -> repo
+                                .setRepositoryUrl(versionControlService
+                                        .get().getCloneRepositoryUrl(programmingExercise.getProjectKey(),
+                                                programmingExercise.getCourseViaExerciseGroupOrCourseMember()
+                                                        .getShortName(),
+                                                programmingExercise.generateRepositoryName(repo.getName()))
+                                        .toString()));
+    }
+
+    /**
+     * Set up the exercise template by determining the files needed for the template
+     * and copying them. Commit and push the changes to all repositories for this
+     * programming exercise.
      *
      * @param programmingExercise the programming exercise that should be set up
-     * @param exerciseCreator     the User that performed the action (used as Git commit author)
-     */
-    private void setupExerciseTemplate(ProgrammingExercise programmingExercise, User exerciseCreator) throws GitAPIException {
+     * @param exerciseCreator     the User that performed the action (used as Git
+     *                            commit author)
+     */
+    private void setupExerciseTemplate(ProgrammingExercise programmingExercise, User exerciseCreator)
+            throws GitAPIException {
 
         // Get URLs for repos
         var exerciseRepoUrl = programmingExercise.getVcsTemplateRepositoryUrl();
@@ -316,9 +354,11 @@
         Repository testRepo = gitService.getOrCheckoutRepository(testsRepoUrl, true);
         Repository solutionRepo = gitService.getOrCheckoutRepository(solutionRepoUrl, true);
 
-        // Get path, files and prefix for the programming-language dependent files. They are copied first.
+        // Get path, files and prefix for the programming-language dependent files. They
+        // are copied first.
         String programmingLanguage = programmingExercise.getProgrammingLanguage().toString().toLowerCase();
-        String programmingLanguageTemplate = getProgrammingLanguageTemplatePath(programmingExercise.getProgrammingLanguage());
+        String programmingLanguageTemplate = getProgrammingLanguageTemplatePath(
+                programmingExercise.getProgrammingLanguage());
         String exercisePath = programmingLanguageTemplate + "/exercise/**/*.*";
         String solutionPath = programmingLanguageTemplate + "/solution/**/*.*";
         String testPath = programmingLanguageTemplate + "/test/**/*.*";
@@ -331,7 +371,8 @@
         String testPrefix = programmingLanguage + "/test";
         String solutionPrefix = programmingLanguage + "/solution";
 
-        // Initialize project type dependent resources with null as they might not be used
+        // Initialize project type dependent resources with null as they might not be
+        // used
         Resource[] projectTypeExerciseResources = null;
         Resource[] projectTypeTestResources = null;
         Resource[] projectTypeSolutionResources = null;
@@ -341,9 +382,12 @@
         String projectTypeSolutionPrefix = null;
 
         // Find the project type specific files if present
-        if (programmingExercise.getProjectType() != null && !ProjectType.PLAIN.equals(programmingExercise.getProjectType())) {
-            // Get path, files and prefix for the project-type dependent files. They are copied last and can overwrite the resources from the programming language.
-            String programmingLanguageProjectTypePath = getProgrammingLanguageProjectTypePath(programmingExercise.getProgrammingLanguage(), programmingExercise.getProjectType());
+        if (programmingExercise.getProjectType() != null
+                && !ProjectType.PLAIN.equals(programmingExercise.getProjectType())) {
+            // Get path, files and prefix for the project-type dependent files. They are
+            // copied last and can overwrite the resources from the programming language.
+            String programmingLanguageProjectTypePath = getProgrammingLanguageProjectTypePath(
+                    programmingExercise.getProgrammingLanguage(), programmingExercise.getProjectType());
             String projectType = programmingExercise.getProjectType().name().toLowerCase();
             String projectTypePrefix = programmingLanguage + "/" + projectType;
 
@@ -360,8 +404,7 @@
                 exerciseResources = resourceLoaderService.getResources(exercisePath);
                 testResources = resourceLoaderService.getResources(testPath);
                 solutionResources = resourceLoaderService.getResources(solutionPath);
-            }
-            else {
+            } else {
                 projectTypeExercisePrefix = projectTypePrefix + "/exercise";
                 projectTypeTestPrefix = projectTypePrefix + "/test";
                 projectTypeSolutionPrefix = projectTypePrefix + "/solution";
@@ -373,19 +416,21 @@
         }
 
         try {
-            setupTemplateAndPush(exerciseRepo, exerciseResources, exercisePrefix, projectTypeExerciseResources, projectTypeExercisePrefix, "Exercise", programmingExercise,
+            setupTemplateAndPush(exerciseRepo, exerciseResources, exercisePrefix, projectTypeExerciseResources,
+                    projectTypeExercisePrefix, "Exercise", programmingExercise,
                     exerciseCreator);
             // The template repo can be re-written, so we can unprotect the default branch.
             var templateVcsRepositoryUrl = programmingExercise.getVcsTemplateRepositoryUrl();
             String templateBranch = versionControlService.get().getOrRetrieveBranchOfExercise(programmingExercise);
             versionControlService.get().unprotectBranch(templateVcsRepositoryUrl, templateBranch);
 
-            setupTemplateAndPush(solutionRepo, solutionResources, solutionPrefix, projectTypeSolutionResources, projectTypeSolutionPrefix, "Solution", programmingExercise,
+            setupTemplateAndPush(solutionRepo, solutionResources, solutionPrefix, projectTypeSolutionResources,
+                    projectTypeSolutionPrefix, "Solution", programmingExercise,
                     exerciseCreator);
-            setupTestTemplateAndPush(testRepo, testResources, testPrefix, projectTypeTestResources, projectTypeTestPrefix, "Test", programmingExercise, exerciseCreator);
-
-        }
-        catch (Exception ex) {
+            setupTestTemplateAndPush(testRepo, testResources, testPrefix, projectTypeTestResources,
+                    projectTypeTestPrefix, "Test", programmingExercise, exerciseCreator);
+
+        } catch (Exception ex) {
             // if any exception occurs, try to at least push an empty commit, so that the
             // repositories can be used by the build plans
             log.warn("An exception occurred while setting up the repositories", ex);
@@ -395,7 +440,8 @@
         }
     }
 
-    public String getProgrammingLanguageProjectTypePath(ProgrammingLanguage programmingLanguage, ProjectType projectType) {
+    public String getProgrammingLanguageProjectTypePath(ProgrammingLanguage programmingLanguage,
+            ProjectType projectType) {
         return getProgrammingLanguageTemplatePath(programmingLanguage) + "/" + projectType.name().toLowerCase();
     }
 
@@ -407,23 +453,29 @@
         final String projectKey = programmingExercise.getProjectKey();
         final String courseShortName = programmingExercise.getCourseViaExerciseGroupOrCourseMember().getShortName();
         versionControlService.get().createProjectForExercise(programmingExercise); // Create project
-        versionControlService.get().createRepository(projectKey, courseShortName, programmingExercise.generateRepositoryName(RepositoryType.TEMPLATE), null); // Create template
+        versionControlService.get().createRepository(projectKey, courseShortName,
+                programmingExercise.generateRepositoryName(RepositoryType.TEMPLATE), null); // Create template
         // repository
-        versionControlService.get().createRepository(projectKey, courseShortName, programmingExercise.generateRepositoryName(RepositoryType.TESTS), null); // Create tests
+        versionControlService.get().createRepository(projectKey, courseShortName,
+                programmingExercise.generateRepositoryName(RepositoryType.TESTS), null); // Create tests
         // repository
-        versionControlService.get().createRepository(projectKey, courseShortName, programmingExercise.generateRepositoryName(RepositoryType.SOLUTION), null); // Create solution
+        versionControlService.get().createRepository(projectKey, courseShortName,
+                programmingExercise.generateRepositoryName(RepositoryType.SOLUTION), null); // Create solution
         // repository
 
         // Create auxiliary repositories
         createAndInitializeAuxiliaryRepositories(projectKey, courseShortName, programmingExercise);
     }
 
-    private void createAndInitializeAuxiliaryRepositories(String projectKey, String courseShortName, ProgrammingExercise programmingExercise) throws GitAPIException {
+    private void createAndInitializeAuxiliaryRepositories(String projectKey, String courseShortName,
+            ProgrammingExercise programmingExercise) throws GitAPIException {
         for (AuxiliaryRepository repo : programmingExercise.getAuxiliaryRepositories()) {
             String repositoryName = programmingExercise.generateRepositoryName(repo.getName());
             versionControlService.get().createRepository(projectKey, courseShortName, repositoryName, null);
             repo.setRepositoryUrl(versionControlService.get()
-                    .getCloneRepositoryUrl(programmingExercise.getProjectKey(), programmingExercise.getCourseViaExerciseGroupOrCourseMember().getShortName(), repositoryName)
+                    .getCloneRepositoryUrl(programmingExercise.getProjectKey(),
+                            programmingExercise.getCourseViaExerciseGroupOrCourseMember().getShortName(),
+                            repositoryName)
                     .toString());
             Repository vcsRepository = gitService.getOrCheckoutRepository(repo.getVcsRepositoryUrl(), true);
             gitService.commitAndPush(vcsRepository, SETUP_COMMIT_MESSAGE, true, null);
@@ -431,28 +483,35 @@
     }
 
     /**
-     * @param programmingExerciseBeforeUpdate the original programming exercise with its old values
-     * @param updatedProgrammingExercise      the changed programming exercise with its new values
-     * @param notificationText                optional text about the changes for a notification
+     * @param programmingExerciseBeforeUpdate the original programming exercise with
+     *                                        its old values
+     * @param updatedProgrammingExercise      the changed programming exercise with
+     *                                        its new values
+     * @param notificationText                optional text about the changes for a
+     *                                        notification
      * @return the updates programming exercise from the database
      */
-    public ProgrammingExercise updateProgrammingExercise(ProgrammingExercise programmingExerciseBeforeUpdate, ProgrammingExercise updatedProgrammingExercise,
+    public ProgrammingExercise updateProgrammingExercise(ProgrammingExercise programmingExerciseBeforeUpdate,
+            ProgrammingExercise updatedProgrammingExercise,
             @Nullable String notificationText) {
         setURLsForAuxiliaryRepositoriesOfExercise(updatedProgrammingExercise);
         connectAuxiliaryRepositoriesToExercise(updatedProgrammingExercise);
 
         ProgrammingExercise savedProgrammingExercise = programmingExerciseRepository.save(updatedProgrammingExercise);
 
-        participationRepository.removeIndividualDueDatesIfBeforeDueDate(savedProgrammingExercise, programmingExerciseBeforeUpdate.getDueDate());
+        participationRepository.removeIndividualDueDatesIfBeforeDueDate(savedProgrammingExercise,
+                programmingExerciseBeforeUpdate.getDueDate());
         programmingExerciseTaskService.updateTasksFromProblemStatement(savedProgrammingExercise);
         // TODO: in case of an exam exercise, this is not necessary
         scheduleOperations(updatedProgrammingExercise.getId());
-        groupNotificationScheduleService.checkAndCreateAppropriateNotificationsWhenUpdatingExercise(programmingExerciseBeforeUpdate, savedProgrammingExercise, notificationText);
+        groupNotificationScheduleService.checkAndCreateAppropriateNotificationsWhenUpdatingExercise(
+                programmingExerciseBeforeUpdate, savedProgrammingExercise, notificationText);
         return savedProgrammingExercise;
     }
 
     /**
-     * These methods set the values (initialization date and initialization state) of the template and solution participation.
+     * These methods set the values (initialization date and initialization state)
+     * of the template and solution participation.
      * If either participation is null, a new one will be created.
      *
      * @param programmingExercise The programming exercise
@@ -482,22 +541,30 @@
      * Copy template and push, if no file is currently in the repository.
      *
      * @param repository           The repository to push to
-     * @param resources            An array of resources that should be copied. Might be overwritten by projectTypeResources.
-     * @param prefix               A prefix that should be replaced for all Resources inside the resources.
-     * @param projectTypeResources An array of resources that should be copied AFTER the resources array has been copied. Can be null.
-     * @param projectTypePrefix    A prefix that should be replaced for all Resources inside the projectTypeResources.
+     * @param resources            An array of resources that should be copied.
+     *                             Might be overwritten by projectTypeResources.
+     * @param prefix               A prefix that should be replaced for all
+     *                             Resources inside the resources.
+     * @param projectTypeResources An array of resources that should be copied AFTER
+     *                             the resources array has been copied. Can be null.
+     * @param projectTypePrefix    A prefix that should be replaced for all
+     *                             Resources inside the projectTypeResources.
      * @param templateName         The name of the template
      * @param programmingExercise  the programming exercise
-     * @param user                 The user that triggered the action (used as Git commit author)
+     * @param user                 The user that triggered the action (used as Git
+     *                             commit author)
      * @throws Exception An exception in case something went wrong
      */
-    private void setupTemplateAndPush(Repository repository, Resource[] resources, String prefix, @Nullable Resource[] projectTypeResources, String projectTypePrefix,
+    private void setupTemplateAndPush(Repository repository, Resource[] resources, String prefix,
+            @Nullable Resource[] projectTypeResources, String projectTypePrefix,
             String templateName, ProgrammingExercise programmingExercise, User user) throws Exception {
         if (gitService.listFiles(repository).isEmpty()) { // Only copy template if repo is empty
             fileService.copyResources(resources, prefix, repository.getLocalPath().toAbsolutePath().toString(), true);
-            // Also copy project type specific files AFTERWARDS (so that they might overwrite the default files)
+            // Also copy project type specific files AFTERWARDS (so that they might
+            // overwrite the default files)
             if (projectTypeResources != null) {
-                fileService.copyResources(projectTypeResources, projectTypePrefix, repository.getLocalPath().toAbsolutePath().toString(), true);
+                fileService.copyResources(projectTypeResources, projectTypePrefix,
+                        repository.getLocalPath().toAbsolutePath().toString(), true);
             }
 
             replacePlaceholders(programmingExercise, repository);
@@ -506,63 +573,79 @@
     }
 
     /**
-     * Set up the test repository. This method differentiates non-sequential and sequential test repositories (more than 1 test job).
+     * Set up the test repository. This method differentiates non-sequential and
+     * sequential test repositories (more than 1 test job).
      *
      * @param repository          The repository to be set up
-     * @param resources           The resources which should get added to the template
-     * @param prefix              The prefix for the path to which the resources should get copied to
+     * @param resources           The resources which should get added to the
+     *                            template
+     * @param prefix              The prefix for the path to which the resources
+     *                            should get copied to
      * @param templateName        The name of the template
-     * @param programmingExercise The related programming exercise for which the template should get created
-     * @param user                the user who has initiated the generation of the programming exercise
+     * @param programmingExercise The related programming exercise for which the
+     *                            template should get created
+     * @param user                the user who has initiated the generation of the
+     *                            programming exercise
      * @throws Exception If anything goes wrong
      */
-    private void setupTestTemplateAndPush(Repository repository, Resource[] resources, String prefix, Resource[] projectTypeResources, String projectTypePrefix,
+    private void setupTestTemplateAndPush(Repository repository, Resource[] resources, String prefix,
+            Resource[] projectTypeResources, String projectTypePrefix,
             String templateName, ProgrammingExercise programmingExercise, User user) throws Exception {
         // Only copy template if repo is empty
         if (gitService.listFiles(repository).isEmpty()
-                && (programmingExercise.getProgrammingLanguage() == ProgrammingLanguage.JAVA || programmingExercise.getProgrammingLanguage() == ProgrammingLanguage.KOTLIN)) {
+                && (programmingExercise.getProgrammingLanguage() == ProgrammingLanguage.JAVA
+                        || programmingExercise.getProgrammingLanguage() == ProgrammingLanguage.KOTLIN)) {
             // First get files that are not dependent on the project type
-            String templatePath = getProgrammingLanguageTemplatePath(programmingExercise.getProgrammingLanguage()) + "/test";
+            String templatePath = getProgrammingLanguageTemplatePath(programmingExercise.getProgrammingLanguage())
+                    + "/test";
 
             // Java both supports Gradle and Maven as a test template
             String projectTemplatePath = templatePath;
             ProjectType projectType = programmingExercise.getProjectType();
             if (projectType != null && projectType.isGradle()) {
                 projectTemplatePath += "/gradle";
-            }
-            else {
+            } else {
                 projectTemplatePath += "/maven";
             }
             projectTemplatePath += "/projectTemplate/**/*.*";
             Resource[] projectTemplate = resourceLoaderService.getResources(projectTemplatePath);
             // keep the folder structure
-            fileService.copyResources(projectTemplate, "projectTemplate", repository.getLocalPath().toAbsolutePath().toString(), true);
-
-            // These resources might override the programming language dependent resources as they are project type dependent.
+            fileService.copyResources(projectTemplate, "projectTemplate",
+                    repository.getLocalPath().toAbsolutePath().toString(), true);
+
+            // These resources might override the programming language dependent resources
+            // as they are project type dependent.
             if (projectType != null) {
-                String projectTypeTemplatePath = getProgrammingLanguageProjectTypePath(programmingExercise.getProgrammingLanguage(), projectType) + "/test";
+                String projectTypeTemplatePath = getProgrammingLanguageProjectTypePath(
+                        programmingExercise.getProgrammingLanguage(), projectType) + "/test";
                 String projectTypeProjectTemplatePath = projectTypeTemplatePath + "/projectTemplate/**/*.*";
 
                 try {
-                    Resource[] projectTypeProjectTemplate = resourceLoaderService.getResources(projectTypeProjectTemplatePath);
-                    fileService.copyResources(projectTypeProjectTemplate, projectTypePrefix, repository.getLocalPath().toAbsolutePath().toString(), false);
+                    Resource[] projectTypeProjectTemplate = resourceLoaderService
+                            .getResources(projectTypeProjectTemplatePath);
+                    fileService.copyResources(projectTypeProjectTemplate, projectTypePrefix,
+                            repository.getLocalPath().toAbsolutePath().toString(), false);
+                } catch (FileNotFoundException ignored) {
                 }
-                catch (FileNotFoundException ignored) {
-                }
             }
 
             Map<String, Boolean> sectionsMap = new HashMap<>();
 
-            // Keep or delete static code analysis configuration in the build configuration file
-            sectionsMap.put("static-code-analysis", Boolean.TRUE.equals(programmingExercise.isStaticCodeAnalysisEnabled()));
+            // Keep or delete static code analysis configuration in the build configuration
+            // file
+            sectionsMap.put("static-code-analysis",
+                    Boolean.TRUE.equals(programmingExercise.isStaticCodeAnalysisEnabled()));
 
             // Keep or delete testwise coverage configuration in the build file
-            sectionsMap.put("record-testwise-coverage", Boolean.TRUE.equals(programmingExercise.isTestwiseCoverageEnabled()));
+            sectionsMap.put("record-testwise-coverage",
+                    Boolean.TRUE.equals(programmingExercise.isTestwiseCoverageEnabled()));
 
             if (!programmingExercise.hasSequentialTestRuns()) {
                 String testFilePath = templatePath + "/testFiles/**/*.*";
                 Resource[] testFileResources = resourceLoaderService.getResources(testFilePath);
-                String packagePath = Path.of(repository.getLocalPath().toAbsolutePath().toString(), "test", "${packageNameFolder}").toAbsolutePath().toString();
+                String packagePath = Path
+                        .of(repository.getLocalPath().toAbsolutePath().toString(), "test", "${packageNameFolder}")
+                        .toAbsolutePath().toString();
 
                 sectionsMap.put("non-sequential", true);
                 sectionsMap.put("sequential", false);
@@ -571,21 +654,24 @@
                 String projectFileFileName;
                 if (projectType != null && projectType.isGradle()) {
                     projectFileFileName = "build.gradle";
-                }
-                else {
+                } else {
                     projectFileFileName = "pom.xml";
                 }
-                fileService.replacePlaceholderSections(Path.of(repository.getLocalPath().toAbsolutePath().toString(), projectFileFileName).toAbsolutePath().toString(),
+                fileService.replacePlaceholderSections(
+                        Path.of(repository.getLocalPath().toAbsolutePath().toString(), projectFileFileName)
+                                .toAbsolutePath().toString(),
                         sectionsMap);
 
                 fileService.copyResources(testFileResources, prefix, packagePath, false);
 
                 // Possibly overwrite files if the project type is defined
                 if (projectType != null) {
-                    String projectTypeTemplatePath = getProgrammingLanguageProjectTypePath(programmingExercise.getProgrammingLanguage(), projectType) + "/test";
+                    String projectTypeTemplatePath = getProgrammingLanguageProjectTypePath(
+                            programmingExercise.getProgrammingLanguage(), projectType) + "/test";
 
                     try {
-                        Resource[] projectTypeTestFileResources = resourceLoaderService.getResources(projectTypeTemplatePath);
+                        Resource[] projectTypeTestFileResources = resourceLoaderService
+                                .getResources(projectTypeTemplatePath);
                         // filter non-existing resources to avoid exceptions
                         List<Resource> existingProjectTypeTestFileResources = new ArrayList<>();
                         for (Resource resource : projectTypeTestFileResources) {
@@ -594,22 +680,24 @@
                             }
                         }
                         if (!existingProjectTypeTestFileResources.isEmpty()) {
-                            fileService.copyResources(existingProjectTypeTestFileResources.toArray(new Resource[] {}), projectTypePrefix, packagePath, false);
+                            fileService.copyResources(existingProjectTypeTestFileResources.toArray(new Resource[] {}),
+                                    projectTypePrefix, packagePath, false);
                         }
-                    }
-                    catch (FileNotFoundException ignored) {
+                    } catch (FileNotFoundException ignored) {
                     }
                 }
 
                 // Copy static code analysis config files
                 if (Boolean.TRUE.equals(programmingExercise.isStaticCodeAnalysisEnabled())) {
                     String staticCodeAnalysisConfigPath = templatePath + "/staticCodeAnalysisConfig/**/*.*";
-                    Resource[] staticCodeAnalysisResources = resourceLoaderService.getResources(staticCodeAnalysisConfigPath);
-                    fileService.copyResources(staticCodeAnalysisResources, prefix, repository.getLocalPath().toAbsolutePath().toString(), true);
+                    Resource[] staticCodeAnalysisResources = resourceLoaderService
+                            .getResources(staticCodeAnalysisConfigPath);
+                    fileService.copyResources(staticCodeAnalysisResources, prefix,
+                            repository.getLocalPath().toAbsolutePath().toString(), true);
                 }
-            }
-            else {
-                // maven configuration should be set for kotlin and older exercises where no project type has been introduced where no project type is defined
+            } else {
+                // maven configuration should be set for kotlin and older exercises where no
+                // project type has been introduced where no project type is defined
                 boolean isMaven = ProjectType.isMavenProject(projectType);
                 sectionsMap.put("non-sequential", false);
                 sectionsMap.put("sequential", true);
@@ -617,11 +705,13 @@
                 String projectFileName;
                 if (isMaven) {
                     projectFileName = "pom.xml";
-                }
-                else {
+                } else {
                     projectFileName = "build.gradle";
                 }
-                fileService.replacePlaceholderSections(Path.of(repository.getLocalPath().toAbsolutePath().toString(), projectFileName).toAbsolutePath().toString(), sectionsMap);
+                fileService.replacePlaceholderSections(
+                        Path.of(repository.getLocalPath().toAbsolutePath().toString(), projectFileName).toAbsolutePath()
+                                .toString(),
+                        sectionsMap);
 
                 // staging project files are only required for maven
                 Resource stagePomXml = null;
@@ -633,7 +723,8 @@
                     stagePomXml = resourceLoaderService.getResource(stagePomXmlPath);
                 }
 
-                // This is done to prepare for a feature where instructors/tas can add multiple build stages.
+                // This is done to prepare for a feature where instructors/tas can add multiple
+                // build stages.
                 List<String> sequentialTestTasks = new ArrayList<>();
                 sequentialTestTasks.add("structural");
                 sequentialTestTasks.add("behavior");
@@ -647,9 +738,12 @@
                     Resource[] buildStageResources = resourceLoaderService.getResources(buildStageResourcesPath);
 
                     Files.createDirectory(Path.of(buildStagePath.toAbsolutePath().toString(), "test"));
-                    Files.createDirectory(Path.of(buildStagePath.toAbsolutePath().toString(), "test", "${packageNameFolder}"));
-
-                    String packagePath = Path.of(buildStagePath.toAbsolutePath().toString(), "test", "${packageNameFolder}").toAbsolutePath().toString();
+                    Files.createDirectory(
+                            Path.of(buildStagePath.toAbsolutePath().toString(), "test", "${packageNameFolder}"));
+
+                    String packagePath = Path
+                            .of(buildStagePath.toAbsolutePath().toString(), "test", "${packageNameFolder}")
+                            .toAbsolutePath().toString();
 
                     // staging project files are only required for maven
                     if (isMaven && stagePomXml != null) {
@@ -664,8 +758,7 @@
                         try {
                             buildStageResources = resourceLoaderService.getResources(buildStageResourcesPath);
                             fileService.copyResources(buildStageResources, prefix, packagePath, false);
-                        }
-                        catch (FileNotFoundException ignored) {
+                        } catch (FileNotFoundException ignored) {
                         }
                     }
                 }
@@ -673,10 +766,11 @@
 
             replacePlaceholders(programmingExercise, repository);
             commitAndPushRepository(repository, templateName + "-Template pushed by Artemis", true, user);
-        }
-        else {
-            // If there is no special test structure for a programming language, just copy all the test files.
-            setupTemplateAndPush(repository, resources, prefix, projectTypeResources, projectTypePrefix, templateName, programmingExercise, user);
+        } else {
+            // If there is no special test structure for a programming language, just copy
+            // all the test files.
+            setupTemplateAndPush(repository, resources, prefix, projectTypeResources, projectTypePrefix, templateName,
+                    programmingExercise, user);
         }
     }
 
@@ -684,8 +778,10 @@
      * Replace placeholders in repository files (e.g. ${placeholder}).
      *
      * @param programmingExercise The related programming exercise
-     * @param repository          The repository in which the placeholders should get replaced
-     * @throws IOException If replacing the directory name, or file variables throws an exception
+     * @param repository          The repository in which the placeholders should
+     *                            get replaced
+     * @throws IOException If replacing the directory name, or file variables throws
+     *                     an exception
      */
     public void replacePlaceholders(ProgrammingExercise programmingExercise, Repository repository) throws IOException {
         Map<String, String> replacements = new HashMap<>();
@@ -694,21 +790,27 @@
 
         switch (programmingLanguage) {
             case JAVA, KOTLIN -> {
-                fileService.replaceVariablesInDirectoryName(repository.getLocalPath().toAbsolutePath().toString(), "${packageNameFolder}",
+                fileService.replaceVariablesInDirectoryName(repository.getLocalPath().toAbsolutePath().toString(),
+                        "${packageNameFolder}",
                         programmingExercise.getPackageFolderName());
                 replacements.put("${packageName}", programmingExercise.getPackageName());
             }
             case SWIFT -> {
                 switch (projectType) {
                     case PLAIN -> {
-                        fileService.replaceVariablesInDirectoryName(repository.getLocalPath().toAbsolutePath().toString(), "${packageNameFolder}",
+                        fileService.replaceVariablesInDirectoryName(
+                                repository.getLocalPath().toAbsolutePath().toString(), "${packageNameFolder}",
                                 programmingExercise.getPackageName());
-                        fileService.replaceVariablesInFileName(repository.getLocalPath().toAbsolutePath().toString(), "${packageNameFile}", programmingExercise.getPackageName());
+                        fileService.replaceVariablesInFileName(repository.getLocalPath().toAbsolutePath().toString(),
+                                "${packageNameFile}", programmingExercise.getPackageName());
                         replacements.put("${packageName}", programmingExercise.getPackageName());
                     }
                     case XCODE -> {
-                        fileService.replaceVariablesInDirectoryName(repository.getLocalPath().toAbsolutePath().toString(), "${appName}", programmingExercise.getPackageName());
-                        fileService.replaceVariablesInFileName(repository.getLocalPath().toAbsolutePath().toString(), "${appName}", programmingExercise.getPackageName());
+                        fileService.replaceVariablesInDirectoryName(
+                                repository.getLocalPath().toAbsolutePath().toString(), "${appName}",
+                                programmingExercise.getPackageName());
+                        fileService.replaceVariablesInFileName(repository.getLocalPath().toAbsolutePath().toString(),
+                                "${appName}", programmingExercise.getPackageName());
                         replacements.put("${appName}", programmingExercise.getPackageName());
                     }
                 }
@@ -717,11 +819,13 @@
 
         // there is no need in python to replace package names
 
-        replacements.put("${exerciseNamePomXml}", programmingExercise.getTitle().replaceAll(" ", "-")); // Used e.g. in artifactId
+        replacements.put("${exerciseNamePomXml}", programmingExercise.getTitle().replaceAll(" ", "-")); // Used e.g. in
+                                                                                                        // artifactId
         replacements.put("${exerciseName}", programmingExercise.getTitle());
         replacements.put("${studentWorkingDirectory}", Constants.STUDENT_WORKING_DIRECTORY);
         replacements.put("${packaging}", programmingExercise.hasSequentialTestRuns() ? "pom" : "jar");
-        fileService.replaceVariablesInFileRecursive(repository.getLocalPath().toAbsolutePath().toString(), replacements, List.of("gradle-wrapper.jar"));
+        fileService.replaceVariablesInFileRecursive(repository.getLocalPath().toAbsolutePath().toString(), replacements,
+                List.of("gradle-wrapper.jar"));
     }
 
     /**
@@ -730,26 +834,35 @@
      * @param repository  The repository to which the changes should get pushed
      * @param message     The commit message
      * @param emptyCommit whether an empty commit should be created or not
-     * @param user        the user who has initiated the generation of the programming exercise
-     * @throws GitAPIException If committing, or pushing to the repo throws an exception
-     */
-    public void commitAndPushRepository(Repository repository, String message, boolean emptyCommit, User user) throws GitAPIException {
+     * @param user        the user who has initiated the generation of the
+     *                    programming exercise
+     * @throws GitAPIException If committing, or pushing to the repo throws an
+     *                         exception
+     */
+    public void commitAndPushRepository(Repository repository, String message, boolean emptyCommit, User user)
+            throws GitAPIException {
         gitService.stageAllChanges(repository);
         gitService.commitAndPush(repository, message, emptyCommit, user);
-        repository.setFiles(null); // Clear cache to avoid multiple commits when Artemis server is not restarted between attempts
+        repository.setFiles(null); // Clear cache to avoid multiple commits when Artemis server is not restarted
+                                   // between attempts
     }
 
     /**
      * Updates the timeline attributes of the given programming exercise
      *
-     * @param updatedProgrammingExercise containing the changes that have to be saved
-     * @param notificationText           optional text for a notification to all students about the update
+     * @param updatedProgrammingExercise containing the changes that have to be
+     *                                   saved
+     * @param notificationText           optional text for a notification to all
+     *                                   students about the update
      * @return the updated ProgrammingExercise object.
      */
-    public ProgrammingExercise updateTimeline(ProgrammingExercise updatedProgrammingExercise, @Nullable String notificationText) {
-        ProgrammingExercise programmingExercise = programmingExerciseRepository.findByIdElseThrow(updatedProgrammingExercise.getId());
-
-        // create slim copy of programmingExercise before the update - needed for notifications (only release date needed)
+    public ProgrammingExercise updateTimeline(ProgrammingExercise updatedProgrammingExercise,
+            @Nullable String notificationText) {
+        ProgrammingExercise programmingExercise = programmingExerciseRepository
+                .findByIdElseThrow(updatedProgrammingExercise.getId());
+
+        // create slim copy of programmingExercise before the update - needed for
+        // notifications (only release date needed)
         ProgrammingExercise programmingExerciseBeforeUpdate = new ProgrammingExercise();
         programmingExerciseBeforeUpdate.setReleaseDate(programmingExercise.getReleaseDate());
         programmingExerciseBeforeUpdate.setStartDate(programmingExercise.getStartDate());
@@ -758,27 +871,34 @@
         programmingExercise.setReleaseDate(updatedProgrammingExercise.getReleaseDate());
         programmingExercise.setStartDate(updatedProgrammingExercise.getStartDate());
         programmingExercise.setDueDate(updatedProgrammingExercise.getDueDate());
-        programmingExercise.setBuildAndTestStudentSubmissionsAfterDueDate(updatedProgrammingExercise.getBuildAndTestStudentSubmissionsAfterDueDate());
+        programmingExercise.setBuildAndTestStudentSubmissionsAfterDueDate(
+                updatedProgrammingExercise.getBuildAndTestStudentSubmissionsAfterDueDate());
         programmingExercise.setAssessmentType(updatedProgrammingExercise.getAssessmentType());
         programmingExercise.setAssessmentDueDate(updatedProgrammingExercise.getAssessmentDueDate());
-        programmingExercise.setExampleSolutionPublicationDate(updatedProgrammingExercise.getExampleSolutionPublicationDate());
+        programmingExercise
+                .setExampleSolutionPublicationDate(updatedProgrammingExercise.getExampleSolutionPublicationDate());
 
         programmingExercise.validateDates();
         ProgrammingExercise savedProgrammingExercise = programmingExerciseRepository.save(programmingExercise);
-        groupNotificationScheduleService.checkAndCreateAppropriateNotificationsWhenUpdatingExercise(programmingExerciseBeforeUpdate, savedProgrammingExercise, notificationText);
+        groupNotificationScheduleService.checkAndCreateAppropriateNotificationsWhenUpdatingExercise(
+                programmingExerciseBeforeUpdate, savedProgrammingExercise, notificationText);
         return savedProgrammingExercise;
     }
 
     /**
      * Updates the problem statement of the given programming exercise.
      *
-     * @param programmingExercise The ProgrammingExercise of which the problem statement is updated.
+     * @param programmingExercise The ProgrammingExercise of which the problem
+     *                            statement is updated.
      * @param problemStatement    markdown of the problem statement.
-     * @param notificationText    optional text for a notification to all students about the update
+     * @param notificationText    optional text for a notification to all students
+     *                            about the update
      * @return the updated ProgrammingExercise object.
-     * @throws EntityNotFoundException if there is no ProgrammingExercise for the given id.
-     */
-    public ProgrammingExercise updateProblemStatement(ProgrammingExercise programmingExercise, String problemStatement, @Nullable String notificationText)
+     * @throws EntityNotFoundException if there is no ProgrammingExercise for the
+     *                                 given id.
+     */
+    public ProgrammingExercise updateProblemStatement(ProgrammingExercise programmingExercise, String problemStatement,
+            @Nullable String notificationText)
             throws EntityNotFoundException {
 
         programmingExercise.setProblemStatement(problemStatement);
@@ -792,19 +912,27 @@
     }
 
     /**
-     * This method calls the StructureOracleGenerator, generates the string out of the JSON representation of the structure oracle of the programming exercise and returns true if
-     * the file was updated or generated, false otherwise. This can happen if the contents of the file have not changed.
+     * This method calls the StructureOracleGenerator, generates the string out of
+     * the JSON representation of the structure oracle of the programming exercise
+     * and returns true if
+     * the file was updated or generated, false otherwise. This can happen if the
+     * contents of the file have not changed.
      *
      * @param solutionRepoURL The URL of the solution repository.
      * @param exerciseRepoURL The URL of the exercise repository.
      * @param testRepoURL     The URL of the tests' repository.
-     * @param testsPath       The path to the tests' folder, e.g. the path inside the repository where the structure oracle file will be saved in.
+     * @param testsPath       The path to the tests' folder, e.g. the path inside
+     *                        the repository where the structure oracle file will be
+     *                        saved in.
      * @param user            The user who has initiated the action
-     * @return True, if the structure oracle was successfully generated or updated, false if no changes to the file were made.
-     * @throws IOException     If the URLs cannot be converted to actual {@link Path paths}
+     * @return True, if the structure oracle was successfully generated or updated,
+     *         false if no changes to the file were made.
+     * @throws IOException     If the URLs cannot be converted to actual {@link Path
+     *                         paths}
      * @throws GitAPIException If the checkout fails
      */
-    public boolean generateStructureOracleFile(VcsRepositoryUrl solutionRepoURL, VcsRepositoryUrl exerciseRepoURL, VcsRepositoryUrl testRepoURL, String testsPath, User user)
+    public boolean generateStructureOracleFile(VcsRepositoryUrl solutionRepoURL, VcsRepositoryUrl exerciseRepoURL,
+            VcsRepositoryUrl testRepoURL, String testsPath, User user)
             throws IOException, GitAPIException {
         Repository solutionRepository = gitService.getOrCheckoutRepository(solutionRepoURL, true);
         Repository exerciseRepository = gitService.getOrCheckoutRepository(exerciseRepoURL, true);
@@ -819,15 +947,20 @@
 
         Path solutionRepositoryPath = solutionRepository.getLocalPath().toRealPath();
         Path exerciseRepositoryPath = exerciseRepository.getLocalPath().toRealPath();
-        Path structureOraclePath = Path.of(testRepository.getLocalPath().toRealPath().toString(), testsPath, "test.json");
-
-        String structureOracleJSON = OracleGenerator.generateStructureOracleJSON(solutionRepositoryPath, exerciseRepositoryPath);
+        Path structureOraclePath = Path.of(testRepository.getLocalPath().toRealPath().toString(), testsPath,
+                "test.json");
+
+        String structureOracleJSON = OracleGenerator.generateStructureOracleJSON(solutionRepositoryPath,
+                exerciseRepositoryPath);
         return saveAndPushStructuralOracle(user, testRepository, structureOraclePath, structureOracleJSON);
     }
 
-    private boolean saveAndPushStructuralOracle(User user, Repository testRepository, Path structureOraclePath, String structureOracleJSON) throws IOException {
-        // If the oracle file does not already exist, then save the generated string to the file.
-        // If it does, check if the contents of the existing file are the same as the generated one.
+    private boolean saveAndPushStructuralOracle(User user, Repository testRepository, Path structureOraclePath,
+            String structureOracleJSON) throws IOException {
+        // If the oracle file does not already exist, then save the generated string to
+        // the file.
+        // If it does, check if the contents of the existing file are the same as the
+        // generated one.
         // If they are, do not push anything and inform the user about it.
         // If not, then update the oracle file by rewriting it and push the changes.
         if (!Files.exists(structureOraclePath)) {
@@ -836,29 +969,26 @@
                 gitService.stageAllChanges(testRepository);
                 gitService.commitAndPush(testRepository, "Generate the structure oracle file.", true, user);
                 return true;
-            }
-            catch (GitAPIException e) {
+            } catch (GitAPIException e) {
                 log.error("An exception occurred while pushing the structure oracle file to the test repository.", e);
                 return false;
             }
-        }
-        else {
+        } else {
             Byte[] existingContents = ArrayUtils.toObject(Files.readAllBytes(structureOraclePath));
             Byte[] newContents = ArrayUtils.toObject(structureOracleJSON.getBytes());
 
             if (Arrays.deepEquals(existingContents, newContents)) {
                 log.info("No changes to the oracle detected.");
                 return false;
-            }
-            else {
+            } else {
                 try {
                     Files.write(structureOraclePath, structureOracleJSON.getBytes());
                     gitService.stageAllChanges(testRepository);
                     gitService.commitAndPush(testRepository, "Update the structure oracle file.", true, user);
                     return true;
-                }
-                catch (GitAPIException e) {
-                    log.error("An exception occurred while pushing the structure oracle file to the test repository.", e);
+                } catch (GitAPIException e) {
+                    log.error("An exception occurred while pushing the structure oracle file to the test repository.",
+                            e);
                     return false;
                 }
             }
@@ -866,23 +996,31 @@
     }
 
     /**
-     * Delete a programming exercise, including its template and solution participations.
+     * Delete a programming exercise, including its template and solution
+     * participations.
      *
      * @param programmingExerciseId     id of the programming exercise to delete.
-     * @param deleteBaseReposBuildPlans if true will also delete build plans and projects.
+     * @param deleteBaseReposBuildPlans if true will also delete build plans and
+     *                                  projects.
      */
     public void delete(Long programmingExerciseId, boolean deleteBaseReposBuildPlans) {
-        // Note: This method does not accept a programming exercise to solve issues with nested Transactions.
-        // It would be good to refactor the delete calls and move the validity checks down from the resources to the service methods (e.g. EntityNotFound).
-        var programmingExercise = programmingExerciseRepository.findWithTemplateAndSolutionParticipationTeamAssignmentConfigCategoriesById(programmingExerciseId)
+        // Note: This method does not accept a programming exercise to solve issues with
+        // nested Transactions.
+        // It would be good to refactor the delete calls and move the validity checks
+        // down from the resources to the service methods (e.g. EntityNotFound).
+        var programmingExercise = programmingExerciseRepository
+                .findWithTemplateAndSolutionParticipationTeamAssignmentConfigCategoriesById(programmingExerciseId)
                 .orElseThrow(() -> new EntityNotFoundException("Programming Exercise", programmingExerciseId));
         final var templateRepositoryUrlAsUrl = programmingExercise.getVcsTemplateRepositoryUrl();
         final var solutionRepositoryUrlAsUrl = programmingExercise.getVcsSolutionRepositoryUrl();
         final var testRepositoryUrlAsUrl = programmingExercise.getVcsTestRepositoryUrl();
 
-        // The delete operation cancels scheduled tasks (like locking/unlocking repositories)
-        // As the programming exercise might already be deleted once the scheduling node receives the message, only the
-        // id is used to cancel the scheduling. No interaction with the database is required.
+        // The delete operation cancels scheduled tasks (like locking/unlocking
+        // repositories)
+        // As the programming exercise might already be deleted once the scheduling node
+        // receives the message, only the
+        // id is used to cancel the scheduling. No interaction with the database is
+        // required.
         cancelScheduledOperations(programmingExercise.getId());
 
         if (deleteBaseReposBuildPlans) {
@@ -890,11 +1028,13 @@
             if (!Arrays.asList(this.environment.getActiveProfiles()).contains("localvc")) {
                 final var templateBuildPlanId = programmingExercise.getTemplateBuildPlanId();
                 if (templateBuildPlanId != null) {
-                    continuousIntegrationService.get().deleteBuildPlan(programmingExercise.getProjectKey(), templateBuildPlanId);
+                    continuousIntegrationService.get().deleteBuildPlan(programmingExercise.getProjectKey(),
+                            templateBuildPlanId);
                 }
                 final var solutionBuildPlanId = programmingExercise.getSolutionBuildPlanId();
                 if (solutionBuildPlanId != null) {
-                    continuousIntegrationService.get().deleteBuildPlan(programmingExercise.getProjectKey(), solutionBuildPlanId);
+                    continuousIntegrationService.get().deleteBuildPlan(programmingExercise.getProjectKey(),
+                            solutionBuildPlanId);
                 }
                 continuousIntegrationService.get().deleteProject(programmingExercise.getProjectKey());
             }
@@ -919,9 +1059,14 @@
             versionControlService.get().deleteProject(programmingExercise.getProjectKey());
         }
         /*
-         * Always delete the local copies of the repository because they can (in theory) be restored by cloning again, but they block the creation of new programming exercises with
-         * the same short name as a deleted one. The instructors might have missed selecting deleteBaseReposBuildPlans, and delete those manually later. This however leaves no
-         * chance to remove the Artemis-local repositories on the server. In summary, they should and can always be deleted.
+         * Always delete the local copies of the repository because they can (in theory)
+         * be restored by cloning again, but they block the creation of new programming
+         * exercises with
+         * the same short name as a deleted one. The instructors might have missed
+         * selecting deleteBaseReposBuildPlans, and delete those manually later. This
+         * however leaves no
+         * chance to remove the Artemis-local repositories on the server. In summary,
+         * they should and can always be deleted.
          */
         if (programmingExercise.getTemplateRepositoryUrl() != null) {
             gitService.deleteLocalRepository(templateRepositoryUrlAsUrl);
@@ -941,19 +1086,27 @@
 
         programmingExerciseGitDiffReportRepository.deleteByProgrammingExerciseId(programmingExerciseId);
 
-        SolutionProgrammingExerciseParticipation solutionProgrammingExerciseParticipation = programmingExercise.getSolutionParticipation();
-        TemplateProgrammingExerciseParticipation templateProgrammingExerciseParticipation = programmingExercise.getTemplateParticipation();
+        SolutionProgrammingExerciseParticipation solutionProgrammingExerciseParticipation = programmingExercise
+                .getSolutionParticipation();
+        TemplateProgrammingExerciseParticipation templateProgrammingExerciseParticipation = programmingExercise
+                .getTemplateParticipation();
         if (solutionProgrammingExerciseParticipation != null) {
-            participationService.deleteResultsAndSubmissionsOfParticipation(solutionProgrammingExerciseParticipation.getId(), true);
+            participationService
+                    .deleteResultsAndSubmissionsOfParticipation(solutionProgrammingExerciseParticipation.getId(), true);
         }
         if (templateProgrammingExerciseParticipation != null) {
-            participationService.deleteResultsAndSubmissionsOfParticipation(templateProgrammingExerciseParticipation.getId(), true);
-        }
-
-        // Note: we fetch the programming exercise again here with student participations to avoid Hibernate issues during the delete operation below
-        programmingExercise = programmingExerciseRepository.findByIdWithStudentParticipationsAndLegalSubmissionsElseThrow(programmingExerciseId);
-        log.debug("Delete programming exercises with student participations: {}", programmingExercise.getStudentParticipations());
-        // This will also delete the template & solution participation: we explicitly use deleteById to avoid potential Hibernate issues during deletion
+            participationService
+                    .deleteResultsAndSubmissionsOfParticipation(templateProgrammingExerciseParticipation.getId(), true);
+        }
+
+        // Note: we fetch the programming exercise again here with student
+        // participations to avoid Hibernate issues during the delete operation below
+        programmingExercise = programmingExerciseRepository
+                .findByIdWithStudentParticipationsAndLegalSubmissionsElseThrow(programmingExerciseId);
+        log.debug("Delete programming exercises with student participations: {}",
+                programmingExercise.getStudentParticipations());
+        // This will also delete the template & solution participation: we explicitly
+        // use deleteById to avoid potential Hibernate issues during deletion
         programmingExerciseRepository.deleteById(programmingExerciseId);
     }
 
@@ -968,41 +1121,47 @@
     }
 
     /**
-     * Search for all programming exercises fitting a {@link PageableSearchDTO search query}. The result is paged,
-     * meaning that there is only a predefined portion of the result returned to the user, so that the server doesn't
-     * have to send hundreds/thousands of exercises if there are that many in Artemis.
-     *
-     * @param search         The search query defining the search term and the size of the returned page
+     * Search for all programming exercises fitting a {@link PageableSearchDTO
+     * search query}. The result is paged,
+     * meaning that there is only a predefined portion of the result returned to the
+     * user, so that the server doesn't
+     * have to send hundreds/thousands of exercises if there are that many in
+     * Artemis.
+     *
+     * @param search         The search query defining the search term and the size
+     *                       of the returned page
      * @param isCourseFilter Whether to search in the courses for exercises
      * @param isExamFilter   Whether to search in the groups for exercises
      * @param user           The user for whom to fetch all available exercises
-     * @return A wrapper object containing a list of all found exercises and the total number of pages
-     */
-    public SearchResultPageDTO<ProgrammingExercise> getAllOnPageWithSize(final PageableSearchDTO<String> search, final Boolean isCourseFilter, final Boolean isExamFilter,
+     * @return A wrapper object containing a list of all found exercises and the
+     *         total number of pages
+     */
+    public SearchResultPageDTO<ProgrammingExercise> getAllOnPageWithSize(final PageableSearchDTO<String> search,
+            final Boolean isCourseFilter, final Boolean isExamFilter,
             final User user) {
         final var pageable = PageUtil.createExercisePageRequest(search);
         final var searchTerm = search.getSearchTerm();
         Page<ProgrammingExercise> exercisePage = Page.empty();
         if (authCheckService.isAdmin(user)) {
             if (isCourseFilter && isExamFilter) {
-                exercisePage = programmingExerciseRepository.queryBySearchTermInAllCoursesAndExams(searchTerm, pageable);
-            }
-            else if (isCourseFilter) {
+                exercisePage = programmingExerciseRepository.queryBySearchTermInAllCoursesAndExams(searchTerm,
+                        pageable);
+            } else if (isCourseFilter) {
                 exercisePage = programmingExerciseRepository.queryBySearchTermInAllCourses(searchTerm, pageable);
-            }
-            else if (isExamFilter) {
+            } else if (isExamFilter) {
                 exercisePage = programmingExerciseRepository.queryBySearchTermInAllExams(searchTerm, pageable);
             }
-        }
-        else {
+        } else {
             if (isCourseFilter && isExamFilter) {
-                exercisePage = programmingExerciseRepository.queryBySearchTermInAllCoursesAndExamsWhereEditorOrInstructor(searchTerm, user.getGroups(), pageable);
-            }
-            else if (isCourseFilter) {
-                exercisePage = programmingExerciseRepository.queryBySearchTermInAllCoursesWhereEditorOrInstructor(searchTerm, user.getGroups(), pageable);
-            }
-            else if (isExamFilter) {
-                exercisePage = programmingExerciseRepository.queryBySearchTermInAllExamsWhereEditorOrInstructor(searchTerm, user.getGroups(), pageable);
+                exercisePage = programmingExerciseRepository
+                        .queryBySearchTermInAllCoursesAndExamsWhereEditorOrInstructor(searchTerm, user.getGroups(),
+                                pageable);
+            } else if (isCourseFilter) {
+                exercisePage = programmingExerciseRepository
+                        .queryBySearchTermInAllCoursesWhereEditorOrInstructor(searchTerm, user.getGroups(), pageable);
+            } else if (isExamFilter) {
+                exercisePage = programmingExerciseRepository
+                        .queryBySearchTermInAllExamsWhereEditorOrInstructor(searchTerm, user.getGroups(), pageable);
             }
         }
         return new SearchResultPageDTO<>(exercisePage.getContent(), exercisePage.getTotalPages());
@@ -1011,7 +1170,8 @@
     /**
      * add project permissions to project of the build plans of the given exercise
      *
-     * @param exercise the exercise whose build plans projects should be configured with permissions
+     * @param exercise the exercise whose build plans projects should be configured
+     *                 with permissions
      */
     public void giveCIProjectPermissions(ProgrammingExercise exercise) {
         Course course = exercise.getCourseViaExerciseGroupOrCourseMember();
@@ -1028,7 +1188,8 @@
         continuousIntegrationService.get().giveProjectPermissions(exercise.getProjectKey(), adminGroups,
                 List.of(CIPermission.CREATE, CIPermission.READ, CIPermission.CREATEREPOSITORY, CIPermission.ADMIN));
         if (teachingAssistantGroup != null) {
-            continuousIntegrationService.get().giveProjectPermissions(exercise.getProjectKey(), List.of(teachingAssistantGroup), List.of(CIPermission.READ));
+            continuousIntegrationService.get().giveProjectPermissions(exercise.getProjectKey(),
+                    List.of(teachingAssistantGroup), List.of(CIPermission.READ));
         }
     }
 
@@ -1051,20 +1212,28 @@
     }
 
     /**
-     * Checks if the project for the given programming exercise already exists in the version control system (VCS) and in the continuous integration system (CIS).
-     * The check is done based on the project key (course short name + exercise short name) and the project name (course short name + exercise title).
+     * Checks if the project for the given programming exercise already exists in
+     * the version control system (VCS) and in the continuous integration system
+     * (CIS).
+     * The check is done based on the project key (course short name + exercise
+     * short name) and the project name (course short name + exercise title).
      * This prevents errors then the actual projects will be generated later on.
-     * An error response is returned in case the project does already exist. This will then e.g. stop the generation (or import) of the programming exercise.
-     *
-     * @param programmingExercise a typically new programming exercise for which the corresponding VCS and CIS projects should not yet exist.
+     * An error response is returned in case the project does already exist. This
+     * will then e.g. stop the generation (or import) of the programming exercise.
+     *
+     * @param programmingExercise a typically new programming exercise for which the
+     *                            corresponding VCS and CIS projects should not yet
+     *                            exist.
      */
     public void checkIfProjectExists(ProgrammingExercise programmingExercise) {
         String projectKey = programmingExercise.getProjectKey();
         String courseShortName = programmingExercise.getCourseViaExerciseGroupOrCourseMember().getShortName();
         String projectName = programmingExercise.getProjectName();
-        boolean projectExists = versionControlService.get().checkIfProjectExists(projectKey, courseShortName, projectName);
+        boolean projectExists = versionControlService.get().checkIfProjectExists(projectKey, courseShortName,
+                projectName);
         if (projectExists) {
-            var errorMessageVcs = "Project already exists on the Version Control Server: " + projectName + ". Please choose a different title and short name!";
+            var errorMessageVcs = "Project already exists on the Version Control Server: " + projectName
+                    + ". Please choose a different title and short name!";
             throw new BadRequestAlertException(errorMessageVcs, "ProgrammingExercise", "vcsProjectExists");
         }
         // TODO: Remove check when local CI is implemented.
@@ -1074,61 +1243,74 @@
                 throw new BadRequestAlertException(errorMessageCis, "ProgrammingExercise", "ciProjectExists");
             }
         }
-        // means the project does not exist in version control server and does not exist in continuous integration server
-    }
-
-    /**
-     * Pre-Checks if a project with the same ProjectKey or ProjectName already exists in the version control system (VCS) and in the continuous integration system (CIS).
-     * The check is done based on a generated project key (course short name + exercise short name) and the project name (course short name + exercise title).
-     *
-     * @param programmingExercise a typically new programming exercise for which the corresponding VCS and CIS projects should not yet exist.
-     * @param courseShortName     the shortName of the course the programming exercise should be imported in
-     * @return TRUE if a project with the same ProjectKey or ProjectName already exists, otherwise false
+        // means the project does not exist in version control server and does not exist
+        // in continuous integration server
+    }
+
+    /**
+     * Pre-Checks if a project with the same ProjectKey or ProjectName already
+     * exists in the version control system (VCS) and in the continuous integration
+     * system (CIS).
+     * The check is done based on a generated project key (course short name +
+     * exercise short name) and the project name (course short name + exercise
+     * title).
+     *
+     * @param programmingExercise a typically new programming exercise for which the
+     *                            corresponding VCS and CIS projects should not yet
+     *                            exist.
+     * @param courseShortName     the shortName of the course the programming
+     *                            exercise should be imported in
+     * @return TRUE if a project with the same ProjectKey or ProjectName already
+     *         exists, otherwise false
      */
     public boolean preCheckProjectExistsOnVCSOrCI(ProgrammingExercise programmingExercise, String courseShortName) {
         String projectKey = courseShortName + programmingExercise.getShortName().toUpperCase().replaceAll("\\s+", "");
         String projectName = courseShortName + " " + programmingExercise.getTitle();
-<<<<<<< HEAD
-        log.debug("Project Key: " + projectKey);
-        log.debug("Project Name: " + projectName);
-        boolean projectExists = versionControlService.get().checkIfProjectExists(projectKey, courseShortName, projectName);
-=======
-        log.debug("Project Key: {}", projectKey);
-        log.debug("Project Name: {}", projectName);
-        boolean projectExists = versionControlService.get().checkIfProjectExists(projectKey, projectName);
->>>>>>> b6f6ae51
+        log.debug("Project Key {}", projectKey);
+        log.debug("Project Name {}", projectName);
+        boolean projectExists = versionControlService.get().checkIfProjectExists(projectKey, courseShortName,
+                projectName);
         if (projectExists) {
             return true;
         }
         String errorMessageCis = continuousIntegrationService.get().checkIfProjectExists(projectKey, projectName);
         return errorMessageCis != null;
-        // means the project does not exist in version control server and does not exist in continuous integration server
+        // means the project does not exist in version control server and does not exist
+        // in continuous integration server
     }
 
     /**
      * Delete all tasks with solution entries for an existing ProgrammingExercise.
-     * This method can be used to reset the mappings in case of unconsidered edge cases.
+     * This method can be used to reset the mappings in case of unconsidered edge
+     * cases.
      *
      * @param exerciseId of the exercise
      */
     public void deleteTasksWithSolutionEntries(Long exerciseId) {
-        Set<ProgrammingExerciseTask> tasks = programmingExerciseTaskRepository.findByExerciseIdWithTestCaseAndSolutionEntriesElseThrow(exerciseId);
-        Set<ProgrammingExerciseSolutionEntry> solutionEntries = tasks.stream().map(ProgrammingExerciseTask::getTestCases).flatMap(Collection::stream)
-                .map(ProgrammingExerciseTestCase::getSolutionEntries).flatMap(Collection::stream).collect(Collectors.toSet());
+        Set<ProgrammingExerciseTask> tasks = programmingExerciseTaskRepository
+                .findByExerciseIdWithTestCaseAndSolutionEntriesElseThrow(exerciseId);
+        Set<ProgrammingExerciseSolutionEntry> solutionEntries = tasks.stream()
+                .map(ProgrammingExerciseTask::getTestCases).flatMap(Collection::stream)
+                .map(ProgrammingExerciseTestCase::getSolutionEntries).flatMap(Collection::stream)
+                .collect(Collectors.toSet());
         programmingExerciseTaskRepository.deleteAll(tasks);
         programmingExerciseSolutionEntryRepository.deleteAll(solutionEntries);
     }
 
     /**
-     * Locks or unlocks the repository if necessary due to the changes in the programming exercise.
+     * Locks or unlocks the repository if necessary due to the changes in the
+     * programming exercise.
      * Notice: isAllowOfflineIde() == null means that the offline IDE is allowed
      *
-     * @param programmingExerciseBeforeUpdate the original exercise with unchanged values
+     * @param programmingExerciseBeforeUpdate the original exercise with unchanged
+     *                                        values
      * @param updatedProgrammingExercise      the updated exercise with new values
      */
-    public void handleRepoAccessRightChanges(ProgrammingExercise programmingExerciseBeforeUpdate, ProgrammingExercise updatedProgrammingExercise) {
+    public void handleRepoAccessRightChanges(ProgrammingExercise programmingExerciseBeforeUpdate,
+            ProgrammingExercise updatedProgrammingExercise) {
         if (!programmingExerciseBeforeUpdate.isReleased()) {
-            if (updatedProgrammingExercise.isReleased() && !Boolean.FALSE.equals(updatedProgrammingExercise.isAllowOfflineIde())) {
+            if (updatedProgrammingExercise.isReleased()
+                    && !Boolean.FALSE.equals(updatedProgrammingExercise.isAllowOfflineIde())) {
                 // There might be some repositories that have to be unlocked
                 unlockAllRepositories(programmingExerciseBeforeUpdate.getId());
             }
@@ -1142,7 +1324,8 @@
             return;
         }
 
-        boolean lockedUnlockedRepos = handleRepoAccessRightChangesDueDates(programmingExerciseBeforeUpdate, updatedProgrammingExercise);
+        boolean lockedUnlockedRepos = handleRepoAccessRightChangesDueDates(programmingExerciseBeforeUpdate,
+                updatedProgrammingExercise);
         if (lockedUnlockedRepos) {
             return;
         }
@@ -1151,26 +1334,37 @@
     }
 
     /**
-     * Checks if the repos have to be locked/unlocked based on the new due date. Individual due dates are considered, so not all repositories might get locked/unlocked
-     *
-     * @param programmingExerciseBeforeUpdate the original exercise with unchanged values
+     * Checks if the repos have to be locked/unlocked based on the new due date.
+     * Individual due dates are considered, so not all repositories might get
+     * locked/unlocked
+     *
+     * @param programmingExerciseBeforeUpdate the original exercise with unchanged
+     *                                        values
      * @param updatedProgrammingExercise      the updated exercise with new values
-     * @return true if the repos were locked/unlocked and no further lock/unlocks should be done; false otherwise
-     */
-    private boolean handleRepoAccessRightChangesDueDates(ProgrammingExercise programmingExerciseBeforeUpdate, ProgrammingExercise updatedProgrammingExercise) {
+     * @return true if the repos were locked/unlocked and no further lock/unlocks
+     *         should be done; false otherwise
+     */
+    private boolean handleRepoAccessRightChangesDueDates(ProgrammingExercise programmingExerciseBeforeUpdate,
+            ProgrammingExercise updatedProgrammingExercise) {
         if (!Boolean.FALSE.equals(updatedProgrammingExercise.isAllowOfflineIde())) {
             ZonedDateTime now = ZonedDateTime.now();
 
-            if (programmingExerciseBeforeUpdate.getDueDate() != null && programmingExerciseBeforeUpdate.getDueDate().isBefore(now)
-                    && (updatedProgrammingExercise.getDueDate() == null || updatedProgrammingExercise.getDueDate().isAfter(now))) {
+            if (programmingExerciseBeforeUpdate.getDueDate() != null
+                    && programmingExerciseBeforeUpdate.getDueDate().isBefore(now)
+                    && (updatedProgrammingExercise.getDueDate() == null
+                            || updatedProgrammingExercise.getDueDate().isAfter(now))) {
                 // New due date allows students to continue working on exercise
-                instanceMessageSendService.sendUnlockAllRepositoriesWithoutEarlierIndividualDueDate(programmingExerciseBeforeUpdate.getId());
+                instanceMessageSendService.sendUnlockAllRepositoriesWithoutEarlierIndividualDueDate(
+                        programmingExerciseBeforeUpdate.getId());
                 return true;
-            }
-            else if ((programmingExerciseBeforeUpdate.getDueDate() == null || programmingExerciseBeforeUpdate.getDueDate().isAfter(now))
-                    && updatedProgrammingExercise.getDueDate() != null && updatedProgrammingExercise.getDueDate().isBefore(now)) {
-                // New due date forbids students to continue working on exercise, if their individual due date does not override the new due date
-                instanceMessageSendService.sendLockAllRepositoriesWithoutLaterIndividualDueDate(programmingExerciseBeforeUpdate.getId());
+            } else if ((programmingExerciseBeforeUpdate.getDueDate() == null
+                    || programmingExerciseBeforeUpdate.getDueDate().isAfter(now))
+                    && updatedProgrammingExercise.getDueDate() != null
+                    && updatedProgrammingExercise.getDueDate().isBefore(now)) {
+                // New due date forbids students to continue working on exercise, if their
+                // individual due date does not override the new due date
+                instanceMessageSendService
+                        .sendLockAllRepositoriesWithoutLaterIndividualDueDate(programmingExerciseBeforeUpdate.getId());
                 return true;
             }
         }
@@ -1178,19 +1372,26 @@
     }
 
     /**
-     * Checks if the repos have to be locked/unlocked based on the allowance of offline IDEs. The read access in the VCS is only necessary when working with an offline IDE
-     *
-     * @param programmingExerciseBeforeUpdate the original exercise with unchanged values
+     * Checks if the repos have to be locked/unlocked based on the allowance of
+     * offline IDEs. The read access in the VCS is only necessary when working with
+     * an offline IDE
+     *
+     * @param programmingExerciseBeforeUpdate the original exercise with unchanged
+     *                                        values
      * @param updatedProgrammingExercise      the updated exercise with new values
-     * @return true if the repos were locked/unlocked and no further lock/unlocks should be done; false otherwise
-     */
-    private boolean handleRepoAccessRightChangesChangesOfflineIDE(ProgrammingExercise programmingExerciseBeforeUpdate, ProgrammingExercise updatedProgrammingExercise) {
-        if (updatedProgrammingExercise.getDueDate() == null || updatedProgrammingExercise.getDueDate().isAfter(ZonedDateTime.now())) {
-            if (Boolean.FALSE.equals(programmingExerciseBeforeUpdate.isAllowOfflineIde()) && !Boolean.FALSE.equals(updatedProgrammingExercise.isAllowOfflineIde())) {
+     * @return true if the repos were locked/unlocked and no further lock/unlocks
+     *         should be done; false otherwise
+     */
+    private boolean handleRepoAccessRightChangesChangesOfflineIDE(ProgrammingExercise programmingExerciseBeforeUpdate,
+            ProgrammingExercise updatedProgrammingExercise) {
+        if (updatedProgrammingExercise.getDueDate() == null
+                || updatedProgrammingExercise.getDueDate().isAfter(ZonedDateTime.now())) {
+            if (Boolean.FALSE.equals(programmingExerciseBeforeUpdate.isAllowOfflineIde())
+                    && !Boolean.FALSE.equals(updatedProgrammingExercise.isAllowOfflineIde())) {
                 unlockAllRepositories(programmingExerciseBeforeUpdate.getId());
                 return true;
-            }
-            else if (!Boolean.FALSE.equals(programmingExerciseBeforeUpdate.isAllowOfflineIde()) && Boolean.FALSE.equals(updatedProgrammingExercise.isAllowOfflineIde())) {
+            } else if (!Boolean.FALSE.equals(programmingExerciseBeforeUpdate.isAllowOfflineIde())
+                    && Boolean.FALSE.equals(updatedProgrammingExercise.isAllowOfflineIde())) {
                 lockAllRepositories(programmingExerciseBeforeUpdate.getId());
                 return true;
             }
