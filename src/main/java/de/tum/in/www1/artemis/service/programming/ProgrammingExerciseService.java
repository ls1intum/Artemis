--- conflicted
+++ resolved
@@ -796,11 +796,7 @@
         final var solutionRepositoryUrlAsUrl = programmingExercise.getVcsSolutionRepositoryUrl();
         final var testRepositoryUrlAsUrl = programmingExercise.getVcsTestRepositoryUrl();
 
-<<<<<<< HEAD
         // The delete operation cancels scheduled tasks (like locking/unlocking repositories)
-=======
-        // This cancels the scheduled tasks (like locking/unlocking repositories)
->>>>>>> dca20d6c
         // As the programming exercise might already be deleted once the scheduling node receives the message, only the
         // id is used to cancel the scheduling. No interaction with the database is required.
         cancelScheduledOperations(programmingExercise.getId());
