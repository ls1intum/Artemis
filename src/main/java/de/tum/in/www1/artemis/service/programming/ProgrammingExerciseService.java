package de.tum.in.www1.artemis.service.programming;

import static de.tum.in.www1.artemis.domain.enumeration.BuildPlanType.SOLUTION;
import static de.tum.in.www1.artemis.domain.enumeration.BuildPlanType.TEMPLATE;

import java.io.IOException;
import java.nio.file.Files;
import java.nio.file.Path;
import java.time.ZonedDateTime;
import java.util.*;
import java.util.regex.Matcher;
import java.util.regex.Pattern;
import java.util.stream.Collectors;

import javax.annotation.Nullable;

import org.apache.commons.lang3.ArrayUtils;
import org.apache.commons.lang3.StringUtils;
import org.eclipse.jgit.api.errors.GitAPIException;
import org.slf4j.Logger;
import org.slf4j.LoggerFactory;
import org.springframework.data.domain.Page;
import org.springframework.data.domain.PageRequest;
import org.springframework.data.jpa.domain.Specification;
import org.springframework.stereotype.Service;
import org.springframework.transaction.annotation.Transactional;

import de.tum.in.www1.artemis.domain.*;
import de.tum.in.www1.artemis.domain.enumeration.InitializationState;
import de.tum.in.www1.artemis.domain.enumeration.ProgrammingLanguage;
import de.tum.in.www1.artemis.domain.enumeration.ProjectType;
import de.tum.in.www1.artemis.domain.enumeration.RepositoryType;
import de.tum.in.www1.artemis.domain.hestia.ProgrammingExerciseSolutionEntry;
import de.tum.in.www1.artemis.domain.hestia.ProgrammingExerciseTask;
import de.tum.in.www1.artemis.domain.metis.conversation.Channel;
import de.tum.in.www1.artemis.domain.participation.SolutionProgrammingExerciseParticipation;
import de.tum.in.www1.artemis.domain.participation.TemplateProgrammingExerciseParticipation;
import de.tum.in.www1.artemis.repository.*;
import de.tum.in.www1.artemis.repository.hestia.ProgrammingExerciseGitDiffReportRepository;
import de.tum.in.www1.artemis.repository.hestia.ProgrammingExerciseSolutionEntryRepository;
import de.tum.in.www1.artemis.repository.hestia.ProgrammingExerciseTaskRepository;
import de.tum.in.www1.artemis.service.ExerciseSpecificationService;
import de.tum.in.www1.artemis.service.ParticipationService;
import de.tum.in.www1.artemis.service.SubmissionPolicyService;
import de.tum.in.www1.artemis.service.connectors.GitService;
import de.tum.in.www1.artemis.service.connectors.ci.CIPermission;
import de.tum.in.www1.artemis.service.connectors.ci.ContinuousIntegrationService;
import de.tum.in.www1.artemis.service.connectors.vcs.VersionControlService;
import de.tum.in.www1.artemis.service.hestia.ProgrammingExerciseTaskService;
import de.tum.in.www1.artemis.service.messaging.InstanceMessageSendService;
import de.tum.in.www1.artemis.service.metis.conversation.ChannelService;
import de.tum.in.www1.artemis.service.notifications.GroupNotificationScheduleService;
import de.tum.in.www1.artemis.service.notifications.GroupNotificationService;
import de.tum.in.www1.artemis.service.util.structureoraclegenerator.OracleGenerator;
import de.tum.in.www1.artemis.web.rest.dto.PageableSearchDTO;
import de.tum.in.www1.artemis.web.rest.dto.SearchResultPageDTO;
import de.tum.in.www1.artemis.web.rest.errors.BadRequestAlertException;
import de.tum.in.www1.artemis.web.rest.errors.EntityNotFoundException;
import de.tum.in.www1.artemis.web.rest.util.PageUtil;

@Service
public class ProgrammingExerciseService {

    /**
     * Java package name Regex according to Java 14 JLS
     * (<a href="https://docs.oracle.com/javase/specs/jls/se14/html/jls-7.html#jls-7.4.1">https://docs.oracle.com/javase/specs/jls/se14/html/jls-7.html#jls-7.4.1</a>)
     * with the restriction to a-z,A-Z,_ as "Java letter" and 0-9 as digits due to JavaScript/Browser Unicode character class limitations
     */
    private static final String PACKAGE_NAME_REGEX = "^(?!.*(?:\\.|^)(?:abstract|continue|for|new|switch|assert|default|if|package|synchronized|boolean|do|goto|private|this|break|double|implements|protected|throw|byte|else|import|public|throws|case|enum|instanceof|return|transient|catch|extends|int|short|try|char|final|interface|static|void|class|finally|long|strictfp|volatile|const|float|native|super|while|_|true|false|null)(?:\\.|$))[A-Z_a-z]\\w*(?:\\.[A-Z_a-z]\\w*)*$";

    /**
     * Swift package name Regex derived from
     * (<a href="https://docs.swift.org/swift-book/ReferenceManual/LexicalStructure.html#ID412">https://docs.swift.org/swift-book/ReferenceManual/LexicalStructure.html#ID412</a>),
     * with the restriction to a-z,A-Z as "Swift letter" and 0-9 as digits where no separators are allowed
     */
    private static final String SWIFT_PACKAGE_NAME_REGEX = "^(?!(?:associatedtype|class|deinit|enum|extension|fileprivate|func|import|init|inout|internal|let|open|operator|private|protocol|public|rethrows|static|struct|subscript|typealias|var|break|case|continue|default|defer|do|else|fallthrough|for|guard|if|in|repeat|return|switch|where|while|as|Any|catch|false|is|nil|super|self|Self|throw|throws|true|try|_|[sS]wift)$)[A-Za-z][\\dA-Za-z]*$";

    private final Pattern packageNamePattern = Pattern.compile(PACKAGE_NAME_REGEX);

    private final Pattern packageNamePatternForSwift = Pattern.compile(SWIFT_PACKAGE_NAME_REGEX);

    private final Logger log = LoggerFactory.getLogger(ProgrammingExerciseService.class);

    private final ProgrammingExerciseRepository programmingExerciseRepository;

    private final GitService gitService;

    private final Optional<VersionControlService> versionControlService;

    private final Optional<ContinuousIntegrationService> continuousIntegrationService;

    private final ParticipationRepository participationRepository;

    private final ParticipationService participationService;

    private final UserRepository userRepository;

    private final GroupNotificationService groupNotificationService;

    private final GroupNotificationScheduleService groupNotificationScheduleService;

    private final InstanceMessageSendService instanceMessageSendService;

    private final TemplateProgrammingExerciseParticipationRepository templateProgrammingExerciseParticipationRepository;

    private final SolutionProgrammingExerciseParticipationRepository solutionProgrammingExerciseParticipationRepository;

    private final ResultRepository resultRepository;

    private final AuxiliaryRepositoryRepository auxiliaryRepositoryRepository;

    private final ProgrammingExerciseTaskRepository programmingExerciseTaskRepository;

    private final ProgrammingExerciseSolutionEntryRepository programmingExerciseSolutionEntryRepository;

    private final ProgrammingExerciseTaskService programmingExerciseTaskService;

    private final ProgrammingExerciseGitDiffReportRepository programmingExerciseGitDiffReportRepository;

    private final ProgrammingExerciseRepositoryService programmingExerciseRepositoryService;

    private final ExerciseSpecificationService exerciseSpecificationService;

    private final AuxiliaryRepositoryService auxiliaryRepositoryService;

    private final SubmissionPolicyService submissionPolicyService;

    private final Optional<ProgrammingLanguageFeatureService> programmingLanguageFeatureService;

    private final ChannelService channelService;

    public ProgrammingExerciseService(ProgrammingExerciseRepository programmingExerciseRepository, GitService gitService, Optional<VersionControlService> versionControlService,
            Optional<ContinuousIntegrationService> continuousIntegrationService,
            TemplateProgrammingExerciseParticipationRepository templateProgrammingExerciseParticipationRepository,
            SolutionProgrammingExerciseParticipationRepository solutionProgrammingExerciseParticipationRepository, ParticipationService participationService,
            ParticipationRepository participationRepository, ResultRepository resultRepository, UserRepository userRepository, GroupNotificationService groupNotificationService,
            GroupNotificationScheduleService groupNotificationScheduleService, InstanceMessageSendService instanceMessageSendService,
            AuxiliaryRepositoryRepository auxiliaryRepositoryRepository, ProgrammingExerciseTaskRepository programmingExerciseTaskRepository,
            ProgrammingExerciseSolutionEntryRepository programmingExerciseSolutionEntryRepository, ProgrammingExerciseTaskService programmingExerciseTaskService,
            ProgrammingExerciseGitDiffReportRepository programmingExerciseGitDiffReportRepository, ExerciseSpecificationService exerciseSpecificationService,
            ProgrammingExerciseRepositoryService programmingExerciseRepositoryService, AuxiliaryRepositoryService auxiliaryRepositoryService,
            SubmissionPolicyService submissionPolicyService, Optional<ProgrammingLanguageFeatureService> programmingLanguageFeatureService, ChannelService channelService) {
        this.programmingExerciseRepository = programmingExerciseRepository;
        this.gitService = gitService;
        this.versionControlService = versionControlService;
        this.continuousIntegrationService = continuousIntegrationService;
        this.templateProgrammingExerciseParticipationRepository = templateProgrammingExerciseParticipationRepository;
        this.solutionProgrammingExerciseParticipationRepository = solutionProgrammingExerciseParticipationRepository;
        this.participationRepository = participationRepository;
        this.participationService = participationService;
        this.resultRepository = resultRepository;
        this.userRepository = userRepository;
        this.groupNotificationService = groupNotificationService;
        this.groupNotificationScheduleService = groupNotificationScheduleService;
        this.instanceMessageSendService = instanceMessageSendService;
        this.auxiliaryRepositoryRepository = auxiliaryRepositoryRepository;
        this.programmingExerciseTaskRepository = programmingExerciseTaskRepository;
        this.programmingExerciseSolutionEntryRepository = programmingExerciseSolutionEntryRepository;
        this.programmingExerciseTaskService = programmingExerciseTaskService;
        this.programmingExerciseGitDiffReportRepository = programmingExerciseGitDiffReportRepository;
        this.exerciseSpecificationService = exerciseSpecificationService;
        this.programmingExerciseRepositoryService = programmingExerciseRepositoryService;
        this.auxiliaryRepositoryService = auxiliaryRepositoryService;
        this.submissionPolicyService = submissionPolicyService;
        this.programmingLanguageFeatureService = programmingLanguageFeatureService;
        this.channelService = channelService;
    }

    /**
     * Setups the context of a new programming exercise. This includes:
     * <ul>
     * <li>The VCS project</li>
     * <li>All repositories (test, exercise, solution)</li>
     * <li>The template and solution participation</li>
     * <li>VCS webhooks</li>
     * <li>Bamboo build plans</li>
     * </ul>
     * The exercise gets set up in the following order:
     * <ol>
     * <li>Create all repositories for the new exercise</li>
     * <li>Setup template and push it to the repositories</li>
     * <li>Setup new build plans for exercise</li>
     * <li>Add all webhooks</li>
     * <li>Init scheduled jobs for exercise maintenance</li>
     * </ol>
     *
     * @param programmingExercise The programmingExercise that should be setup
     * @return The new setup exercise
     * @throws GitAPIException If something during the communication with the remote Git repository went wrong
     * @throws IOException     If the template files couldn't be read
     */
    @Transactional // TODO: apply the transaction on a smaller scope
    // ok because we create many objects in a rather complex way and need a rollback in case of exceptions
    public ProgrammingExercise createProgrammingExercise(ProgrammingExercise programmingExercise) throws GitAPIException, IOException {
<<<<<<< HEAD
        // We have to save the channel first before setting up the programming exercise because the channel attached to it right now doesn't have an id
        if (programmingExercise.isCourseExercise() && programmingExercise.getChannel() != null) {
            Channel createdChannel = channelService.createExerciseChannel(programmingExercise, programmingExercise.getChannel().getName());
            programmingExercise.setChannel(createdChannel);
            channelService.registerUsersToChannelAsynchronously(true, true, true, List.of(), createdChannel.getCourse(), createdChannel);
        }

=======
>>>>>>> 2dce451b
        programmingExercise.generateAndSetProjectKey();
        final User exerciseCreator = userRepository.getUser();

        programmingExercise.setBranch(versionControlService.get().getDefaultBranchOfArtemis());
        programmingExerciseRepositoryService.createRepositoriesForNewExercise(programmingExercise);
        initParticipations(programmingExercise);
        setURLsAndBuildPlanIDsForNewExercise(programmingExercise);

        // Save participations to get the ids required for the webhooks
        connectBaseParticipationsToExerciseAndSave(programmingExercise);

        connectAuxiliaryRepositoriesToExercise(programmingExercise);

        programmingExerciseRepositoryService.setupExerciseTemplate(programmingExercise, exerciseCreator);

        // Save programming exercise to prevent transient exception
        ProgrammingExercise savedProgrammingExercise = programmingExerciseRepository.save(programmingExercise);

        if (savedProgrammingExercise.isCourseExercise()) {
            channelService.createExerciseChannel(savedProgrammingExercise, programmingExercise.getChannelName());
        }

        setupBuildPlansForNewExercise(savedProgrammingExercise);
        // save to get the id required for the webhook
        savedProgrammingExercise = programmingExerciseRepository.saveAndFlush(savedProgrammingExercise);

        programmingExerciseTaskService.updateTasksFromProblemStatement(savedProgrammingExercise);

        // The creation of the webhooks must occur after the initial push, because the participation is
        // not yet saved in the database, so we cannot save the submission accordingly (see ProgrammingSubmissionService.processNewProgrammingSubmission)
        versionControlService.get().addWebHooksForExercise(savedProgrammingExercise);
        scheduleOperations(savedProgrammingExercise.getId());
        groupNotificationScheduleService.checkNotificationsForNewExercise(savedProgrammingExercise);
        return savedProgrammingExercise;
    }

    public void scheduleOperations(Long programmingExerciseId) {
        instanceMessageSendService.sendProgrammingExerciseSchedule(programmingExerciseId);
    }

    public void cancelScheduledOperations(Long programmingExerciseId) {
        instanceMessageSendService.sendProgrammingExerciseScheduleCancel(programmingExerciseId);
    }

    /**
     * validates the settings of a new programming exercise
     *
     * @param programmingExercise The programming exercise that should be validated
     * @param course              The course the programming exercise should be created in or imported to
     */
    public void validateNewProgrammingExerciseSettings(ProgrammingExercise programmingExercise, Course course) {
        if (programmingExercise.getId() != null) {
            throw new BadRequestAlertException("A new programmingExercise cannot already have an ID", "Exercise", "idexists");
        }

        programmingExercise.validateGeneralSettings();
        programmingExercise.validateProgrammingSettings();
        programmingExercise.validateManualFeedbackSettings();
        auxiliaryRepositoryService.validateAndAddAuxiliaryRepositoriesOfProgrammingExercise(programmingExercise, programmingExercise.getAuxiliaryRepositories());
        submissionPolicyService.validateSubmissionPolicyCreation(programmingExercise);

        ProgrammingLanguageFeature programmingLanguageFeature = programmingLanguageFeatureService.get()
                .getProgrammingLanguageFeatures(programmingExercise.getProgrammingLanguage());

        validatePackageName(programmingExercise, programmingLanguageFeature);
        validateProjectType(programmingExercise, programmingLanguageFeature);

        // Check if checkout solution repository is enabled
        if (programmingExercise.getCheckoutSolutionRepository() && !programmingLanguageFeature.checkoutSolutionRepositoryAllowed()) {
            throw new BadRequestAlertException("Checkout solution repository is not supported for this programming language", "Exercise", "checkoutSolutionRepositoryNotSupported");
        }
        // Check if publish build plan URL is enabled
        if (Boolean.TRUE.equals(programmingExercise.isPublishBuildPlanUrl()) && !programmingLanguageFeature.publishBuildPlanUrlAllowed()) {
            throw new BadRequestAlertException("Publishing the build plan URL is not supported for this language", "Exercise", "publishBuildPlanUrlNotSupported");
        }

        // Check if testwise coverage analysis is enabled
        if (Boolean.TRUE.equals(programmingExercise.isTestwiseCoverageEnabled()) && !programmingLanguageFeature.testwiseCoverageAnalysisSupported()) {
            throw new BadRequestAlertException("Testwise coverage analysis is not supported for this language", "Exercise", "testwiseCoverageAnalysisNotSupported");
        }

        programmingExerciseRepository.validateCourseSettings(programmingExercise, course);
        validateStaticCodeAnalysisSettings(programmingExercise);

        programmingExercise.generateAndSetProjectKey();
        checkIfProjectExists(programmingExercise);

    }

    private void validateProjectType(ProgrammingExercise programmingExercise, ProgrammingLanguageFeature programmingLanguageFeature) {
        // Check if project type is selected
        if (!programmingLanguageFeature.projectTypes().isEmpty()) {
            if (programmingExercise.getProjectType() == null) {
                throw new BadRequestAlertException("The project type is not set", "Exercise", "projectTypeNotSet");
            }
            if (!programmingLanguageFeature.projectTypes().contains(programmingExercise.getProjectType())) {
                throw new BadRequestAlertException("The project type is not supported for this programming language", "Exercise", "projectTypeNotSupported");
            }
        }
        else if (programmingExercise.getProjectType() != null) {
            throw new BadRequestAlertException("The project type is set but not supported", "Exercise", "projectTypeSet");
        }
    }

    private void validatePackageName(ProgrammingExercise programmingExercise, ProgrammingLanguageFeature programmingLanguageFeature) {
        if (!programmingLanguageFeature.packageNameRequired()) {
            return;
        }
        // Check if package name is set
        if (programmingExercise.getPackageName() == null) {
            throw new BadRequestAlertException("The package name is invalid", "Exercise", "packagenameInvalid");
        }

        // Check if package name matches regex
        Matcher packageNameMatcher;
        switch (programmingExercise.getProgrammingLanguage()) {
            case JAVA, KOTLIN -> packageNameMatcher = packageNamePattern.matcher(programmingExercise.getPackageName());
            case SWIFT -> packageNameMatcher = packageNamePatternForSwift.matcher(programmingExercise.getPackageName());
            default -> throw new IllegalArgumentException("Programming language not supported");
        }
        if (!packageNameMatcher.matches()) {
            throw new BadRequestAlertException("The package name is invalid", "Exercise", "packagenameInvalid");
        }
    }

    /**
     * Validates static code analysis settings
     *
     * @param programmingExercise exercise to validate
     */
    public void validateStaticCodeAnalysisSettings(ProgrammingExercise programmingExercise) {
        ProgrammingLanguageFeature programmingLanguageFeature = programmingLanguageFeatureService.get()
                .getProgrammingLanguageFeatures(programmingExercise.getProgrammingLanguage());
        programmingExercise.validateStaticCodeAnalysisSettings(programmingLanguageFeature);
    }

    /**
     * Creates build plans for a new programming exercise.
     * 1. Create the project for the exercise on the CI Server
     * 2. Create template and solution build plan in this project
     * 3. Configure CI permissions
     *
     * @param programmingExercise Programming exercise for the build plans should be generated. The programming
     *                                exercise should contain a fully initialized template and solution participation.
     */
    public void setupBuildPlansForNewExercise(ProgrammingExercise programmingExercise) {
        String projectKey = programmingExercise.getProjectKey();
        // Get URLs for repos
        var exerciseRepoUrl = programmingExercise.getVcsTemplateRepositoryUrl();
        var testsRepoUrl = programmingExercise.getVcsTestRepositoryUrl();
        var solutionRepoUrl = programmingExercise.getVcsSolutionRepositoryUrl();

        continuousIntegrationService.get().createProjectForExercise(programmingExercise);
        // template build plan
        continuousIntegrationService.get().createBuildPlanForExercise(programmingExercise, TEMPLATE.getName(), exerciseRepoUrl, testsRepoUrl, solutionRepoUrl);
        // solution build plan
        continuousIntegrationService.get().createBuildPlanForExercise(programmingExercise, SOLUTION.getName(), solutionRepoUrl, testsRepoUrl, solutionRepoUrl);

        // Give appropriate permissions for CI projects
        continuousIntegrationService.get().removeAllDefaultProjectPermissions(projectKey);

        giveCIProjectPermissions(programmingExercise);
    }

    /**
     * This method connects the new programming exercise with the template and solution participation
     *
     * @param programmingExercise the new programming exercise
     */
    public void connectBaseParticipationsToExerciseAndSave(ProgrammingExercise programmingExercise) {
        var templateParticipation = programmingExercise.getTemplateParticipation();
        var solutionParticipation = programmingExercise.getSolutionParticipation();
        templateParticipation.setProgrammingExercise(programmingExercise);
        solutionParticipation.setProgrammingExercise(programmingExercise);
        templateParticipation = templateProgrammingExerciseParticipationRepository.save(templateParticipation);
        solutionParticipation = solutionProgrammingExerciseParticipationRepository.save(solutionParticipation);
        programmingExercise.setTemplateParticipation(templateParticipation);
        programmingExercise.setSolutionParticipation(solutionParticipation);
    }

    private void connectAuxiliaryRepositoriesToExercise(ProgrammingExercise exercise) {
        List<AuxiliaryRepository> savedRepositories = new ArrayList<>(exercise.getAuxiliaryRepositories().stream().filter(repo -> repo.getId() != null).toList());
        exercise.getAuxiliaryRepositories().stream().filter(repository -> repository.getId() == null).forEach(repository -> {
            // We have to disconnect the exercise from the auxiliary repository
            // since the auxiliary repositories of an exercise are represented as
            // a sorted collection (list).
            repository.setExercise(null);
            repository = auxiliaryRepositoryRepository.save(repository);
            repository.setExercise(exercise);
            savedRepositories.add(repository);
        });
        exercise.setAuxiliaryRepositories(savedRepositories);
    }

    private void setURLsAndBuildPlanIDsForNewExercise(ProgrammingExercise programmingExercise) {
        final var projectKey = programmingExercise.getProjectKey();
        final var templateParticipation = programmingExercise.getTemplateParticipation();
        final var solutionParticipation = programmingExercise.getSolutionParticipation();
        final var templatePlanId = programmingExercise.generateBuildPlanId(TEMPLATE);
        final var solutionPlanId = programmingExercise.generateBuildPlanId(SOLUTION);
        final var exerciseRepoName = programmingExercise.generateRepositoryName(RepositoryType.TEMPLATE);
        final var solutionRepoName = programmingExercise.generateRepositoryName(RepositoryType.SOLUTION);
        final var testRepoName = programmingExercise.generateRepositoryName(RepositoryType.TESTS);

        templateParticipation.setBuildPlanId(templatePlanId); // Set build plan id to newly created BaseBuild plan
        templateParticipation.setRepositoryUrl(versionControlService.get().getCloneRepositoryUrl(projectKey, exerciseRepoName).toString());
        solutionParticipation.setBuildPlanId(solutionPlanId);
        solutionParticipation.setRepositoryUrl(versionControlService.get().getCloneRepositoryUrl(projectKey, solutionRepoName).toString());
        programmingExercise.setTestRepositoryUrl(versionControlService.get().getCloneRepositoryUrl(projectKey, testRepoName).toString());
    }

    private void setURLsForAuxiliaryRepositoriesOfExercise(ProgrammingExercise programmingExercise) {
        programmingExercise.getAuxiliaryRepositories().forEach(repo -> repo.setRepositoryUrl(
                versionControlService.get().getCloneRepositoryUrl(programmingExercise.getProjectKey(), programmingExercise.generateRepositoryName(repo.getName())).toString()));
    }

    public static Path getProgrammingLanguageProjectTypePath(ProgrammingLanguage programmingLanguage, ProjectType projectType) {
        return getProgrammingLanguageTemplatePath(programmingLanguage).resolve(projectType.name().toLowerCase());
    }

    public static Path getProgrammingLanguageTemplatePath(ProgrammingLanguage programmingLanguage) {
        return Path.of("templates", programmingLanguage.name().toLowerCase());
    }

    /**
     * @param programmingExerciseBeforeUpdate the original programming exercise with its old values
     * @param updatedProgrammingExercise      the changed programming exercise with its new values
     * @param notificationText                optional text about the changes for a notification
     * @return the updates programming exercise from the database
     */
    public ProgrammingExercise updateProgrammingExercise(ProgrammingExercise programmingExerciseBeforeUpdate, ProgrammingExercise updatedProgrammingExercise,
            @Nullable String notificationText) {
        setURLsForAuxiliaryRepositoriesOfExercise(updatedProgrammingExercise);
        connectAuxiliaryRepositoriesToExercise(updatedProgrammingExercise);

        // Make sure that the original references are preserved and the channel is updated if necessary
        Channel channel = channelService.updateExerciseChannel(programmingExerciseBeforeUpdate, updatedProgrammingExercise);

        ProgrammingExercise savedProgrammingExercise = programmingExerciseRepository.save(updatedProgrammingExercise);

        participationRepository.removeIndividualDueDatesIfBeforeDueDate(savedProgrammingExercise, programmingExerciseBeforeUpdate.getDueDate());
        programmingExerciseTaskService.updateTasksFromProblemStatement(savedProgrammingExercise);
        // TODO: in case of an exam exercise, this is not necessary
        scheduleOperations(updatedProgrammingExercise.getId());
        groupNotificationScheduleService.checkAndCreateAppropriateNotificationsWhenUpdatingExercise(programmingExerciseBeforeUpdate, savedProgrammingExercise, notificationText);

        if (channel != null) {
            savedProgrammingExercise.setChannelName(channel.getName());
        }

        return savedProgrammingExercise;
    }

    /**
     * These methods set the values (initialization date and initialization state) of the template and solution participation.
     * If either participation is null, a new one will be created.
     *
     * @param programmingExercise The programming exercise
     */
    public void initParticipations(ProgrammingExercise programmingExercise) {
        var solutionParticipation = programmingExercise.getSolutionParticipation();
        var templateParticipation = programmingExercise.getTemplateParticipation();

        if (templateParticipation == null) {
            templateParticipation = new TemplateProgrammingExerciseParticipation();
            programmingExercise.setTemplateParticipation(templateParticipation);
        }
        if (solutionParticipation == null) {
            solutionParticipation = new SolutionProgrammingExerciseParticipation();
            programmingExercise.setSolutionParticipation(solutionParticipation);
        }

        solutionParticipation.setInitializationState(InitializationState.INITIALIZED);
        templateParticipation.setInitializationState(InitializationState.INITIALIZED);
        solutionParticipation.setInitializationDate(ZonedDateTime.now());
        templateParticipation.setInitializationDate(ZonedDateTime.now());
    }

    /**
     * Updates the timeline attributes of the given programming exercise
     *
     * @param updatedProgrammingExercise containing the changes that have to be saved
     * @param notificationText           optional text for a notification to all students about the update
     * @return the updated ProgrammingExercise object.
     */
    public ProgrammingExercise updateTimeline(ProgrammingExercise updatedProgrammingExercise, @Nullable String notificationText) {
        ProgrammingExercise programmingExercise = programmingExerciseRepository.findByIdElseThrow(updatedProgrammingExercise.getId());

        // create slim copy of programmingExercise before the update - needed for notifications (only release date needed)
        ProgrammingExercise programmingExerciseBeforeUpdate = new ProgrammingExercise();
        programmingExerciseBeforeUpdate.setReleaseDate(programmingExercise.getReleaseDate());
        programmingExerciseBeforeUpdate.setStartDate(programmingExercise.getStartDate());
        programmingExerciseBeforeUpdate.setAssessmentDueDate(programmingExercise.getAssessmentDueDate());

        programmingExercise.setReleaseDate(updatedProgrammingExercise.getReleaseDate());
        programmingExercise.setStartDate(updatedProgrammingExercise.getStartDate());
        programmingExercise.setDueDate(updatedProgrammingExercise.getDueDate());
        programmingExercise.setBuildAndTestStudentSubmissionsAfterDueDate(updatedProgrammingExercise.getBuildAndTestStudentSubmissionsAfterDueDate());
        programmingExercise.setAssessmentType(updatedProgrammingExercise.getAssessmentType());
        programmingExercise.setAssessmentDueDate(updatedProgrammingExercise.getAssessmentDueDate());
        programmingExercise.setExampleSolutionPublicationDate(updatedProgrammingExercise.getExampleSolutionPublicationDate());

        programmingExercise.validateDates();

        ProgrammingExercise savedProgrammingExercise = programmingExerciseRepository.save(programmingExercise);
        groupNotificationScheduleService.checkAndCreateAppropriateNotificationsWhenUpdatingExercise(programmingExerciseBeforeUpdate, savedProgrammingExercise, notificationText);
        return savedProgrammingExercise;
    }

    /**
     * Updates the problem statement of the given programming exercise.
     *
     * @param programmingExercise The ProgrammingExercise of which the problem statement is updated.
     * @param problemStatement    markdown of the problem statement.
     * @param notificationText    optional text for a notification to all students about the update
     * @return the updated ProgrammingExercise object.
     * @throws EntityNotFoundException if there is no ProgrammingExercise for the given id.
     */
    public ProgrammingExercise updateProblemStatement(ProgrammingExercise programmingExercise, String problemStatement, @Nullable String notificationText)
            throws EntityNotFoundException {

        programmingExercise.setProblemStatement(problemStatement);
        ProgrammingExercise updatedProgrammingExercise = programmingExerciseRepository.save(programmingExercise);

        programmingExerciseTaskService.updateTasksFromProblemStatement(updatedProgrammingExercise);

        groupNotificationService.notifyAboutExerciseUpdate(programmingExercise, notificationText);

        return updatedProgrammingExercise;
    }

    /**
     * This method calls the StructureOracleGenerator, generates the string out of the JSON representation of the structure oracle of the programming exercise and returns true if
     * the file was updated or generated, false otherwise. This can happen if the contents of the file have not changed.
     *
     * @param solutionRepoURL The URL of the solution repository.
     * @param exerciseRepoURL The URL of the exercise repository.
     * @param testRepoURL     The URL of the tests' repository.
     * @param testsPath       The path to the tests' folder, e.g. the path inside the repository where the structure oracle file will be saved in.
     * @param user            The user who has initiated the action
     * @return True, if the structure oracle was successfully generated or updated, false if no changes to the file were made.
     * @throws IOException     If the URLs cannot be converted to actual {@link Path paths}
     * @throws GitAPIException If the checkout fails
     */
    public boolean generateStructureOracleFile(VcsRepositoryUrl solutionRepoURL, VcsRepositoryUrl exerciseRepoURL, VcsRepositoryUrl testRepoURL, String testsPath, User user)
            throws IOException, GitAPIException {
        Repository solutionRepository = gitService.getOrCheckoutRepository(solutionRepoURL, true);
        Repository exerciseRepository = gitService.getOrCheckoutRepository(exerciseRepoURL, true);
        Repository testRepository = gitService.getOrCheckoutRepository(testRepoURL, true);

        gitService.resetToOriginHead(solutionRepository);
        gitService.pullIgnoreConflicts(solutionRepository);
        gitService.resetToOriginHead(exerciseRepository);
        gitService.pullIgnoreConflicts(exerciseRepository);
        gitService.resetToOriginHead(testRepository);
        gitService.pullIgnoreConflicts(testRepository);

        Path solutionRepositoryPath = solutionRepository.getLocalPath().toRealPath();
        Path exerciseRepositoryPath = exerciseRepository.getLocalPath().toRealPath();
        Path structureOraclePath = Path.of(testRepository.getLocalPath().toRealPath().toString(), testsPath, "test.json");

        String structureOracleJSON = OracleGenerator.generateStructureOracleJSON(solutionRepositoryPath, exerciseRepositoryPath);
        return saveAndPushStructuralOracle(user, testRepository, structureOraclePath, structureOracleJSON);
    }

    private boolean saveAndPushStructuralOracle(User user, Repository testRepository, Path structureOraclePath, String structureOracleJSON) throws IOException {
        // If the oracle file does not already exist, then save the generated string to the file.
        // If it does, check if the contents of the existing file are the same as the generated one.
        // If they are, do not push anything and inform the user about it.
        // If not, then update the oracle file by rewriting it and push the changes.
        if (!Files.exists(structureOraclePath)) {
            try {
                Files.write(structureOraclePath, structureOracleJSON.getBytes());
                gitService.stageAllChanges(testRepository);
                gitService.commitAndPush(testRepository, "Generate the structure oracle file.", true, user);
                return true;
            }
            catch (GitAPIException e) {
                log.error("An exception occurred while pushing the structure oracle file to the test repository.", e);
                return false;
            }
        }
        else {
            Byte[] existingContents = ArrayUtils.toObject(Files.readAllBytes(structureOraclePath));
            Byte[] newContents = ArrayUtils.toObject(structureOracleJSON.getBytes());

            if (Arrays.deepEquals(existingContents, newContents)) {
                log.info("No changes to the oracle detected.");
                return false;
            }
            else {
                try {
                    Files.write(structureOraclePath, structureOracleJSON.getBytes());
                    gitService.stageAllChanges(testRepository);
                    gitService.commitAndPush(testRepository, "Update the structure oracle file.", true, user);
                    return true;
                }
                catch (GitAPIException e) {
                    log.error("An exception occurred while pushing the structure oracle file to the test repository.", e);
                    return false;
                }
            }
        }
    }

    /**
     * Delete a programming exercise, including its template and solution participations.
     *
     * @param programmingExerciseId     id of the programming exercise to delete.
     * @param deleteBaseReposBuildPlans if true will also delete build plans and projects.
     */
    public void delete(Long programmingExerciseId, boolean deleteBaseReposBuildPlans) {
        // Note: This method does not accept a programming exercise to solve issues with nested Transactions.
        // It would be good to refactor the delete calls and move the validity checks down from the resources to the service methods (e.g. EntityNotFound).
        var programmingExercise = programmingExerciseRepository.findWithTemplateAndSolutionParticipationTeamAssignmentConfigCategoriesById(programmingExerciseId)
                .orElseThrow(() -> new EntityNotFoundException("Programming Exercise", programmingExerciseId));

        // The delete operation cancels scheduled tasks (like locking/unlocking repositories)
        // As the programming exercise might already be deleted once the scheduling node receives the message, only the
        // id is used to cancel the scheduling. No interaction with the database is required.
        cancelScheduledOperations(programmingExercise.getId());

        if (deleteBaseReposBuildPlans) {
            deleteBuildPlans(programmingExercise);
            programmingExerciseRepositoryService.deleteRepositories(programmingExercise);
        }
        programmingExerciseRepositoryService.deleteLocalRepoCopies(programmingExercise);

        programmingExerciseGitDiffReportRepository.deleteByProgrammingExerciseId(programmingExerciseId);

        SolutionProgrammingExerciseParticipation solutionProgrammingExerciseParticipation = programmingExercise.getSolutionParticipation();
        TemplateProgrammingExerciseParticipation templateProgrammingExerciseParticipation = programmingExercise.getTemplateParticipation();
        if (solutionProgrammingExerciseParticipation != null) {
            participationService.deleteResultsAndSubmissionsOfParticipation(solutionProgrammingExerciseParticipation.getId(), true);
        }
        if (templateProgrammingExerciseParticipation != null) {
            participationService.deleteResultsAndSubmissionsOfParticipation(templateProgrammingExerciseParticipation.getId(), true);
        }

        // Note: we fetch the programming exercise again here with student participations to avoid Hibernate issues during the delete operation below
        programmingExercise = programmingExerciseRepository.findByIdWithStudentParticipationsAndLegalSubmissionsElseThrow(programmingExerciseId);
        log.debug("Delete programming exercises with student participations: {}", programmingExercise.getStudentParticipations());
        // This will also delete the template & solution participation: we explicitly use deleteById to avoid potential Hibernate issues during deletion
        programmingExerciseRepository.deleteById(programmingExerciseId);
    }

    private void deleteBuildPlans(ProgrammingExercise programmingExercise) {
        final var templateBuildPlanId = programmingExercise.getTemplateBuildPlanId();
        if (templateBuildPlanId != null) {
            continuousIntegrationService.get().deleteBuildPlan(programmingExercise.getProjectKey(), templateBuildPlanId);
        }
        final var solutionBuildPlanId = programmingExercise.getSolutionBuildPlanId();
        if (solutionBuildPlanId != null) {
            continuousIntegrationService.get().deleteBuildPlan(programmingExercise.getProjectKey(), solutionBuildPlanId);
        }
        continuousIntegrationService.get().deleteProject(programmingExercise.getProjectKey());
    }

    public boolean hasAtLeastOneStudentResult(ProgrammingExercise programmingExercise) {
        // Is true if the exercise is released and has at least one result.
        // We can't use the resultService here due to a circular dependency issue.
        return resultRepository.existsByParticipation_ExerciseId(programmingExercise.getId());
    }

    public ProgrammingExercise save(ProgrammingExercise programmingExercise) {
        return programmingExerciseRepository.save(programmingExercise);
    }

    /**
     * Search for all programming exercises fitting a {@link PageableSearchDTO search query}. The result is paged,
     * meaning that there is only a predefined portion of the result returned to the user, so that the server doesn't
     * have to send hundreds/thousands of exercises if there are that many in Artemis.
     *
     * @param search         The search query defining the search term and the size of the returned page
     * @param isCourseFilter Whether to search in the courses for exercises
     * @param isExamFilter   Whether to search in the groups for exercises
     * @param user           The user for whom to fetch all available exercises
     * @return A wrapper object containing a list of all found exercises and the total number of pages
     */
    public SearchResultPageDTO<ProgrammingExercise> getAllOnPageWithSize(final PageableSearchDTO<String> search, final boolean isCourseFilter, final boolean isExamFilter,
            final User user) {
        if (!isCourseFilter && !isExamFilter) {
            return new SearchResultPageDTO<>(Collections.emptyList(), 0);
        }
        String searchTerm = search.getSearchTerm();
        PageRequest pageable = PageUtil.createExercisePageRequest(search);
        Specification<ProgrammingExercise> specification = exerciseSpecificationService.getExerciseSearchSpecification(searchTerm, isCourseFilter, isExamFilter, user, pageable);
        return getAllOnPageForSpecification(pageable, specification);
    }

    /**
     * Search for all programming exercises with SCA enabled and with a specific programming language.
     *
     * @param search              The search query defining the search term and the size of the returned page
     * @param isCourseFilter      Whether to search in the courses for exercises
     * @param isExamFilter        Whether to search in the groups for exercises
     * @param user                The user for whom to fetch all available exercises
     * @param programmingLanguage The result will only include exercises in this language
     * @return A wrapper object containing a list of all found exercises and the total number of pages
     */
    public SearchResultPageDTO<ProgrammingExercise> getAllWithSCAOnPageWithSize(PageableSearchDTO<String> search, boolean isCourseFilter, boolean isExamFilter,
            ProgrammingLanguage programmingLanguage, User user) {
        if (!isCourseFilter && !isExamFilter) {
            return new SearchResultPageDTO<>(Collections.emptyList(), 0);
        }
        String searchTerm = search.getSearchTerm();
        PageRequest pageable = PageUtil.createExercisePageRequest(search);
        Specification<ProgrammingExercise> specification = exerciseSpecificationService.getExerciseSearchSpecification(searchTerm, isCourseFilter, isExamFilter, user, pageable);
        specification = specification.and(exerciseSpecificationService.createSCAFilter(programmingLanguage));
        return getAllOnPageForSpecification(pageable, specification);
    }

    private SearchResultPageDTO<ProgrammingExercise> getAllOnPageForSpecification(PageRequest pageable, Specification<ProgrammingExercise> specification) {
        Page<ProgrammingExercise> exercisePage = programmingExerciseRepository.findAll(specification, pageable);
        return new SearchResultPageDTO<>(exercisePage.getContent(), exercisePage.getTotalPages());
    }

    /**
     * add project permissions to project of the build plans of the given exercise
     *
     * @param exercise the exercise whose build plans projects should be configured with permissions
     */
    public void giveCIProjectPermissions(ProgrammingExercise exercise) {
        Course course = exercise.getCourseViaExerciseGroupOrCourseMember();

        final var editorGroup = course.getEditorGroupName();
        final var teachingAssistantGroup = course.getTeachingAssistantGroupName();

        List<String> adminGroups = new ArrayList<>();
        adminGroups.add(course.getInstructorGroupName());
        if (StringUtils.isNotEmpty(editorGroup)) {
            adminGroups.add(editorGroup);
        }

        continuousIntegrationService.get().giveProjectPermissions(exercise.getProjectKey(), adminGroups,
                List.of(CIPermission.CREATE, CIPermission.READ, CIPermission.CREATEREPOSITORY, CIPermission.ADMIN));
        if (teachingAssistantGroup != null) {
            continuousIntegrationService.get().giveProjectPermissions(exercise.getProjectKey(), List.of(teachingAssistantGroup), List.of(CIPermission.READ));
        }
    }

    /**
     * Checks if the project for the given programming exercise already exists in the version control system (VCS) and in the continuous integration system (CIS).
     * The check is done based on the project key (course short name + exercise short name) and the project name (course short name + exercise title).
     * This prevents errors then the actual projects will be generated later on.
     * An error response is returned in case the project does already exist. This will then e.g. stop the generation (or import) of the programming exercise.
     *
     * @param programmingExercise a typically new programming exercise for which the corresponding VCS and CIS projects should not yet exist.
     */
    public void checkIfProjectExists(ProgrammingExercise programmingExercise) {
        String projectKey = programmingExercise.getProjectKey();
        String projectName = programmingExercise.getProjectName();
        boolean projectExists = versionControlService.get().checkIfProjectExists(projectKey, projectName);
        if (projectExists) {
            var errorMessageVcs = "Project already exists on the Version Control Server: " + projectName + ". Please choose a different title and short name!";
            throw new BadRequestAlertException(errorMessageVcs, "ProgrammingExercise", "vcsProjectExists");
        }
        String errorMessageCis = continuousIntegrationService.get().checkIfProjectExists(projectKey, projectName);
        if (errorMessageCis != null) {
            throw new BadRequestAlertException(errorMessageCis, "ProgrammingExercise", "ciProjectExists");
        }
        // means the project does not exist in version control server and does not exist in continuous integration server
    }

    /**
     * Pre-Checks if a project with the same ProjectKey or ProjectName already exists in the version control system (VCS) and in the continuous integration system (CIS).
     * The check is done based on a generated project key (course short name + exercise short name) and the project name (course short name + exercise title).
     *
     * @param programmingExercise a typically new programming exercise for which the corresponding VCS and CIS projects should not yet exist.
     * @param courseShortName     the shortName of the course the programming exercise should be imported in
     * @return TRUE if a project with the same ProjectKey or ProjectName already exists, otherwise false
     */
    public boolean preCheckProjectExistsOnVCSOrCI(ProgrammingExercise programmingExercise, String courseShortName) {
        String projectKey = courseShortName + programmingExercise.getShortName().toUpperCase().replaceAll("\\s+", "");
        String projectName = courseShortName + " " + programmingExercise.getTitle();
        log.debug("Project Key: {}", projectKey);
        log.debug("Project Name: {}", projectName);
        boolean projectExists = versionControlService.get().checkIfProjectExists(projectKey, projectName);
        if (projectExists) {
            return true;
        }
        String errorMessageCis = continuousIntegrationService.get().checkIfProjectExists(projectKey, projectName);
        return errorMessageCis != null;
        // means the project does not exist in version control server and does not exist in continuous integration server
    }

    /**
     * Delete all tasks with solution entries for an existing ProgrammingExercise.
     * This method can be used to reset the mappings in case of unconsidered edge cases.
     *
     * @param exerciseId of the exercise
     */
    public void deleteTasksWithSolutionEntries(Long exerciseId) {
        Set<ProgrammingExerciseTask> tasks = programmingExerciseTaskRepository.findByExerciseIdWithTestCaseAndSolutionEntriesElseThrow(exerciseId);
        Set<ProgrammingExerciseSolutionEntry> solutionEntries = tasks.stream().map(ProgrammingExerciseTask::getTestCases).flatMap(Collection::stream)
                .map(ProgrammingExerciseTestCase::getSolutionEntries).flatMap(Collection::stream).collect(Collectors.toSet());
        programmingExerciseTaskRepository.deleteAll(tasks);
        programmingExerciseSolutionEntryRepository.deleteAll(solutionEntries);
    }
}<|MERGE_RESOLUTION|>--- conflicted
+++ resolved
@@ -192,16 +192,7 @@
     @Transactional // TODO: apply the transaction on a smaller scope
     // ok because we create many objects in a rather complex way and need a rollback in case of exceptions
     public ProgrammingExercise createProgrammingExercise(ProgrammingExercise programmingExercise) throws GitAPIException, IOException {
-<<<<<<< HEAD
-        // We have to save the channel first before setting up the programming exercise because the channel attached to it right now doesn't have an id
-        if (programmingExercise.isCourseExercise() && programmingExercise.getChannel() != null) {
-            Channel createdChannel = channelService.createExerciseChannel(programmingExercise, programmingExercise.getChannel().getName());
-            programmingExercise.setChannel(createdChannel);
-            channelService.registerUsersToChannelAsynchronously(true, true, true, List.of(), createdChannel.getCourse(), createdChannel);
-        }
-
-=======
->>>>>>> 2dce451b
+
         programmingExercise.generateAndSetProjectKey();
         final User exerciseCreator = userRepository.getUser();
 
@@ -221,7 +212,8 @@
         ProgrammingExercise savedProgrammingExercise = programmingExerciseRepository.save(programmingExercise);
 
         if (savedProgrammingExercise.isCourseExercise()) {
-            channelService.createExerciseChannel(savedProgrammingExercise, programmingExercise.getChannelName());
+            Channel createdChannel = channelService.createExerciseChannel(savedProgrammingExercise, programmingExercise.getChannelName());
+            channelService.registerUsersToChannelAsynchronously(true, true, true, List.of(), createdChannel.getCourse(), createdChannel);
         }
 
         setupBuildPlansForNewExercise(savedProgrammingExercise);
