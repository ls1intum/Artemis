--- conflicted
+++ resolved
@@ -216,7 +216,7 @@
         // Step 2: Creating repositories for new exercise
         programmingExerciseRepositoryService.createRepositoriesForNewExercise(programmingExercise);
 
-        ProgrammingExercise savedProgrammingExercise = programmingExerciseRepository.save(programmingExercise);
+        ProgrammingExercise savedProgrammingExercise = programmingExerciseRepository.saveAndFlush(programmingExercise);
 
         // Step 3: Initializing solution and template participation
         initParticipations(savedProgrammingExercise);
@@ -224,7 +224,6 @@
         // Step 4a: Setting build plan IDs and URLs for template and solution participation
         setURLsAndBuildPlanIDsForNewExercise(savedProgrammingExercise);
 
-<<<<<<< HEAD
         // Step 4b: Connecting base participations with the exercise
         connectBaseParticipationsToExerciseAndSave(savedProgrammingExercise);
 
@@ -236,47 +235,44 @@
 
         // Step 6: Create initial submission
         programmingSubmissionService.createInitialSubmissions(savedProgrammingExercise);
-=======
-        // make sure that plagiarism detection config does not use existing id
-        Optional.ofNullable(programmingExercise.getPlagiarismDetectionConfig()).ifPresent(it -> it.setId(null));
-
-        // for LocalCI and Aeolus, we store the build plan definition in the database as a windfile
+
+        // Step 7: Make sure that plagiarism detection config does not use existing id
+        Optional.ofNullable(savedProgrammingExercise.getPlagiarismDetectionConfig()).ifPresent(it -> it.setId(null));
+
+        // Step 8: For LocalCI and Aeolus, we store the build plan definition in the database as a windfile
         if (aeolusTemplateService.isPresent()) {
-            Windfile windfile = aeolusTemplateService.get().getDefaultWindfileFor(programmingExercise);
+            Windfile windfile = aeolusTemplateService.get().getDefaultWindfileFor(savedProgrammingExercise);
             if (windfile != null) {
-                programmingExercise.setBuildPlanConfiguration(new ObjectMapper().writeValueAsString(windfile));
+                savedProgrammingExercise.setBuildPlanConfiguration(new ObjectMapper().writeValueAsString(windfile));
             }
             else {
-                log.warn("No windfile for the settings of exercise {}", programmingExercise.getId());
+                log.warn("No windfile for the settings of exercise {}", savedProgrammingExercise.getId());
             }
         }
 
         // Save programming exercise to prevent transient exception
-        ProgrammingExercise savedProgrammingExercise = programmingExerciseRepository.save(programmingExercise);
->>>>>>> 173846b4
-
-        savedProgrammingExercise = programmingExerciseRepository.save(programmingExercise);
-
-        // Step 7: Create exercise channel
+        savedProgrammingExercise = programmingExerciseRepository.save(savedProgrammingExercise);
+
+        // Step 9: Create exercise channel
         channelService.createExerciseChannel(savedProgrammingExercise, Optional.ofNullable(programmingExercise.getChannelName()));
 
-        // Step 8: Setup build plans for template and solution participation
+        // Step 10: Setup build plans for template and solution participation
         setupBuildPlansForNewExercise(savedProgrammingExercise);
 
         savedProgrammingExercise = programmingExerciseRepository.save(savedProgrammingExercise);
 
-        // Step 9: Update task from problem statement
+        // Step 11: Update task from problem statement
         programmingExerciseTaskService.updateTasksFromProblemStatement(savedProgrammingExercise);
 
-        // Step 10: Webhooks and scheduling
-        // Step 10a: Create web hooks for version control
+        // Step 12: Webhooks and scheduling
+        // Step 12a: Create web hooks for version control
         versionControl.addWebHooksForExercise(savedProgrammingExercise);
-        // Step 10b: Schedule operations
+        // Step 12b: Schedule operations
         scheduleOperations(savedProgrammingExercise.getId());
-        // Step 10c: Check notifications for new exercise
+        // Step 12c: Check notifications for new exercise
         groupNotificationScheduleService.checkNotificationsForNewExerciseAsync(savedProgrammingExercise);
 
-        // Step 11: Trigger build if the exercise is not imported.
+        // Step 13: Trigger build if the exercise is not imported.
         if (!isImportedFromFile) {
             triggerBuildForTemplateAndSolutionParticipation(savedProgrammingExercise);
         }
