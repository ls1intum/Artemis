--- conflicted
+++ resolved
@@ -236,7 +236,6 @@
         // Step 4c: Connect auxiliary repositories
         connectAuxiliaryRepositoriesToExercise(savedProgrammingExercise);
 
-<<<<<<< HEAD
         // Step 5: Setup exercise template
         programmingExerciseRepositoryService.setupExerciseTemplate(savedProgrammingExercise, exerciseCreator);
 
@@ -247,13 +246,8 @@
         Optional.ofNullable(savedProgrammingExercise.getPlagiarismDetectionConfig()).ifPresent(it -> it.setId(null));
 
         // Step 8: For LocalCI and Aeolus, we store the build plan definition in the database as a windfile
-        if (aeolusTemplateService.isPresent()) {
-            Windfile windfile = aeolusTemplateService.get().getDefaultWindfileFor(savedProgrammingExercise);
-=======
-        // for LocalCI and Aeolus, we store the build plan definition in the database as a windfile
         if (aeolusTemplateService.isPresent() && programmingExercise.getBuildPlanConfiguration() == null) {
             Windfile windfile = aeolusTemplateService.get().getDefaultWindfileFor(programmingExercise);
->>>>>>> a9980af4
             if (windfile != null) {
                 savedProgrammingExercise.setBuildPlanConfiguration(new ObjectMapper().writeValueAsString(windfile));
             }
@@ -273,7 +267,6 @@
 
         savedProgrammingExercise = programmingExerciseRepository.save(savedProgrammingExercise);
 
-<<<<<<< HEAD
         // Step 11: Update task from problem statement
         programmingExerciseTaskService.updateTasksFromProblemStatement(savedProgrammingExercise);
 
@@ -432,8 +425,6 @@
         continuousIntegration.removeAllDefaultProjectPermissions(projectKey);
 
         giveCIProjectPermissions(programmingExercise);
-<<<<<<< HEAD
-=======
 
         Windfile windfile = programmingExercise.getWindfile();
         if (windfile != null && buildScriptGenerationService.isPresent()) {
@@ -450,7 +441,6 @@
             continuousIntegrationTriggerService.orElseThrow().triggerBuild(programmingExercise.getTemplateParticipation());
             continuousIntegrationTriggerService.orElseThrow().triggerBuild(programmingExercise.getSolutionParticipation());
         }
->>>>>>> a9980af4
     }
 
     /**
