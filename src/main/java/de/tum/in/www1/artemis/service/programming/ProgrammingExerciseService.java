package de.tum.in.www1.artemis.service.programming;

import static de.tum.in.www1.artemis.domain.enumeration.BuildPlanType.SOLUTION;
import static de.tum.in.www1.artemis.domain.enumeration.BuildPlanType.TEMPLATE;

import java.io.IOException;
import java.nio.file.Files;
import java.nio.file.Path;
import java.time.ZonedDateTime;
import java.util.*;
import java.util.regex.Matcher;
import java.util.regex.Pattern;
import java.util.stream.Collectors;

import javax.annotation.Nullable;

import org.apache.commons.lang3.ArrayUtils;
import org.apache.commons.lang3.StringUtils;
import org.eclipse.jgit.api.errors.GitAPIException;
import org.slf4j.Logger;
import org.slf4j.LoggerFactory;
import org.springframework.data.domain.Page;
import org.springframework.data.domain.PageRequest;
import org.springframework.data.jpa.domain.Specification;
import org.springframework.stereotype.Service;
import org.springframework.transaction.annotation.Transactional;

import de.tum.in.www1.artemis.domain.*;
import de.tum.in.www1.artemis.domain.enumeration.InitializationState;
import de.tum.in.www1.artemis.domain.enumeration.ProgrammingLanguage;
import de.tum.in.www1.artemis.domain.enumeration.ProjectType;
import de.tum.in.www1.artemis.domain.enumeration.RepositoryType;
import de.tum.in.www1.artemis.domain.hestia.ProgrammingExerciseSolutionEntry;
import de.tum.in.www1.artemis.domain.hestia.ProgrammingExerciseTask;
import de.tum.in.www1.artemis.domain.metis.conversation.Channel;
import de.tum.in.www1.artemis.domain.participation.SolutionProgrammingExerciseParticipation;
import de.tum.in.www1.artemis.domain.participation.TemplateProgrammingExerciseParticipation;
import de.tum.in.www1.artemis.repository.*;
import de.tum.in.www1.artemis.repository.hestia.ProgrammingExerciseGitDiffReportRepository;
import de.tum.in.www1.artemis.repository.hestia.ProgrammingExerciseSolutionEntryRepository;
import de.tum.in.www1.artemis.repository.hestia.ProgrammingExerciseTaskRepository;
import de.tum.in.www1.artemis.service.ExerciseSpecificationService;
import de.tum.in.www1.artemis.service.ParticipationService;
import de.tum.in.www1.artemis.service.SubmissionPolicyService;
import de.tum.in.www1.artemis.service.connectors.GitService;
import de.tum.in.www1.artemis.service.connectors.ci.CIPermission;
import de.tum.in.www1.artemis.service.connectors.ci.ContinuousIntegrationService;
import de.tum.in.www1.artemis.service.connectors.vcs.VersionControlService;
import de.tum.in.www1.artemis.service.hestia.ProgrammingExerciseTaskService;
import de.tum.in.www1.artemis.service.messaging.InstanceMessageSendService;
import de.tum.in.www1.artemis.service.metis.conversation.ChannelService;
import de.tum.in.www1.artemis.service.notifications.GroupNotificationScheduleService;
import de.tum.in.www1.artemis.service.notifications.GroupNotificationService;
import de.tum.in.www1.artemis.service.util.structureoraclegenerator.OracleGenerator;
import de.tum.in.www1.artemis.web.rest.dto.PageableSearchDTO;
import de.tum.in.www1.artemis.web.rest.dto.SearchResultPageDTO;
import de.tum.in.www1.artemis.web.rest.errors.BadRequestAlertException;
import de.tum.in.www1.artemis.web.rest.errors.EntityNotFoundException;
import de.tum.in.www1.artemis.web.rest.util.PageUtil;

@Service
public class ProgrammingExerciseService {

    /**
     * Java package name Regex according to Java 14 JLS
     * (<a href="https://docs.oracle.com/javase/specs/jls/se14/html/jls-7.html#jls-7.4.1">https://docs.oracle.com/javase/specs/jls/se14/html/jls-7.html#jls-7.4.1</a>)
     * with the restriction to a-z,A-Z,_ as "Java letter" and 0-9 as digits due to JavaScript/Browser Unicode character class limitations
     */
    private static final String PACKAGE_NAME_REGEX = "^(?!.*(?:\\.|^)(?:abstract|continue|for|new|switch|assert|default|if|package|synchronized|boolean|do|goto|private|this|break|double|implements|protected|throw|byte|else|import|public|throws|case|enum|instanceof|return|transient|catch|extends|int|short|try|char|final|interface|static|void|class|finally|long|strictfp|volatile|const|float|native|super|while|_|true|false|null)(?:\\.|$))[A-Z_a-z]\\w*(?:\\.[A-Z_a-z]\\w*)*$";

    /**
     * Swift package name Regex derived from
     * (<a href="https://docs.swift.org/swift-book/ReferenceManual/LexicalStructure.html#ID412">https://docs.swift.org/swift-book/ReferenceManual/LexicalStructure.html#ID412</a>),
     * with the restriction to a-z,A-Z as "Swift letter" and 0-9 as digits where no separators are allowed
     */
    private static final String SWIFT_PACKAGE_NAME_REGEX = "^(?!(?:associatedtype|class|deinit|enum|extension|fileprivate|func|import|init|inout|internal|let|open|operator|private|protocol|public|rethrows|static|struct|subscript|typealias|var|break|case|continue|default|defer|do|else|fallthrough|for|guard|if|in|repeat|return|switch|where|while|as|Any|catch|false|is|nil|super|self|Self|throw|throws|true|try|_|[sS]wift)$)[A-Za-z][\\dA-Za-z]*$";

    private final Pattern packageNamePattern = Pattern.compile(PACKAGE_NAME_REGEX);

    private final Pattern packageNamePatternForSwift = Pattern.compile(SWIFT_PACKAGE_NAME_REGEX);

    private final Logger log = LoggerFactory.getLogger(ProgrammingExerciseService.class);

    private final ProgrammingExerciseRepository programmingExerciseRepository;

    private final GitService gitService;

    private final Optional<VersionControlService> versionControlService;

    private final Optional<ContinuousIntegrationService> continuousIntegrationService;

    private final ParticipationRepository participationRepository;

    private final ParticipationService participationService;

    private final UserRepository userRepository;

    private final GroupNotificationService groupNotificationService;

    private final GroupNotificationScheduleService groupNotificationScheduleService;

    private final InstanceMessageSendService instanceMessageSendService;

    private final TemplateProgrammingExerciseParticipationRepository templateProgrammingExerciseParticipationRepository;

    private final SolutionProgrammingExerciseParticipationRepository solutionProgrammingExerciseParticipationRepository;

    private final ResultRepository resultRepository;

    private final AuxiliaryRepositoryRepository auxiliaryRepositoryRepository;

    private final ProgrammingExerciseTaskRepository programmingExerciseTaskRepository;

    private final ProgrammingExerciseSolutionEntryRepository programmingExerciseSolutionEntryRepository;

    private final ProgrammingExerciseTaskService programmingExerciseTaskService;

    private final ProgrammingExerciseGitDiffReportRepository programmingExerciseGitDiffReportRepository;

    private final ProgrammingExerciseRepositoryService programmingExerciseRepositoryService;

    private final ExerciseSpecificationService exerciseSpecificationService;

    private final AuxiliaryRepositoryService auxiliaryRepositoryService;

    private final SubmissionPolicyService submissionPolicyService;

    private final Optional<ProgrammingLanguageFeatureService> programmingLanguageFeatureService;

    private final ChannelService channelService;

    public ProgrammingExerciseService(ProgrammingExerciseRepository programmingExerciseRepository, GitService gitService, Optional<VersionControlService> versionControlService,
            Optional<ContinuousIntegrationService> continuousIntegrationService,
            TemplateProgrammingExerciseParticipationRepository templateProgrammingExerciseParticipationRepository,
            SolutionProgrammingExerciseParticipationRepository solutionProgrammingExerciseParticipationRepository, ParticipationService participationService,
            ParticipationRepository participationRepository, ResultRepository resultRepository, UserRepository userRepository, GroupNotificationService groupNotificationService,
            GroupNotificationScheduleService groupNotificationScheduleService, InstanceMessageSendService instanceMessageSendService,
            AuxiliaryRepositoryRepository auxiliaryRepositoryRepository, ProgrammingExerciseTaskRepository programmingExerciseTaskRepository,
            ProgrammingExerciseSolutionEntryRepository programmingExerciseSolutionEntryRepository, ProgrammingExerciseTaskService programmingExerciseTaskService,
            ProgrammingExerciseGitDiffReportRepository programmingExerciseGitDiffReportRepository, ExerciseSpecificationService exerciseSpecificationService,
            ProgrammingExerciseRepositoryService programmingExerciseRepositoryService, AuxiliaryRepositoryService auxiliaryRepositoryService,
            SubmissionPolicyService submissionPolicyService, Optional<ProgrammingLanguageFeatureService> programmingLanguageFeatureService, ChannelService channelService) {
        this.programmingExerciseRepository = programmingExerciseRepository;
        this.gitService = gitService;
        this.versionControlService = versionControlService;
        this.continuousIntegrationService = continuousIntegrationService;
        this.templateProgrammingExerciseParticipationRepository = templateProgrammingExerciseParticipationRepository;
        this.solutionProgrammingExerciseParticipationRepository = solutionProgrammingExerciseParticipationRepository;
        this.participationRepository = participationRepository;
        this.participationService = participationService;
        this.resultRepository = resultRepository;
        this.userRepository = userRepository;
        this.groupNotificationService = groupNotificationService;
        this.groupNotificationScheduleService = groupNotificationScheduleService;
        this.instanceMessageSendService = instanceMessageSendService;
        this.auxiliaryRepositoryRepository = auxiliaryRepositoryRepository;
        this.programmingExerciseTaskRepository = programmingExerciseTaskRepository;
        this.programmingExerciseSolutionEntryRepository = programmingExerciseSolutionEntryRepository;
        this.programmingExerciseTaskService = programmingExerciseTaskService;
        this.programmingExerciseGitDiffReportRepository = programmingExerciseGitDiffReportRepository;
        this.exerciseSpecificationService = exerciseSpecificationService;
        this.programmingExerciseRepositoryService = programmingExerciseRepositoryService;
        this.auxiliaryRepositoryService = auxiliaryRepositoryService;
        this.submissionPolicyService = submissionPolicyService;
        this.programmingLanguageFeatureService = programmingLanguageFeatureService;
        this.channelService = channelService;
    }

    /**
     * Setups the context of a new programming exercise. This includes:
     * <ul>
     * <li>The VCS project</li>
     * <li>All repositories (test, exercise, solution)</li>
     * <li>The template and solution participation</li>
     * <li>VCS webhooks</li>
     * <li>Bamboo build plans</li>
     * </ul>
     * The exercise gets set up in the following order:
     * <ol>
     * <li>Create all repositories for the new exercise</li>
     * <li>Setup template and push it to the repositories</li>
     * <li>Setup new build plans for exercise</li>
     * <li>Add all webhooks</li>
     * <li>Init scheduled jobs for exercise maintenance</li>
     * </ol>
     *
     * @param programmingExercise The programmingExercise that should be setup
     * @return The new setup exercise
     * @throws GitAPIException If something during the communication with the remote Git repository went wrong
     * @throws IOException     If the template files couldn't be read
     */
    @Transactional // TODO: apply the transaction on a smaller scope
    // ok because we create many objects in a rather complex way and need a rollback in case of exceptions
    public ProgrammingExercise createProgrammingExercise(ProgrammingExercise programmingExercise) throws GitAPIException, IOException {

        programmingExercise.generateAndSetProjectKey();
        final User exerciseCreator = userRepository.getUser();

        programmingExercise.setBranch(versionControlService.get().getDefaultBranchOfArtemis());
        programmingExerciseRepositoryService.createRepositoriesForNewExercise(programmingExercise);
        initParticipations(programmingExercise);
        setURLsAndBuildPlanIDsForNewExercise(programmingExercise);

        // Save participations to get the ids required for the webhooks
        connectBaseParticipationsToExerciseAndSave(programmingExercise);

        connectAuxiliaryRepositoriesToExercise(programmingExercise);

        programmingExerciseRepositoryService.setupExerciseTemplate(programmingExercise, exerciseCreator);

        // Save programming exercise to prevent transient exception
        ProgrammingExercise savedProgrammingExercise = programmingExerciseRepository.save(programmingExercise);

<<<<<<< HEAD
        if (savedProgrammingExercise.isCourseExercise()) {
            Channel createdChannel = channelService.createExerciseChannel(savedProgrammingExercise, programmingExercise.getChannelName());
            channelService.registerUsersToChannelAsynchronously(true, true, true, List.of(), createdChannel.getCourse(), createdChannel);
        }
=======
        channelService.createExerciseChannel(savedProgrammingExercise, programmingExercise.getChannelName());
>>>>>>> a17c91dc

        setupBuildPlansForNewExercise(savedProgrammingExercise);
        // save to get the id required for the webhook
        savedProgrammingExercise = programmingExerciseRepository.saveAndFlush(savedProgrammingExercise);

        programmingExerciseTaskService.updateTasksFromProblemStatement(savedProgrammingExercise);

        // The creation of the webhooks must occur after the initial push, because the participation is
        // not yet saved in the database, so we cannot save the submission accordingly (see ProgrammingSubmissionService.processNewProgrammingSubmission)
        versionControlService.get().addWebHooksForExercise(savedProgrammingExercise);
        scheduleOperations(savedProgrammingExercise.getId());
        groupNotificationScheduleService.checkNotificationsForNewExercise(savedProgrammingExercise);
        return savedProgrammingExercise;
    }

    public void scheduleOperations(Long programmingExerciseId) {
        instanceMessageSendService.sendProgrammingExerciseSchedule(programmingExerciseId);
    }

    public void cancelScheduledOperations(Long programmingExerciseId) {
        instanceMessageSendService.sendProgrammingExerciseScheduleCancel(programmingExerciseId);
    }

    /**
     * validates the settings of a new programming exercise
     *
     * @param programmingExercise The programming exercise that should be validated
     * @param course              The course the programming exercise should be created in or imported to
     */
    public void validateNewProgrammingExerciseSettings(ProgrammingExercise programmingExercise, Course course) {
        if (programmingExercise.getId() != null) {
            throw new BadRequestAlertException("A new programmingExercise cannot already have an ID", "Exercise", "idexists");
        }

        programmingExercise.validateGeneralSettings();
        programmingExercise.validateProgrammingSettings();
        programmingExercise.validateManualFeedbackSettings();
        auxiliaryRepositoryService.validateAndAddAuxiliaryRepositoriesOfProgrammingExercise(programmingExercise, programmingExercise.getAuxiliaryRepositories());
        submissionPolicyService.validateSubmissionPolicyCreation(programmingExercise);

        ProgrammingLanguageFeature programmingLanguageFeature = programmingLanguageFeatureService.get()
                .getProgrammingLanguageFeatures(programmingExercise.getProgrammingLanguage());

        validatePackageName(programmingExercise, programmingLanguageFeature);
        validateProjectType(programmingExercise, programmingLanguageFeature);

        // Check if checkout solution repository is enabled
        if (programmingExercise.getCheckoutSolutionRepository() && !programmingLanguageFeature.checkoutSolutionRepositoryAllowed()) {
            throw new BadRequestAlertException("Checkout solution repository is not supported for this programming language", "Exercise", "checkoutSolutionRepositoryNotSupported");
        }
        // Check if publish build plan URL is enabled
        if (Boolean.TRUE.equals(programmingExercise.isPublishBuildPlanUrl()) && !programmingLanguageFeature.publishBuildPlanUrlAllowed()) {
            throw new BadRequestAlertException("Publishing the build plan URL is not supported for this language", "Exercise", "publishBuildPlanUrlNotSupported");
        }

        // Check if testwise coverage analysis is enabled
        if (Boolean.TRUE.equals(programmingExercise.isTestwiseCoverageEnabled()) && !programmingLanguageFeature.testwiseCoverageAnalysisSupported()) {
            throw new BadRequestAlertException("Testwise coverage analysis is not supported for this language", "Exercise", "testwiseCoverageAnalysisNotSupported");
        }

        programmingExerciseRepository.validateCourseSettings(programmingExercise, course);
        validateStaticCodeAnalysisSettings(programmingExercise);

        programmingExercise.generateAndSetProjectKey();
        checkIfProjectExists(programmingExercise);

    }

    private void validateProjectType(ProgrammingExercise programmingExercise, ProgrammingLanguageFeature programmingLanguageFeature) {
        // Check if project type is selected
        if (!programmingLanguageFeature.projectTypes().isEmpty()) {
            if (programmingExercise.getProjectType() == null) {
                throw new BadRequestAlertException("The project type is not set", "Exercise", "projectTypeNotSet");
            }
            if (!programmingLanguageFeature.projectTypes().contains(programmingExercise.getProjectType())) {
                throw new BadRequestAlertException("The project type is not supported for this programming language", "Exercise", "projectTypeNotSupported");
            }
        }
        else if (programmingExercise.getProjectType() != null) {
            throw new BadRequestAlertException("The project type is set but not supported", "Exercise", "projectTypeSet");
        }
    }

    private void validatePackageName(ProgrammingExercise programmingExercise, ProgrammingLanguageFeature programmingLanguageFeature) {
        if (!programmingLanguageFeature.packageNameRequired()) {
            return;
        }
        // Check if package name is set
        if (programmingExercise.getPackageName() == null) {
            throw new BadRequestAlertException("The package name is invalid", "Exercise", "packagenameInvalid");
        }

        // Check if package name matches regex
        Matcher packageNameMatcher;
        switch (programmingExercise.getProgrammingLanguage()) {
            case JAVA, KOTLIN -> packageNameMatcher = packageNamePattern.matcher(programmingExercise.getPackageName());
            case SWIFT -> packageNameMatcher = packageNamePatternForSwift.matcher(programmingExercise.getPackageName());
            default -> throw new IllegalArgumentException("Programming language not supported");
        }
        if (!packageNameMatcher.matches()) {
            throw new BadRequestAlertException("The package name is invalid", "Exercise", "packagenameInvalid");
        }
    }

    /**
     * Validates static code analysis settings
     *
     * @param programmingExercise exercise to validate
     */
    public void validateStaticCodeAnalysisSettings(ProgrammingExercise programmingExercise) {
        ProgrammingLanguageFeature programmingLanguageFeature = programmingLanguageFeatureService.get()
                .getProgrammingLanguageFeatures(programmingExercise.getProgrammingLanguage());
        programmingExercise.validateStaticCodeAnalysisSettings(programmingLanguageFeature);
    }

    /**
     * Creates build plans for a new programming exercise.
     * 1. Create the project for the exercise on the CI Server
     * 2. Create template and solution build plan in this project
     * 3. Configure CI permissions
     *
     * @param programmingExercise Programming exercise for the build plans should be generated. The programming
     *                                exercise should contain a fully initialized template and solution participation.
     */
    public void setupBuildPlansForNewExercise(ProgrammingExercise programmingExercise) {
        String projectKey = programmingExercise.getProjectKey();
        // Get URLs for repos
        var exerciseRepoUrl = programmingExercise.getVcsTemplateRepositoryUrl();
        var testsRepoUrl = programmingExercise.getVcsTestRepositoryUrl();
        var solutionRepoUrl = programmingExercise.getVcsSolutionRepositoryUrl();

        continuousIntegrationService.get().createProjectForExercise(programmingExercise);
        // template build plan
        continuousIntegrationService.get().createBuildPlanForExercise(programmingExercise, TEMPLATE.getName(), exerciseRepoUrl, testsRepoUrl, solutionRepoUrl);
        // solution build plan
        continuousIntegrationService.get().createBuildPlanForExercise(programmingExercise, SOLUTION.getName(), solutionRepoUrl, testsRepoUrl, solutionRepoUrl);

        // Give appropriate permissions for CI projects
        continuousIntegrationService.get().removeAllDefaultProjectPermissions(projectKey);

        giveCIProjectPermissions(programmingExercise);
    }

    /**
     * This method connects the new programming exercise with the template and solution participation
     *
     * @param programmingExercise the new programming exercise
     */
    public void connectBaseParticipationsToExerciseAndSave(ProgrammingExercise programmingExercise) {
        var templateParticipation = programmingExercise.getTemplateParticipation();
        var solutionParticipation = programmingExercise.getSolutionParticipation();
        templateParticipation.setProgrammingExercise(programmingExercise);
        solutionParticipation.setProgrammingExercise(programmingExercise);
        templateParticipation = templateProgrammingExerciseParticipationRepository.save(templateParticipation);
        solutionParticipation = solutionProgrammingExerciseParticipationRepository.save(solutionParticipation);
        programmingExercise.setTemplateParticipation(templateParticipation);
        programmingExercise.setSolutionParticipation(solutionParticipation);
    }

    private void connectAuxiliaryRepositoriesToExercise(ProgrammingExercise exercise) {
        List<AuxiliaryRepository> savedRepositories = new ArrayList<>(exercise.getAuxiliaryRepositories().stream().filter(repo -> repo.getId() != null).toList());
        exercise.getAuxiliaryRepositories().stream().filter(repository -> repository.getId() == null).forEach(repository -> {
            // We have to disconnect the exercise from the auxiliary repository
            // since the auxiliary repositories of an exercise are represented as
            // a sorted collection (list).
            repository.setExercise(null);
            repository = auxiliaryRepositoryRepository.save(repository);
            repository.setExercise(exercise);
            savedRepositories.add(repository);
        });
        exercise.setAuxiliaryRepositories(savedRepositories);
    }

    private void setURLsAndBuildPlanIDsForNewExercise(ProgrammingExercise programmingExercise) {
        final var projectKey = programmingExercise.getProjectKey();
        final var templateParticipation = programmingExercise.getTemplateParticipation();
        final var solutionParticipation = programmingExercise.getSolutionParticipation();
        final var templatePlanId = programmingExercise.generateBuildPlanId(TEMPLATE);
        final var solutionPlanId = programmingExercise.generateBuildPlanId(SOLUTION);
        final var exerciseRepoName = programmingExercise.generateRepositoryName(RepositoryType.TEMPLATE);
        final var solutionRepoName = programmingExercise.generateRepositoryName(RepositoryType.SOLUTION);
        final var testRepoName = programmingExercise.generateRepositoryName(RepositoryType.TESTS);

        templateParticipation.setBuildPlanId(templatePlanId); // Set build plan id to newly created BaseBuild plan
        templateParticipation.setRepositoryUrl(versionControlService.get().getCloneRepositoryUrl(projectKey, exerciseRepoName).toString());
        solutionParticipation.setBuildPlanId(solutionPlanId);
        solutionParticipation.setRepositoryUrl(versionControlService.get().getCloneRepositoryUrl(projectKey, solutionRepoName).toString());
        programmingExercise.setTestRepositoryUrl(versionControlService.get().getCloneRepositoryUrl(projectKey, testRepoName).toString());
    }

    private void setURLsForAuxiliaryRepositoriesOfExercise(ProgrammingExercise programmingExercise) {
        programmingExercise.getAuxiliaryRepositories().forEach(repo -> repo.setRepositoryUrl(
                versionControlService.get().getCloneRepositoryUrl(programmingExercise.getProjectKey(), programmingExercise.generateRepositoryName(repo.getName())).toString()));
    }

    public static Path getProgrammingLanguageProjectTypePath(ProgrammingLanguage programmingLanguage, ProjectType projectType) {
        return getProgrammingLanguageTemplatePath(programmingLanguage).resolve(projectType.name().toLowerCase());
    }

    public static Path getProgrammingLanguageTemplatePath(ProgrammingLanguage programmingLanguage) {
        return Path.of("templates", programmingLanguage.name().toLowerCase());
    }

    /**
     * @param programmingExerciseBeforeUpdate the original programming exercise with its old values
     * @param updatedProgrammingExercise      the changed programming exercise with its new values
     * @param notificationText                optional text about the changes for a notification
     * @return the updates programming exercise from the database
     */
    public ProgrammingExercise updateProgrammingExercise(ProgrammingExercise programmingExerciseBeforeUpdate, ProgrammingExercise updatedProgrammingExercise,
            @Nullable String notificationText) {
        setURLsForAuxiliaryRepositoriesOfExercise(updatedProgrammingExercise);
        connectAuxiliaryRepositoriesToExercise(updatedProgrammingExercise);

        // Make sure that the original references are preserved and the channel is updated if necessary
        Channel channel = channelService.updateExerciseChannel(programmingExerciseBeforeUpdate, updatedProgrammingExercise);

        ProgrammingExercise savedProgrammingExercise = programmingExerciseRepository.save(updatedProgrammingExercise);

        participationRepository.removeIndividualDueDatesIfBeforeDueDate(savedProgrammingExercise, programmingExerciseBeforeUpdate.getDueDate());
        programmingExerciseTaskService.updateTasksFromProblemStatement(savedProgrammingExercise);
        // TODO: in case of an exam exercise, this is not necessary
        scheduleOperations(updatedProgrammingExercise.getId());
        groupNotificationScheduleService.checkAndCreateAppropriateNotificationsWhenUpdatingExercise(programmingExerciseBeforeUpdate, savedProgrammingExercise, notificationText);

        if (channel != null) {
            savedProgrammingExercise.setChannelName(channel.getName());
        }

        return savedProgrammingExercise;
    }

    /**
     * These methods set the values (initialization date and initialization state) of the template and solution participation.
     * If either participation is null, a new one will be created.
     *
     * @param programmingExercise The programming exercise
     */
    public void initParticipations(ProgrammingExercise programmingExercise) {
        var solutionParticipation = programmingExercise.getSolutionParticipation();
        var templateParticipation = programmingExercise.getTemplateParticipation();

        if (templateParticipation == null) {
            templateParticipation = new TemplateProgrammingExerciseParticipation();
            programmingExercise.setTemplateParticipation(templateParticipation);
        }
        if (solutionParticipation == null) {
            solutionParticipation = new SolutionProgrammingExerciseParticipation();
            programmingExercise.setSolutionParticipation(solutionParticipation);
        }

        solutionParticipation.setInitializationState(InitializationState.INITIALIZED);
        templateParticipation.setInitializationState(InitializationState.INITIALIZED);
        solutionParticipation.setInitializationDate(ZonedDateTime.now());
        templateParticipation.setInitializationDate(ZonedDateTime.now());
    }

    /**
     * Updates the timeline attributes of the given programming exercise
     *
     * @param updatedProgrammingExercise containing the changes that have to be saved
     * @param notificationText           optional text for a notification to all students about the update
     * @return the updated ProgrammingExercise object.
     */
    public ProgrammingExercise updateTimeline(ProgrammingExercise updatedProgrammingExercise, @Nullable String notificationText) {
        ProgrammingExercise programmingExercise = programmingExerciseRepository.findByIdElseThrow(updatedProgrammingExercise.getId());

        // create slim copy of programmingExercise before the update - needed for notifications (only release date needed)
        ProgrammingExercise programmingExerciseBeforeUpdate = new ProgrammingExercise();
        programmingExerciseBeforeUpdate.setReleaseDate(programmingExercise.getReleaseDate());
        programmingExerciseBeforeUpdate.setStartDate(programmingExercise.getStartDate());
        programmingExerciseBeforeUpdate.setAssessmentDueDate(programmingExercise.getAssessmentDueDate());

        programmingExercise.setReleaseDate(updatedProgrammingExercise.getReleaseDate());
        programmingExercise.setStartDate(updatedProgrammingExercise.getStartDate());
        programmingExercise.setDueDate(updatedProgrammingExercise.getDueDate());
        programmingExercise.setBuildAndTestStudentSubmissionsAfterDueDate(updatedProgrammingExercise.getBuildAndTestStudentSubmissionsAfterDueDate());
        programmingExercise.setAssessmentType(updatedProgrammingExercise.getAssessmentType());
        programmingExercise.setAssessmentDueDate(updatedProgrammingExercise.getAssessmentDueDate());
        programmingExercise.setExampleSolutionPublicationDate(updatedProgrammingExercise.getExampleSolutionPublicationDate());

        programmingExercise.validateDates();

        ProgrammingExercise savedProgrammingExercise = programmingExerciseRepository.save(programmingExercise);
        groupNotificationScheduleService.checkAndCreateAppropriateNotificationsWhenUpdatingExercise(programmingExerciseBeforeUpdate, savedProgrammingExercise, notificationText);
        return savedProgrammingExercise;
    }

    /**
     * Updates the problem statement of the given programming exercise.
     *
     * @param programmingExercise The ProgrammingExercise of which the problem statement is updated.
     * @param problemStatement    markdown of the problem statement.
     * @param notificationText    optional text for a notification to all students about the update
     * @return the updated ProgrammingExercise object.
     * @throws EntityNotFoundException if there is no ProgrammingExercise for the given id.
     */
    public ProgrammingExercise updateProblemStatement(ProgrammingExercise programmingExercise, String problemStatement, @Nullable String notificationText)
            throws EntityNotFoundException {

        programmingExercise.setProblemStatement(problemStatement);
        ProgrammingExercise updatedProgrammingExercise = programmingExerciseRepository.save(programmingExercise);

        programmingExerciseTaskService.updateTasksFromProblemStatement(updatedProgrammingExercise);

        groupNotificationService.notifyAboutExerciseUpdate(programmingExercise, notificationText);

        return updatedProgrammingExercise;
    }

    /**
     * This method calls the StructureOracleGenerator, generates the string out of the JSON representation of the structure oracle of the programming exercise and returns true if
     * the file was updated or generated, false otherwise. This can happen if the contents of the file have not changed.
     *
     * @param solutionRepoURL The URL of the solution repository.
     * @param exerciseRepoURL The URL of the exercise repository.
     * @param testRepoURL     The URL of the tests' repository.
     * @param testsPath       The path to the tests' folder, e.g. the path inside the repository where the structure oracle file will be saved in.
     * @param user            The user who has initiated the action
     * @return True, if the structure oracle was successfully generated or updated, false if no changes to the file were made.
     * @throws IOException     If the URLs cannot be converted to actual {@link Path paths}
     * @throws GitAPIException If the checkout fails
     */
    public boolean generateStructureOracleFile(VcsRepositoryUrl solutionRepoURL, VcsRepositoryUrl exerciseRepoURL, VcsRepositoryUrl testRepoURL, String testsPath, User user)
            throws IOException, GitAPIException {
        Repository solutionRepository = gitService.getOrCheckoutRepository(solutionRepoURL, true);
        Repository exerciseRepository = gitService.getOrCheckoutRepository(exerciseRepoURL, true);
        Repository testRepository = gitService.getOrCheckoutRepository(testRepoURL, true);

        gitService.resetToOriginHead(solutionRepository);
        gitService.pullIgnoreConflicts(solutionRepository);
        gitService.resetToOriginHead(exerciseRepository);
        gitService.pullIgnoreConflicts(exerciseRepository);
        gitService.resetToOriginHead(testRepository);
        gitService.pullIgnoreConflicts(testRepository);

        Path solutionRepositoryPath = solutionRepository.getLocalPath().toRealPath();
        Path exerciseRepositoryPath = exerciseRepository.getLocalPath().toRealPath();
        Path structureOraclePath = Path.of(testRepository.getLocalPath().toRealPath().toString(), testsPath, "test.json");

        String structureOracleJSON = OracleGenerator.generateStructureOracleJSON(solutionRepositoryPath, exerciseRepositoryPath);
        return saveAndPushStructuralOracle(user, testRepository, structureOraclePath, structureOracleJSON);
    }

    private boolean saveAndPushStructuralOracle(User user, Repository testRepository, Path structureOraclePath, String structureOracleJSON) throws IOException {
        // If the oracle file does not already exist, then save the generated string to the file.
        // If it does, check if the contents of the existing file are the same as the generated one.
        // If they are, do not push anything and inform the user about it.
        // If not, then update the oracle file by rewriting it and push the changes.
        if (!Files.exists(structureOraclePath)) {
            try {
                Files.write(structureOraclePath, structureOracleJSON.getBytes());
                gitService.stageAllChanges(testRepository);
                gitService.commitAndPush(testRepository, "Generate the structure oracle file.", true, user);
                return true;
            }
            catch (GitAPIException e) {
                log.error("An exception occurred while pushing the structure oracle file to the test repository.", e);
                return false;
            }
        }
        else {
            Byte[] existingContents = ArrayUtils.toObject(Files.readAllBytes(structureOraclePath));
            Byte[] newContents = ArrayUtils.toObject(structureOracleJSON.getBytes());

            if (Arrays.deepEquals(existingContents, newContents)) {
                log.info("No changes to the oracle detected.");
                return false;
            }
            else {
                try {
                    Files.write(structureOraclePath, structureOracleJSON.getBytes());
                    gitService.stageAllChanges(testRepository);
                    gitService.commitAndPush(testRepository, "Update the structure oracle file.", true, user);
                    return true;
                }
                catch (GitAPIException e) {
                    log.error("An exception occurred while pushing the structure oracle file to the test repository.", e);
                    return false;
                }
            }
        }
    }

    /**
     * Delete a programming exercise, including its template and solution participations.
     *
     * @param programmingExerciseId     id of the programming exercise to delete.
     * @param deleteBaseReposBuildPlans if true will also delete build plans and projects.
     */
    public void delete(Long programmingExerciseId, boolean deleteBaseReposBuildPlans) {
        // Note: This method does not accept a programming exercise to solve issues with nested Transactions.
        // It would be good to refactor the delete calls and move the validity checks down from the resources to the service methods (e.g. EntityNotFound).
        var programmingExercise = programmingExerciseRepository.findWithTemplateAndSolutionParticipationTeamAssignmentConfigCategoriesById(programmingExerciseId)
                .orElseThrow(() -> new EntityNotFoundException("Programming Exercise", programmingExerciseId));

        // The delete operation cancels scheduled tasks (like locking/unlocking repositories)
        // As the programming exercise might already be deleted once the scheduling node receives the message, only the
        // id is used to cancel the scheduling. No interaction with the database is required.
        cancelScheduledOperations(programmingExercise.getId());

        if (deleteBaseReposBuildPlans) {
            deleteBuildPlans(programmingExercise);
            programmingExerciseRepositoryService.deleteRepositories(programmingExercise);
        }
        programmingExerciseRepositoryService.deleteLocalRepoCopies(programmingExercise);

        programmingExerciseGitDiffReportRepository.deleteByProgrammingExerciseId(programmingExerciseId);

        SolutionProgrammingExerciseParticipation solutionProgrammingExerciseParticipation = programmingExercise.getSolutionParticipation();
        TemplateProgrammingExerciseParticipation templateProgrammingExerciseParticipation = programmingExercise.getTemplateParticipation();
        if (solutionProgrammingExerciseParticipation != null) {
            participationService.deleteResultsAndSubmissionsOfParticipation(solutionProgrammingExerciseParticipation.getId(), true);
        }
        if (templateProgrammingExerciseParticipation != null) {
            participationService.deleteResultsAndSubmissionsOfParticipation(templateProgrammingExerciseParticipation.getId(), true);
        }

        // Note: we fetch the programming exercise again here with student participations to avoid Hibernate issues during the delete operation below
        programmingExercise = programmingExerciseRepository.findByIdWithStudentParticipationsAndLegalSubmissionsElseThrow(programmingExerciseId);
        log.debug("Delete programming exercises with student participations: {}", programmingExercise.getStudentParticipations());
        // This will also delete the template & solution participation: we explicitly use deleteById to avoid potential Hibernate issues during deletion
        programmingExerciseRepository.deleteById(programmingExerciseId);
    }

    private void deleteBuildPlans(ProgrammingExercise programmingExercise) {
        final var templateBuildPlanId = programmingExercise.getTemplateBuildPlanId();
        if (templateBuildPlanId != null) {
            continuousIntegrationService.get().deleteBuildPlan(programmingExercise.getProjectKey(), templateBuildPlanId);
        }
        final var solutionBuildPlanId = programmingExercise.getSolutionBuildPlanId();
        if (solutionBuildPlanId != null) {
            continuousIntegrationService.get().deleteBuildPlan(programmingExercise.getProjectKey(), solutionBuildPlanId);
        }
        continuousIntegrationService.get().deleteProject(programmingExercise.getProjectKey());
    }

    public boolean hasAtLeastOneStudentResult(ProgrammingExercise programmingExercise) {
        // Is true if the exercise is released and has at least one result.
        // We can't use the resultService here due to a circular dependency issue.
        return resultRepository.existsByParticipation_ExerciseId(programmingExercise.getId());
    }

    public ProgrammingExercise save(ProgrammingExercise programmingExercise) {
        return programmingExerciseRepository.save(programmingExercise);
    }

    /**
     * Search for all programming exercises fitting a {@link PageableSearchDTO search query}. The result is paged,
     * meaning that there is only a predefined portion of the result returned to the user, so that the server doesn't
     * have to send hundreds/thousands of exercises if there are that many in Artemis.
     *
     * @param search         The search query defining the search term and the size of the returned page
     * @param isCourseFilter Whether to search in the courses for exercises
     * @param isExamFilter   Whether to search in the groups for exercises
     * @param user           The user for whom to fetch all available exercises
     * @return A wrapper object containing a list of all found exercises and the total number of pages
     */
    public SearchResultPageDTO<ProgrammingExercise> getAllOnPageWithSize(final PageableSearchDTO<String> search, final boolean isCourseFilter, final boolean isExamFilter,
            final User user) {
        if (!isCourseFilter && !isExamFilter) {
            return new SearchResultPageDTO<>(Collections.emptyList(), 0);
        }
        String searchTerm = search.getSearchTerm();
        PageRequest pageable = PageUtil.createExercisePageRequest(search);
        Specification<ProgrammingExercise> specification = exerciseSpecificationService.getExerciseSearchSpecification(searchTerm, isCourseFilter, isExamFilter, user, pageable);
        return getAllOnPageForSpecification(pageable, specification);
    }

    /**
     * Search for all programming exercises with SCA enabled and with a specific programming language.
     *
     * @param search              The search query defining the search term and the size of the returned page
     * @param isCourseFilter      Whether to search in the courses for exercises
     * @param isExamFilter        Whether to search in the groups for exercises
     * @param user                The user for whom to fetch all available exercises
     * @param programmingLanguage The result will only include exercises in this language
     * @return A wrapper object containing a list of all found exercises and the total number of pages
     */
    public SearchResultPageDTO<ProgrammingExercise> getAllWithSCAOnPageWithSize(PageableSearchDTO<String> search, boolean isCourseFilter, boolean isExamFilter,
            ProgrammingLanguage programmingLanguage, User user) {
        if (!isCourseFilter && !isExamFilter) {
            return new SearchResultPageDTO<>(Collections.emptyList(), 0);
        }
        String searchTerm = search.getSearchTerm();
        PageRequest pageable = PageUtil.createExercisePageRequest(search);
        Specification<ProgrammingExercise> specification = exerciseSpecificationService.getExerciseSearchSpecification(searchTerm, isCourseFilter, isExamFilter, user, pageable);
        specification = specification.and(exerciseSpecificationService.createSCAFilter(programmingLanguage));
        return getAllOnPageForSpecification(pageable, specification);
    }

    private SearchResultPageDTO<ProgrammingExercise> getAllOnPageForSpecification(PageRequest pageable, Specification<ProgrammingExercise> specification) {
        Page<ProgrammingExercise> exercisePage = programmingExerciseRepository.findAll(specification, pageable);
        return new SearchResultPageDTO<>(exercisePage.getContent(), exercisePage.getTotalPages());
    }

    /**
     * add project permissions to project of the build plans of the given exercise
     *
     * @param exercise the exercise whose build plans projects should be configured with permissions
     */
    public void giveCIProjectPermissions(ProgrammingExercise exercise) {
        Course course = exercise.getCourseViaExerciseGroupOrCourseMember();

        final var editorGroup = course.getEditorGroupName();
        final var teachingAssistantGroup = course.getTeachingAssistantGroupName();

        List<String> adminGroups = new ArrayList<>();
        adminGroups.add(course.getInstructorGroupName());
        if (StringUtils.isNotEmpty(editorGroup)) {
            adminGroups.add(editorGroup);
        }

        continuousIntegrationService.get().giveProjectPermissions(exercise.getProjectKey(), adminGroups,
                List.of(CIPermission.CREATE, CIPermission.READ, CIPermission.CREATEREPOSITORY, CIPermission.ADMIN));
        if (teachingAssistantGroup != null) {
            continuousIntegrationService.get().giveProjectPermissions(exercise.getProjectKey(), List.of(teachingAssistantGroup), List.of(CIPermission.READ));
        }
    }

    /**
     * Checks if the project for the given programming exercise already exists in the version control system (VCS) and in the continuous integration system (CIS).
     * The check is done based on the project key (course short name + exercise short name) and the project name (course short name + exercise title).
     * This prevents errors then the actual projects will be generated later on.
     * An error response is returned in case the project does already exist. This will then e.g. stop the generation (or import) of the programming exercise.
     *
     * @param programmingExercise a typically new programming exercise for which the corresponding VCS and CIS projects should not yet exist.
     */
    public void checkIfProjectExists(ProgrammingExercise programmingExercise) {
        String projectKey = programmingExercise.getProjectKey();
        String projectName = programmingExercise.getProjectName();
        boolean projectExists = versionControlService.get().checkIfProjectExists(projectKey, projectName);
        if (projectExists) {
            var errorMessageVcs = "Project already exists on the Version Control Server: " + projectName + ". Please choose a different title and short name!";
            throw new BadRequestAlertException(errorMessageVcs, "ProgrammingExercise", "vcsProjectExists");
        }
        String errorMessageCis = continuousIntegrationService.get().checkIfProjectExists(projectKey, projectName);
        if (errorMessageCis != null) {
            throw new BadRequestAlertException(errorMessageCis, "ProgrammingExercise", "ciProjectExists");
        }
        // means the project does not exist in version control server and does not exist in continuous integration server
    }

    /**
     * Pre-Checks if a project with the same ProjectKey or ProjectName already exists in the version control system (VCS) and in the continuous integration system (CIS).
     * The check is done based on a generated project key (course short name + exercise short name) and the project name (course short name + exercise title).
     *
     * @param programmingExercise a typically new programming exercise for which the corresponding VCS and CIS projects should not yet exist.
     * @param courseShortName     the shortName of the course the programming exercise should be imported in
     * @return TRUE if a project with the same ProjectKey or ProjectName already exists, otherwise false
     */
    public boolean preCheckProjectExistsOnVCSOrCI(ProgrammingExercise programmingExercise, String courseShortName) {
        String projectKey = courseShortName + programmingExercise.getShortName().toUpperCase().replaceAll("\\s+", "");
        String projectName = courseShortName + " " + programmingExercise.getTitle();
        log.debug("Project Key: {}", projectKey);
        log.debug("Project Name: {}", projectName);
        boolean projectExists = versionControlService.get().checkIfProjectExists(projectKey, projectName);
        if (projectExists) {
            return true;
        }
        String errorMessageCis = continuousIntegrationService.get().checkIfProjectExists(projectKey, projectName);
        return errorMessageCis != null;
        // means the project does not exist in version control server and does not exist in continuous integration server
    }

    /**
     * Delete all tasks with solution entries for an existing ProgrammingExercise.
     * This method can be used to reset the mappings in case of unconsidered edge cases.
     *
     * @param exerciseId of the exercise
     */
    public void deleteTasksWithSolutionEntries(Long exerciseId) {
        Set<ProgrammingExerciseTask> tasks = programmingExerciseTaskRepository.findByExerciseIdWithTestCaseAndSolutionEntriesElseThrow(exerciseId);
        Set<ProgrammingExerciseSolutionEntry> solutionEntries = tasks.stream().map(ProgrammingExerciseTask::getTestCases).flatMap(Collection::stream)
                .map(ProgrammingExerciseTestCase::getSolutionEntries).flatMap(Collection::stream).collect(Collectors.toSet());
        programmingExerciseTaskRepository.deleteAll(tasks);
        programmingExerciseSolutionEntryRepository.deleteAll(solutionEntries);
    }
}<|MERGE_RESOLUTION|>--- conflicted
+++ resolved
@@ -192,7 +192,6 @@
     @Transactional // TODO: apply the transaction on a smaller scope
     // ok because we create many objects in a rather complex way and need a rollback in case of exceptions
     public ProgrammingExercise createProgrammingExercise(ProgrammingExercise programmingExercise) throws GitAPIException, IOException {
-
         programmingExercise.generateAndSetProjectKey();
         final User exerciseCreator = userRepository.getUser();
 
@@ -211,14 +210,7 @@
         // Save programming exercise to prevent transient exception
         ProgrammingExercise savedProgrammingExercise = programmingExerciseRepository.save(programmingExercise);
 
-<<<<<<< HEAD
-        if (savedProgrammingExercise.isCourseExercise()) {
-            Channel createdChannel = channelService.createExerciseChannel(savedProgrammingExercise, programmingExercise.getChannelName());
-            channelService.registerUsersToChannelAsynchronously(true, true, true, List.of(), createdChannel.getCourse(), createdChannel);
-        }
-=======
         channelService.createExerciseChannel(savedProgrammingExercise, programmingExercise.getChannelName());
->>>>>>> a17c91dc
 
         setupBuildPlansForNewExercise(savedProgrammingExercise);
         // save to get the id required for the webhook
