package de.tum.in.www1.artemis.service.programming;

import static de.tum.in.www1.artemis.domain.enumeration.BuildPlanType.SOLUTION;
import static de.tum.in.www1.artemis.domain.enumeration.BuildPlanType.TEMPLATE;

import java.io.IOException;
import java.nio.charset.StandardCharsets;
import java.nio.file.Files;
import java.nio.file.Path;
import java.time.ZonedDateTime;
import java.util.*;
import java.util.regex.Matcher;
import java.util.regex.Pattern;
import java.util.stream.Collectors;

import javax.annotation.Nullable;

import org.apache.commons.io.FileUtils;
import org.apache.commons.lang3.ArrayUtils;
import org.apache.commons.lang3.StringUtils;
import org.eclipse.jgit.api.errors.GitAPIException;
import org.slf4j.Logger;
import org.slf4j.LoggerFactory;
import org.springframework.data.domain.Page;
import org.springframework.data.domain.PageRequest;
import org.springframework.data.jpa.domain.Specification;
import org.springframework.stereotype.Service;

import com.fasterxml.jackson.databind.ObjectMapper;
import com.google.gson.Gson;

import de.tum.in.www1.artemis.domain.*;
import de.tum.in.www1.artemis.domain.enumeration.*;
import de.tum.in.www1.artemis.domain.hestia.ProgrammingExerciseSolutionEntry;
import de.tum.in.www1.artemis.domain.hestia.ProgrammingExerciseTask;
import de.tum.in.www1.artemis.domain.participation.SolutionProgrammingExerciseParticipation;
import de.tum.in.www1.artemis.domain.participation.TemplateProgrammingExerciseParticipation;
import de.tum.in.www1.artemis.repository.*;
import de.tum.in.www1.artemis.repository.hestia.ProgrammingExerciseGitDiffReportRepository;
import de.tum.in.www1.artemis.repository.hestia.ProgrammingExerciseSolutionEntryRepository;
import de.tum.in.www1.artemis.repository.hestia.ProgrammingExerciseTaskRepository;
import de.tum.in.www1.artemis.service.*;
import de.tum.in.www1.artemis.service.connectors.BuildScriptGenerationService;
import de.tum.in.www1.artemis.service.connectors.GitService;
import de.tum.in.www1.artemis.service.connectors.aeolus.AeolusTemplateService;
import de.tum.in.www1.artemis.service.connectors.aeolus.Windfile;
import de.tum.in.www1.artemis.service.connectors.ci.CIPermission;
import de.tum.in.www1.artemis.service.connectors.ci.ContinuousIntegrationService;
import de.tum.in.www1.artemis.service.connectors.ci.ContinuousIntegrationTriggerService;
import de.tum.in.www1.artemis.service.connectors.vcs.VersionControlService;
import de.tum.in.www1.artemis.service.hestia.ProgrammingExerciseTaskService;
import de.tum.in.www1.artemis.service.iris.settings.IrisSettingsService;
import de.tum.in.www1.artemis.service.messaging.InstanceMessageSendService;
import de.tum.in.www1.artemis.service.metis.conversation.ChannelService;
import de.tum.in.www1.artemis.service.notifications.GroupNotificationScheduleService;
import de.tum.in.www1.artemis.service.notifications.GroupNotificationService;
import de.tum.in.www1.artemis.service.util.structureoraclegenerator.OracleGenerator;
import de.tum.in.www1.artemis.web.rest.dto.PageableSearchDTO;
import de.tum.in.www1.artemis.web.rest.dto.SearchResultPageDTO;
import de.tum.in.www1.artemis.web.rest.errors.BadRequestAlertException;
import de.tum.in.www1.artemis.web.rest.errors.EntityNotFoundException;
import de.tum.in.www1.artemis.web.rest.util.PageUtil;

@Service
public class ProgrammingExerciseService {

    /**
     * Java package name Regex according to Java 14 JLS
     * (<a href="https://docs.oracle.com/javase/specs/jls/se14/html/jls-7.html#jls-7.4.1">https://docs.oracle.com/javase/specs/jls/se14/html/jls-7.html#jls-7.4.1</a>)
     * with the restriction to a-z,A-Z,_ as "Java letter" and 0-9 as digits due to JavaScript/Browser Unicode character class limitations
     */
    private static final String PACKAGE_NAME_REGEX = "^(?!.*(?:\\.|^)(?:abstract|continue|for|new|switch|assert|default|if|package|synchronized|boolean|do|goto|private|this|break|double|implements|protected|throw|byte|else|import|public|throws|case|enum|instanceof|return|transient|catch|extends|int|short|try|char|final|interface|static|void|class|finally|long|strictfp|volatile|const|float|native|super|while|_|true|false|null)(?:\\.|$))[A-Z_a-z]\\w*(?:\\.[A-Z_a-z]\\w*)*$";

    /**
     * Swift package name Regex derived from
     * (<a href="https://docs.swift.org/swift-book/ReferenceManual/LexicalStructure.html#ID412">https://docs.swift.org/swift-book/ReferenceManual/LexicalStructure.html#ID412</a>),
     * with the restriction to a-z,A-Z as "Swift letter" and 0-9 as digits where no separators are allowed
     */
    private static final String SWIFT_PACKAGE_NAME_REGEX = "^(?!(?:associatedtype|class|deinit|enum|extension|fileprivate|func|import|init|inout|internal|let|open|operator|private|protocol|public|rethrows|static|struct|subscript|typealias|var|break|case|continue|default|defer|do|else|fallthrough|for|guard|if|in|repeat|return|switch|where|while|as|Any|catch|false|is|nil|super|self|Self|throw|throws|true|try|_|[sS]wift)$)[A-Za-z][\\dA-Za-z]*$";

    private final Pattern packageNamePattern = Pattern.compile(PACKAGE_NAME_REGEX);

    private final Pattern packageNamePatternForSwift = Pattern.compile(SWIFT_PACKAGE_NAME_REGEX);

    private static final Logger log = LoggerFactory.getLogger(ProgrammingExerciseService.class);

    private final ProgrammingExerciseRepository programmingExerciseRepository;

    private final GitService gitService;

    private final Optional<VersionControlService> versionControlService;

    private final Optional<ContinuousIntegrationService> continuousIntegrationService;

    private final Optional<ContinuousIntegrationTriggerService> continuousIntegrationTriggerService;

    private final ParticipationRepository participationRepository;

    private final ParticipationService participationService;

    private final UserRepository userRepository;

    private final GroupNotificationService groupNotificationService;

    private final GroupNotificationScheduleService groupNotificationScheduleService;

    private final InstanceMessageSendService instanceMessageSendService;

    private final TemplateProgrammingExerciseParticipationRepository templateProgrammingExerciseParticipationRepository;

    private final SolutionProgrammingExerciseParticipationRepository solutionProgrammingExerciseParticipationRepository;

    private final ResultRepository resultRepository;

    private final AuxiliaryRepositoryRepository auxiliaryRepositoryRepository;

    private final ProgrammingExerciseTaskRepository programmingExerciseTaskRepository;

    private final ProgrammingExerciseSolutionEntryRepository programmingExerciseSolutionEntryRepository;

    private final ProgrammingExerciseTaskService programmingExerciseTaskService;

    private final ProgrammingExerciseGitDiffReportRepository programmingExerciseGitDiffReportRepository;

    private final ProgrammingExerciseRepositoryService programmingExerciseRepositoryService;

    private final ExerciseSpecificationService exerciseSpecificationService;

    private final AuxiliaryRepositoryService auxiliaryRepositoryService;

    private final SubmissionPolicyService submissionPolicyService;

    private final Optional<ProgrammingLanguageFeatureService> programmingLanguageFeatureService;

    private final ChannelService channelService;

    private final ProgrammingSubmissionService programmingSubmissionService;

    private final Optional<IrisSettingsService> irisSettingsService;

    private final Optional<AeolusTemplateService> aeolusTemplateService;

    private final Optional<BuildScriptGenerationService> buildScriptGenerationService;

    public ProgrammingExerciseService(ProgrammingExerciseRepository programmingExerciseRepository, GitService gitService, Optional<VersionControlService> versionControlService,
            Optional<ContinuousIntegrationService> continuousIntegrationService, Optional<ContinuousIntegrationTriggerService> continuousIntegrationTriggerService,
            TemplateProgrammingExerciseParticipationRepository templateProgrammingExerciseParticipationRepository,
            SolutionProgrammingExerciseParticipationRepository solutionProgrammingExerciseParticipationRepository, ParticipationService participationService,
            ParticipationRepository participationRepository, ResultRepository resultRepository, UserRepository userRepository, GroupNotificationService groupNotificationService,
            GroupNotificationScheduleService groupNotificationScheduleService, InstanceMessageSendService instanceMessageSendService,
            AuxiliaryRepositoryRepository auxiliaryRepositoryRepository, ProgrammingExerciseTaskRepository programmingExerciseTaskRepository,
            ProgrammingExerciseSolutionEntryRepository programmingExerciseSolutionEntryRepository, ProgrammingExerciseTaskService programmingExerciseTaskService,
            ProgrammingExerciseGitDiffReportRepository programmingExerciseGitDiffReportRepository, ExerciseSpecificationService exerciseSpecificationService,
            ProgrammingExerciseRepositoryService programmingExerciseRepositoryService, AuxiliaryRepositoryService auxiliaryRepositoryService,
            SubmissionPolicyService submissionPolicyService, Optional<ProgrammingLanguageFeatureService> programmingLanguageFeatureService, ChannelService channelService,
            ProgrammingSubmissionService programmingSubmissionService, Optional<IrisSettingsService> irisSettingsService, Optional<AeolusTemplateService> aeolusTemplateService,
            Optional<BuildScriptGenerationService> buildScriptGenerationService) {
        this.programmingExerciseRepository = programmingExerciseRepository;
        this.gitService = gitService;
        this.versionControlService = versionControlService;
        this.continuousIntegrationService = continuousIntegrationService;
        this.continuousIntegrationTriggerService = continuousIntegrationTriggerService;
        this.templateProgrammingExerciseParticipationRepository = templateProgrammingExerciseParticipationRepository;
        this.solutionProgrammingExerciseParticipationRepository = solutionProgrammingExerciseParticipationRepository;
        this.participationRepository = participationRepository;
        this.participationService = participationService;
        this.resultRepository = resultRepository;
        this.userRepository = userRepository;
        this.groupNotificationService = groupNotificationService;
        this.groupNotificationScheduleService = groupNotificationScheduleService;
        this.instanceMessageSendService = instanceMessageSendService;
        this.auxiliaryRepositoryRepository = auxiliaryRepositoryRepository;
        this.programmingExerciseTaskRepository = programmingExerciseTaskRepository;
        this.programmingExerciseSolutionEntryRepository = programmingExerciseSolutionEntryRepository;
        this.programmingExerciseTaskService = programmingExerciseTaskService;
        this.programmingExerciseGitDiffReportRepository = programmingExerciseGitDiffReportRepository;
        this.exerciseSpecificationService = exerciseSpecificationService;
        this.programmingExerciseRepositoryService = programmingExerciseRepositoryService;
        this.auxiliaryRepositoryService = auxiliaryRepositoryService;
        this.submissionPolicyService = submissionPolicyService;
        this.programmingLanguageFeatureService = programmingLanguageFeatureService;
        this.channelService = channelService;
        this.programmingSubmissionService = programmingSubmissionService;
        this.irisSettingsService = irisSettingsService;
        this.aeolusTemplateService = aeolusTemplateService;
        this.buildScriptGenerationService = buildScriptGenerationService;
    }

    /**
     * Setups the context of a new programming exercise. This includes:
     * <ul>
     * <li>The VCS project</li>
     * <li>All repositories (test, exercise, solution)</li>
     * <li>The template and solution participation</li>
     * <li>VCS webhooks</li>
     * <li>Bamboo build plans</li>
     * </ul>
     * The exercise gets set up in the following order:
     * <ol>
     * <li>Create all repositories for the new exercise</li>
     * <li>Setup template and push it to the repositories</li>
     * <li>Setup new build plans for exercise</li>
     * <li>Add all webhooks</li>
     * <li>Init scheduled jobs for exercise maintenance</li>
     * </ol>
     *
     * @param programmingExercise The programmingExercise that should be setup
     * @param isImportedFromFile  defines if the programming exercise is imported from a file
     * @return The new setup exercise
     * @throws GitAPIException If something during the communication with the remote Git repository went wrong
     * @throws IOException     If the template files couldn't be read
     */
    public ProgrammingExercise createProgrammingExercise(ProgrammingExercise programmingExercise, boolean isImportedFromFile) throws GitAPIException, IOException {
        final User exerciseCreator = userRepository.getUser();
        VersionControlService versionControl = versionControlService.orElseThrow();

        // The client sends a solution and template participation object (filled with null values) when creating a programming exercise.
        // When saving the object leads to an exception at runtime.
        // As the participations objects are just dummy values representing the data structure in the client, we set this to null.
        // See https://github.com/ls1intum/Artemis/pull/7451/files#r1459228917
        programmingExercise.setSolutionParticipation(null);
        programmingExercise.setTemplateParticipation(null);

        // We save once in order to generate an id for the programming exercise
        var savedProgrammingExercise = programmingExerciseRepository.saveForCreation(programmingExercise);

        // Step 1: Setting constant facts for a programming exercise
        savedProgrammingExercise.generateAndSetProjectKey();
        savedProgrammingExercise.setBranch(versionControl.getDefaultBranchOfArtemis());

        // Step 2: Creating repositories for new exercise
        programmingExerciseRepositoryService.createRepositoriesForNewExercise(savedProgrammingExercise);
        // Step 3: Initializing solution and template participation
        initParticipations(savedProgrammingExercise);

        // Step 4a: Setting build plan IDs and URLs for template and solution participation
        setURLsAndBuildPlanIDsForNewExercise(savedProgrammingExercise);

        // Step 4b: Connecting base participations with the exercise
        connectBaseParticipationsToExerciseAndSave(savedProgrammingExercise);

        savedProgrammingExercise = programmingExerciseRepository.saveForCreation(savedProgrammingExercise);

        // Step 4c: Connect auxiliary repositories
        connectAuxiliaryRepositoriesToExercise(savedProgrammingExercise);

        // Step 5: Setup exercise template
        programmingExerciseRepositoryService.setupExerciseTemplate(savedProgrammingExercise, exerciseCreator);

        // Step 6: Create initial submission
        programmingSubmissionService.createInitialSubmissions(savedProgrammingExercise);

        // Step 7: Make sure that plagiarism detection config does not use existing id
        Optional.ofNullable(savedProgrammingExercise.getPlagiarismDetectionConfig()).ifPresent(it -> it.setId(null));

        // Step 8: For LocalCI and Aeolus, we store the build plan definition in the database as a windfile
        if (aeolusTemplateService.isPresent() && programmingExercise.getBuildPlanConfiguration() == null) {
            Windfile windfile = aeolusTemplateService.get().getDefaultWindfileFor(programmingExercise);
            if (windfile != null) {
                savedProgrammingExercise.setBuildPlanConfiguration(new ObjectMapper().writeValueAsString(windfile));
            }
            else {
                log.warn("No windfile for the settings of exercise {}", savedProgrammingExercise.getId());
            }
        }

        // Step 9: Create exercise channel
        channelService.createExerciseChannel(savedProgrammingExercise, Optional.ofNullable(programmingExercise.getChannelName()));

        // Step 10: Setup build plans for template and solution participation
        setupBuildPlansForNewExercise(savedProgrammingExercise, isImportedFromFile);
        savedProgrammingExercise = programmingExerciseRepository.findForCreationByIdElseThrow(savedProgrammingExercise.getId());

        // Step 11: Update task from problem statement
        programmingExerciseTaskService.updateTasksFromProblemStatement(savedProgrammingExercise);

        // Step 12: Webhooks and scheduling
        // Step 12a: Create web hooks for version control
        versionControl.addWebHooksForExercise(savedProgrammingExercise);
        // Step 12b: Schedule operations
        scheduleOperations(savedProgrammingExercise.getId());
        // Step 12c: Check notifications for new exercise
        groupNotificationScheduleService.checkNotificationsForNewExerciseAsync(savedProgrammingExercise);

        return programmingExerciseRepository.saveForCreation(savedProgrammingExercise);
    }

    public void triggerBaseAndSolutionBuildPlansForNewExercise(ProgrammingExercise programmingExercise) {
        continuousIntegrationTriggerService.orElseThrow().triggerBuild(programmingExercise.getTemplateParticipation());
        continuousIntegrationTriggerService.orElseThrow().triggerBuild(programmingExercise.getSolutionParticipation());
    }

    public void scheduleOperations(Long programmingExerciseId) {
        instanceMessageSendService.sendProgrammingExerciseSchedule(programmingExerciseId);
    }

    public void cancelScheduledOperations(Long programmingExerciseId) {
        instanceMessageSendService.sendProgrammingExerciseScheduleCancel(programmingExerciseId);
    }

    /**
     * validates the settings of a new programming exercise
     *
     * @param programmingExercise The programming exercise that should be validated
     * @param course              The course the programming exercise should be created in or imported to
     */
    public void validateNewProgrammingExerciseSettings(ProgrammingExercise programmingExercise, Course course) {
        if (programmingExercise.getId() != null) {
            throw new BadRequestAlertException("A new programmingExercise cannot already have an ID", "Exercise", "idexists");
        }

        programmingExercise.validateGeneralSettings();
        programmingExercise.validateProgrammingSettings();
        programmingExercise.validateManualFeedbackSettings();
        auxiliaryRepositoryService.validateAndAddAuxiliaryRepositoriesOfProgrammingExercise(programmingExercise, programmingExercise.getAuxiliaryRepositories());
        submissionPolicyService.validateSubmissionPolicyCreation(programmingExercise);

        ProgrammingLanguageFeature programmingLanguageFeature = programmingLanguageFeatureService.orElseThrow()
                .getProgrammingLanguageFeatures(programmingExercise.getProgrammingLanguage());

        validatePackageName(programmingExercise, programmingLanguageFeature);
        validateProjectType(programmingExercise, programmingLanguageFeature);

        // Check if checkout solution repository is enabled
        if (programmingExercise.getCheckoutSolutionRepository() && !programmingLanguageFeature.checkoutSolutionRepositoryAllowed()) {
            throw new BadRequestAlertException("Checkout solution repository is not supported for this programming language", "Exercise", "checkoutSolutionRepositoryNotSupported");
        }
        // Check if publish build plan URL is enabled
        if (Boolean.TRUE.equals(programmingExercise.isPublishBuildPlanUrl()) && !programmingLanguageFeature.publishBuildPlanUrlAllowed()) {
            throw new BadRequestAlertException("Publishing the build plan URL is not supported for this language", "Exercise", "publishBuildPlanUrlNotSupported");
        }

        // Check if testwise coverage analysis is enabled
        if (Boolean.TRUE.equals(programmingExercise.isTestwiseCoverageEnabled()) && !programmingLanguageFeature.testwiseCoverageAnalysisSupported()) {
            throw new BadRequestAlertException("Testwise coverage analysis is not supported for this language", "Exercise", "testwiseCoverageAnalysisNotSupported");
        }

        programmingExerciseRepository.validateCourseSettings(programmingExercise, course);
        validateStaticCodeAnalysisSettings(programmingExercise);

        programmingExercise.generateAndSetProjectKey();
        checkIfProjectExists(programmingExercise);

    }

    private void validateProjectType(ProgrammingExercise programmingExercise, ProgrammingLanguageFeature programmingLanguageFeature) {
        // Check if project type is selected
        if (!programmingLanguageFeature.projectTypes().isEmpty()) {
            if (programmingExercise.getProjectType() == null) {
                throw new BadRequestAlertException("The project type is not set", "Exercise", "projectTypeNotSet");
            }
            if (!programmingLanguageFeature.projectTypes().contains(programmingExercise.getProjectType())) {
                throw new BadRequestAlertException("The project type is not supported for this programming language", "Exercise", "projectTypeNotSupported");
            }
        }
        else if (programmingExercise.getProjectType() != null) {
            throw new BadRequestAlertException("The project type is set but not supported", "Exercise", "projectTypeSet");
        }
    }

    private void validatePackageName(ProgrammingExercise programmingExercise, ProgrammingLanguageFeature programmingLanguageFeature) {
        if (!programmingLanguageFeature.packageNameRequired()) {
            return;
        }
        // Check if package name is set
        if (programmingExercise.getPackageName() == null) {
            throw new BadRequestAlertException("The package name is invalid", "Exercise", "packagenameInvalid");
        }

        // Check if package name matches regex
        Matcher packageNameMatcher;
        switch (programmingExercise.getProgrammingLanguage()) {
            case JAVA, KOTLIN -> packageNameMatcher = packageNamePattern.matcher(programmingExercise.getPackageName());
            case SWIFT -> packageNameMatcher = packageNamePatternForSwift.matcher(programmingExercise.getPackageName());
            default -> throw new IllegalArgumentException("Programming language not supported");
        }
        if (!packageNameMatcher.matches()) {
            throw new BadRequestAlertException("The package name is invalid", "Exercise", "packagenameInvalid");
        }
    }

    /**
     * Validates static code analysis settings
     *
     * @param programmingExercise exercise to validate
     */
    public void validateStaticCodeAnalysisSettings(ProgrammingExercise programmingExercise) {
        ProgrammingLanguageFeature programmingLanguageFeature = programmingLanguageFeatureService.orElseThrow()
                .getProgrammingLanguageFeatures(programmingExercise.getProgrammingLanguage());
        programmingExercise.validateStaticCodeAnalysisSettings(programmingLanguageFeature);
    }

    /**
     * Creates build plans for a new programming exercise.
     * 1. Create the project for the exercise on the CI Server
     * 2. Create template and solution build plan in this project
     * 3. Configure CI permissions
     * 4. Trigger initial build for template and solution build plan (if the exercise is not imported)
     *
     * @param programmingExercise Programming exercise for the build plans should be generated. The programming
     *                                exercise should contain a fully initialized template and solution participation.
     * @param isImportedFromFile  defines if the programming exercise is imported from a file, if the
     *                                exercise is imported, the build plans will not be triggered to prevent erroneous builds
     */
    public void setupBuildPlansForNewExercise(ProgrammingExercise programmingExercise, boolean isImportedFromFile) {
        String projectKey = programmingExercise.getProjectKey();
        // Get URLs for repos
        var exerciseRepoUri = programmingExercise.getVcsTemplateRepositoryUri();
        var testsRepoUri = programmingExercise.getVcsTestRepositoryUri();
        var solutionRepoUri = programmingExercise.getVcsSolutionRepositoryUri();

        ContinuousIntegrationService continuousIntegration = continuousIntegrationService.orElseThrow();
        continuousIntegration.createProjectForExercise(programmingExercise);
        // template build plan
        continuousIntegration.createBuildPlanForExercise(programmingExercise, TEMPLATE.getName(), exerciseRepoUri, testsRepoUri, solutionRepoUri);
        // solution build plan
        continuousIntegration.createBuildPlanForExercise(programmingExercise, SOLUTION.getName(), solutionRepoUri, testsRepoUri, solutionRepoUri);

        // Give appropriate permissions for CI projects
        continuousIntegration.removeAllDefaultProjectPermissions(projectKey);

        giveCIProjectPermissions(programmingExercise);
<<<<<<< HEAD
=======

        Windfile windfile = programmingExercise.getWindfile();
        if (windfile != null && buildScriptGenerationService.isPresent()) {
            String script = buildScriptGenerationService.get().getScript(programmingExercise);
            programmingExercise.setBuildPlanConfiguration(new Gson().toJson(windfile));
            programmingExercise.setBuildScript(script);
            programmingExercise = programmingExerciseRepository.saveForCreation(programmingExercise);
        }

        // if the exercise is imported from a file, the changes fixing the project name will trigger a first build anyway, so
        // we do not trigger them here
        if (!isImportedFromFile) {
            // trigger BASE and SOLUTION build plans once here
            continuousIntegrationTriggerService.orElseThrow().triggerBuild(programmingExercise.getTemplateParticipation());
            continuousIntegrationTriggerService.orElseThrow().triggerBuild(programmingExercise.getSolutionParticipation());
        }
>>>>>>> 861b60bc
    }

    /**
     * This method connects the new programming exercise with the template and solution participation
     *
     * @param programmingExercise the new programming exercise
     */
    public void connectBaseParticipationsToExerciseAndSave(ProgrammingExercise programmingExercise) {
        var templateParticipation = programmingExercise.getTemplateParticipation();
        var solutionParticipation = programmingExercise.getSolutionParticipation();
        templateParticipation.setProgrammingExercise(programmingExercise);
        solutionParticipation.setProgrammingExercise(programmingExercise);
        templateParticipation = templateProgrammingExerciseParticipationRepository.save(templateParticipation);
        solutionParticipation = solutionProgrammingExerciseParticipationRepository.save(solutionParticipation);
        programmingExercise.setTemplateParticipation(templateParticipation);
        programmingExercise.setSolutionParticipation(solutionParticipation);
    }

    private void connectAuxiliaryRepositoriesToExercise(ProgrammingExercise exercise) {
        List<AuxiliaryRepository> savedRepositories = new ArrayList<>(exercise.getAuxiliaryRepositories().stream().filter(repo -> repo.getId() != null).toList());
        exercise.getAuxiliaryRepositories().stream().filter(repository -> repository.getId() == null).forEach(repository -> {
            // We have to disconnect the exercise from the auxiliary repository
            // since the auxiliary repositories of an exercise are represented as
            // a sorted collection (list).
            repository.setExercise(null);
            repository = auxiliaryRepositoryRepository.save(repository);
            repository.setExercise(exercise);
            savedRepositories.add(repository);
        });
        exercise.setAuxiliaryRepositories(savedRepositories);
    }

    private void setURLsAndBuildPlanIDsForNewExercise(ProgrammingExercise programmingExercise) {
        final var projectKey = programmingExercise.getProjectKey();
        final var templateParticipation = programmingExercise.getTemplateParticipation();
        final var solutionParticipation = programmingExercise.getSolutionParticipation();
        final var templatePlanId = programmingExercise.generateBuildPlanId(TEMPLATE);
        final var solutionPlanId = programmingExercise.generateBuildPlanId(SOLUTION);
        final var exerciseRepoName = programmingExercise.generateRepositoryName(RepositoryType.TEMPLATE);
        final var solutionRepoName = programmingExercise.generateRepositoryName(RepositoryType.SOLUTION);
        final var testRepoName = programmingExercise.generateRepositoryName(RepositoryType.TESTS);

        VersionControlService versionControl = versionControlService.orElseThrow();
        templateParticipation.setBuildPlanId(templatePlanId); // Set build plan id to newly created BaseBuild plan
        templateParticipation.setRepositoryUri(versionControl.getCloneRepositoryUri(projectKey, exerciseRepoName).toString());
        solutionParticipation.setBuildPlanId(solutionPlanId);
        solutionParticipation.setRepositoryUri(versionControl.getCloneRepositoryUri(projectKey, solutionRepoName).toString());
        programmingExercise.setTestRepositoryUri(versionControl.getCloneRepositoryUri(projectKey, testRepoName).toString());
    }

    private void setURLsForAuxiliaryRepositoriesOfExercise(ProgrammingExercise programmingExercise) {
        programmingExercise.getAuxiliaryRepositories().forEach(repo -> repo.setRepositoryUri(versionControlService.orElseThrow()
                .getCloneRepositoryUri(programmingExercise.getProjectKey(), programmingExercise.generateRepositoryName(repo.getName())).toString()));
    }

    public static Path getProgrammingLanguageProjectTypePath(ProgrammingLanguage programmingLanguage, ProjectType projectType) {
        return getProgrammingLanguageTemplatePath(programmingLanguage).resolve(projectType.name().toLowerCase());
    }

    public static Path getProgrammingLanguageTemplatePath(ProgrammingLanguage programmingLanguage) {
        return Path.of("templates", programmingLanguage.name().toLowerCase());
    }

    /**
     * @param programmingExerciseBeforeUpdate the original programming exercise with its old values
     * @param updatedProgrammingExercise      the changed programming exercise with its new values
     * @param notificationText                optional text about the changes for a notification
     * @return the updates programming exercise from the database
     */
    public ProgrammingExercise updateProgrammingExercise(ProgrammingExercise programmingExerciseBeforeUpdate, ProgrammingExercise updatedProgrammingExercise,
            @Nullable String notificationText) {
        setURLsForAuxiliaryRepositoriesOfExercise(updatedProgrammingExercise);
        connectAuxiliaryRepositoriesToExercise(updatedProgrammingExercise);

        channelService.updateExerciseChannel(programmingExerciseBeforeUpdate, updatedProgrammingExercise);

        String problemStatementWithTestNames = updatedProgrammingExercise.getProblemStatement();
        programmingExerciseTaskService.replaceTestNamesWithIds(updatedProgrammingExercise);
        ProgrammingExercise savedProgrammingExercise = programmingExerciseRepository.save(updatedProgrammingExercise);
        // The returned value should use test case names since it gets send back to the client
        savedProgrammingExercise.setProblemStatement(problemStatementWithTestNames);

        participationRepository.removeIndividualDueDatesIfBeforeDueDate(savedProgrammingExercise, programmingExerciseBeforeUpdate.getDueDate());
        programmingExerciseTaskService.updateTasksFromProblemStatement(savedProgrammingExercise);
        // TODO: in case of an exam exercise, this is not necessary
        scheduleOperations(updatedProgrammingExercise.getId());
        groupNotificationScheduleService.checkAndCreateAppropriateNotificationsWhenUpdatingExercise(programmingExerciseBeforeUpdate, savedProgrammingExercise, notificationText);
        return savedProgrammingExercise;
    }

    /**
     * These methods set the values (initialization date and initialization state) of the template and solution participation.
     * If either participation is null, a new one will be created.
     *
     * @param programmingExercise The programming exercise
     */
    public void initParticipations(ProgrammingExercise programmingExercise) {
        var solutionParticipation = programmingExercise.getSolutionParticipation();
        var templateParticipation = programmingExercise.getTemplateParticipation();

        if (templateParticipation == null) {
            templateParticipation = new TemplateProgrammingExerciseParticipation();
            programmingExercise.setTemplateParticipation(templateParticipation);
        }
        if (solutionParticipation == null) {
            solutionParticipation = new SolutionProgrammingExerciseParticipation();
            programmingExercise.setSolutionParticipation(solutionParticipation);
        }

        solutionParticipation.setInitializationState(InitializationState.INITIALIZED);
        templateParticipation.setInitializationState(InitializationState.INITIALIZED);
        solutionParticipation.setInitializationDate(ZonedDateTime.now());
        templateParticipation.setInitializationDate(ZonedDateTime.now());
    }

    /**
     * Updates the timeline attributes of the given programming exercise
     *
     * @param updatedProgrammingExercise containing the changes that have to be saved
     * @param notificationText           optional text for a notification to all students about the update
     * @return the updated ProgrammingExercise object.
     */
    public ProgrammingExercise updateTimeline(ProgrammingExercise updatedProgrammingExercise, @Nullable String notificationText) {
        ProgrammingExercise programmingExercise = programmingExerciseRepository.findByIdElseThrow(updatedProgrammingExercise.getId());

        // create slim copy of programmingExercise before the update - needed for notifications (only release date needed)
        ProgrammingExercise programmingExerciseBeforeUpdate = new ProgrammingExercise();
        programmingExerciseBeforeUpdate.setReleaseDate(programmingExercise.getReleaseDate());
        programmingExerciseBeforeUpdate.setStartDate(programmingExercise.getStartDate());
        programmingExerciseBeforeUpdate.setAssessmentDueDate(programmingExercise.getAssessmentDueDate());

        programmingExercise.setReleaseDate(updatedProgrammingExercise.getReleaseDate());
        programmingExercise.setStartDate(updatedProgrammingExercise.getStartDate());
        programmingExercise.setDueDate(updatedProgrammingExercise.getDueDate());
        programmingExercise.setBuildAndTestStudentSubmissionsAfterDueDate(updatedProgrammingExercise.getBuildAndTestStudentSubmissionsAfterDueDate());
        programmingExercise.setAssessmentType(updatedProgrammingExercise.getAssessmentType());
        programmingExercise.setAssessmentDueDate(updatedProgrammingExercise.getAssessmentDueDate());
        programmingExercise.setExampleSolutionPublicationDate(updatedProgrammingExercise.getExampleSolutionPublicationDate());

        programmingExercise.validateDates();

        ProgrammingExercise savedProgrammingExercise = programmingExerciseRepository.save(programmingExercise);
        groupNotificationScheduleService.checkAndCreateAppropriateNotificationsWhenUpdatingExercise(programmingExerciseBeforeUpdate, savedProgrammingExercise, notificationText);
        return savedProgrammingExercise;
    }

    /**
     * Updates the problem statement of the given programming exercise.
     *
     * @param programmingExercise The ProgrammingExercise of which the problem statement is updated.
     * @param problemStatement    markdown of the problem statement.
     * @param notificationText    optional text for a notification to all students about the update
     * @return the updated ProgrammingExercise object.
     * @throws EntityNotFoundException if there is no ProgrammingExercise for the given id.
     */
    public ProgrammingExercise updateProblemStatement(ProgrammingExercise programmingExercise, String problemStatement, @Nullable String notificationText)
            throws EntityNotFoundException {

        programmingExercise.setProblemStatement(problemStatement);
        programmingExerciseTaskService.replaceTestNamesWithIds(programmingExercise);
        ProgrammingExercise updatedProgrammingExercise = programmingExerciseRepository.save(programmingExercise);

        programmingExerciseTaskService.updateTasksFromProblemStatement(updatedProgrammingExercise);

        groupNotificationService.notifyAboutExerciseUpdate(programmingExercise, notificationText);

        return updatedProgrammingExercise;
    }

    /**
     * This method calls the StructureOracleGenerator, generates the string out of the JSON representation of the structure oracle of the programming exercise and returns true if
     * the file was updated or generated, false otherwise. This can happen if the contents of the file have not changed.
     *
     * @param solutionRepoUri The URL of the solution repository.
     * @param exerciseRepoUri The URL of the exercise repository.
     * @param testRepoUri     The URL of the tests' repository.
     * @param testsPath       The path to the tests' folder, e.g. the path inside the repository where the structure oracle file will be saved in.
     * @param user            The user who has initiated the action
     * @return True, if the structure oracle was successfully generated or updated, false if no changes to the file were made.
     * @throws IOException     If the URLs cannot be converted to actual {@link Path paths}
     * @throws GitAPIException If the checkout fails
     */
    public boolean generateStructureOracleFile(VcsRepositoryUri solutionRepoUri, VcsRepositoryUri exerciseRepoUri, VcsRepositoryUri testRepoUri, String testsPath, User user)
            throws IOException, GitAPIException {
        Repository solutionRepository = gitService.getOrCheckoutRepository(solutionRepoUri, true);
        Repository exerciseRepository = gitService.getOrCheckoutRepository(exerciseRepoUri, true);
        Repository testRepository = gitService.getOrCheckoutRepository(testRepoUri, true);

        gitService.resetToOriginHead(solutionRepository);
        gitService.pullIgnoreConflicts(solutionRepository);
        gitService.resetToOriginHead(exerciseRepository);
        gitService.pullIgnoreConflicts(exerciseRepository);
        gitService.resetToOriginHead(testRepository);
        gitService.pullIgnoreConflicts(testRepository);

        Path solutionRepositoryPath = solutionRepository.getLocalPath().toRealPath();
        Path exerciseRepositoryPath = exerciseRepository.getLocalPath().toRealPath();
        Path structureOraclePath = Path.of(testRepository.getLocalPath().toRealPath().toString(), testsPath, "test.json");

        String structureOracleJSON = OracleGenerator.generateStructureOracleJSON(solutionRepositoryPath, exerciseRepositoryPath);
        return saveAndPushStructuralOracle(user, testRepository, structureOraclePath, structureOracleJSON);
    }

    private boolean saveAndPushStructuralOracle(User user, Repository testRepository, Path structureOraclePath, String structureOracleJSON) throws IOException {
        // If the oracle file does not already exist, then save the generated string to the file.
        // If it does, check if the contents of the existing file are the same as the generated one.
        // If they are, do not push anything and inform the user about it.
        // If not, then update the oracle file by rewriting it and push the changes.
        if (!Files.exists(structureOraclePath)) {
            try {
                FileUtils.writeStringToFile(structureOraclePath.toFile(), structureOracleJSON, StandardCharsets.UTF_8);
                gitService.stageAllChanges(testRepository);
                gitService.commitAndPush(testRepository, "Generate the structure oracle file.", true, user);
                return true;
            }
            catch (GitAPIException e) {
                log.error("An exception occurred while pushing the structure oracle file to the test repository.", e);
                return false;
            }
        }
        else {
            Byte[] existingContents = ArrayUtils.toObject(Files.readAllBytes(structureOraclePath));
            Byte[] newContents = ArrayUtils.toObject(structureOracleJSON.getBytes());

            if (Arrays.deepEquals(existingContents, newContents)) {
                log.info("No changes to the oracle detected.");
                return false;
            }
            else {
                try {
                    FileUtils.writeStringToFile(structureOraclePath.toFile(), structureOracleJSON, StandardCharsets.UTF_8);
                    gitService.stageAllChanges(testRepository);
                    gitService.commitAndPush(testRepository, "Update the structure oracle file.", true, user);
                    return true;
                }
                catch (GitAPIException e) {
                    log.error("An exception occurred while pushing the structure oracle file to the test repository.", e);
                    return false;
                }
            }
        }
    }

    /**
     * Delete a programming exercise, including its template and solution participations.
     *
     * @param programmingExerciseId     id of the programming exercise to delete.
     * @param deleteBaseReposBuildPlans if true will also delete build plans and projects.
     */
    public void delete(Long programmingExerciseId, boolean deleteBaseReposBuildPlans) {
        // Note: This method does not accept a programming exercise to solve issues with nested Transactions.
        // It would be good to refactor the delete calls and move the validity checks down from the resources to the service methods (e.g. EntityNotFound).
        final var programmingExercise = programmingExerciseRepository.findWithTemplateAndSolutionParticipationTeamAssignmentConfigCategoriesById(programmingExerciseId)
                .orElseThrow(() -> new EntityNotFoundException("Programming Exercise", programmingExerciseId));

        // The delete operation cancels scheduled tasks (like locking/unlocking repositories)
        // As the programming exercise might already be deleted once the scheduling node receives the message, only the
        // id is used to cancel the scheduling. No interaction with the database is required.
        cancelScheduledOperations(programmingExercise.getId());

        if (deleteBaseReposBuildPlans) {
            deleteBuildPlans(programmingExercise);
            programmingExerciseRepositoryService.deleteRepositories(programmingExercise);
        }
        programmingExerciseRepositoryService.deleteLocalRepoCopies(programmingExercise);

        programmingExerciseGitDiffReportRepository.deleteByProgrammingExerciseId(programmingExerciseId);

        irisSettingsService.ifPresent(iss -> iss.deleteSettingsFor(programmingExercise));

        SolutionProgrammingExerciseParticipation solutionProgrammingExerciseParticipation = programmingExercise.getSolutionParticipation();
        TemplateProgrammingExerciseParticipation templateProgrammingExerciseParticipation = programmingExercise.getTemplateParticipation();
        if (solutionProgrammingExerciseParticipation != null) {
            participationService.deleteResultsAndSubmissionsOfParticipation(solutionProgrammingExerciseParticipation.getId(), true);
        }
        if (templateProgrammingExerciseParticipation != null) {
            participationService.deleteResultsAndSubmissionsOfParticipation(templateProgrammingExerciseParticipation.getId(), true);
        }

        // Note: we fetch the programming exercise again here with student participations to avoid Hibernate issues during the delete operation below
        var programmingExerciseWithStudentParticipations = programmingExerciseRepository.findByIdWithStudentParticipationsAndLegalSubmissionsElseThrow(programmingExerciseId);
        log.debug("Delete programming exercises with student participations: {}", programmingExerciseWithStudentParticipations.getStudentParticipations());
        // This will also delete the template & solution participation: we explicitly use deleteById to avoid potential Hibernate issues during deletion
        programmingExerciseRepository.deleteById(programmingExerciseId);
    }

    private void deleteBuildPlans(ProgrammingExercise programmingExercise) {
        final var templateBuildPlanId = programmingExercise.getTemplateBuildPlanId();
        ContinuousIntegrationService continuousIntegration = continuousIntegrationService.orElseThrow();
        if (templateBuildPlanId != null) {
            continuousIntegration.deleteBuildPlan(programmingExercise.getProjectKey(), templateBuildPlanId);
        }
        final var solutionBuildPlanId = programmingExercise.getSolutionBuildPlanId();
        if (solutionBuildPlanId != null) {
            continuousIntegration.deleteBuildPlan(programmingExercise.getProjectKey(), solutionBuildPlanId);
        }
        continuousIntegration.deleteProject(programmingExercise.getProjectKey());
    }

    public boolean hasAtLeastOneStudentResult(ProgrammingExercise programmingExercise) {
        // Is true if the exercise is released and has at least one result.
        // We can't use the resultService here due to a circular dependency issue.
        return resultRepository.existsByParticipation_ExerciseId(programmingExercise.getId());
    }

    /**
     * Search for all programming exercises fitting a {@link PageableSearchDTO search query}. The result is paged,
     * meaning that there is only a predefined portion of the result returned to the user, so that the server doesn't
     * have to send hundreds/thousands of exercises if there are that many in Artemis.
     *
     * @param search         The search query defining the search term and the size of the returned page
     * @param isCourseFilter Whether to search in the courses for exercises
     * @param isExamFilter   Whether to search in the groups for exercises
     * @param user           The user for whom to fetch all available exercises
     * @return A wrapper object containing a list of all found exercises and the total number of pages
     */
    public SearchResultPageDTO<ProgrammingExercise> getAllOnPageWithSize(final PageableSearchDTO<String> search, final boolean isCourseFilter, final boolean isExamFilter,
            final User user) {
        if (!isCourseFilter && !isExamFilter) {
            return new SearchResultPageDTO<>(Collections.emptyList(), 0);
        }
        String searchTerm = search.getSearchTerm();
        PageRequest pageable = PageUtil.createDefaultPageRequest(search, PageUtil.ColumnMapping.EXERCISE);
        Specification<ProgrammingExercise> specification = exerciseSpecificationService.getExerciseSearchSpecification(searchTerm, isCourseFilter, isExamFilter, user, pageable);
        return getAllOnPageForSpecification(pageable, specification);
    }

    /**
     * Search for all programming exercises with SCA enabled and with a specific programming language.
     *
     * @param search              The search query defining the search term and the size of the returned page
     * @param isCourseFilter      Whether to search in the courses for exercises
     * @param isExamFilter        Whether to search in the groups for exercises
     * @param user                The user for whom to fetch all available exercises
     * @param programmingLanguage The result will only include exercises in this language
     * @return A wrapper object containing a list of all found exercises and the total number of pages
     */
    public SearchResultPageDTO<ProgrammingExercise> getAllWithSCAOnPageWithSize(PageableSearchDTO<String> search, boolean isCourseFilter, boolean isExamFilter,
            ProgrammingLanguage programmingLanguage, User user) {
        if (!isCourseFilter && !isExamFilter) {
            return new SearchResultPageDTO<>(Collections.emptyList(), 0);
        }
        String searchTerm = search.getSearchTerm();
        PageRequest pageable = PageUtil.createDefaultPageRequest(search, PageUtil.ColumnMapping.EXERCISE);
        Specification<ProgrammingExercise> specification = exerciseSpecificationService.getExerciseSearchSpecification(searchTerm, isCourseFilter, isExamFilter, user, pageable);
        specification = specification.and(exerciseSpecificationService.createSCAFilter(programmingLanguage));
        return getAllOnPageForSpecification(pageable, specification);
    }

    private SearchResultPageDTO<ProgrammingExercise> getAllOnPageForSpecification(PageRequest pageable, Specification<ProgrammingExercise> specification) {
        Page<ProgrammingExercise> exercisePage = programmingExerciseRepository.findAll(specification, pageable);
        return new SearchResultPageDTO<>(exercisePage.getContent(), exercisePage.getTotalPages());
    }

    /**
     * add project permissions to project of the build plans of the given exercise
     *
     * @param exercise the exercise whose build plans projects should be configured with permissions
     */
    public void giveCIProjectPermissions(ProgrammingExercise exercise) {
        Course course = exercise.getCourseViaExerciseGroupOrCourseMember();

        final var editorGroup = course.getEditorGroupName();
        final var teachingAssistantGroup = course.getTeachingAssistantGroupName();

        List<String> adminGroups = new ArrayList<>();
        adminGroups.add(course.getInstructorGroupName());
        if (StringUtils.isNotEmpty(editorGroup)) {
            adminGroups.add(editorGroup);
        }

        ContinuousIntegrationService continuousIntegration = continuousIntegrationService.orElseThrow();
        continuousIntegration.giveProjectPermissions(exercise.getProjectKey(), adminGroups,
                List.of(CIPermission.CREATE, CIPermission.READ, CIPermission.CREATEREPOSITORY, CIPermission.ADMIN));
        if (teachingAssistantGroup != null) {
            continuousIntegration.giveProjectPermissions(exercise.getProjectKey(), List.of(teachingAssistantGroup), List.of(CIPermission.READ));
        }
    }

    /**
     * Checks if the project for the given programming exercise already exists in the version control system (VCS) and in the continuous integration system (CIS).
     * The check is done based on the project key (course short name + exercise short name) and the project name (course short name + exercise title).
     * This prevents errors then the actual projects will be generated later on.
     * An error response is returned in case the project does already exist. This will then e.g. stop the generation (or import) of the programming exercise.
     *
     * @param programmingExercise a typically new programming exercise for which the corresponding VCS and CIS projects should not yet exist.
     */
    public void checkIfProjectExists(ProgrammingExercise programmingExercise) {
        String projectKey = programmingExercise.getProjectKey();
        String projectName = programmingExercise.getProjectName();

        boolean projectExists = versionControlService.orElseThrow().checkIfProjectExists(projectKey, projectName);
        if (projectExists) {
            var errorMessageVcs = "Project already exists on the Version Control Server: " + projectName + ". Please choose a different title and short name!";
            throw new BadRequestAlertException(errorMessageVcs, "ProgrammingExercise", "vcsProjectExists");
        }
        String errorMessageCis = continuousIntegrationService.orElseThrow().checkIfProjectExists(projectKey, projectName);
        if (errorMessageCis != null) {
            throw new BadRequestAlertException(errorMessageCis, "ProgrammingExercise", "ciProjectExists");
        }
        // means the project does not exist in version control server and does not exist in continuous integration server
    }

    /**
     * Pre-Checks if a project with the same ProjectKey or ProjectName already exists in the version control system (VCS) and in the continuous integration system (CIS).
     * The check is done based on a generated project key (course short name + exercise short name) and the project name (course short name + exercise title).
     *
     * @param programmingExercise a typically new programming exercise for which the corresponding VCS and CIS projects should not yet exist.
     * @param courseShortName     the shortName of the course the programming exercise should be imported in
     * @return true if a project with the same ProjectKey or ProjectName already exists, otherwise false
     */
    public boolean preCheckProjectExistsOnVCSOrCI(ProgrammingExercise programmingExercise, String courseShortName) {
        String projectKey = courseShortName + programmingExercise.getShortName().toUpperCase().replaceAll("\\s+", "");
        String projectName = courseShortName + " " + programmingExercise.getTitle();
        log.debug("Project Key: {}", projectKey);
        log.debug("Project Name: {}", projectName);

        boolean projectExists = versionControlService.orElseThrow().checkIfProjectExists(projectKey, projectName);
        if (projectExists) {
            return true;
        }
        String errorMessageCis = continuousIntegrationService.orElseThrow().checkIfProjectExists(projectKey, projectName);
        // means the project does not exist in version control server and does not exist in continuous integration server
        return errorMessageCis != null;
    }

    /**
     * Delete all tasks with solution entries for an existing ProgrammingExercise.
     * This method can be used to reset the mappings in case of unconsidered edge cases.
     *
     * @param exerciseId of the exercise
     */
    public void deleteTasksWithSolutionEntries(Long exerciseId) {
        Set<ProgrammingExerciseTask> tasks = programmingExerciseTaskRepository.findByExerciseIdWithTestCaseAndSolutionEntriesElseThrow(exerciseId);
        Set<ProgrammingExerciseSolutionEntry> solutionEntries = tasks.stream().map(ProgrammingExerciseTask::getTestCases).flatMap(Collection::stream)
                .map(ProgrammingExerciseTestCase::getSolutionEntries).flatMap(Collection::stream).collect(Collectors.toSet());
        programmingExerciseTaskRepository.deleteAll(tasks);
        programmingExerciseSolutionEntryRepository.deleteAll(solutionEntries);
    }
}<|MERGE_RESOLUTION|>--- conflicted
+++ resolved
@@ -420,8 +420,6 @@
         continuousIntegration.removeAllDefaultProjectPermissions(projectKey);
 
         giveCIProjectPermissions(programmingExercise);
-<<<<<<< HEAD
-=======
 
         Windfile windfile = programmingExercise.getWindfile();
         if (windfile != null && buildScriptGenerationService.isPresent()) {
@@ -438,7 +436,6 @@
             continuousIntegrationTriggerService.orElseThrow().triggerBuild(programmingExercise.getTemplateParticipation());
             continuousIntegrationTriggerService.orElseThrow().triggerBuild(programmingExercise.getSolutionParticipation());
         }
->>>>>>> 861b60bc
     }
 
     /**
