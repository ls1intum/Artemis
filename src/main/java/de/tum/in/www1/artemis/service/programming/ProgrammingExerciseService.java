--- conflicted
+++ resolved
@@ -226,12 +226,7 @@
         // not yet saved in the database, so we cannot save the submission accordingly (see ProgrammingSubmissionService.processNewProgrammingSubmission)
         versionControl.addWebHooksForExercise(savedProgrammingExercise);
         scheduleOperations(savedProgrammingExercise.getId());
-<<<<<<< HEAD
-        groupNotificationScheduleService.checkNotificationsForNewExercise(savedProgrammingExercise);
-
-=======
         groupNotificationScheduleService.checkNotificationsForNewExerciseAsync(savedProgrammingExercise);
->>>>>>> 12057ed6
         return savedProgrammingExercise;
     }
 
