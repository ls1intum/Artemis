package de.tum.in.www1.artemis.service.programming;

import static de.tum.in.www1.artemis.config.Constants.PROFILE_CORE;
import static de.tum.in.www1.artemis.domain.enumeration.BuildPlanType.SOLUTION;
import static de.tum.in.www1.artemis.domain.enumeration.BuildPlanType.TEMPLATE;
import static de.tum.in.www1.artemis.repository.ProgrammingExerciseRepository.ProgrammingExerciseFetchOptions.AuxiliaryRepositories;
import static de.tum.in.www1.artemis.repository.ProgrammingExerciseRepository.ProgrammingExerciseFetchOptions.GradingCriteria;
import static de.tum.in.www1.artemis.repository.SolutionProgrammingExerciseParticipationRepository.SolutionParticipationFetchOptions;
import static de.tum.in.www1.artemis.repository.TemplateProgrammingExerciseParticipationRepository.TemplateParticipationFetchOptions;

import java.io.IOException;
import java.nio.charset.StandardCharsets;
import java.nio.file.Files;
import java.nio.file.Path;
import java.time.ZonedDateTime;
import java.util.ArrayList;
import java.util.Arrays;
import java.util.Collection;
import java.util.Collections;
import java.util.List;
import java.util.Objects;
import java.util.Optional;
import java.util.Set;
import java.util.regex.Matcher;
import java.util.regex.Pattern;
import java.util.stream.Collectors;

import jakarta.annotation.Nullable;

import org.apache.commons.io.FileUtils;
import org.apache.commons.lang3.ArrayUtils;
import org.apache.commons.lang3.StringUtils;
import org.eclipse.jgit.api.errors.GitAPIException;
import org.slf4j.Logger;
import org.slf4j.LoggerFactory;
import org.springframework.context.annotation.Profile;
import org.springframework.data.domain.Page;
import org.springframework.data.domain.PageRequest;
import org.springframework.data.jpa.domain.Specification;
import org.springframework.stereotype.Service;

import com.fasterxml.jackson.core.JsonProcessingException;
import com.fasterxml.jackson.databind.ObjectMapper;

import de.tum.in.www1.artemis.domain.AuxiliaryRepository;
import de.tum.in.www1.artemis.domain.Course;
import de.tum.in.www1.artemis.domain.ProgrammingExercise;
import de.tum.in.www1.artemis.domain.ProgrammingExerciseBuildConfig;
import de.tum.in.www1.artemis.domain.ProgrammingExerciseTestCase;
import de.tum.in.www1.artemis.domain.Repository;
import de.tum.in.www1.artemis.domain.User;
import de.tum.in.www1.artemis.domain.VcsRepositoryUri;
import de.tum.in.www1.artemis.domain.enumeration.InitializationState;
import de.tum.in.www1.artemis.domain.enumeration.ProgrammingLanguage;
import de.tum.in.www1.artemis.domain.enumeration.ProjectType;
import de.tum.in.www1.artemis.domain.enumeration.RepositoryType;
import de.tum.in.www1.artemis.domain.hestia.ProgrammingExerciseSolutionEntry;
import de.tum.in.www1.artemis.domain.hestia.ProgrammingExerciseTask;
import de.tum.in.www1.artemis.domain.participation.SolutionProgrammingExerciseParticipation;
import de.tum.in.www1.artemis.domain.participation.TemplateProgrammingExerciseParticipation;
import de.tum.in.www1.artemis.repository.AuxiliaryRepositoryRepository;
import de.tum.in.www1.artemis.repository.ParticipationRepository;
import de.tum.in.www1.artemis.repository.ProgrammingExerciseBuildConfigRepository;
import de.tum.in.www1.artemis.repository.ProgrammingExerciseRepository;
import de.tum.in.www1.artemis.repository.ProgrammingExerciseStudentParticipationRepository;
import de.tum.in.www1.artemis.repository.ResultRepository;
import de.tum.in.www1.artemis.repository.SolutionProgrammingExerciseParticipationRepository;
import de.tum.in.www1.artemis.repository.TemplateProgrammingExerciseParticipationRepository;
import de.tum.in.www1.artemis.repository.UserRepository;
import de.tum.in.www1.artemis.repository.hestia.ProgrammingExerciseGitDiffReportRepository;
import de.tum.in.www1.artemis.repository.hestia.ProgrammingExerciseSolutionEntryRepository;
import de.tum.in.www1.artemis.repository.hestia.ProgrammingExerciseTaskRepository;
import de.tum.in.www1.artemis.service.ExerciseService;
import de.tum.in.www1.artemis.service.ExerciseSpecificationService;
import de.tum.in.www1.artemis.service.ParticipationService;
import de.tum.in.www1.artemis.service.ProfileService;
import de.tum.in.www1.artemis.service.SubmissionPolicyService;
import de.tum.in.www1.artemis.service.competency.CompetencyProgressService;
import de.tum.in.www1.artemis.service.connectors.BuildScriptGenerationService;
import de.tum.in.www1.artemis.service.connectors.GitService;
import de.tum.in.www1.artemis.service.connectors.aeolus.AeolusTemplateService;
import de.tum.in.www1.artemis.service.connectors.aeolus.Windfile;
import de.tum.in.www1.artemis.service.connectors.ci.CIPermission;
import de.tum.in.www1.artemis.service.connectors.ci.ContinuousIntegrationService;
import de.tum.in.www1.artemis.service.connectors.ci.ContinuousIntegrationTriggerService;
import de.tum.in.www1.artemis.service.connectors.vcs.VersionControlService;
import de.tum.in.www1.artemis.service.hestia.ProgrammingExerciseTaskService;
import de.tum.in.www1.artemis.service.iris.settings.IrisSettingsService;
import de.tum.in.www1.artemis.service.messaging.InstanceMessageSendService;
import de.tum.in.www1.artemis.service.metis.conversation.ChannelService;
import de.tum.in.www1.artemis.service.notifications.GroupNotificationScheduleService;
import de.tum.in.www1.artemis.service.util.structureoraclegenerator.OracleGenerator;
import de.tum.in.www1.artemis.web.rest.dto.SearchResultPageDTO;
import de.tum.in.www1.artemis.web.rest.dto.pageablesearch.SearchTermPageableSearchDTO;
import de.tum.in.www1.artemis.web.rest.errors.BadRequestAlertException;
import de.tum.in.www1.artemis.web.rest.errors.EntityNotFoundException;
import de.tum.in.www1.artemis.web.rest.util.PageUtil;

@Profile(PROFILE_CORE)
@Service
public class ProgrammingExerciseService {

    /**
     * Java package name Regex according to Java 14 JLS
     * (<a href="https://docs.oracle.com/javase/specs/jls/se14/html/jls-7.html#jls-7.4.1">https://docs.oracle.com/javase/specs/jls/se14/html/jls-7.html#jls-7.4.1</a>)
     * with the restriction to a-z,A-Z,_ as "Java letter" and 0-9 as digits due to JavaScript/Browser Unicode character class limitations
     */
    private static final String PACKAGE_NAME_REGEX = "^(?!.*(?:\\.|^)(?:abstract|continue|for|new|switch|assert|default|if|package|synchronized|boolean|do|goto|private|this|break|double|implements|protected|throw|byte|else|import|public|throws|case|enum|instanceof|return|transient|catch|extends|int|short|try|char|final|interface|static|void|class|finally|long|strictfp|volatile|const|float|native|super|while|_|true|false|null)(?:\\.|$))[A-Z_a-z]\\w*(?:\\.[A-Z_a-z]\\w*)*$";

    /**
     * Swift package name Regex derived from
     * (<a href="https://docs.swift.org/swift-book/ReferenceManual/LexicalStructure.html#ID412">https://docs.swift.org/swift-book/ReferenceManual/LexicalStructure.html#ID412</a>),
     * with the restriction to a-z,A-Z as "Swift letter" and 0-9 as digits where no separators are allowed
     */
    private static final String SWIFT_PACKAGE_NAME_REGEX = "^(?!(?:associatedtype|class|deinit|enum|extension|fileprivate|func|import|init|inout|internal|let|open|operator|private|protocol|public|rethrows|static|struct|subscript|typealias|var|break|case|continue|default|defer|do|else|fallthrough|for|guard|if|in|repeat|return|switch|where|while|as|Any|catch|false|is|nil|super|self|Self|throw|throws|true|try|_|[sS]wift)$)[A-Za-z][\\dA-Za-z]*$";

    private final Pattern packageNamePattern = Pattern.compile(PACKAGE_NAME_REGEX);

    private final Pattern packageNamePatternForSwift = Pattern.compile(SWIFT_PACKAGE_NAME_REGEX);

    private static final Logger log = LoggerFactory.getLogger(ProgrammingExerciseService.class);

    private final ProgrammingExerciseRepository programmingExerciseRepository;

    private final ProgrammingExerciseBuildConfigRepository programmingExerciseBuildConfigRepository;

    private final GitService gitService;

    private final Optional<VersionControlService> versionControlService;

    private final Optional<ContinuousIntegrationService> continuousIntegrationService;

    private final Optional<ContinuousIntegrationTriggerService> continuousIntegrationTriggerService;

    private final ParticipationRepository participationRepository;

    private final ParticipationService participationService;

    private final UserRepository userRepository;

    private final GroupNotificationScheduleService groupNotificationScheduleService;

    private final InstanceMessageSendService instanceMessageSendService;

    private final TemplateProgrammingExerciseParticipationRepository templateProgrammingExerciseParticipationRepository;

    private final SolutionProgrammingExerciseParticipationRepository solutionProgrammingExerciseParticipationRepository;

    private final ResultRepository resultRepository;

    private final AuxiliaryRepositoryRepository auxiliaryRepositoryRepository;

    private final ProgrammingExerciseTaskRepository programmingExerciseTaskRepository;

    private final ProgrammingExerciseSolutionEntryRepository programmingExerciseSolutionEntryRepository;

    private final ProgrammingExerciseTaskService programmingExerciseTaskService;

    private final ProgrammingExerciseGitDiffReportRepository programmingExerciseGitDiffReportRepository;

    private final ProgrammingExerciseRepositoryService programmingExerciseRepositoryService;

    private final ExerciseSpecificationService exerciseSpecificationService;

    private final AuxiliaryRepositoryService auxiliaryRepositoryService;

    private final SubmissionPolicyService submissionPolicyService;

    private final Optional<ProgrammingLanguageFeatureService> programmingLanguageFeatureService;

    private final ChannelService channelService;

    private final ProgrammingSubmissionService programmingSubmissionService;

    private final Optional<IrisSettingsService> irisSettingsService;

    private final Optional<AeolusTemplateService> aeolusTemplateService;

    private final Optional<BuildScriptGenerationService> buildScriptGenerationService;

    private final ProgrammingExerciseStudentParticipationRepository programmingExerciseStudentParticipationRepository;

    private final ProfileService profileService;

    private final ExerciseService exerciseService;

    private final CompetencyProgressService competencyProgressService;

    public ProgrammingExerciseService(ProgrammingExerciseRepository programmingExerciseRepository, GitService gitService, Optional<VersionControlService> versionControlService,
            Optional<ContinuousIntegrationService> continuousIntegrationService, Optional<ContinuousIntegrationTriggerService> continuousIntegrationTriggerService,
            TemplateProgrammingExerciseParticipationRepository templateProgrammingExerciseParticipationRepository,
            SolutionProgrammingExerciseParticipationRepository solutionProgrammingExerciseParticipationRepository, ParticipationService participationService,
            ParticipationRepository participationRepository, ResultRepository resultRepository, UserRepository userRepository,
            GroupNotificationScheduleService groupNotificationScheduleService, InstanceMessageSendService instanceMessageSendService,
            AuxiliaryRepositoryRepository auxiliaryRepositoryRepository, ProgrammingExerciseTaskRepository programmingExerciseTaskRepository,
            ProgrammingExerciseSolutionEntryRepository programmingExerciseSolutionEntryRepository, ProgrammingExerciseTaskService programmingExerciseTaskService,
            ProgrammingExerciseGitDiffReportRepository programmingExerciseGitDiffReportRepository, ExerciseSpecificationService exerciseSpecificationService,
            ProgrammingExerciseRepositoryService programmingExerciseRepositoryService, AuxiliaryRepositoryService auxiliaryRepositoryService,
            SubmissionPolicyService submissionPolicyService, Optional<ProgrammingLanguageFeatureService> programmingLanguageFeatureService, ChannelService channelService,
            ProgrammingSubmissionService programmingSubmissionService, Optional<IrisSettingsService> irisSettingsService, Optional<AeolusTemplateService> aeolusTemplateService,
            Optional<BuildScriptGenerationService> buildScriptGenerationService,
            ProgrammingExerciseStudentParticipationRepository programmingExerciseStudentParticipationRepository, ProfileService profileService, ExerciseService exerciseService,
<<<<<<< HEAD
            ProgrammingExerciseBuildConfigRepository programmingExerciseBuildConfigRepository) {
=======
            CompetencyProgressService competencyProgressService) {
>>>>>>> 9221bfaa
        this.programmingExerciseRepository = programmingExerciseRepository;
        this.gitService = gitService;
        this.versionControlService = versionControlService;
        this.continuousIntegrationService = continuousIntegrationService;
        this.continuousIntegrationTriggerService = continuousIntegrationTriggerService;
        this.templateProgrammingExerciseParticipationRepository = templateProgrammingExerciseParticipationRepository;
        this.solutionProgrammingExerciseParticipationRepository = solutionProgrammingExerciseParticipationRepository;
        this.participationRepository = participationRepository;
        this.participationService = participationService;
        this.resultRepository = resultRepository;
        this.userRepository = userRepository;
        this.groupNotificationScheduleService = groupNotificationScheduleService;
        this.instanceMessageSendService = instanceMessageSendService;
        this.auxiliaryRepositoryRepository = auxiliaryRepositoryRepository;
        this.programmingExerciseTaskRepository = programmingExerciseTaskRepository;
        this.programmingExerciseSolutionEntryRepository = programmingExerciseSolutionEntryRepository;
        this.programmingExerciseTaskService = programmingExerciseTaskService;
        this.programmingExerciseGitDiffReportRepository = programmingExerciseGitDiffReportRepository;
        this.exerciseSpecificationService = exerciseSpecificationService;
        this.programmingExerciseRepositoryService = programmingExerciseRepositoryService;
        this.auxiliaryRepositoryService = auxiliaryRepositoryService;
        this.submissionPolicyService = submissionPolicyService;
        this.programmingLanguageFeatureService = programmingLanguageFeatureService;
        this.channelService = channelService;
        this.programmingSubmissionService = programmingSubmissionService;
        this.irisSettingsService = irisSettingsService;
        this.aeolusTemplateService = aeolusTemplateService;
        this.buildScriptGenerationService = buildScriptGenerationService;
        this.programmingExerciseStudentParticipationRepository = programmingExerciseStudentParticipationRepository;
        this.profileService = profileService;
        this.exerciseService = exerciseService;
<<<<<<< HEAD
        this.programmingExerciseBuildConfigRepository = programmingExerciseBuildConfigRepository;
=======
        this.competencyProgressService = competencyProgressService;
>>>>>>> 9221bfaa
    }

    /**
     * Setups the context of a new programming exercise. This includes:
     * <ul>
     * <li>The VCS project</li>
     * <li>All repositories (test, exercise, solution)</li>
     * <li>The template and solution participation</li>
     * <li>VCS webhooks</li>
     * </ul>
     * The exercise gets set up in the following order:
     * <ol>
     * <li>Create all repositories for the new exercise</li>
     * <li>Setup template and push it to the repositories</li>
     * <li>Setup new build plans for exercise</li>
     * <li>Add all webhooks</li>
     * <li>Init scheduled jobs for exercise maintenance</li>
     * </ol>
     *
     * @param programmingExercise The programmingExercise that should be setup
     * @param isImportedFromFile  defines if the programming exercise is imported from a file
     * @return The new setup exercise
     * @throws GitAPIException If something during the communication with the remote Git repository went wrong
     * @throws IOException     If the template files couldn't be read
     */
    public ProgrammingExercise createProgrammingExercise(ProgrammingExercise programmingExercise, boolean isImportedFromFile) throws GitAPIException, IOException {
        final User exerciseCreator = userRepository.getUser();
        VersionControlService versionControl = versionControlService.orElseThrow();

        // The client sends a solution and template participation object (filled with null values) when creating a programming exercise.
        // When saving the object leads to an exception at runtime.
        // As the participations objects are just dummy values representing the data structure in the client, we set this to null.
        // See https://github.com/ls1intum/Artemis/pull/7451/files#r1459228917
        programmingExercise.setSolutionParticipation(null);
        programmingExercise.setTemplateParticipation(null);

        // We save once in order to generate an id for the programming exercise
        var savedBuildConfig = programmingExerciseBuildConfigRepository.saveAndFlush(programmingExercise.getBuildConfig());
        programmingExercise.setBuildConfig(savedBuildConfig);
        var savedProgrammingExercise = programmingExerciseRepository.saveForCreation(programmingExercise);
        savedProgrammingExercise.getBuildConfig().setProgrammingExercise(savedProgrammingExercise);
        programmingExerciseBuildConfigRepository.save(savedProgrammingExercise.getBuildConfig());
        // Step 1: Setting constant facts for a programming exercise
        savedProgrammingExercise.generateAndSetProjectKey();
        // saved
        savedProgrammingExercise.getBuildConfig().setBranch(versionControl.getDefaultBranchOfArtemis());

        // Step 2: Creating repositories for new exercise
        programmingExerciseRepositoryService.createRepositoriesForNewExercise(savedProgrammingExercise);
        // Step 3: Initializing solution and template participation
        initParticipations(savedProgrammingExercise);

        // Step 4a: Setting build plan IDs and URLs for template and solution participation
        setURLsAndBuildPlanIDsForNewExercise(savedProgrammingExercise);

        // Step 4b: Connecting base participations with the exercise
        connectBaseParticipationsToExerciseAndSave(savedProgrammingExercise);

        programmingExerciseBuildConfigRepository.saveAndFlush(savedProgrammingExercise.getBuildConfig());
        savedProgrammingExercise = programmingExerciseRepository.saveForCreation(savedProgrammingExercise);

        // Step 4c: Connect auxiliary repositories
        connectAuxiliaryRepositoriesToExercise(savedProgrammingExercise);

        // Step 5: Setup exercise template
        programmingExerciseRepositoryService.setupExerciseTemplate(savedProgrammingExercise, exerciseCreator);

        // Step 6: Create initial submission
        programmingSubmissionService.createInitialSubmissions(savedProgrammingExercise);

        // Step 7: Make sure that plagiarism detection config does not use existing id
        Optional.ofNullable(savedProgrammingExercise.getPlagiarismDetectionConfig()).ifPresent(it -> it.setId(null));

        // Step 8: For LocalCI and Aeolus, we store the build plan definition in the database as a windfile, we don't do that for Jenkins as
        // we want to use the default approach of Jenkinsfiles and Build Plans if no customizations are made
        if (aeolusTemplateService.isPresent() && savedProgrammingExercise.getBuildConfig().getBuildPlanConfiguration() == null && !profileService.isJenkinsActive()) {
            Windfile windfile = aeolusTemplateService.get().getDefaultWindfileFor(savedProgrammingExercise);
            if (windfile != null) {
                // saved
                savedProgrammingExercise.getBuildConfig().setBuildPlanConfiguration(new ObjectMapper().writeValueAsString(windfile));
                programmingExerciseBuildConfigRepository.saveAndFlush(savedProgrammingExercise.getBuildConfig());
            }
            else {
                log.warn("No windfile for the settings of exercise {}", savedProgrammingExercise.getId());
            }
        }

        // Step 9: Create exercise channel
        channelService.createExerciseChannel(savedProgrammingExercise, Optional.ofNullable(programmingExercise.getChannelName()));

        // Step 10: Setup build plans for template and solution participation
        setupBuildPlansForNewExercise(savedProgrammingExercise, isImportedFromFile);
        savedProgrammingExercise = programmingExerciseRepository.findForCreationByIdElseThrow(savedProgrammingExercise.getId());

        // Step 11: Update task from problem statement
        programmingExerciseTaskService.updateTasksFromProblemStatement(savedProgrammingExercise);

        // Step 12: Webhooks and scheduling
        // Step 12a: Create web hooks for version control
        versionControl.addWebHooksForExercise(savedProgrammingExercise);
        // Step 12b: Schedule operations
        scheduleOperations(savedProgrammingExercise.getId());
        // Step 12c: Check notifications for new exercise
        groupNotificationScheduleService.checkNotificationsForNewExerciseAsync(savedProgrammingExercise);
        // Step 12d: Update student competency progress
        competencyProgressService.updateProgressByLearningObjectAsync(savedProgrammingExercise);

        return programmingExerciseRepository.saveForCreation(savedProgrammingExercise);
    }

    public void scheduleOperations(Long programmingExerciseId) {
        instanceMessageSendService.sendProgrammingExerciseSchedule(programmingExerciseId);
    }

    public void cancelScheduledOperations(Long programmingExerciseId) {
        instanceMessageSendService.sendProgrammingExerciseScheduleCancel(programmingExerciseId);
    }

    /**
     * validates the settings of a new programming exercise
     *
     * @param programmingExercise The programming exercise that should be validated
     * @param course              The course the programming exercise should be created in or imported to
     */
    public void validateNewProgrammingExerciseSettings(ProgrammingExercise programmingExercise, Course course) {
        if (programmingExercise.getId() != null) {
            throw new BadRequestAlertException("A new programmingExercise cannot already have an ID", "Exercise", "idexists");
        }

        programmingExercise.validateGeneralSettings();
        programmingExercise.validateProgrammingSettings();
        programmingExercise.validateSettingsForFeedbackRequest();
        auxiliaryRepositoryService.validateAndAddAuxiliaryRepositoriesOfProgrammingExercise(programmingExercise, programmingExercise.getAuxiliaryRepositories());
        submissionPolicyService.validateSubmissionPolicyCreation(programmingExercise);

        ProgrammingLanguageFeature programmingLanguageFeature = programmingLanguageFeatureService.orElseThrow()
                .getProgrammingLanguageFeatures(programmingExercise.getProgrammingLanguage());

        validatePackageName(programmingExercise, programmingLanguageFeature);
        validateProjectType(programmingExercise, programmingLanguageFeature);

        ProgrammingExerciseBuildConfig buildConfig = programmingExercise.getBuildConfig();

        // Check if checkout solution repository is enabled
        if (buildConfig.getCheckoutSolutionRepository() && !programmingLanguageFeature.checkoutSolutionRepositoryAllowed()) {
            throw new BadRequestAlertException("Checkout solution repository is not supported for this programming language", "Exercise", "checkoutSolutionRepositoryNotSupported");
        }

        // Check if testwise coverage analysis is enabled
        if (Boolean.TRUE.equals(buildConfig.isTestwiseCoverageEnabled()) && !programmingLanguageFeature.testwiseCoverageAnalysisSupported()) {
            throw new BadRequestAlertException("Testwise coverage analysis is not supported for this language", "Exercise", "testwiseCoverageAnalysisNotSupported");
        }

        programmingExerciseRepository.validateCourseSettings(programmingExercise, course);
        validateStaticCodeAnalysisSettings(programmingExercise);

        programmingExercise.generateAndSetProjectKey();
        checkIfProjectExists(programmingExercise);

    }

    private void validateProjectType(ProgrammingExercise programmingExercise, ProgrammingLanguageFeature programmingLanguageFeature) {
        // Check if project type is selected
        if (!programmingLanguageFeature.projectTypes().isEmpty()) {
            if (programmingExercise.getProjectType() == null) {
                throw new BadRequestAlertException("The project type is not set", "Exercise", "projectTypeNotSet");
            }
            if (!programmingLanguageFeature.projectTypes().contains(programmingExercise.getProjectType())) {
                throw new BadRequestAlertException("The project type is not supported for this programming language", "Exercise", "projectTypeNotSupported");
            }
        }
        else if (programmingExercise.getProjectType() != null) {
            throw new BadRequestAlertException("The project type is set but not supported", "Exercise", "projectTypeSet");
        }
    }

    private void validatePackageName(ProgrammingExercise programmingExercise, ProgrammingLanguageFeature programmingLanguageFeature) {
        if (!programmingLanguageFeature.packageNameRequired()) {
            return;
        }
        // Check if package name is set
        if (programmingExercise.getPackageName() == null) {
            throw new BadRequestAlertException("The package name is invalid", "Exercise", "packagenameInvalid");
        }

        // Check if package name matches regex
        Matcher packageNameMatcher;
        switch (programmingExercise.getProgrammingLanguage()) {
            case JAVA, KOTLIN -> packageNameMatcher = packageNamePattern.matcher(programmingExercise.getPackageName());
            case SWIFT -> packageNameMatcher = packageNamePatternForSwift.matcher(programmingExercise.getPackageName());
            default -> throw new IllegalArgumentException("Programming language not supported");
        }
        if (!packageNameMatcher.matches()) {
            throw new BadRequestAlertException("The package name is invalid", "Exercise", "packagenameInvalid");
        }
    }

    /**
     * Validates static code analysis settings
     *
     * @param programmingExercise exercise to validate
     */
    public void validateStaticCodeAnalysisSettings(ProgrammingExercise programmingExercise) {
        ProgrammingLanguageFeature programmingLanguageFeature = programmingLanguageFeatureService.orElseThrow()
                .getProgrammingLanguageFeatures(programmingExercise.getProgrammingLanguage());
        programmingExercise.validateStaticCodeAnalysisSettings(programmingLanguageFeature);
    }

    /**
     * Creates build plans for a new programming exercise.
     * 1. Create the project for the exercise on the CI Server
     * 2. Create template and solution build plan in this project
     * 3. Configure CI permissions
     * 4. Trigger initial build for template and solution build plan (if the exercise is not imported)
     *
     * @param programmingExercise Programming exercise for the build plans should be generated. The programming
     *                                exercise should contain a fully initialized template and solution participation.
     * @param isImportedFromFile  defines if the programming exercise is imported from a file, if the
     *                                exercise is imported, the build plans will not be triggered to prevent erroneous builds
     */
    public void setupBuildPlansForNewExercise(ProgrammingExercise programmingExercise, boolean isImportedFromFile) throws JsonProcessingException {
        String projectKey = programmingExercise.getProjectKey();
        // Get URLs for repos
        var exerciseRepoUri = programmingExercise.getVcsTemplateRepositoryUri();
        var testsRepoUri = programmingExercise.getVcsTestRepositoryUri();
        var solutionRepoUri = programmingExercise.getVcsSolutionRepositoryUri();

        ContinuousIntegrationService continuousIntegration = continuousIntegrationService.orElseThrow();
        continuousIntegration.createProjectForExercise(programmingExercise);
        // template build plan
        continuousIntegration.createBuildPlanForExercise(programmingExercise, TEMPLATE.getName(), exerciseRepoUri, testsRepoUri, solutionRepoUri);
        // solution build plan
        continuousIntegration.createBuildPlanForExercise(programmingExercise, SOLUTION.getName(), solutionRepoUri, testsRepoUri, solutionRepoUri);

        // Give appropriate permissions for CI projects
        continuousIntegration.removeAllDefaultProjectPermissions(projectKey);

        giveCIProjectPermissions(programmingExercise);

        Windfile windfile = programmingExercise.getBuildConfig().getWindfile();
        if (windfile != null && buildScriptGenerationService.isPresent() && programmingExercise.getBuildConfig().getBuildScript() == null) {
            String script = buildScriptGenerationService.get().getScript(programmingExercise);
            // saved
            programmingExercise.getBuildConfig().setBuildPlanConfiguration(new ObjectMapper().writeValueAsString(windfile));
            programmingExercise.getBuildConfig().setBuildScript(script);
            programmingExerciseBuildConfigRepository.saveAndFlush(programmingExercise.getBuildConfig());
        }

        // if the exercise is imported from a file, the changes fixing the project name will trigger a first build anyway, so
        // we do not trigger them here
        if (!isImportedFromFile) {
            // trigger BASE and SOLUTION build plans once here
            continuousIntegrationTriggerService.orElseThrow().triggerBuild(programmingExercise.getTemplateParticipation());
            continuousIntegrationTriggerService.orElseThrow().triggerBuild(programmingExercise.getSolutionParticipation());
        }
    }

    /**
     * This method connects the new programming exercise with the template and solution participation
     *
     * @param programmingExercise the new programming exercise
     */
    public void connectBaseParticipationsToExerciseAndSave(ProgrammingExercise programmingExercise) {
        var templateParticipation = programmingExercise.getTemplateParticipation();
        var solutionParticipation = programmingExercise.getSolutionParticipation();
        templateParticipation.setProgrammingExercise(programmingExercise);
        solutionParticipation.setProgrammingExercise(programmingExercise);
        templateParticipation = templateProgrammingExerciseParticipationRepository.save(templateParticipation);
        solutionParticipation = solutionProgrammingExerciseParticipationRepository.save(solutionParticipation);
        programmingExercise.setTemplateParticipation(templateParticipation);
        programmingExercise.setSolutionParticipation(solutionParticipation);
    }

    private void connectAuxiliaryRepositoriesToExercise(ProgrammingExercise exercise) {
        List<AuxiliaryRepository> savedRepositories = new ArrayList<>(exercise.getAuxiliaryRepositories().stream().filter(repo -> repo.getId() != null).toList());
        exercise.getAuxiliaryRepositories().stream().filter(repository -> repository.getId() == null).forEach(repository -> {
            // We have to disconnect the exercise from the auxiliary repository
            // since the auxiliary repositories of an exercise are represented as
            // a sorted collection (list).
            repository.setExercise(null);
            repository = auxiliaryRepositoryRepository.save(repository);
            repository.setExercise(exercise);
            savedRepositories.add(repository);
        });
        exercise.setAuxiliaryRepositories(savedRepositories);
    }

    private void setURLsAndBuildPlanIDsForNewExercise(ProgrammingExercise programmingExercise) {
        final var projectKey = programmingExercise.getProjectKey();
        final var templateParticipation = programmingExercise.getTemplateParticipation();
        final var solutionParticipation = programmingExercise.getSolutionParticipation();
        final var templatePlanId = programmingExercise.generateBuildPlanId(TEMPLATE);
        final var solutionPlanId = programmingExercise.generateBuildPlanId(SOLUTION);
        final var exerciseRepoName = programmingExercise.generateRepositoryName(RepositoryType.TEMPLATE);
        final var solutionRepoName = programmingExercise.generateRepositoryName(RepositoryType.SOLUTION);
        final var testRepoName = programmingExercise.generateRepositoryName(RepositoryType.TESTS);

        VersionControlService versionControl = versionControlService.orElseThrow();
        templateParticipation.setBuildPlanId(templatePlanId); // Set build plan id to newly created BaseBuild plan
        templateParticipation.setRepositoryUri(versionControl.getCloneRepositoryUri(projectKey, exerciseRepoName).toString());
        solutionParticipation.setBuildPlanId(solutionPlanId);
        solutionParticipation.setRepositoryUri(versionControl.getCloneRepositoryUri(projectKey, solutionRepoName).toString());
        programmingExercise.setTestRepositoryUri(versionControl.getCloneRepositoryUri(projectKey, testRepoName).toString());
    }

    private void setURLsForAuxiliaryRepositoriesOfExercise(ProgrammingExercise programmingExercise) {
        programmingExercise.getAuxiliaryRepositories().forEach(repo -> repo.setRepositoryUri(versionControlService.orElseThrow()
                .getCloneRepositoryUri(programmingExercise.getProjectKey(), programmingExercise.generateRepositoryName(repo.getName())).toString()));
    }

    public static Path getProgrammingLanguageProjectTypePath(ProgrammingLanguage programmingLanguage, ProjectType projectType) {
        return getProgrammingLanguageTemplatePath(programmingLanguage).resolve(projectType.name().toLowerCase());
    }

    public static Path getProgrammingLanguageTemplatePath(ProgrammingLanguage programmingLanguage) {
        return Path.of("templates", programmingLanguage.name().toLowerCase());
    }

    /**
     * @param programmingExerciseBeforeUpdate the original programming exercise with its old values
     * @param updatedProgrammingExercise      the changed programming exercise with its new values
     * @param notificationText                optional text about the changes for a notification
     * @return the updates programming exercise from the database
     */
    public ProgrammingExercise updateProgrammingExercise(ProgrammingExercise programmingExerciseBeforeUpdate, ProgrammingExercise updatedProgrammingExercise,
            @Nullable String notificationText) throws JsonProcessingException {
        setURLsForAuxiliaryRepositoriesOfExercise(updatedProgrammingExercise);
        connectAuxiliaryRepositoriesToExercise(updatedProgrammingExercise);

        updateBuildPlanForExercise(programmingExerciseBeforeUpdate, updatedProgrammingExercise);

        channelService.updateExerciseChannel(programmingExerciseBeforeUpdate, updatedProgrammingExercise);

        String problemStatementWithTestNames = updatedProgrammingExercise.getProblemStatement();
        programmingExerciseTaskService.replaceTestNamesWithIds(updatedProgrammingExercise);
        programmingExerciseBuildConfigRepository.save(updatedProgrammingExercise.getBuildConfig());
        ProgrammingExercise savedProgrammingExercise = programmingExerciseRepository.save(updatedProgrammingExercise);
        // The returned value should use test case names since it gets send back to the client
        savedProgrammingExercise.setProblemStatement(problemStatementWithTestNames);

        participationRepository.removeIndividualDueDatesIfBeforeDueDate(savedProgrammingExercise, programmingExerciseBeforeUpdate.getDueDate());
        programmingExerciseTaskService.updateTasksFromProblemStatement(savedProgrammingExercise);

        if (programmingExerciseBeforeUpdate.isCourseExercise()) {
            scheduleOperations(updatedProgrammingExercise.getId());
        }

        exerciseService.notifyAboutExerciseChanges(programmingExerciseBeforeUpdate, updatedProgrammingExercise, notificationText);

        competencyProgressService.updateProgressForUpdatedLearningObjectAsync(programmingExerciseBeforeUpdate, Optional.of(updatedProgrammingExercise));

        return savedProgrammingExercise;
    }

    /**
     * This method updates the build plan for the given programming exercise.
     * It deletes the old build plan and creates a new one if the build plan configuration has changed.
     *
     * @param programmingExerciseBeforeUpdate the original programming exercise with its old values
     * @param updatedProgrammingExercise      the changed programming exercise with its new values
     */
    private void updateBuildPlanForExercise(ProgrammingExercise programmingExerciseBeforeUpdate, ProgrammingExercise updatedProgrammingExercise) throws JsonProcessingException {
        if (continuousIntegrationService.isEmpty() || Objects.equals(programmingExerciseBeforeUpdate.getBuildConfig().getBuildPlanConfiguration(),
                updatedProgrammingExercise.getBuildConfig().getBuildPlanConfiguration())) {
            return;
        }
        // we only update the build plan configuration if it has changed and is not null, otherwise we
        // do not have a valid exercise anymore
        if (updatedProgrammingExercise.getBuildConfig().getBuildPlanConfiguration() != null) {
            if (!profileService.isLocalCiActive()) {
                continuousIntegrationService.get().deleteProject(updatedProgrammingExercise.getProjectKey());
                continuousIntegrationService.get().createProjectForExercise(updatedProgrammingExercise);
                continuousIntegrationService.get().recreateBuildPlansForExercise(updatedProgrammingExercise);
                resetAllStudentBuildPlanIdsForExercise(updatedProgrammingExercise);
            }
            if (buildScriptGenerationService.isPresent()) {
                String script = buildScriptGenerationService.get().getScript(updatedProgrammingExercise);
                // saved
                updatedProgrammingExercise.getBuildConfig().setBuildScript(script);
                programmingExerciseBuildConfigRepository.save(updatedProgrammingExercise.getBuildConfig());
            }
        }
        else {
            // if the user does not change the build plan configuration, we have to set the old one again
            // save
            updatedProgrammingExercise.getBuildConfig().setBuildPlanConfiguration(programmingExerciseBeforeUpdate.getBuildConfig().getBuildPlanConfiguration());
        }
    }

    /**
     * These methods set the values (initialization date and initialization state) of the template and solution participation.
     * If either participation is null, a new one will be created.
     *
     * @param programmingExercise The programming exercise
     */
    public void initParticipations(ProgrammingExercise programmingExercise) {
        var solutionParticipation = programmingExercise.getSolutionParticipation();
        var templateParticipation = programmingExercise.getTemplateParticipation();

        if (templateParticipation == null) {
            templateParticipation = new TemplateProgrammingExerciseParticipation();
            programmingExercise.setTemplateParticipation(templateParticipation);
        }
        if (solutionParticipation == null) {
            solutionParticipation = new SolutionProgrammingExerciseParticipation();
            programmingExercise.setSolutionParticipation(solutionParticipation);
        }

        solutionParticipation.setInitializationState(InitializationState.INITIALIZED);
        templateParticipation.setInitializationState(InitializationState.INITIALIZED);
        solutionParticipation.setInitializationDate(ZonedDateTime.now());
        templateParticipation.setInitializationDate(ZonedDateTime.now());
    }

    /**
     * Updates the timeline attributes of the given programming exercise
     *
     * @param updatedProgrammingExercise containing the changes that have to be saved
     * @param notificationText           optional text for a notification to all students about the update
     * @return the updated ProgrammingExercise object.
     */
    public ProgrammingExercise updateTimeline(ProgrammingExercise updatedProgrammingExercise, @Nullable String notificationText) {
        ProgrammingExercise programmingExercise = programmingExerciseRepository.findByIdElseThrow(updatedProgrammingExercise.getId());

        // create slim copy of programmingExercise before the update - needed for notifications (only release date needed)
        ProgrammingExercise programmingExerciseBeforeUpdate = new ProgrammingExercise();
        programmingExerciseBeforeUpdate.setReleaseDate(programmingExercise.getReleaseDate());
        programmingExerciseBeforeUpdate.setStartDate(programmingExercise.getStartDate());
        programmingExerciseBeforeUpdate.setAssessmentDueDate(programmingExercise.getAssessmentDueDate());

        programmingExercise.setReleaseDate(updatedProgrammingExercise.getReleaseDate());
        programmingExercise.setStartDate(updatedProgrammingExercise.getStartDate());
        programmingExercise.setDueDate(updatedProgrammingExercise.getDueDate());
        programmingExercise.setBuildAndTestStudentSubmissionsAfterDueDate(updatedProgrammingExercise.getBuildAndTestStudentSubmissionsAfterDueDate());
        programmingExercise.setAssessmentType(updatedProgrammingExercise.getAssessmentType());
        programmingExercise.setAssessmentDueDate(updatedProgrammingExercise.getAssessmentDueDate());
        programmingExercise.setExampleSolutionPublicationDate(updatedProgrammingExercise.getExampleSolutionPublicationDate());

        programmingExercise.validateDates();

        ProgrammingExercise savedProgrammingExercise = programmingExerciseRepository.save(programmingExercise);
        groupNotificationScheduleService.checkAndCreateAppropriateNotificationsWhenUpdatingExercise(programmingExerciseBeforeUpdate, savedProgrammingExercise, notificationText);
        return savedProgrammingExercise;
    }

    /**
     * Updates the problem statement of the given programming exercise.
     *
     * @param programmingExercise The ProgrammingExercise of which the problem statement is updated.
     * @param problemStatement    markdown of the problem statement.
     * @param notificationText    optional text for a notification to all students about the update
     * @return the updated ProgrammingExercise object.
     * @throws EntityNotFoundException if there is no ProgrammingExercise for the given id.
     */
    public ProgrammingExercise updateProblemStatement(ProgrammingExercise programmingExercise, String problemStatement, @Nullable String notificationText)
            throws EntityNotFoundException {

        String oldProblemStatement = programmingExercise.getProblemStatement();
        programmingExercise.setProblemStatement(problemStatement);
        programmingExerciseTaskService.replaceTestNamesWithIds(programmingExercise);
        ProgrammingExercise updatedProgrammingExercise = programmingExerciseRepository.save(programmingExercise);

        // Set the old problem statement again for notifyAboutExerciseChanges method, but don't save it
        programmingExercise.setProblemStatement(oldProblemStatement);

        programmingExerciseTaskService.updateTasksFromProblemStatement(updatedProgrammingExercise);

        exerciseService.notifyAboutExerciseChanges(programmingExercise, updatedProgrammingExercise, notificationText);

        return updatedProgrammingExercise;
    }

    /**
     * This method calls the StructureOracleGenerator, generates the string out of the JSON representation of the structure oracle of the programming exercise and returns true if
     * the file was updated or generated, false otherwise. This can happen if the contents of the file have not changed.
     *
     * @param solutionRepoUri The URL of the solution repository.
     * @param exerciseRepoUri The URL of the exercise repository.
     * @param testRepoUri     The URL of the tests' repository.
     * @param testsPath       The path to the tests' folder, e.g. the path inside the repository where the structure oracle file will be saved in.
     * @param user            The user who has initiated the action
     * @return True, if the structure oracle was successfully generated or updated, false if no changes to the file were made.
     * @throws IOException     If the URLs cannot be converted to actual {@link Path paths}
     * @throws GitAPIException If the checkout fails
     */
    public boolean generateStructureOracleFile(VcsRepositoryUri solutionRepoUri, VcsRepositoryUri exerciseRepoUri, VcsRepositoryUri testRepoUri, String testsPath, User user)
            throws IOException, GitAPIException {
        Repository solutionRepository = gitService.getOrCheckoutRepository(solutionRepoUri, true);
        Repository exerciseRepository = gitService.getOrCheckoutRepository(exerciseRepoUri, true);
        Repository testRepository = gitService.getOrCheckoutRepository(testRepoUri, true);

        gitService.resetToOriginHead(solutionRepository);
        gitService.pullIgnoreConflicts(solutionRepository);
        gitService.resetToOriginHead(exerciseRepository);
        gitService.pullIgnoreConflicts(exerciseRepository);
        gitService.resetToOriginHead(testRepository);
        gitService.pullIgnoreConflicts(testRepository);

        Path solutionRepositoryPath = solutionRepository.getLocalPath().toRealPath();
        Path exerciseRepositoryPath = exerciseRepository.getLocalPath().toRealPath();
        Path structureOraclePath = Path.of(testRepository.getLocalPath().toRealPath().toString(), testsPath, "test.json");

        String structureOracleJSON = OracleGenerator.generateStructureOracleJSON(solutionRepositoryPath, exerciseRepositoryPath);
        return saveAndPushStructuralOracle(user, testRepository, structureOraclePath, structureOracleJSON);
    }

    private boolean saveAndPushStructuralOracle(User user, Repository testRepository, Path structureOraclePath, String structureOracleJSON) throws IOException {
        // If the oracle file does not already exist, then save the generated string to the file.
        // If it does, check if the contents of the existing file are the same as the generated one.
        // If they are, do not push anything and inform the user about it.
        // If not, then update the oracle file by rewriting it and push the changes.
        if (!Files.exists(structureOraclePath)) {
            try {
                FileUtils.writeStringToFile(structureOraclePath.toFile(), structureOracleJSON, StandardCharsets.UTF_8);
                gitService.stageAllChanges(testRepository);
                gitService.commitAndPush(testRepository, "Generate the structure oracle file.", true, user);
                return true;
            }
            catch (GitAPIException e) {
                log.error("An exception occurred while pushing the structure oracle file to the test repository.", e);
                return false;
            }
        }
        else {
            Byte[] existingContents = ArrayUtils.toObject(Files.readAllBytes(structureOraclePath));
            Byte[] newContents = ArrayUtils.toObject(structureOracleJSON.getBytes());

            if (Arrays.deepEquals(existingContents, newContents)) {
                log.info("No changes to the oracle detected.");
                return false;
            }
            else {
                try {
                    FileUtils.writeStringToFile(structureOraclePath.toFile(), structureOracleJSON, StandardCharsets.UTF_8);
                    gitService.stageAllChanges(testRepository);
                    gitService.commitAndPush(testRepository, "Update the structure oracle file.", true, user);
                    return true;
                }
                catch (GitAPIException e) {
                    log.error("An exception occurred while pushing the structure oracle file to the test repository.", e);
                    return false;
                }
            }
        }
    }

    /**
     * Delete a programming exercise, including its template and solution participations.
     *
     * @param programmingExerciseId     id of the programming exercise to delete.
     * @param deleteBaseReposBuildPlans if true will also delete build plans and projects.
     */
    public void delete(Long programmingExerciseId, boolean deleteBaseReposBuildPlans) {
        // Note: This method does not accept a programming exercise to solve issues with nested Transactions.
        // It would be good to refactor the delete calls and move the validity checks down from the resources to the service methods (e.g. EntityNotFound).
        final var programmingExercise = programmingExerciseRepository.findWithTemplateAndSolutionParticipationTeamAssignmentConfigCategoriesById(programmingExerciseId)
                .orElseThrow(() -> new EntityNotFoundException("Programming Exercise", programmingExerciseId));

        // The delete operation cancels scheduled tasks (like locking/unlocking repositories)
        // As the programming exercise might already be deleted once the scheduling node receives the message, only the
        // id is used to cancel the scheduling. No interaction with the database is required.
        cancelScheduledOperations(programmingExercise.getId());

        if (deleteBaseReposBuildPlans) {
            deleteBuildPlans(programmingExercise);
            programmingExerciseRepositoryService.deleteRepositories(programmingExercise);
        }
        programmingExerciseRepositoryService.deleteLocalRepoCopies(programmingExercise);

        programmingExerciseGitDiffReportRepository.deleteByProgrammingExerciseId(programmingExerciseId);

        irisSettingsService.ifPresent(iss -> iss.deleteSettingsFor(programmingExercise));

        SolutionProgrammingExerciseParticipation solutionProgrammingExerciseParticipation = programmingExercise.getSolutionParticipation();
        TemplateProgrammingExerciseParticipation templateProgrammingExerciseParticipation = programmingExercise.getTemplateParticipation();
        if (solutionProgrammingExerciseParticipation != null) {
            participationService.deleteResultsAndSubmissionsOfParticipation(solutionProgrammingExerciseParticipation.getId(), true);
        }
        if (templateProgrammingExerciseParticipation != null) {
            participationService.deleteResultsAndSubmissionsOfParticipation(templateProgrammingExerciseParticipation.getId(), true);
        }

        // Note: we fetch the programming exercise again here with student participations to avoid Hibernate issues during the delete operation below
        var programmingExerciseWithStudentParticipations = programmingExerciseRepository.findByIdWithStudentParticipationsAndLegalSubmissionsElseThrow(programmingExerciseId);
        log.debug("Delete programming exercises with student participations: {}", programmingExerciseWithStudentParticipations.getStudentParticipations());
        // This will also delete the template & solution participation: we explicitly use deleteById to avoid potential Hibernate issues during deletion
        programmingExerciseRepository.deleteById(programmingExerciseId);
    }

    private void deleteBuildPlans(ProgrammingExercise programmingExercise) {
        final var templateBuildPlanId = programmingExercise.getTemplateBuildPlanId();
        ContinuousIntegrationService continuousIntegration = continuousIntegrationService.orElseThrow();
        if (templateBuildPlanId != null) {
            continuousIntegration.deleteBuildPlan(programmingExercise.getProjectKey(), templateBuildPlanId);
        }
        final var solutionBuildPlanId = programmingExercise.getSolutionBuildPlanId();
        if (solutionBuildPlanId != null) {
            continuousIntegration.deleteBuildPlan(programmingExercise.getProjectKey(), solutionBuildPlanId);
        }
        continuousIntegration.deleteProject(programmingExercise.getProjectKey());
    }

    public boolean hasAtLeastOneStudentResult(ProgrammingExercise programmingExercise) {
        // Is true if the exercise is released and has at least one result.
        // We can't use the resultService here due to a circular dependency issue.
        return resultRepository.existsByParticipation_ExerciseId(programmingExercise.getId());
    }

    /**
     * Search for all programming exercises fitting a {@link SearchTermPageableSearchDTO search query}. The result is paged,
     * meaning that there is only a predefined portion of the result returned to the user, so that the server doesn't
     * have to send hundreds/thousands of exercises if there are that many in Artemis.
     *
     * @param search         The search query defining the search term and the size of the returned page
     * @param isCourseFilter Whether to search in the courses for exercises
     * @param isExamFilter   Whether to search in the groups for exercises
     * @param user           The user for whom to fetch all available exercises
     * @return A wrapper object containing a list of all found exercises and the total number of pages
     */
    public SearchResultPageDTO<ProgrammingExercise> getAllOnPageWithSize(final SearchTermPageableSearchDTO<String> search, final boolean isCourseFilter, final boolean isExamFilter,
            final User user) {
        if (!isCourseFilter && !isExamFilter) {
            return new SearchResultPageDTO<>(Collections.emptyList(), 0);
        }
        String searchTerm = search.getSearchTerm();
        PageRequest pageable = PageUtil.createDefaultPageRequest(search, PageUtil.ColumnMapping.EXERCISE);
        Specification<ProgrammingExercise> specification = exerciseSpecificationService.getExerciseSearchSpecification(searchTerm, isCourseFilter, isExamFilter, user, pageable);
        return getAllOnPageForSpecification(pageable, specification);
    }

    /**
     * Search for all programming exercises with SCA enabled and with a specific programming language.
     *
     * @param search              The search query defining the search term and the size of the returned page
     * @param isCourseFilter      Whether to search in the courses for exercises
     * @param isExamFilter        Whether to search in the groups for exercises
     * @param user                The user for whom to fetch all available exercises
     * @param programmingLanguage The result will only include exercises in this language
     * @return A wrapper object containing a list of all found exercises and the total number of pages
     */
    public SearchResultPageDTO<ProgrammingExercise> getAllWithSCAOnPageWithSize(SearchTermPageableSearchDTO<String> search, boolean isCourseFilter, boolean isExamFilter,
            ProgrammingLanguage programmingLanguage, User user) {
        if (!isCourseFilter && !isExamFilter) {
            return new SearchResultPageDTO<>(Collections.emptyList(), 0);
        }
        String searchTerm = search.getSearchTerm();
        PageRequest pageable = PageUtil.createDefaultPageRequest(search, PageUtil.ColumnMapping.EXERCISE);
        Specification<ProgrammingExercise> specification = exerciseSpecificationService.getExerciseSearchSpecification(searchTerm, isCourseFilter, isExamFilter, user, pageable);
        specification = specification.and(exerciseSpecificationService.createSCAFilter(programmingLanguage));
        return getAllOnPageForSpecification(pageable, specification);
    }

    private SearchResultPageDTO<ProgrammingExercise> getAllOnPageForSpecification(PageRequest pageable, Specification<ProgrammingExercise> specification) {
        Page<ProgrammingExercise> exercisePage = programmingExerciseRepository.findAll(specification, pageable);
        return new SearchResultPageDTO<>(exercisePage.getContent(), exercisePage.getTotalPages());
    }

    /**
     * add project permissions to project of the build plans of the given exercise
     *
     * @param exercise the exercise whose build plans projects should be configured with permissions
     */
    public void giveCIProjectPermissions(ProgrammingExercise exercise) {
        Course course = exercise.getCourseViaExerciseGroupOrCourseMember();

        final var editorGroup = course.getEditorGroupName();
        final var teachingAssistantGroup = course.getTeachingAssistantGroupName();

        List<String> adminGroups = new ArrayList<>();
        adminGroups.add(course.getInstructorGroupName());
        if (StringUtils.isNotEmpty(editorGroup)) {
            adminGroups.add(editorGroup);
        }

        ContinuousIntegrationService continuousIntegration = continuousIntegrationService.orElseThrow();
        continuousIntegration.giveProjectPermissions(exercise.getProjectKey(), adminGroups,
                List.of(CIPermission.CREATE, CIPermission.READ, CIPermission.CREATEREPOSITORY, CIPermission.ADMIN));
        if (teachingAssistantGroup != null) {
            continuousIntegration.giveProjectPermissions(exercise.getProjectKey(), List.of(teachingAssistantGroup), List.of(CIPermission.READ));
        }
    }

    /**
     * Checks if the project for the given programming exercise already exists in the version control system (VCS) and in the continuous integration system (CIS).
     * The check is done based on the project key (course short name + exercise short name) and the project name (course short name + exercise title).
     * This prevents errors then the actual projects will be generated later on.
     * An error response is returned in case the project does already exist. This will then e.g. stop the generation (or import) of the programming exercise.
     *
     * @param programmingExercise a typically new programming exercise for which the corresponding VCS and CIS projects should not yet exist.
     */
    public void checkIfProjectExists(ProgrammingExercise programmingExercise) {
        String projectKey = programmingExercise.getProjectKey();
        String projectName = programmingExercise.getProjectName();

        boolean projectExists = versionControlService.orElseThrow().checkIfProjectExists(projectKey, projectName);
        if (projectExists) {
            var errorMessageVcs = "Project already exists on the Version Control Server: " + projectName + ". Please choose a different title and short name!";
            throw new BadRequestAlertException(errorMessageVcs, "ProgrammingExercise", "vcsProjectExists");
        }
        String errorMessageCis = continuousIntegrationService.orElseThrow().checkIfProjectExists(projectKey, projectName);
        if (errorMessageCis != null) {
            throw new BadRequestAlertException(errorMessageCis, "ProgrammingExercise", "ciProjectExists");
        }
        // means the project does not exist in version control server and does not exist in continuous integration server
    }

    /**
     * Pre-Checks if a project with the same ProjectKey or ProjectName already exists in the version control system (VCS) and in the continuous integration system (CIS).
     * The check is done based on a generated project key (course short name + exercise short name) and the project name (course short name + exercise title).
     *
     * @param programmingExercise a typically new programming exercise for which the corresponding VCS and CIS projects should not yet exist.
     * @param courseShortName     the shortName of the course the programming exercise should be imported in
     * @return true if a project with the same ProjectKey or ProjectName already exists, otherwise false
     */
    public boolean preCheckProjectExistsOnVCSOrCI(ProgrammingExercise programmingExercise, String courseShortName) {
        String projectKey = courseShortName + programmingExercise.getShortName().toUpperCase().replaceAll("\\s+", "");
        String projectName = courseShortName + " " + programmingExercise.getTitle();
        log.debug("Project Key: {}", projectKey);
        log.debug("Project Name: {}", projectName);

        boolean projectExists = versionControlService.orElseThrow().checkIfProjectExists(projectKey, projectName);
        if (projectExists) {
            return true;
        }
        String errorMessageCis = continuousIntegrationService.orElseThrow().checkIfProjectExists(projectKey, projectName);
        // means the project does not exist in version control server and does not exist in continuous integration server
        return errorMessageCis != null;
    }

    /**
     * Delete all tasks with solution entries for an existing ProgrammingExercise.
     * This method can be used to reset the mappings in case of unconsidered edge cases.
     *
     * @param exerciseId of the exercise
     */
    public void deleteTasksWithSolutionEntries(Long exerciseId) {
        Set<ProgrammingExerciseTask> tasks = programmingExerciseTaskRepository.findByExerciseIdWithTestCaseAndSolutionEntriesElseThrow(exerciseId);
        Set<ProgrammingExerciseSolutionEntry> solutionEntries = tasks.stream().map(ProgrammingExerciseTask::getTestCases).flatMap(Collection::stream)
                .map(ProgrammingExerciseTestCase::getSolutionEntries).flatMap(Collection::stream).collect(Collectors.toSet());
        programmingExerciseTaskRepository.deleteAll(tasks);
        programmingExerciseSolutionEntryRepository.deleteAll(solutionEntries);
    }

    private void resetAllStudentBuildPlanIdsForExercise(ProgrammingExercise programmingExercise) {
        programmingExerciseStudentParticipationRepository.unsetBuildPlanIdForExercise(programmingExercise.getId());
    }

    /**
     * Load a programming exercise with eager
     * - auxiliary repositories
     * - template participation with submissions (and results if withSubmissionResults is true)
     * - solution participation with submissions (and results if withSubmissionResults is true)
     * - grading criteria (only if withGradingCriteria is true)
     *
     * @param exerciseId            the ID of the programming exercise to load
     * @param withSubmissionResults a flag indicating whether to include submission results
     * @param withGradingCriteria   a flag indicating whether to include grading criteria
     * @return the loaded programming exercise entity
     */
    public ProgrammingExercise loadProgrammingExercise(long exerciseId, boolean withSubmissionResults, boolean withGradingCriteria) {
        // 1. Load programming exercise, optionally with grading criteria
        final Set<ProgrammingExerciseRepository.ProgrammingExerciseFetchOptions> fetchOptions = withGradingCriteria ? Set.of(GradingCriteria, AuxiliaryRepositories)
                : Set.of(AuxiliaryRepositories);
        var programmingExercise = programmingExerciseRepository.findByIdWithDynamicFetchElseThrow(exerciseId, fetchOptions);

        // 2. Load template and solution participation, either with only submissions or with submissions and results
        final var templateFetchOptions = withSubmissionResults ? Set.of(TemplateParticipationFetchOptions.SubmissionsAndResults)
                : Set.of(TemplateParticipationFetchOptions.Submissions);
        final var templateParticipation = templateProgrammingExerciseParticipationRepository.findByExerciseIdWithDynamicFetchElseThrow(exerciseId, templateFetchOptions);

        final var solutionFetchOptions = withSubmissionResults ? Set.of(SolutionParticipationFetchOptions.SubmissionsAndResults)
                : Set.of(SolutionParticipationFetchOptions.Submissions);
        final var solutionParticipation = solutionProgrammingExerciseParticipationRepository.findByExerciseIdWithDynamicFetchElseThrow(exerciseId, solutionFetchOptions);

        programmingExercise.setSolutionParticipation(solutionParticipation);
        programmingExercise.setTemplateParticipation(templateParticipation);

        programmingExerciseTaskService.replaceTestIdsWithNames(programmingExercise);
        return programmingExercise;
    }
}<|MERGE_RESOLUTION|>--- conflicted
+++ resolved
@@ -200,11 +200,7 @@
             ProgrammingSubmissionService programmingSubmissionService, Optional<IrisSettingsService> irisSettingsService, Optional<AeolusTemplateService> aeolusTemplateService,
             Optional<BuildScriptGenerationService> buildScriptGenerationService,
             ProgrammingExerciseStudentParticipationRepository programmingExerciseStudentParticipationRepository, ProfileService profileService, ExerciseService exerciseService,
-<<<<<<< HEAD
-            ProgrammingExerciseBuildConfigRepository programmingExerciseBuildConfigRepository) {
-=======
-            CompetencyProgressService competencyProgressService) {
->>>>>>> 9221bfaa
+            ProgrammingExerciseBuildConfigRepository programmingExerciseBuildConfigRepository, CompetencyProgressService competencyProgressService) {
         this.programmingExerciseRepository = programmingExerciseRepository;
         this.gitService = gitService;
         this.versionControlService = versionControlService;
@@ -236,11 +232,8 @@
         this.programmingExerciseStudentParticipationRepository = programmingExerciseStudentParticipationRepository;
         this.profileService = profileService;
         this.exerciseService = exerciseService;
-<<<<<<< HEAD
         this.programmingExerciseBuildConfigRepository = programmingExerciseBuildConfigRepository;
-=======
         this.competencyProgressService = competencyProgressService;
->>>>>>> 9221bfaa
     }
 
     /**
