--- conflicted
+++ resolved
@@ -12,6 +12,7 @@
 
 import javax.annotation.Nullable;
 
+import de.tum.in.www1.artemis.service.ExerciseSpecificationService;
 import org.apache.commons.lang3.ArrayUtils;
 import org.apache.commons.lang3.StringUtils;
 import org.eclipse.jgit.api.errors.GitAPIException;
@@ -36,12 +37,6 @@
 import de.tum.in.www1.artemis.repository.hestia.ProgrammingExerciseGitDiffReportRepository;
 import de.tum.in.www1.artemis.repository.hestia.ProgrammingExerciseSolutionEntryRepository;
 import de.tum.in.www1.artemis.repository.hestia.ProgrammingExerciseTaskRepository;
-<<<<<<< HEAD
-import de.tum.in.www1.artemis.service.AuthorizationCheckService;
-=======
-import de.tum.in.www1.artemis.service.ExerciseSpecificationService;
-import de.tum.in.www1.artemis.service.FileService;
->>>>>>> eefa70f6
 import de.tum.in.www1.artemis.service.ParticipationService;
 import de.tum.in.www1.artemis.service.connectors.CIPermission;
 import de.tum.in.www1.artemis.service.connectors.ContinuousIntegrationService;
@@ -99,32 +94,21 @@
 
     private final ProgrammingExerciseGitDiffReportRepository programmingExerciseGitDiffReportRepository;
 
-<<<<<<< HEAD
     private final ProgrammingExerciseRepositoryService programmingExerciseRepositoryService;
 
-    public ProgrammingExerciseService(ProgrammingExerciseRepository programmingExerciseRepository, GitService gitService, Optional<VersionControlService> versionControlService,
-            Optional<ContinuousIntegrationService> continuousIntegrationService,
-            TemplateProgrammingExerciseParticipationRepository templateProgrammingExerciseParticipationRepository,
-            SolutionProgrammingExerciseParticipationRepository solutionProgrammingExerciseParticipationRepository, ParticipationService participationService,
-            ParticipationRepository participationRepository, ResultRepository resultRepository, UserRepository userRepository, AuthorizationCheckService authCheckService,
-=======
     private final ExerciseSpecificationService exerciseSpecificationService;
 
-    public ProgrammingExerciseService(ProgrammingExerciseRepository programmingExerciseRepository, FileService fileService, GitService gitService,
-            Optional<VersionControlService> versionControlService, Optional<ContinuousIntegrationService> continuousIntegrationService,
-            TemplateProgrammingExerciseParticipationRepository templateProgrammingExerciseParticipationRepository,
-            SolutionProgrammingExerciseParticipationRepository solutionProgrammingExerciseParticipationRepository, ParticipationService participationService,
-            ParticipationRepository participationRepository, ResultRepository resultRepository, UserRepository userRepository, ResourceLoaderService resourceLoaderService,
->>>>>>> eefa70f6
-            GroupNotificationService groupNotificationService, GroupNotificationScheduleService groupNotificationScheduleService,
-            InstanceMessageSendService instanceMessageSendService, AuxiliaryRepositoryRepository auxiliaryRepositoryRepository,
-            ProgrammingExerciseTaskRepository programmingExerciseTaskRepository, ProgrammingExerciseSolutionEntryRepository programmingExerciseSolutionEntryRepository,
-            ProgrammingExerciseTaskService programmingExerciseTaskService, ProgrammingExerciseGitDiffReportRepository programmingExerciseGitDiffReportRepository,
-<<<<<<< HEAD
-            ProgrammingExerciseRepositoryService programmingExerciseRepositoryService) {
-=======
-            ExerciseSpecificationService exerciseSpecificationService) {
->>>>>>> eefa70f6
+
+    public ProgrammingExerciseService(ProgrammingExerciseRepository programmingExerciseRepository, GitService gitService,
+                                      Optional<VersionControlService> versionControlService, Optional<ContinuousIntegrationService> continuousIntegrationService,
+                                      TemplateProgrammingExerciseParticipationRepository templateProgrammingExerciseParticipationRepository,
+                                      SolutionProgrammingExerciseParticipationRepository solutionProgrammingExerciseParticipationRepository, ParticipationService participationService,
+                                      ParticipationRepository participationRepository, ResultRepository resultRepository, UserRepository userRepository,
+                                      GroupNotificationService groupNotificationService, GroupNotificationScheduleService groupNotificationScheduleService,
+                                      InstanceMessageSendService instanceMessageSendService, AuxiliaryRepositoryRepository auxiliaryRepositoryRepository,
+                                      ProgrammingExerciseTaskRepository programmingExerciseTaskRepository, ProgrammingExerciseSolutionEntryRepository programmingExerciseSolutionEntryRepository,
+                                      ProgrammingExerciseTaskService programmingExerciseTaskService, ProgrammingExerciseGitDiffReportRepository programmingExerciseGitDiffReportRepository,
+                                      ExerciseSpecificationService exerciseSpecificationService, ProgrammingExerciseRepositoryService programmingExerciseRepositoryService) {
         this.programmingExerciseRepository = programmingExerciseRepository;
         this.gitService = gitService;
         this.versionControlService = versionControlService;
@@ -135,11 +119,6 @@
         this.participationService = participationService;
         this.resultRepository = resultRepository;
         this.userRepository = userRepository;
-<<<<<<< HEAD
-        this.authCheckService = authCheckService;
-=======
-        this.resourceLoaderService = resourceLoaderService;
->>>>>>> eefa70f6
         this.groupNotificationService = groupNotificationService;
         this.groupNotificationScheduleService = groupNotificationScheduleService;
         this.instanceMessageSendService = instanceMessageSendService;
@@ -148,11 +127,8 @@
         this.programmingExerciseSolutionEntryRepository = programmingExerciseSolutionEntryRepository;
         this.programmingExerciseTaskService = programmingExerciseTaskService;
         this.programmingExerciseGitDiffReportRepository = programmingExerciseGitDiffReportRepository;
-<<<<<<< HEAD
+        this.exerciseSpecificationService = exerciseSpecificationService;
         this.programmingExerciseRepositoryService = programmingExerciseRepositoryService;
-=======
-        this.exerciseSpecificationService = exerciseSpecificationService;
->>>>>>> eefa70f6
     }
 
     /**
@@ -230,7 +206,7 @@
      * 3. Configure CI permissions
      *
      * @param programmingExercise Programming exercise for the build plans should be generated. The programming
-     *                                exercise should contain a fully initialized template and solution participation.
+     *                            exercise should contain a fully initialized template and solution participation.
      */
     public void setupBuildPlansForNewExercise(ProgrammingExercise programmingExercise) {
         String projectKey = programmingExercise.getProjectKey();
@@ -303,126 +279,8 @@
                 versionControlService.get().getCloneRepositoryUrl(programmingExercise.getProjectKey(), programmingExercise.generateRepositoryName(repo.getName())).toString()));
     }
 
-<<<<<<< HEAD
     public static Path getProgrammingLanguageProjectTypePath(ProgrammingLanguage programmingLanguage, ProjectType projectType) {
         return getProgrammingLanguageTemplatePath(programmingLanguage).resolve(projectType.name().toLowerCase());
-=======
-    /**
-     * Set up the exercise template by determining the files needed for the template and copying them. Commit and push the changes to all repositories for this programming
-     * exercise.
-     *
-     * @param programmingExercise the programming exercise that should be set up
-     * @param exerciseCreator     the User that performed the action (used as Git commit author)
-     */
-    private void setupExerciseTemplate(ProgrammingExercise programmingExercise, User exerciseCreator) throws GitAPIException {
-
-        // Get URLs for repos
-        var exerciseRepoUrl = programmingExercise.getVcsTemplateRepositoryUrl();
-        var testsRepoUrl = programmingExercise.getVcsTestRepositoryUrl();
-        var solutionRepoUrl = programmingExercise.getVcsSolutionRepositoryUrl();
-
-        // Checkout repositories
-        Repository exerciseRepo = gitService.getOrCheckoutRepository(exerciseRepoUrl, true);
-        Repository testRepo = gitService.getOrCheckoutRepository(testsRepoUrl, true);
-        Repository solutionRepo = gitService.getOrCheckoutRepository(solutionRepoUrl, true);
-
-        // Get path, files and prefix for the programming-language dependent files. They are copied first.
-        String programmingLanguage = programmingExercise.getProgrammingLanguage().toString().toLowerCase();
-        String programmingLanguageTemplate = getProgrammingLanguageTemplatePath(programmingExercise.getProgrammingLanguage());
-        String exercisePath = programmingLanguageTemplate + "/exercise/**/*.*";
-        String solutionPath = programmingLanguageTemplate + "/solution/**/*.*";
-        String testPath = programmingLanguageTemplate + "/test/**/*.*";
-
-        Resource[] exerciseResources = resourceLoaderService.getResources(exercisePath);
-        Resource[] testResources = resourceLoaderService.getResources(testPath);
-        Resource[] solutionResources = resourceLoaderService.getResources(solutionPath);
-
-        String exercisePrefix = programmingLanguage + "/exercise";
-        String testPrefix = programmingLanguage + "/test";
-        String solutionPrefix = programmingLanguage + "/solution";
-
-        // Initialize project type dependent resources with null as they might not be used
-        Resource[] projectTypeExerciseResources = null;
-        Resource[] projectTypeTestResources = null;
-        Resource[] projectTypeSolutionResources = null;
-
-        String projectTypeExercisePrefix = null;
-        String projectTypeTestPrefix = null;
-        String projectTypeSolutionPrefix = null;
-
-        // Find the project type specific files if present
-        if (programmingExercise.getProjectType() != null && !ProjectType.PLAIN.equals(programmingExercise.getProjectType())) {
-            // Get path, files and prefix for the project-type dependent files. They are copied last and can overwrite the resources from the programming language.
-            String programmingLanguageProjectTypePath = getProgrammingLanguageProjectTypePath(programmingExercise.getProgrammingLanguage(), programmingExercise.getProjectType());
-            String projectType = programmingExercise.getProjectType().name().toLowerCase();
-            String projectTypePrefix = programmingLanguage + "/" + projectType;
-
-            exercisePath = programmingLanguageProjectTypePath + "/exercise/**/*.*";
-            solutionPath = programmingLanguageProjectTypePath + "/solution/**/*.*";
-            testPath = programmingLanguageProjectTypePath + "/test/**/*.*";
-
-            if (ProjectType.XCODE.equals(programmingExercise.getProjectType())) {
-                // For Xcode, we don't share source code, so we only copy files once
-                exercisePrefix = projectTypePrefix + "/exercise";
-                testPrefix = projectTypePrefix + "/test";
-                solutionPrefix = projectTypePrefix + "/solution";
-
-                exerciseResources = resourceLoaderService.getResources(exercisePath);
-                testResources = resourceLoaderService.getResources(testPath);
-                solutionResources = resourceLoaderService.getResources(solutionPath);
-            }
-            else {
-                projectTypeExercisePrefix = projectTypePrefix + "/exercise";
-                projectTypeTestPrefix = projectTypePrefix + "/test";
-                projectTypeSolutionPrefix = projectTypePrefix + "/solution";
-
-                projectTypeExerciseResources = resourceLoaderService.getResources(exercisePath);
-                projectTypeTestResources = resourceLoaderService.getResources(testPath);
-                projectTypeSolutionResources = resourceLoaderService.getResources(solutionPath);
-            }
-        }
-
-        try {
-            setupTemplateAndPush(exerciseRepo, exerciseResources, exercisePrefix, projectTypeExerciseResources, projectTypeExercisePrefix, "Exercise", programmingExercise,
-                    exerciseCreator);
-            // The template repo can be re-written, so we can unprotect the default branch.
-            var templateVcsRepositoryUrl = programmingExercise.getVcsTemplateRepositoryUrl();
-            String templateBranch = versionControlService.get().getOrRetrieveBranchOfExercise(programmingExercise);
-            versionControlService.get().unprotectBranch(templateVcsRepositoryUrl, templateBranch);
-
-            setupTemplateAndPush(solutionRepo, solutionResources, solutionPrefix, projectTypeSolutionResources, projectTypeSolutionPrefix, "Solution", programmingExercise,
-                    exerciseCreator);
-            setupTestTemplateAndPush(testRepo, testResources, testPrefix, projectTypeTestResources, projectTypeTestPrefix, "Test", programmingExercise, exerciseCreator);
-
-        }
-        catch (Exception ex) {
-            // if any exception occurs, try to at least push an empty commit, so that the
-            // repositories can be used by the build plans
-            log.warn("An exception occurred while setting up the repositories", ex);
-            gitService.commitAndPush(exerciseRepo, "Empty Setup by Artemis", true, exerciseCreator);
-            gitService.commitAndPush(testRepo, "Empty Setup by Artemis", true, exerciseCreator);
-            gitService.commitAndPush(solutionRepo, "Empty Setup by Artemis", true, exerciseCreator);
-        }
-    }
-
-    public String getProgrammingLanguageProjectTypePath(ProgrammingLanguage programmingLanguage, ProjectType projectType) {
-        return getProgrammingLanguageTemplatePath(programmingLanguage) + "/" + projectType.name().toLowerCase();
-    }
-
-    public String getProgrammingLanguageTemplatePath(ProgrammingLanguage programmingLanguage) {
-        return "templates/" + programmingLanguage.name().toLowerCase();
-    }
-
-    private void createRepositoriesForNewExercise(ProgrammingExercise programmingExercise) throws GitAPIException {
-        final String projectKey = programmingExercise.getProjectKey();
-        versionControlService.get().createProjectForExercise(programmingExercise); // Create project
-        versionControlService.get().createRepository(projectKey, programmingExercise.generateRepositoryName(RepositoryType.TEMPLATE), null); // Create template repository
-        versionControlService.get().createRepository(projectKey, programmingExercise.generateRepositoryName(RepositoryType.TESTS), null); // Create tests repository
-        versionControlService.get().createRepository(projectKey, programmingExercise.generateRepositoryName(RepositoryType.SOLUTION), null); // Create solution repository
-
-        // Create auxiliary repositories
-        createAndInitializeAuxiliaryRepositories(projectKey, programmingExercise);
->>>>>>> eefa70f6
     }
 
     public static Path getProgrammingLanguageTemplatePath(ProgrammingLanguage programmingLanguage) {
@@ -622,49 +480,16 @@
         cancelScheduledOperations(programmingExercise.getId());
 
         if (deleteBaseReposBuildPlans) {
-            final var templateBuildPlanId = programmingExercise.getTemplateBuildPlanId();
-            if (templateBuildPlanId != null) {
-                continuousIntegrationService.get().deleteBuildPlan(programmingExercise.getProjectKey(), templateBuildPlanId);
-            }
-            final var solutionBuildPlanId = programmingExercise.getSolutionBuildPlanId();
-            if (solutionBuildPlanId != null) {
-                continuousIntegrationService.get().deleteBuildPlan(programmingExercise.getProjectKey(), solutionBuildPlanId);
-            }
-            continuousIntegrationService.get().deleteProject(programmingExercise.getProjectKey());
-
-            if (programmingExercise.getTemplateRepositoryUrl() != null) {
-                versionControlService.get().deleteRepository(templateRepositoryUrlAsUrl);
-            }
-            if (programmingExercise.getSolutionRepositoryUrl() != null) {
-                versionControlService.get().deleteRepository(solutionRepositoryUrlAsUrl);
-            }
-            if (programmingExercise.getTestRepositoryUrl() != null) {
-                versionControlService.get().deleteRepository(testRepositoryUrlAsUrl);
-            }
-
-            // We also want to delete any auxiliary repositories
-            programmingExercise.getAuxiliaryRepositories().forEach(repo -> {
-                if (repo.getRepositoryUrl() != null) {
-                    versionControlService.get().deleteRepository(repo.getVcsRepositoryUrl());
-                }
-            });
-
-            versionControlService.get().deleteProject(programmingExercise.getProjectKey());
-        }
+            deleteBuildPlans(programmingExercise);
+            deleteRepositories(programmingExercise, templateRepositoryUrlAsUrl, solutionRepositoryUrlAsUrl, testRepositoryUrlAsUrl);
+        }
+
         /*
          * Always delete the local copies of the repository because they can (in theory) be restored by cloning again, but they block the creation of new programming exercises with
          * the same short name as a deleted one. The instructors might have missed selecting deleteBaseReposBuildPlans, and delete those manually later. This however leaves no
          * chance to remove the Artemis-local repositories on the server. In summary, they should and can always be deleted.
          */
-        if (programmingExercise.getTemplateRepositoryUrl() != null) {
-            gitService.deleteLocalRepository(templateRepositoryUrlAsUrl);
-        }
-        if (programmingExercise.getSolutionRepositoryUrl() != null) {
-            gitService.deleteLocalRepository(solutionRepositoryUrlAsUrl);
-        }
-        if (programmingExercise.getTestRepositoryUrl() != null) {
-            gitService.deleteLocalRepository(testRepositoryUrlAsUrl);
-        }
+        deleteLocalRepoCopies(programmingExercise, templateRepositoryUrlAsUrl, solutionRepositoryUrlAsUrl, testRepositoryUrlAsUrl);
 
         programmingExerciseGitDiffReportRepository.deleteByProgrammingExerciseId(programmingExerciseId);
 
@@ -682,6 +507,52 @@
         log.debug("Delete programming exercises with student participations: {}", programmingExercise.getStudentParticipations());
         // This will also delete the template & solution participation: we explicitly use deleteById to avoid potential Hibernate issues during deletion
         programmingExerciseRepository.deleteById(programmingExerciseId);
+    }
+
+
+    private void deleteBuildPlans(ProgrammingExercise programmingExercise) {
+        final var templateBuildPlanId = programmingExercise.getTemplateBuildPlanId();
+        if (templateBuildPlanId != null) {
+            continuousIntegrationService.get().deleteBuildPlan(programmingExercise.getProjectKey(), templateBuildPlanId);
+        }
+        final var solutionBuildPlanId = programmingExercise.getSolutionBuildPlanId();
+        if (solutionBuildPlanId != null) {
+            continuousIntegrationService.get().deleteBuildPlan(programmingExercise.getProjectKey(), solutionBuildPlanId);
+        }
+        continuousIntegrationService.get().deleteProject(programmingExercise.getProjectKey());
+    }
+
+    private void deleteRepositories(ProgrammingExercise programmingExercise, VcsRepositoryUrl templateRepositoryUrlAsUrl, VcsRepositoryUrl solutionRepositoryUrlAsUrl, VcsRepositoryUrl testRepositoryUrlAsUrl) {
+        if (programmingExercise.getTemplateRepositoryUrl() != null) {
+            versionControlService.get().deleteRepository(templateRepositoryUrlAsUrl);
+        }
+        if (programmingExercise.getSolutionRepositoryUrl() != null) {
+            versionControlService.get().deleteRepository(solutionRepositoryUrlAsUrl);
+        }
+        if (programmingExercise.getTestRepositoryUrl() != null) {
+            versionControlService.get().deleteRepository(testRepositoryUrlAsUrl);
+        }
+
+        // We also want to delete any auxiliary repositories
+        programmingExercise.getAuxiliaryRepositories().forEach(repo -> {
+            if (repo.getRepositoryUrl() != null) {
+                versionControlService.get().deleteRepository(repo.getVcsRepositoryUrl());
+            }
+        });
+
+        versionControlService.get().deleteProject(programmingExercise.getProjectKey());
+    }
+
+    private void deleteLocalRepoCopies(ProgrammingExercise programmingExercise, VcsRepositoryUrl templateRepositoryUrlAsUrl, VcsRepositoryUrl solutionRepositoryUrlAsUrl, VcsRepositoryUrl testRepositoryUrlAsUrl) {
+        if (programmingExercise.getTemplateRepositoryUrl() != null) {
+            gitService.deleteLocalRepository(templateRepositoryUrlAsUrl);
+        }
+        if (programmingExercise.getSolutionRepositoryUrl() != null) {
+            gitService.deleteLocalRepository(solutionRepositoryUrlAsUrl);
+        }
+        if (programmingExercise.getTestRepositoryUrl() != null) {
+            gitService.deleteLocalRepository(testRepositoryUrlAsUrl);
+        }
     }
 
     public boolean hasAtLeastOneStudentResult(ProgrammingExercise programmingExercise) {
@@ -825,86 +696,4 @@
         programmingExerciseTaskRepository.deleteAll(tasks);
         programmingExerciseSolutionEntryRepository.deleteAll(solutionEntries);
     }
-<<<<<<< HEAD
-=======
-
-    /**
-     * Locks or unlocks the repository if necessary due to the changes in the programming exercise.
-     * Notice: isAllowOfflineIde() == null means that the offline IDE is allowed
-     *
-     * @param programmingExerciseBeforeUpdate the original exercise with unchanged values
-     * @param updatedProgrammingExercise      the updated exercise with new values
-     */
-    public void handleRepoAccessRightChanges(ProgrammingExercise programmingExerciseBeforeUpdate, ProgrammingExercise updatedProgrammingExercise) {
-        if (!programmingExerciseBeforeUpdate.isReleased()) {
-            if (updatedProgrammingExercise.isReleased() && !Boolean.FALSE.equals(updatedProgrammingExercise.isAllowOfflineIde())) {
-                // There might be some repositories that have to be unlocked
-                unlockAllRepositories(programmingExerciseBeforeUpdate.getId());
-            }
-            return;
-        }
-        if (!updatedProgrammingExercise.isReleased()) {
-            if (!Boolean.FALSE.equals(programmingExerciseBeforeUpdate.isAllowOfflineIde())) {
-                // Hide exercise again and lock repos
-                lockAllRepositories(programmingExerciseBeforeUpdate.getId());
-            }
-            return;
-        }
-
-        boolean lockedUnlockedRepos = handleRepoAccessRightChangesDueDates(programmingExerciseBeforeUpdate, updatedProgrammingExercise);
-        if (lockedUnlockedRepos) {
-            return;
-        }
-
-        handleRepoAccessRightChangesChangesOfflineIDE(programmingExerciseBeforeUpdate, updatedProgrammingExercise);
-    }
-
-    /**
-     * Checks if the repos have to be locked/unlocked based on the new due date. Individual due dates are considered, so not all repositories might get locked/unlocked
-     *
-     * @param programmingExerciseBeforeUpdate the original exercise with unchanged values
-     * @param updatedProgrammingExercise      the updated exercise with new values
-     * @return true if the repos were locked/unlocked and no further lock/unlocks should be done; false otherwise
-     */
-    private boolean handleRepoAccessRightChangesDueDates(ProgrammingExercise programmingExerciseBeforeUpdate, ProgrammingExercise updatedProgrammingExercise) {
-        if (!Boolean.FALSE.equals(updatedProgrammingExercise.isAllowOfflineIde())) {
-            ZonedDateTime now = ZonedDateTime.now();
-
-            if (programmingExerciseBeforeUpdate.getDueDate() != null && programmingExerciseBeforeUpdate.getDueDate().isBefore(now)
-                    && (updatedProgrammingExercise.getDueDate() == null || updatedProgrammingExercise.getDueDate().isAfter(now))) {
-                // New due date allows students to continue working on exercise
-                instanceMessageSendService.sendUnlockAllRepositoriesWithoutEarlierIndividualDueDate(programmingExerciseBeforeUpdate.getId());
-                return true;
-            }
-            else if ((programmingExerciseBeforeUpdate.getDueDate() == null || programmingExerciseBeforeUpdate.getDueDate().isAfter(now))
-                    && updatedProgrammingExercise.getDueDate() != null && updatedProgrammingExercise.getDueDate().isBefore(now)) {
-                // New due date forbids students to continue working on exercise, if their individual due date does not override the new due date
-                instanceMessageSendService.sendLockAllRepositoriesWithoutLaterIndividualDueDate(programmingExerciseBeforeUpdate.getId());
-                return true;
-            }
-        }
-        return false;
-    }
-
-    /**
-     * Checks if the repos have to be locked/unlocked based on the allowance of offline IDEs. The read access in the VCS is only necessary when working with an offline IDE
-     *
-     * @param programmingExerciseBeforeUpdate the original exercise with unchanged values
-     * @param updatedProgrammingExercise      the updated exercise with new values
-     * @return true if the repos were locked/unlocked and no further lock/unlocks should be done; false otherwise
-     */
-    private boolean handleRepoAccessRightChangesChangesOfflineIDE(ProgrammingExercise programmingExerciseBeforeUpdate, ProgrammingExercise updatedProgrammingExercise) {
-        if (updatedProgrammingExercise.getDueDate() == null || updatedProgrammingExercise.getDueDate().isAfter(ZonedDateTime.now())) {
-            if (Boolean.FALSE.equals(programmingExerciseBeforeUpdate.isAllowOfflineIde()) && !Boolean.FALSE.equals(updatedProgrammingExercise.isAllowOfflineIde())) {
-                unlockAllRepositories(programmingExerciseBeforeUpdate.getId());
-                return true;
-            }
-            else if (!Boolean.FALSE.equals(programmingExerciseBeforeUpdate.isAllowOfflineIde()) && Boolean.FALSE.equals(updatedProgrammingExercise.isAllowOfflineIde())) {
-                lockAllRepositories(programmingExerciseBeforeUpdate.getId());
-                return true;
-            }
-        }
-        return false;
-    }
->>>>>>> eefa70f6
 }